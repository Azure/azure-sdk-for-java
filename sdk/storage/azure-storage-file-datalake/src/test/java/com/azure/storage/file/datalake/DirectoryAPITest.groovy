package com.azure.storage.file.datalake

import com.azure.core.http.HttpMethod
import com.azure.core.http.HttpPipelineCallContext
import com.azure.core.http.HttpPipelineNextPolicy
import com.azure.core.http.HttpRequest
import com.azure.core.http.policy.HttpPipelinePolicy
import com.azure.core.http.rest.Response
import com.azure.core.util.Context
import com.azure.identity.DefaultAzureCredentialBuilder
import com.azure.storage.blob.BlobUrlParts
import com.azure.storage.blob.models.BlobErrorCode
import com.azure.storage.common.Utility
import com.azure.storage.file.datalake.models.*
import com.azure.storage.file.datalake.options.PathRemoveAccessControlRecursiveOptions
import com.azure.storage.file.datalake.options.PathSetAccessControlRecursiveOptions
import com.azure.storage.file.datalake.options.PathUpdateAccessControlRecursiveOptions
import com.azure.storage.file.datalake.sas.DataLakeServiceSasSignatureValues
import com.azure.storage.file.datalake.sas.PathSasPermission
import reactor.core.publisher.Mono
import spock.lang.Unroll

import java.util.function.Consumer
import java.util.stream.Collectors

class DirectoryAPITest extends APISpec {
    DataLakeDirectoryClient dc
    String directoryName

    PathPermissions permissions = new PathPermissions()
        .setOwner(new RolePermissions().setReadPermission(true).setWritePermission(true).setExecutePermission(true))
        .setGroup(new RolePermissions().setReadPermission(true).setExecutePermission(true))
        .setOther(new RolePermissions().setReadPermission(true))

    List<PathAccessControlEntry> pathAccessControlEntries = PathAccessControlEntry.parseList("user::rwx,group::r--,other::---,mask::rwx")
    List<PathAccessControlEntry> executeOnlyAccessControlEntries = PathAccessControlEntry.parseList("user::--x,group::--x,other::--x")
    List<PathRemoveAccessControlEntry> removeAccessControlEntries = PathRemoveAccessControlEntry.parseList("mask," +
        "default:user,default:group," +
        "user:ec3595d6-2c17-4696-8caa-7e139758d24a,group:ec3595d6-2c17-4696-8caa-7e139758d24a," +
        "default:user:ec3595d6-2c17-4696-8caa-7e139758d24a,default:group:ec3595d6-2c17-4696-8caa-7e139758d24a")

    String group = null
    String owner = null

    def setup() {
        directoryName = generatePathName()
        dc = fsc.getDirectoryClient(directoryName)
        dc.create()
    }

    def "Create min"() {
        when:
        dc = fsc.getDirectoryClient(generatePathName())
        dc.create()

        then:
        notThrown(DataLakeStorageException)
    }

    def "Create defaults"() {
        setup:
        dc = fsc.getDirectoryClient(generatePathName())

        when:
        def createResponse = dc.createWithResponse(null, null, null, null, null, null, null)

        then:
        createResponse.getStatusCode() == 201
        validateBasicHeaders(createResponse.getHeaders())
    }

    def "Create error"() {
        setup:
        dc = fsc.getDirectoryClient(generatePathName())

        when:
        dc.createWithResponse(null, null, null, null, new DataLakeRequestConditions().setIfMatch("garbage"), null,
            Context.NONE)

        then:
        thrown(DataLakeStorageException)
    }

    def "Create overwrite"() {
        when:
        dc = fsc.getDirectoryClient(generatePathName())
        dc.create()

        // Try to create the resource again
        dc.create(false)

        then:
        thrown(DataLakeStorageException)
    }

    def "Exists"() {
        when:
        dc = fsc.getDirectoryClient(generatePathName())
        dc.create()

        then:
        dc.exists()
    }

    def "Does not exist"() {
        expect:
        !fsc.getDirectoryClient(generatePathName()).exists()
    }

    @Unroll
    def "Create headers"() {
        // Create does not set md5
        setup:
        def headers = new PathHttpHeaders().setCacheControl(cacheControl)
            .setContentDisposition(contentDisposition)
            .setContentEncoding(contentEncoding)
            .setContentLanguage(contentLanguage)
            .setContentType(contentType)
        dc = fsc.getDirectoryClient(generatePathName())

        when:
        dc.createWithResponse(null, null, headers, null, null, null, null)
        def response = dc.getPropertiesWithResponse(null, null, null)

        // If the value isn't set the service will automatically set it
        contentType = (contentType == null) ? "application/octet-stream" : contentType

        then:
        validatePathProperties(response, cacheControl, contentDisposition, contentEncoding, contentLanguage, null, contentType)

        where:
        cacheControl | contentDisposition | contentEncoding | contentLanguage | contentType
        null         | null               | null            | null            | null
        "control"    | "disposition"      | "encoding"      | "language"      | "type"
    }

    @Unroll
    def "Create metadata"() {
        setup:
        def metadata = new HashMap<String, String>()
        if (key1 != null) {
            metadata.put(key1, value1)
        }
        if (key2 != null) {
            metadata.put(key2, value2)
        }

        when:
        dc.createWithResponse(null, null, null, metadata, null, null, Context.NONE)
        def response = dc.getProperties()

        then:
        // Directory adds a directory metadata value
        for(String k : metadata.keySet()) {
            response.getMetadata().containsKey(k)
            response.getMetadata().get(k) == metadata.get(k)
        }

        where:
        key1  | value1 | key2   | value2
        null  | null   | null   | null
        "foo" | "bar"  | "fizz" | "buzz"
    }

    @Unroll
    def "Create AC"() {
        setup:
        match = setupPathMatchCondition(dc, match)
        leaseID = setupPathLeaseCondition(dc, leaseID)
        def drc = new DataLakeRequestConditions()
            .setLeaseId(leaseID)
            .setIfMatch(match)
            .setIfNoneMatch(noneMatch)
            .setIfModifiedSince(modified)
            .setIfUnmodifiedSince(unmodified)

        expect:
        dc.createWithResponse(null, null, null, null, drc, null, null).getStatusCode() == 201

        where:
        modified | unmodified | match        | noneMatch   | leaseID
        null     | null       | null         | null        | null
        oldDate  | null       | null         | null        | null
        null     | newDate    | null         | null        | null
        null     | null       | receivedEtag | null        | null
        null     | null       | null         | garbageEtag | null
        null     | null       | null         | null        | receivedLeaseID
    }

    @Unroll
    def "Create AC fail"() {
        setup:
        noneMatch = setupPathMatchCondition(dc, noneMatch)
        setupPathLeaseCondition(dc, leaseID)
        def drc = new DataLakeRequestConditions()
            .setLeaseId(leaseID)
            .setIfMatch(match)
            .setIfNoneMatch(noneMatch)
            .setIfModifiedSince(modified)
            .setIfUnmodifiedSince(unmodified)

        when:
        dc.createWithResponse(null, null, null, null, drc, null, Context.NONE)

        then:
        thrown(DataLakeStorageException)

        where:
        modified | unmodified | match       | noneMatch    | leaseID
        newDate  | null       | null        | null         | null
        null     | oldDate    | null        | null         | null
        null     | null       | garbageEtag | null         | null
        null     | null       | null        | receivedEtag | null
        null     | null       | null        | null         | garbageLeaseID
    }

    def "Create permissions and umask"() {
        setup:
        def permissions = "0777"
        def umask = "0057"

        expect:
        dc.createWithResponse(permissions, umask, null, null, null, null, Context.NONE).getStatusCode() == 201
    }

    def "Delete min"() {
        expect:
        dc.deleteWithResponse(false, null, null, null).getStatusCode() == 200
    }

    def "Delete recursive"() {
        expect:
        dc.deleteWithResponse(true, null, null, null).getStatusCode() == 200
    }

    def "Delete dir does not exist anymore"() {
        when:
        dc.deleteWithResponse(false, null, null, null)
        dc.getPropertiesWithResponse(null, null, null)

        then:
        def e = thrown(DataLakeStorageException)
        e.getResponse().getStatusCode() == 404
        e.getErrorCode() == BlobErrorCode.BLOB_NOT_FOUND.toString()
//        e.getServiceMessage().contains("The specified blob does not exist.")
    }

    @Unroll
    def "Delete AC"() {
        setup:
        match = setupPathMatchCondition(dc, match)
        leaseID = setupPathLeaseCondition(dc, leaseID)
        def drc = new DataLakeRequestConditions()
            .setLeaseId(leaseID)
            .setIfMatch(match)
            .setIfNoneMatch(noneMatch)
            .setIfModifiedSince(modified)
            .setIfUnmodifiedSince(unmodified)

        expect:
        dc.deleteWithResponse(false, drc, null, null).getStatusCode() == 200

        where:
        modified | unmodified | match        | noneMatch   | leaseID
        null     | null       | null         | null        | null
        oldDate  | null       | null         | null        | null
        null     | newDate    | null         | null        | null
        null     | null       | receivedEtag | null        | null
        null     | null       | null         | garbageEtag | null
        null     | null       | null         | null        | receivedLeaseID
    }

    @Unroll
    def "Delete AC fail"() {
        setup:
        noneMatch = setupPathMatchCondition(dc, noneMatch)
        setupPathLeaseCondition(dc, leaseID)
        def drc = new DataLakeRequestConditions()
            .setLeaseId(leaseID)
            .setIfMatch(match)
            .setIfNoneMatch(noneMatch)
            .setIfModifiedSince(modified)
            .setIfUnmodifiedSince(unmodified)

        when:
        dc.deleteWithResponse(false, drc, null, null).getStatusCode()

        then:
        thrown(DataLakeStorageException)

        where:
        modified | unmodified | match       | noneMatch    | leaseID
        newDate  | null       | null        | null         | null
        null     | oldDate    | null        | null         | null
        null     | null       | garbageEtag | null         | null
        null     | null       | null        | receivedEtag | null
        null     | null       | null        | null         | garbageLeaseID
    }

    def "Set permissions min"() {
        when:
        def resp = dc.setPermissions(permissions, group, owner)

        then:
        notThrown(DataLakeStorageException)
        resp.getETag()
        resp.getLastModified()
    }

    def "Set permissions with response"() {
        expect:
        dc.setPermissionsWithResponse(permissions, group, owner, null, null, Context.NONE).getStatusCode() == 200
    }

    @Unroll
    def "Set permissions AC"() {
        setup:
        match = setupPathMatchCondition(dc, match)
        leaseID = setupPathLeaseCondition(dc, leaseID)
        def drc = new DataLakeRequestConditions()
            .setLeaseId(leaseID)
            .setIfMatch(match)
            .setIfNoneMatch(noneMatch)
            .setIfModifiedSince(modified)
            .setIfUnmodifiedSince(unmodified)

        expect:
        dc.setPermissionsWithResponse(permissions, group, owner, drc, null, Context.NONE).getStatusCode() == 200

        where:
        modified | unmodified | match        | noneMatch   | leaseID
        null     | null       | null         | null        | null
        oldDate  | null       | null         | null        | null
        null     | newDate    | null         | null        | null
        null     | null       | receivedEtag | null        | null
        null     | null       | null         | garbageEtag | null
        null     | null       | null         | null        | receivedLeaseID
    }

    @Unroll
    def "Set permissions AC fail"() {
        setup:
        noneMatch = setupPathMatchCondition(dc, noneMatch)
        setupPathLeaseCondition(dc, leaseID)
        def drc = new DataLakeRequestConditions()
            .setLeaseId(leaseID)
            .setIfMatch(match)
            .setIfNoneMatch(noneMatch)
            .setIfModifiedSince(modified)
            .setIfUnmodifiedSince(unmodified)

        when:
        dc.setPermissionsWithResponse(permissions, group, owner, drc, null, Context.NONE).getStatusCode() == 200

        then:
        thrown(DataLakeStorageException)

        where:
        modified | unmodified | match       | noneMatch    | leaseID
        newDate  | null       | null        | null         | null
        null     | oldDate    | null        | null         | null
        null     | null       | garbageEtag | null         | null
        null     | null       | null        | receivedEtag | null
        null     | null       | null        | null         | garbageLeaseID
    }

    def "Set permissions error"() {
        setup:
        dc = fsc.getDirectoryClient(generatePathName())

        when:
        dc.setPermissionsWithResponse(permissions, group, owner, null, null, null)

        then:
        thrown(DataLakeStorageException)
    }

    def "Set ACL min"() {
        when:
        def resp = dc.setAccessControlList(pathAccessControlEntries, group, owner)

        then:
        notThrown(DataLakeStorageException)
        resp.getETag()
        resp.getLastModified()
    }

    def "Set ACL with response"() {
        expect:
        dc.setAccessControlListWithResponse(pathAccessControlEntries, group, owner, null, null, Context.NONE).getStatusCode() == 200
    }

    @Unroll
    def "Set ACL AC"() {
        setup:
        match = setupPathMatchCondition(dc, match)
        leaseID = setupPathLeaseCondition(dc, leaseID)
        def drc = new DataLakeRequestConditions()
            .setLeaseId(leaseID)
            .setIfMatch(match)
            .setIfNoneMatch(noneMatch)
            .setIfModifiedSince(modified)
            .setIfUnmodifiedSince(unmodified)

        expect:
        dc.setAccessControlListWithResponse(pathAccessControlEntries, group, owner, drc, null, Context.NONE).getStatusCode() == 200

        where:
        modified | unmodified | match        | noneMatch   | leaseID
        null     | null       | null         | null        | null
        oldDate  | null       | null         | null        | null
        null     | newDate    | null         | null        | null
        null     | null       | receivedEtag | null        | null
        null     | null       | null         | garbageEtag | null
        null     | null       | null         | null        | receivedLeaseID
    }

    @Unroll
    def "Set ACL AC fail"() {
        setup:
        noneMatch = setupPathMatchCondition(dc, noneMatch)
        setupPathLeaseCondition(dc, leaseID)
        def drc = new DataLakeRequestConditions()
            .setLeaseId(leaseID)
            .setIfMatch(match)
            .setIfNoneMatch(noneMatch)
            .setIfModifiedSince(modified)
            .setIfUnmodifiedSince(unmodified)

        when:
        dc.setAccessControlListWithResponse(pathAccessControlEntries, group, owner, drc, null, Context.NONE).getStatusCode() == 200

        then:
        thrown(DataLakeStorageException)

        where:
        modified | unmodified | match       | noneMatch    | leaseID
        newDate  | null       | null        | null         | null
        null     | oldDate    | null        | null         | null
        null     | null       | garbageEtag | null         | null
        null     | null       | null        | receivedEtag | null
        null     | null       | null        | null         | garbageLeaseID
    }

    def "Set ACL error"() {
        setup:
        dc = fsc.getDirectoryClient(generatePathName())

        when:
        dc.setAccessControlList(pathAccessControlEntries, group, owner)

        then:
        thrown(DataLakeStorageException)
    }

    def "Set ACL recursive min"() {
        setup:
        setupStandardRecursiveAclTest()

        when:
        def result = dc.setAccessControlRecursive(pathAccessControlEntries)

        then:
        result.getCounters().getChangedDirectoriesCount() == 3 // Including the top level
        result.getCounters().getChangedFilesCount() == 4
        result.getCounters().getFailedChangesCount() == 0
        result.getContinuationToken() == null
        result.getBatchFailures() == null
    }

    def "Set ACL recursive batches"() {
        setup:
        setupStandardRecursiveAclTest()

        def options = new PathSetAccessControlRecursiveOptions(pathAccessControlEntries)
            .setBatchSize(2)

        when:
        def result = dc.setAccessControlRecursiveWithResponse(options, null, null).getValue()

        then:
        result.getCounters().getChangedDirectoriesCount() == 3 // Including the top level
        result.getCounters().getChangedFilesCount() == 4
        result.getCounters().getFailedChangesCount() == 0
        result.getContinuationToken() == null
        result.getBatchFailures() == null
    }

    def "Set ACL recursive batches resume"() {
        setup:
        setupStandardRecursiveAclTest()

        def options = new PathSetAccessControlRecursiveOptions(pathAccessControlEntries)
            .setBatchSize(2).setMaxBatches(1)

        when:
        def result = dc.setAccessControlRecursiveWithResponse(options, null, null).getValue()

        and:
        options.setMaxBatches(null).setContinuationToken(result.getContinuationToken())
        def result2 = dc.setAccessControlRecursiveWithResponse(options, null, null).getValue()

        then:
        (result.getCounters().getChangedDirectoriesCount() + result2.getCounters().getChangedDirectoriesCount()) == 3 // Including the top level
        (result.getCounters().getChangedFilesCount() + result2.getCounters().getChangedFilesCount()) == 4
        (result.getCounters().getFailedChangesCount() + result2.getCounters().getFailedChangesCount()) == 0
        result2.getContinuationToken() == null
        result.getBatchFailures() == null
    }

    def "Set ACL recursive batches progress"() {
        setup:
        setupStandardRecursiveAclTest()

        def progress = new InMemoryAccessControlRecursiveChangeProgress()

        def options = new PathSetAccessControlRecursiveOptions(pathAccessControlEntries)
            .setBatchSize(2).setProgressHandler(progress)

        when:
        def result = dc.setAccessControlRecursiveWithResponse(options, null, null).getValue()

        then:
        result.getCounters().getChangedDirectoriesCount() == 3
        result.getCounters().getChangedFilesCount() == 4
        result.getCounters().getFailedChangesCount() == 0
        result.getContinuationToken() == null
        result.getBatchFailures() == null
        progress.batchCounters.size() == 4
        (progress.batchCounters[0].getChangedFilesCount() + progress.batchCounters[0].getChangedDirectoriesCount()) == 2
        (progress.batchCounters[1].getChangedFilesCount() + progress.batchCounters[1].getChangedDirectoriesCount()) == 2
        (progress.batchCounters[2].getChangedFilesCount() + progress.batchCounters[2].getChangedDirectoriesCount()) == 2
        (progress.batchCounters[3].getChangedFilesCount() + progress.batchCounters[3].getChangedDirectoriesCount()) == 1
        progress.cumulativeCounters.size() == 4
        (progress.cumulativeCounters[0].getChangedFilesCount() + progress.cumulativeCounters[0].getChangedDirectoriesCount()) == 2
        (progress.cumulativeCounters[1].getChangedFilesCount() + progress.cumulativeCounters[1].getChangedDirectoriesCount()) == 4
        (progress.cumulativeCounters[2].getChangedFilesCount() + progress.cumulativeCounters[2].getChangedDirectoriesCount()) == 6
        (progress.cumulativeCounters[3].getChangedFilesCount() + progress.cumulativeCounters[3].getChangedDirectoriesCount()) == 7
    }

    def "Set ACL recursive batches follow token"() {
        setup:
        setupStandardRecursiveAclTest()

        def options = new PathSetAccessControlRecursiveOptions(pathAccessControlEntries)
            .setBatchSize(2).setMaxBatches(2)

        when:
        String continuation = "null"
        def failedChanges = 0
        def directoriesChanged = 0
        def filesChanged = 0
        def iterations = 0
        while(continuation != null && continuation != "" && iterations < 10) {
            if (iterations == 0) {
                continuation = null // do while not supported in Groovy
            }
            options.setContinuationToken(continuation)
            def result = dc.setAccessControlRecursiveWithResponse(options, null, null)
            failedChanges += result.getValue().getCounters().getFailedChangesCount()
            directoriesChanged += result.getValue().getCounters().getChangedDirectoriesCount()
            filesChanged += result.getValue().getCounters().getChangedFilesCount()
            iterations++
            continuation = result.getValue().getContinuationToken()
        }

        then:
        failedChanges == 0
        directoriesChanged == 3
        filesChanged == 4
        iterations == 2
    }

    def getSasDirectoryClient(DataLakeDirectoryClient directoryClient, String owner) {
        def key = getOAuthServiceClient().getUserDelegationKey(null, getUTCNow().plusHours(1))
        def keyOid = getConfigValue(key.getSignedObjectId())
        key.setSignedObjectId(keyOid)
        def keyTid = getConfigValue(key.getSignedTenantId())
        key.setSignedTenantId(keyTid)
        def sas = directoryClient.generateUserDelegationSas(new DataLakeServiceSasSignatureValues(getUTCNow().plusHours(1), PathSasPermission.parse("racwdlmeop")).setAgentObjectId(owner), key)
        return getDirectoryClient(sas, directoryClient.getDirectoryUrl(), directoryClient.getDirectoryPath())
    }

    def "Set ACL recursive progress with failure"() {
        setup:
        fsc.getRootDirectoryClient().setAccessControlList(executeOnlyAccessControlEntries, null, null)
        String topDirName = generatePathName()

        // Create tree using AAD creds
        def topDirOauthClient = getOAuthServiceClient().getFileSystemClient(fsc.getFileSystemName())
            .getDirectoryClient(topDirName)
        topDirOauthClient.create()
        def subdir1 = topDirOauthClient.createSubdirectory(generatePathName())
        def file1 = subdir1.createFile(generatePathName())
        def file2 = subdir1.createFile(generatePathName())
        def subdir2 = topDirOauthClient.createSubdirectory(generatePathName())
        def file3 = subdir2.createFile(generatePathName())

        // Only allow subowner rights to the directory and it's subpaths
        def subowner = getRandomUUID()
        def rp = RolePermissions.parseSymbolic("rwx", false)
        def pathPermissions = new PathPermissions().setGroup(rp).setOther(rp).setOwner(rp)
        topDirOauthClient.setPermissions(pathPermissions, null, subowner)
        subdir1.setPermissions(pathPermissions, null, subowner)
        file1.setPermissions(pathPermissions, null, subowner)
        file2.setPermissions(pathPermissions, null, subowner)
        subdir2.setPermissions(pathPermissions, null, subowner)
        file3.setPermissions(pathPermissions, null, subowner)

        // Create file4 without assigning subowner permissions
        def file4 = fsc.getDirectoryClient(topDirName).getSubdirectoryClient(subdir2.getObjectName())
            .createFile(generatePathName())

        // Create a user delegation sas that delegates an owner when creating files
        def subOwnerDirClient = getSasDirectoryClient(topDirOauthClient, subowner)

        def progress = new InMemoryAccessControlRecursiveChangeProgress()

        when:
        def result = subOwnerDirClient.setAccessControlRecursiveWithResponse(
            new PathSetAccessControlRecursiveOptions(pathAccessControlEntries).setProgressHandler(progress), null, null)

        then:
        result.getValue().getCounters().getFailedChangesCount() == 1
        progress.failures.size() == 1
        progress.batchCounters.findIndexOf {counter -> counter.getFailedChangesCount() > 0} >= 0
        progress.cumulativeCounters.findIndexOf {counter -> counter.getFailedChangesCount() > 0} >= 0
        progress.failures[0].getName().contains(file4.getObjectName())
        !progress.failures[0].isDirectory()
        progress.failures[0].getErrorMessage()
    }

    def "Set ACL recursive continue on failure"() {
        setup:
        fsc.getRootDirectoryClient().setAccessControlList(executeOnlyAccessControlEntries, null, null)
        String topDirName = generatePathName()

        // Create tree using AAD creds
        def topDirOauthClient = getOAuthServiceClient().getFileSystemClient(fsc.getFileSystemName())
            .getDirectoryClient(topDirName)
        topDirOauthClient.create()
        def subdir1 = topDirOauthClient.createSubdirectory(generatePathName())
        def file1 = subdir1.createFile(generatePathName())
        def file2 = subdir1.createFile(generatePathName())
        def subdir2 = topDirOauthClient.createSubdirectory(generatePathName())
        def file3 = subdir2.createFile(generatePathName())

        // Only allow subowner rights to the directory and it's subpaths
        def subowner = getRandomUUID()
        def rp = RolePermissions.parseSymbolic("rwx", false)
        def pathPermissions = new PathPermissions().setGroup(rp).setOther(rp).setOwner(rp)
        topDirOauthClient.setPermissions(pathPermissions, null, subowner)
        subdir1.setPermissions(pathPermissions, null, subowner)
        file1.setPermissions(pathPermissions, null, subowner)
        file2.setPermissions(pathPermissions, null, subowner)
        subdir2.setPermissions(pathPermissions, null, subowner)
        file3.setPermissions(pathPermissions, null, subowner)

        // Create resources as super user (using shared key)
        def file4 = fsc.getDirectoryClient(topDirName).getSubdirectoryClient(subdir2.getObjectName())
            .createFile(generatePathName())
        def file5 = fsc.getDirectoryClient(topDirName).getSubdirectoryClient(subdir2.getObjectName())
            .createFile(generatePathName())
        def file6 = fsc.getDirectoryClient(topDirName).getSubdirectoryClient(subdir2.getObjectName())
            .createFile(generatePathName())
        def subdir3 = fsc.getDirectoryClient(topDirName).getSubdirectoryClient(subdir2.getObjectName())
            .createSubdirectory(generatePathName())

        // Create a user delegation sas that delegates an owner when creating files
        def subOwnerDirClient = getSasDirectoryClient(topDirOauthClient, subowner)

        when:
        def result = subOwnerDirClient.setAccessControlRecursiveWithResponse(
            new PathSetAccessControlRecursiveOptions(pathAccessControlEntries).setContinueOnFailure(true), null, null)

        def batchFailures = result.getValue().getBatchFailures().stream().map( { failure -> failure.getName() } ).collect(Collectors.toList())

        then:
        result.getValue().getCounters().getChangedDirectoriesCount() == 3
        result.getValue().getCounters().getChangedFilesCount() == 3
        result.getValue().getCounters().getFailedChangesCount() == 4
        result.getValue().getContinuationToken() == null
        batchFailures.size() == 4
        batchFailures.contains(file4.getObjectPath())
        batchFailures.contains(file5.getObjectPath())
        batchFailures.contains(file6.getObjectPath())
        batchFailures.contains(subdir3.getObjectPath())
    }

    def "Set ACL recursive continue on failure batch failures"() {
        setup:
        fsc.getRootDirectoryClient().setAccessControlList(executeOnlyAccessControlEntries, null, null)
        String topDirName = generatePathName()

        // Create tree using AAD creds
        def topDirOauthClient = getOAuthServiceClient().getFileSystemClient(fsc.getFileSystemName())
            .getDirectoryClient(topDirName)
        topDirOauthClient.create()
        def subdir1 = topDirOauthClient.createSubdirectory(generatePathName())
        def file1 = subdir1.createFile(generatePathName())
        def file2 = subdir1.createFile(generatePathName())
        def subdir2 = topDirOauthClient.createSubdirectory(generatePathName())
        def file3 = subdir2.createFile(generatePathName())

        // Only allow subowner rights to the directory and it's subpaths
        def subowner = getRandomUUID()
        def rp = RolePermissions.parseSymbolic("rwx", false)
        def pathPermissions = new PathPermissions().setGroup(rp).setOther(rp).setOwner(rp)
        topDirOauthClient.setPermissions(pathPermissions, null, subowner)
        subdir1.setPermissions(pathPermissions, null, subowner)
        file1.setPermissions(pathPermissions, null, subowner)
        file2.setPermissions(pathPermissions, null, subowner)
        subdir2.setPermissions(pathPermissions, null, subowner)
        file3.setPermissions(pathPermissions, null, subowner)

        // Create resources as super user (using shared key)
        def file4 = fsc.getDirectoryClient(topDirName).getSubdirectoryClient(subdir2.getObjectName())
            .createFile(generatePathName())
        def file5 = fsc.getDirectoryClient(topDirName).getSubdirectoryClient(subdir2.getObjectName())
            .createFile(generatePathName())
        def file6 = fsc.getDirectoryClient(topDirName).getSubdirectoryClient(subdir2.getObjectName())
            .createFile(generatePathName())
        def subdir3 = fsc.getDirectoryClient(topDirName).getSubdirectoryClient(subdir2.getObjectName())
            .createSubdirectory(generatePathName())

        // Create a user delegation sas that delegates an owner when creating files
        def subOwnerDirClient = getSasDirectoryClient(topDirOauthClient, subowner)

        def progress = new InMemoryAccessControlRecursiveChangeProgress()

        when:
        def result = subOwnerDirClient.setAccessControlRecursiveWithResponse(
            new PathSetAccessControlRecursiveOptions(pathAccessControlEntries).setContinueOnFailure(true).setBatchSize(2).setProgressHandler(progress), null, null)

        def batchFailures = result.getValue().getBatchFailures().stream().map( { failure -> failure.getName() } ).collect(Collectors.toList())

        then:
        result.getValue().getCounters().getChangedDirectoriesCount() == 3
        result.getValue().getCounters().getChangedFilesCount() == 3
        result.getValue().getCounters().getFailedChangesCount() == 4
        batchFailures.size() == progress.firstFailures.size()
        for (def f : progress.firstFailures) {
            assert batchFailures.contains(f.getName())
        }
        result.getValue().getContinuationToken() == null
    }

    def "Set ACL recursive continue on failure batches resume"() {
        setup:
        fsc.getRootDirectoryClient().setAccessControlList(executeOnlyAccessControlEntries, null, null)
        String topDirName = generatePathName()

        // Create tree using AAD creds
        def topDirOauthClient = getOAuthServiceClient().getFileSystemClient(fsc.getFileSystemName())
            .getDirectoryClient(topDirName)
        topDirOauthClient.create()
        def subdir1 = topDirOauthClient.createSubdirectory(generatePathName())
        def file1 = subdir1.createFile(generatePathName())
        def file2 = subdir1.createFile(generatePathName())
        def subdir2 = topDirOauthClient.createSubdirectory(generatePathName())
        def file3 = subdir2.createFile(generatePathName())

        // Only allow subowner rights to the directory and it's subpaths
        def subowner = getRandomUUID()
        def rp = RolePermissions.parseSymbolic("rwx", false)
        def pathPermissions = new PathPermissions().setGroup(rp).setOther(rp).setOwner(rp)
        topDirOauthClient.setPermissions(pathPermissions, null, subowner)
        subdir1.setPermissions(pathPermissions, null, subowner)
        file1.setPermissions(pathPermissions, null, subowner)
        file2.setPermissions(pathPermissions, null, subowner)
        subdir2.setPermissions(pathPermissions, null, subowner)
        file3.setPermissions(pathPermissions, null, subowner)

        // Create resources as super user (using shared key)
        def file4 = fsc.getDirectoryClient(topDirName).getSubdirectoryClient(subdir2.getObjectName())
            .createFile(generatePathName())
        def file5 = fsc.getDirectoryClient(topDirName).getSubdirectoryClient(subdir2.getObjectName())
            .createFile(generatePathName())
        def file6 = fsc.getDirectoryClient(topDirName).getSubdirectoryClient(subdir2.getObjectName())
            .createFile(generatePathName())
        def subdir3 = fsc.getDirectoryClient(topDirName).getSubdirectoryClient(subdir2.getObjectName())
            .createSubdirectory(generatePathName())

        // Create more files as app
        def file7 = subdir1.createFile(generatePathName())
        def file8 = subdir1.createFile(generatePathName())
        def subdir4 = topDirOauthClient.createSubdirectory(generatePathName())
        def file9 = subdir4.createFile(generatePathName())

        // Only allow subowner rights to the directory and it's subpaths
        file7.setPermissions(pathPermissions, null, subowner)
        file8.setPermissions(pathPermissions, null, subowner)
        subdir4.setPermissions(pathPermissions, null, subowner)
        file9.setPermissions(pathPermissions, null, subowner)

        // Create a user delegation sas that delegates an owner when creating files
        def subOwnerDirClient = getSasDirectoryClient(topDirOauthClient, subowner)

        def options = new PathSetAccessControlRecursiveOptions(pathAccessControlEntries)
            .setBatchSize(2).setContinueOnFailure(true).setMaxBatches(1)

        when:
        def intermediateResult = subOwnerDirClient.setAccessControlRecursiveWithResponse(options, null, null)

        then:
        intermediateResult.getValue().getContinuationToken() != null

        when:
        options.setMaxBatches(null).setContinuationToken(intermediateResult.getValue().getContinuationToken())
        def result = subOwnerDirClient.setAccessControlRecursiveWithResponse(options, null, null)

        then:
        (result.getValue().getCounters().getChangedDirectoriesCount() + intermediateResult.getValue().getCounters().getChangedDirectoriesCount()) == 4
        (result.getValue().getCounters().getChangedFilesCount() + intermediateResult.getValue().getCounters().getChangedFilesCount()) == 6
        (result.getValue().getCounters().getFailedChangesCount() + intermediateResult.getValue().getCounters().getFailedChangesCount()) == 4
        result.getValue().getContinuationToken() == null
    }

    def "Set ACL recursive error"() {
        setup:
        fsc.getRootDirectoryClient().setAccessControlList(executeOnlyAccessControlEntries, null, null)

        String topDirName = generatePathName()
        def topDirOauthClient = getOAuthServiceClient().getFileSystemClient(fsc.getFileSystemName())
            .getDirectoryClient(topDirName)

        when:
        topDirOauthClient.setAccessControlRecursiveWithResponse(
            new PathSetAccessControlRecursiveOptions(pathAccessControlEntries), null, null)

        then:
        def e = thrown(DataLakeAclChangeFailedException)
        e.getCause().class == DataLakeStorageException.class
    }

    @Unroll
    def "Set ACL recursive error middle of batches"() {
        setup:
        setupStandardRecursiveAclTest()

        def options = new PathSetAccessControlRecursiveOptions(pathAccessControlEntries)
            .setBatchSize(2)

        // Mock a policy that will return an error on the call with the continuation token
        HttpPipelinePolicy mockPolicy = { HttpPipelineCallContext context, HttpPipelineNextPolicy next ->
            return context.getHttpRequest().getUrl().toString().contains("continuation") ? Mono.error(error) : next.process()
        }

        dc = getDirectoryClient(primaryCredential, dc.getDirectoryUrl(), dc.getObjectPath(), mockPolicy)

        when:
        def result = dc.setAccessControlRecursiveWithResponse(options, null, null).getValue()

        then:
        def e = thrown(DataLakeAclChangeFailedException)
        e.getCause().class == error.class

        where:
        error                                                                                                                               || _
        new IllegalArgumentException()                                                                                                      || _
        new DataLakeStorageException("error", getStubResponse(500, new HttpRequest(HttpMethod.PUT, new URL("https://www.fake.com"))), null) || _
    }

    def "Update ACL recursive"() {
        setup:
        setupStandardRecursiveAclTest()

        when:
        def result = dc.updateAccessControlRecursive(pathAccessControlEntries)

        then:
        result.getCounters().getChangedDirectoriesCount() == 3
        result.getCounters().getChangedFilesCount() == 4
        result.getCounters().getFailedChangesCount() == 0
        result.getBatchFailures() == null
    }

    def "Update ACL recursive batches"() {
        setup:
        setupStandardRecursiveAclTest()

        def options = new PathUpdateAccessControlRecursiveOptions(pathAccessControlEntries)
            .setBatchSize(2)

        when:
        def result = dc.updateAccessControlRecursiveWithResponse(options, null, null).getValue()

        then:
        result.getCounters().getChangedDirectoriesCount() == 3 // Including the top level
        result.getCounters().getChangedFilesCount() == 4
        result.getCounters().getFailedChangesCount() == 0
        result.getContinuationToken() == null
        result.getBatchFailures() == null
    }

    def "Update ACL recursive batches resume"() {
        setup:
        setupStandardRecursiveAclTest()

        def options = new PathUpdateAccessControlRecursiveOptions(pathAccessControlEntries)
            .setBatchSize(2).setMaxBatches(1)

        when:
        def result = dc.updateAccessControlRecursiveWithResponse(options, null, null).getValue()

        and:
        options.setMaxBatches(null).setContinuationToken(result.getContinuationToken())
        def result2 = dc.updateAccessControlRecursiveWithResponse(options, null, null).getValue()

        then:
        (result.getCounters().getChangedDirectoriesCount() + result2.getCounters().getChangedDirectoriesCount()) == 3 // Including the top level
        (result.getCounters().getChangedFilesCount() + result2.getCounters().getChangedFilesCount()) == 4
        (result.getCounters().getFailedChangesCount() + result2.getCounters().getFailedChangesCount()) == 0
        result2.getContinuationToken() == null
        result.getBatchFailures() == null
    }

    def "Update ACL recursive batches progress"() {
        setup:
        setupStandardRecursiveAclTest()

        def progress = new InMemoryAccessControlRecursiveChangeProgress()

        def options = new PathUpdateAccessControlRecursiveOptions(pathAccessControlEntries)
            .setBatchSize(2).setProgressHandler(progress)

        when:
        def result = dc.updateAccessControlRecursiveWithResponse(options, null, null).getValue()

        then:
        result.getCounters().getChangedDirectoriesCount() == 3
        result.getCounters().getChangedFilesCount() == 4
        result.getCounters().getFailedChangesCount() == 0
        result.getContinuationToken() == null
        result.getBatchFailures() == null
        progress.batchCounters.size() == 4
        (progress.batchCounters[0].getChangedFilesCount() + progress.batchCounters[0].getChangedDirectoriesCount()) == 2
        (progress.batchCounters[1].getChangedFilesCount() + progress.batchCounters[1].getChangedDirectoriesCount()) == 2
        (progress.batchCounters[2].getChangedFilesCount() + progress.batchCounters[2].getChangedDirectoriesCount()) == 2
        (progress.batchCounters[3].getChangedFilesCount() + progress.batchCounters[3].getChangedDirectoriesCount()) == 1
        progress.cumulativeCounters.size() == 4
        (progress.cumulativeCounters[0].getChangedFilesCount() + progress.cumulativeCounters[0].getChangedDirectoriesCount()) == 2
        (progress.cumulativeCounters[1].getChangedFilesCount() + progress.cumulativeCounters[1].getChangedDirectoriesCount()) == 4
        (progress.cumulativeCounters[2].getChangedFilesCount() + progress.cumulativeCounters[2].getChangedDirectoriesCount()) == 6
        (progress.cumulativeCounters[3].getChangedFilesCount() + progress.cumulativeCounters[3].getChangedDirectoriesCount()) == 7
    }

    def "Update ACL recursive batches follow token"() {
        setup:
        setupStandardRecursiveAclTest()

        def options = new PathUpdateAccessControlRecursiveOptions(pathAccessControlEntries)
            .setBatchSize(2).setMaxBatches(2)

        when:
        String continuation = "null"
        def failedChanges = 0
        def directoriesChanged = 0
        def filesChanged = 0
        def iterations = 0
        while(continuation != null && continuation != "" && iterations < 10) {
            if (iterations == 0) {
                continuation = null // do while not supported in Groovy
            }
            options.setContinuationToken(continuation)
            def result = dc.updateAccessControlRecursiveWithResponse(options, null, null)
            failedChanges += result.getValue().getCounters().getFailedChangesCount()
            directoriesChanged += result.getValue().getCounters().getChangedDirectoriesCount()
            filesChanged += result.getValue().getCounters().getChangedFilesCount()
            iterations++
            continuation = result.getValue().getContinuationToken()
        }

        then:
        failedChanges == 0
        directoriesChanged == 3
        filesChanged == 4
        iterations == 2
    }

    def "Update ACL recursive progress with failure"() {
        setup:
        fsc.getRootDirectoryClient().setAccessControlList(executeOnlyAccessControlEntries, null, null)
        String topDirName = generatePathName()

        // Create tree using AAD creds
        def topDirOauthClient = getOAuthServiceClient().getFileSystemClient(fsc.getFileSystemName())
            .getDirectoryClient(topDirName)
        topDirOauthClient.create()
        def subdir1 = topDirOauthClient.createSubdirectory(generatePathName())
        def file1 = subdir1.createFile(generatePathName())
        def file2 = subdir1.createFile(generatePathName())
        def subdir2 = topDirOauthClient.createSubdirectory(generatePathName())
        def file3 = subdir2.createFile(generatePathName())

        // Only allow subowner rights to the directory and it's subpaths
        def subowner = getRandomUUID()
        def rp = RolePermissions.parseSymbolic("rwx", false)
        def pathPermissions = new PathPermissions().setGroup(rp).setOther(rp).setOwner(rp)
        topDirOauthClient.setPermissions(pathPermissions, null, subowner)
        subdir1.setPermissions(pathPermissions, null, subowner)
        file1.setPermissions(pathPermissions, null, subowner)
        file2.setPermissions(pathPermissions, null, subowner)
        subdir2.setPermissions(pathPermissions, null, subowner)
        file3.setPermissions(pathPermissions, null, subowner)

        // Create file4 as super user (using shared key)
        def file4 = fsc.getDirectoryClient(topDirName).getSubdirectoryClient(subdir2.getObjectName())
            .createFile(generatePathName())

        def progress = new InMemoryAccessControlRecursiveChangeProgress()

        // Create a user delegation sas that delegates an owner when creating files
        def subOwnerDirClient = getSasDirectoryClient(topDirOauthClient, subowner)

        when:
        def result = subOwnerDirClient.updateAccessControlRecursiveWithResponse(
            new PathUpdateAccessControlRecursiveOptions(pathAccessControlEntries).setProgressHandler(progress), null, null)

        then:
        result.getValue().getCounters().getFailedChangesCount() == 1
        progress.failures.size() == 1
        progress.batchCounters.findIndexOf {counter -> counter.getFailedChangesCount() > 0} >= 0
        progress.cumulativeCounters.findIndexOf {counter -> counter.getFailedChangesCount() > 0} >= 0
        progress.failures[0].getName().contains(file4.getObjectName())
        !progress.failures[0].isDirectory()
        progress.failures[0].getErrorMessage()
    }

    def "Update ACL recursive continue on failure"() {
        setup:
        fsc.getRootDirectoryClient().setAccessControlList(executeOnlyAccessControlEntries, null, null)
        String topDirName = generatePathName()

        // Create tree using AAD creds
        def topDirOauthClient = getOAuthServiceClient().getFileSystemClient(fsc.getFileSystemName())
            .getDirectoryClient(topDirName)
        topDirOauthClient.create()
        def subdir1 = topDirOauthClient.createSubdirectory(generatePathName())
        def file1 = subdir1.createFile(generatePathName())
        def file2 = subdir1.createFile(generatePathName())
        def subdir2 = topDirOauthClient.createSubdirectory(generatePathName())
        def file3 = subdir2.createFile(generatePathName())

        // Only allow subowner rights to the directory and it's subpaths
        def subowner = getRandomUUID()
        def rp = RolePermissions.parseSymbolic("rwx", false)
        def pathPermissions = new PathPermissions().setGroup(rp).setOther(rp).setOwner(rp)
        topDirOauthClient.setPermissions(pathPermissions, null, subowner)
        subdir1.setPermissions(pathPermissions, null, subowner)
        file1.setPermissions(pathPermissions, null, subowner)
        file2.setPermissions(pathPermissions, null, subowner)
        subdir2.setPermissions(pathPermissions, null, subowner)
        file3.setPermissions(pathPermissions, null, subowner)

        // Create resources as super user (using shared key)
        def file4 = fsc.getDirectoryClient(topDirName).getSubdirectoryClient(subdir2.getObjectName())
            .createFile(generatePathName())
        def file5 = fsc.getDirectoryClient(topDirName).getSubdirectoryClient(subdir2.getObjectName())
            .createFile(generatePathName())
        def file6 = fsc.getDirectoryClient(topDirName).getSubdirectoryClient(subdir2.getObjectName())
            .createFile(generatePathName())
        def subdir3 = fsc.getDirectoryClient(topDirName).getSubdirectoryClient(subdir2.getObjectName())
            .createSubdirectory(generatePathName())

        // Create a user delegation sas that delegates an owner when creating files
        def subOwnerDirClient = getSasDirectoryClient(topDirOauthClient, subowner)

        when:
        def result = subOwnerDirClient.updateAccessControlRecursiveWithResponse(
            new PathUpdateAccessControlRecursiveOptions(pathAccessControlEntries).setContinueOnFailure(true), null, null)

        def batchFailures = result.getValue().getBatchFailures().stream().map( { failure -> failure.getName() } ).collect(Collectors.toList())

        then:
        result.getValue().getCounters().getChangedDirectoriesCount() == 3
        result.getValue().getCounters().getChangedFilesCount() == 3
        result.getValue().getCounters().getFailedChangesCount() == 4
        result.getValue().getContinuationToken() == null
        batchFailures.size() == 4
        batchFailures.contains(file4.getObjectPath())
        batchFailures.contains(file5.getObjectPath())
        batchFailures.contains(file6.getObjectPath())
        batchFailures.contains(subdir3.getObjectPath())
    }

    def "Update ACL recursive continue on failure batch failures"() {
        setup:
        fsc.getRootDirectoryClient().setAccessControlList(executeOnlyAccessControlEntries, null, null)
        String topDirName = generatePathName()

        // Create tree using AAD creds
        def topDirOauthClient = getOAuthServiceClient().getFileSystemClient(fsc.getFileSystemName())
            .getDirectoryClient(topDirName)
        topDirOauthClient.create()
        def subdir1 = topDirOauthClient.createSubdirectory(generatePathName())
        def file1 = subdir1.createFile(generatePathName())
        def file2 = subdir1.createFile(generatePathName())
        def subdir2 = topDirOauthClient.createSubdirectory(generatePathName())
        def file3 = subdir2.createFile(generatePathName())

        // Only allow subowner rights to the directory and it's subpaths
        def subowner = getRandomUUID()
        def rp = RolePermissions.parseSymbolic("rwx", false)
        def pathPermissions = new PathPermissions().setGroup(rp).setOther(rp).setOwner(rp)
        topDirOauthClient.setPermissions(pathPermissions, null, subowner)
        subdir1.setPermissions(pathPermissions, null, subowner)
        file1.setPermissions(pathPermissions, null, subowner)
        file2.setPermissions(pathPermissions, null, subowner)
        subdir2.setPermissions(pathPermissions, null, subowner)
        file3.setPermissions(pathPermissions, null, subowner)

        // Create resources as super user (using shared key)
        def file4 = fsc.getDirectoryClient(topDirName).getSubdirectoryClient(subdir2.getObjectName())
            .createFile(generatePathName())
        def file5 = fsc.getDirectoryClient(topDirName).getSubdirectoryClient(subdir2.getObjectName())
            .createFile(generatePathName())
        def file6 = fsc.getDirectoryClient(topDirName).getSubdirectoryClient(subdir2.getObjectName())
            .createFile(generatePathName())
        def subdir3 = fsc.getDirectoryClient(topDirName).getSubdirectoryClient(subdir2.getObjectName())
            .createSubdirectory(generatePathName())

        // Create a user delegation sas that delegates an owner when creating files
        def subOwnerDirClient = getSasDirectoryClient(topDirOauthClient, subowner)

        def progress = new InMemoryAccessControlRecursiveChangeProgress()

        when:
        def result = subOwnerDirClient.updateAccessControlRecursiveWithResponse(
            new PathUpdateAccessControlRecursiveOptions(pathAccessControlEntries).setContinueOnFailure(true).setBatchSize(2).setProgressHandler(progress), null, null)

        def batchFailures = result.getValue().getBatchFailures().stream().map( { failure -> failure.getName() } ).collect(Collectors.toList())

        then:
        result.getValue().getCounters().getChangedDirectoriesCount() == 3
        result.getValue().getCounters().getChangedFilesCount() == 3
        result.getValue().getCounters().getFailedChangesCount() == 4
        batchFailures.size() == progress.firstFailures.size()
        for (def f : progress.firstFailures) {
            assert batchFailures.contains(f.getName())
        }
        result.getValue().getContinuationToken() == null
    }

    def "Update ACL recursive continue on failure batches resume"() {
        setup:
        fsc.getRootDirectoryClient().setAccessControlList(executeOnlyAccessControlEntries, null, null)
        String topDirName = generatePathName()

        // Create tree using AAD creds
        def topDirOauthClient = getOAuthServiceClient().getFileSystemClient(fsc.getFileSystemName())
            .getDirectoryClient(topDirName)
        topDirOauthClient.create()
        def subdir1 = topDirOauthClient.createSubdirectory(generatePathName())
        def file1 = subdir1.createFile(generatePathName())
        def file2 = subdir1.createFile(generatePathName())
        def subdir2 = topDirOauthClient.createSubdirectory(generatePathName())
        def file3 = subdir2.createFile(generatePathName())

        // Only allow subowner rights to the directory and it's subpaths
        def subowner = getRandomUUID()
        def rp = RolePermissions.parseSymbolic("rwx", false)
        def pathPermissions = new PathPermissions().setGroup(rp).setOther(rp).setOwner(rp)
        topDirOauthClient.setPermissions(pathPermissions, null, subowner)
        subdir1.setPermissions(pathPermissions, null, subowner)
        file1.setPermissions(pathPermissions, null, subowner)
        file2.setPermissions(pathPermissions, null, subowner)
        subdir2.setPermissions(pathPermissions, null, subowner)
        file3.setPermissions(pathPermissions, null, subowner)

        // Create resources as super user (using shared key)
        def file4 = fsc.getDirectoryClient(topDirName).getSubdirectoryClient(subdir2.getObjectName())
            .createFile(generatePathName())
        def file5 = fsc.getDirectoryClient(topDirName).getSubdirectoryClient(subdir2.getObjectName())
            .createFile(generatePathName())
        def file6 = fsc.getDirectoryClient(topDirName).getSubdirectoryClient(subdir2.getObjectName())
            .createFile(generatePathName())
        def subdir3 = fsc.getDirectoryClient(topDirName).getSubdirectoryClient(subdir2.getObjectName())
            .createSubdirectory(generatePathName())

        // Create more files as app
        def file7 = subdir1.createFile(generatePathName())
        def file8 = subdir1.createFile(generatePathName())
        def subdir4 = topDirOauthClient.createSubdirectory(generatePathName())
        def file9 = subdir4.createFile(generatePathName())

        // Only allow subowner rights to the directory and it's subpaths
        file7.setPermissions(pathPermissions, null, subowner)
        file8.setPermissions(pathPermissions, null, subowner)
        subdir4.setPermissions(pathPermissions, null, subowner)
        file9.setPermissions(pathPermissions, null, subowner)

        def options = new PathUpdateAccessControlRecursiveOptions(pathAccessControlEntries)
            .setBatchSize(2).setContinueOnFailure(true).setMaxBatches(1)

        // Create a user delegation sas that delegates an owner when creating files
        def subOwnerDirClient = getSasDirectoryClient(topDirOauthClient, subowner)

        when:
        def intermediateResult = subOwnerDirClient.updateAccessControlRecursiveWithResponse(options, null, null)

        then:
        intermediateResult.getValue().getContinuationToken() != null

        when:
        options.setMaxBatches(null).setContinuationToken(intermediateResult.getValue().getContinuationToken())
        def result = subOwnerDirClient.updateAccessControlRecursiveWithResponse(options, null, null)

        then:
        (result.getValue().getCounters().getChangedDirectoriesCount() + intermediateResult.getValue().getCounters().getChangedDirectoriesCount()) == 4
        (result.getValue().getCounters().getChangedFilesCount() + intermediateResult.getValue().getCounters().getChangedFilesCount()) == 6
        (result.getValue().getCounters().getFailedChangesCount() + intermediateResult.getValue().getCounters().getFailedChangesCount()) == 4
        result.getValue().getContinuationToken() == null
    }

    def "Update ACL recursive error"() {
        setup:
        fsc.getRootDirectoryClient().setAccessControlList(executeOnlyAccessControlEntries, null, null)

        String topDirName = generatePathName()
        def topDirOauthClient = getOAuthServiceClient().getFileSystemClient(fsc.getFileSystemName())
            .getDirectoryClient(topDirName)

        when:
        topDirOauthClient.updateAccessControlRecursiveWithResponse(
            new PathUpdateAccessControlRecursiveOptions(pathAccessControlEntries), null, null)

        then:
        def e = thrown(DataLakeAclChangeFailedException)
        e.getCause().class == DataLakeStorageException.class
    }

    @Unroll
    def "Update ACL recursive error middle of batches"() {
        setup:
        setupStandardRecursiveAclTest()

        def options = new PathUpdateAccessControlRecursiveOptions(pathAccessControlEntries)
            .setBatchSize(2)

        // Mock a policy that will return an error on the call with the continuation token
        HttpPipelinePolicy mockPolicy = { HttpPipelineCallContext context, HttpPipelineNextPolicy next ->
            return context.getHttpRequest().getUrl().toString().contains("continuation") ? Mono.error(error) : next.process()
        }

        dc = getDirectoryClient(primaryCredential, dc.getDirectoryUrl(), dc.getObjectPath(), mockPolicy)

        when:
        def result = dc.updateAccessControlRecursiveWithResponse(options, null, null).getValue()

        then:
        def e = thrown(DataLakeAclChangeFailedException)
        e.getCause().class == error.class

        where:
        error                                                                                                                               || _
        new IllegalArgumentException()                                                                                                      || _
        new DataLakeStorageException("error", getStubResponse(500, new HttpRequest(HttpMethod.PUT, new URL("https://www.fake.com"))), null) || _
    }

    def "Remove ACL recursive"() {
        setup:
        setupStandardRecursiveAclTest()

        when:
        def result = dc.removeAccessControlRecursive(removeAccessControlEntries)

        then:
        result.getCounters().getChangedDirectoriesCount() == 3
        result.getCounters().getChangedFilesCount() == 4
        result.getCounters().getFailedChangesCount() == 0
    }

    def "Remove ACL recursive batches"() {
        setup:
        setupStandardRecursiveAclTest()

        def options = new PathRemoveAccessControlRecursiveOptions(removeAccessControlEntries)
            .setBatchSize(2)

        when:
        def result = dc.removeAccessControlRecursiveWithResponse(options, null, null).getValue()

        then:
        result.getCounters().getChangedDirectoriesCount() == 3 // Including the top level
        result.getCounters().getChangedFilesCount() == 4
        result.getCounters().getFailedChangesCount() == 0
        result.getContinuationToken() == null
        result.getBatchFailures() == null
    }

    def "Remove ACL recursive batches resume"() {
        setup:
        setupStandardRecursiveAclTest()

        def options = new PathRemoveAccessControlRecursiveOptions(removeAccessControlEntries)
            .setBatchSize(2).setMaxBatches(1)

        when:
        def result = dc.removeAccessControlRecursiveWithResponse(options, null, null).getValue()

        and:
        options.setMaxBatches(null).setContinuationToken(result.getContinuationToken())
        def result2 = dc.removeAccessControlRecursiveWithResponse(options, null, null).getValue()

        then:
        (result.getCounters().getChangedDirectoriesCount() + result2.getCounters().getChangedDirectoriesCount()) == 3 // Including the top level
        (result.getCounters().getChangedFilesCount() + result2.getCounters().getChangedFilesCount()) == 4
        (result.getCounters().getFailedChangesCount() + result2.getCounters().getFailedChangesCount()) == 0
        result2.getContinuationToken() == null
        result.getBatchFailures() == null
    }

    def "Remove ACL recursive batches progress"() {
        setup:
        setupStandardRecursiveAclTest()

        def progress = new InMemoryAccessControlRecursiveChangeProgress()

        def options = new PathRemoveAccessControlRecursiveOptions(removeAccessControlEntries)
            .setBatchSize(2).setProgressHandler(progress)

        when:
        def result = dc.removeAccessControlRecursiveWithResponse(options, null, null).getValue()

        then:
        result.getCounters().getChangedDirectoriesCount() == 3
        result.getCounters().getChangedFilesCount() == 4
        result.getCounters().getFailedChangesCount() == 0
        result.getContinuationToken() == null
        result.getBatchFailures() == null
        progress.batchCounters.size() == 4
        (progress.batchCounters[0].getChangedFilesCount() + progress.batchCounters[0].getChangedDirectoriesCount()) == 2
        (progress.batchCounters[1].getChangedFilesCount() + progress.batchCounters[1].getChangedDirectoriesCount()) == 2
        (progress.batchCounters[2].getChangedFilesCount() + progress.batchCounters[2].getChangedDirectoriesCount()) == 2
        (progress.batchCounters[3].getChangedFilesCount() + progress.batchCounters[3].getChangedDirectoriesCount()) == 1
        progress.cumulativeCounters.size() == 4
        (progress.cumulativeCounters[0].getChangedFilesCount() + progress.cumulativeCounters[0].getChangedDirectoriesCount()) == 2
        (progress.cumulativeCounters[1].getChangedFilesCount() + progress.cumulativeCounters[1].getChangedDirectoriesCount()) == 4
        (progress.cumulativeCounters[2].getChangedFilesCount() + progress.cumulativeCounters[2].getChangedDirectoriesCount()) == 6
        (progress.cumulativeCounters[3].getChangedFilesCount() + progress.cumulativeCounters[3].getChangedDirectoriesCount()) == 7
    }

    def "Remove ACL recursive batches follow token"() {
        setup:
        setupStandardRecursiveAclTest()

        def options = new PathRemoveAccessControlRecursiveOptions(removeAccessControlEntries)
            .setBatchSize(2).setMaxBatches(2)

        when:
        String continuation = "null"
        def failedChanges = 0
        def directoriesChanged = 0
        def filesChanged = 0
        def iterations = 0
        while(continuation != null && continuation != "" && iterations < 10) {
            if (iterations == 0) {
                continuation = null // do while not supported in Groovy
            }
            options.setContinuationToken(continuation)
            def result = dc.removeAccessControlRecursiveWithResponse(options, null, null)
            failedChanges += result.getValue().getCounters().getFailedChangesCount()
            directoriesChanged += result.getValue().getCounters().getChangedDirectoriesCount()
            filesChanged += result.getValue().getCounters().getChangedFilesCount()
            iterations++
            continuation = result.getValue().getContinuationToken()
        }

        then:
        failedChanges == 0
        directoriesChanged == 3
        filesChanged == 4
        iterations == 2
    }

    def "Remove ACL recursive progress with failure"() {
        setup:
        fsc.getRootDirectoryClient().setAccessControlList(executeOnlyAccessControlEntries, null, null)
        String topDirName = generatePathName()

        // Create tree using AAD creds
        def topDirOauthClient = getOAuthServiceClient().getFileSystemClient(fsc.getFileSystemName())
            .getDirectoryClient(topDirName)
        topDirOauthClient.create()
        def subdir1 = topDirOauthClient.createSubdirectory(generatePathName())
        def file1 = subdir1.createFile(generatePathName())
        def file2 = subdir1.createFile(generatePathName())
        def subdir2 = topDirOauthClient.createSubdirectory(generatePathName())
        def file3 = subdir2.createFile(generatePathName())

        // Only allow subowner rights to the directory and it's subpaths
        def subowner = getRandomUUID()
        def rp = RolePermissions.parseSymbolic("rwx", false)
        def pathPermissions = new PathPermissions().setGroup(rp).setOther(rp).setOwner(rp)
        topDirOauthClient.setPermissions(pathPermissions, null, subowner)
        subdir1.setPermissions(pathPermissions, null, subowner)
        file1.setPermissions(pathPermissions, null, subowner)
        file2.setPermissions(pathPermissions, null, subowner)
        subdir2.setPermissions(pathPermissions, null, subowner)
        file3.setPermissions(pathPermissions, null, subowner)

        // Create file4 as super user (using shared key)
        def file4 = fsc.getDirectoryClient(topDirName).getSubdirectoryClient(subdir2.getObjectName())
            .createFile(generatePathName())

        // Create a user delegation sas that delegates an owner when creating files
        def subOwnerDirClient = getSasDirectoryClient(topDirOauthClient, subowner)

        def progress = new InMemoryAccessControlRecursiveChangeProgress()

        when:
        def result = subOwnerDirClient.removeAccessControlRecursiveWithResponse(
            new PathRemoveAccessControlRecursiveOptions(removeAccessControlEntries).setProgressHandler(progress), null, null)

        then:
        result.getValue().getCounters().getFailedChangesCount() == 1
        progress.failures.size() == 1
        progress.batchCounters.findIndexOf {counter -> counter.getFailedChangesCount() > 0} >= 0
        progress.cumulativeCounters.findIndexOf {counter -> counter.getFailedChangesCount() > 0} >= 0
        progress.failures[0].getName().contains(file4.getObjectName())
        !progress.failures[0].isDirectory()
        progress.failures[0].getErrorMessage()
    }

    def "Remove ACL recursive continue on failure"() {
        setup:
        fsc.getRootDirectoryClient().setAccessControlList(executeOnlyAccessControlEntries, null, null)
        String topDirName = generatePathName()

        // Create tree using AAD creds
        def topDirOauthClient = getOAuthServiceClient().getFileSystemClient(fsc.getFileSystemName())
            .getDirectoryClient(topDirName)
        topDirOauthClient.create()
        def subdir1 = topDirOauthClient.createSubdirectory(generatePathName())
        def file1 = subdir1.createFile(generatePathName())
        def file2 = subdir1.createFile(generatePathName())
        def subdir2 = topDirOauthClient.createSubdirectory(generatePathName())
        def file3 = subdir2.createFile(generatePathName())

        // Only allow subowner rights to the directory and it's subpaths
        def subowner = getRandomUUID()
        def rp = RolePermissions.parseSymbolic("rwx", false)
        def pathPermissions = new PathPermissions().setGroup(rp).setOther(rp).setOwner(rp)
        topDirOauthClient.setPermissions(pathPermissions, null, subowner)
        subdir1.setPermissions(pathPermissions, null, subowner)
        file1.setPermissions(pathPermissions, null, subowner)
        file2.setPermissions(pathPermissions, null, subowner)
        subdir2.setPermissions(pathPermissions, null, subowner)
        file3.setPermissions(pathPermissions, null, subowner)

        // Create resources as super user (using shared key)
        def file4 = fsc.getDirectoryClient(topDirName).getSubdirectoryClient(subdir2.getObjectName())
            .createFile(generatePathName())
        def file5 = fsc.getDirectoryClient(topDirName).getSubdirectoryClient(subdir2.getObjectName())
            .createFile(generatePathName())
        def file6 = fsc.getDirectoryClient(topDirName).getSubdirectoryClient(subdir2.getObjectName())
            .createFile(generatePathName())
        def subdir3 = fsc.getDirectoryClient(topDirName).getSubdirectoryClient(subdir2.getObjectName())
            .createSubdirectory(generatePathName())

        // Create a user delegation sas that delegates an owner when creating files
        def subOwnerDirClient = getSasDirectoryClient(topDirOauthClient, subowner)

        when:
        def result = subOwnerDirClient.removeAccessControlRecursiveWithResponse(
            new PathRemoveAccessControlRecursiveOptions(removeAccessControlEntries).setContinueOnFailure(true), null, null)

        def batchFailures = result.getValue().getBatchFailures().stream().map( { failure -> failure.getName() } ).collect(Collectors.toList())

        then:
        result.getValue().getCounters().getChangedDirectoriesCount() == 3
        result.getValue().getCounters().getChangedFilesCount() == 3
        result.getValue().getCounters().getFailedChangesCount() == 4
        result.getValue().getContinuationToken() == null
        batchFailures.size() == 4
        batchFailures.contains(file4.getObjectPath())
        batchFailures.contains(file5.getObjectPath())
        batchFailures.contains(file6.getObjectPath())
        batchFailures.contains(subdir3.getObjectPath())
    }

    def "Remove ACL recursive continue on failure batch failures"() {
        setup:
        fsc.getRootDirectoryClient().setAccessControlList(executeOnlyAccessControlEntries, null, null)
        String topDirName = generatePathName()

        // Create tree using AAD creds
        def topDirOauthClient = getOAuthServiceClient().getFileSystemClient(fsc.getFileSystemName())
            .getDirectoryClient(topDirName)
        topDirOauthClient.create()
        def subdir1 = topDirOauthClient.createSubdirectory(generatePathName())
        def file1 = subdir1.createFile(generatePathName())
        def file2 = subdir1.createFile(generatePathName())
        def subdir2 = topDirOauthClient.createSubdirectory(generatePathName())
        def file3 = subdir2.createFile(generatePathName())

        // Only allow subowner rights to the directory and it's subpaths
        def subowner = getRandomUUID()
        def rp = RolePermissions.parseSymbolic("rwx", false)
        def pathPermissions = new PathPermissions().setGroup(rp).setOther(rp).setOwner(rp)
        topDirOauthClient.setPermissions(pathPermissions, null, subowner)
        subdir1.setPermissions(pathPermissions, null, subowner)
        file1.setPermissions(pathPermissions, null, subowner)
        file2.setPermissions(pathPermissions, null, subowner)
        subdir2.setPermissions(pathPermissions, null, subowner)
        file3.setPermissions(pathPermissions, null, subowner)

        // Create resources as super user (using shared key)
        def file4 = fsc.getDirectoryClient(topDirName).getSubdirectoryClient(subdir2.getObjectName())
            .createFile(generatePathName())
        def file5 = fsc.getDirectoryClient(topDirName).getSubdirectoryClient(subdir2.getObjectName())
            .createFile(generatePathName())
        def file6 = fsc.getDirectoryClient(topDirName).getSubdirectoryClient(subdir2.getObjectName())
            .createFile(generatePathName())
        def subdir3 = fsc.getDirectoryClient(topDirName).getSubdirectoryClient(subdir2.getObjectName())
            .createSubdirectory(generatePathName())

        // Create a user delegation sas that delegates an owner when creating files
        def subOwnerDirClient = getSasDirectoryClient(topDirOauthClient, subowner)

        def progress = new InMemoryAccessControlRecursiveChangeProgress()

        when:
        def result = subOwnerDirClient.removeAccessControlRecursiveWithResponse(
            new PathRemoveAccessControlRecursiveOptions(removeAccessControlEntries).setContinueOnFailure(true).setBatchSize(2).setProgressHandler(progress), null, null)

        def batchFailures = result.getValue().getBatchFailures().stream().map( { failure -> failure.getName() } ).collect(Collectors.toList())

        then:
        result.getValue().getCounters().getChangedDirectoriesCount() == 3
        result.getValue().getCounters().getChangedFilesCount() == 3
        result.getValue().getCounters().getFailedChangesCount() == 4
        batchFailures.size() == progress.firstFailures.size()
        for (def f : progress.firstFailures) {
            assert batchFailures.contains(f.getName())
        }
        result.getValue().getContinuationToken() == null
    }

    def "Remove ACL recursive continue on failure batches resume"() {
        setup:
        fsc.getRootDirectoryClient().setAccessControlList(executeOnlyAccessControlEntries, null, null)
        String topDirName = generatePathName()

        // Create tree using AAD creds
        def topDirOauthClient = getOAuthServiceClient().getFileSystemClient(fsc.getFileSystemName())
            .getDirectoryClient(topDirName)
        topDirOauthClient.create()
        def subdir1 = topDirOauthClient.createSubdirectory(generatePathName())
        def file1 = subdir1.createFile(generatePathName())
        def file2 = subdir1.createFile(generatePathName())
        def subdir2 = topDirOauthClient.createSubdirectory(generatePathName())
        def file3 = subdir2.createFile(generatePathName())

        // Only allow subowner rights to the directory and it's subpaths
        def subowner = getRandomUUID()
        def rp = RolePermissions.parseSymbolic("rwx", false)
        def pathPermissions = new PathPermissions().setGroup(rp).setOther(rp).setOwner(rp)
        topDirOauthClient.setPermissions(pathPermissions, null, subowner)
        subdir1.setPermissions(pathPermissions, null, subowner)
        file1.setPermissions(pathPermissions, null, subowner)
        file2.setPermissions(pathPermissions, null, subowner)
        subdir2.setPermissions(pathPermissions, null, subowner)
        file3.setPermissions(pathPermissions, null, subowner)

        // Create resources as super user (using shared key)
        def file4 = fsc.getDirectoryClient(topDirName).getSubdirectoryClient(subdir2.getObjectName())
            .createFile(generatePathName())
        def file5 = fsc.getDirectoryClient(topDirName).getSubdirectoryClient(subdir2.getObjectName())
            .createFile(generatePathName())
        def file6 = fsc.getDirectoryClient(topDirName).getSubdirectoryClient(subdir2.getObjectName())
            .createFile(generatePathName())
        def subdir3 = fsc.getDirectoryClient(topDirName).getSubdirectoryClient(subdir2.getObjectName())
            .createSubdirectory(generatePathName())

        // Create more files as app
        def file7 = subdir1.createFile(generatePathName())
        def file8 = subdir1.createFile(generatePathName())
        def subdir4 = topDirOauthClient.createSubdirectory(generatePathName())
        def file9 = subdir4.createFile(generatePathName())

        // Only allow subowner rights to the directory and it's subpaths
        file7.setPermissions(pathPermissions, null, subowner)
        file8.setPermissions(pathPermissions, null, subowner)
        subdir4.setPermissions(pathPermissions, null, subowner)
        file9.setPermissions(pathPermissions, null, subowner)

        // Create a user delegation sas that delegates an owner when creating files
        def subOwnerDirClient = getSasDirectoryClient(topDirOauthClient, subowner)

        def options = new PathRemoveAccessControlRecursiveOptions(removeAccessControlEntries)
            .setBatchSize(2).setContinueOnFailure(true).setMaxBatches(1)

        when:
        def intermediateResult = subOwnerDirClient.removeAccessControlRecursiveWithResponse(options, null, null)

        then:
        intermediateResult.getValue().getContinuationToken() != null

        when:
        options.setMaxBatches(null).setContinuationToken(intermediateResult.getValue().getContinuationToken())
        def result = subOwnerDirClient.removeAccessControlRecursiveWithResponse(options, null, null)

        then:
        (result.getValue().getCounters().getChangedDirectoriesCount() + intermediateResult.getValue().getCounters().getChangedDirectoriesCount()) == 4
        (result.getValue().getCounters().getChangedFilesCount() + intermediateResult.getValue().getCounters().getChangedFilesCount()) == 6
        (result.getValue().getCounters().getFailedChangesCount() + intermediateResult.getValue().getCounters().getFailedChangesCount()) == 4
        result.getValue().getContinuationToken() == null
    }

    def "Remove ACL recursive error"() {
        setup:
        fsc.getRootDirectoryClient().setAccessControlList(executeOnlyAccessControlEntries, null, null)

        String topDirName = generatePathName()
        def topDirOauthClient = getOAuthServiceClient().getFileSystemClient(fsc.getFileSystemName())
            .getDirectoryClient(topDirName)

        when:
        topDirOauthClient.removeAccessControlRecursiveWithResponse(
            new PathRemoveAccessControlRecursiveOptions(removeAccessControlEntries), null, null)

        then:
        def e = thrown(DataLakeAclChangeFailedException)
        e.getCause().class == DataLakeStorageException.class
    }

    @Unroll
    def "Remove ACL recursive error middle of batches"() {
        setup:
        setupStandardRecursiveAclTest()

        def options = new PathRemoveAccessControlRecursiveOptions(removeAccessControlEntries)
            .setBatchSize(2)

        // Mock a policy that will return an error on the call with the continuation token
        HttpPipelinePolicy mockPolicy = { HttpPipelineCallContext context, HttpPipelineNextPolicy next ->
            return context.getHttpRequest().getUrl().toString().contains("continuation") ? Mono.error(error) : next.process()
        }

        dc = getDirectoryClient(primaryCredential, dc.getDirectoryUrl(), dc.getObjectPath(), mockPolicy)

        when:
        def result = dc.removeAccessControlRecursiveWithResponse(options, null, null).getValue()

        then:
        def e = thrown(DataLakeAclChangeFailedException)
        e.getCause().class == error.class

        where:
        error                                                                                                                               || _
        new IllegalArgumentException()                                                                                                      || _
        new DataLakeStorageException("error", getStubResponse(500, new HttpRequest(HttpMethod.PUT, new URL("https://www.fake.com"))), null) || _
    }

    def setupStandardRecursiveAclTest() {
        def subdir1 = dc.createSubdirectory(generatePathName())
        def file1 = subdir1.createFile(generatePathName())
        def file2 = subdir1.createFile(generatePathName())
        def subdir2 = dc.createSubdirectory(generatePathName())
        def file3 = subdir2.createFile(generatePathName())
        def file4 = dc.createFile(generatePathName())
    }

    static class InMemoryAccessControlRecursiveChangeProgress implements Consumer<Response<AccessControlChanges>> {

        List<AccessControlChangeFailure> failures = new ArrayList<>()
        List<AccessControlChangeCounters> batchCounters = new ArrayList<>()
        List<AccessControlChangeCounters> cumulativeCounters = new ArrayList<>()

        List<AccessControlChangeFailure> firstFailures = new ArrayList<>()
        boolean firstFailure = false

        @Override
        void accept(Response<AccessControlChanges> response) {
            if (!firstFailure && response.getValue().getBatchFailures().size() > 0) {
                firstFailures.addAll(response.getValue().getBatchFailures())
                firstFailure = true
            }
            failures.addAll(response.getValue().getBatchFailures())
            batchCounters.addAll(response.getValue().getBatchCounters())
            cumulativeCounters.addAll(response.getValue().getAggregateCounters())
        }
    }

    // set recursive acl error, with response
    // Test null or empty lists

    def "Get access control min"() {
        when:
        PathAccessControl pac = dc.getAccessControl()

        then:
        notThrown(DataLakeStorageException)
        pac.getAccessControlList()
        pac.getPermissions()
        pac.getOwner()
        pac.getGroup()
    }

    def "Get access control with response"() {
        expect:
        dc.getAccessControlWithResponse(false, null, null, null).getStatusCode() == 200
    }

    def "Get access control return upn"() {
        expect:
        dc.getAccessControlWithResponse(true, null, null, null).getStatusCode() == 200
    }

    @Unroll
    def "Get access control AC"() {
        setup:
        match = setupPathMatchCondition(dc, match)
        leaseID = setupPathLeaseCondition(dc, leaseID)
        def drc = new DataLakeRequestConditions()
            .setLeaseId(leaseID)
            .setIfMatch(match)
            .setIfNoneMatch(noneMatch)
            .setIfModifiedSince(modified)
            .setIfUnmodifiedSince(unmodified)

        expect:
        dc.getAccessControlWithResponse(false, drc, null, null).getStatusCode() == 200

        where:
        modified | unmodified | match        | noneMatch   | leaseID
        null     | null       | null         | null        | null
        oldDate  | null       | null         | null        | null
        null     | newDate    | null         | null        | null
        null     | null       | receivedEtag | null        | null
        null     | null       | null         | garbageEtag | null
        null     | null       | null         | null        | receivedLeaseID
    }

    @Unroll
    def "Get access control AC fail"() {
        setup:
        noneMatch = setupPathMatchCondition(dc, noneMatch)
        setupPathLeaseCondition(dc, leaseID)
        def drc = new DataLakeRequestConditions()
            .setLeaseId(leaseID)
            .setIfMatch(match)
            .setIfNoneMatch(noneMatch)
            .setIfModifiedSince(modified)
            .setIfUnmodifiedSince(unmodified)

        when:
        dc.getAccessControlWithResponse(false, drc, null, null).getStatusCode() == 200

        then:
        thrown(DataLakeStorageException)

        where:
        modified | unmodified | match       | noneMatch    | leaseID
        newDate  | null       | null        | null         | null
        null     | oldDate    | null        | null         | null
        null     | null       | garbageEtag | null         | null
        null     | null       | null        | receivedEtag | null
//        null     | null       | null        | null         | garbageLeaseID
        // Known issue - uncomment when resolved
    }

    def "Rename min"() {
        expect:
        dc.renameWithResponse(null, generatePathName(), null, null, null, null).getStatusCode() == 201
    }

    def "Rename with response"() {
        when:
        def resp = dc.renameWithResponse(null, generatePathName(), null, null, null, null)

        def renamedClient = resp.getValue()
        renamedClient.getProperties()

        then:
        notThrown(DataLakeStorageException)

        when:
        dc.getProperties()

        then:
        thrown(DataLakeStorageException)
    }

    def "Rename filesystem with response"() {
        setup:
        def newFileSystem = primaryDataLakeServiceClient.createFileSystem(generateFileSystemName())

        when:
        def resp = dc.renameWithResponse(newFileSystem.getFileSystemName(), generatePathName(), null, null, null, null)

        def renamedClient = resp.getValue()
        renamedClient.getProperties()

        then:
        notThrown(DataLakeStorageException)

        when:
        dc.getProperties()

        then:
        thrown(DataLakeStorageException)
    }

    def "Rename error"() {
        setup:
        dc = fsc.getDirectoryClient(generatePathName())

        when:
        dc.renameWithResponse(null, generatePathName(), null, null, null, null)

        then:
        thrown(DataLakeStorageException)
    }

    @Unroll
    def "Rename source AC"() {
        setup:
        match = setupPathMatchCondition(dc, match)
        leaseID = setupPathLeaseCondition(dc, leaseID)
        def drc = new DataLakeRequestConditions()
            .setLeaseId(leaseID)
            .setIfMatch(match)
            .setIfNoneMatch(noneMatch)
            .setIfModifiedSince(modified)
            .setIfUnmodifiedSince(unmodified)

        expect:
        dc.renameWithResponse(null, generatePathName(), drc, null, null, null).getStatusCode() == 201

        where:
        modified | unmodified | match        | noneMatch   | leaseID
        null     | null       | null         | null        | null
        oldDate  | null       | null         | null        | null
        null     | newDate    | null         | null        | null
        null     | null       | receivedEtag | null        | null
        null     | null       | null         | garbageEtag | null
        null     | null       | null         | null        | receivedLeaseID
    }

    @Unroll
    def "Rename source AC fail"() {
        setup:
        noneMatch = setupPathMatchCondition(dc, noneMatch)
        setupPathLeaseCondition(dc, leaseID)
        def drc = new DataLakeRequestConditions()
            .setLeaseId(leaseID)
            .setIfMatch(match)
            .setIfNoneMatch(noneMatch)
            .setIfModifiedSince(modified)
            .setIfUnmodifiedSince(unmodified)

        when:
        dc.renameWithResponse(null, generatePathName(), drc, null, null, null)

        then:
        thrown(DataLakeStorageException)

        where:
        modified | unmodified | match       | noneMatch    | leaseID
        newDate  | null       | null        | null         | null
        null     | oldDate    | null        | null         | null
        null     | null       | garbageEtag | null         | null
        null     | null       | null        | receivedEtag | null
        null     | null       | null        | null         | garbageLeaseID
    }

    @Unroll
    def "Rename dest AC"() {
        setup:
        def pathName = generatePathName()
        def destDir = fsc.getDirectoryClient(pathName)
        destDir.create()
        match = setupPathMatchCondition(destDir, match)
        leaseID = setupPathLeaseCondition(destDir, leaseID)
        def drc = new DataLakeRequestConditions()
            .setLeaseId(leaseID)
            .setIfMatch(match)
            .setIfNoneMatch(noneMatch)
            .setIfModifiedSince(modified)
            .setIfUnmodifiedSince(unmodified)

        expect:
        dc.renameWithResponse(null, pathName, null, drc, null, null).getStatusCode() == 201

        where:
        modified | unmodified | match        | noneMatch   | leaseID
        null     | null       | null         | null        | null
        oldDate  | null       | null         | null        | null
        null     | newDate    | null         | null        | null
        null     | null       | receivedEtag | null        | null
        null     | null       | null         | garbageEtag | null
        null     | null       | null         | null        | receivedLeaseID
    }

    @Unroll
    def "Rename dest AC fail"() {
        setup:
        def pathName = generatePathName()
        def destDir = fsc.getDirectoryClient(pathName)
        destDir.create()
        noneMatch = setupPathMatchCondition(destDir, noneMatch)
        setupPathLeaseCondition(destDir, leaseID)
        def drc = new DataLakeRequestConditions()
            .setLeaseId(leaseID)
            .setIfMatch(match)
            .setIfNoneMatch(noneMatch)
            .setIfModifiedSince(modified)
            .setIfUnmodifiedSince(unmodified)

        when:
        dc.renameWithResponse(null, pathName, null, drc, null, null)

        then:
        thrown(DataLakeStorageException)

        where:
        modified | unmodified | match       | noneMatch    | leaseID
        newDate  | null       | null        | null         | null
        null     | oldDate    | null        | null         | null
        null     | null       | garbageEtag | null         | null
        null     | null       | null        | receivedEtag | null
        null     | null       | null        | null         | garbageLeaseID
    }

    def "Get properties default"() {
        when:
        def response = dc.getPropertiesWithResponse(null, null, null)
        def headers = response.getHeaders()
        def properties = response.getValue()

        then:
        validateBasicHeaders(headers)
        headers.getValue("Accept-Ranges") == "bytes"
        properties.getCreationTime()
        properties.getLastModified()
        properties.getETag()
        properties.getFileSize() >= 0
        properties.getContentType()
        !properties.getContentMd5() // tested in "set HTTP headers"
        !properties.getContentEncoding() // tested in "set HTTP headers"
        !properties.getContentDisposition() // tested in "set HTTP headers"
        !properties.getContentLanguage() // tested in "set HTTP headers"
        !properties.getCacheControl() // tested in "set HTTP headers"
        properties.getLeaseStatus() == LeaseStatusType.UNLOCKED
        properties.getLeaseState() == LeaseStateType.AVAILABLE
        !properties.getLeaseDuration() // tested in "acquire lease"
        !properties.getCopyId() // tested in "abort copy"
        !properties.getCopyStatus() // tested in "copy"
        !properties.getCopySource() // tested in "copy"
        !properties.getCopyProgress() // tested in "copy"
        !properties.getCopyCompletionTime() // tested in "copy"
        !properties.getCopyStatusDescription() // only returned when the service has errors; cannot validate.
        properties.isServerEncrypted()
        !properties.isIncrementalCopy() // tested in PageBlob."start incremental copy"
        properties.getAccessTier() == AccessTier.HOT
        properties.getArchiveStatus() == null
        properties.getMetadata()
        !properties.getAccessTierChangeTime()
        !properties.getEncryptionKeySha256()
        properties.isDirectory()

    }

    def "Get properties min"() {
        expect:
        dc.getPropertiesWithResponse(null, null, null).getStatusCode() == 200
    }

    @Unroll
    def "Get properties AC"() {
        setup:
        def drc = new DataLakeRequestConditions()
            .setLeaseId(setupPathLeaseCondition(dc, leaseID))
            .setIfMatch(setupPathMatchCondition(dc, match))
            .setIfNoneMatch(noneMatch)
            .setIfModifiedSince(modified)
            .setIfUnmodifiedSince(unmodified)

        expect:
        dc.getPropertiesWithResponse(drc, null, null).getStatusCode() == 200

        where:
        modified | unmodified | match        | noneMatch   | leaseID
        null     | null       | null         | null        | null
        oldDate  | null       | null         | null        | null
        null     | newDate    | null         | null        | null
        null     | null       | receivedEtag | null        | null
        null     | null       | null         | garbageEtag | null
        null     | null       | null         | null        | receivedLeaseID
    }

    @Unroll
    def "Get properties AC fail"() {
        setup:
        def drc = new DataLakeRequestConditions()
            .setLeaseId(setupPathLeaseCondition(dc, leaseID))
            .setIfMatch(match)
            .setIfNoneMatch(setupPathMatchCondition(dc, noneMatch))
            .setIfModifiedSince(modified)
            .setIfUnmodifiedSince(unmodified)

        when:
        dc.getPropertiesWithResponse(drc, null, null)

        then:
        thrown(DataLakeStorageException)

        where:
        modified | unmodified | match       | noneMatch    | leaseID
        newDate  | null       | null        | null         | null
        null     | oldDate    | null        | null         | null
        null     | null       | garbageEtag | null         | null
        null     | null       | null        | receivedEtag | null
        null     | null       | null        | null         | garbageLeaseID
    }

    def "Get properties error"() {
        setup:
        dc = fsc.getDirectoryClient(generatePathName())

        when:
        dc.getProperties()

        then:
        def ex = thrown(DataLakeStorageException)
        ex.getMessage().contains("BlobNotFound")
    }

    def "Set HTTP headers null"() {
        setup:
        def response = dc.setHttpHeadersWithResponse(null, null, null, null)

        expect:
        response.getStatusCode() == 200
        validateBasicHeaders(response.getHeaders())
    }

    def "Set HTTP headers min"() {
        setup:
        def properties = dc.getProperties()
        def headers = new PathHttpHeaders()
            .setContentEncoding(properties.getContentEncoding())
            .setContentDisposition(properties.getContentDisposition())
            .setContentType("type")
            .setCacheControl(properties.getCacheControl())
            .setContentLanguage(properties.getContentLanguage())

        dc.setHttpHeaders(headers)

        expect:
        dc.getProperties().getContentType() == "type"
    }

    @Unroll
    def "Set HTTP headers headers"() {
        setup:
        def putHeaders = new PathHttpHeaders()
            .setCacheControl(cacheControl)
            .setContentDisposition(contentDisposition)
            .setContentEncoding(contentEncoding)
            .setContentLanguage(contentLanguage)
            .setContentMd5(contentMD5)
            .setContentType(contentType)

        dc.setHttpHeaders(putHeaders)

        expect:
        validatePathProperties(
            dc.getPropertiesWithResponse(null, null, null),
            cacheControl, contentDisposition, contentEncoding, contentLanguage, contentMD5, contentType)

        where:
        cacheControl | contentDisposition | contentEncoding | contentLanguage | contentMD5 | contentType
        null         | null               | null            | null            | null       | null
        "control"    | "disposition"      | "encoding"      | "language"      | null       | "type"
    }

    @Unroll
    def "Set HTTP headers AC"() {
        setup:
        match = setupPathMatchCondition(dc, match)
        leaseID = setupPathLeaseCondition(dc, leaseID)
        def drc = new DataLakeRequestConditions()
            .setLeaseId(leaseID)
            .setIfMatch(match)
            .setIfNoneMatch(noneMatch)
            .setIfModifiedSince(modified)
            .setIfUnmodifiedSince(unmodified)

        expect:
        dc.setHttpHeadersWithResponse(null, drc, null, null).getStatusCode() == 200

        where:
        modified | unmodified | match        | noneMatch   | leaseID
        null     | null       | null         | null        | null
        oldDate  | null       | null         | null        | null
        null     | newDate    | null         | null        | null
        null     | null       | receivedEtag | null        | null
        null     | null       | null         | garbageEtag | null
        null     | null       | null         | null        | receivedLeaseID
    }

    @Unroll
    def "Set HTTP headers AC fail"() {
        setup:
        noneMatch = setupPathMatchCondition(dc, noneMatch)
        setupPathLeaseCondition(dc, leaseID)
        def drc = new DataLakeRequestConditions()
            .setLeaseId(leaseID)
            .setIfMatch(match)
            .setIfNoneMatch(noneMatch)
            .setIfModifiedSince(modified)
            .setIfUnmodifiedSince(unmodified)

        when:
        dc.setHttpHeadersWithResponse(null, drc, null, null)

        then:
        thrown(DataLakeStorageException)

        where:
        modified | unmodified | match       | noneMatch    | leaseID
        newDate  | null       | null        | null         | null
        null     | oldDate    | null        | null         | null
        null     | null       | garbageEtag | null         | null
        null     | null       | null        | receivedEtag | null
        null     | null       | null        | null         | garbageLeaseID
    }

    def "Set HTTP headers error"() {
        setup:
        dc = fsc.getDirectoryClient(generatePathName())

        when:
        dc.setHttpHeaders(null)

        then:
        thrown(DataLakeStorageException)
    }

    def "Set metadata all null"() {
        when:
        def response = dc.setMetadataWithResponse(null, null, null, null)

        then:
        // Directories have an is directory metadata param by default
        dc.getProperties().getMetadata().size() == 1
        response.getStatusCode() == 200
        validateBasicHeaders(response.getHeaders())
        Boolean.parseBoolean(response.getHeaders().getValue("x-ms-request-server-encrypted"))
    }

    def "Set metadata min"() {
        setup:
        def metadata = new HashMap<String, String>()
        metadata.put("foo", "bar")

        when:
        dc.setMetadata(metadata)

        then:
        // Directory adds a directory metadata value
        for(String k : metadata.keySet()) {
            dc.getProperties().getMetadata().containsKey(k)
            dc.getProperties().getMetadata().get(k) == metadata.get(k)
        }
    }

    @Unroll
    def "Set metadata metadata"() {
        setup:
        def metadata = new HashMap<String, String>()
        if (key1 != null && value1 != null) {
            metadata.put(key1, value1)
        }
        if (key2 != null && value2 != null) {
            metadata.put(key2, value2)
        }

        expect:
        dc.setMetadataWithResponse(metadata, null, null, null).getStatusCode() == statusCode
        // Directory adds a directory metadata value
        for(String k : metadata.keySet()) {
            dc.getProperties().getMetadata().containsKey(k)
            dc.getProperties().getMetadata().get(k) == metadata.get(k)
        }

        where:
        key1  | value1 | key2   | value2 || statusCode
        null  | null   | null   | null   || 200
        "foo" | "bar"  | "fizz" | "buzz" || 200
    }

    @Unroll
    def "Set metadata AC"() {
        setup:
        match = setupPathMatchCondition(dc, match)
        leaseID = setupPathLeaseCondition(dc, leaseID)
        def drc = new DataLakeRequestConditions()
            .setLeaseId(leaseID)
            .setIfMatch(match)
            .setIfNoneMatch(noneMatch)
            .setIfModifiedSince(modified)
            .setIfUnmodifiedSince(unmodified)

        expect:
        dc.setMetadataWithResponse(null, drc, null, null).getStatusCode() == 200

        where:
        modified | unmodified | match        | noneMatch   | leaseID
        null     | null       | null         | null        | null
        oldDate  | null       | null         | null        | null
        null     | newDate    | null         | null        | null
        null     | null       | receivedEtag | null        | null
        null     | null       | null         | garbageEtag | null
        null     | null       | null         | null        | receivedLeaseID
    }

    @Unroll
    def "Set metadata AC fail"() {
        setup:
        noneMatch = setupPathMatchCondition(dc, noneMatch)
        setupPathLeaseCondition(dc, leaseID)

        def drc = new DataLakeRequestConditions()
            .setLeaseId(leaseID)
            .setIfMatch(match)
            .setIfNoneMatch(noneMatch)
            .setIfModifiedSince(modified)
            .setIfUnmodifiedSince(unmodified)

        when:
        dc.setMetadataWithResponse(null, drc, null, null)

        then:
        thrown(DataLakeStorageException)

        where:
        modified | unmodified | match       | noneMatch    | leaseID
        newDate  | null       | null        | null         | null
        null     | oldDate    | null        | null         | null
        null     | null       | garbageEtag | null         | null
        null     | null       | null        | receivedEtag | null
        null     | null       | null        | null         | garbageLeaseID
    }

    def "Set metadata error"() {
        setup:
        dc = fsc.getDirectoryClient(generatePathName())

        when:
        dc.setMetadata(null)

        then:
        thrown(DataLakeStorageException)
    }

    def "Create file min"() {
        when:
        dc.createFile(generatePathName())

        then:
        notThrown(DataLakeStorageException)
    }

    @Unroll
    def "Create file overwrite"() {
        setup:
        def pathName = generatePathName()
        dc.createFile(pathName)

        when:
        def exceptionThrown = false
        try {
            dc.createFile(pathName, overwrite)
        } catch (DataLakeStorageException ignored) {
            exceptionThrown = true
        }

        then:
        exceptionThrown != overwrite

        where:
        overwrite || _
        true      || _
        false     || _
    }

    def "Create file defaults"() {
        when:
        def createResponse = dc.createFileWithResponse(generatePathName(), null, null, null, null, null, null, null)

        then:
        createResponse.getStatusCode() == 201
        validateBasicHeaders(createResponse.getHeaders())
    }

    def "Create file error"() {
        when:
        dc.createFileWithResponse(generatePathName(), null, null, null, null, new DataLakeRequestConditions().setIfMatch("garbage"), null,
            Context.NONE)

        then:
        thrown(DataLakeStorageException)
    }

    @Unroll
    def "Create file headers"() {
        // Create does not set md5
        setup:
        def headers = new PathHttpHeaders().setCacheControl(cacheControl)
            .setContentDisposition(contentDisposition)
            .setContentEncoding(contentEncoding)
            .setContentLanguage(contentLanguage)
            .setContentType(contentType)

        when:
        def client = dc.createFileWithResponse(generatePathName(), null, null, headers, null, null, null, null).getValue()
        def response = client.getPropertiesWithResponse(null, null, null)

        // If the value isn't set the service will automatically set it
        contentType = (contentType == null) ? "application/octet-stream" : contentType

        then:
        validatePathProperties(response, cacheControl, contentDisposition, contentEncoding, contentLanguage, null, contentType)

        where:
        cacheControl | contentDisposition | contentEncoding | contentLanguage | contentType
        null         | null               | null            | null            | null
        "control"    | "disposition"      | "encoding"      | "language"      | "type"
    }

    @Unroll
    def "Create file metadata"() {
        setup:
        def metadata = new HashMap<String, String>()
        if (key1 != null) {
            metadata.put(key1, value1)
        }
        if (key2 != null) {
            metadata.put(key2, value2)
        }

        when:
        def client = dc.createFileWithResponse(generatePathName(), null, null, null, metadata, null, null, null).getValue()
        def response = client.getProperties()

        then:
        response.getMetadata() == metadata

        where:
        key1  | value1 | key2   | value2
        null  | null   | null   | null
        "foo" | "bar"  | "fizz" | "buzz"
    }

    @Unroll
    def "Create file AC"() {
        setup:
        def pathName = generatePathName()
        def client = dc.getFileClient(pathName)
        client.create()
        match = setupPathMatchCondition(client, match)
        leaseID = setupPathLeaseCondition(client, leaseID)
        def drc = new DataLakeRequestConditions()
            .setLeaseId(leaseID)
            .setIfMatch(match)
            .setIfNoneMatch(noneMatch)
            .setIfModifiedSince(modified)
            .setIfUnmodifiedSince(unmodified)


        expect:
        dc.createFileWithResponse(pathName, null, null, null, null, drc, null, null).getStatusCode() == 201

        where:
        modified | unmodified | match        | noneMatch   | leaseID
        null     | null       | null         | null        | null
        oldDate  | null       | null         | null        | null
        null     | newDate    | null         | null        | null
        null     | null       | receivedEtag | null        | null
        null     | null       | null         | garbageEtag | null
        null     | null       | null         | null        | receivedLeaseID
    }

    @Unroll
    def "Create file AC fail"() {
        setup:
        def pathName = generatePathName()
        def client = dc.getFileClient(pathName)
        client.create()
        noneMatch = setupPathMatchCondition(client, noneMatch)
        setupPathLeaseCondition(client, leaseID)
        def drc = new DataLakeRequestConditions()
            .setLeaseId(leaseID)
            .setIfMatch(match)
            .setIfNoneMatch(noneMatch)
            .setIfModifiedSince(modified)
            .setIfUnmodifiedSince(unmodified)

        when:
        dc.createFileWithResponse(pathName, null, null, null, null, drc, null, Context.NONE)

        then:
        thrown(DataLakeStorageException)

        where:
        modified | unmodified | match       | noneMatch    | leaseID
        newDate  | null       | null        | null         | null
        null     | oldDate    | null        | null         | null
        null     | null       | garbageEtag | null         | null
        null     | null       | null        | receivedEtag | null
        null     | null       | null        | null         | garbageLeaseID
    }

    def "Create file permissions and umask"() {
        setup:
        def permissions = "0777"
        def umask = "0057"

        expect:
        dc.createFileWithResponse(generatePathName(), permissions, umask, null, null, null, null, Context.NONE).getStatusCode() == 201
    }

    def "Delete file min"() {
        expect:
        def pathName = generatePathName()
        dc.createFile(pathName)
        dc.deleteFileWithResponse(pathName, null, null, null).getStatusCode() == 200
    }

    def "Delete file file does not exist anymore"() {
        when:
        def pathName = generatePathName()
        def client = dc.createFile(pathName)
        dc.deleteFileWithResponse(pathName, null, null, null)
        client.getPropertiesWithResponse(null, null, null)

        then:
        def e = thrown(DataLakeStorageException)
        e.getResponse().getStatusCode() == 404
        e.getErrorCode() == BlobErrorCode.BLOB_NOT_FOUND.toString()
//        e.getServiceMessage().contains("The specified blob does not exist.")
    }

    @Unroll
    def "Delete file AC"() {
        setup:
        def pathName = generatePathName()
        def client = dc.createFile(pathName)
        match = setupPathMatchCondition(client, match)
        leaseID = setupPathLeaseCondition(client, leaseID)
        def drc = new DataLakeRequestConditions()
            .setLeaseId(leaseID)
            .setIfMatch(match)
            .setIfNoneMatch(noneMatch)
            .setIfModifiedSince(modified)
            .setIfUnmodifiedSince(unmodified)

        expect:
        dc.deleteFileWithResponse(pathName, drc, null, null).getStatusCode() == 200

        where:
        modified | unmodified | match        | noneMatch   | leaseID
        null     | null       | null         | null        | null
        oldDate  | null       | null         | null        | null
        null     | newDate    | null         | null        | null
        null     | null       | receivedEtag | null        | null
        null     | null       | null         | garbageEtag | null
        null     | null       | null         | null        | receivedLeaseID
    }

    @Unroll
    def "Delete file AC fail"() {
        setup:
        def pathName = generatePathName()
        def client = dc.createFile(pathName)
        noneMatch = setupPathMatchCondition(client, noneMatch)
        setupPathLeaseCondition(client, leaseID)
        def drc = new DataLakeRequestConditions()
            .setLeaseId(leaseID)
            .setIfMatch(match)
            .setIfNoneMatch(noneMatch)
            .setIfModifiedSince(modified)
            .setIfUnmodifiedSince(unmodified)

        when:
        dc.deleteFileWithResponse(pathName, drc, null, null).getStatusCode()

        then:
        thrown(DataLakeStorageException)

        where:
        modified | unmodified | match       | noneMatch    | leaseID
        newDate  | null       | null        | null         | null
        null     | oldDate    | null        | null         | null
        null     | null       | garbageEtag | null         | null
        null     | null       | null        | receivedEtag | null
        null     | null       | null        | null         | garbageLeaseID
    }

    def "Create sub dir min"() {
        when:
        dc.createSubdirectory(generatePathName())

        then:
        notThrown(DataLakeStorageException)
    }

    @Unroll
    def "Create sub dir overwrite"() {
        setup:
        def pathName = generatePathName()
        dc.createSubdirectory(pathName)

        when:
        def exceptionThrown = false
        try {
            dc.createSubdirectory(pathName, overwrite)
        } catch (DataLakeStorageException ignored) {
            exceptionThrown = true
        }

        then:
        exceptionThrown != overwrite

        where:
        overwrite || _
        true      || _
        false     || _
    }

    def "Create sub dir defaults"() {
        when:
        def createResponse = dc.createSubdirectoryWithResponse(generatePathName(), null, null, null, null, null, null, null)

        then:
        createResponse.getStatusCode() == 201
        validateBasicHeaders(createResponse.getHeaders())
    }

    def "Create sub dir error"() {
        when:
        dc.createSubdirectoryWithResponse(generatePathName(), null, null, null, null,
            new DataLakeRequestConditions().setIfMatch("garbage"), null,
            Context.NONE)

        then:
        thrown(DataLakeStorageException)
    }

    @Unroll
    def "Create sub dir headers"() {
        // Create does not set md5
        setup:
        def headers = new PathHttpHeaders().setCacheControl(cacheControl)
            .setContentDisposition(contentDisposition)
            .setContentEncoding(contentEncoding)
            .setContentLanguage(contentLanguage)
            .setContentType(contentType)

        when:
        def client = dc.createSubdirectoryWithResponse(generatePathName(), null, null, headers, null, null, null, null).getValue()
        def response = client.getPropertiesWithResponse(null, null, null)

        // If the value isn't set the service will automatically set it
        contentType = (contentType == null) ? "application/octet-stream" : contentType

        then:
        validatePathProperties(response, cacheControl, contentDisposition, contentEncoding, contentLanguage, null, contentType)

        where:
        cacheControl | contentDisposition | contentEncoding | contentLanguage | contentType
        null         | null               | null            | null            | null
        "control"    | "disposition"      | "encoding"      | "language"      | "type"
    }

    @Unroll
    def "Create sub dir metadata"() {
        setup:
        def metadata = new HashMap<String, String>()
        if (key1 != null) {
            metadata.put(key1, value1)
        }
        if (key2 != null) {
            metadata.put(key2, value2)
        }

        when:
        def client = dc.createSubdirectoryWithResponse(generatePathName(), null, null, null, metadata, null, null, null).getValue()
        def response = client.getProperties()

        then:
        // Directory adds a directory metadata value
        for(String k : metadata.keySet()) {
            response.getMetadata().containsKey(k)
            response.getMetadata().get(k) == metadata.get(k)
        }

        where:
        key1  | value1 | key2   | value2
        null  | null   | null   | null
        "foo" | "bar"  | "fizz" | "buzz"
    }

    @Unroll
    def "Create sub dir AC"() {
        setup:
        def pathName = generatePathName()
        def client = dc.getSubdirectoryClient(pathName)
        client.create()
        match = setupPathMatchCondition(client, match)
        leaseID = setupPathLeaseCondition(client, leaseID)
        def drc = new DataLakeRequestConditions()
            .setLeaseId(leaseID)
            .setIfMatch(match)
            .setIfNoneMatch(noneMatch)
            .setIfModifiedSince(modified)
            .setIfUnmodifiedSince(unmodified)


        expect:
        dc.createSubdirectoryWithResponse(pathName, null, null, null, null, drc, null, null).getStatusCode() == 201

        where:
        modified | unmodified | match        | noneMatch   | leaseID
        null     | null       | null         | null        | null
        oldDate  | null       | null         | null        | null
        null     | newDate    | null         | null        | null
        null     | null       | receivedEtag | null        | null
        null     | null       | null         | garbageEtag | null
        null     | null       | null         | null        | receivedLeaseID
    }

    @Unroll
    def "Create sub dir AC fail"() {
        setup:
        def pathName = generatePathName()
        def client = dc.getSubdirectoryClient(pathName)
        client.create()
        noneMatch = setupPathMatchCondition(client, noneMatch)
        setupPathLeaseCondition(client, leaseID)
        def drc = new DataLakeRequestConditions()
            .setLeaseId(leaseID)
            .setIfMatch(match)
            .setIfNoneMatch(noneMatch)
            .setIfModifiedSince(modified)
            .setIfUnmodifiedSince(unmodified)

        when:
        dc.createSubdirectoryWithResponse(pathName, null, null, null, null, drc, null, Context.NONE)

        then:
        thrown(DataLakeStorageException)

        where:
        modified | unmodified | match       | noneMatch    | leaseID
        newDate  | null       | null        | null         | null
        null     | oldDate    | null        | null         | null
        null     | null       | garbageEtag | null         | null
        null     | null       | null        | receivedEtag | null
        null     | null       | null        | null         | garbageLeaseID
    }

    def "Create sub dir permissions and umask"() {
        setup:
        def permissions = "0777"
        def umask = "0057"

        expect:
        dc.createSubdirectoryWithResponse(generatePathName(), permissions, umask, null, null, null, null, Context.NONE).getStatusCode() == 201
    }

    def "Delete sub dir min"() {
        expect:
        def pathName = generatePathName()
        dc.createSubdirectory(pathName)
        dc.deleteSubdirectoryWithResponse(pathName, false, null, null, null).getStatusCode() == 200
    }

    def "Delete sub dir recursive"() {
        expect:
        def pathName = generatePathName()
        dc.createSubdirectory(pathName)
        dc.deleteSubdirectoryWithResponse(pathName, true, null, null, null).getStatusCode() == 200
    }

    def "Delete sub dir dir does not exist anymore"() {
        when:
        def pathName = generatePathName()
        def client = dc.createSubdirectory(pathName)
        dc.deleteSubdirectoryWithResponse(pathName, false, null, null, null)
        client.getPropertiesWithResponse(null, null, null)

        then:
        def e = thrown(DataLakeStorageException)
        e.getResponse().getStatusCode() == 404
        e.getErrorCode() == BlobErrorCode.BLOB_NOT_FOUND.toString()
//        e.getServiceMessage().contains("The specified blob does not exist.")
    }

    @Unroll
    def "Delete sub dir AC"() {
        setup:
        def pathName = generatePathName()
        def client = dc.createSubdirectory(pathName)
        match = setupPathMatchCondition(client, match)
        leaseID = setupPathLeaseCondition(client, leaseID)
        def drc = new DataLakeRequestConditions()
            .setLeaseId(leaseID)
            .setIfMatch(match)
            .setIfNoneMatch(noneMatch)
            .setIfModifiedSince(modified)
            .setIfUnmodifiedSince(unmodified)

        expect:
        dc.deleteSubdirectoryWithResponse(pathName, false, drc, null, null).getStatusCode() == 200

        where:
        modified | unmodified | match        | noneMatch   | leaseID
        null     | null       | null         | null        | null
        oldDate  | null       | null         | null        | null
        null     | newDate    | null         | null        | null
        null     | null       | receivedEtag | null        | null
        null     | null       | null         | garbageEtag | null
        null     | null       | null         | null        | receivedLeaseID
    }

    @Unroll
    def "Delete sub dir AC fail"() {
        setup:
        def pathName = generatePathName()
        def client = dc.createSubdirectory(pathName)
        noneMatch = setupPathMatchCondition(client, noneMatch)
        setupPathLeaseCondition(client, leaseID)
        def drc = new DataLakeRequestConditions()
            .setLeaseId(leaseID)
            .setIfMatch(match)
            .setIfNoneMatch(noneMatch)
            .setIfModifiedSince(modified)
            .setIfUnmodifiedSince(unmodified)

        when:
        dc.deleteSubdirectoryWithResponse(pathName, false, drc, null, null).getStatusCode()

        then:
        thrown(DataLakeStorageException)

        where:
        modified | unmodified | match       | noneMatch    | leaseID
        newDate  | null       | null        | null         | null
        null     | oldDate    | null        | null         | null
        null     | null       | garbageEtag | null         | null
        null     | null       | null        | receivedEtag | null
        null     | null       | null        | null         | garbageLeaseID
    }

    @Unroll
    def "Get Directory Name and Build Client"() {
        when:
        DataLakeDirectoryClient client = fsc.getDirectoryClient(originalDirectoryName)

        then:
        // Note : Here I use Path because there is a test that tests the use of a /
        client.getDirectoryPath() == finalDirectoryName

        where:
        originalDirectoryName  || finalDirectoryName
        "dir"                  || "dir"
        "path/to]a dir"        || "path/to]a dir"
        "path%2Fto%5Da%20dir"  || "path/to]a dir"
        "斑點"                  || "斑點"
        "%E6%96%91%E9%BB%9E"   || "斑點"
    }

    @Unroll
    def "Create Delete sub directory url encoding"() {
        setup:
        def dirName = generatePathName()
        DataLakeDirectoryClient client = fsc.getDirectoryClient(dirName)

        when:
        Response<DataLakeDirectoryClient> resp = client.createSubdirectoryWithResponse(originalDirectoryName, null, null, null, null, null, null, null)

        then:
        resp.getStatusCode() == 201
        resp.getValue().getDirectoryPath() == dirName + "/" + finalDirectoryName

        expect:
        client.deleteSubdirectoryWithResponse(originalDirectoryName, false, null, null, null).getStatusCode() == 200

        where:
        originalDirectoryName  || finalDirectoryName
        "dir"                  || "dir"
        "path/to]a dir"        || "path/to]a dir"
        "path%2Fto%5Da%20dir"  || "path/to]a dir"
        "斑點"                  || "斑點"
        "%E6%96%91%E9%BB%9E"   || "斑點"
    }

    @Unroll
    def "Create Delete file url encoding"() {
        setup:
        def fileName = generatePathName()
        DataLakeDirectoryClient client = fsc.getDirectoryClient(fileName)

        when:
        Response<DataLakeFileClient> resp = client.createFileWithResponse(originalFileName, null, null, null, null, null, null, null)

        then:
        resp.getStatusCode() == 201
        resp.getValue().getFilePath() == fileName + "/" + finalFileName

        expect:
        client.deleteSubdirectoryWithResponse(originalFileName, false, null, null, null).getStatusCode() == 200

        where:
        originalFileName       || finalFileName
        "file"                 || "file"
        "path/to]a file"       || "path/to]a file"
        "path%2Fto%5Da%20file" || "path/to]a file"
        "斑點"                  || "斑點"
        "%E6%96%91%E9%BB%9E"   || "斑點"
    }

    @Unroll
    def "Create file with path structure"() {
        when:
        DataLakeFileClient fileClient = fsc.getFileClient(pathName as String)
        fileClient.create()
        // Check that service created underlying directory
        DataLakeDirectoryClient dirClient = fsc.getDirectoryClient("dir")

        then:
        dirClient.getPropertiesWithResponse(null, null, null).getStatusCode() == 200

        when:
        // Delete file
        fileClient.deleteWithResponse(null, null, null).getStatusCode() == 200

        then:
        // Directory should still exist
        dirClient.getPropertiesWithResponse(null, null, null).getStatusCode() == 200

        where:
        pathName     || _
        "dir/file"   || _
        "dir%2Ffile" || _
    }

    def "Builder bearer token validation"() {
        // Technically no additional checks need to be added to datalake builder since the corresponding blob builder fails
        setup:
        String endpoint = BlobUrlParts.parse(dc.getDirectoryUrl()).setScheme("http").toUrl()
        def builder = new DataLakePathClientBuilder()
            .credential(new DefaultAzureCredentialBuilder().build())
            .endpoint(endpoint)

        when:
        builder.buildDirectoryClient()

        then:
        thrown(IllegalArgumentException)
    }

    def "Get Access Control OAuth"() {
        setup:
        def client = getOAuthServiceClient()
        def fsClient = client.getFileSystemClient(dc.getFileSystemName())
        def dirClient = fsClient.getDirectoryClient(dc.getDirectoryPath())

        when:
        dirClient.getAccessControl()

        then:
        notThrown(DataLakeStorageException)
    }

    // This tests the policy is in the right place because if it were added per retry, it would be after the credentials and auth would fail because we changed a signed header.
    def "Per call policy"() {
        setup:
        def directoryClient = getDirectoryClient(primaryCredential, fsc.getFileSystemUrl(), dc.getObjectPath(), getPerCallVersionPolicy())

        when: "blob endpoint"
        def response = directoryClient.getPropertiesWithResponse(null, null, null)

        then:
        notThrown(DataLakeStorageException)
        response.getHeaders().getValue("x-ms-version") == "2019-02-02"

        when: "dfs endpoint"
        response = directoryClient.getAccessControlWithResponse(false, null, null, null)

        then:
        notThrown(DataLakeStorageException)
        response.getHeaders().getValue("x-ms-version") == "2019-02-02"
    }
<<<<<<< HEAD
=======

    def setupDirectoryForListing(DataLakeDirectoryClient client) {
        // Create 3 subdirs
        def foo = client.createSubdirectory("foo")
        def bar = client.createSubdirectory("bar")
        def baz = client.createSubdirectory("baz")

        // Create subdirs for foo
        foo.createSubdirectory("foo")
        foo.createSubdirectory("bar")

        // Creat subdirs for baz
        baz.createSubdirectory("foo").createSubdirectory("bar")
        baz.createSubdirectory("bar/foo")
    }

    def "List paths"() {
        setup:
        def dirName = generatePathName()
        def dir = fsc.getDirectoryClient(dirName)
        dir.create()
        setupDirectoryForListing(dir)

        when:
        def response = dir.listPaths().iterator()

        then:
        response.next().getName() == dirName + "/bar"
        response.next().getName() == dirName + "/baz"
        response.next().getName() == dirName + "/foo"
        !response.hasNext()
    }

    def "List paths recursive"() {
        setup:
        def dirName = generatePathName()
        def dir = fsc.getDirectoryClient(dirName)
        dir.create()
        setupDirectoryForListing(dir)

        when:
        def response = dir.listPaths(true, false, null, null).iterator()

        then:
        response.next().getName() == dirName + "/bar"
        response.next().getName() == dirName + "/baz"
        response.next().getName() == dirName + "/baz/bar"
        response.next().getName() == dirName + "/baz/bar/foo"
        response.next().getName() == dirName + "/baz/foo"
        response.next().getName() == dirName + "/baz/foo/bar"
        response.next().getName() == dirName + "/foo"
        response.next().getName() == dirName + "/foo/bar"
        response.next().getName() == dirName + "/foo/foo"
        !response.hasNext()
    }

    def "List paths upn"() {
        setup:
        def dirName = generatePathName()
        def dir = fsc.getDirectoryClient(dirName)
        dir.create()
        setupDirectoryForListing(dir)

        when:
        def response = dir.listPaths(false, true, null, null).iterator()

        then:
        def first = response.next()
        first.getName() == dirName + "/bar"
        first.getGroup()
        first.getOwner()
        response.next().getName() == dirName + "/baz"
        response.next().getName() == dirName + "/foo"
        !response.hasNext()
    }

    def "List paths max results"() {
        setup:
        def dirName = generatePathName()
        def dir = fsc.getDirectoryClient(dirName)
        dir.create()
        setupDirectoryForListing(dir)

        when:
        def response = dir.listPaths(false, false, 2, null).iterableByPage().iterator().next()

        then:
        response.getValue().get(0).getName() == dirName + "/bar"
        response.getValue().get(1).getName() == dirName + "/baz"
        response.getValue().size() == 2
    }

    def "List paths error"() {
        def dirName = generatePathName()
        def dir = fsc.getDirectoryClient(dirName)

        when:
        def response = dir.listPaths().iterator()

        then:
        thrown(DataLakeStorageException)
    }

    @Unroll
    def "Get file and subdirectory client"() {
        setup:
        def dirName = generatePathName()
        def subPath = generatePathName()
        dc = fsc.getDirectoryClient(resourcePrefix +  dirName)

        when:
        def fileClient = dc.getFileClient(subResourcePrefix + subPath)

        then:
        notThrown(IllegalArgumentException)
        fileClient.getFilePath() == Utility.urlDecode(resourcePrefix) + dirName + "/" + Utility.urlDecode(subResourcePrefix) + subPath

        when:
        def subDirectoryClient = dc.getSubdirectoryClient(subResourcePrefix + subPath)

        then:
        notThrown(IllegalArgumentException)
        subDirectoryClient.getDirectoryPath() == Utility.urlDecode(resourcePrefix) + dirName + "/" + Utility.urlDecode(subResourcePrefix) + subPath

        where:
        resourcePrefix          | subResourcePrefix         || _
        ""                      | ""                        || _
        Utility.urlEncode("%")  | ""                        || _ // Resource has special character
        ""                      | Utility.urlEncode("%")    || _ // Sub resource has special character
        Utility.urlEncode("%")  | Utility.urlEncode("%")    || _
    }
>>>>>>> e2018a87
}<|MERGE_RESOLUTION|>--- conflicted
+++ resolved
@@ -2898,8 +2898,6 @@
         notThrown(DataLakeStorageException)
         response.getHeaders().getValue("x-ms-version") == "2019-02-02"
     }
-<<<<<<< HEAD
-=======
 
     def setupDirectoryForListing(DataLakeDirectoryClient client) {
         // Create 3 subdirs
@@ -3031,5 +3029,4 @@
         ""                      | Utility.urlEncode("%")    || _ // Sub resource has special character
         Utility.urlEncode("%")  | Utility.urlEncode("%")    || _
     }
->>>>>>> e2018a87
 }