package com.azure.storage.file.datalake

import com.azure.core.http.HttpMethod
import com.azure.core.http.HttpPipelineCallContext
import com.azure.core.http.HttpPipelineNextPolicy
import com.azure.core.http.HttpRequest
import com.azure.core.http.HttpResponse
import com.azure.core.http.policy.HttpPipelinePolicy
import com.azure.core.http.rest.Response
import com.azure.core.util.Context
import com.azure.identity.DefaultAzureCredentialBuilder
import com.azure.storage.blob.BlobUrlParts
import com.azure.storage.blob.models.BlobErrorCode
import com.azure.storage.common.Utility
import com.azure.storage.common.test.shared.extensions.RequiredServiceVersion
import com.azure.storage.file.datalake.models.*
import com.azure.storage.file.datalake.options.DataLakePathCreateOptions
<<<<<<< HEAD
=======
import com.azure.storage.file.datalake.options.DataLakePathDeleteOptions
>>>>>>> c1210cf6
import com.azure.storage.file.datalake.options.PathRemoveAccessControlRecursiveOptions
import com.azure.storage.file.datalake.options.PathSetAccessControlRecursiveOptions
import com.azure.storage.file.datalake.options.PathUpdateAccessControlRecursiveOptions
import com.azure.storage.file.datalake.sas.DataLakeServiceSasSignatureValues
import com.azure.storage.file.datalake.sas.FileSystemSasPermission
import com.azure.storage.file.datalake.sas.PathSasPermission
import reactor.core.publisher.Mono
import spock.lang.IgnoreIf
import spock.lang.Unroll

import java.time.OffsetDateTime
import java.util.function.Consumer
import java.util.logging.FileHandler
import java.util.stream.Collectors

class DirectoryAPITest extends APISpec {
    DataLakeDirectoryClient dc
    String directoryName

    PathPermissions permissions = new PathPermissions()
        .setOwner(new RolePermissions().setReadPermission(true).setWritePermission(true).setExecutePermission(true))
        .setGroup(new RolePermissions().setReadPermission(true).setExecutePermission(true))
        .setOther(new RolePermissions().setReadPermission(true))

    List<PathAccessControlEntry> pathAccessControlEntries = PathAccessControlEntry.parseList("user::rwx,group::r--,other::---,mask::rwx")
    List<PathAccessControlEntry> executeOnlyAccessControlEntries = PathAccessControlEntry.parseList("user::--x,group::--x,other::--x")
    List<PathRemoveAccessControlEntry> removeAccessControlEntries = PathRemoveAccessControlEntry.parseList("mask," +
        "default:user,default:group," +
        "user:ec3595d6-2c17-4696-8caa-7e139758d24a,group:ec3595d6-2c17-4696-8caa-7e139758d24a," +
        "default:user:ec3595d6-2c17-4696-8caa-7e139758d24a,default:group:ec3595d6-2c17-4696-8caa-7e139758d24a")

    String group = null
    String owner = null

    def setup() {
        directoryName = generatePathName()
        dc = fsc.getDirectoryClient(directoryName)
        dc.create()
    }

    def "Create min"() {
        when:
        dc = fsc.getDirectoryClient(generatePathName())
        dc.create()

        then:
        notThrown(DataLakeStorageException)
    }

    def "Create defaults"() {
        setup:
        dc = fsc.getDirectoryClient(generatePathName())

        when:
        def createResponse = dc.createWithResponse(null, null, null, null, null, null, null)

        then:
        createResponse.getStatusCode() == 201
        validateBasicHeaders(createResponse.getHeaders())
    }

    def "Create defaults test"() {
        setup:
        dc = fsc.getDirectoryClient(generatePathName())
        def options = new DataLakePathCreateOptions()
        def metadata = new HashMap<String, String>()
        def permissions = "0777"
        metadata.put("foo", "bar")
        options.setMetadata(metadata).setRequestConditions(new DataLakeRequestConditions()).setPathHttpHeaders(new PathHttpHeaders())
            .setAccessControlList(pathAccessControlEntries).setPermissions(permissions)

        when:
        def createResponse = dc.createWithResponse(options, null, null)

        then:
        createResponse.getStatusCode() == 201
        validateBasicHeaders(createResponse.getHeaders())
    }

    def "Create error"() {
        setup:
        dc = fsc.getDirectoryClient(generatePathName())

        when:
        dc.createWithResponse(null, null, null, null, new DataLakeRequestConditions().setIfMatch("garbage"), null,
            Context.NONE)

        then:
        thrown(DataLakeStorageException)
    }

    def "Create overwrite"() {
        when:
        dc = fsc.getDirectoryClient(generatePathName())
        dc.create()

        // Try to create the resource again
        dc.create(false)

        then:
        thrown(DataLakeStorageException)
    }

    def "Exists"() {
        when:
        dc = fsc.getDirectoryClient(generatePathName())
        dc.create()

        then:
        dc.exists()
    }

    def "Does not exist"() {
        expect:
        !fsc.getDirectoryClient(generatePathName()).exists()
    }

    @Unroll
    def "Create headers"() {
        // Create does not set md5
        setup:
        def headers = new PathHttpHeaders().setCacheControl(cacheControl)
            .setContentDisposition(contentDisposition)
            .setContentEncoding(contentEncoding)
            .setContentLanguage(contentLanguage)
            .setContentType(contentType)
        dc = fsc.getDirectoryClient(generatePathName())

        when:
        dc.createWithResponse(null, null, headers, null, null, null, null)
        def response = dc.getPropertiesWithResponse(null, null, null)

        // If the value isn't set the service will automatically set it
        contentType = (contentType == null) ? "application/octet-stream" : contentType

        then:
        validatePathProperties(response, cacheControl, contentDisposition, contentEncoding, contentLanguage, null, contentType)

        where:
        cacheControl | contentDisposition | contentEncoding | contentLanguage | contentType
        null         | null               | null            | null            | null
        "control"    | "disposition"      | "encoding"      | "language"      | "type"
    }

    @Unroll
    def "Create metadata"() {
        setup:
        def metadata = new HashMap<String, String>()
        if (key1 != null) {
            metadata.put(key1, value1)
        }
        if (key2 != null) {
            metadata.put(key2, value2)
        }

        when:
        dc.createWithResponse(null, null, null, metadata, null, null, Context.NONE)
        def response = dc.getProperties()

        then:
        // Directory adds a directory metadata value
        for(String k : metadata.keySet()) {
            response.getMetadata().containsKey(k)
            response.getMetadata().get(k) == metadata.get(k)
        }

        where:
        key1  | value1 | key2   | value2
        null  | null   | null   | null
        "foo" | "bar"  | "fizz" | "buzz"
    }

    @Unroll
    def "Create AC"() {
        setup:
        match = setupPathMatchCondition(dc, match)
        leaseID = setupPathLeaseCondition(dc, leaseID)
        def drc = new DataLakeRequestConditions()
            .setLeaseId(leaseID)
            .setIfMatch(match)
            .setIfNoneMatch(noneMatch)
            .setIfModifiedSince(modified)
            .setIfUnmodifiedSince(unmodified)

        expect:
        dc.createWithResponse(null, null, null, null, drc, null, null).getStatusCode() == 201

        where:
        modified | unmodified | match        | noneMatch   | leaseID
        null     | null       | null         | null        | null
        oldDate  | null       | null         | null        | null
        null     | newDate    | null         | null        | null
        null     | null       | receivedEtag | null        | null
        null     | null       | null         | garbageEtag | null
        null     | null       | null         | null        | receivedLeaseID
    }

    @Unroll
    def "Create AC fail"() {
        setup:
        noneMatch = setupPathMatchCondition(dc, noneMatch)
        setupPathLeaseCondition(dc, leaseID)
        def drc = new DataLakeRequestConditions()
            .setLeaseId(leaseID)
            .setIfMatch(match)
            .setIfNoneMatch(noneMatch)
            .setIfModifiedSince(modified)
            .setIfUnmodifiedSince(unmodified)

        when:
        dc.createWithResponse(null, null, null, null, drc, null, Context.NONE)

        then:
        thrown(DataLakeStorageException)

        where:
        modified | unmodified | match       | noneMatch    | leaseID
        newDate  | null       | null        | null         | null
        null     | oldDate    | null        | null         | null
        null     | null       | garbageEtag | null         | null
        null     | null       | null        | receivedEtag | null
        null     | null       | null        | null         | garbageLeaseID
    }

    def "Create permissions and umask"() {
        setup:
        def permissions = "0777"
        def umask = "0057"

        expect:
        dc.createWithResponse(permissions, umask, null, null, null, null, Context.NONE).getStatusCode() == 201
    }

<<<<<<< HEAD
    def "Create options with ACL"() {
        when:
        dc = fsc.getDirectoryClient(generatePathName())
        def options = new DataLakePathCreateOptions().setAccessControlList(pathAccessControlEntries)
        dc.createWithResponse(options, null, null)

        then:
        notThrown(DataLakeStorageException)
        def acl = dc.getAccessControl().getAccessControlList()
        acl.get(0) == pathAccessControlEntries.get(0) // testing if owner is set the same
        acl.get(1) == pathAccessControlEntries.get(1) // testing if group is set the same
    }

    def "Create options with owner and group"() {
        when:
        dc = fsc.getDirectoryClient(generatePathName())
        def ownerName = namer.getRandomUuid()
        def groupName = namer.getRandomUuid()
        def options = new DataLakePathCreateOptions().setOwner(ownerName).setGroup(groupName)
        def result = dc.createWithResponse(options, null, null)

        then:
        notThrown(DataLakeStorageException)
        dc.getAccessControl().getOwner() == ownerName
        dc.getAccessControl().getGroup() == groupName
    }

    def "Create options with null owner and group"() {
        when:
        dc = fsc.getDirectoryClient(generatePathName())
        def options = new DataLakePathCreateOptions().setOwner(owner).setGroup(group)
        def result = dc.createWithResponse(options, null, null)

        then:
        notThrown(DataLakeStorageException)
        dc.getAccessControl().getOwner() == "\$superuser"
        dc.getAccessControl().getGroup() == "\$superuser"
    }

    def "Create options with path http headers"() {
        setup:
        dc = fsc.getDirectoryClient(generatePathName())
        def putHeaders = new PathHttpHeaders()
            .setCacheControl(cacheControl)
            .setContentDisposition(contentDisposition)
            .setContentEncoding(contentEncoding)
            .setContentLanguage(contentLanguage)
            .setContentMd5(contentMD5)
            .setContentType(contentType)

        def options = new DataLakePathCreateOptions().setPathHttpHeaders(putHeaders)

        dc.createWithResponse(options, null, null)

        expect:
        validatePathProperties(
            dc.getPropertiesWithResponse(null, null, null),
            cacheControl, contentDisposition, contentEncoding, contentLanguage, contentMD5, contentType)

        where:
        cacheControl | contentDisposition | contentEncoding | contentLanguage | contentMD5 | contentType
        null         | null               | null            | null            | null       | "application/octet-stream"
        "control"    | "disposition"      | "encoding"      | "language"      | null       | "type"
    }

    def "Create options with metadata"() {
        setup:
        def metadata = new HashMap<String, String>()
        if (key1 != null && value1 != null) {
            metadata.put(key1, value1)
        }
        if (key2 != null && value2 != null) {
=======
    def "Create if not exists min"() {
        when:
        dc = fsc.getDirectoryClient(generatePathName())
        dc.createIfNotExists()

        then:
        notThrown(DataLakeStorageException)
    }

    def "Create if not exists defaults"() {
        setup:
        dc = fsc.getDirectoryClient(generatePathName())

        when:
        def createResponse = dc.createIfNotExistsWithResponse(new DataLakePathCreateOptions(), null, null)

        then:
        createResponse.getStatusCode() == 201
        validateBasicHeaders(createResponse.getHeaders())
    }

    def "Create if not exists overwrite"() {
        setup:
        def options = new DataLakePathCreateOptions()
        when:
        dc = fsc.getDirectoryClient(generatePathName())
        def initialResponse = dc.createIfNotExistsWithResponse(options, null, null)

        // Try to create the resource again
        def secondResponse = dc.createIfNotExistsWithResponse(options, null, null)

        then:
        initialResponse.getStatusCode() == 201
        secondResponse.getStatusCode() == 409
    }

    def "Create if not exists does exist"() {
        when:
        dc = fsc.getDirectoryClient(generatePathName())
        dc.createIfNotExists()

        then:
        dc.exists()
    }

    @Unroll
    def "Create if not exists headers"() {
        // Create does not set md5
        setup:
        def headers = new PathHttpHeaders().setCacheControl(cacheControl)
            .setContentDisposition(contentDisposition)
            .setContentEncoding(contentEncoding)
            .setContentLanguage(contentLanguage)
            .setContentType(contentType)
        dc = fsc.getDirectoryClient(generatePathName())
        def options = new DataLakePathCreateOptions().setPathHttpHeaders(headers)

        when:
        dc.createIfNotExistsWithResponse(options, null, null)
        def response = dc.getPropertiesWithResponse(null, null, null)

        // If the value isn't set the service will automatically set it
        contentType = (contentType == null) ? "application/octet-stream" : contentType

        then:
        validatePathProperties(response, cacheControl, contentDisposition, contentEncoding, contentLanguage, null, contentType)

        where:
        cacheControl | contentDisposition | contentEncoding | contentLanguage | contentType
        null         | null               | null            | null            | null
        "control"    | "disposition"      | "encoding"      | "language"      | "type"
    }

    @Unroll
    def "Create if not exists metadata"() {
        setup:
        def metadata = new HashMap<String, String>()
        if (key1 != null) {
            metadata.put(key1, value1)
        }
        if (key2 != null) {
>>>>>>> c1210cf6
            metadata.put(key2, value2)
        }
        def options = new DataLakePathCreateOptions().setMetadata(metadata)

<<<<<<< HEAD
        expect:
        dc.createWithResponse(options, null, null).getStatusCode() == statusCode
        // Directory adds a directory metadata value
        for(String k : metadata.keySet()) {
            dc.getProperties().getMetadata().containsKey(k)
            dc.getProperties().getMetadata().get(k) == metadata.get(k)
        }

        where:
        key1  | value1 | key2   | value2 || statusCode
        null  | null   | null   | null   || 201
        "foo" | "bar"  | "fizz" | "buzz" || 201
    }

    def "Create options with permissions and umask"() {
        setup:
        dc = fsc.getDirectoryClient(generatePathName())
        def permissions = "0777"
        def umask = "0057"
        def options = new DataLakePathCreateOptions().setPermissions(permissions).setUmask(umask)
        dc.createWithResponse(options, null, null)

        when:
        def acl = dc.getAccessControlWithResponse(true, null, null, null).getValue()

        then:
        PathPermissions.parseSymbolic("rwx-w----").toString() == acl.getPermissions().toString()

    }

    def "Create options lease id"() {
        when:
        dc = fsc.getDirectoryClient(generatePathName())
        def options = new DataLakePathCreateOptions().setLeaseId(receivedLeaseID)
        def response = dc.createWithResponse(options, null, null)

        then:
        response.getStatusCode() == 201
    }

    def "Create options lease duration"() {
        when:
        dc = fsc.getDirectoryClient(generatePathName())
        def leaseId = UUID.randomUUID().toString()
        def options = new DataLakePathCreateOptions().setLeaseDuration(15).setProposedLeaseId(leaseId)
        def response = dc.createWithResponse(options, null, null)

        then:
        response.getStatusCode() == 201
    }

    def "Create options time expires on"() {
        when:
        dc = fsc.getDirectoryClient(generatePathName())
        def leaseId = UUID.randomUUID().toString()
        def expiryTime = OffsetDateTime.now()
        def options = new DataLakePathCreateOptions().setExpiresOn(expiryTime.toString())
            .setProposedLeaseId(leaseId).setExpiryOptions(expiryOptions)
        def response = dc.createWithResponse(options, null, null)

        then:
        // assert ExpiryNotSupportedForDirectory
        thrown(DataLakeStorageException)

        where:
        expiryOptions               | _
        PathExpiryOptions.RELATIVE_TO_NOW     | _
        PathExpiryOptions.ABSOLUTE    | _
        PathExpiryOptions.RELATIVE_TO_CREATION | _
        PathExpiryOptions.NEVER_EXPIRE | _
=======
        when:
        dc.createIfNotExistsWithResponse(options, null, Context.NONE)
        def response = dc.getProperties()

        then:
        // Directory adds a directory metadata value
        for(String k : metadata.keySet()) {
            response.getMetadata().containsKey(k)
            response.getMetadata().get(k) == metadata.get(k)
        }

        where:
        key1  | value1 | key2   | value2
        null  | null   | null   | null
        "foo" | "bar"  | "fizz" | "buzz"
    }

    def "Create if not exists permissions and umask"() {
        setup:
        def client = fsc.getDirectoryClient(generatePathName())
        def permissions = "0777"
        def umask = "0057"
        def options = new DataLakePathCreateOptions().setPermissions(permissions).setUmask(umask)

        expect:
        client.createIfNotExistsWithResponse(options, null, Context.NONE).getStatusCode() == 201
>>>>>>> c1210cf6
    }

    def "Delete min"() {
        expect:
        dc.deleteWithResponse(false, null, null, null).getStatusCode() == 200
    }

    def "Delete recursive"() {
        expect:
        dc.deleteWithResponse(true, null, null, null).getStatusCode() == 200
    }

    def "Delete dir does not exist anymore"() {
        when:
        dc.deleteWithResponse(false, null, null, null)
        dc.getPropertiesWithResponse(null, null, null)

        then:
        def e = thrown(DataLakeStorageException)
        e.getResponse().getStatusCode() == 404
        e.getErrorCode() == BlobErrorCode.BLOB_NOT_FOUND.toString()
//        e.getServiceMessage().contains("The specified blob does not exist.")
    }

    @Unroll
    def "Delete AC"() {
        setup:
        match = setupPathMatchCondition(dc, match)
        leaseID = setupPathLeaseCondition(dc, leaseID)
        def drc = new DataLakeRequestConditions()
            .setLeaseId(leaseID)
            .setIfMatch(match)
            .setIfNoneMatch(noneMatch)
            .setIfModifiedSince(modified)
            .setIfUnmodifiedSince(unmodified)

        expect:
        dc.deleteWithResponse(false, drc, null, null).getStatusCode() == 200

        where:
        modified | unmodified | match        | noneMatch   | leaseID
        null     | null       | null         | null        | null
        oldDate  | null       | null         | null        | null
        null     | newDate    | null         | null        | null
        null     | null       | receivedEtag | null        | null
        null     | null       | null         | garbageEtag | null
        null     | null       | null         | null        | receivedLeaseID
    }

    @Unroll
    def "Delete AC fail"() {
        setup:
        noneMatch = setupPathMatchCondition(dc, noneMatch)
        setupPathLeaseCondition(dc, leaseID)
        def drc = new DataLakeRequestConditions()
            .setLeaseId(leaseID)
            .setIfMatch(match)
            .setIfNoneMatch(noneMatch)
            .setIfModifiedSince(modified)
            .setIfUnmodifiedSince(unmodified)

        when:
        dc.deleteWithResponse(false, drc, null, null).getStatusCode()

        then:
        thrown(DataLakeStorageException)

        where:
        modified | unmodified | match       | noneMatch    | leaseID
        newDate  | null       | null        | null         | null
        null     | oldDate    | null        | null         | null
        null     | null       | garbageEtag | null         | null
        null     | null       | null        | receivedEtag | null
        null     | null       | null        | null         | garbageLeaseID
    }

    def "Delete if exists"() {
        expect:
        dc.deleteIfExists()
    }

    def "Delete if exists min"() {
        expect:
        dc.deleteIfExistsWithResponse(null, null, null).getStatusCode() == 200
    }

    def "Delete if exists recursive"() {
        expect:
        dc.deleteIfExistsWithResponse(new DataLakePathDeleteOptions().setIsRecursive(true),
            null, null).getStatusCode() == 200
    }

    def "Delete if exists dir does not exist anymore"() {
        when:
        def response = dc.deleteIfExistsWithResponse(null, null, null)
        dc.getPropertiesWithResponse(null, null, null)

        then:
        thrown(DataLakeStorageException)
        response.getStatusCode() == 200
    }

    def "Delete if exists dir that was already deleted"() {
        when:
        def initialResponse = dc.deleteIfExistsWithResponse(null, null, null)
        def secondResponse = dc.deleteIfExistsWithResponse(null, null, null)

        then:
        initialResponse.getStatusCode() == 200
        secondResponse.getStatusCode() == 404
    }

    @Unroll
    def "Delete if exists AC"() {
        setup:
        match = setupPathMatchCondition(dc, match)
        leaseID = setupPathLeaseCondition(dc, leaseID)
        def drc = new DataLakeRequestConditions()
            .setLeaseId(leaseID)
            .setIfMatch(match)
            .setIfNoneMatch(noneMatch)
            .setIfModifiedSince(modified)
            .setIfUnmodifiedSince(unmodified)
        def options = new DataLakePathDeleteOptions().setRequestConditions(drc).setIsRecursive(false)

        expect:
        dc.deleteIfExistsWithResponse(options, null, null).getStatusCode() == 200

        where:
        modified | unmodified | match        | noneMatch   | leaseID
        null     | null       | null         | null        | null
        oldDate  | null       | null         | null        | null
        null     | newDate    | null         | null        | null
        null     | null       | receivedEtag | null        | null
        null     | null       | null         | garbageEtag | null
        null     | null       | null         | null        | receivedLeaseID
    }

    @Unroll
    def "Delete if exists AC fail"() {
        setup:
        noneMatch = setupPathMatchCondition(dc, noneMatch)
        setupPathLeaseCondition(dc, leaseID)
        def drc = new DataLakeRequestConditions()
            .setLeaseId(leaseID)
            .setIfMatch(match)
            .setIfNoneMatch(noneMatch)
            .setIfModifiedSince(modified)
            .setIfUnmodifiedSince(unmodified)
        def options = new DataLakePathDeleteOptions().setRequestConditions(drc).setIsRecursive(false)

        when:
        dc.deleteIfExistsWithResponse(options, null, null).getStatusCode()

        then:
        thrown(DataLakeStorageException)

        where:
        modified | unmodified | match       | noneMatch    | leaseID
        newDate  | null       | null        | null         | null
        null     | oldDate    | null        | null         | null
        null     | null       | garbageEtag | null         | null
        null     | null       | null        | receivedEtag | null
        null     | null       | null        | null         | garbageLeaseID
    }

    def "Set permissions min"() {
        when:
        def resp = dc.setPermissions(permissions, group, owner)

        then:
        notThrown(DataLakeStorageException)
        resp.getETag()
        resp.getLastModified()
    }

    def "Set permissions with response"() {
        expect:
        dc.setPermissionsWithResponse(permissions, group, owner, null, null, Context.NONE).getStatusCode() == 200
    }

    @Unroll
    def "Set permissions AC"() {
        setup:
        match = setupPathMatchCondition(dc, match)
        leaseID = setupPathLeaseCondition(dc, leaseID)
        def drc = new DataLakeRequestConditions()
            .setLeaseId(leaseID)
            .setIfMatch(match)
            .setIfNoneMatch(noneMatch)
            .setIfModifiedSince(modified)
            .setIfUnmodifiedSince(unmodified)

        expect:
        dc.setPermissionsWithResponse(permissions, group, owner, drc, null, Context.NONE).getStatusCode() == 200

        where:
        modified | unmodified | match        | noneMatch   | leaseID
        null     | null       | null         | null        | null
        oldDate  | null       | null         | null        | null
        null     | newDate    | null         | null        | null
        null     | null       | receivedEtag | null        | null
        null     | null       | null         | garbageEtag | null
        null     | null       | null         | null        | receivedLeaseID
    }

    @Unroll
    def "Set permissions AC fail"() {
        setup:
        noneMatch = setupPathMatchCondition(dc, noneMatch)
        setupPathLeaseCondition(dc, leaseID)
        def drc = new DataLakeRequestConditions()
            .setLeaseId(leaseID)
            .setIfMatch(match)
            .setIfNoneMatch(noneMatch)
            .setIfModifiedSince(modified)
            .setIfUnmodifiedSince(unmodified)

        when:
        dc.setPermissionsWithResponse(permissions, group, owner, drc, null, Context.NONE).getStatusCode() == 200

        then:
        thrown(DataLakeStorageException)

        where:
        modified | unmodified | match       | noneMatch    | leaseID
        newDate  | null       | null        | null         | null
        null     | oldDate    | null        | null         | null
        null     | null       | garbageEtag | null         | null
        null     | null       | null        | receivedEtag | null
        null     | null       | null        | null         | garbageLeaseID
    }

    def "Set permissions error"() {
        setup:
        dc = fsc.getDirectoryClient(generatePathName())

        when:
        dc.setPermissionsWithResponse(permissions, group, owner, null, null, null)

        then:
        thrown(DataLakeStorageException)
    }

    def "Set ACL min"() {
        when:
        def resp = dc.setAccessControlList(pathAccessControlEntries, group, owner)

        then:
        notThrown(DataLakeStorageException)
        resp.getETag()
        resp.getLastModified()
    }

    def "Set ACL with response"() {
        expect:
        dc.setAccessControlListWithResponse(pathAccessControlEntries, group, owner, null, null, Context.NONE).getStatusCode() == 200
    }

    @Unroll
    def "Set ACL AC"() {
        setup:
        match = setupPathMatchCondition(dc, match)
        leaseID = setupPathLeaseCondition(dc, leaseID)
        def drc = new DataLakeRequestConditions()
            .setLeaseId(leaseID)
            .setIfMatch(match)
            .setIfNoneMatch(noneMatch)
            .setIfModifiedSince(modified)
            .setIfUnmodifiedSince(unmodified)

        expect:
        dc.setAccessControlListWithResponse(pathAccessControlEntries, group, owner, drc, null, Context.NONE).getStatusCode() == 200

        where:
        modified | unmodified | match        | noneMatch   | leaseID
        null     | null       | null         | null        | null
        oldDate  | null       | null         | null        | null
        null     | newDate    | null         | null        | null
        null     | null       | receivedEtag | null        | null
        null     | null       | null         | garbageEtag | null
        null     | null       | null         | null        | receivedLeaseID
    }

    @Unroll
    def "Set ACL AC fail"() {
        setup:
        noneMatch = setupPathMatchCondition(dc, noneMatch)
        setupPathLeaseCondition(dc, leaseID)
        def drc = new DataLakeRequestConditions()
            .setLeaseId(leaseID)
            .setIfMatch(match)
            .setIfNoneMatch(noneMatch)
            .setIfModifiedSince(modified)
            .setIfUnmodifiedSince(unmodified)

        when:
        dc.setAccessControlListWithResponse(pathAccessControlEntries, group, owner, drc, null, Context.NONE).getStatusCode() == 200

        then:
        thrown(DataLakeStorageException)

        where:
        modified | unmodified | match       | noneMatch    | leaseID
        newDate  | null       | null        | null         | null
        null     | oldDate    | null        | null         | null
        null     | null       | garbageEtag | null         | null
        null     | null       | null        | receivedEtag | null
        null     | null       | null        | null         | garbageLeaseID
    }

    def "Set ACL error"() {
        setup:
        dc = fsc.getDirectoryClient(generatePathName())

        when:
        dc.setAccessControlList(pathAccessControlEntries, group, owner)

        then:
        thrown(DataLakeStorageException)
    }

    @RequiredServiceVersion(clazz = DataLakeServiceVersion.class, min = "V2020_02_10")
    def "Set ACL recursive min"() {
        setup:
        setupStandardRecursiveAclTest()

        when:
        def result = dc.setAccessControlRecursive(pathAccessControlEntries)

        then:
        result.getCounters().getChangedDirectoriesCount() == 3 // Including the top level
        result.getCounters().getChangedFilesCount() == 4
        result.getCounters().getFailedChangesCount() == 0
        result.getContinuationToken() == null
        result.getBatchFailures() == null
    }

    @RequiredServiceVersion(clazz = DataLakeServiceVersion.class, min = "V2020_02_10")
    def "Set ACL recursive batches"() {
        setup:
        setupStandardRecursiveAclTest()

        def options = new PathSetAccessControlRecursiveOptions(pathAccessControlEntries)
            .setBatchSize(2)

        when:
        def result = dc.setAccessControlRecursiveWithResponse(options, null, null).getValue()

        then:
        result.getCounters().getChangedDirectoriesCount() == 3 // Including the top level
        result.getCounters().getChangedFilesCount() == 4
        result.getCounters().getFailedChangesCount() == 0
        result.getContinuationToken() == null
        result.getBatchFailures() == null
    }

    @RequiredServiceVersion(clazz = DataLakeServiceVersion.class, min = "V2020_02_10")
    def "Set ACL recursive batches resume"() {
        setup:
        setupStandardRecursiveAclTest()

        def options = new PathSetAccessControlRecursiveOptions(pathAccessControlEntries)
            .setBatchSize(2).setMaxBatches(1)

        when:
        def result = dc.setAccessControlRecursiveWithResponse(options, null, null).getValue()

        and:
        options.setMaxBatches(null).setContinuationToken(result.getContinuationToken())
        def result2 = dc.setAccessControlRecursiveWithResponse(options, null, null).getValue()

        then:
        (result.getCounters().getChangedDirectoriesCount() + result2.getCounters().getChangedDirectoriesCount()) == 3 // Including the top level
        (result.getCounters().getChangedFilesCount() + result2.getCounters().getChangedFilesCount()) == 4
        (result.getCounters().getFailedChangesCount() + result2.getCounters().getFailedChangesCount()) == 0
        result2.getContinuationToken() == null
        result.getBatchFailures() == null
    }

    @RequiredServiceVersion(clazz = DataLakeServiceVersion.class, min = "V2020_02_10")
    def "Set ACL recursive batches progress"() {
        setup:
        setupStandardRecursiveAclTest()

        def progress = new InMemoryAccessControlRecursiveChangeProgress()

        def options = new PathSetAccessControlRecursiveOptions(pathAccessControlEntries)
            .setBatchSize(2).setProgressHandler(progress)

        when:
        def result = dc.setAccessControlRecursiveWithResponse(options, null, null).getValue()

        then:
        result.getCounters().getChangedDirectoriesCount() == 3
        result.getCounters().getChangedFilesCount() == 4
        result.getCounters().getFailedChangesCount() == 0
        result.getContinuationToken() == null
        result.getBatchFailures() == null
        progress.batchCounters.size() == 4
        (progress.batchCounters[0].getChangedFilesCount() + progress.batchCounters[0].getChangedDirectoriesCount()) == 2
        (progress.batchCounters[1].getChangedFilesCount() + progress.batchCounters[1].getChangedDirectoriesCount()) == 2
        (progress.batchCounters[2].getChangedFilesCount() + progress.batchCounters[2].getChangedDirectoriesCount()) == 2
        (progress.batchCounters[3].getChangedFilesCount() + progress.batchCounters[3].getChangedDirectoriesCount()) == 1
        progress.cumulativeCounters.size() == 4
        (progress.cumulativeCounters[0].getChangedFilesCount() + progress.cumulativeCounters[0].getChangedDirectoriesCount()) == 2
        (progress.cumulativeCounters[1].getChangedFilesCount() + progress.cumulativeCounters[1].getChangedDirectoriesCount()) == 4
        (progress.cumulativeCounters[2].getChangedFilesCount() + progress.cumulativeCounters[2].getChangedDirectoriesCount()) == 6
        (progress.cumulativeCounters[3].getChangedFilesCount() + progress.cumulativeCounters[3].getChangedDirectoriesCount()) == 7
    }

    @RequiredServiceVersion(clazz = DataLakeServiceVersion.class, min = "V2020_02_10")
    def "Set ACL recursive batches follow token"() {
        setup:
        setupStandardRecursiveAclTest()

        def options = new PathSetAccessControlRecursiveOptions(pathAccessControlEntries)
            .setBatchSize(2).setMaxBatches(2)

        when:
        String continuation = "null"
        def failedChanges = 0
        def directoriesChanged = 0
        def filesChanged = 0
        def iterations = 0
        while(continuation != null && continuation != "" && iterations < 10) {
            if (iterations == 0) {
                continuation = null // do while not supported in Groovy
            }
            options.setContinuationToken(continuation)
            def result = dc.setAccessControlRecursiveWithResponse(options, null, null)
            failedChanges += result.getValue().getCounters().getFailedChangesCount()
            directoriesChanged += result.getValue().getCounters().getChangedDirectoriesCount()
            filesChanged += result.getValue().getCounters().getChangedFilesCount()
            iterations++
            continuation = result.getValue().getContinuationToken()
        }

        then:
        failedChanges == 0
        directoriesChanged == 3
        filesChanged == 4
        iterations == 2
    }

    def getSasDirectoryClient(DataLakeDirectoryClient directoryClient, String owner) {
        def key = getOAuthServiceClient().getUserDelegationKey(null, namer.getUtcNow().plusHours(1))
        def keyOid = namer.recordValueFromConfig(key.getSignedObjectId())
        key.setSignedObjectId(keyOid)
        def keyTid = namer.recordValueFromConfig(key.getSignedTenantId())
        key.setSignedTenantId(keyTid)
        def sas = directoryClient.generateUserDelegationSas(new DataLakeServiceSasSignatureValues(namer.getUtcNow().plusHours(1), PathSasPermission.parse("racwdlmeop")).setAgentObjectId(owner), key)
        return getDirectoryClient(sas, directoryClient.getDirectoryUrl(), directoryClient.getDirectoryPath())
    }

    @RequiredServiceVersion(clazz = DataLakeServiceVersion.class, min = "V2020_02_10")
    def "Set ACL recursive progress with failure"() {
        setup:
        fsc.getRootDirectoryClient().setAccessControlList(executeOnlyAccessControlEntries, null, null)
        String topDirName = generatePathName()

        // Create tree using AAD creds
        def topDirOauthClient = getOAuthServiceClient().getFileSystemClient(fsc.getFileSystemName())
            .getDirectoryClient(topDirName)
        topDirOauthClient.create()
        def subdir1 = topDirOauthClient.createSubdirectory(generatePathName())
        def file1 = subdir1.createFile(generatePathName())
        def file2 = subdir1.createFile(generatePathName())
        def subdir2 = topDirOauthClient.createSubdirectory(generatePathName())
        def file3 = subdir2.createFile(generatePathName())

        // Only allow subowner rights to the directory and it's subpaths
        def subowner = namer.getRandomUuid()
        def rp = RolePermissions.parseSymbolic("rwx", false)
        def pathPermissions = new PathPermissions().setGroup(rp).setOther(rp).setOwner(rp)
        topDirOauthClient.setPermissions(pathPermissions, null, subowner)
        subdir1.setPermissions(pathPermissions, null, subowner)
        file1.setPermissions(pathPermissions, null, subowner)
        file2.setPermissions(pathPermissions, null, subowner)
        subdir2.setPermissions(pathPermissions, null, subowner)
        file3.setPermissions(pathPermissions, null, subowner)

        // Create file4 without assigning subowner permissions
        def file4 = fsc.getDirectoryClient(topDirName).getSubdirectoryClient(subdir2.getObjectName())
            .createFile(generatePathName())

        // Create a user delegation sas that delegates an owner when creating files
        def subOwnerDirClient = getSasDirectoryClient(topDirOauthClient, subowner)

        def progress = new InMemoryAccessControlRecursiveChangeProgress()

        when:
        def result = subOwnerDirClient.setAccessControlRecursiveWithResponse(
            new PathSetAccessControlRecursiveOptions(pathAccessControlEntries).setProgressHandler(progress), null, null)

        then:
        result.getValue().getCounters().getFailedChangesCount() == 1
        progress.failures.size() == 1
        progress.batchCounters.findIndexOf {counter -> counter.getFailedChangesCount() > 0} >= 0
        progress.cumulativeCounters.findIndexOf {counter -> counter.getFailedChangesCount() > 0} >= 0
        progress.failures[0].getName().contains(file4.getObjectName())
        !progress.failures[0].isDirectory()
        progress.failures[0].getErrorMessage()
    }

    @RequiredServiceVersion(clazz = DataLakeServiceVersion.class, min = "V2020_02_10")
    def "Set ACL recursive continue on failure"() {
        setup:
        fsc.getRootDirectoryClient().setAccessControlList(executeOnlyAccessControlEntries, null, null)
        String topDirName = generatePathName()

        // Create tree using AAD creds
        def topDirOauthClient = getOAuthServiceClient().getFileSystemClient(fsc.getFileSystemName())
            .getDirectoryClient(topDirName)
        topDirOauthClient.create()
        def subdir1 = topDirOauthClient.createSubdirectory(generatePathName())
        def file1 = subdir1.createFile(generatePathName())
        def file2 = subdir1.createFile(generatePathName())
        def subdir2 = topDirOauthClient.createSubdirectory(generatePathName())
        def file3 = subdir2.createFile(generatePathName())

        // Only allow subowner rights to the directory and it's subpaths
        def subowner = namer.getRandomUuid()
        def rp = RolePermissions.parseSymbolic("rwx", false)
        def pathPermissions = new PathPermissions().setGroup(rp).setOther(rp).setOwner(rp)
        topDirOauthClient.setPermissions(pathPermissions, null, subowner)
        subdir1.setPermissions(pathPermissions, null, subowner)
        file1.setPermissions(pathPermissions, null, subowner)
        file2.setPermissions(pathPermissions, null, subowner)
        subdir2.setPermissions(pathPermissions, null, subowner)
        file3.setPermissions(pathPermissions, null, subowner)

        // Create resources as super user (using shared key)
        def file4 = fsc.getDirectoryClient(topDirName).getSubdirectoryClient(subdir2.getObjectName())
            .createFile(generatePathName())
        def file5 = fsc.getDirectoryClient(topDirName).getSubdirectoryClient(subdir2.getObjectName())
            .createFile(generatePathName())
        def file6 = fsc.getDirectoryClient(topDirName).getSubdirectoryClient(subdir2.getObjectName())
            .createFile(generatePathName())
        def subdir3 = fsc.getDirectoryClient(topDirName).getSubdirectoryClient(subdir2.getObjectName())
            .createSubdirectory(generatePathName())

        // Create a user delegation sas that delegates an owner when creating files
        def subOwnerDirClient = getSasDirectoryClient(topDirOauthClient, subowner)

        when:
        def result = subOwnerDirClient.setAccessControlRecursiveWithResponse(
            new PathSetAccessControlRecursiveOptions(pathAccessControlEntries).setContinueOnFailure(true), null, null)

        def batchFailures = result.getValue().getBatchFailures().stream().map( { failure -> failure.getName() } ).collect(Collectors.toList())

        then:
        result.getValue().getCounters().getChangedDirectoriesCount() == 3
        result.getValue().getCounters().getChangedFilesCount() == 3
        result.getValue().getCounters().getFailedChangesCount() == 4
        result.getValue().getContinuationToken() == null
        batchFailures.size() == 4
        batchFailures.contains(file4.getObjectPath())
        batchFailures.contains(file5.getObjectPath())
        batchFailures.contains(file6.getObjectPath())
        batchFailures.contains(subdir3.getObjectPath())
    }

    @RequiredServiceVersion(clazz = DataLakeServiceVersion.class, min = "V2020_02_10")
    def "Set ACL recursive continue on failure batch failures"() {
        setup:
        fsc.getRootDirectoryClient().setAccessControlList(executeOnlyAccessControlEntries, null, null)
        String topDirName = generatePathName()

        // Create tree using AAD creds
        def topDirOauthClient = getOAuthServiceClient().getFileSystemClient(fsc.getFileSystemName())
            .getDirectoryClient(topDirName)
        topDirOauthClient.create()
        def subdir1 = topDirOauthClient.createSubdirectory(generatePathName())
        def file1 = subdir1.createFile(generatePathName())
        def file2 = subdir1.createFile(generatePathName())
        def subdir2 = topDirOauthClient.createSubdirectory(generatePathName())
        def file3 = subdir2.createFile(generatePathName())

        // Only allow subowner rights to the directory and it's subpaths
        def subowner = namer.getRandomUuid()
        def rp = RolePermissions.parseSymbolic("rwx", false)
        def pathPermissions = new PathPermissions().setGroup(rp).setOther(rp).setOwner(rp)
        topDirOauthClient.setPermissions(pathPermissions, null, subowner)
        subdir1.setPermissions(pathPermissions, null, subowner)
        file1.setPermissions(pathPermissions, null, subowner)
        file2.setPermissions(pathPermissions, null, subowner)
        subdir2.setPermissions(pathPermissions, null, subowner)
        file3.setPermissions(pathPermissions, null, subowner)

        // Create resources as super user (using shared key)
        def file4 = fsc.getDirectoryClient(topDirName).getSubdirectoryClient(subdir2.getObjectName())
            .createFile(generatePathName())
        def file5 = fsc.getDirectoryClient(topDirName).getSubdirectoryClient(subdir2.getObjectName())
            .createFile(generatePathName())
        def file6 = fsc.getDirectoryClient(topDirName).getSubdirectoryClient(subdir2.getObjectName())
            .createFile(generatePathName())
        def subdir3 = fsc.getDirectoryClient(topDirName).getSubdirectoryClient(subdir2.getObjectName())
            .createSubdirectory(generatePathName())

        // Create a user delegation sas that delegates an owner when creating files
        def subOwnerDirClient = getSasDirectoryClient(topDirOauthClient, subowner)

        def progress = new InMemoryAccessControlRecursiveChangeProgress()

        when:
        def result = subOwnerDirClient.setAccessControlRecursiveWithResponse(
            new PathSetAccessControlRecursiveOptions(pathAccessControlEntries).setContinueOnFailure(true).setBatchSize(2).setProgressHandler(progress), null, null)

        def batchFailures = result.getValue().getBatchFailures().stream().map( { failure -> failure.getName() } ).collect(Collectors.toList())

        then:
        result.getValue().getCounters().getChangedDirectoriesCount() == 3
        result.getValue().getCounters().getChangedFilesCount() == 3
        result.getValue().getCounters().getFailedChangesCount() == 4
        batchFailures.size() == progress.firstFailures.size()
        for (def f : progress.firstFailures) {
            assert batchFailures.contains(f.getName())
        }
        result.getValue().getContinuationToken() == null
    }

    @RequiredServiceVersion(clazz = DataLakeServiceVersion.class, min = "V2020_02_10")
    def "Set ACL recursive continue on failure batches resume"() {
        setup:
        fsc.getRootDirectoryClient().setAccessControlList(executeOnlyAccessControlEntries, null, null)
        String topDirName = generatePathName()

        // Create tree using AAD creds
        def topDirOauthClient = getOAuthServiceClient().getFileSystemClient(fsc.getFileSystemName())
            .getDirectoryClient(topDirName)
        topDirOauthClient.create()
        def subdir1 = topDirOauthClient.createSubdirectory(generatePathName())
        def file1 = subdir1.createFile(generatePathName())
        def file2 = subdir1.createFile(generatePathName())
        def subdir2 = topDirOauthClient.createSubdirectory(generatePathName())
        def file3 = subdir2.createFile(generatePathName())

        // Only allow subowner rights to the directory and it's subpaths
        def subowner = namer.getRandomUuid()
        def rp = RolePermissions.parseSymbolic("rwx", false)
        def pathPermissions = new PathPermissions().setGroup(rp).setOther(rp).setOwner(rp)
        topDirOauthClient.setPermissions(pathPermissions, null, subowner)
        subdir1.setPermissions(pathPermissions, null, subowner)
        file1.setPermissions(pathPermissions, null, subowner)
        file2.setPermissions(pathPermissions, null, subowner)
        subdir2.setPermissions(pathPermissions, null, subowner)
        file3.setPermissions(pathPermissions, null, subowner)

        // Create resources as super user (using shared key)
        def file4 = fsc.getDirectoryClient(topDirName).getSubdirectoryClient(subdir2.getObjectName())
            .createFile(generatePathName())
        def file5 = fsc.getDirectoryClient(topDirName).getSubdirectoryClient(subdir2.getObjectName())
            .createFile(generatePathName())
        def file6 = fsc.getDirectoryClient(topDirName).getSubdirectoryClient(subdir2.getObjectName())
            .createFile(generatePathName())
        def subdir3 = fsc.getDirectoryClient(topDirName).getSubdirectoryClient(subdir2.getObjectName())
            .createSubdirectory(generatePathName())

        // Create more files as app
        def file7 = subdir1.createFile(generatePathName())
        def file8 = subdir1.createFile(generatePathName())
        def subdir4 = topDirOauthClient.createSubdirectory(generatePathName())
        def file9 = subdir4.createFile(generatePathName())

        // Only allow subowner rights to the directory and it's subpaths
        file7.setPermissions(pathPermissions, null, subowner)
        file8.setPermissions(pathPermissions, null, subowner)
        subdir4.setPermissions(pathPermissions, null, subowner)
        file9.setPermissions(pathPermissions, null, subowner)

        // Create a user delegation sas that delegates an owner when creating files
        def subOwnerDirClient = getSasDirectoryClient(topDirOauthClient, subowner)

        def options = new PathSetAccessControlRecursiveOptions(pathAccessControlEntries)
            .setBatchSize(2).setContinueOnFailure(true).setMaxBatches(1)

        when:
        def intermediateResult = subOwnerDirClient.setAccessControlRecursiveWithResponse(options, null, null)

        then:
        intermediateResult.getValue().getContinuationToken() != null

        when:
        options.setMaxBatches(null).setContinuationToken(intermediateResult.getValue().getContinuationToken())
        def result = subOwnerDirClient.setAccessControlRecursiveWithResponse(options, null, null)

        then:
        (result.getValue().getCounters().getChangedDirectoriesCount() + intermediateResult.getValue().getCounters().getChangedDirectoriesCount()) == 4
        (result.getValue().getCounters().getChangedFilesCount() + intermediateResult.getValue().getCounters().getChangedFilesCount()) == 6
        (result.getValue().getCounters().getFailedChangesCount() + intermediateResult.getValue().getCounters().getFailedChangesCount()) == 4
        result.getValue().getContinuationToken() == null
    }

    def "Set ACL recursive error"() {
        setup:
        fsc.getRootDirectoryClient().setAccessControlList(executeOnlyAccessControlEntries, null, null)

        String topDirName = generatePathName()
        def topDirOauthClient = getOAuthServiceClient().getFileSystemClient(fsc.getFileSystemName())
            .getDirectoryClient(topDirName)

        when:
        topDirOauthClient.setAccessControlRecursiveWithResponse(
            new PathSetAccessControlRecursiveOptions(pathAccessControlEntries), null, null)

        then:
        def e = thrown(DataLakeAclChangeFailedException)
        e.getCause().class == DataLakeStorageException.class
    }

    @RequiredServiceVersion(clazz = DataLakeServiceVersion.class, min = "V2020_02_10")
    @Unroll
    def "Set ACL recursive error middle of batches"() {
        setup:
        setupStandardRecursiveAclTest()

        def options = new PathSetAccessControlRecursiveOptions(pathAccessControlEntries)
            .setBatchSize(2)

        // Mock a policy that will return an error on the call with the continuation token
        def localError = error
        HttpPipelinePolicy mockPolicy = new HttpPipelinePolicy() {
            @Override
            Mono<HttpResponse> process(HttpPipelineCallContext context, HttpPipelineNextPolicy next) {
                return context.getHttpRequest().getUrl().toString().contains("continuation") ? Mono.error(localError) : next.process() as Mono<HttpResponse>
            }
        }

        dc = getDirectoryClient(environment.dataLakeAccount.credential, dc.getDirectoryUrl(), dc.getObjectPath(), mockPolicy)

        when:
        def result = dc.setAccessControlRecursiveWithResponse(options, null, null).getValue()

        then:
        def e = thrown(DataLakeAclChangeFailedException)
        e.getCause().class == error.class

        where:
        error                                                                                                                               || _
        new IllegalArgumentException()                                                                                                      || _
        new DataLakeStorageException("error", getStubResponse(500, new HttpRequest(HttpMethod.PUT, new URL("https://www.fake.com"))), null) || _
    }

    @RequiredServiceVersion(clazz = DataLakeServiceVersion.class, min = "V2020_02_10")
    def "Update ACL recursive"() {
        setup:
        setupStandardRecursiveAclTest()

        when:
        def result = dc.updateAccessControlRecursive(pathAccessControlEntries)

        then:
        result.getCounters().getChangedDirectoriesCount() == 3
        result.getCounters().getChangedFilesCount() == 4
        result.getCounters().getFailedChangesCount() == 0
        result.getBatchFailures() == null
    }

    @RequiredServiceVersion(clazz = DataLakeServiceVersion.class, min = "V2020_02_10")
    def "Update ACL recursive batches"() {
        setup:
        setupStandardRecursiveAclTest()

        def options = new PathUpdateAccessControlRecursiveOptions(pathAccessControlEntries)
            .setBatchSize(2)

        when:
        def result = dc.updateAccessControlRecursiveWithResponse(options, null, null).getValue()

        then:
        result.getCounters().getChangedDirectoriesCount() == 3 // Including the top level
        result.getCounters().getChangedFilesCount() == 4
        result.getCounters().getFailedChangesCount() == 0
        result.getContinuationToken() == null
        result.getBatchFailures() == null
    }

    @RequiredServiceVersion(clazz = DataLakeServiceVersion.class, min = "V2020_02_10")
    def "Update ACL recursive batches resume"() {
        setup:
        setupStandardRecursiveAclTest()

        def options = new PathUpdateAccessControlRecursiveOptions(pathAccessControlEntries)
            .setBatchSize(2).setMaxBatches(1)

        when:
        def result = dc.updateAccessControlRecursiveWithResponse(options, null, null).getValue()

        and:
        options.setMaxBatches(null).setContinuationToken(result.getContinuationToken())
        def result2 = dc.updateAccessControlRecursiveWithResponse(options, null, null).getValue()

        then:
        (result.getCounters().getChangedDirectoriesCount() + result2.getCounters().getChangedDirectoriesCount()) == 3 // Including the top level
        (result.getCounters().getChangedFilesCount() + result2.getCounters().getChangedFilesCount()) == 4
        (result.getCounters().getFailedChangesCount() + result2.getCounters().getFailedChangesCount()) == 0
        result2.getContinuationToken() == null
        result.getBatchFailures() == null
    }

    @RequiredServiceVersion(clazz = DataLakeServiceVersion.class, min = "V2020_02_10")
    def "Update ACL recursive batches progress"() {
        setup:
        setupStandardRecursiveAclTest()

        def progress = new InMemoryAccessControlRecursiveChangeProgress()

        def options = new PathUpdateAccessControlRecursiveOptions(pathAccessControlEntries)
            .setBatchSize(2).setProgressHandler(progress)

        when:
        def result = dc.updateAccessControlRecursiveWithResponse(options, null, null).getValue()

        then:
        result.getCounters().getChangedDirectoriesCount() == 3
        result.getCounters().getChangedFilesCount() == 4
        result.getCounters().getFailedChangesCount() == 0
        result.getContinuationToken() == null
        result.getBatchFailures() == null
        progress.batchCounters.size() == 4
        (progress.batchCounters[0].getChangedFilesCount() + progress.batchCounters[0].getChangedDirectoriesCount()) == 2
        (progress.batchCounters[1].getChangedFilesCount() + progress.batchCounters[1].getChangedDirectoriesCount()) == 2
        (progress.batchCounters[2].getChangedFilesCount() + progress.batchCounters[2].getChangedDirectoriesCount()) == 2
        (progress.batchCounters[3].getChangedFilesCount() + progress.batchCounters[3].getChangedDirectoriesCount()) == 1
        progress.cumulativeCounters.size() == 4
        (progress.cumulativeCounters[0].getChangedFilesCount() + progress.cumulativeCounters[0].getChangedDirectoriesCount()) == 2
        (progress.cumulativeCounters[1].getChangedFilesCount() + progress.cumulativeCounters[1].getChangedDirectoriesCount()) == 4
        (progress.cumulativeCounters[2].getChangedFilesCount() + progress.cumulativeCounters[2].getChangedDirectoriesCount()) == 6
        (progress.cumulativeCounters[3].getChangedFilesCount() + progress.cumulativeCounters[3].getChangedDirectoriesCount()) == 7
    }

    @RequiredServiceVersion(clazz = DataLakeServiceVersion.class, min = "V2020_02_10")
    def "Update ACL recursive batches follow token"() {
        setup:
        setupStandardRecursiveAclTest()

        def options = new PathUpdateAccessControlRecursiveOptions(pathAccessControlEntries)
            .setBatchSize(2).setMaxBatches(2)

        when:
        String continuation = "null"
        def failedChanges = 0
        def directoriesChanged = 0
        def filesChanged = 0
        def iterations = 0
        while(continuation != null && continuation != "" && iterations < 10) {
            if (iterations == 0) {
                continuation = null // do while not supported in Groovy
            }
            options.setContinuationToken(continuation)
            def result = dc.updateAccessControlRecursiveWithResponse(options, null, null)
            failedChanges += result.getValue().getCounters().getFailedChangesCount()
            directoriesChanged += result.getValue().getCounters().getChangedDirectoriesCount()
            filesChanged += result.getValue().getCounters().getChangedFilesCount()
            iterations++
            continuation = result.getValue().getContinuationToken()
        }

        then:
        failedChanges == 0
        directoriesChanged == 3
        filesChanged == 4
        iterations == 2
    }

    @RequiredServiceVersion(clazz = DataLakeServiceVersion.class, min = "V2020_02_10")
    def "Update ACL recursive progress with failure"() {
        setup:
        fsc.getRootDirectoryClient().setAccessControlList(executeOnlyAccessControlEntries, null, null)
        String topDirName = generatePathName()

        // Create tree using AAD creds
        def topDirOauthClient = getOAuthServiceClient().getFileSystemClient(fsc.getFileSystemName())
            .getDirectoryClient(topDirName)
        topDirOauthClient.create()
        def subdir1 = topDirOauthClient.createSubdirectory(generatePathName())
        def file1 = subdir1.createFile(generatePathName())
        def file2 = subdir1.createFile(generatePathName())
        def subdir2 = topDirOauthClient.createSubdirectory(generatePathName())
        def file3 = subdir2.createFile(generatePathName())

        // Only allow subowner rights to the directory and it's subpaths
        def subowner = namer.getRandomUuid()
        def rp = RolePermissions.parseSymbolic("rwx", false)
        def pathPermissions = new PathPermissions().setGroup(rp).setOther(rp).setOwner(rp)
        topDirOauthClient.setPermissions(pathPermissions, null, subowner)
        subdir1.setPermissions(pathPermissions, null, subowner)
        file1.setPermissions(pathPermissions, null, subowner)
        file2.setPermissions(pathPermissions, null, subowner)
        subdir2.setPermissions(pathPermissions, null, subowner)
        file3.setPermissions(pathPermissions, null, subowner)

        // Create file4 as super user (using shared key)
        def file4 = fsc.getDirectoryClient(topDirName).getSubdirectoryClient(subdir2.getObjectName())
            .createFile(generatePathName())

        def progress = new InMemoryAccessControlRecursiveChangeProgress()

        // Create a user delegation sas that delegates an owner when creating files
        def subOwnerDirClient = getSasDirectoryClient(topDirOauthClient, subowner)

        when:
        def result = subOwnerDirClient.updateAccessControlRecursiveWithResponse(
            new PathUpdateAccessControlRecursiveOptions(pathAccessControlEntries).setProgressHandler(progress), null, null)

        then:
        result.getValue().getCounters().getFailedChangesCount() == 1
        progress.failures.size() == 1
        progress.batchCounters.findIndexOf {counter -> counter.getFailedChangesCount() > 0} >= 0
        progress.cumulativeCounters.findIndexOf {counter -> counter.getFailedChangesCount() > 0} >= 0
        progress.failures[0].getName().contains(file4.getObjectName())
        !progress.failures[0].isDirectory()
        progress.failures[0].getErrorMessage()
    }

    @RequiredServiceVersion(clazz = DataLakeServiceVersion.class, min = "V2020_02_10")
    def "Update ACL recursive continue on failure"() {
        setup:
        fsc.getRootDirectoryClient().setAccessControlList(executeOnlyAccessControlEntries, null, null)
        String topDirName = generatePathName()

        // Create tree using AAD creds
        def topDirOauthClient = getOAuthServiceClient().getFileSystemClient(fsc.getFileSystemName())
            .getDirectoryClient(topDirName)
        topDirOauthClient.create()
        def subdir1 = topDirOauthClient.createSubdirectory(generatePathName())
        def file1 = subdir1.createFile(generatePathName())
        def file2 = subdir1.createFile(generatePathName())
        def subdir2 = topDirOauthClient.createSubdirectory(generatePathName())
        def file3 = subdir2.createFile(generatePathName())

        // Only allow subowner rights to the directory and it's subpaths
        def subowner = namer.getRandomUuid()
        def rp = RolePermissions.parseSymbolic("rwx", false)
        def pathPermissions = new PathPermissions().setGroup(rp).setOther(rp).setOwner(rp)
        topDirOauthClient.setPermissions(pathPermissions, null, subowner)
        subdir1.setPermissions(pathPermissions, null, subowner)
        file1.setPermissions(pathPermissions, null, subowner)
        file2.setPermissions(pathPermissions, null, subowner)
        subdir2.setPermissions(pathPermissions, null, subowner)
        file3.setPermissions(pathPermissions, null, subowner)

        // Create resources as super user (using shared key)
        def file4 = fsc.getDirectoryClient(topDirName).getSubdirectoryClient(subdir2.getObjectName())
            .createFile(generatePathName())
        def file5 = fsc.getDirectoryClient(topDirName).getSubdirectoryClient(subdir2.getObjectName())
            .createFile(generatePathName())
        def file6 = fsc.getDirectoryClient(topDirName).getSubdirectoryClient(subdir2.getObjectName())
            .createFile(generatePathName())
        def subdir3 = fsc.getDirectoryClient(topDirName).getSubdirectoryClient(subdir2.getObjectName())
            .createSubdirectory(generatePathName())

        // Create a user delegation sas that delegates an owner when creating files
        def subOwnerDirClient = getSasDirectoryClient(topDirOauthClient, subowner)

        when:
        def result = subOwnerDirClient.updateAccessControlRecursiveWithResponse(
            new PathUpdateAccessControlRecursiveOptions(pathAccessControlEntries).setContinueOnFailure(true), null, null)

        def batchFailures = result.getValue().getBatchFailures().stream().map( { failure -> failure.getName() } ).collect(Collectors.toList())

        then:
        result.getValue().getCounters().getChangedDirectoriesCount() == 3
        result.getValue().getCounters().getChangedFilesCount() == 3
        result.getValue().getCounters().getFailedChangesCount() == 4
        result.getValue().getContinuationToken() == null
        batchFailures.size() == 4
        batchFailures.contains(file4.getObjectPath())
        batchFailures.contains(file5.getObjectPath())
        batchFailures.contains(file6.getObjectPath())
        batchFailures.contains(subdir3.getObjectPath())
    }

    @RequiredServiceVersion(clazz = DataLakeServiceVersion.class, min = "V2020_02_10")
    def "Update ACL recursive continue on failure batch failures"() {
        setup:
        fsc.getRootDirectoryClient().setAccessControlList(executeOnlyAccessControlEntries, null, null)
        String topDirName = generatePathName()

        // Create tree using AAD creds
        def topDirOauthClient = getOAuthServiceClient().getFileSystemClient(fsc.getFileSystemName())
            .getDirectoryClient(topDirName)
        topDirOauthClient.create()
        def subdir1 = topDirOauthClient.createSubdirectory(generatePathName())
        def file1 = subdir1.createFile(generatePathName())
        def file2 = subdir1.createFile(generatePathName())
        def subdir2 = topDirOauthClient.createSubdirectory(generatePathName())
        def file3 = subdir2.createFile(generatePathName())

        // Only allow subowner rights to the directory and it's subpaths
        def subowner = namer.getRandomUuid()
        def rp = RolePermissions.parseSymbolic("rwx", false)
        def pathPermissions = new PathPermissions().setGroup(rp).setOther(rp).setOwner(rp)
        topDirOauthClient.setPermissions(pathPermissions, null, subowner)
        subdir1.setPermissions(pathPermissions, null, subowner)
        file1.setPermissions(pathPermissions, null, subowner)
        file2.setPermissions(pathPermissions, null, subowner)
        subdir2.setPermissions(pathPermissions, null, subowner)
        file3.setPermissions(pathPermissions, null, subowner)

        // Create resources as super user (using shared key)
        def file4 = fsc.getDirectoryClient(topDirName).getSubdirectoryClient(subdir2.getObjectName())
            .createFile(generatePathName())
        def file5 = fsc.getDirectoryClient(topDirName).getSubdirectoryClient(subdir2.getObjectName())
            .createFile(generatePathName())
        def file6 = fsc.getDirectoryClient(topDirName).getSubdirectoryClient(subdir2.getObjectName())
            .createFile(generatePathName())
        def subdir3 = fsc.getDirectoryClient(topDirName).getSubdirectoryClient(subdir2.getObjectName())
            .createSubdirectory(generatePathName())

        // Create a user delegation sas that delegates an owner when creating files
        def subOwnerDirClient = getSasDirectoryClient(topDirOauthClient, subowner)

        def progress = new InMemoryAccessControlRecursiveChangeProgress()

        when:
        def result = subOwnerDirClient.updateAccessControlRecursiveWithResponse(
            new PathUpdateAccessControlRecursiveOptions(pathAccessControlEntries).setContinueOnFailure(true).setBatchSize(2).setProgressHandler(progress), null, null)

        def batchFailures = result.getValue().getBatchFailures().stream().map( { failure -> failure.getName() } ).collect(Collectors.toList())

        then:
        result.getValue().getCounters().getChangedDirectoriesCount() == 3
        result.getValue().getCounters().getChangedFilesCount() == 3
        result.getValue().getCounters().getFailedChangesCount() == 4
        batchFailures.size() == progress.firstFailures.size()
        for (def f : progress.firstFailures) {
            assert batchFailures.contains(f.getName())
        }
        result.getValue().getContinuationToken() == null
    }

    @RequiredServiceVersion(clazz = DataLakeServiceVersion.class, min = "V2020_02_10")
    def "Update ACL recursive continue on failure batches resume"() {
        setup:
        fsc.getRootDirectoryClient().setAccessControlList(executeOnlyAccessControlEntries, null, null)
        String topDirName = generatePathName()

        // Create tree using AAD creds
        def topDirOauthClient = getOAuthServiceClient().getFileSystemClient(fsc.getFileSystemName())
            .getDirectoryClient(topDirName)
        topDirOauthClient.create()
        def subdir1 = topDirOauthClient.createSubdirectory(generatePathName())
        def file1 = subdir1.createFile(generatePathName())
        def file2 = subdir1.createFile(generatePathName())
        def subdir2 = topDirOauthClient.createSubdirectory(generatePathName())
        def file3 = subdir2.createFile(generatePathName())

        // Only allow subowner rights to the directory and it's subpaths
        def subowner = namer.getRandomUuid()
        def rp = RolePermissions.parseSymbolic("rwx", false)
        def pathPermissions = new PathPermissions().setGroup(rp).setOther(rp).setOwner(rp)
        topDirOauthClient.setPermissions(pathPermissions, null, subowner)
        subdir1.setPermissions(pathPermissions, null, subowner)
        file1.setPermissions(pathPermissions, null, subowner)
        file2.setPermissions(pathPermissions, null, subowner)
        subdir2.setPermissions(pathPermissions, null, subowner)
        file3.setPermissions(pathPermissions, null, subowner)

        // Create resources as super user (using shared key)
        def file4 = fsc.getDirectoryClient(topDirName).getSubdirectoryClient(subdir2.getObjectName())
            .createFile(generatePathName())
        def file5 = fsc.getDirectoryClient(topDirName).getSubdirectoryClient(subdir2.getObjectName())
            .createFile(generatePathName())
        def file6 = fsc.getDirectoryClient(topDirName).getSubdirectoryClient(subdir2.getObjectName())
            .createFile(generatePathName())
        def subdir3 = fsc.getDirectoryClient(topDirName).getSubdirectoryClient(subdir2.getObjectName())
            .createSubdirectory(generatePathName())

        // Create more files as app
        def file7 = subdir1.createFile(generatePathName())
        def file8 = subdir1.createFile(generatePathName())
        def subdir4 = topDirOauthClient.createSubdirectory(generatePathName())
        def file9 = subdir4.createFile(generatePathName())

        // Only allow subowner rights to the directory and it's subpaths
        file7.setPermissions(pathPermissions, null, subowner)
        file8.setPermissions(pathPermissions, null, subowner)
        subdir4.setPermissions(pathPermissions, null, subowner)
        file9.setPermissions(pathPermissions, null, subowner)

        def options = new PathUpdateAccessControlRecursiveOptions(pathAccessControlEntries)
            .setBatchSize(2).setContinueOnFailure(true).setMaxBatches(1)

        // Create a user delegation sas that delegates an owner when creating files
        def subOwnerDirClient = getSasDirectoryClient(topDirOauthClient, subowner)

        when:
        def intermediateResult = subOwnerDirClient.updateAccessControlRecursiveWithResponse(options, null, null)

        then:
        intermediateResult.getValue().getContinuationToken() != null

        when:
        options.setMaxBatches(null).setContinuationToken(intermediateResult.getValue().getContinuationToken())
        def result = subOwnerDirClient.updateAccessControlRecursiveWithResponse(options, null, null)

        then:
        (result.getValue().getCounters().getChangedDirectoriesCount() + intermediateResult.getValue().getCounters().getChangedDirectoriesCount()) == 4
        (result.getValue().getCounters().getChangedFilesCount() + intermediateResult.getValue().getCounters().getChangedFilesCount()) == 6
        (result.getValue().getCounters().getFailedChangesCount() + intermediateResult.getValue().getCounters().getFailedChangesCount()) == 4
        result.getValue().getContinuationToken() == null
    }

    def "Update ACL recursive error"() {
        setup:
        fsc.getRootDirectoryClient().setAccessControlList(executeOnlyAccessControlEntries, null, null)

        String topDirName = generatePathName()
        def topDirOauthClient = getOAuthServiceClient().getFileSystemClient(fsc.getFileSystemName())
            .getDirectoryClient(topDirName)

        when:
        topDirOauthClient.updateAccessControlRecursiveWithResponse(
            new PathUpdateAccessControlRecursiveOptions(pathAccessControlEntries), null, null)

        then:
        def e = thrown(DataLakeAclChangeFailedException)
        e.getCause().class == DataLakeStorageException.class
    }

    @RequiredServiceVersion(clazz = DataLakeServiceVersion.class, min = "V2020_02_10")
    @Unroll
    def "Update ACL recursive error middle of batches"() {
        setup:
        setupStandardRecursiveAclTest()

        def options = new PathUpdateAccessControlRecursiveOptions(pathAccessControlEntries)
            .setBatchSize(2)

        // Mock a policy that will return an error on the call with the continuation token
        def localError = error
        HttpPipelinePolicy mockPolicy = new HttpPipelinePolicy() {
            @Override
            Mono<HttpResponse> process(HttpPipelineCallContext context, HttpPipelineNextPolicy next) {
                return context.getHttpRequest().getUrl().toString().contains("continuation") ? Mono.error(localError) : next.process() as Mono<HttpResponse>
            }
        }

        dc = getDirectoryClient(environment.dataLakeAccount.credential, dc.getDirectoryUrl(), dc.getObjectPath(), mockPolicy)

        when:
        def result = dc.updateAccessControlRecursiveWithResponse(options, null, null).getValue()

        then:
        def e = thrown(DataLakeAclChangeFailedException)
        e.getCause().class == error.class

        where:
        error                                                                                                                               || _
        new IllegalArgumentException()                                                                                                      || _
        new DataLakeStorageException("error", getStubResponse(500, new HttpRequest(HttpMethod.PUT, new URL("https://www.fake.com"))), null) || _
    }

    @RequiredServiceVersion(clazz = DataLakeServiceVersion.class, min = "V2020_02_10")
    def "Remove ACL recursive"() {
        setup:
        setupStandardRecursiveAclTest()

        when:
        def result = dc.removeAccessControlRecursive(removeAccessControlEntries)

        then:
        result.getCounters().getChangedDirectoriesCount() == 3
        result.getCounters().getChangedFilesCount() == 4
        result.getCounters().getFailedChangesCount() == 0
    }

    @RequiredServiceVersion(clazz = DataLakeServiceVersion.class, min = "V2020_02_10")
    def "Remove ACL recursive batches"() {
        setup:
        setupStandardRecursiveAclTest()

        def options = new PathRemoveAccessControlRecursiveOptions(removeAccessControlEntries)
            .setBatchSize(2)

        when:
        def result = dc.removeAccessControlRecursiveWithResponse(options, null, null).getValue()

        then:
        result.getCounters().getChangedDirectoriesCount() == 3 // Including the top level
        result.getCounters().getChangedFilesCount() == 4
        result.getCounters().getFailedChangesCount() == 0
        result.getContinuationToken() == null
        result.getBatchFailures() == null
    }

    @RequiredServiceVersion(clazz = DataLakeServiceVersion.class, min = "V2020_02_10")
    def "Remove ACL recursive batches resume"() {
        setup:
        setupStandardRecursiveAclTest()

        def options = new PathRemoveAccessControlRecursiveOptions(removeAccessControlEntries)
            .setBatchSize(2).setMaxBatches(1)

        when:
        def result = dc.removeAccessControlRecursiveWithResponse(options, null, null).getValue()

        and:
        options.setMaxBatches(null).setContinuationToken(result.getContinuationToken())
        def result2 = dc.removeAccessControlRecursiveWithResponse(options, null, null).getValue()

        then:
        (result.getCounters().getChangedDirectoriesCount() + result2.getCounters().getChangedDirectoriesCount()) == 3 // Including the top level
        (result.getCounters().getChangedFilesCount() + result2.getCounters().getChangedFilesCount()) == 4
        (result.getCounters().getFailedChangesCount() + result2.getCounters().getFailedChangesCount()) == 0
        result2.getContinuationToken() == null
        result.getBatchFailures() == null
    }

    @RequiredServiceVersion(clazz = DataLakeServiceVersion.class, min = "V2020_02_10")
    def "Remove ACL recursive batches progress"() {
        setup:
        setupStandardRecursiveAclTest()

        def progress = new InMemoryAccessControlRecursiveChangeProgress()

        def options = new PathRemoveAccessControlRecursiveOptions(removeAccessControlEntries)
            .setBatchSize(2).setProgressHandler(progress)

        when:
        def result = dc.removeAccessControlRecursiveWithResponse(options, null, null).getValue()

        then:
        result.getCounters().getChangedDirectoriesCount() == 3
        result.getCounters().getChangedFilesCount() == 4
        result.getCounters().getFailedChangesCount() == 0
        result.getContinuationToken() == null
        result.getBatchFailures() == null
        progress.batchCounters.size() == 4
        (progress.batchCounters[0].getChangedFilesCount() + progress.batchCounters[0].getChangedDirectoriesCount()) == 2
        (progress.batchCounters[1].getChangedFilesCount() + progress.batchCounters[1].getChangedDirectoriesCount()) == 2
        (progress.batchCounters[2].getChangedFilesCount() + progress.batchCounters[2].getChangedDirectoriesCount()) == 2
        (progress.batchCounters[3].getChangedFilesCount() + progress.batchCounters[3].getChangedDirectoriesCount()) == 1
        progress.cumulativeCounters.size() == 4
        (progress.cumulativeCounters[0].getChangedFilesCount() + progress.cumulativeCounters[0].getChangedDirectoriesCount()) == 2
        (progress.cumulativeCounters[1].getChangedFilesCount() + progress.cumulativeCounters[1].getChangedDirectoriesCount()) == 4
        (progress.cumulativeCounters[2].getChangedFilesCount() + progress.cumulativeCounters[2].getChangedDirectoriesCount()) == 6
        (progress.cumulativeCounters[3].getChangedFilesCount() + progress.cumulativeCounters[3].getChangedDirectoriesCount()) == 7
    }

    @RequiredServiceVersion(clazz = DataLakeServiceVersion.class, min = "V2020_02_10")
    def "Remove ACL recursive batches follow token"() {
        setup:
        setupStandardRecursiveAclTest()

        def options = new PathRemoveAccessControlRecursiveOptions(removeAccessControlEntries)
            .setBatchSize(2).setMaxBatches(2)

        when:
        String continuation = "null"
        def failedChanges = 0
        def directoriesChanged = 0
        def filesChanged = 0
        def iterations = 0
        while(continuation != null && continuation != "" && iterations < 10) {
            if (iterations == 0) {
                continuation = null // do while not supported in Groovy
            }
            options.setContinuationToken(continuation)
            def result = dc.removeAccessControlRecursiveWithResponse(options, null, null)
            failedChanges += result.getValue().getCounters().getFailedChangesCount()
            directoriesChanged += result.getValue().getCounters().getChangedDirectoriesCount()
            filesChanged += result.getValue().getCounters().getChangedFilesCount()
            iterations++
            continuation = result.getValue().getContinuationToken()
        }

        then:
        failedChanges == 0
        directoriesChanged == 3
        filesChanged == 4
        iterations == 2
    }

    @RequiredServiceVersion(clazz = DataLakeServiceVersion.class, min = "V2020_02_10")
    def "Remove ACL recursive progress with failure"() {
        setup:
        fsc.getRootDirectoryClient().setAccessControlList(executeOnlyAccessControlEntries, null, null)
        String topDirName = generatePathName()

        // Create tree using AAD creds
        def topDirOauthClient = getOAuthServiceClient().getFileSystemClient(fsc.getFileSystemName())
            .getDirectoryClient(topDirName)
        topDirOauthClient.create()
        def subdir1 = topDirOauthClient.createSubdirectory(generatePathName())
        def file1 = subdir1.createFile(generatePathName())
        def file2 = subdir1.createFile(generatePathName())
        def subdir2 = topDirOauthClient.createSubdirectory(generatePathName())
        def file3 = subdir2.createFile(generatePathName())

        // Only allow subowner rights to the directory and it's subpaths
        def subowner = namer.getRandomUuid()
        def rp = RolePermissions.parseSymbolic("rwx", false)
        def pathPermissions = new PathPermissions().setGroup(rp).setOther(rp).setOwner(rp)
        topDirOauthClient.setPermissions(pathPermissions, null, subowner)
        subdir1.setPermissions(pathPermissions, null, subowner)
        file1.setPermissions(pathPermissions, null, subowner)
        file2.setPermissions(pathPermissions, null, subowner)
        subdir2.setPermissions(pathPermissions, null, subowner)
        file3.setPermissions(pathPermissions, null, subowner)

        // Create file4 as super user (using shared key)
        def file4 = fsc.getDirectoryClient(topDirName).getSubdirectoryClient(subdir2.getObjectName())
            .createFile(generatePathName())

        // Create a user delegation sas that delegates an owner when creating files
        def subOwnerDirClient = getSasDirectoryClient(topDirOauthClient, subowner)

        def progress = new InMemoryAccessControlRecursiveChangeProgress()

        when:
        def result = subOwnerDirClient.removeAccessControlRecursiveWithResponse(
            new PathRemoveAccessControlRecursiveOptions(removeAccessControlEntries).setProgressHandler(progress), null, null)

        then:
        result.getValue().getCounters().getFailedChangesCount() == 1
        progress.failures.size() == 1
        progress.batchCounters.findIndexOf {counter -> counter.getFailedChangesCount() > 0} >= 0
        progress.cumulativeCounters.findIndexOf {counter -> counter.getFailedChangesCount() > 0} >= 0
        progress.failures[0].getName().contains(file4.getObjectName())
        !progress.failures[0].isDirectory()
        progress.failures[0].getErrorMessage()
    }

    @RequiredServiceVersion(clazz = DataLakeServiceVersion.class, min = "V2020_02_10")
    def "Remove ACL recursive continue on failure"() {
        setup:
        fsc.getRootDirectoryClient().setAccessControlList(executeOnlyAccessControlEntries, null, null)
        String topDirName = generatePathName()

        // Create tree using AAD creds
        def topDirOauthClient = getOAuthServiceClient().getFileSystemClient(fsc.getFileSystemName())
            .getDirectoryClient(topDirName)
        topDirOauthClient.create()
        def subdir1 = topDirOauthClient.createSubdirectory(generatePathName())
        def file1 = subdir1.createFile(generatePathName())
        def file2 = subdir1.createFile(generatePathName())
        def subdir2 = topDirOauthClient.createSubdirectory(generatePathName())
        def file3 = subdir2.createFile(generatePathName())

        // Only allow subowner rights to the directory and it's subpaths
        def subowner = namer.getRandomUuid()
        def rp = RolePermissions.parseSymbolic("rwx", false)
        def pathPermissions = new PathPermissions().setGroup(rp).setOther(rp).setOwner(rp)
        topDirOauthClient.setPermissions(pathPermissions, null, subowner)
        subdir1.setPermissions(pathPermissions, null, subowner)
        file1.setPermissions(pathPermissions, null, subowner)
        file2.setPermissions(pathPermissions, null, subowner)
        subdir2.setPermissions(pathPermissions, null, subowner)
        file3.setPermissions(pathPermissions, null, subowner)

        // Create resources as super user (using shared key)
        def file4 = fsc.getDirectoryClient(topDirName).getSubdirectoryClient(subdir2.getObjectName())
            .createFile(generatePathName())
        def file5 = fsc.getDirectoryClient(topDirName).getSubdirectoryClient(subdir2.getObjectName())
            .createFile(generatePathName())
        def file6 = fsc.getDirectoryClient(topDirName).getSubdirectoryClient(subdir2.getObjectName())
            .createFile(generatePathName())
        def subdir3 = fsc.getDirectoryClient(topDirName).getSubdirectoryClient(subdir2.getObjectName())
            .createSubdirectory(generatePathName())

        // Create a user delegation sas that delegates an owner when creating files
        def subOwnerDirClient = getSasDirectoryClient(topDirOauthClient, subowner)

        when:
        def result = subOwnerDirClient.removeAccessControlRecursiveWithResponse(
            new PathRemoveAccessControlRecursiveOptions(removeAccessControlEntries).setContinueOnFailure(true), null, null)

        def batchFailures = result.getValue().getBatchFailures().stream().map( { failure -> failure.getName() } ).collect(Collectors.toList())

        then:
        result.getValue().getCounters().getChangedDirectoriesCount() == 3
        result.getValue().getCounters().getChangedFilesCount() == 3
        result.getValue().getCounters().getFailedChangesCount() == 4
        result.getValue().getContinuationToken() == null
        batchFailures.size() == 4
        batchFailures.contains(file4.getObjectPath())
        batchFailures.contains(file5.getObjectPath())
        batchFailures.contains(file6.getObjectPath())
        batchFailures.contains(subdir3.getObjectPath())
    }

    @RequiredServiceVersion(clazz = DataLakeServiceVersion.class, min = "V2020_02_10")
    def "Remove ACL recursive continue on failure batch failures"() {
        setup:
        fsc.getRootDirectoryClient().setAccessControlList(executeOnlyAccessControlEntries, null, null)
        String topDirName = generatePathName()

        // Create tree using AAD creds
        def topDirOauthClient = getOAuthServiceClient().getFileSystemClient(fsc.getFileSystemName())
            .getDirectoryClient(topDirName)
        topDirOauthClient.create()
        def subdir1 = topDirOauthClient.createSubdirectory(generatePathName())
        def file1 = subdir1.createFile(generatePathName())
        def file2 = subdir1.createFile(generatePathName())
        def subdir2 = topDirOauthClient.createSubdirectory(generatePathName())
        def file3 = subdir2.createFile(generatePathName())

        // Only allow subowner rights to the directory and it's subpaths
        def subowner = namer.getRandomUuid()
        def rp = RolePermissions.parseSymbolic("rwx", false)
        def pathPermissions = new PathPermissions().setGroup(rp).setOther(rp).setOwner(rp)
        topDirOauthClient.setPermissions(pathPermissions, null, subowner)
        subdir1.setPermissions(pathPermissions, null, subowner)
        file1.setPermissions(pathPermissions, null, subowner)
        file2.setPermissions(pathPermissions, null, subowner)
        subdir2.setPermissions(pathPermissions, null, subowner)
        file3.setPermissions(pathPermissions, null, subowner)

        // Create resources as super user (using shared key)
        def file4 = fsc.getDirectoryClient(topDirName).getSubdirectoryClient(subdir2.getObjectName())
            .createFile(generatePathName())
        def file5 = fsc.getDirectoryClient(topDirName).getSubdirectoryClient(subdir2.getObjectName())
            .createFile(generatePathName())
        def file6 = fsc.getDirectoryClient(topDirName).getSubdirectoryClient(subdir2.getObjectName())
            .createFile(generatePathName())
        def subdir3 = fsc.getDirectoryClient(topDirName).getSubdirectoryClient(subdir2.getObjectName())
            .createSubdirectory(generatePathName())

        // Create a user delegation sas that delegates an owner when creating files
        def subOwnerDirClient = getSasDirectoryClient(topDirOauthClient, subowner)

        def progress = new InMemoryAccessControlRecursiveChangeProgress()

        when:
        def result = subOwnerDirClient.removeAccessControlRecursiveWithResponse(
            new PathRemoveAccessControlRecursiveOptions(removeAccessControlEntries).setContinueOnFailure(true).setBatchSize(2).setProgressHandler(progress), null, null)

        def batchFailures = result.getValue().getBatchFailures().stream().map( { failure -> failure.getName() } ).collect(Collectors.toList())

        then:
        result.getValue().getCounters().getChangedDirectoriesCount() == 3
        result.getValue().getCounters().getChangedFilesCount() == 3
        result.getValue().getCounters().getFailedChangesCount() == 4
        batchFailures.size() == progress.firstFailures.size()
        for (def f : progress.firstFailures) {
            assert batchFailures.contains(f.getName())
        }
        result.getValue().getContinuationToken() == null
    }

    @RequiredServiceVersion(clazz = DataLakeServiceVersion.class, min = "V2020_02_10")
    def "Remove ACL recursive continue on failure batches resume"() {
        setup:
        fsc.getRootDirectoryClient().setAccessControlList(executeOnlyAccessControlEntries, null, null)
        String topDirName = generatePathName()

        // Create tree using AAD creds
        def topDirOauthClient = getOAuthServiceClient().getFileSystemClient(fsc.getFileSystemName())
            .getDirectoryClient(topDirName)
        topDirOauthClient.create()
        def subdir1 = topDirOauthClient.createSubdirectory(generatePathName())
        def file1 = subdir1.createFile(generatePathName())
        def file2 = subdir1.createFile(generatePathName())
        def subdir2 = topDirOauthClient.createSubdirectory(generatePathName())
        def file3 = subdir2.createFile(generatePathName())

        // Only allow subowner rights to the directory and it's subpaths
        def subowner = namer.getRandomUuid()
        def rp = RolePermissions.parseSymbolic("rwx", false)
        def pathPermissions = new PathPermissions().setGroup(rp).setOther(rp).setOwner(rp)
        topDirOauthClient.setPermissions(pathPermissions, null, subowner)
        subdir1.setPermissions(pathPermissions, null, subowner)
        file1.setPermissions(pathPermissions, null, subowner)
        file2.setPermissions(pathPermissions, null, subowner)
        subdir2.setPermissions(pathPermissions, null, subowner)
        file3.setPermissions(pathPermissions, null, subowner)

        // Create resources as super user (using shared key)
        def file4 = fsc.getDirectoryClient(topDirName).getSubdirectoryClient(subdir2.getObjectName())
            .createFile(generatePathName())
        def file5 = fsc.getDirectoryClient(topDirName).getSubdirectoryClient(subdir2.getObjectName())
            .createFile(generatePathName())
        def file6 = fsc.getDirectoryClient(topDirName).getSubdirectoryClient(subdir2.getObjectName())
            .createFile(generatePathName())
        def subdir3 = fsc.getDirectoryClient(topDirName).getSubdirectoryClient(subdir2.getObjectName())
            .createSubdirectory(generatePathName())

        // Create more files as app
        def file7 = subdir1.createFile(generatePathName())
        def file8 = subdir1.createFile(generatePathName())
        def subdir4 = topDirOauthClient.createSubdirectory(generatePathName())
        def file9 = subdir4.createFile(generatePathName())

        // Only allow subowner rights to the directory and it's subpaths
        file7.setPermissions(pathPermissions, null, subowner)
        file8.setPermissions(pathPermissions, null, subowner)
        subdir4.setPermissions(pathPermissions, null, subowner)
        file9.setPermissions(pathPermissions, null, subowner)

        // Create a user delegation sas that delegates an owner when creating files
        def subOwnerDirClient = getSasDirectoryClient(topDirOauthClient, subowner)

        def options = new PathRemoveAccessControlRecursiveOptions(removeAccessControlEntries)
            .setBatchSize(2).setContinueOnFailure(true).setMaxBatches(1)

        when:
        def intermediateResult = subOwnerDirClient.removeAccessControlRecursiveWithResponse(options, null, null)

        then:
        intermediateResult.getValue().getContinuationToken() != null

        when:
        options.setMaxBatches(null).setContinuationToken(intermediateResult.getValue().getContinuationToken())
        def result = subOwnerDirClient.removeAccessControlRecursiveWithResponse(options, null, null)

        then:
        (result.getValue().getCounters().getChangedDirectoriesCount() + intermediateResult.getValue().getCounters().getChangedDirectoriesCount()) == 4
        (result.getValue().getCounters().getChangedFilesCount() + intermediateResult.getValue().getCounters().getChangedFilesCount()) == 6
        (result.getValue().getCounters().getFailedChangesCount() + intermediateResult.getValue().getCounters().getFailedChangesCount()) == 4
        result.getValue().getContinuationToken() == null
    }

    def "Remove ACL recursive error"() {
        setup:
        fsc.getRootDirectoryClient().setAccessControlList(executeOnlyAccessControlEntries, null, null)

        String topDirName = generatePathName()
        def topDirOauthClient = getOAuthServiceClient().getFileSystemClient(fsc.getFileSystemName())
            .getDirectoryClient(topDirName)

        when:
        topDirOauthClient.removeAccessControlRecursiveWithResponse(
            new PathRemoveAccessControlRecursiveOptions(removeAccessControlEntries), null, null)

        then:
        def e = thrown(DataLakeAclChangeFailedException)
        e.getCause().class == DataLakeStorageException.class
    }

    @RequiredServiceVersion(clazz = DataLakeServiceVersion.class, min = "V2020_02_10")
    @Unroll
    def "Remove ACL recursive error middle of batches"() {
        setup:
        setupStandardRecursiveAclTest()

        def options = new PathRemoveAccessControlRecursiveOptions(removeAccessControlEntries)
            .setBatchSize(2)

        // Mock a policy that will return an error on the call with the continuation token
        def localError = error
        HttpPipelinePolicy mockPolicy = new HttpPipelinePolicy() {
            @Override
            Mono<HttpResponse> process(HttpPipelineCallContext context, HttpPipelineNextPolicy next) {
                return context.getHttpRequest().getUrl().toString().contains("continuation") ? Mono.error(localError) : next.process() as Mono<HttpResponse>
            }
        }

        dc = getDirectoryClient(environment.dataLakeAccount.credential, dc.getDirectoryUrl(), dc.getObjectPath(), mockPolicy)

        when:
        def result = dc.removeAccessControlRecursiveWithResponse(options, null, null).getValue()

        then:
        def e = thrown(DataLakeAclChangeFailedException)
        e.getCause().class == error.class

        where:
        error                                                                                                                               || _
        new IllegalArgumentException()                                                                                                      || _
        new DataLakeStorageException("error", getStubResponse(500, new HttpRequest(HttpMethod.PUT, new URL("https://www.fake.com"))), null) || _
    }

    def setupStandardRecursiveAclTest() {
        def subdir1 = dc.createSubdirectory(generatePathName())
        def file1 = subdir1.createFile(generatePathName())
        def file2 = subdir1.createFile(generatePathName())
        def subdir2 = dc.createSubdirectory(generatePathName())
        def file3 = subdir2.createFile(generatePathName())
        def file4 = dc.createFile(generatePathName())
    }

    static class InMemoryAccessControlRecursiveChangeProgress implements Consumer<Response<AccessControlChanges>> {

        List<AccessControlChangeFailure> failures = new ArrayList<>()
        List<AccessControlChangeCounters> batchCounters = new ArrayList<>()
        List<AccessControlChangeCounters> cumulativeCounters = new ArrayList<>()

        List<AccessControlChangeFailure> firstFailures = new ArrayList<>()
        boolean firstFailure = false

        @Override
        void accept(Response<AccessControlChanges> response) {
            if (!firstFailure && response.getValue().getBatchFailures().size() > 0) {
                firstFailures.addAll(response.getValue().getBatchFailures())
                firstFailure = true
            }
            failures.addAll(response.getValue().getBatchFailures())
            batchCounters.addAll(response.getValue().getBatchCounters())
            cumulativeCounters.addAll(response.getValue().getAggregateCounters())
        }
    }

    // set recursive acl error, with response
    // Test null or empty lists

    def "Get access control min"() {
        when:
        PathAccessControl pac = dc.getAccessControl()

        then:
        notThrown(DataLakeStorageException)
        pac.getAccessControlList()
        pac.getPermissions()
        pac.getOwner()
        pac.getGroup()
    }

    def "Get access control with response"() {
        expect:
        dc.getAccessControlWithResponse(false, null, null, null).getStatusCode() == 200
    }

    def "Get access control return upn"() {
        expect:
        dc.getAccessControlWithResponse(true, null, null, null).getStatusCode() == 200
    }

    @Unroll
    def "Get access control AC"() {
        setup:
        match = setupPathMatchCondition(dc, match)
        leaseID = setupPathLeaseCondition(dc, leaseID)
        def drc = new DataLakeRequestConditions()
            .setLeaseId(leaseID)
            .setIfMatch(match)
            .setIfNoneMatch(noneMatch)
            .setIfModifiedSince(modified)
            .setIfUnmodifiedSince(unmodified)

        expect:
        dc.getAccessControlWithResponse(false, drc, null, null).getStatusCode() == 200

        where:
        modified | unmodified | match        | noneMatch   | leaseID
        null     | null       | null         | null        | null
        oldDate  | null       | null         | null        | null
        null     | newDate    | null         | null        | null
        null     | null       | receivedEtag | null        | null
        null     | null       | null         | garbageEtag | null
        null     | null       | null         | null        | receivedLeaseID
    }

    @Unroll
    def "Get access control AC fail"() {
        setup:
        noneMatch = setupPathMatchCondition(dc, noneMatch)
        setupPathLeaseCondition(dc, leaseID)
        def drc = new DataLakeRequestConditions()
            .setLeaseId(leaseID)
            .setIfMatch(match)
            .setIfNoneMatch(noneMatch)
            .setIfModifiedSince(modified)
            .setIfUnmodifiedSince(unmodified)

        when:
        dc.getAccessControlWithResponse(false, drc, null, null).getStatusCode() == 200

        then:
        thrown(DataLakeStorageException)

        where:
        modified | unmodified | match       | noneMatch    | leaseID
        newDate  | null       | null        | null         | null
        null     | oldDate    | null        | null         | null
        null     | null       | garbageEtag | null         | null
        null     | null       | null        | receivedEtag | null
//        null     | null       | null        | null         | garbageLeaseID
        // Known issue - uncomment when resolved
    }

    def "Rename min"() {
        expect:
        dc.renameWithResponse(null, generatePathName(), null, null, null, null).getStatusCode() == 201
    }

    def "Rename with response"() {
        when:
        def resp = dc.renameWithResponse(null, generatePathName(), null, null, null, null)

        def renamedClient = resp.getValue()
        renamedClient.getProperties()

        then:
        notThrown(DataLakeStorageException)

        when:
        dc.getProperties()

        then:
        thrown(DataLakeStorageException)
    }

    def "Rename filesystem with response"() {
        setup:
        def newFileSystem = primaryDataLakeServiceClient.createFileSystem(generateFileSystemName())

        when:
        def resp = dc.renameWithResponse(newFileSystem.getFileSystemName(), generatePathName(), null, null, null, null)

        def renamedClient = resp.getValue()
        renamedClient.getProperties()

        then:
        notThrown(DataLakeStorageException)

        when:
        dc.getProperties()

        then:
        thrown(DataLakeStorageException)
    }

    def "Rename error"() {
        setup:
        dc = fsc.getDirectoryClient(generatePathName())

        when:
        dc.renameWithResponse(null, generatePathName(), null, null, null, null)

        then:
        thrown(DataLakeStorageException)
    }

    @Unroll
    def "Rename source AC"() {
        setup:
        match = setupPathMatchCondition(dc, match)
        leaseID = setupPathLeaseCondition(dc, leaseID)
        def drc = new DataLakeRequestConditions()
            .setLeaseId(leaseID)
            .setIfMatch(match)
            .setIfNoneMatch(noneMatch)
            .setIfModifiedSince(modified)
            .setIfUnmodifiedSince(unmodified)

        expect:
        dc.renameWithResponse(null, generatePathName(), drc, null, null, null).getStatusCode() == 201

        where:
        modified | unmodified | match        | noneMatch   | leaseID
        null     | null       | null         | null        | null
        oldDate  | null       | null         | null        | null
        null     | newDate    | null         | null        | null
        null     | null       | receivedEtag | null        | null
        null     | null       | null         | garbageEtag | null
        null     | null       | null         | null        | receivedLeaseID
    }

    @Unroll
    def "Rename source AC fail"() {
        setup:
        noneMatch = setupPathMatchCondition(dc, noneMatch)
        setupPathLeaseCondition(dc, leaseID)
        def drc = new DataLakeRequestConditions()
            .setLeaseId(leaseID)
            .setIfMatch(match)
            .setIfNoneMatch(noneMatch)
            .setIfModifiedSince(modified)
            .setIfUnmodifiedSince(unmodified)

        when:
        dc.renameWithResponse(null, generatePathName(), drc, null, null, null)

        then:
        thrown(DataLakeStorageException)

        where:
        modified | unmodified | match       | noneMatch    | leaseID
        newDate  | null       | null        | null         | null
        null     | oldDate    | null        | null         | null
        null     | null       | garbageEtag | null         | null
        null     | null       | null        | receivedEtag | null
        null     | null       | null        | null         | garbageLeaseID
    }

    @Unroll
    def "Rename dest AC"() {
        setup:
        def pathName = generatePathName()
        def destDir = fsc.getDirectoryClient(pathName)
        destDir.create()
        match = setupPathMatchCondition(destDir, match)
        leaseID = setupPathLeaseCondition(destDir, leaseID)
        def drc = new DataLakeRequestConditions()
            .setLeaseId(leaseID)
            .setIfMatch(match)
            .setIfNoneMatch(noneMatch)
            .setIfModifiedSince(modified)
            .setIfUnmodifiedSince(unmodified)

        expect:
        dc.renameWithResponse(null, pathName, null, drc, null, null).getStatusCode() == 201

        where:
        modified | unmodified | match        | noneMatch   | leaseID
        null     | null       | null         | null        | null
        oldDate  | null       | null         | null        | null
        null     | newDate    | null         | null        | null
        null     | null       | receivedEtag | null        | null
        null     | null       | null         | garbageEtag | null
        null     | null       | null         | null        | receivedLeaseID
    }

    @Unroll
    def "Rename dest AC fail"() {
        setup:
        def pathName = generatePathName()
        def destDir = fsc.getDirectoryClient(pathName)
        destDir.create()
        noneMatch = setupPathMatchCondition(destDir, noneMatch)
        setupPathLeaseCondition(destDir, leaseID)
        def drc = new DataLakeRequestConditions()
            .setLeaseId(leaseID)
            .setIfMatch(match)
            .setIfNoneMatch(noneMatch)
            .setIfModifiedSince(modified)
            .setIfUnmodifiedSince(unmodified)

        when:
        dc.renameWithResponse(null, pathName, null, drc, null, null)

        then:
        thrown(DataLakeStorageException)

        where:
        modified | unmodified | match       | noneMatch    | leaseID
        newDate  | null       | null        | null         | null
        null     | oldDate    | null        | null         | null
        null     | null       | garbageEtag | null         | null
        null     | null       | null        | receivedEtag | null
        null     | null       | null        | null         | garbageLeaseID
    }

    def "Rename sas token"() {
        setup:
        def permissions = new FileSystemSasPermission()
            .setReadPermission(true)
            .setMovePermission(true)
            .setWritePermission(true)
            .setCreatePermission(true)
            .setAddPermission(true)
            .setDeletePermission(true)
        def expiryTime = namer.getUtcNow().plusDays(1)

        def sasValues = new DataLakeServiceSasSignatureValues(expiryTime, permissions)
        def sas = fsc.generateSas(sasValues)
        def client = getDirectoryClient(sas, fsc.getFileSystemUrl(), dc.getDirectoryPath())

        when:
        def destClient = client.rename(fsc.getFileSystemName(), generatePathName())

        then:
        notThrown(DataLakeStorageException)
        destClient.getProperties()
    }

    def "Get properties default"() {
        when:
        def response = dc.getPropertiesWithResponse(null, null, null)
        def headers = response.getHeaders()
        def properties = response.getValue()

        then:
        validateBasicHeaders(headers)
        headers.getValue("Accept-Ranges") == "bytes"
        properties.getCreationTime()
        properties.getLastModified()
        properties.getETag()
        properties.getFileSize() >= 0
        properties.getContentType()
        !properties.getContentMd5() // tested in "set HTTP headers"
        !properties.getContentEncoding() // tested in "set HTTP headers"
        !properties.getContentDisposition() // tested in "set HTTP headers"
        !properties.getContentLanguage() // tested in "set HTTP headers"
        !properties.getCacheControl() // tested in "set HTTP headers"
        properties.getLeaseStatus() == LeaseStatusType.UNLOCKED
        properties.getLeaseState() == LeaseStateType.AVAILABLE
        !properties.getLeaseDuration() // tested in "acquire lease"
        !properties.getCopyId() // tested in "abort copy"
        !properties.getCopyStatus() // tested in "copy"
        !properties.getCopySource() // tested in "copy"
        !properties.getCopyProgress() // tested in "copy"
        !properties.getCopyCompletionTime() // tested in "copy"
        !properties.getCopyStatusDescription() // only returned when the service has errors; cannot validate.
        properties.isServerEncrypted()
        !properties.isIncrementalCopy() // tested in PageBlob."start incremental copy"
        properties.getAccessTier() == AccessTier.HOT
        properties.getArchiveStatus() == null
        properties.getMetadata()
        !properties.getAccessTierChangeTime()
        !properties.getEncryptionKeySha256()
        properties.isDirectory()

    }

    def "Get properties min"() {
        expect:
        dc.getPropertiesWithResponse(null, null, null).getStatusCode() == 200
    }

    @Unroll
    def "Get properties AC"() {
        setup:
        def drc = new DataLakeRequestConditions()
            .setLeaseId(setupPathLeaseCondition(dc, leaseID))
            .setIfMatch(setupPathMatchCondition(dc, match))
            .setIfNoneMatch(noneMatch)
            .setIfModifiedSince(modified)
            .setIfUnmodifiedSince(unmodified)

        expect:
        dc.getPropertiesWithResponse(drc, null, null).getStatusCode() == 200

        where:
        modified | unmodified | match        | noneMatch   | leaseID
        null     | null       | null         | null        | null
        oldDate  | null       | null         | null        | null
        null     | newDate    | null         | null        | null
        null     | null       | receivedEtag | null        | null
        null     | null       | null         | garbageEtag | null
        null     | null       | null         | null        | receivedLeaseID
    }

    @Unroll
    def "Get properties AC fail"() {
        setup:
        def drc = new DataLakeRequestConditions()
            .setLeaseId(setupPathLeaseCondition(dc, leaseID))
            .setIfMatch(match)
            .setIfNoneMatch(setupPathMatchCondition(dc, noneMatch))
            .setIfModifiedSince(modified)
            .setIfUnmodifiedSince(unmodified)

        when:
        dc.getPropertiesWithResponse(drc, null, null)

        then:
        thrown(DataLakeStorageException)

        where:
        modified | unmodified | match       | noneMatch    | leaseID
        newDate  | null       | null        | null         | null
        null     | oldDate    | null        | null         | null
        null     | null       | garbageEtag | null         | null
        null     | null       | null        | receivedEtag | null
        null     | null       | null        | null         | garbageLeaseID
    }

    def "Get properties error"() {
        setup:
        dc = fsc.getDirectoryClient(generatePathName())

        when:
        dc.getProperties()

        then:
        def ex = thrown(DataLakeStorageException)
        ex.getMessage().contains("BlobNotFound")
    }

    def "Set HTTP headers null"() {
        setup:
        def response = dc.setHttpHeadersWithResponse(null, null, null, null)

        expect:
        response.getStatusCode() == 200
        validateBasicHeaders(response.getHeaders())
    }

    def "Set HTTP headers min"() {
        setup:
        def properties = dc.getProperties()
        def headers = new PathHttpHeaders()
            .setContentEncoding(properties.getContentEncoding())
            .setContentDisposition(properties.getContentDisposition())
            .setContentType("type")
            .setCacheControl(properties.getCacheControl())
            .setContentLanguage(properties.getContentLanguage())

        dc.setHttpHeaders(headers)

        expect:
        dc.getProperties().getContentType() == "type"
    }

    @Unroll
    def "Set HTTP headers headers"() {
        setup:
        def putHeaders = new PathHttpHeaders()
            .setCacheControl(cacheControl)
            .setContentDisposition(contentDisposition)
            .setContentEncoding(contentEncoding)
            .setContentLanguage(contentLanguage)
            .setContentMd5(contentMD5)
            .setContentType(contentType)

        dc.setHttpHeaders(putHeaders)

        expect:
        validatePathProperties(
            dc.getPropertiesWithResponse(null, null, null),
            cacheControl, contentDisposition, contentEncoding, contentLanguage, contentMD5, contentType)

        where:
        cacheControl | contentDisposition | contentEncoding | contentLanguage | contentMD5 | contentType
        null         | null               | null            | null            | null       | null
        "control"    | "disposition"      | "encoding"      | "language"      | null       | "type"
    }

    @Unroll
    def "Set HTTP headers AC"() {
        setup:
        match = setupPathMatchCondition(dc, match)
        leaseID = setupPathLeaseCondition(dc, leaseID)
        def drc = new DataLakeRequestConditions()
            .setLeaseId(leaseID)
            .setIfMatch(match)
            .setIfNoneMatch(noneMatch)
            .setIfModifiedSince(modified)
            .setIfUnmodifiedSince(unmodified)

        expect:
        dc.setHttpHeadersWithResponse(null, drc, null, null).getStatusCode() == 200

        where:
        modified | unmodified | match        | noneMatch   | leaseID
        null     | null       | null         | null        | null
        oldDate  | null       | null         | null        | null
        null     | newDate    | null         | null        | null
        null     | null       | receivedEtag | null        | null
        null     | null       | null         | garbageEtag | null
        null     | null       | null         | null        | receivedLeaseID
    }

    @Unroll
    def "Set HTTP headers AC fail"() {
        setup:
        noneMatch = setupPathMatchCondition(dc, noneMatch)
        setupPathLeaseCondition(dc, leaseID)
        def drc = new DataLakeRequestConditions()
            .setLeaseId(leaseID)
            .setIfMatch(match)
            .setIfNoneMatch(noneMatch)
            .setIfModifiedSince(modified)
            .setIfUnmodifiedSince(unmodified)

        when:
        dc.setHttpHeadersWithResponse(null, drc, null, null)

        then:
        thrown(DataLakeStorageException)

        where:
        modified | unmodified | match       | noneMatch    | leaseID
        newDate  | null       | null        | null         | null
        null     | oldDate    | null        | null         | null
        null     | null       | garbageEtag | null         | null
        null     | null       | null        | receivedEtag | null
        null     | null       | null        | null         | garbageLeaseID
    }

    def "Set HTTP headers error"() {
        setup:
        dc = fsc.getDirectoryClient(generatePathName())

        when:
        dc.setHttpHeaders(null)

        then:
        thrown(DataLakeStorageException)
    }

    def "Set metadata all null"() {
        when:
        def response = dc.setMetadataWithResponse(null, null, null, null)

        then:
        // Directories have an is directory metadata param by default
        dc.getProperties().getMetadata().size() == 1
        response.getStatusCode() == 200
        validateBasicHeaders(response.getHeaders())
        Boolean.parseBoolean(response.getHeaders().getValue("x-ms-request-server-encrypted"))
    }

    def "Set metadata min"() {
        setup:
        def metadata = new HashMap<String, String>()
        metadata.put("foo", "bar")

        when:
        dc.setMetadata(metadata)

        then:
        // Directory adds a directory metadata value
        for(String k : metadata.keySet()) {
            dc.getProperties().getMetadata().containsKey(k)
            dc.getProperties().getMetadata().get(k) == metadata.get(k)
        }
    }

    @Unroll
    def "Set metadata metadata"() {
        setup:
        def metadata = new HashMap<String, String>()
        if (key1 != null && value1 != null) {
            metadata.put(key1, value1)
        }
        if (key2 != null && value2 != null) {
            metadata.put(key2, value2)
        }

        expect:
        dc.setMetadataWithResponse(metadata, null, null, null).getStatusCode() == statusCode
        // Directory adds a directory metadata value
        for(String k : metadata.keySet()) {
            dc.getProperties().getMetadata().containsKey(k)
            dc.getProperties().getMetadata().get(k) == metadata.get(k)
        }

        where:
        key1  | value1 | key2   | value2 || statusCode
        null  | null   | null   | null   || 200
        "foo" | "bar"  | "fizz" | "buzz" || 200
    }

    @Unroll
    def "Set metadata AC"() {
        setup:
        match = setupPathMatchCondition(dc, match)
        leaseID = setupPathLeaseCondition(dc, leaseID)
        def drc = new DataLakeRequestConditions()
            .setLeaseId(leaseID)
            .setIfMatch(match)
            .setIfNoneMatch(noneMatch)
            .setIfModifiedSince(modified)
            .setIfUnmodifiedSince(unmodified)

        expect:
        dc.setMetadataWithResponse(null, drc, null, null).getStatusCode() == 200

        where:
        modified | unmodified | match        | noneMatch   | leaseID
        null     | null       | null         | null        | null
        oldDate  | null       | null         | null        | null
        null     | newDate    | null         | null        | null
        null     | null       | receivedEtag | null        | null
        null     | null       | null         | garbageEtag | null
        null     | null       | null         | null        | receivedLeaseID
    }

    @Unroll
    def "Set metadata AC fail"() {
        setup:
        noneMatch = setupPathMatchCondition(dc, noneMatch)
        setupPathLeaseCondition(dc, leaseID)

        def drc = new DataLakeRequestConditions()
            .setLeaseId(leaseID)
            .setIfMatch(match)
            .setIfNoneMatch(noneMatch)
            .setIfModifiedSince(modified)
            .setIfUnmodifiedSince(unmodified)

        when:
        dc.setMetadataWithResponse(null, drc, null, null)

        then:
        thrown(DataLakeStorageException)

        where:
        modified | unmodified | match       | noneMatch    | leaseID
        newDate  | null       | null        | null         | null
        null     | oldDate    | null        | null         | null
        null     | null       | garbageEtag | null         | null
        null     | null       | null        | receivedEtag | null
        null     | null       | null        | null         | garbageLeaseID
    }

    def "Set metadata error"() {
        setup:
        dc = fsc.getDirectoryClient(generatePathName())

        when:
        dc.setMetadata(null)

        then:
        thrown(DataLakeStorageException)
    }

    def "Create file min"() {
        when:
        dc.createFile(generatePathName())

        then:
        notThrown(DataLakeStorageException)
    }

    @Unroll
    def "Create file overwrite"() {
        setup:
        def pathName = generatePathName()
        dc.createFile(pathName)

        when:
        def exceptionThrown = false
        try {
            dc.createFile(pathName, overwrite)
        } catch (DataLakeStorageException ignored) {
            exceptionThrown = true
        }

        then:
        exceptionThrown != overwrite

        where:
        overwrite || _
        true      || _
        false     || _
    }

    def "Create file error"() {
        when:
        dc.createFileWithResponse(generatePathName(), null, null, null, null, new DataLakeRequestConditions().setIfMatch("garbage"), null,
            Context.NONE)

        then:
        thrown(DataLakeStorageException)
    }

    @Unroll
    def "Create file headers"() {
        // Create does not set md5
        setup:
        def headers = new PathHttpHeaders().setCacheControl(cacheControl)
            .setContentDisposition(contentDisposition)
            .setContentEncoding(contentEncoding)
            .setContentLanguage(contentLanguage)
            .setContentType(contentType)

        when:
        def client = dc.createFileWithResponse(generatePathName(), null, null, headers, null, null, null, null).getValue()
        def response = client.getPropertiesWithResponse(null, null, null)

        // If the value isn't set the service will automatically set it
        contentType = (contentType == null) ? "application/octet-stream" : contentType

        then:
        validatePathProperties(response, cacheControl, contentDisposition, contentEncoding, contentLanguage, null, contentType)

        where:
        cacheControl | contentDisposition | contentEncoding | contentLanguage | contentType
        null         | null               | null            | null            | null
        "control"    | "disposition"      | "encoding"      | "language"      | "type"
    }

    @Unroll
    def "Create file metadata"() {
        setup:
        def metadata = new HashMap<String, String>()
        if (key1 != null) {
            metadata.put(key1, value1)
        }
        if (key2 != null) {
            metadata.put(key2, value2)
        }

        when:
        def client = dc.createFileWithResponse(generatePathName(), null, null, null, metadata, null, null, null).getValue()
        def response = client.getProperties()

        then:
        response.getMetadata() == metadata

        where:
        key1  | value1 | key2   | value2
        null  | null   | null   | null
        "foo" | "bar"  | "fizz" | "buzz"
    }

    @Unroll
    def "Create file AC"() {
        setup:
        def pathName = generatePathName()
        def client = dc.getFileClient(pathName)
        client.create()
        match = setupPathMatchCondition(client, match)
        leaseID = setupPathLeaseCondition(client, leaseID)
        def drc = new DataLakeRequestConditions()
            .setLeaseId(leaseID)
            .setIfMatch(match)
            .setIfNoneMatch(noneMatch)
            .setIfModifiedSince(modified)
            .setIfUnmodifiedSince(unmodified)


        expect:
        dc.createFileWithResponse(pathName, null, null, null, null, drc, null, null).getStatusCode() == 201

        where:
        modified | unmodified | match        | noneMatch   | leaseID
        null     | null       | null         | null        | null
        oldDate  | null       | null         | null        | null
        null     | newDate    | null         | null        | null
        null     | null       | receivedEtag | null        | null
        null     | null       | null         | garbageEtag | null
        null     | null       | null         | null        | receivedLeaseID
    }

    @Unroll
    def "Create file AC fail"() {
        setup:
        def pathName = generatePathName()
        def client = dc.getFileClient(pathName)
        client.create()
        noneMatch = setupPathMatchCondition(client, noneMatch)
        setupPathLeaseCondition(client, leaseID)
        def drc = new DataLakeRequestConditions()
            .setLeaseId(leaseID)
            .setIfMatch(match)
            .setIfNoneMatch(noneMatch)
            .setIfModifiedSince(modified)
            .setIfUnmodifiedSince(unmodified)

        when:
        dc.createFileWithResponse(pathName, null, null, null, null, drc, null, Context.NONE)

        then:
        thrown(DataLakeStorageException)

        where:
        modified | unmodified | match       | noneMatch    | leaseID
        newDate  | null       | null        | null         | null
        null     | oldDate    | null        | null         | null
        null     | null       | garbageEtag | null         | null
        null     | null       | null        | receivedEtag | null
        null     | null       | null        | null         | garbageLeaseID
    }

    def "Create file permissions and umask"() {
        setup:
        def permissions = "0777"
        def umask = "0057"

        expect:
        dc.createFileWithResponse(generatePathName(), permissions, umask, null, null, null, null, Context.NONE).getStatusCode() == 201
    }

    def "Create if not exists file min"() {
        when:
        def result = dc.createFileIfNotExists(generatePathName())

        then:
        notThrown(DataLakeStorageException)
        result.exists()
    }

    @Unroll
    def "Create if not exists file overwrite"() {
        setup:
        def pathName = generatePathName()
        def initialResponse = dc.createFileIfNotExistsWithResponse(pathName, null, null, null)

        when:
        def secondResponse = dc.createFileIfNotExistsWithResponse(pathName, null, null, null)

        then:
        initialResponse.getStatusCode() == 201
        secondResponse.getStatusCode() == 409
    }

    def "Create if not exists file defaults"() {
        when:
        def createResponse = dc.createFileIfNotExistsWithResponse(generatePathName(), new DataLakePathCreateOptions(), null, null)

        then:
        createResponse.getStatusCode() == 201
        validateBasicHeaders(createResponse.getHeaders())
    }

    @Unroll
    def "Create if not exists file headers"() {
        // Create does not set md5
        setup:
        def headers = new PathHttpHeaders().setCacheControl(cacheControl)
            .setContentDisposition(contentDisposition)
            .setContentEncoding(contentEncoding)
            .setContentLanguage(contentLanguage)
            .setContentType(contentType)
        def options = new DataLakePathCreateOptions().setPathHttpHeaders(headers)

        when:
        def client = dc.createFileIfNotExistsWithResponse(generatePathName(), options, null, null).getValue()
        def response = client.getPropertiesWithResponse(null, null, null)

        // If the value isn't set the service will automatically set it
        contentType = (contentType == null) ? "application/octet-stream" : contentType

        then:
        validatePathProperties(response, cacheControl, contentDisposition, contentEncoding, contentLanguage, null, contentType)

        where:
        cacheControl | contentDisposition | contentEncoding | contentLanguage | contentType
        null         | null               | null            | null            | null
        "control"    | "disposition"      | "encoding"      | "language"      | "type"
    }

    @Unroll
    def "Create if not exists file metadata"() {
        setup:
        def metadata = new HashMap<String, String>()
        if (key1 != null) {
            metadata.put(key1, value1)
        }
        if (key2 != null) {
            metadata.put(key2, value2)
        }
        def options = new DataLakePathCreateOptions().setMetadata(metadata)

        when:
        def client = dc.createFileIfNotExistsWithResponse(generatePathName(), options, null, Context.NONE).getValue()
        def response = client.getProperties()

        then:
        client.exists()
        response.getMetadata() == metadata

        where:
        key1  | value1 | key2   | value2
        null  | null   | null   | null
        "foo" | "bar"  | "fizz" | "buzz"
    }

    def "Create if not exists file permissions and umask"() {
        setup:
        def client = fsc.getDirectoryClient(generatePathName())
        def permissions = "0777"
        def umask = "0057"
        def options = new DataLakePathCreateOptions().setPermissions(permissions).setUmask(umask)

        expect:
        client.createFileIfNotExistsWithResponse(generatePathName(), options, null, Context.NONE).getStatusCode() == 201
    }

    def "Delete file min"() {
        expect:
        def pathName = generatePathName()
        dc.createFile(pathName)
        dc.deleteFileWithResponse(pathName, null, null, null).getStatusCode() == 200
    }

    def "Delete file file does not exist anymore"() {
        when:
        def pathName = generatePathName()
        def client = dc.createFile(pathName)
        dc.deleteFileWithResponse(pathName, null, null, null)
        client.getPropertiesWithResponse(null, null, null)

        then:
        def e = thrown(DataLakeStorageException)
        e.getResponse().getStatusCode() == 404
        e.getErrorCode() == BlobErrorCode.BLOB_NOT_FOUND.toString()
//        e.getServiceMessage().contains("The specified blob does not exist.")
    }

    @Unroll
    def "Delete file AC"() {
        setup:
        def pathName = generatePathName()
        def client = dc.createFile(pathName)
        match = setupPathMatchCondition(client, match)
        leaseID = setupPathLeaseCondition(client, leaseID)
        def drc = new DataLakeRequestConditions()
            .setLeaseId(leaseID)
            .setIfMatch(match)
            .setIfNoneMatch(noneMatch)
            .setIfModifiedSince(modified)
            .setIfUnmodifiedSince(unmodified)

        expect:
        dc.deleteFileWithResponse(pathName, drc, null, null).getStatusCode() == 200

        where:
        modified | unmodified | match        | noneMatch   | leaseID
        null     | null       | null         | null        | null
        oldDate  | null       | null         | null        | null
        null     | newDate    | null         | null        | null
        null     | null       | receivedEtag | null        | null
        null     | null       | null         | garbageEtag | null
        null     | null       | null         | null        | receivedLeaseID
    }

    @Unroll
    def "Delete file AC fail"() {
        setup:
        def pathName = generatePathName()
        def client = dc.createFile(pathName)
        noneMatch = setupPathMatchCondition(client, noneMatch)
        setupPathLeaseCondition(client, leaseID)
        def drc = new DataLakeRequestConditions()
            .setLeaseId(leaseID)
            .setIfMatch(match)
            .setIfNoneMatch(noneMatch)
            .setIfModifiedSince(modified)
            .setIfUnmodifiedSince(unmodified)

        when:
        dc.deleteFileWithResponse(pathName, drc, null, null).getStatusCode()

        then:
        thrown(DataLakeStorageException)

        where:
        modified | unmodified | match       | noneMatch    | leaseID
        newDate  | null       | null        | null         | null
        null     | oldDate    | null        | null         | null
        null     | null       | garbageEtag | null         | null
        null     | null       | null        | receivedEtag | null
        null     | null       | null        | null         | garbageLeaseID
    }

    def "Delete if exists file"() {
        expect:
        def pathName = generatePathName()
        dc.createFile(pathName)
        dc.deleteFileIfExists(pathName)
    }

    def "Delete if exists file min"() {
        expect:
        def pathName = generatePathName()
        dc.createFile(pathName)
        dc.deleteFileIfExistsWithResponse(pathName, null, null, null).getStatusCode() == 200
    }

    def "Delete if exists file file does not exist anymore"() {
        when:
        def pathName = generatePathName()
        def client = dc.createFile(pathName)
        def response = dc.deleteFileIfExistsWithResponse(pathName, null, null, null)

        then:
        response.getStatusCode() == 200
        !client.exists()
    }

    def "Delete if exists file file that was already deleted"() {
        when:
        def pathName = generatePathName()
        def client = dc.createFile(pathName)
        def response = dc.deleteFileIfExistsWithResponse(pathName, null, null, null)
        def response2 = dc.deleteFileIfExistsWithResponse(pathName, null, null, null)

        then:
        response.getStatusCode() == 200
        !client.exists()
        response2.getStatusCode() == 404
    }

    @Unroll
    def "Delete if exists file AC"() {
        setup:
        def pathName = generatePathName()
        def client = dc.createFile(pathName)
        match = setupPathMatchCondition(client, match)
        leaseID = setupPathLeaseCondition(client, leaseID)
        def drc = new DataLakeRequestConditions()
            .setLeaseId(leaseID)
            .setIfMatch(match)
            .setIfNoneMatch(noneMatch)
            .setIfModifiedSince(modified)
            .setIfUnmodifiedSince(unmodified)
        def options = new DataLakePathDeleteOptions().setRequestConditions(drc)

        expect:
        dc.deleteFileIfExistsWithResponse(pathName, options, null, null).getStatusCode() == 200

        where:
        modified | unmodified | match        | noneMatch   | leaseID
        null     | null       | null         | null        | null
        oldDate  | null       | null         | null        | null
        null     | newDate    | null         | null        | null
        null     | null       | receivedEtag | null        | null
        null     | null       | null         | garbageEtag | null
        null     | null       | null         | null        | receivedLeaseID
    }

    @Unroll
    def "Delete if exists file AC fail"() {
        setup:
        def pathName = generatePathName()
        def client = dc.createFile(pathName)
        noneMatch = setupPathMatchCondition(client, noneMatch)
        setupPathLeaseCondition(client, leaseID)
        def drc = new DataLakeRequestConditions()
            .setLeaseId(leaseID)
            .setIfMatch(match)
            .setIfNoneMatch(noneMatch)
            .setIfModifiedSince(modified)
            .setIfUnmodifiedSince(unmodified)
        def options = new DataLakePathDeleteOptions().setRequestConditions(drc)

        when:
        dc.deleteFileIfExistsWithResponse(pathName, options, null, null).getStatusCode()

        then:
        thrown(DataLakeStorageException)

        where:
        modified | unmodified | match       | noneMatch    | leaseID
        newDate  | null       | null        | null         | null
        null     | oldDate    | null        | null         | null
        null     | null       | garbageEtag | null         | null
        null     | null       | null        | receivedEtag | null
        null     | null       | null        | null         | garbageLeaseID
    }

    def "Create sub dir min"() {
        when:
        dc.createSubdirectory(generatePathName())

        then:
        notThrown(DataLakeStorageException)
    }

    @Unroll
    def "Create sub dir overwrite"() {
        setup:
        def pathName = generatePathName()
        dc.createSubdirectory(pathName)

        when:
        def exceptionThrown = false
        try {
            dc.createSubdirectory(pathName, overwrite)
        } catch (DataLakeStorageException ignored) {
            exceptionThrown = true
        }

        then:
        exceptionThrown != overwrite

        where:
        overwrite || _
        true      || _
        false     || _
    }

    def "Create sub dir defaults"() {
        when:
        def createResponse = dc.createSubdirectoryWithResponse(generatePathName(), null, null, null, null, null, null, null)

        then:
        createResponse.getStatusCode() == 201
        validateBasicHeaders(createResponse.getHeaders())
    }

    def "Create sub dir error"() {
        when:
        dc.createSubdirectoryWithResponse(generatePathName(), null, null, null, null,
            new DataLakeRequestConditions().setIfMatch("garbage"), null,
            Context.NONE)

        then:
        thrown(DataLakeStorageException)
    }

    @Unroll
    def "Create sub dir headers"() {
        // Create does not set md5
        setup:
        def headers = new PathHttpHeaders().setCacheControl(cacheControl)
            .setContentDisposition(contentDisposition)
            .setContentEncoding(contentEncoding)
            .setContentLanguage(contentLanguage)
            .setContentType(contentType)

        when:
        def client = dc.createSubdirectoryWithResponse(generatePathName(), null, null, headers, null, null, null, null).getValue()
        def response = client.getPropertiesWithResponse(null, null, null)

        // If the value isn't set the service will automatically set it
        contentType = (contentType == null) ? "application/octet-stream" : contentType

        then:
        validatePathProperties(response, cacheControl, contentDisposition, contentEncoding, contentLanguage, null, contentType)

        where:
        cacheControl | contentDisposition | contentEncoding | contentLanguage | contentType
        null         | null               | null            | null            | null
        "control"    | "disposition"      | "encoding"      | "language"      | "type"
    }

    @Unroll
    def "Create sub dir metadata"() {
        setup:
        def metadata = new HashMap<String, String>()
        if (key1 != null) {
            metadata.put(key1, value1)
        }
        if (key2 != null) {
            metadata.put(key2, value2)
        }

        when:
        def client = dc.createSubdirectoryWithResponse(generatePathName(), null, null, null, metadata, null, null, null).getValue()
        def response = client.getProperties()

        then:
        // Directory adds a directory metadata value
        for(String k : metadata.keySet()) {
            response.getMetadata().containsKey(k)
            response.getMetadata().get(k) == metadata.get(k)
        }

        where:
        key1  | value1 | key2   | value2
        null  | null   | null   | null
        "foo" | "bar"  | "fizz" | "buzz"
    }

    @Unroll
    def "Create sub dir AC"() {
        setup:
        def pathName = generatePathName()
        def client = dc.getSubdirectoryClient(pathName)
        client.create()
        match = setupPathMatchCondition(client, match)
        leaseID = setupPathLeaseCondition(client, leaseID)
        def drc = new DataLakeRequestConditions()
            .setLeaseId(leaseID)
            .setIfMatch(match)
            .setIfNoneMatch(noneMatch)
            .setIfModifiedSince(modified)
            .setIfUnmodifiedSince(unmodified)


        expect:
        dc.createSubdirectoryWithResponse(pathName, null, null, null, null, drc, null, null).getStatusCode() == 201

        where:
        modified | unmodified | match        | noneMatch   | leaseID
        null     | null       | null         | null        | null
        oldDate  | null       | null         | null        | null
        null     | newDate    | null         | null        | null
        null     | null       | receivedEtag | null        | null
        null     | null       | null         | garbageEtag | null
        null     | null       | null         | null        | receivedLeaseID
    }

    @Unroll
    def "Create sub dir AC fail"() {
        setup:
        def pathName = generatePathName()
        def client = dc.getSubdirectoryClient(pathName)
        client.create()
        noneMatch = setupPathMatchCondition(client, noneMatch)
        setupPathLeaseCondition(client, leaseID)
        def drc = new DataLakeRequestConditions()
            .setLeaseId(leaseID)
            .setIfMatch(match)
            .setIfNoneMatch(noneMatch)
            .setIfModifiedSince(modified)
            .setIfUnmodifiedSince(unmodified)

        when:
        dc.createSubdirectoryWithResponse(pathName, null, null, null, null, drc, null, Context.NONE)

        then:
        thrown(DataLakeStorageException)

        where:
        modified | unmodified | match       | noneMatch    | leaseID
        newDate  | null       | null        | null         | null
        null     | oldDate    | null        | null         | null
        null     | null       | garbageEtag | null         | null
        null     | null       | null        | receivedEtag | null
        null     | null       | null        | null         | garbageLeaseID
    }

    def "Create sub dir permissions and umask"() {
        setup:
        def permissions = "0777"
        def umask = "0057"

        expect:
        dc.createSubdirectoryWithResponse(generatePathName(), permissions, umask, null, null, null, null, Context.NONE).getStatusCode() == 201
    }

    def "Create if not exists sub dir min"() {
        when:
        def client = dc.createSubdirectoryIfNotExists(generatePathName())

        then:
        notThrown(DataLakeStorageException)
        client.exists()
    }

    @Unroll
    def "Create if not exists sub dir overwrite"() {
        setup:
        def pathName = generatePathName()
        def client = dc.createSubdirectoryIfNotExists(pathName)

        when:
        def secondClient = dc.createSubdirectoryIfNotExists(pathName)

        then:
        client.exists()
        // same client is returned since subdirectory has already been created
        secondClient.exists()
        client.getDirectoryName() == secondClient.getDirectoryName()
    }

    @Unroll
    def "Create if not exists sub dir that already exists"() {
        setup:
        def pathName = generatePathName()
        def initialResponse = dc.createSubdirectoryIfNotExistsWithResponse(pathName, new DataLakePathCreateOptions(), null, null)

        when:
        def secondResponse = dc.createSubdirectoryIfNotExistsWithResponse(pathName, new DataLakePathCreateOptions(), null, null)

        then:
        initialResponse.getStatusCode() == 201
        secondResponse.getStatusCode() == 409
    }

    def "Create if not exists sub dir defaults"() {
        when:
        def createResponse = dc.createSubdirectoryIfNotExistsWithResponse(generatePathName(), new DataLakePathCreateOptions(), null, null)

        then:
        createResponse.getStatusCode() == 201
        validateBasicHeaders(createResponse.getHeaders())
    }

    @Unroll
    def "Create if not exists sub dir headers"() {
        // Create does not set md5
        setup:
        def headers = new PathHttpHeaders().setCacheControl(cacheControl)
            .setContentDisposition(contentDisposition)
            .setContentEncoding(contentEncoding)
            .setContentLanguage(contentLanguage)
            .setContentType(contentType)
        def options = new DataLakePathCreateOptions().setPathHttpHeaders(headers)

        when:
        def client = dc.createSubdirectoryIfNotExistsWithResponse(generatePathName(), options, null, null).getValue()
        def response = client.getPropertiesWithResponse(null, null, null)

        // If the value isn't set the service will automatically set it
        contentType = (contentType == null) ? "application/octet-stream" : contentType

        then:
        validatePathProperties(response, cacheControl, contentDisposition, contentEncoding, contentLanguage, null, contentType)

        where:
        cacheControl | contentDisposition | contentEncoding | contentLanguage | contentType
        null         | null               | null            | null            | null
        "control"    | "disposition"      | "encoding"      | "language"      | "type"
    }

    @Unroll
    def "Create if not exists sub dir metadata"() {
        setup:
        def metadata = new HashMap<String, String>()
        if (key1 != null) {
            metadata.put(key1, value1)
        }
        if (key2 != null) {
            metadata.put(key2, value2)
        }
        def options = new DataLakePathCreateOptions().setMetadata(metadata)

        when:
        def client = dc.createSubdirectoryIfNotExistsWithResponse(generatePathName(), options, null, Context.NONE).getValue()
        def response = client.getProperties()

        then:
        // Directory adds a directory metadata value
        for(String k : metadata.keySet()) {
            response.getMetadata().containsKey(k)
            response.getMetadata().get(k) == metadata.get(k)
        }

        where:
        key1  | value1 | key2   | value2
        null  | null   | null   | null
        "foo" | "bar"  | "fizz" | "buzz"
    }

    def "Create if not exists sub dir permissions and umask"() {
        setup:
        def client = fsc.getDirectoryClient(generatePathName())
        def permissions = "0777"
        def umask = "0057"
        def options = new DataLakePathCreateOptions().setPermissions(permissions).setUmask(umask)

        expect:
        client.createSubdirectoryIfNotExistsWithResponse(generatePathName(), options, null, Context.NONE).getStatusCode() == 201
    }

    def "Delete sub dir min"() {
        expect:
        def pathName = generatePathName()
        dc.createSubdirectory(pathName)
        dc.deleteSubdirectoryWithResponse(pathName, false, null, null, null).getStatusCode() == 200
    }

    def "Delete sub dir recursive"() {
        expect:
        def pathName = generatePathName()
        dc.createSubdirectory(pathName)
        dc.deleteSubdirectoryWithResponse(pathName, true, null, null, null).getStatusCode() == 200
    }

    def "Delete sub dir dir does not exist anymore"() {
        when:
        def pathName = generatePathName()
        def client = dc.createSubdirectory(pathName)
        dc.deleteSubdirectoryWithResponse(pathName, false, null, null, null)
        client.getPropertiesWithResponse(null, null, null)

        then:
        def e = thrown(DataLakeStorageException)
        e.getResponse().getStatusCode() == 404
        e.getErrorCode() == BlobErrorCode.BLOB_NOT_FOUND.toString()
//        e.getServiceMessage().contains("The specified blob does not exist.")
    }

    @Unroll
    def "Delete sub dir AC"() {
        setup:
        def pathName = generatePathName()
        def client = dc.createSubdirectory(pathName)
        match = setupPathMatchCondition(client, match)
        leaseID = setupPathLeaseCondition(client, leaseID)
        def drc = new DataLakeRequestConditions()
            .setLeaseId(leaseID)
            .setIfMatch(match)
            .setIfNoneMatch(noneMatch)
            .setIfModifiedSince(modified)
            .setIfUnmodifiedSince(unmodified)

        expect:
        dc.deleteSubdirectoryWithResponse(pathName, false, drc, null, null).getStatusCode() == 200

        where:
        modified | unmodified | match        | noneMatch   | leaseID
        null     | null       | null         | null        | null
        oldDate  | null       | null         | null        | null
        null     | newDate    | null         | null        | null
        null     | null       | receivedEtag | null        | null
        null     | null       | null         | garbageEtag | null
        null     | null       | null         | null        | receivedLeaseID
    }

    @Unroll
    def "Delete sub dir AC fail"() {
        setup:
        def pathName = generatePathName()
        def client = dc.createSubdirectory(pathName)
        noneMatch = setupPathMatchCondition(client, noneMatch)
        setupPathLeaseCondition(client, leaseID)
        def drc = new DataLakeRequestConditions()
            .setLeaseId(leaseID)
            .setIfMatch(match)
            .setIfNoneMatch(noneMatch)
            .setIfModifiedSince(modified)
            .setIfUnmodifiedSince(unmodified)

        when:
        dc.deleteSubdirectoryWithResponse(pathName, false, drc, null, null).getStatusCode()

        then:
        thrown(DataLakeStorageException)

        where:
        modified | unmodified | match       | noneMatch    | leaseID
        newDate  | null       | null        | null         | null
        null     | oldDate    | null        | null         | null
        null     | null       | garbageEtag | null         | null
        null     | null       | null        | receivedEtag | null
        null     | null       | null        | null         | garbageLeaseID
    }

    def "Delete if exists sub dir"() {
        expect:
        def pathName = generatePathName()
        dc.createSubdirectoryIfNotExists(pathName)
        dc.deleteSubdirectoryIfExists(pathName)
    }

    def "Delete if exists sub dir min"() {
        expect:
        def pathName = generatePathName()
        dc.createSubdirectoryIfNotExists(pathName)
        dc.deleteSubdirectoryIfExistsWithResponse(pathName, null, null, null).getStatusCode() == 200
    }

    def "Delete if exists sub dir recursive"() {
        expect:
        def pathName = generatePathName()
        dc.createSubdirectory(pathName)
        dc.deleteSubdirectoryIfExistsWithResponse(pathName, new DataLakePathDeleteOptions().setIsRecursive(true), null, null).getStatusCode() == 200
    }

    def "Delete if exists sub dir dir does not exist anymore"() {
        when:
        def pathName = generatePathName()
        def client = dc.createSubdirectory(pathName)
        def response = dc.deleteSubdirectoryIfExistsWithResponse(pathName, null, null, null)

        then:
        response.getStatusCode() == 200
        !client.exists()
    }

    @Unroll
    def "Delete if exists sub dir AC"() {
        setup:
        def pathName = generatePathName()
        def client = dc.createSubdirectory(pathName)
        match = setupPathMatchCondition(client, match)
        leaseID = setupPathLeaseCondition(client, leaseID)
        def drc = new DataLakeRequestConditions()
            .setLeaseId(leaseID)
            .setIfMatch(match)
            .setIfNoneMatch(noneMatch)
            .setIfModifiedSince(modified)
            .setIfUnmodifiedSince(unmodified)
        def options = new DataLakePathDeleteOptions().setRequestConditions(drc).setIsRecursive(false)

        expect:
        dc.deleteSubdirectoryIfExistsWithResponse(pathName, options, null, null).getStatusCode() == 200

        where:
        modified | unmodified | match        | noneMatch   | leaseID
        null     | null       | null         | null        | null
        oldDate  | null       | null         | null        | null
        null     | newDate    | null         | null        | null
        null     | null       | receivedEtag | null        | null
        null     | null       | null         | garbageEtag | null
        null     | null       | null         | null        | receivedLeaseID
    }

    @Unroll
    def "Delete if exists sub dir AC fail"() {
        setup:
        def pathName = generatePathName()
        def client = dc.createSubdirectory(pathName)
        noneMatch = setupPathMatchCondition(client, noneMatch)
        setupPathLeaseCondition(client, leaseID)
        def drc = new DataLakeRequestConditions()
            .setLeaseId(leaseID)
            .setIfMatch(match)
            .setIfNoneMatch(noneMatch)
            .setIfModifiedSince(modified)
            .setIfUnmodifiedSince(unmodified)
        def options = new DataLakePathDeleteOptions().setRequestConditions(drc).setIsRecursive(false)

        when:
        dc.deleteSubdirectoryIfExistsWithResponse(pathName, options, null, null).getStatusCode()

        then:
        thrown(DataLakeStorageException)

        where:
        modified | unmodified | match       | noneMatch    | leaseID
        newDate  | null       | null        | null         | null
        null     | oldDate    | null        | null         | null
        null     | null       | garbageEtag | null         | null
        null     | null       | null        | receivedEtag | null
        null     | null       | null        | null         | garbageLeaseID
    }

    @Unroll
    def "Get Directory Name and Build Client"() {
        when:
        DataLakeDirectoryClient client = fsc.getDirectoryClient(originalDirectoryName)

        then:
        // Note : Here I use Path because there is a test that tests the use of a /
        client.getDirectoryPath() == finalDirectoryName

        where:
        originalDirectoryName  || finalDirectoryName
        "dir"                  || "dir"
        "path/to]a dir"        || "path/to]a dir"
        "path%2Fto%5Da%20dir"  || "path/to]a dir"
        "斑點"                  || "斑點"
        "%E6%96%91%E9%BB%9E"   || "斑點"
    }

    @Unroll
    def "Create Delete sub directory url encoding"() {
        setup:
        def dirName = generatePathName()
        DataLakeDirectoryClient client = fsc.getDirectoryClient(dirName)

        when:
        Response<DataLakeDirectoryClient> resp = client.createSubdirectoryWithResponse(originalDirectoryName, null, null, null, null, null, null, null)

        then:
        resp.getStatusCode() == 201
        resp.getValue().getDirectoryPath() == dirName + "/" + finalDirectoryName

        expect:
        client.deleteSubdirectoryWithResponse(originalDirectoryName, false, null, null, null).getStatusCode() == 200

        where:
        originalDirectoryName  || finalDirectoryName
        "dir"                  || "dir"
        "path/to]a dir"        || "path/to]a dir"
        "path%2Fto%5Da%20dir"  || "path/to]a dir"
        "斑點"                  || "斑點"
        "%E6%96%91%E9%BB%9E"   || "斑點"
    }

    @Unroll
    def "Create Delete file url encoding"() {
        setup:
        def fileName = generatePathName()
        DataLakeDirectoryClient client = fsc.getDirectoryClient(fileName)

        when:
        Response<DataLakeFileClient> resp = client.createFileWithResponse(originalFileName, null, null, null, null, null, null, null)

        then:
        resp.getStatusCode() == 201
        resp.getValue().getFilePath() == fileName + "/" + finalFileName

        expect:
        client.deleteSubdirectoryWithResponse(originalFileName, false, null, null, null).getStatusCode() == 200

        where:
        originalFileName       || finalFileName
        "file"                 || "file"
        "path/to]a file"       || "path/to]a file"
        "path%2Fto%5Da%20file" || "path/to]a file"
        "斑點"                  || "斑點"
        "%E6%96%91%E9%BB%9E"   || "斑點"
    }

    @Unroll
    def "Create file with path structure"() {
        when:
        DataLakeFileClient fileClient = fsc.getFileClient(pathName as String)
        fileClient.create()
        // Check that service created underlying directory
        DataLakeDirectoryClient dirClient = fsc.getDirectoryClient("dir")

        then:
        dirClient.getPropertiesWithResponse(null, null, null).getStatusCode() == 200

        when:
        // Delete file
        fileClient.deleteWithResponse(null, null, null).getStatusCode() == 200

        then:
        // Directory should still exist
        dirClient.getPropertiesWithResponse(null, null, null).getStatusCode() == 200

        where:
        pathName     || _
        "dir/file"   || _
        "dir%2Ffile" || _
    }

    def "Builder bearer token validation"() {
        // Technically no additional checks need to be added to datalake builder since the corresponding blob builder fails
        setup:
        String endpoint = BlobUrlParts.parse(dc.getDirectoryUrl()).setScheme("http").toUrl()
        def builder = new DataLakePathClientBuilder()
            .credential(new DefaultAzureCredentialBuilder().build())
            .endpoint(endpoint)

        when:
        builder.buildDirectoryClient()

        then:
        thrown(IllegalArgumentException)
    }

    def "Get Access Control OAuth"() {
        setup:
        def client = getOAuthServiceClient()
        def fsClient = client.getFileSystemClient(dc.getFileSystemName())
        def dirClient = fsClient.getDirectoryClient(dc.getDirectoryPath())

        when:
        dirClient.getAccessControl()

        then:
        notThrown(DataLakeStorageException)
    }

    @IgnoreIf( { getEnvironment().serviceVersion != null } )
    // This tests the policy is in the right place because if it were added per retry, it would be after the credentials and auth would fail because we changed a signed header.
    def "Per call policy"() {
        setup:
        def directoryClient = getDirectoryClient(environment.dataLakeAccount.credential, fsc.getFileSystemUrl(), dc.getObjectPath(), getPerCallVersionPolicy())

        when: "blob endpoint"
        def response = directoryClient.getPropertiesWithResponse(null, null, null)

        then:
        notThrown(DataLakeStorageException)
        response.getHeaders().getValue("x-ms-version") == "2019-02-02"

        when: "dfs endpoint"
        response = directoryClient.getAccessControlWithResponse(false, null, null, null)

        then:
        notThrown(DataLakeStorageException)
        response.getHeaders().getValue("x-ms-version") == "2019-02-02"
    }

    def setupDirectoryForListing(DataLakeDirectoryClient client) {
        // Create 3 subdirs
        def foo = client.createSubdirectory("foo")
        def bar = client.createSubdirectory("bar")
        def baz = client.createSubdirectory("baz")

        // Create subdirs for foo
        foo.createSubdirectory("foo")
        foo.createSubdirectory("bar")

        // Creat subdirs for baz
        baz.createSubdirectory("foo").createSubdirectory("bar")
        baz.createSubdirectory("bar/foo")
    }

    def "List paths"() {
        setup:
        def dirName = generatePathName()
        def dir = fsc.getDirectoryClient(dirName)
        dir.create()
        setupDirectoryForListing(dir)

        when:
        def response = dir.listPaths().iterator()

        then:
        response.next().getName() == dirName + "/bar"
        response.next().getName() == dirName + "/baz"
        response.next().getName() == dirName + "/foo"
        !response.hasNext()
    }

    def "List paths recursive"() {
        setup:
        def dirName = generatePathName()
        def dir = fsc.getDirectoryClient(dirName)
        dir.create()
        setupDirectoryForListing(dir)

        when:
        def response = dir.listPaths(true, false, null, null).iterator()

        then:
        response.next().getName() == dirName + "/bar"
        response.next().getName() == dirName + "/baz"
        response.next().getName() == dirName + "/baz/bar"
        response.next().getName() == dirName + "/baz/bar/foo"
        response.next().getName() == dirName + "/baz/foo"
        response.next().getName() == dirName + "/baz/foo/bar"
        response.next().getName() == dirName + "/foo"
        response.next().getName() == dirName + "/foo/bar"
        response.next().getName() == dirName + "/foo/foo"
        !response.hasNext()
    }

    def "List paths upn"() {
        setup:
        def dirName = generatePathName()
        def dir = fsc.getDirectoryClient(dirName)
        dir.create()
        setupDirectoryForListing(dir)

        when:
        def response = dir.listPaths(false, true, null, null).iterator()

        then:
        def first = response.next()
        first.getName() == dirName + "/bar"
        first.getGroup()
        first.getOwner()
        response.next().getName() == dirName + "/baz"
        response.next().getName() == dirName + "/foo"
        !response.hasNext()
    }

    def "List paths max results"() {
        setup:
        def dirName = generatePathName()
        def dir = fsc.getDirectoryClient(dirName)
        dir.create()
        setupDirectoryForListing(dir)

        when:
        def response = dir.listPaths(false, false, 2, null).iterableByPage().iterator().next()

        then:
        response.getValue().get(0).getName() == dirName + "/bar"
        response.getValue().get(1).getName() == dirName + "/baz"
        response.getValue().size() == 2
    }

    def "List paths max results by page"() {
        setup:
        def dirName = generatePathName()
        def dir = fsc.getDirectoryClient(dirName)
        dir.create()
        setupDirectoryForListing(dir)

        expect:
        for (def page : dir.listPaths(false, false, null, null).iterableByPage(2)) {
            assert page.getValue().size() <= 2
        }
    }

    def "List paths error"() {
        def dirName = generatePathName()
        def dir = fsc.getDirectoryClient(dirName)

        when:
        def response = dir.listPaths().iterator()

        then:
        thrown(DataLakeStorageException)
    }

    @Unroll
    def "Get file and subdirectory client"() {
        setup:
        def dirName = generatePathName()
        def subPath = generatePathName()
        dc = fsc.getDirectoryClient(resourcePrefix +  dirName)

        when:
        def fileClient = dc.getFileClient(subResourcePrefix + subPath)

        then:
        notThrown(IllegalArgumentException)
        fileClient.getFilePath() == Utility.urlDecode(resourcePrefix) + dirName + "/" + Utility.urlDecode(subResourcePrefix) + subPath

        when:
        def subDirectoryClient = dc.getSubdirectoryClient(subResourcePrefix + subPath)

        then:
        notThrown(IllegalArgumentException)
        subDirectoryClient.getDirectoryPath() == Utility.urlDecode(resourcePrefix) + dirName + "/" + Utility.urlDecode(subResourcePrefix) + subPath

        where:
        resourcePrefix          | subResourcePrefix         || _
        ""                      | ""                        || _
        Utility.urlEncode("%")  | ""                        || _ // Resource has special character
        ""                      | Utility.urlEncode("%")    || _ // Sub resource has special character
        Utility.urlEncode("%")  | Utility.urlEncode("%")    || _
    }

    def "File in root directory rename"() {
        setup:
        def oldName = generatePathName()
        def renamedName = generatePathName()
        dc = fsc.getRootDirectoryClient()
        // Create file in root directory
        def file = dc.createFile(oldName)

        when:
        def renamedFile = file.rename(null, renamedName)

        then:
        renamedFile.getObjectPath() == renamedName
        renamedFile.getProperties().getETag() == renamedFile.setAccessControlList(pathAccessControlEntries, group, owner).getETag()
    }

    def "Directory in root directory rename"() {
        setup:
        def oldName = generatePathName()
        def renamedName = generatePathName()
        dc = fsc.getRootDirectoryClient()
        // Create dir in root directory
        def dir = dc.createSubdirectory(oldName)

        when:
        def renamedDir = dir.rename(null, renamedName)

        then:
        renamedDir.getObjectPath() == renamedName
        renamedDir.getProperties().getETag() == renamedDir.setAccessControlList(pathAccessControlEntries, group, owner).getETag()
    }
}<|MERGE_RESOLUTION|>--- conflicted
+++ resolved
@@ -15,10 +15,7 @@
 import com.azure.storage.common.test.shared.extensions.RequiredServiceVersion
 import com.azure.storage.file.datalake.models.*
 import com.azure.storage.file.datalake.options.DataLakePathCreateOptions
-<<<<<<< HEAD
-=======
 import com.azure.storage.file.datalake.options.DataLakePathDeleteOptions
->>>>>>> c1210cf6
 import com.azure.storage.file.datalake.options.PathRemoveAccessControlRecursiveOptions
 import com.azure.storage.file.datalake.options.PathSetAccessControlRecursiveOptions
 import com.azure.storage.file.datalake.options.PathUpdateAccessControlRecursiveOptions
@@ -31,7 +28,6 @@
 
 import java.time.OffsetDateTime
 import java.util.function.Consumer
-import java.util.logging.FileHandler
 import java.util.stream.Collectors
 
 class DirectoryAPITest extends APISpec {
@@ -252,7 +248,6 @@
         dc.createWithResponse(permissions, umask, null, null, null, null, Context.NONE).getStatusCode() == 201
     }
 
-<<<<<<< HEAD
     def "Create options with ACL"() {
         when:
         dc = fsc.getDirectoryClient(generatePathName())
@@ -272,7 +267,7 @@
         def ownerName = namer.getRandomUuid()
         def groupName = namer.getRandomUuid()
         def options = new DataLakePathCreateOptions().setOwner(ownerName).setGroup(groupName)
-        def result = dc.createWithResponse(options, null, null)
+        dc.createWithResponse(options, null, null)
 
         then:
         notThrown(DataLakeStorageException)
@@ -284,7 +279,7 @@
         when:
         dc = fsc.getDirectoryClient(generatePathName())
         def options = new DataLakePathCreateOptions().setOwner(owner).setGroup(group)
-        def result = dc.createWithResponse(options, null, null)
+        dc.createWithResponse(options, null, null)
 
         then:
         notThrown(DataLakeStorageException)
@@ -325,7 +320,24 @@
             metadata.put(key1, value1)
         }
         if (key2 != null && value2 != null) {
-=======
+            metadata.put(key2, value2)
+        }
+        def options = new DataLakePathCreateOptions().setMetadata(metadata)
+
+        expect:
+        dc.createWithResponse(options, null, null).getStatusCode() == statusCode
+        // Directory adds a directory metadata value
+        for(String k : metadata.keySet()) {
+            dc.getProperties().getMetadata().containsKey(k)
+            dc.getProperties().getMetadata().get(k) == metadata.get(k)
+        }
+
+        where:
+        key1  | value1 | key2   | value2 || statusCode
+        null  | null   | null   | null   || 201
+        "foo" | "bar"  | "fizz" | "buzz" || 201
+    }
+
     def "Create if not exists min"() {
         when:
         dc = fsc.getDirectoryClient(generatePathName())
@@ -407,12 +419,10 @@
             metadata.put(key1, value1)
         }
         if (key2 != null) {
->>>>>>> c1210cf6
             metadata.put(key2, value2)
         }
         def options = new DataLakePathCreateOptions().setMetadata(metadata)
 
-<<<<<<< HEAD
         expect:
         dc.createWithResponse(options, null, null).getStatusCode() == statusCode
         // Directory adds a directory metadata value
@@ -471,7 +481,7 @@
         def expiryTime = OffsetDateTime.now()
         def options = new DataLakePathCreateOptions().setExpiresOn(expiryTime.toString())
             .setProposedLeaseId(leaseId).setExpiryOptions(expiryOptions)
-        def response = dc.createWithResponse(options, null, null)
+        dc.createWithResponse(options, null, null)
 
         then:
         // assert ExpiryNotSupportedForDirectory
@@ -483,22 +493,6 @@
         PathExpiryOptions.ABSOLUTE    | _
         PathExpiryOptions.RELATIVE_TO_CREATION | _
         PathExpiryOptions.NEVER_EXPIRE | _
-=======
-        when:
-        dc.createIfNotExistsWithResponse(options, null, Context.NONE)
-        def response = dc.getProperties()
-
-        then:
-        // Directory adds a directory metadata value
-        for(String k : metadata.keySet()) {
-            response.getMetadata().containsKey(k)
-            response.getMetadata().get(k) == metadata.get(k)
-        }
-
-        where:
-        key1  | value1 | key2   | value2
-        null  | null   | null   | null
-        "foo" | "bar"  | "fizz" | "buzz"
     }
 
     def "Create if not exists permissions and umask"() {
@@ -510,7 +504,6 @@
 
         expect:
         client.createIfNotExistsWithResponse(options, null, Context.NONE).getStatusCode() == 201
->>>>>>> c1210cf6
     }
 
     def "Delete min"() {
