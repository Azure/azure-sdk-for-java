--- conflicted
+++ resolved
@@ -302,19 +302,11 @@
      * https://docs.microsoft.com/en-us/rest/api/storageservices/setting-timeouts-for-blob-service-operations
      *
      * @param perRequestDataSize The amount of data expected to go out in each request. Will be used to calculate a
-<<<<<<< HEAD
-     * timeout value--about 10s/MB. Won't be less than 5 minutes.
-     */
-    DataLakeServiceAsyncClient getPrimaryServiceClientForWrites(long perRequestDataSize) {
-        int retryTimeout = Math.toIntExact((long) (perRequestDataSize / MB) * 10)
-        retryTimeout = Math.max(300, retryTimeout)
-=======
      * timeout value--about 20s/MB. Won't be less than 1 minute.
      */
     DataLakeServiceAsyncClient getPrimaryServiceClientForWrites(long perRequestDataSize) {
         int retryTimeout = Math.toIntExact((long) (perRequestDataSize / Constants.MB) * 20)
         retryTimeout = Math.max(60, retryTimeout)
->>>>>>> 21a26bdd
         return getServiceClientBuilder(primaryCredential,
             String.format(defaultEndpointTemplate, primaryCredential.getAccountName()))
             .retryOptions(new RequestRetryOptions(null, null, retryTimeout, null, null, null))
