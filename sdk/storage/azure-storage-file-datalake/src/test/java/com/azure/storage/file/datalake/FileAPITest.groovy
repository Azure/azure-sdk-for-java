--- conflicted
+++ resolved
@@ -3103,8 +3103,6 @@
         }
     }
 
-<<<<<<< HEAD
-    @Requires({ playbackMode() }) // TODO (rickle-msft): Remove annotation
     def "Query Input csv Output arrow"() {
         setup:
         FileQueryDelimitedSerialization inSer = new FileQueryDelimitedSerialization()
@@ -3141,9 +3139,6 @@
         Base64.getEncoder().encodeToString(osData) == expectedData
     }
 
-    @Requires({ playbackMode() }) // TODO (rickle-msft): Remove annotation
-=======
->>>>>>> 04718062
     def "Query non fatal error"() {
         setup:
         FileQueryDelimitedSerialization base = new FileQueryDelimitedSerialization()
@@ -3339,8 +3334,6 @@
         false   | true     || _
     }
 
-<<<<<<< HEAD
-    @Requires({ playbackMode() }) // TODO (rickle-msft): Remove annotation
     def "Query arrow input IA"() {
         setup:
         def inSer = new FileQueryArrowSerialization()
@@ -3361,7 +3354,8 @@
 
         then:
         thrown(IllegalArgumentException)
-=======
+    }
+
     def "Query error"() {
         setup:
         fc = fsc.getFileClient(generatePathName())
@@ -3377,7 +3371,6 @@
 
         then:
         thrown(DataLakeStorageException)
->>>>>>> 04718062
     }
 
     @Unroll
