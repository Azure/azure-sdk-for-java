package com.azure.storage.file.datalake

import com.azure.core.exception.UnexpectedLengthException
import com.azure.core.http.HttpPipelineCallContext
import com.azure.core.http.HttpPipelineNextPolicy
import com.azure.core.http.HttpResponse
import com.azure.core.http.policy.HttpPipelinePolicy
import com.azure.core.test.TestMode
import com.azure.core.util.Context
import com.azure.core.util.FluxUtil
import com.azure.core.util.ProgressListener
import com.azure.identity.DefaultAzureCredentialBuilder
import com.azure.storage.blob.BlobUrlParts
import com.azure.storage.blob.models.BlobErrorCode
import com.azure.storage.blob.models.BlobStorageException
import com.azure.storage.common.ParallelTransferOptions
import com.azure.storage.common.ProgressReceiver
import com.azure.storage.common.implementation.Constants
import com.azure.storage.common.test.shared.extensions.LiveOnly
import com.azure.storage.common.test.shared.extensions.RequiredServiceVersion
import com.azure.storage.common.test.shared.policy.MockFailureResponsePolicy
import com.azure.storage.common.test.shared.policy.MockRetryRangeResponsePolicy
import com.azure.storage.file.datalake.models.AccessTier
import com.azure.storage.file.datalake.models.DataLakeRequestConditions
import com.azure.storage.file.datalake.models.DataLakeStorageException
import com.azure.storage.file.datalake.models.DownloadRetryOptions
import com.azure.storage.file.datalake.models.FileExpirationOffset
import com.azure.storage.file.datalake.models.FileQueryArrowField
import com.azure.storage.file.datalake.models.FileQueryArrowFieldType
import com.azure.storage.file.datalake.models.FileQueryArrowSerialization
import com.azure.storage.file.datalake.models.FileQueryDelimitedSerialization
import com.azure.storage.file.datalake.models.FileQueryError
import com.azure.storage.file.datalake.models.FileQueryJsonSerialization
import com.azure.storage.file.datalake.models.FileQueryParquetSerialization
import com.azure.storage.file.datalake.models.FileQueryProgress
import com.azure.storage.file.datalake.models.FileQuerySerialization
import com.azure.storage.file.datalake.models.FileRange
import com.azure.storage.file.datalake.models.LeaseDurationType
import com.azure.storage.file.datalake.models.LeaseStateType
import com.azure.storage.file.datalake.models.LeaseStatusType
import com.azure.storage.file.datalake.models.PathAccessControl
import com.azure.storage.file.datalake.models.PathAccessControlEntry
import com.azure.storage.file.datalake.models.PathHttpHeaders
import com.azure.storage.file.datalake.models.PathPermissions
import com.azure.storage.file.datalake.models.PathRemoveAccessControlEntry
import com.azure.storage.file.datalake.models.RolePermissions
import com.azure.storage.file.datalake.options.DataLakeFileAppendOptions
import com.azure.storage.file.datalake.options.DataLakePathCreateOptions
import com.azure.storage.file.datalake.options.DataLakePathDeleteOptions
import com.azure.storage.file.datalake.options.DataLakePathScheduleDeletionOptions
import com.azure.storage.file.datalake.options.FileParallelUploadOptions
import com.azure.storage.file.datalake.options.FileQueryOptions
import com.azure.storage.file.datalake.options.FileScheduleDeletionOptions
import com.azure.storage.file.datalake.sas.DataLakeServiceSasSignatureValues
import com.azure.storage.file.datalake.sas.FileSystemSasPermission
import reactor.core.Exceptions
import reactor.core.publisher.Flux
import reactor.core.publisher.Hooks
import reactor.core.publisher.Mono
import reactor.test.StepVerifier
import spock.lang.IgnoreIf
import spock.lang.Retry
import spock.lang.Unroll
import spock.util.environment.Jvm

import java.nio.ByteBuffer
import java.nio.charset.StandardCharsets
import java.nio.file.FileAlreadyExistsException
import java.nio.file.Files
import java.nio.file.OpenOption
import java.nio.file.StandardOpenOption
import java.security.MessageDigest
import java.time.Duration
import java.time.OffsetDateTime
import java.time.temporal.ChronoUnit
import java.util.concurrent.atomic.AtomicInteger
import java.util.concurrent.atomic.AtomicLong
import java.util.function.Consumer

class FileAPITest extends APISpec {
    DataLakeFileClient fc
    String fileName

    PathPermissions permissions = new PathPermissions()
        .setOwner(new RolePermissions().setReadPermission(true).setWritePermission(true).setExecutePermission(true))
        .setGroup(new RolePermissions().setReadPermission(true).setExecutePermission(true))
        .setOther(new RolePermissions().setReadPermission(true))

    List<PathAccessControlEntry> pathAccessControlEntries = PathAccessControlEntry.parseList("user::rwx,group::r--,other::---,mask::rwx")

    String group = null
    String owner = null

    def setup() {
        fileName = generatePathName()
        fc = fsc.getFileClient(fileName)

        fc.create()
    }

    def "Create min"() {
        when:
        fc = fsc.getFileClient(generatePathName())
        fc.create()

        then:
        notThrown(DataLakeStorageException)
    }

    def "Create defaults"() {
        setup:
        fc = fsc.getFileClient(generatePathName())

        when:
        def createResponse = fc.createWithResponse(null, null, null, null, null, null, null)

        then:
        createResponse.getStatusCode() == 201
        validateBasicHeaders(createResponse.getHeaders())
    }

    def "Create error"() {
        setup:
        fc = fsc.getFileClient(generatePathName())

        when:
        fc.createWithResponse(null, null, null, null, new DataLakeRequestConditions().setIfMatch("garbage"), null,
            Context.NONE)

        then:
        thrown(DataLakeStorageException)
    }

    def "Create overwrite"() {
        when:
        fc = fsc.getFileClient(generatePathName())
        fc.create()

        // Try to create the resource again
        fc.create(false)

        then:
        thrown(DataLakeStorageException)
    }

    def "Exists"() {
        when:
        fc = fsc.getFileClient(generatePathName())
        fc.create()

        then:
        fc.exists()
    }

    def "Does not exist"() {
        expect:
        !fsc.getFileClient(generatePathName()).exists()
    }

    @Unroll
    def "Create headers"() {
        // Create does not set md5
        setup:
        def headers = new PathHttpHeaders().setCacheControl(cacheControl)
            .setContentDisposition(contentDisposition)
            .setContentEncoding(contentEncoding)
            .setContentLanguage(contentLanguage)
            .setContentType(contentType)
        fc = fsc.getFileClient(generatePathName())

        when:
        fc.createWithResponse(null, null, headers, null, null, null, null)
        def response = fc.getPropertiesWithResponse(null, null, null)

        // If the value isn't set the service will automatically set it
        contentType = (contentType == null) ? "application/octet-stream" : contentType

        then:
        validatePathProperties(response, cacheControl, contentDisposition, contentEncoding, contentLanguage, null, contentType)

        where:
        cacheControl | contentDisposition | contentEncoding | contentLanguage | contentType
        null         | null               | null            | null            | null
        "control"    | "disposition"      | "encoding"      | "language"      | "type"
    }

    @Unroll
    def "Create metadata"() {
        setup:
        def metadata = new HashMap<String, String>()
        if (key1 != null) {
            metadata.put(key1, value1)
        }
        if (key2 != null) {
            metadata.put(key2, value2)
        }

        when:
        fc.createWithResponse(null, null, null, metadata, null, null, Context.NONE)
        def response = fc.getProperties()

        then:
        response.getMetadata() == metadata

        where:
        key1  | value1 | key2   | value2
        null  | null   | null   | null
        "foo" | "bar"  | "fizz" | "buzz"
    }

    @Unroll
    def "Create AC"() {
        setup:
        match = setupPathMatchCondition(fc, match)
        leaseID = setupPathLeaseCondition(fc, leaseID)
        def drc = new DataLakeRequestConditions()
            .setLeaseId(leaseID)
            .setIfMatch(match)
            .setIfNoneMatch(noneMatch)
            .setIfModifiedSince(modified)
            .setIfUnmodifiedSince(unmodified)


        expect:
        fc.createWithResponse(null, null, null, null, drc, null, null).getStatusCode() == 201

        where:
        modified | unmodified | match        | noneMatch   | leaseID
        null     | null       | null         | null        | null
        oldDate  | null       | null         | null        | null
        null     | newDate    | null         | null        | null
        null     | null       | receivedEtag | null        | null
        null     | null       | null         | garbageEtag | null
        null     | null       | null         | null        | receivedLeaseID
    }

    @Unroll
    def "Create AC fail"() {
        setup:
        noneMatch = setupPathMatchCondition(fc, noneMatch)
        setupPathLeaseCondition(fc, leaseID)
        def drc = new DataLakeRequestConditions()
            .setLeaseId(leaseID)
            .setIfMatch(match)
            .setIfNoneMatch(noneMatch)
            .setIfModifiedSince(modified)
            .setIfUnmodifiedSince(unmodified)

        when:
        fc.createWithResponse(null, null, null, null, drc, null, Context.NONE)

        then:
        thrown(DataLakeStorageException)

        where:
        modified | unmodified | match       | noneMatch    | leaseID
        newDate  | null       | null        | null         | null
        null     | oldDate    | null        | null         | null
        null     | null       | garbageEtag | null         | null
        null     | null       | null        | receivedEtag | null
        null     | null       | null        | null         | garbageLeaseID
    }

    def "Create permissions and umask"() {
        setup:
        def permissions = "0777"
        def umask = "0057"

        expect:
        fc.createWithResponse(permissions, umask, null, null, null, null, Context.NONE).getStatusCode() == 201
    }

    def "Create options with ACL"() {
        when:
        List<PathAccessControlEntry> pathAccessControlEntries = PathAccessControlEntry.parseList("user::rwx,group::r--,other::---,mask::rwx")
        def options = new DataLakePathCreateOptions().setAccessControlList(pathAccessControlEntries)
        def client = fc.createWithResponse(options, null, null).getValue()
        client.getProperties().toString()

        then:
        notThrown(DataLakeStorageException)
        def acl = fc.getAccessControl().getAccessControlList()
        acl.get(0) == pathAccessControlEntries.get(0) // testing if owner is set the same
        acl.get(1) == pathAccessControlEntries.get(1) // testing if group is set the same
    }

    def "Create options with owner and group"() {
        when:
        def ownerName = namer.getRandomUuid()
        def groupName = namer.getRandomUuid()
        def options = new DataLakePathCreateOptions().setOwner(ownerName).setGroup(groupName)
        fc.createWithResponse(options, null, null)

        then:
        notThrown(DataLakeStorageException)
        fc.getAccessControl().getOwner() == ownerName // testing if owner is set the same
        fc.getAccessControl().getGroup() == groupName // testing if group is set the same
    }

    def "Create options with null owner and group"() {
        when:
        def options = new DataLakePathCreateOptions().setOwner(null).setGroup(null)
        fc.createWithResponse(options, null, null)

        then:
        notThrown(DataLakeStorageException)
        fc.getAccessControl().getOwner() == "\$superuser"
        fc.getAccessControl().getGroup() == "\$superuser"
    }

    def "Create options with path http headers"() {
        setup:
        def putHeaders = new PathHttpHeaders()
            .setCacheControl(cacheControl)
            .setContentDisposition(contentDisposition)
            .setContentEncoding(contentEncoding)
            .setContentLanguage(contentLanguage)
            .setContentMd5(contentMD5)
            .setContentType(contentType)

        def options = new DataLakePathCreateOptions().setPathHttpHeaders(putHeaders)

        when:
        def response = fc.createWithResponse(options, null, null)

        then:
        response.getStatusCode() == 201

        where:
        cacheControl | contentDisposition | contentEncoding | contentLanguage | contentMD5 | contentType
        null         | null               | null            | null            | null       | "application/octet-stream"
        "control"    | "disposition"      | "encoding"      | "language"      | null       | "type"

    }

    def "Create options with metadata"() {
        setup:
        def metadata = new HashMap<String, String>()
        if (key1 != null && value1 != null) {
            metadata.put(key1, value1)
        }
        if (key2 != null && value2 != null) {
            metadata.put(key2, value2)
        }
        def options = new DataLakePathCreateOptions().setMetadata(metadata)
        def result = fc.createWithResponse(options, null, null)

        expect:
        result.getStatusCode() == 201
        def properties = fsc.getProperties()
        // Directory adds a directory metadata value
        for(String k : metadata.keySet()) {
            properties.getMetadata().containsKey(k)
            properties.getMetadata().get(k) == metadata.get(k)
        }

        where:
        key1  | value1 | key2   | value2
        null  | null   | null   | null
        "foo" | "bar"  | "fizz" | "buzz"
    }

    def "Create options with permissions and umask"() {
        setup:
        def permissions = "0777"
        def umask = "0057"
        def options = new DataLakePathCreateOptions().setPermissions(permissions).setUmask(umask)
        fc.createWithResponse(options, null, null)

        when:
        def acl = fc.getAccessControlWithResponse(true, null, null, null).getValue()

        then:
        PathPermissions.parseSymbolic("rwx-w----").toString() == acl.getPermissions().toString()
    }

    def "Create options with lease id"() {
        when:
        def leaseId = UUID.randomUUID().toString()
        def options = new DataLakePathCreateOptions().setProposedLeaseId(leaseId).setLeaseDuration(15)
        def response = fc.createWithResponse(options, null, null)

        then:
        response.getStatusCode() == 201
    }

    def "Create options with lease id error"() {
        when:
        def leaseId = UUID.randomUUID().toString()
        def options = new DataLakePathCreateOptions().setProposedLeaseId(leaseId)
        fc.createWithResponse(options, null, null)

        then:
        // lease duration must also be set, or else exception is thrown
        thrown(DataLakeStorageException)
    }

    def "Create options with lease duration"() {
        when:
        def leaseId = UUID.randomUUID().toString()
        def options = new DataLakePathCreateOptions().setLeaseDuration(15).setProposedLeaseId(leaseId)
        def response = fc.createWithResponse(options, null, null)

        then:
        response.getStatusCode() == 201
        def fileProps = fc.getProperties()
        // assert whether lease has been acquired
        fileProps.getLeaseStatus() == LeaseStatusType.LOCKED
        fileProps.getLeaseState() == LeaseStateType.LEASED
        fileProps.getLeaseDuration() == LeaseDurationType.FIXED
    }

    def "Create options with time expires on"() {
        when:
        def options = new DataLakePathCreateOptions().setScheduleDeletionOptions(deletionOptions)
        def response = fc.createWithResponse(options, null, null)

        then:
        response.getStatusCode() == 201

        where:
        deletionOptions                                                             || _
        new DataLakePathScheduleDeletionOptions(OffsetDateTime.now().plusDays(1))   || _
        null                                                                        || _

    }

    def "Create options with time to expire relative to now"() {
        when:
        def deletionOptions = new DataLakePathScheduleDeletionOptions(Duration.ofDays(6))
        def options = new DataLakePathCreateOptions()
            .setScheduleDeletionOptions(deletionOptions)

        def response = fc.createWithResponse(options, null, null)

        then:
        response.getStatusCode() == 201
        def fileProps = fc.getProperties()
        def expireTime = fileProps.getExpiresOn()
        def expectedExpire = fileProps.getCreationTime().plusDays(6)
        compareDatesWithPrecision(expireTime, expectedExpire)
    }

    def "Create if not exists min"() {
        when:
        fc = fsc.getFileClient(generatePathName())
        fc.createIfNotExists()

        then:
        notThrown(DataLakeStorageException)
        fc.exists()
    }

    def "Create if not exists defaults"() {
        setup:
        fc = fsc.getFileClient(generatePathName())

        when:
        def createResponse = fc.createIfNotExistsWithResponse(new DataLakePathCreateOptions(), null, null)

        then:
        createResponse.getStatusCode() == 201
        validateBasicHeaders(createResponse.getHeaders())
    }

    def "Create if not exists overwrite"() {
        when:
        fc = fsc.getFileClient(generatePathName())
        def initialResponse = fc.createIfNotExistsWithResponse(new DataLakePathCreateOptions(), null, null)

        // Try to create the resource again
        def secondResponse = fc.createIfNotExistsWithResponse(new DataLakePathCreateOptions(), null, null)

        then:
        initialResponse.getStatusCode() == 201
        fc.exists()
        secondResponse.getStatusCode() == 409
    }

    def "Create if not exists Exists"() {
        when:
        fc = fsc.getFileClient(generatePathName())
        fc.createIfNotExists()

        then:
        fc.exists()
    }

    @Unroll
    def "Create if not exists headers"() {
        // Create does not set md5
        setup:
        def headers = new PathHttpHeaders().setCacheControl(cacheControl)
            .setContentDisposition(contentDisposition)
            .setContentEncoding(contentEncoding)
            .setContentLanguage(contentLanguage)
            .setContentType(contentType)
        fc = fsc.getFileClient(generatePathName())

        when:
        fc.createIfNotExistsWithResponse(new DataLakePathCreateOptions().setPathHttpHeaders(headers), null, null)
        def response = fc.getPropertiesWithResponse(null, null, null)

        // If the value isn't set the service will automatically set it
        contentType = (contentType == null) ? "application/octet-stream" : contentType

        then:
        validatePathProperties(response, cacheControl, contentDisposition, contentEncoding, contentLanguage, null, contentType)

        where:
        cacheControl | contentDisposition | contentEncoding | contentLanguage | contentType
        null         | null               | null            | null            | null
        "control"    | "disposition"      | "encoding"      | "language"      | "type"
    }

    @Unroll
    def "Create if not exists metadata"() {
        setup:
        def metadata = new HashMap<String, String>()
        if (key1 != null) {
            metadata.put(key1, value1)
        }
        if (key2 != null) {
            metadata.put(key2, value2)
        }

        when:
        def client = fsc.getFileClient(generatePathName())
        client.createIfNotExistsWithResponse(new DataLakePathCreateOptions().setMetadata(metadata), null, Context.NONE)
        def response = client.getProperties()

        then:
        response.getMetadata() == metadata

        where:
        key1  | value1 | key2   | value2
        null  | null   | null   | null
        "foo" | "bar"  | "fizz" | "buzz"
    }

    def "Create if not exists permissions and umask"() {
        setup:
        def permissions = "0777"
        def umask = "0057"

        expect:
        def client = fsc.getFileClient(generatePathName())
        client.createIfNotExistsWithResponse(
            new DataLakePathCreateOptions()
            .setPermissions(permissions)
            .setUmask(umask),
            null,
            Context.NONE).getStatusCode() == 201
    }


    def "Create if not exists options with ACL"() {
        when:
        fc = fsc.getFileClient(generatePathName())
        List<PathAccessControlEntry> pathAccessControlEntries = PathAccessControlEntry.parseList("user::rwx,group::r--,other::---,mask::rwx")
        def options = new DataLakePathCreateOptions().setAccessControlList(pathAccessControlEntries)
        def client = fc.createIfNotExistsWithResponse(options, null, null).getValue()
        client.getProperties().toString()

        then:
        notThrown(DataLakeStorageException)
        def acl = fc.getAccessControl().getAccessControlList()
        acl.get(0) == pathAccessControlEntries.get(0) // testing if owner is set the same
        acl.get(1) == pathAccessControlEntries.get(1) // testing if group is set the same
    }

    def "Create if not exists options with owner and group"() {
        when:
        fc = fsc.getFileClient(generatePathName())
        def ownerName = namer.getRandomUuid()
        def groupName = namer.getRandomUuid()
        def options = new DataLakePathCreateOptions().setOwner(ownerName).setGroup(groupName)
        fc.createIfNotExistsWithResponse(options, null, null)

        then:
        notThrown(DataLakeStorageException)
        fc.getAccessControl().getOwner() == ownerName // testing if owner is set the same
        fc.getAccessControl().getGroup() == groupName // testing if group is set the same
    }

    def "Create if not exists options with null owner and group"() {
        when:
        fc = fsc.getFileClient(generatePathName())
        def options = new DataLakePathCreateOptions().setOwner(null).setGroup(null)
        fc.createIfNotExistsWithResponse(options, null, null)

        then:
        notThrown(DataLakeStorageException)
        fc.getAccessControl().getOwner() == "\$superuser"
        fc.getAccessControl().getGroup() == "\$superuser"
    }

    def "Create if not exists options with path http headers"() {
        setup:
        fc = fsc.getFileClient(generatePathName())
        def putHeaders = new PathHttpHeaders()
            .setCacheControl(cacheControl)
            .setContentDisposition(contentDisposition)
            .setContentEncoding(contentEncoding)
            .setContentLanguage(contentLanguage)
            .setContentMd5(contentMD5)
            .setContentType(contentType)

        def options = new DataLakePathCreateOptions().setPathHttpHeaders(putHeaders)

        when:
        def response = fc.createIfNotExistsWithResponse(options, null, null)

        then:
        response.getStatusCode() == 201

        where:
        cacheControl | contentDisposition | contentEncoding | contentLanguage | contentMD5 | contentType
        null         | null               | null            | null            | null       | "application/octet-stream"
        "control"    | "disposition"      | "encoding"      | "language"      | null       | "type"

    }

    def "Create if not exists options with metadata"() {
        setup:
        fc = fsc.getFileClient(generatePathName())
        def metadata = new HashMap<String, String>()
        if (key1 != null && value1 != null) {
            metadata.put(key1, value1)
        }
        if (key2 != null && value2 != null) {
            metadata.put(key2, value2)
        }
        def options = new DataLakePathCreateOptions().setMetadata(metadata)
        def result = fc.createIfNotExistsWithResponse(options, null, null)

        expect:
        result.getStatusCode() == 201
        def properties = fsc.getProperties()
        // Directory adds a directory metadata value
        for(String k : metadata.keySet()) {
            properties.getMetadata().containsKey(k)
            properties.getMetadata().get(k) == metadata.get(k)
        }

        where:
        key1  | value1 | key2   | value2
        null  | null   | null   | null
        "foo" | "bar"  | "fizz" | "buzz"
    }

    def "Create if not exists options with permissions and umask"() {
        setup:
        fc = fsc.getFileClient(generatePathName())
        def permissions = "0777"
        def umask = "0057"
        def options = new DataLakePathCreateOptions().setPermissions(permissions).setUmask(umask)
        fc.createIfNotExistsWithResponse(options, null, null)

        when:
        def acl = fc.getAccessControlWithResponse(true, null, null, null).getValue()

        then:
        PathPermissions.parseSymbolic("rwx-w----").toString() == acl.getPermissions().toString()
    }

    def "Create if not exists options with lease id"() {
        when:
        fc = fsc.getFileClient(generatePathName())
        def leaseId = UUID.randomUUID().toString()
        def options = new DataLakePathCreateOptions().setProposedLeaseId(leaseId).setLeaseDuration(15)
        def response = fc.createIfNotExistsWithResponse(options, null, null)

        then:
        response.getStatusCode() == 201
    }

    def "Create if not exists options with lease id error"() {
        when:
        fc = fsc.getFileClient(generatePathName())
        def leaseId = UUID.randomUUID().toString()
        def options = new DataLakePathCreateOptions().setProposedLeaseId(leaseId)
        fc.createIfNotExistsWithResponse(options, null, null)

        then:
        // lease duration must also be set, or else exception is thrown
        thrown(DataLakeStorageException)
    }

    def "Create if not exists options with lease duration"() {
        when:
        fc = fsc.getFileClient(generatePathName())
        def leaseId = UUID.randomUUID().toString()
        def options = new DataLakePathCreateOptions().setLeaseDuration(15).setProposedLeaseId(leaseId)
        def response = fc.createIfNotExistsWithResponse(options, null, null)

        then:
        response.getStatusCode() == 201
        def fileProps = fc.getProperties()
        // assert whether lease has been acquired
        fileProps.getLeaseStatus() == LeaseStatusType.LOCKED
        fileProps.getLeaseState() == LeaseStateType.LEASED
        fileProps.getLeaseDuration() == LeaseDurationType.FIXED

    }

    def "Create if not exists options with time expires on"() {
        when:
        fc = fsc.getFileClient(generatePathName())
        def options = new DataLakePathCreateOptions()
            .setScheduleDeletionOptions(deletionOptions)
        def response = fc.createIfNotExistsWithResponse(options, null, null)

        then:
        response.getStatusCode() == 201

        where:
        deletionOptions                                                             || _
        new DataLakePathScheduleDeletionOptions(OffsetDateTime.now().plusDays(1))   || _
        null                                                                        || _

    }

    def "Create if not exists options with time to expire relative to now"() {
        when:
        fc = fsc.getFileClient(generatePathName())
        def deletionOptions = new DataLakePathScheduleDeletionOptions(Duration.ofDays(6))
        def options = new DataLakePathCreateOptions()
            .setScheduleDeletionOptions(deletionOptions)

        def response = fc.createIfNotExistsWithResponse(options, null, null)

        then:
        response.getStatusCode() == 201
        def fileProps = fc.getProperties()
        def expireTime = fileProps.getExpiresOn()
        def expectedExpire = fileProps.getCreationTime().plusDays(6)
        compareDatesWithPrecision(expireTime, expectedExpire)
    }

    def "Delete min"() {
        expect:
        fc.deleteWithResponse(null, null, null).getStatusCode() == 200
    }

    def "Delete file does not exist anymore"() {
        when:
        fc.deleteWithResponse(null, null, null)
        fc.getPropertiesWithResponse(null, null, null)

        then:
        def e = thrown(DataLakeStorageException)
        e.getResponse().getStatusCode() == 404
        e.getErrorCode() == BlobErrorCode.BLOB_NOT_FOUND.toString()
    }

    @Unroll
    def "Delete AC"() {
        setup:
        match = setupPathMatchCondition(fc, match)
        leaseID = setupPathLeaseCondition(fc, leaseID)
        def drc = new DataLakeRequestConditions()
            .setLeaseId(leaseID)
            .setIfMatch(match)
            .setIfNoneMatch(noneMatch)
            .setIfModifiedSince(modified)
            .setIfUnmodifiedSince(unmodified)

        expect:
        fc.deleteWithResponse(drc, null, null).getStatusCode() == 200

        where:
        modified | unmodified | match        | noneMatch   | leaseID
        null     | null       | null         | null        | null
        oldDate  | null       | null         | null        | null
        null     | newDate    | null         | null        | null
        null     | null       | receivedEtag | null        | null
        null     | null       | null         | garbageEtag | null
        null     | null       | null         | null        | receivedLeaseID
    }

    @Unroll
    def "Delete AC fail"() {
        setup:
        noneMatch = setupPathMatchCondition(fc, noneMatch)
        setupPathLeaseCondition(fc, leaseID)
        def drc = new DataLakeRequestConditions()
            .setLeaseId(leaseID)
            .setIfMatch(match)
            .setIfNoneMatch(noneMatch)
            .setIfModifiedSince(modified)
            .setIfUnmodifiedSince(unmodified)

        when:
        fc.deleteWithResponse(drc, null, null).getStatusCode()

        then:
        thrown(DataLakeStorageException)

        where:
        modified | unmodified | match       | noneMatch    | leaseID
        newDate  | null       | null        | null         | null
        null     | oldDate    | null        | null         | null
        null     | null       | garbageEtag | null         | null
        null     | null       | null        | receivedEtag | null
        null     | null       | null        | null         | garbageLeaseID
    }

    def "Delete if exists"() {
        expect:
        fc.deleteIfExists()
    }

    def "Delete if exists min"() {
        expect:
        fc.deleteIfExistsWithResponse(null, null, null).getStatusCode() == 200
    }

    def "Delete if exists file does not exist anymore"() {
        when:
        def response = fc.deleteIfExistsWithResponse(null, null, null)
        fc.getPropertiesWithResponse(null, null, null)

        then:
        thrown(DataLakeStorageException)
        response.getStatusCode() == 200
    }

    def "Delete if exists file that does not exist"() {
        when:
        def initialResponse = fc.deleteIfExistsWithResponse(null, null, null)
        def secondResponse = fc.deleteIfExistsWithResponse(null, null, null)

        then:
        initialResponse.getStatusCode() == 200
        secondResponse.getStatusCode() == 404
    }

    @Unroll
    def "Delete if exists AC"() {
        setup:
        match = setupPathMatchCondition(fc, match)
        leaseID = setupPathLeaseCondition(fc, leaseID)
        def drc = new DataLakeRequestConditions()
            .setLeaseId(leaseID)
            .setIfMatch(match)
            .setIfNoneMatch(noneMatch)
            .setIfModifiedSince(modified)
            .setIfUnmodifiedSince(unmodified)

        def options = new DataLakePathDeleteOptions().setIsRecursive(false).setRequestConditions(drc)

        expect:
        fc.deleteIfExistsWithResponse(options, null, null).getStatusCode() == 200

        where:
        modified | unmodified | match        | noneMatch   | leaseID
        null     | null       | null         | null        | null
        oldDate  | null       | null         | null        | null
        null     | newDate    | null         | null        | null
        null     | null       | receivedEtag | null        | null
        null     | null       | null         | garbageEtag | null
        null     | null       | null         | null        | receivedLeaseID
    }

    @Unroll
    def "Delete if exists AC fail"() {
        setup:
        noneMatch = setupPathMatchCondition(fc, noneMatch)
        setupPathLeaseCondition(fc, leaseID)
        def drc = new DataLakeRequestConditions()
            .setLeaseId(leaseID)
            .setIfMatch(match)
            .setIfNoneMatch(noneMatch)
            .setIfModifiedSince(modified)
            .setIfUnmodifiedSince(unmodified)
        def options = new DataLakePathDeleteOptions().setRequestConditions(drc)

        when:
        fc.deleteIfExistsWithResponse(options, null, null).getStatusCode()

        then:
        thrown(DataLakeStorageException)

        where:
        modified | unmodified | match       | noneMatch    | leaseID
        newDate  | null       | null        | null         | null
        null     | oldDate    | null        | null         | null
        null     | null       | garbageEtag | null         | null
        null     | null       | null        | receivedEtag | null
        null     | null       | null        | null         | garbageLeaseID
    }

    def "Set permissions min"() {
        when:
        def resp = fc.setPermissions(permissions, group, owner)

        then:
        notThrown(DataLakeStorageException)
        resp.getETag()
        resp.getLastModified()
    }

    def "Set permissions with response"() {
        expect:
        fc.setPermissionsWithResponse(permissions, group, owner, null, null, Context.NONE).getStatusCode() == 200
    }

    @Unroll
    def "Set permissions AC"() {
        setup:
        match = setupPathMatchCondition(fc, match)
        leaseID = setupPathLeaseCondition(fc, leaseID)
        def drc = new DataLakeRequestConditions()
            .setLeaseId(leaseID)
            .setIfMatch(match)
            .setIfNoneMatch(noneMatch)
            .setIfModifiedSince(modified)
            .setIfUnmodifiedSince(unmodified)

        expect:
        fc.setPermissionsWithResponse(permissions, group, owner, drc, null, Context.NONE).getStatusCode() == 200

        where:
        modified | unmodified | match        | noneMatch   | leaseID
        null     | null       | null         | null        | null
        oldDate  | null       | null         | null        | null
        null     | newDate    | null         | null        | null
        null     | null       | receivedEtag | null        | null
        null     | null       | null         | garbageEtag | null
        null     | null       | null         | null        | receivedLeaseID
    }

    @Unroll
    def "Set permissions AC fail"() {
        setup:
        noneMatch = setupPathMatchCondition(fc, noneMatch)
        setupPathLeaseCondition(fc, leaseID)
        def drc = new DataLakeRequestConditions()
            .setLeaseId(leaseID)
            .setIfMatch(match)
            .setIfNoneMatch(noneMatch)
            .setIfModifiedSince(modified)
            .setIfUnmodifiedSince(unmodified)

        when:
        fc.setPermissionsWithResponse(permissions, group, owner, drc, null, Context.NONE).getStatusCode() == 200

        then:
        thrown(DataLakeStorageException)

        where:
        modified | unmodified | match       | noneMatch    | leaseID
        newDate  | null       | null        | null         | null
        null     | oldDate    | null        | null         | null
        null     | null       | garbageEtag | null         | null
        null     | null       | null        | receivedEtag | null
        null     | null       | null        | null         | garbageLeaseID
    }

    def "Set permissions error"() {
        setup:
        fc = fsc.getFileClient(generatePathName())

        when:
        fc.setPermissionsWithResponse(permissions, group, owner, null, null, null)

        then:
        thrown(DataLakeStorageException)
    }

    def "Set ACL min"() {
        when:
        def resp = fc.setAccessControlList(pathAccessControlEntries, group, owner)

        then:
        notThrown(DataLakeStorageException)
        resp.getETag()
        resp.getLastModified()
    }

    def "Set ACL with response"() {
        expect:
        fc.setAccessControlListWithResponse(pathAccessControlEntries, group, owner, null, null, Context.NONE).getStatusCode() == 200
    }

    @Unroll
    def "Set ACL AC"() {
        setup:
        match = setupPathMatchCondition(fc, match)
        leaseID = setupPathLeaseCondition(fc, leaseID)
        def drc = new DataLakeRequestConditions()
            .setLeaseId(leaseID)
            .setIfMatch(match)
            .setIfNoneMatch(noneMatch)
            .setIfModifiedSince(modified)
            .setIfUnmodifiedSince(unmodified)

        expect:
        fc.setAccessControlListWithResponse(pathAccessControlEntries, group, owner, drc, null, Context.NONE).getStatusCode() == 200

        where:
        modified | unmodified | match        | noneMatch   | leaseID
        null     | null       | null         | null        | null
        oldDate  | null       | null         | null        | null
        null     | newDate    | null         | null        | null
        null     | null       | receivedEtag | null        | null
        null     | null       | null         | garbageEtag | null
        null     | null       | null         | null        | receivedLeaseID
    }

    @Unroll
    def "Set ACL AC fail"() {
        setup:
        noneMatch = setupPathMatchCondition(fc, noneMatch)
        setupPathLeaseCondition(fc, leaseID)
        def drc = new DataLakeRequestConditions()
            .setLeaseId(leaseID)
            .setIfMatch(match)
            .setIfNoneMatch(noneMatch)
            .setIfModifiedSince(modified)
            .setIfUnmodifiedSince(unmodified)

        when:
        fc.setAccessControlListWithResponse(pathAccessControlEntries, group, owner, drc, null, Context.NONE).getStatusCode() == 200

        then:
        thrown(DataLakeStorageException)

        where:
        modified | unmodified | match       | noneMatch    | leaseID
        newDate  | null       | null        | null         | null
        null     | oldDate    | null        | null         | null
        null     | null       | garbageEtag | null         | null
        null     | null       | null        | receivedEtag | null
        null     | null       | null        | null         | garbageLeaseID
    }

    def "Set ACL error"() {
        setup:
        fc = fsc.getFileClient(generatePathName())

        when:
        fc.setAccessControlList(pathAccessControlEntries, group, owner)

        then:
        thrown(DataLakeStorageException)
    }

    @RequiredServiceVersion(clazz = DataLakeServiceVersion.class, min = "V2020_02_10")
    def "Set ACL recursive"() {
        when:
        def response = fc.setAccessControlRecursive(pathAccessControlEntries)

        then:
        response.getCounters().getChangedDirectoriesCount() == 0
        response.getCounters().getChangedFilesCount() == 1
        response.getCounters().getFailedChangesCount() == 0
    }

    @RequiredServiceVersion(clazz = DataLakeServiceVersion.class, min = "V2020_02_10")
    def "Update ACL recursive"() {
        when:
        def response = fc.updateAccessControlRecursive(pathAccessControlEntries)

        then:
        response.getCounters().getChangedDirectoriesCount() == 0
        response.getCounters().getChangedFilesCount() == 1
        response.getCounters().getFailedChangesCount() == 0
    }

    @RequiredServiceVersion(clazz = DataLakeServiceVersion.class, min = "V2020_02_10")
    def "Remove ACL recursive"() {
        setup:
        def removeAccessControlEntries = PathRemoveAccessControlEntry.parseList("mask," +
            "default:user,default:group," +
            "user:ec3595d6-2c17-4696-8caa-7e139758d24a,group:ec3595d6-2c17-4696-8caa-7e139758d24a," +
            "default:user:ec3595d6-2c17-4696-8caa-7e139758d24a,default:group:ec3595d6-2c17-4696-8caa-7e139758d24a")

        when:
        def response = fc.removeAccessControlRecursive(removeAccessControlEntries)

        then:
        response.getCounters().getChangedDirectoriesCount() == 0
        response.getCounters().getChangedFilesCount() == 1
        response.getCounters().getFailedChangesCount() == 0
    }

    def "Get access control min"() {
        when:
        PathAccessControl pac = fc.getAccessControl()

        then:
        notThrown(DataLakeStorageException)
        pac.getAccessControlList()
        pac.getPermissions()
        pac.getOwner()
        pac.getGroup()
    }

    def "Get access control with response"() {
        expect:
        fc.getAccessControlWithResponse(false, null, null, null).getStatusCode() == 200
    }

    def "Get access control return upn"() {
        expect:
        fc.getAccessControlWithResponse(true, null, null, null).getStatusCode() == 200
    }

    @Unroll
    def "Get access control AC"() {
        setup:
        match = setupPathMatchCondition(fc, match)
        leaseID = setupPathLeaseCondition(fc, leaseID)
        def drc = new DataLakeRequestConditions()
            .setLeaseId(leaseID)
            .setIfMatch(match)
            .setIfNoneMatch(noneMatch)
            .setIfModifiedSince(modified)
            .setIfUnmodifiedSince(unmodified)


        expect:
        fc.getAccessControlWithResponse(false, drc, null, null).getStatusCode() == 200

        where:
        modified | unmodified | match        | noneMatch   | leaseID
        null     | null       | null         | null        | null
        oldDate  | null       | null         | null        | null
        null     | newDate    | null         | null        | null
        null     | null       | receivedEtag | null        | null
        null     | null       | null         | garbageEtag | null
        null     | null       | null         | null        | receivedLeaseID
    }

    @Unroll
    def "Get access control AC fail"() {
        setup:
        noneMatch = setupPathMatchCondition(fc, noneMatch)
        setupPathLeaseCondition(fc, leaseID)
        def drc = new DataLakeRequestConditions()
            .setLeaseId(leaseID)
            .setIfMatch(match)
            .setIfNoneMatch(noneMatch)
            .setIfModifiedSince(modified)
            .setIfUnmodifiedSince(unmodified)

        when:
        fc.getAccessControlWithResponse(false, drc, null, null).getStatusCode() == 200

        then:
        thrown(DataLakeStorageException)

        where:
        modified | unmodified | match       | noneMatch    | leaseID
        newDate  | null       | null        | null         | null
        null     | oldDate    | null        | null         | null
        null     | null       | garbageEtag | null         | null
        null     | null       | null        | receivedEtag | null
//        null     | null       | null        | null         | garbageLeaseID
    // known bug in dfs endpoint so this test fails
    }

    def "Get properties default"() {
        when:
        def response = fc.getPropertiesWithResponse(null, null, null)
        def headers = response.getHeaders()
        def properties = response.getValue()

        then:
        validateBasicHeaders(headers)
        headers.getValue("Accept-Ranges") == "bytes"
        properties.getCreationTime()
        properties.getLastModified()
        properties.getETag()
        properties.getFileSize() >= 0
        properties.getContentType()
        !properties.getContentMd5() // tested in "set HTTP headers"
        !properties.getContentEncoding() // tested in "set HTTP headers"
        !properties.getContentDisposition() // tested in "set HTTP headers"
        !properties.getContentLanguage() // tested in "set HTTP headers"
        !properties.getCacheControl() // tested in "set HTTP headers"
        properties.getLeaseStatus() == LeaseStatusType.UNLOCKED
        properties.getLeaseState() == LeaseStateType.AVAILABLE
        !properties.getLeaseDuration() // tested in "acquire lease"
        !properties.getCopyId() // tested in "abort copy"
        !properties.getCopyStatus() // tested in "copy"
        !properties.getCopySource() // tested in "copy"
        !properties.getCopyProgress() // tested in "copy"
        !properties.getCopyCompletionTime() // tested in "copy"
        !properties.getCopyStatusDescription() // only returned when the service has errors; cannot validate.
        properties.isServerEncrypted()
        !properties.isIncrementalCopy() // tested in PageBlob."start incremental copy"
        properties.getAccessTier() == AccessTier.HOT
        properties.getArchiveStatus() == null
        !properties.getMetadata() // new file does not have default metadata associated
        !properties.getAccessTierChangeTime()
        !properties.getEncryptionKeySha256()
        !properties.isDirectory()

    }

    def "Get properties min"() {
        expect:
        fc.getPropertiesWithResponse(null, null, null).getStatusCode() == 200
    }

    @Unroll
    def "Get properties AC"() {
        setup:
        def drc = new DataLakeRequestConditions()
            .setLeaseId(setupPathLeaseCondition(fc, leaseID))
            .setIfMatch(setupPathMatchCondition(fc, match))
            .setIfNoneMatch(noneMatch)
            .setIfModifiedSince(modified)
            .setIfUnmodifiedSince(unmodified)

        expect:
        fc.getPropertiesWithResponse(drc, null, null).getStatusCode() == 200

        where:
        modified | unmodified | match        | noneMatch   | leaseID
        null     | null       | null         | null        | null
        oldDate  | null       | null         | null        | null
        null     | newDate    | null         | null        | null
        null     | null       | receivedEtag | null        | null
        null     | null       | null         | garbageEtag | null
        null     | null       | null         | null        | receivedLeaseID
    }

    @Unroll
    def "Get properties AC fail"() {
        setup:
        def drc = new DataLakeRequestConditions()
            .setLeaseId(setupPathLeaseCondition(fc, leaseID))
            .setIfMatch(match)
            .setIfNoneMatch(setupPathMatchCondition(fc, noneMatch))
            .setIfModifiedSince(modified)
            .setIfUnmodifiedSince(unmodified)

        when:
        fc.getPropertiesWithResponse(drc, null, null)

        then:
        thrown(DataLakeStorageException)

        where:
        modified | unmodified | match       | noneMatch    | leaseID
        newDate  | null       | null        | null         | null
        null     | oldDate    | null        | null         | null
        null     | null       | garbageEtag | null         | null
        null     | null       | null        | receivedEtag | null
        null     | null       | null        | null         | garbageLeaseID
    }

    def "Get properties error"() {
        setup:
        fc = fsc.getFileClient(generatePathName())

        when:
        fc.getProperties()

        then:
        def ex = thrown(DataLakeStorageException)
        ex.getMessage().contains("BlobNotFound")
    }

    def "Set HTTP headers null"() {
        setup:
        def response = fc.setHttpHeadersWithResponse(null, null, null, null)

        expect:
        response.getStatusCode() == 200
        validateBasicHeaders(response.getHeaders())
    }

    def "Set HTTP headers min"() {
        setup:
        def properties = fc.getProperties()
        def headers = new PathHttpHeaders()
            .setContentEncoding(properties.getContentEncoding())
            .setContentDisposition(properties.getContentDisposition())
            .setContentType("type")
            .setCacheControl(properties.getCacheControl())
            .setContentLanguage(properties.getContentLanguage())
            .setContentMd5(Base64.getEncoder().encode(MessageDigest.getInstance("MD5").digest(data.defaultBytes)))

        fc.setHttpHeaders(headers)

        expect:
        fc.getProperties().getContentType() == "type"
    }

    @Unroll
    def "Set HTTP headers headers"() {
        setup:
        fc.append(new ByteArrayInputStream(data.defaultBytes), 0, data.defaultDataSize)
        fc.flush(data.defaultDataSize, true)
        def putHeaders = new PathHttpHeaders()
            .setCacheControl(cacheControl)
            .setContentDisposition(contentDisposition)
            .setContentEncoding(contentEncoding)
            .setContentLanguage(contentLanguage)
            .setContentMd5(contentMD5)
            .setContentType(contentType)

        fc.setHttpHeaders(putHeaders)

        expect:
        validatePathProperties(
            fc.getPropertiesWithResponse(null, null, null),
            cacheControl, contentDisposition, contentEncoding, contentLanguage, contentMD5, contentType)

        where:
        cacheControl | contentDisposition | contentEncoding | contentLanguage | contentMD5                                                                             | contentType
        null         | null               | null            | null            | null                                                                                   | null
        "control"    | "disposition"      | "encoding"      | "language"      | Base64.getEncoder().encode(MessageDigest.getInstance("MD5").digest(data.defaultBytes)) | "type"
    }

    @Unroll
    def "Set HTTP headers AC"() {
        setup:
        match = setupPathMatchCondition(fc, match)
        leaseID = setupPathLeaseCondition(fc, leaseID)
        def drc = new DataLakeRequestConditions()
            .setLeaseId(leaseID)
            .setIfMatch(match)
            .setIfNoneMatch(noneMatch)
            .setIfModifiedSince(modified)
            .setIfUnmodifiedSince(unmodified)

        expect:
        fc.setHttpHeadersWithResponse(null, drc, null, null).getStatusCode() == 200

        where:
        modified | unmodified | match        | noneMatch   | leaseID
        null     | null       | null         | null        | null
        oldDate  | null       | null         | null        | null
        null     | newDate    | null         | null        | null
        null     | null       | receivedEtag | null        | null
        null     | null       | null         | garbageEtag | null
        null     | null       | null         | null        | receivedLeaseID
    }

    @Unroll
    def "Set HTTP headers AC fail"() {
        setup:
        noneMatch = setupPathMatchCondition(fc, noneMatch)
        setupPathLeaseCondition(fc, leaseID)
        def drc = new DataLakeRequestConditions()
            .setLeaseId(leaseID)
            .setIfMatch(match)
            .setIfNoneMatch(noneMatch)
            .setIfModifiedSince(modified)
            .setIfUnmodifiedSince(unmodified)

        when:
        fc.setHttpHeadersWithResponse(null, drc, null, null)

        then:
        thrown(DataLakeStorageException)

        where:
        modified | unmodified | match       | noneMatch    | leaseID
        newDate  | null       | null        | null         | null
        null     | oldDate    | null        | null         | null
        null     | null       | garbageEtag | null         | null
        null     | null       | null        | receivedEtag | null
        null     | null       | null        | null         | garbageLeaseID
    }

    def "Set HTTP headers error"() {
        setup:
        fc = fsc.getFileClient(generatePathName())

        when:
        fc.setHttpHeaders(null)

        then:
        thrown(DataLakeStorageException)
    }

    def "Set metadata min"() {
        setup:
        def metadata = new HashMap<String, String>()
        metadata.put("foo", "bar")

        when:
        fc.setMetadata(metadata)

        then:
        fc.getProperties().getMetadata() == metadata
    }

    @Unroll
    def "Set metadata metadata"() {
        setup:
        def metadata = new HashMap<String, String>()
        if (key1 != null && value1 != null) {
            metadata.put(key1, value1)
        }
        if (key2 != null && value2 != null) {
            metadata.put(key2, value2)
        }

        expect:
        fc.setMetadataWithResponse(metadata, null, null, null).getStatusCode() == statusCode
        fc.getProperties().getMetadata() == metadata

        where:
        key1  | value1 | key2   | value2 || statusCode
        null  | null   | null   | null   || 200
        "foo" | "bar"  | "fizz" | "buzz" || 200
    }

    @Unroll
    def "Set metadata AC"() {
        setup:
        match = setupPathMatchCondition(fc, match)
        leaseID = setupPathLeaseCondition(fc, leaseID)
        def drc = new DataLakeRequestConditions()
            .setLeaseId(leaseID)
            .setIfMatch(match)
            .setIfNoneMatch(noneMatch)
            .setIfModifiedSince(modified)
            .setIfUnmodifiedSince(unmodified)

        expect:
        fc.setMetadataWithResponse(null, drc, null, null).getStatusCode() == 200

        where:
        modified | unmodified | match        | noneMatch   | leaseID
        null     | null       | null         | null        | null
        oldDate  | null       | null         | null        | null
        null     | newDate    | null         | null        | null
        null     | null       | receivedEtag | null        | null
        null     | null       | null         | garbageEtag | null
        null     | null       | null         | null        | receivedLeaseID
    }

    @Unroll
    def "Set metadata AC fail"() {
        setup:
        noneMatch = setupPathMatchCondition(fc, noneMatch)
        setupPathLeaseCondition(fc, leaseID)

        def drc = new DataLakeRequestConditions()
            .setLeaseId(leaseID)
            .setIfMatch(match)
            .setIfNoneMatch(noneMatch)
            .setIfModifiedSince(modified)
            .setIfUnmodifiedSince(unmodified)

        when:
        fc.setMetadataWithResponse(null, drc, null, null)

        then:
        thrown(DataLakeStorageException)

        where:
        modified | unmodified | match       | noneMatch    | leaseID
        newDate  | null       | null        | null         | null
        null     | oldDate    | null        | null         | null
        null     | null       | garbageEtag | null         | null
        null     | null       | null        | receivedEtag | null
        null     | null       | null        | null         | garbageLeaseID
    }

    def "Set metadata error"() {
        setup:
        fc = fsc.getFileClient(generatePathName())

        when:
        fc.setMetadata(null)

        then:
        thrown(DataLakeStorageException)
    }

    def "Read all null"() {
        setup:
        fc.append(new ByteArrayInputStream(data.defaultBytes), 0, data.defaultDataSize)
        fc.flush(data.defaultDataSize, true)

        when:
        def stream = new ByteArrayOutputStream()
        def response = fc.readWithResponse(stream, null, null, null, false, null, null)
        def body = ByteBuffer.wrap(stream.toByteArray())
        def headers = response.getHeaders()

        then:
        body == data.defaultData
        headers.toMap().keySet().stream().noneMatch({ it.startsWith("x-ms-meta-") })
        headers.getValue("Content-Length") != null
        headers.getValue("Content-Type") != null
        headers.getValue("Content-Range") == null
        headers.getValue("Content-Encoding") == null
        headers.getValue("Cache-Control") == null
        headers.getValue("Content-Disposition") == null
        headers.getValue("Content-Language") == null
        headers.getValue("x-ms-blob-sequence-number") == null
        headers.getValue("x-ms-copy-completion-time") == null
        headers.getValue("x-ms-copy-status-description") == null
        headers.getValue("x-ms-copy-id") == null
        headers.getValue("x-ms-copy-progress") == null
        headers.getValue("x-ms-copy-source") == null
        headers.getValue("x-ms-copy-status") == null
        headers.getValue("x-ms-lease-duration") == null
        headers.getValue("x-ms-lease-state") == LeaseStateType.AVAILABLE.toString()
        headers.getValue("x-ms-lease-status") == LeaseStatusType.UNLOCKED.toString()
        headers.getValue("Accept-Ranges") == "bytes"
        headers.getValue("x-ms-blob-committed-block-count") == null
        headers.getValue("x-ms-server-encrypted") != null
        headers.getValue("x-ms-blob-content-md5") == null
    }

    def "Read empty file"() {
        setup:
        fc = fsc.getFileClient("emptyFile")
        fc.create()

        when:
        def outStream = new ByteArrayOutputStream()
        fc.read(outStream)
        def result = outStream.toByteArray()

        then:
        notThrown(DataLakeStorageException)
        result.length == 0
    }

    /*
    This is to test the appropriate integration of DownloadResponse, including setting the correct range values on
    HttpGetterInfo.
     */

    def "Read with retry range"() {
        /*
        We are going to make a request for some range on a blob. The Flux returned will throw an exception, forcing
        a retry per the DownloadRetryOptions. The next request should have the same range header, which was generated
        from the count and offset values in HttpGetterInfo that was constructed on the initial call to download. We
        don't need to check the data here, but we want to ensure that the correct range is set each time. This will
        test the correction of a bug that was found which caused HttpGetterInfo to have an incorrect offset when it was
        constructed in BlobClient.download().
         */
        setup:
        def fileClient = getFileClient(environment.dataLakeAccount.credential, fc.getPathUrl(), new MockRetryRangeResponsePolicy("bytes=2-6"))

        fc.append(new ByteArrayInputStream(data.defaultBytes), 0, data.defaultDataSize)
        fc.flush(data.defaultDataSize, true)

        when:
        def range = new FileRange(2, 5L)
        def options = new DownloadRetryOptions().setMaxRetryRequests(3)
        fileClient.readWithResponse(new ByteArrayOutputStream(), range, options, null, false, null, null)

        then:
        /*
        Because the dummy Flux always throws an error. This will also validate that an IllegalArgumentException is
        NOT thrown because the types would not match.
         */
        def e = thrown(RuntimeException)
        e.getCause() instanceof IOException
    }

    def "Read min"() {
        setup:
        fc.append(new ByteArrayInputStream(data.defaultBytes), 0, data.defaultDataSize)
        fc.flush(data.defaultDataSize, true)

        when:
        def outStream = new ByteArrayOutputStream()
        fc.read(outStream)
        def result = outStream.toByteArray()

        then:
        result == data.defaultBytes
    }

    @Unroll
    def "Read range"() {
        setup:
        def range = (count == null) ? new FileRange(offset) : new FileRange(offset, count)
        fc.append(new ByteArrayInputStream(data.defaultBytes), 0, data.defaultDataSize)
        fc.flush(data.defaultDataSize, true)


        when:
        def outStream = new ByteArrayOutputStream()
        fc.readWithResponse(outStream, range, null, null, false, null, null)
        String bodyStr = outStream.toString()

        then:
        bodyStr == expectedData

        where:
        offset | count || expectedData
        0      | null  || data.defaultText
        0      | 5L    || data.defaultText.substring(0, 5)
        3      | 2L    || data.defaultText.substring(3, 3 + 2)
    }

    @Unroll
    def "Read AC"() {
        setup:
        match = setupPathMatchCondition(fc, match)
        leaseID = setupPathLeaseCondition(fc, leaseID)
        def drc = new DataLakeRequestConditions()
            .setLeaseId(leaseID)
            .setIfMatch(match)
            .setIfNoneMatch(noneMatch)
            .setIfModifiedSince(modified)
            .setIfUnmodifiedSince(unmodified)

        when:
        def response = fc.readWithResponse(new ByteArrayOutputStream(), null, null, drc, false, null, null)

        then:
        response.getStatusCode() == 200

        where:
        modified | unmodified | match        | noneMatch   | leaseID
        null     | null       | null         | null        | null
        oldDate  | null       | null         | null        | null
        null     | newDate    | null         | null        | null
        null     | null       | receivedEtag | null        | null
        null     | null       | null         | garbageEtag | null
        null     | null       | null         | null        | receivedLeaseID
    }

    @Unroll
    def "Read AC fail"() {
        setup:
        setupPathLeaseCondition(fc, leaseID)
        def drc = new DataLakeRequestConditions()
            .setLeaseId(leaseID)
            .setIfMatch(match)
            .setIfNoneMatch(setupPathMatchCondition(fc, noneMatch))
            .setIfModifiedSince(modified)
            .setIfUnmodifiedSince(unmodified)

        when:
        fc.readWithResponse(new ByteArrayOutputStream(), null, null, drc, false, null, null).getStatusCode()

        then:
        thrown(DataLakeStorageException)

        where:
        modified | unmodified | match       | noneMatch    | leaseID
        newDate  | null       | null        | null         | null
        null     | oldDate    | null        | null         | null
        null     | null       | garbageEtag | null         | null
        null     | null       | null        | receivedEtag | null
        null     | null       | null        | null         | garbageLeaseID
    }

    def "Read md5"() {
        setup:
        fc.append(new ByteArrayInputStream(data.defaultBytes), 0, data.defaultDataSize)
        fc.flush(data.defaultDataSize, true)

        when:
        def response = fc.readWithResponse(new ByteArrayOutputStream(), new FileRange(0, 3), null, null, true, null, null)
        def contentMD5 = response.getHeaders().getValue("content-md5").getBytes()

        then:
        contentMD5 == Base64.getEncoder().encode(MessageDigest.getInstance("MD5").digest(data.defaultText.substring(0, 3).getBytes()))
    }

    def "Read retry default"() {
        setup:
        fc.append(new ByteArrayInputStream(data.defaultBytes), 0, data.defaultDataSize)
        fc.flush(data.defaultDataSize, true)
        def failureFileClient = getFileClient(environment.dataLakeAccount.credential, fc.getFileUrl(), new MockFailureResponsePolicy(5))

        when:
        def outStream = new ByteArrayOutputStream()
        failureFileClient.read(outStream)
        String bodyStr = outStream.toString()

        then:
        bodyStr == data.defaultText
    }

    def "Read error"() {
        setup:
        fc = fsc.getFileClient(generatePathName())

        when:
        fc.read(null)

        then:
        thrown(NullPointerException)
    }

    def "Download to file exists"() {
        setup:
        def testFile = new File(namer.getResourcePrefix() + ".txt")
        if (!testFile.exists()) {
            assert testFile.createNewFile()
        }
        fc.append(new ByteArrayInputStream(data.defaultBytes), 0, data.defaultDataSize)
        fc.flush(data.defaultDataSize, true)

        when:
        // Default overwrite is false so this should fail
        fc.readToFile(testFile.getPath())

        then:
        def ex = thrown(UncheckedIOException)
        ex.getCause() instanceof FileAlreadyExistsException

        cleanup:
        testFile.delete()
    }

    def "Download to file exists succeeds"() {
        setup:
        def testFile = new File(namer.getResourcePrefix() + ".txt")
        if (!testFile.exists()) {
            assert testFile.createNewFile()
        }
        fc.append(new ByteArrayInputStream(data.defaultBytes), 0, data.defaultDataSize)
        fc.flush(data.defaultDataSize, true)

        when:
        fc.readToFile(testFile.getPath(), true)

        then:
        new String(Files.readAllBytes(testFile.toPath()), StandardCharsets.UTF_8) == data.defaultText

        cleanup:
        testFile.delete()
    }

    def "Download to file does not exist"() {
        setup:
        def testFile = new File(namer.getResourcePrefix() + ".txt")
        if (testFile.exists()) {
            assert testFile.delete()
        }
        fc.append(new ByteArrayInputStream(data.defaultBytes), 0, data.defaultDataSize)
        fc.flush(data.defaultDataSize, true)

        when:
        fc.readToFile(testFile.getPath())

        then:
        new String(Files.readAllBytes(testFile.toPath()), StandardCharsets.UTF_8) == data.defaultText

        cleanup:
        testFile.delete()
    }

    def "Download file does not exist open options"() {
        setup:
        def testFile = new File(namer.getResourcePrefix() + ".txt")
        if (testFile.exists()) {
            assert testFile.delete()
        }
        fc.append(new ByteArrayInputStream(data.defaultBytes), 0, data.defaultDataSize)
        fc.flush(data.defaultDataSize, true)

        when:
        Set<OpenOption> openOptions = new HashSet<>()
        openOptions.add(StandardOpenOption.CREATE_NEW)
        openOptions.add(StandardOpenOption.READ)
        openOptions.add(StandardOpenOption.WRITE)
        fc.readToFileWithResponse(testFile.getPath(), null, null, null, null, false, openOptions, null, null)

        then:
        new String(Files.readAllBytes(testFile.toPath()), StandardCharsets.UTF_8) == data.defaultText

        cleanup:
        testFile.delete()
    }

    def "Download file exist open options"() {
        setup:
        def testFile = new File(namer.getResourcePrefix() + ".txt")
        if (!testFile.exists()) {
            assert testFile.createNewFile()
        }
        fc.append(new ByteArrayInputStream(data.defaultBytes), 0, data.defaultDataSize)
        fc.flush(data.defaultDataSize, true)

        when:
        Set<OpenOption> openOptions = new HashSet<>()
        openOptions.add(StandardOpenOption.CREATE)
        openOptions.add(StandardOpenOption.TRUNCATE_EXISTING)
        openOptions.add(StandardOpenOption.READ)
        openOptions.add(StandardOpenOption.WRITE)
        fc.readToFileWithResponse(testFile.getPath(), null, null, null, null, false, openOptions, null, null)

        then:
        new String(Files.readAllBytes(testFile.toPath()), StandardCharsets.UTF_8) == data.defaultText

        cleanup:
        testFile.delete()
    }

    @LiveOnly
    @Unroll
    def "Download file"() {
        setup:
        def file = getRandomFile(fileSize)
        fc.uploadFromFile(file.toPath().toString(), true)
        def outFile = new File(namer.getRandomName(60) + ".txt")
        if (outFile.exists()) {
            assert outFile.delete()
        }

        when:
        def properties = fc.readToFileWithResponse(outFile.toPath().toString(), null,
            new ParallelTransferOptions().setBlockSizeLong(4 * 1024 * 1024), null, null, false, null, null, null)

        then:
        compareFiles(file, outFile, 0, fileSize)
        properties.getValue().fileSize == fileSize

        cleanup:
        outFile.delete()
        file.delete()

        where:
        fileSize             | _
        20                   | _ // small file
        16 * 1024 * 1024     | _ // medium file in several chunks
        8 * 1026 * 1024 + 10 | _ // medium file not aligned to block
        50 * Constants.MB    | _ // large file requiring multiple requests
        // Files larger than 2GB to test no integer overflow are left to stress/perf tests to keep test passes short.
    }

    @LiveOnly
    @Unroll
    def "Download file sync buffer copy"() {
        setup:
        def fileSystemName = generateFileSystemName()
        def datalakeServiceClient = new DataLakeServiceClientBuilder()
            .endpoint(environment.dataLakeAccount.dataLakeEndpoint)
            .credential(environment.dataLakeAccount.credential)
            .buildClient()

        def fileClient = datalakeServiceClient.createFileSystem(fileSystemName)
            .getFileClient(generatePathName())


        def file = getRandomFile(fileSize)
        fileClient.uploadFromFile(file.toPath().toString(), true)
        def outFile = new File(namer.getRandomName(60) + ".txt")
        if (outFile.exists()) {
            assert outFile.delete()
        }

        when:
        def properties = fileClient.readToFileWithResponse(outFile.toPath().toString(), null,
            new ParallelTransferOptions().setBlockSizeLong(4 * 1024 * 1024), null, null, false, null, null, null)

        then:
        compareFiles(file, outFile, 0, fileSize)
        properties.getValue().getFileSize() == fileSize

        cleanup:
        datalakeServiceClient.deleteFileSystem(fileSystemName)
        outFile.delete()
        file.delete()

        where:
        fileSize             | _
        20                   | _ // small file
        16 * 1024 * 1024     | _ // medium file in several chunks
        8 * 1026 * 1024 + 10 | _ // medium file not aligned to block
        50 * Constants.MB    | _ // large file requiring multiple requests
    }

    @LiveOnly
    @Unroll
    def "Download file async buffer copy"() {
        setup:
        def fileSystemName = generateFileSystemName()
        def datalakeServiceAsyncClient = new DataLakeServiceClientBuilder()
            .endpoint(environment.dataLakeAccount.dataLakeEndpoint)
            .credential(environment.dataLakeAccount.credential)
            .buildAsyncClient()

        def fileAsyncClient = datalakeServiceAsyncClient.createFileSystem(fileSystemName).block()
            .getFileAsyncClient(generatePathName())

        def file = getRandomFile(fileSize)
        fileAsyncClient.uploadFromFile(file.toPath().toString(), true).block()
        def outFile = new File(namer.getRandomName(60) + ".txt")
        if (outFile.exists()) {
            assert outFile.delete()
        }

        when:
        def downloadMono = fileAsyncClient.readToFileWithResponse(outFile.toPath().toString(), null,
            new ParallelTransferOptions().setBlockSizeLong(4 * 1024 * 1024), null, null, false, null)

        then:
        StepVerifier.create(downloadMono)
            .assertNext({ it -> it.getValue().getFileSize() == fileSize })
            .verifyComplete()

        compareFiles(file, outFile, 0, fileSize)

        cleanup:
        datalakeServiceAsyncClient.deleteFileSystem(fileSystemName)
        outFile.delete()
        file.delete()

        where:
        fileSize             | _
        20                   | _ // small file
        16 * 1024 * 1024     | _ // medium file in several chunks
        8 * 1026 * 1024 + 10 | _ // medium file not aligned to block
        50 * Constants.MB    | _ // large file requiring multiple requests
    }
    @Unroll
    def "Download file range"() {
        setup:
        def file = getRandomFile(data.defaultDataSize)
        fc.uploadFromFile(file.toPath().toString(), true)
        def outFile = new File(namer.getRandomName(60))
        if (outFile.exists()) {
            assert outFile.delete()
        }

        when:
        fc.readToFileWithResponse(outFile.toPath().toString(), range, null, null, null, false, null, null, null)

        then:
        compareFiles(file, outFile, range.getOffset(), range.getCount())

        cleanup:
        outFile.delete()
        file.delete()

        /*
        The last case is to test a range much much larger than the size of the file to ensure we don't accidentally
        send off parallel requests with invalid ranges.
         */
        where:
        range                                              | _
        new FileRange(0, data.defaultDataSize)             | _ // Exact count
        new FileRange(1, data.defaultDataSize - 1 as Long) | _ // Offset and exact count
        new FileRange(3, 2)                                | _ // Narrow range in middle
        new FileRange(0, data.defaultDataSize - 1 as Long) | _ // Count that is less than total
        new FileRange(0, 10 * 1024)                        | _ // Count much larger than remaining data
    }

    @Unroll
    def "Download file range fail"() {
        setup:
        def file = getRandomFile(data.defaultDataSize)
        fc.uploadFromFile(file.toPath().toString(), true)
        def outFile = new File(namer.getResourcePrefix())
        if (outFile.exists()) {
            assert outFile.delete()
        }

        when:
        fc.readToFileWithResponse(outFile.toPath().toString(), new FileRange(data.defaultDataSize + 1), null, null, null, false,
            null, null, null)

        then:
        thrown(DataLakeStorageException)

        cleanup:
        outFile.delete()
        file.delete()
    }

    def "Download file count null"() {
        setup:
        def file = getRandomFile(data.defaultDataSize)
        fc.uploadFromFile(file.toPath().toString(), true)
        def outFile = new File(namer.getResourcePrefix())
        if (outFile.exists()) {
            assert outFile.delete()
        }

        when:
        fc.readToFileWithResponse(outFile.toPath().toString(), new FileRange(0), null, null, null, false, null, null, null)

        then:
        compareFiles(file, outFile, 0, data.defaultDataSize)

        cleanup:
        outFile.delete()
        file.delete()
    }

    // TODO (alzimmer): Disabling this test until this issue is fixed. https://github.com/Azure/azure-sdk-for-java/issues/8611
//    @Unroll
//    def "Download file AC"() {
//        setup:
//        def file = getRandomFile(defaultDataSize)
//        fc.uploadFromFile(file.toPath().toString(), true)
//        def outFile = new File(testName + "")
//        if (outFile.exists()) {
//            assert outFile.delete()
//        }
//
//        match = setupPathMatchCondition(fc, match)
//        leaseID = setupPathLeaseCondition(fc, leaseID)
//        DataLakeRequestConditions bro = new DataLakeRequestConditions().setIfModifiedSince(modified)
//            .setIfUnmodifiedSince(unmodified).setIfMatch(match).setIfNoneMatch(noneMatch)
//            .setLeaseId(leaseID)
//
//        when:
//        fc.readToFileWithResponse(outFile.toPath().toString(), null, null, null, bro, false, null, null, null)
//
//        then:
//        notThrown(DataLakeStorageException)
//
//        cleanup:
//        outFile.delete()
//        file.delete()
//
//        where:
//        modified | unmodified | match        | noneMatch   | leaseID
//        null     | null       | null         | null        | null
//        oldDate  | null       | null         | null        | null
//        null     | newDate    | null         | null        | null
//        null     | null       | receivedEtag | null        | null
//        null     | null       | null         | garbageEtag | null
//        null     | null       | null         | null        | receivedLeaseID
//    }

    @Unroll
    def "Download file AC fail"() {
        setup:
        def file = getRandomFile(data.defaultDataSize)
        fc.uploadFromFile(file.toPath().toString(), true)
        def outFile = new File(namer.getResourcePrefix())
        if (outFile.exists()) {
            assert outFile.delete()
        }

        noneMatch = setupPathMatchCondition(fc, noneMatch)
        setupPathLeaseCondition(fc, leaseID)
        DataLakeRequestConditions bro = new DataLakeRequestConditions().setIfModifiedSince(modified)
            .setIfUnmodifiedSince(unmodified).setIfMatch(match).setIfNoneMatch(noneMatch)
            .setLeaseId(leaseID)

        when:
        fc.readToFileWithResponse(outFile.toPath().toString(), null, null, null, bro, false, null, null, null)

        then:
        def e = thrown(DataLakeStorageException)
        e.getErrorCode() == "ConditionNotMet" ||
            e.getErrorCode() == "LeaseIdMismatchWithBlobOperation"

        cleanup:
        outFile.delete()
        file.delete()

        where:
        modified | unmodified | match       | noneMatch    | leaseID
        newDate  | null       | null        | null         | null
        null     | oldDate    | null        | null         | null
        null     | null       | garbageEtag | null         | null
        null     | null       | null        | receivedEtag | null
        null     | null       | null        | null         | garbageLeaseID
    }

    @LiveOnly
    def "Download file etag lock"() {
        setup:
        def file = getRandomFile(Constants.MB)
        fc.uploadFromFile(file.toPath().toString(), true)
        def outFile = new File(namer.getResourcePrefix())
        Files.deleteIfExists(file.toPath())
        def counter = new AtomicInteger()

        expect:

        def facUploading = instrument(new DataLakePathClientBuilder()
            .endpoint(fc.getPathUrl())
            .credential(environment.dataLakeAccount.credential))
            .buildFileAsyncClient()

        def localData = data
        def policy = new HttpPipelinePolicy() {
            @Override
            Mono<HttpResponse> process(HttpPipelineCallContext context, HttpPipelineNextPolicy next) {
                return next.process()
                    .flatMap({ r ->
                        if (counter.incrementAndGet() == 1) {
                            /*
                             * When the download begins trigger an upload to overwrite the downloading blob
                             * so that the download is able to get an ETag before it is changed.
                             */
                            return facUploading.upload(localData.defaultFlux, null, true)
                                .thenReturn(r)
                        }
                        return Mono.just(r)
                    })
            }
        }
        def facDownloading = instrument(new DataLakePathClientBuilder()
            .addPolicy(policy)
            .endpoint(fc.getPathUrl())
            .credential(environment.dataLakeAccount.credential))
            .buildFileAsyncClient()

        /*
         * Setup the download to happen in small chunks so many requests need to be sent, this will give the upload time
         * to change the ETag therefore failing the download.
         */
        def options = new ParallelTransferOptions().setBlockSizeLong(Constants.KB)

        /*
         * This is done to prevent onErrorDropped exceptions from being logged at the error level. If no hook is
         * registered for onErrorDropped the error is logged at the ERROR level.
         *
         * onErrorDropped is triggered once the reactive stream has emitted one element, after that exceptions are
         * dropped.
         */
        Hooks.onErrorDropped({ ignored -> /* do nothing with it */ })

        StepVerifier.create(facDownloading.readToFileWithResponse(outFile.toPath().toString(), null, options, null, null, false, null))
            .verifyErrorSatisfies({
                /*
                 * If an operation is running on multiple threads and multiple return an exception Reactor will combine
                 * them into a CompositeException which needs to be unwrapped. If there is only a single exception
                 * 'Exceptions.unwrapMultiple' will return a singleton list of the exception it was passed.
                 *
                 * These exceptions may be wrapped exceptions where the exception we are expecting is contained within
                 * ReactiveException that needs to be unwrapped. If the passed exception isn't a 'ReactiveException' it
                 * will be returned unmodified by 'Exceptions.unwrap'.
                 */
                assert Exceptions.unwrapMultiple(it).stream().anyMatch({ it2 ->
                    def exception = Exceptions.unwrap(it2)
                    if (exception instanceof DataLakeStorageException) {
                        assert ((DataLakeStorageException) exception).getStatusCode() == 412
                        return true
                    }
                })
            })

        // Give the file a chance to be deleted by the download operation before verifying its deletion
        sleep(500)
        !outFile.exists()

        cleanup:
        file.delete()
        outFile.delete()
    }

    @LiveOnly
    @Unroll
    def "Download file progress receiver"() {
        def file = getRandomFile(fileSize)
        fc.uploadFromFile(file.toPath().toString(), true)
        def outFile = new File(namer.getResourcePrefix())
        if (outFile.exists()) {
            assert outFile.delete()
        }

        def mockReceiver = Mock(ProgressReceiver)

        def numBlocks = fileSize / (4 * 1024 * 1024)
        def prevCount = new AtomicLong()

        when:
        fc.readToFileWithResponse(outFile.toPath().toString(), null,
            new ParallelTransferOptions().setProgressReceiver(mockReceiver),
            new DownloadRetryOptions().setMaxRetryRequests(3), null, false, null, null, null)

        then:
        /*
         * Should receive at least one notification indicating completed progress, multiple notifications may be
         * received if there are empty buffers in the stream.
         */
        (1.._) * mockReceiver.handleProgress(fileSize)

        // There should be NO notification with a larger than expected size.
        0 * mockReceiver.handleProgress({ it > fileSize })

        /*
        We should receive at least one notification reporting an intermediary value per block, but possibly more
        notifications will be received depending on the implementation. We specify numBlocks - 1 because the last block
        will be the total size as above. Finally, we assert that the number reported monotonically increases.
         */
        (numBlocks - 1.._) * mockReceiver.handleProgress(!file.size()) >> { long bytesTransferred ->
            if (!(bytesTransferred >= prevCount.get())) {
                throw new IllegalArgumentException("Reported progress should monotonically increase")
            } else {
                prevCount.set(bytesTransferred)
            }
        }

        // We should receive no notifications that report more progress than the size of the file.
        0 * mockReceiver.handleProgress({ it > fileSize })

        cleanup:
        file.delete()
        outFile.delete()

        where:
        fileSize             | _
        100                  | _
        8 * 1026 * 1024 + 10 | _
    }

    @LiveOnly
    @Unroll
    def "Download file progress listener"() {
        def file = getRandomFile(fileSize)
        fc.uploadFromFile(file.toPath().toString(), true)
        def outFile = new File(namer.getResourcePrefix())
        if (outFile.exists()) {
            assert outFile.delete()
        }

        def mockListener = Mock(ProgressListener)

        def numBlocks = fileSize / (4 * 1024 * 1024)
        def prevCount = new AtomicLong()

        when:
        fc.readToFileWithResponse(outFile.toPath().toString(), null,
            new ParallelTransferOptions().setProgressListener(mockListener),
            new DownloadRetryOptions().setMaxRetryRequests(3), null, false, null, null, null)

        then:
        /*
         * Should receive at least one notification indicating completed progress, multiple notifications may be
         * received if there are empty buffers in the stream.
         */
        (1.._) * mockListener.handleProgress(fileSize)

        // There should be NO notification with a larger than expected size.
        0 * mockListener.handleProgress({ it > fileSize })

        /*
        We should receive at least one notification reporting an intermediary value per block, but possibly more
        notifications will be received depending on the implementation. We specify numBlocks - 1 because the last block
        will be the total size as above. Finally, we assert that the number reported monotonically increases.
         */
        (numBlocks - 1.._) * mockListener.handleProgress(!file.size()) >> { long bytesTransferred ->
            if (!(bytesTransferred >= prevCount.get())) {
                throw new IllegalArgumentException("Reported progress should monotonically increase")
            } else {
                prevCount.set(bytesTransferred)
            }
        }

        // We should receive no notifications that report more progress than the size of the file.
        0 * mockListener.handleProgress({ it > fileSize })

        cleanup:
        file.delete()
        outFile.delete()

        where:
        fileSize             | _
        100                  | _
        8 * 1026 * 1024 + 10 | _
    }

    def "Rename min"() {
        expect:
        fc.renameWithResponse(null, generatePathName(), null, null, null, null).getStatusCode() == 201
    }

    def "Rename with response"() {
        when:
        def resp = fc.renameWithResponse(null, generatePathName(), null, null, null, null)

        def renamedClient = resp.getValue()
        renamedClient.getProperties()

        then:
        notThrown(DataLakeStorageException)

        when:
        fc.getProperties()

        then:
        thrown(DataLakeStorageException)
    }

    def "Rename filesystem with response"() {
        setup:
        def newFileSystem = primaryDataLakeServiceClient.createFileSystem(generateFileSystemName())

        when:
        def resp = fc.renameWithResponse(newFileSystem.getFileSystemName(), generatePathName(), null, null, null, null)

        def renamedClient = resp.getValue()
        renamedClient.getProperties()

        then:
        notThrown(DataLakeStorageException)

        when:
        fc.getProperties()

        then:
        thrown(DataLakeStorageException)
    }

    def "Rename error"() {
        setup:
        fc = fsc.getFileClient(generatePathName())

        when:
        fc.renameWithResponse(null, generatePathName(), null, null, null, null)

        then:
        thrown(DataLakeStorageException)
    }

    @Unroll
    def "Rename url encoded"() {
        when:
        fc = fsc.getFileClient(generatePathName() + source)
        fc.create()
        def response = fc.renameWithResponse(null, generatePathName() + destination, null, null, null, null)

        then:
        response.getStatusCode() == 201

        when:
        response = response.getValue().getPropertiesWithResponse(null, null, null)

        then:
        response.getStatusCode() == 200

        where:
        source     | destination || _
        ""         | ""          || _ /* Both non encoded. */
        "%20%25"   | ""          || _ /* One encoded. */
        ""         | "%20%25"    || _
        "%20%25"   | "%20%25"    || _ /* Both encoded. */
    }

    @Unroll
    def "Rename source AC"() {
        setup:
        match = setupPathMatchCondition(fc, match)
        leaseID = setupPathLeaseCondition(fc, leaseID)
        def drc = new DataLakeRequestConditions()
            .setLeaseId(leaseID)
            .setIfMatch(match)
            .setIfNoneMatch(noneMatch)
            .setIfModifiedSince(modified)
            .setIfUnmodifiedSince(unmodified)

        expect:
        fc.renameWithResponse(null, generatePathName(), drc, null, null, null).getStatusCode() == 201

        where:
        modified | unmodified | match        | noneMatch   | leaseID
        null     | null       | null         | null        | null
        oldDate  | null       | null         | null        | null
        null     | newDate    | null         | null        | null
        null     | null       | receivedEtag | null        | null
        null     | null       | null         | garbageEtag | null
        null     | null       | null         | null        | receivedLeaseID
    }

    @Unroll
    def "Rename source AC fail"() {
        setup:
        fc = fsc.getFileClient(generatePathName())
        fc.create()

        noneMatch = setupPathMatchCondition(fc, noneMatch)
        setupPathLeaseCondition(fc, leaseID)
        def drc = new DataLakeRequestConditions()
            .setLeaseId(leaseID)
            .setIfMatch(match)
            .setIfNoneMatch(noneMatch)
            .setIfModifiedSince(modified)
            .setIfUnmodifiedSince(unmodified)

        when:
        fc.renameWithResponse(null, generatePathName(), drc, null, null, null)

        then:
        thrown(DataLakeStorageException)

        where:
        modified | unmodified | match       | noneMatch    | leaseID
        newDate  | null       | null        | null         | null
        null     | oldDate    | null        | null         | null
        null     | null       | garbageEtag | null         | null
        null     | null       | null        | receivedEtag | null
        null     | null       | null        | null         | garbageLeaseID
    }

    @Unroll
    def "Rename dest AC"() {
        setup:
        def pathName = generatePathName()
        def destFile = fsc.getFileClient(pathName)
        destFile.create()
        match = setupPathMatchCondition(destFile, match)
        leaseID = setupPathLeaseCondition(destFile, leaseID)
        def drc = new DataLakeRequestConditions()
            .setLeaseId(leaseID)
            .setIfMatch(match)
            .setIfNoneMatch(noneMatch)
            .setIfModifiedSince(modified)
            .setIfUnmodifiedSince(unmodified)

        expect:
        fc.renameWithResponse(null, pathName, null, drc, null, null).getStatusCode() == 201

        where:
        modified | unmodified | match        | noneMatch   | leaseID
        null     | null       | null         | null        | null
        oldDate  | null       | null         | null        | null
        null     | newDate    | null         | null        | null
        null     | null       | receivedEtag | null        | null
        null     | null       | null         | garbageEtag | null
        null     | null       | null         | null        | receivedLeaseID
    }

    @Unroll
    def "Rename dest AC fail"() {
        setup:
        def pathName = generatePathName()
        def destFile = fsc.getFileClient(pathName)
        destFile.create()
        noneMatch = setupPathMatchCondition(destFile, noneMatch)
        setupPathLeaseCondition(destFile, leaseID)
        def drc = new DataLakeRequestConditions()
            .setLeaseId(leaseID)
            .setIfMatch(match)
            .setIfNoneMatch(noneMatch)
            .setIfModifiedSince(modified)
            .setIfUnmodifiedSince(unmodified)

        when:
        fc.renameWithResponse(null, pathName, null, drc, null, null)

        then:
        thrown(DataLakeStorageException)

        where:
        modified | unmodified | match       | noneMatch    | leaseID
        newDate  | null       | null        | null         | null
        null     | oldDate    | null        | null         | null
        null     | null       | garbageEtag | null         | null
        null     | null       | null        | receivedEtag | null
        null     | null       | null        | null         | garbageLeaseID
    }

    def "Rename sas token"() {
        setup:
        def permissions = new FileSystemSasPermission()
            .setReadPermission(true)
            .setMovePermission(true)
            .setWritePermission(true)
            .setCreatePermission(true)
            .setAddPermission(true)
            .setDeletePermission(true)
        def expiryTime = namer.getUtcNow().plusDays(1)

        def sasValues = new DataLakeServiceSasSignatureValues(expiryTime, permissions)
        def sas = fsc.generateSas(sasValues)
        def client = getFileClient(sas, fsc.getFileSystemUrl(), fc.getFilePath())

        when:
        def destClient = client.rename(fsc.getFileSystemName(), generatePathName())

        then:
        notThrown(DataLakeStorageException)
        destClient.getProperties()
    }

    def "Append data min"() {
        when:
        fc.append(new ByteArrayInputStream(data.defaultBytes), 0, data.defaultDataSize)

        then:
        notThrown(DataLakeStorageException)
    }

    def "Append data"() {
        setup:
        def response = fc.appendWithResponse(data.defaultInputStream, 0, data.defaultDataSize, null, null, null, null)
        def headers = response.getHeaders()

        expect:
        response.getStatusCode() == 202
        headers.getValue("x-ms-request-id") != null
        headers.getValue("x-ms-version") != null
        headers.getValue("Date") != null
        Boolean.parseBoolean(headers.getValue("x-ms-request-server-encrypted"))
    }

    def "Append data md5"() {
        setup:
        fc = fsc.getFileClient(generatePathName())
        fc.create()
        def md5 = MessageDigest.getInstance("MD5").digest(data.defaultText.getBytes())
        def response = fc.appendWithResponse(data.defaultInputStream, 0, data.defaultDataSize, md5, null, null, null)
        def headers = response.getHeaders()

        expect:
        response.getStatusCode() == 202
        headers.getValue("x-ms-request-id") != null
        headers.getValue("x-ms-version") != null
        headers.getValue("Date") != null
        Boolean.parseBoolean(headers.getValue("x-ms-request-server-encrypted"))
    }

    @Unroll
    def "Append data illegal arguments"() {
        when:
        fc.append(is == null ? null : is, 0, dataSize)

        then:
        thrown(exceptionType)

        where:
        is                      | dataSize                 || exceptionType
        null                    | data.defaultDataSize     || NullPointerException
        data.defaultInputStream | data.defaultDataSize + 1 || UnexpectedLengthException
        data.defaultInputStream | data.defaultDataSize - 1 || UnexpectedLengthException
    }

    def "Append data empty body"() {
        when:
        fc = fsc.getFileClient(generatePathName())
        fc.create()
        fc.append(new ByteArrayInputStream(new byte[0]), 0, 0)

        then:
        thrown(DataLakeStorageException)
    }

    def "Append data null body"() {
        when:
        fc = fsc.getFileClient(generatePathName())
        fc.create()
        fc.append(null, 0, 0)

        then:
        thrown(NullPointerException)
    }

    def "Append data lease"() {
        setup:
        def leaseID = setupPathLeaseCondition(fc, receivedLeaseID)

        expect:
        fc.appendWithResponse(data.defaultInputStream, 0, data.defaultDataSize, null, leaseID, null, null).getStatusCode() == 202
    }

    def "Append data lease fail"() {
        setup:
        setupPathLeaseCondition(fc, receivedLeaseID)

        when:
        fc.appendWithResponse(data.defaultInputStream, 0, data.defaultDataSize, null, garbageLeaseID, null, null)

        then:
        def e = thrown(DataLakeStorageException)
        e.getResponse().getStatusCode() == 412
    }

    def "Append data error"() {
        setup:
        fc = fsc.getFileClient(generatePathName())

        when:
        fc.appendWithResponse(data.defaultInputStream, 0, data.defaultDataSize, null, null, null, null)

        then:
        def e = thrown(DataLakeStorageException)
        e.getResponse().getStatusCode() == 404
    }

    def "Append data retry on transient failure"() {
        setup:
        def clientWithFailure = getFileClient(
            environment.dataLakeAccount.credential,
            fc.getFileUrl(),
            new TransientFailureInjectingHttpPipelinePolicy()
        )

        when:
        clientWithFailure.append(data.defaultInputStream, 0, data.defaultDataSize)
        fc.flush(data.defaultDataSize, true)

        then:
        def os = new ByteArrayOutputStream()
        fc.read(os)
        os.toByteArray() == data.defaultBytes
    }

<<<<<<< HEAD
    def "Append data flush"() {
        setup:
        def appendOptions = new DataLakeFileAppendOptions().setFlush(true)
        def response = fc.appendWithResponse(data.defaultInputStream, 0, data.defaultDataSize, appendOptions, null, null)
=======
    def "Append binary data min"() {
        when:
        fc.append(data.defaultBinaryData, 0)

        then:
        notThrown(DataLakeStorageException)
    }

    def "Append binary data"() {
        setup:
        def response = fc.appendWithResponse(data.defaultBinaryData, 0, null, null, null, null)
>>>>>>> 3cdb2d22
        def headers = response.getHeaders()

        expect:
        response.getStatusCode() == 202
        headers.getValue("x-ms-request-id") != null
        headers.getValue("x-ms-version") != null
        headers.getValue("Date") != null
        Boolean.parseBoolean(headers.getValue("x-ms-request-server-encrypted"))
<<<<<<< HEAD
        def os = new ByteArrayOutputStream()
        fc.read(os)
        os.toByteArray() == data.defaultBytes
=======
>>>>>>> 3cdb2d22
    }

    def "Flush data min"() {
        when:
        fc.append(new ByteArrayInputStream(data.defaultBytes), 0, data.defaultDataSize)
        fc.flush(data.defaultDataSize, true)

        then:
        notThrown(DataLakeStorageException)
    }

    def "Flush close"() {
        when:
        fc = fsc.getFileClient(generatePathName())
        fc.create()
        fc.append(data.defaultInputStream, 0, data.defaultDataSize)
        fc.flushWithResponse(data.defaultDataSize, false, true, null, null, null, null)

        then:
        notThrown(DataLakeStorageException)
    }

    def "Flush retain uncommitted data "() {
        when:
        fc = fsc.getFileClient(generatePathName())
        fc.create()
        fc.append(data.defaultInputStream, 0, data.defaultDataSize)
        fc.flushWithResponse(data.defaultDataSize, true, false, null, null, null, null)

        then:
        notThrown(DataLakeStorageException)
    }

    def "Flush IA"() {
        when:
        fc = fsc.getFileClient(generatePathName())
        fc.create()
        fc.append(data.defaultInputStream, 0, data.defaultDataSize)
        fc.flushWithResponse(4, false, false, null, null, null, null)

        then:
        thrown(DataLakeStorageException)
    }

    @Unroll
    def "Flush headers"() {
        setup:
        fc = fsc.getFileClient(generatePathName())
        fc.create()
        fc.append(data.defaultInputStream, 0, data.defaultDataSize)
        def headers = new PathHttpHeaders().setCacheControl(cacheControl)
            .setContentDisposition(contentDisposition)
            .setContentEncoding(contentEncoding)
            .setContentLanguage(contentLanguage)
            .setContentType(contentType)

        when:
        fc.flushWithResponse(data.defaultDataSize, false, false, headers, null, null, null)
        def response = fc.getPropertiesWithResponse(null, null, null)

        // If the value isn't set the service will automatically set it
        contentType = (contentType == null) ? "application/octet-stream" : contentType

        then:
        validatePathProperties(response, cacheControl, contentDisposition, contentEncoding, contentLanguage, null, contentType)

        where:
        cacheControl | contentDisposition | contentEncoding | contentLanguage | contentType
        null         | null               | null            | null            | null
        "control"    | "disposition"      | "encoding"      | "language"      | "type"
    }


    @Unroll
    def "Flush AC"() {
        setup:
        fc = fsc.getFileClient(generatePathName())
        fc.create()
        fc.append(data.defaultInputStream, 0, data.defaultDataSize)

        match = setupPathMatchCondition(fc, match)
        leaseID = setupPathLeaseCondition(fc, leaseID)
        def drc = new DataLakeRequestConditions()
            .setLeaseId(leaseID)
            .setIfMatch(match)
            .setIfNoneMatch(noneMatch)
            .setIfModifiedSince(modified)
            .setIfUnmodifiedSince(unmodified)


        expect:
        fc.flushWithResponse(data.defaultDataSize, false, false, null, drc, null, null).getStatusCode() == 200

        where:
        modified | unmodified | match        | noneMatch   | leaseID
        null     | null       | null         | null        | null
        oldDate  | null       | null         | null        | null
        null     | newDate    | null         | null        | null
        null     | null       | receivedEtag | null        | null
        null     | null       | null         | garbageEtag | null
        null     | null       | null         | null        | receivedLeaseID
    }

    @Unroll
    def "Flush AC fail"() {
        setup:
        fc = fsc.getFileClient(generatePathName())
        fc.create()
        fc.append(data.defaultInputStream, 0, data.defaultDataSize)
        noneMatch = setupPathMatchCondition(fc, noneMatch)
        setupPathLeaseCondition(fc, leaseID)
        def drc = new DataLakeRequestConditions()
            .setLeaseId(leaseID)
            .setIfMatch(match)
            .setIfNoneMatch(noneMatch)
            .setIfModifiedSince(modified)
            .setIfUnmodifiedSince(unmodified)

        when:
        fc.flushWithResponse(data.defaultDataSize, false, false, null, drc, null, null)
        then:
        thrown(DataLakeStorageException)

        where:
        modified | unmodified | match       | noneMatch    | leaseID
        newDate  | null       | null        | null         | null
        null     | oldDate    | null        | null         | null
        null     | null       | garbageEtag | null         | null
        null     | null       | null        | receivedEtag | null
        null     | null       | null        | null         | garbageLeaseID
    }

    def "Flush error"() {
        setup:
        fc = fsc.getFileClient(generatePathName())

        when:
        fc.flush(1, true)

        then:
        thrown(DataLakeStorageException)
    }

    def "Flush data overwrite"() {
        when:
        fc.append(new ByteArrayInputStream(data.defaultBytes), 0, data.defaultDataSize)
        fc.flush(data.defaultDataSize, true)

        then:
        notThrown(DataLakeStorageException)

        when:
        fc.append(new ByteArrayInputStream(data.defaultBytes), 0, data.defaultDataSize)
        // Attempt to write data without overwrite enabled
        fc.flush(data.defaultDataSize, false)

        then:
        thrown(DataLakeStorageException)
    }

    def "Get File Name and Build Client"() {
        when:
        DataLakeFileClient client = fsc.getFileClient(originalFileName)

        then:
        // Note : Here I use Path because there is a test that tests the use of a /
        client.getFilePath() == finalFileName

        where:
        originalFileName       | finalFileName
        "file"                 | "file"
        "path/to]a file"       | "path/to]a file"
        "path%2Fto%5Da%20file" | "path/to]a file"
        "斑點"                   | "斑點"
        "%E6%96%91%E9%BB%9E"   | "斑點"
    }

    def "Builder bearer token validation"() {
        // Technically no additional checks need to be added to datalake builder since the corresponding blob builder fails
        setup:
        String endpoint = BlobUrlParts.parse(fc.getFileUrl()).setScheme("http").toUrl()
        def builder = new DataLakePathClientBuilder()
            .credential(new DefaultAzureCredentialBuilder().build())
            .endpoint(endpoint)

        when:
        builder.buildFileClient()

        then:
        thrown(IllegalArgumentException)
    }

    // "No overwrite interrupted" tests were not ported over for datalake. This is because the access condition check
    // occurs on the create method, so simple access conditions tests suffice.
    @Unroll
    @LiveOnly // Test uploads large amount of data
    def "Upload from file"() {
        setup:
        DataLakeFileAsyncClient fac = fscAsync.getFileAsyncClient(generatePathName())
        def file = getRandomFile(fileSize)

        when:
        // Block length will be ignored for single shot.
        StepVerifier.create(fac.uploadFromFile(file.getPath(), new ParallelTransferOptions().setBlockSizeLong(blockSize),
            null, null, null))
            .verifyComplete()

        then:
        def outFile = new File(file.getPath().toString() + "result")
        outFile.createNewFile()

        def outStream = new FileOutputStream(outFile)
        outStream.write(FluxUtil.collectBytesInByteBufferStream(fac.read()).block())
        outStream.close()

        compareFiles(file, outFile, 0, fileSize)

        cleanup:
        outFile.delete()
        file.delete()

        where:
        fileSize                                       | blockSize       || commitedBlockCount
        10                                             | null            || 0  // Size is too small to trigger block uploading
        10 * Constants.KB                              | null            || 0  // Size is too small to trigger block uploading
        50 * Constants.MB                              | null            || 0  // Size is too small to trigger block uploading
        101 * Constants.MB                             | 4 * 1024 * 1024 || 0  // Size is too small to trigger block uploading
    }

    def "Upload from file with metadata"() {
        given:
        def metadata = Collections.singletonMap("metadata", "value")
        def file = getRandomFile(Constants.KB)
        def outStream = new ByteArrayOutputStream()

        when:
        fc.uploadFromFile(file.getPath(), null, null, metadata, null, null)

        then:
        metadata == fc.getProperties().getMetadata()
        fc.read(outStream)
        outStream.toByteArray() == Files.readAllBytes(file.toPath())

        cleanup:
        file.delete()
    }

    def "Upload from file default no overwrite"() {
        setup:
        DataLakeFileAsyncClient fac = fscAsync.getFileAsyncClient(generatePathName())
        fac.create().block()
        when:
        def file = getRandomFile(50)
        fc.uploadFromFile(file.toPath().toString())

        then:
        thrown(DataLakeStorageException)

        and:
        def uploadVerifier = StepVerifier.create(fac.uploadFromFile(getRandomFile(50).toPath().toString()))

        then:
        uploadVerifier.verifyError(DataLakeStorageException)

        cleanup:
        file.delete()
    }

    def "Upload from file overwrite"() {
        setup:
        DataLakeFileAsyncClient fac = fscAsync.getFileAsyncClient(generatePathName())
        fac.create().block()

        when:
        def file = getRandomFile(50)
        fc.uploadFromFile(file.toPath().toString(), true)

        then:
        notThrown(BlobStorageException)

        and:
        def uploadVerifier = StepVerifier.create(fac.uploadFromFile(getRandomFile(50).toPath().toString(), true))

        then:
        uploadVerifier.verifyComplete()

        cleanup:
        file.delete()
    }

    /*
     * Reports the number of bytes sent when uploading a file. This is different than other reporters which track the
     * number of reportings as upload from file hooks into the loading data from disk data stream which is a hard-coded
     * read size.
     */
    class FileUploadReporter implements ProgressReceiver {
        private long reportedByteCount

        @Override
        void reportProgress(long bytesTransferred) {
            this.reportedByteCount = bytesTransferred
        }

        long getReportedByteCount() {
            return this.reportedByteCount
        }
    }

    class FileUploadListener implements ProgressListener {
        private long reportedByteCount

        @Override
        void handleProgress(long bytesTransferred) {
            this.reportedByteCount = bytesTransferred
        }

        long getReportedByteCount() {
            return this.reportedByteCount
        }
    }

    @Unroll
    @LiveOnly
    def "Upload from file reporter"() {
        setup:
        DataLakeFileAsyncClient fac = fscAsync.getFileAsyncClient(generatePathName())

        when:
        def uploadReporter = new FileUploadReporter()
        def file = getRandomFile(size)

        ParallelTransferOptions parallelTransferOptions = new ParallelTransferOptions().setBlockSizeLong(blockSize).setMaxConcurrency(bufferCount)
            .setProgressReceiver(uploadReporter).setMaxSingleUploadSizeLong(blockSize - 1)

        then:
        StepVerifier.create(fac.uploadFromFile(file.toPath().toString(), parallelTransferOptions,
            null, null, null))
            .verifyComplete()

        uploadReporter.getReportedByteCount() == size

        cleanup:
        file.delete()

        where:
        size              | blockSize         | bufferCount
        10 * Constants.MB | 10 * Constants.MB | 8
        20 * Constants.MB | 1 * Constants.MB  | 5
        10 * Constants.MB | 5 * Constants.MB  | 2
        10 * Constants.MB | 10 * Constants.KB | 100
    }

    @Unroll
    @LiveOnly
    def "Upload from file listener"() {
        setup:
        DataLakeFileAsyncClient fac = fscAsync.getFileAsyncClient(generatePathName())

        when:
        def uploadListener = new FileUploadListener()
        def file = getRandomFile(size)

        ParallelTransferOptions parallelTransferOptions = new ParallelTransferOptions().setBlockSizeLong(blockSize).setMaxConcurrency(bufferCount)
            .setProgressListener(uploadListener).setMaxSingleUploadSizeLong(blockSize - 1)

        then:
        StepVerifier.create(fac.uploadFromFile(file.toPath().toString(), parallelTransferOptions,
            null, null, null))
            .verifyComplete()

        uploadListener.getReportedByteCount() == size

        cleanup:
        file.delete()

        where:
        size              | blockSize         | bufferCount
        10 * Constants.MB | 10 * Constants.MB | 8
        20 * Constants.MB | 1 * Constants.MB  | 5
        10 * Constants.MB | 5 * Constants.MB  | 2
        10 * Constants.MB | 10 * Constants.KB | 100
    }

    @Unroll
    def "Upload from file options"() {
        setup:
        def file = getRandomFile((int) dataSize)

        when:
        fc.uploadFromFile(file.toPath().toString(),
            new ParallelTransferOptions().setBlockSizeLong(blockSize).setMaxSingleUploadSizeLong(singleUploadSize), null, null, null, null)

        then:
        fc.getProperties().getFileSize() == dataSize


        cleanup:
        file.delete()

        where:
        dataSize | singleUploadSize | blockSize || expectedBlockCount
        100      | 50               | null      || 1 // Test that singleUploadSize is respected
        100      | 50               | 20        || 5 // Test that blockSize is respected
    }

    @Unroll
    def "Upload from file with response"() {
        setup:
        def file = getRandomFile((int) dataSize)

        when:
        def response = fc.uploadFromFileWithResponse(file.toPath().toString(),
            new ParallelTransferOptions().setBlockSizeLong(blockSize).setMaxSingleUploadSizeLong(singleUploadSize), null, null, null, null, null)

        then:
        fc.getProperties().getFileSize() == dataSize
        response.getStatusCode() == 200
        response.getValue().getETag() != null
        response.getValue().getLastModified() != null


        cleanup:
        file.delete()

        where:
        dataSize | singleUploadSize | blockSize || expectedBlockCount
        100      | 50               | null      || 1 // Test that singleUploadSize is respected
        100      | 50               | 20        || 5 // Test that blockSize is respected
    }

    @LiveOnly
    def "Async buffered upload empty"() {
        setup:
        DataLakeFileAsyncClient fac = fscAsync.getFileAsyncClient(generatePathName())

        expect:
        StepVerifier.create(fac.upload(Flux.just(ByteBuffer.wrap(new byte[0])), null))
            .verifyErrorSatisfies({it instanceof DataLakeStorageException})
    }

    @Unroll
    @LiveOnly
    def "Async buffered upload empty buffers"() {
        setup:
        DataLakeFileAsyncClient fac = fscAsync.getFileAsyncClient(generatePathName())

        expect:
        StepVerifier.create(fac.upload(Flux.fromIterable([buffer1, buffer2, buffer3]), null, true))
            .assertNext({ assert it.getETag() != null })
            .verifyComplete()

        StepVerifier.create(FluxUtil.collectBytesInByteBufferStream(fac.read()))
            .assertNext({ assert it == expectedDownload })
            .verifyComplete()

        where:
        buffer1                                                   | buffer2                                               | buffer3                                                    || expectedDownload
        ByteBuffer.wrap("Hello".getBytes(StandardCharsets.UTF_8)) | ByteBuffer.wrap(" ".getBytes(StandardCharsets.UTF_8)) | ByteBuffer.wrap("world!".getBytes(StandardCharsets.UTF_8)) || "Hello world!".getBytes(StandardCharsets.UTF_8)
        ByteBuffer.wrap("Hello".getBytes(StandardCharsets.UTF_8)) | ByteBuffer.wrap(" ".getBytes(StandardCharsets.UTF_8)) | ByteBuffer.wrap(new byte[0])                               || "Hello ".getBytes(StandardCharsets.UTF_8)
        ByteBuffer.wrap("Hello".getBytes(StandardCharsets.UTF_8)) | ByteBuffer.wrap(new byte[0])                          | ByteBuffer.wrap("world!".getBytes(StandardCharsets.UTF_8)) || "Helloworld!".getBytes(StandardCharsets.UTF_8)
        ByteBuffer.wrap(new byte[0])                              | ByteBuffer.wrap(" ".getBytes(StandardCharsets.UTF_8)) | ByteBuffer.wrap("world!".getBytes(StandardCharsets.UTF_8)) || " world!".getBytes(StandardCharsets.UTF_8)
    }

    @Unroll
    @LiveOnly // Test uploads large amount of data
    def "Async buffered upload"() {
        setup:
        DataLakeFileAsyncClient facWrite = getPrimaryServiceClientForWrites(bufferSize)
            .getFileSystemAsyncClient(fscAsync.getFileSystemName())
            .getFileAsyncClient(generatePathName())
        facWrite.create().block()
        def facRead = fscAsync.getFileAsyncClient(facWrite.getFileName())

        when:
        def data = getRandomData(dataSize)
        ParallelTransferOptions parallelTransferOptions = new ParallelTransferOptions().setBlockSizeLong(bufferSize).setMaxConcurrency(numBuffs).setMaxSingleUploadSizeLong(4 * Constants.MB)
        facWrite.upload(Flux.just(data), parallelTransferOptions, true).block()
        data.position(0)

        then:
        // Due to memory issues, this check only runs on small to medium sized data sets.
        if (dataSize < 100 * 1024 * 1024) {
            StepVerifier.create(collectBytesInBuffer(facRead.read()))
                .assertNext({ assert it == data })
                .verifyComplete()
        }

        where:
        dataSize           | bufferSize        | numBuffs || blockCount
        35 * Constants.MB  | 5 * Constants.MB  | 2        || 7 // Requires cycling through the same buffers multiple times.
        35 * Constants.MB  | 5 * Constants.MB  | 5        || 7 // Most buffers may only be used once.
        100 * Constants.MB | 10 * Constants.MB | 2        || 10 // Larger data set.
        100 * Constants.MB | 10 * Constants.MB | 5        || 10 // Larger number of Buffs.
        10 * Constants.MB  | 1 * Constants.MB  | 10       || 10 // Exactly enough buffer space to hold all the data.
        50 * Constants.MB  | 10 * Constants.MB | 2        || 5 // Larger data.
        10 * Constants.MB  | 2 * Constants.MB  | 4        || 5
        10 * Constants.MB  | 3 * Constants.MB  | 3        || 4 // Data does not squarely fit in buffers.
    }

    def compareListToBuffer(List<ByteBuffer> buffers, ByteBuffer result) {
        result.position(0)
        for (ByteBuffer buffer : buffers) {
            buffer.position(0)
            result.limit(result.position() + buffer.remaining())
            if (buffer != result) {
                return false
            }
            result.position(result.position() + buffer.remaining())
        }
        return result.remaining() == 0
    }

    /*      Reporter for testing Progress Receiver
    *        Will count the number of reports that are triggered         */

    class Reporter implements ProgressReceiver {
        private final long blockSize
        private long reportingCount

        Reporter(long blockSize) {
            this.blockSize = blockSize
        }

        @Override
        void reportProgress(long bytesTransferred) {
            assert bytesTransferred % blockSize == 0
            this.reportingCount += 1
        }

        long getReportingCount() {
            return this.reportingCount
        }
    }

    class Listener implements ProgressListener {
        private final long blockSize
        private long reportingCount

        Listener(long blockSize) {
            this.blockSize = blockSize
        }

        @Override
        void handleProgress(long bytesTransferred) {
            assert bytesTransferred % blockSize == 0
            this.reportingCount += 1
        }

        long getReportingCount() {
            return this.reportingCount
        }
    }

    @Unroll
    @LiveOnly
    def "Buffered upload with reporter"() {
        setup:
        DataLakeFileAsyncClient fac = fscAsync.getFileAsyncClient(generatePathName())

        when:
        def uploadReporter = new Reporter(blockSize)

        ParallelTransferOptions parallelTransferOptions = new ParallelTransferOptions().setBlockSizeLong(blockSize).setMaxConcurrency(bufferCount)
            .setProgressReceiver(uploadReporter).setMaxSingleUploadSizeLong(4 * Constants.MB)

        then:
        StepVerifier.create(fac.uploadWithResponse(Flux.just(getRandomData(size)),
            parallelTransferOptions, null, null, null))
            .assertNext({
                assert it.getStatusCode() == 200

                /*
                 * Verify that the reporting count is equal or greater than the size divided by block size in the case
                 * that operations need to be retried. Retry attempts will increment the reporting count.
                 */
                assert uploadReporter.getReportingCount() >= (long) (size / blockSize)
            }).verifyComplete()

        where:
        size              | blockSize          | bufferCount
        10 * Constants.MB | 10 * Constants.MB  | 8
        20 * Constants.MB | 1 * Constants.MB   | 5
        10 * Constants.MB | 5 * Constants.MB   | 2
        10 * Constants.MB | 512 * Constants.KB | 20
    }

    @Unroll
    @LiveOnly
    def "Buffered upload with listener"() {
        setup:
        DataLakeFileAsyncClient fac = fscAsync.getFileAsyncClient(generatePathName())

        when:
        def uploadListener = new Listener(blockSize)

        ParallelTransferOptions parallelTransferOptions = new ParallelTransferOptions().setBlockSizeLong(blockSize).setMaxConcurrency(bufferCount)
            .setProgressListener(uploadListener).setMaxSingleUploadSizeLong(4 * Constants.MB)

        then:
        StepVerifier.create(fac.uploadWithResponse(Flux.just(getRandomData(size)),
            parallelTransferOptions, null, null, null))
            .assertNext({
                assert it.getStatusCode() == 200

                /*
                 * Verify that the reporting count is equal or greater than the size divided by block size in the case
                 * that operations need to be retried. Retry attempts will increment the reporting count.
                 */
                assert uploadListener.getReportingCount() >= (long) (size / blockSize)
            }).verifyComplete()

        where:
        size              | blockSize          | bufferCount
        10 * Constants.MB | 10 * Constants.MB  | 8
        20 * Constants.MB | 1 * Constants.MB   | 5
        10 * Constants.MB | 5 * Constants.MB   | 2
        10 * Constants.MB | 512 * Constants.KB | 20
    }

    @Unroll
    @LiveOnly // Test uploads large amount of data
    def "Buffered upload chunked source"() {
        setup:
        DataLakeFileAsyncClient facWrite = getPrimaryServiceClientForWrites(bufferSize)
            .getFileSystemAsyncClient(fscAsync.getFileSystemName())
            .getFileAsyncClient(generatePathName())
        facWrite.create().block()
        def facRead = fscAsync.getFileAsyncClient(facWrite.getFileName())
        /*
        This test should validate that the upload should work regardless of what format the passed data is in because
        it will be chunked appropriately.
         */
        ParallelTransferOptions parallelTransferOptions = new ParallelTransferOptions().setBlockSizeLong(bufferSize * Constants.MB).setMaxConcurrency(numBuffers).setMaxSingleUploadSizeLong(4 * Constants.MB)
        def dataList = [] as List<ByteBuffer>

        for (def size : dataSizeList) {
            dataList.add(getRandomData(size * Constants.MB))
        }
        def uploadOperation = facWrite.upload(Flux.fromIterable(dataList), parallelTransferOptions, true)

        expect:
        StepVerifier.create(uploadOperation.then(collectBytesInBuffer(facRead.read())))
            .assertNext({ assert compareListToBuffer(dataList, it) })
            .verifyComplete()

        where:
        dataSizeList          | bufferSize | numBuffers || blockCount
        [7, 7]                | 10         | 2          || 2 // First item fits entirely in the buffer, next item spans two buffers
        [3, 3, 3, 3, 3, 3, 3] | 10         | 2          || 3 // Multiple items fit non-exactly in one buffer.
        [10, 10]              | 10         | 2          || 2 // Data fits exactly and does not need chunking.
        [50, 51, 49]          | 10         | 2          || 15 // Data needs chunking and does not fit neatly in buffers. Requires waiting for buffers to be released.
        // The case of one large buffer needing to be broken up is tested in the previous test.
    }

    // These two tests are to test optimizations in buffered upload for small files.
    @Unroll
    @LiveOnly
    def "Buffered upload handle pathing"() {
        setup:
        DataLakeFileAsyncClient fac = fscAsync.getFileAsyncClient(generatePathName())
        def dataList = [] as List<ByteBuffer>
        for (def size : dataSizeList) {
            dataList.add(getRandomData(size))
        }

        def uploadOperation = fac.upload(Flux.fromIterable(dataList), new ParallelTransferOptions().setMaxSingleUploadSizeLong(4 * Constants.MB), true)

        expect:
        StepVerifier.create(uploadOperation.then(collectBytesInBuffer(fac.read())))
            .assertNext({ assert compareListToBuffer(dataList, it) })
            .verifyComplete()

        where:
        dataSizeList                         | blockCount
        [4 * Constants.MB + 1, 10]           | 2
        [4 * Constants.MB]                   | 0
        [10, 100, 1000, 10000]               | 0
        [4 * Constants.MB, 4 * Constants.MB] | 2
    }

    @Unroll
    @LiveOnly
    def "Buffered upload handle pathing hot flux"() {
        setup:
        DataLakeFileAsyncClient fac = fscAsync.getFileAsyncClient(generatePathName())
        def dataList = [] as List<ByteBuffer>
        for (def size : dataSizeList) {
            dataList.add(getRandomData(size))
        }
        def uploadOperation = fac.upload(Flux.fromIterable(dataList).publish().autoConnect(),
            new ParallelTransferOptions().setMaxSingleUploadSizeLong(4 * Constants.MB), true)

        expect:
        StepVerifier.create(uploadOperation.then(collectBytesInBuffer(fac.read())))
            .assertNext({ assert compareListToBuffer(dataList, it) })
            .verifyComplete()

        where:
        dataSizeList                         | blockCount
        [4 * Constants.MB + 1, 10]           | 2
        [4 * Constants.MB]                   | 0
        [10, 100, 1000, 10000]               | 0
        [4 * Constants.MB, 4 * Constants.MB] | 2
    }

    @Unroll
    @LiveOnly
    def "Buffered upload handle pathing hot flux with transient failure"() {
        setup:
        def clientWithFailure = getFileAsyncClient(
            environment.dataLakeAccount.credential,
            fc.getFileUrl(),
            new TransientFailureInjectingHttpPipelinePolicy()
        )

        when:
        def dataList = [] as List<ByteBuffer>
        dataSizeList.each { size -> dataList.add(getRandomData(size)) }
        def uploadOperation = clientWithFailure.upload(Flux.fromIterable(dataList).publish().autoConnect(),
            new ParallelTransferOptions().setMaxSingleUploadSizeLong(4 * Constants.MB), true)

        then:
        def fcAsync = getFileAsyncClient(environment.dataLakeAccount.credential, fc.getFileUrl())
        StepVerifier.create(uploadOperation.then(collectBytesInBuffer(fcAsync.read())))
            .assertNext({ assert compareListToBuffer(dataList, it) })
            .verifyComplete()

        where:
        dataSizeList                         | blockCount
        [10, 100, 1000, 10000]               | 0
        [4 * Constants.MB + 1, 10]           | 2
        [4 * Constants.MB, 4 * Constants.MB] | 2
    }

    @Unroll
    @LiveOnly
    def "Buffered upload sync handle pathing with transient failure"() {
        /*
        This test ensures that although we no longer mark and reset the source stream for buffered upload, it still
        supports retries in all cases for the sync client.
         */
        setup:
        def clientWithFailure = getFileClient(
            environment.dataLakeAccount.credential,
            fc.getFileUrl(),
            new TransientFailureInjectingHttpPipelinePolicy()
        )

        when:
        def data = getRandomByteArray(dataSize)
        clientWithFailure.uploadWithResponse(new FileParallelUploadOptions(new ByteArrayInputStream(data), dataSize)
            .setParallelTransferOptions(new ParallelTransferOptions().setMaxSingleUploadSizeLong(2 * Constants.MB)
                .setBlockSizeLong(2 * Constants.MB)), null, null)

        then:
        def os = new ByteArrayOutputStream(dataSize)
        fc.read(os)
        data == os.toByteArray()

        where:
        dataSize              | blockCount
        11110                 | 0
        2 * Constants.MB + 11 | 2
    }

    def "Buffered upload illegal arguments null"() {
        setup:
        DataLakeFileAsyncClient fac = fscAsync.getFileAsyncClient(generatePathName())
        fac.create().block()
        expect:
        StepVerifier.create(fac.upload((Flux<ByteBuffer>)null, new ParallelTransferOptions().setBlockSizeLong(4).setMaxConcurrency(4), true))
            .verifyErrorSatisfies({ assert it instanceof NullPointerException })
    }

    @Unroll
    @LiveOnly
    def "Buffered upload headers"() {
        setup:
        DataLakeFileAsyncClient fac = fscAsync.getFileAsyncClient(generatePathName())

        when:
        def randomData = getRandomByteArray(dataSize)
        def contentMD5 = validateContentMD5 ? MessageDigest.getInstance("MD5").digest(randomData) : null
        def uploadOperation = fac.uploadWithResponse(Flux.just(ByteBuffer.wrap(randomData)), new ParallelTransferOptions().setMaxSingleUploadSizeLong(4 * Constants.MB), new PathHttpHeaders()
            .setCacheControl(cacheControl)
            .setContentDisposition(contentDisposition)
            .setContentEncoding(contentEncoding)
            .setContentLanguage(contentLanguage)
            .setContentMd5(contentMD5)
            .setContentType(contentType),
            null, null)

        then:
        StepVerifier.create(uploadOperation.then(fac.getPropertiesWithResponse(null)))
            .assertNext({
                assert validatePathProperties(it, cacheControl, contentDisposition, contentEncoding, contentLanguage,
                    contentMD5, contentType == null ? "application/octet-stream" : contentType)
            }).verifyComplete()
        // HTTP default content type is application/octet-stream.

        where:
        // Depending on the size of the stream either a single append will be called or multiple.
        dataSize              | cacheControl | contentDisposition | contentEncoding | contentLanguage | validateContentMD5 | contentType
        data.defaultDataSize  | null         | null               | null            | null            | true               | null
        data.defaultDataSize  | "control"    | "disposition"      | "encoding"      | "language"      | true               | "type"
        6 * Constants.MB      | null         | null               | null            | null            | false              | null
        6 * Constants.MB      | "control"    | "disposition"      | "encoding"      | "language"      | true               | "type"
    }

    @Unroll
    @LiveOnly
    def "Buffered upload metadata"() {
        setup:
        DataLakeFileAsyncClient fac = fscAsync.getFileAsyncClient(generatePathName())
        def metadata = [:] as Map<String, String>
        if (key1 != null) {
            metadata.put(key1, value1)
        }
        if (key2 != null) {
            metadata.put(key2, value2)
        }

        when:
        ParallelTransferOptions parallelTransferOptions = new ParallelTransferOptions().setBlockSizeLong(10).setMaxConcurrency(10)
        def uploadOperation = fac.uploadWithResponse(Flux.just(getRandomData(10)),
            parallelTransferOptions, null, metadata, null)

        then:
        StepVerifier.create(uploadOperation.then(fac.getPropertiesWithResponse(null)))
            .assertNext({
                assert it.getStatusCode() == 200
                assert it.getValue().getMetadata() == metadata
            }).verifyComplete()

        where:
        key1  | value1 | key2   | value2
        null  | null   | null   | null
        "foo" | "bar"  | "fizz" | "buzz"
    }

    // TODO https://github.com/cglib/cglib/issues/191 CGLib used to generate Spy doesn't work in Java 17
    @IgnoreIf( { Jvm.current.isJava12Compatible() } )
    @Unroll
    @LiveOnly
    def "Buffered upload options"() {
        setup:
        DataLakeFileAsyncClient fac = fscAsync.getFileAsyncClient(generatePathName())
        def spyClient = Spy(fac)
        def data = getRandomData(dataSize)

        when:
        spyClient.uploadWithResponse(Flux.just(data),
            new ParallelTransferOptions().setBlockSizeLong(blockSize).setMaxSingleUploadSizeLong(singleUploadSize), null, null, null).block()

        then:
        fac.getProperties().block().getFileSize() == dataSize
        numAppends * spyClient.appendWithResponse(_, _, _, (DataLakeFileAppendOptions)_, _)

        where:
        dataSize                 | singleUploadSize | blockSize || numAppends
        (100 * Constants.MB) - 1 | null             | null      || 1
        (100 * Constants.MB) + 1 | null             | null      || Math.ceil(((double) (100 * Constants.MB) + 1) / (double) (4 * Constants.MB))
        100                      | 50               | null      || 1
        100                      | 50               | 20        || 5
    }

    def "Buffered upload permissions and umask"() {
        setup:
        def permissions = "0777"
        def umask = "0057"
        DataLakeFileAsyncClient fac = fscAsync.getFileAsyncClient(generatePathName())

        when:
        def uploadOperation = fac.uploadWithResponse(new FileParallelUploadOptions(Flux.just(getRandomData(10))).setPermissions(permissions).setUmask(umask))

        then:
        StepVerifier.create(uploadOperation.then(fac.getPropertiesWithResponse(null)))
            .assertNext({
                assert it.getStatusCode() == 200
                assert it.getValue().getFileSize() == 10
            }).verifyComplete()
    }

    @Unroll
    @LiveOnly
    def "Buffered upload AC"() {
        setup:
        DataLakeFileAsyncClient fac = fscAsync.getFileAsyncClient(generatePathName())
        fac.create().block()

        match = setupPathMatchCondition(fac, match)
        leaseID = setupPathLeaseCondition(fac, leaseID)
        def requestConditions = new DataLakeRequestConditions()
            .setLeaseId(leaseID)
            .setIfMatch(match)
            .setIfNoneMatch(noneMatch)
            .setIfModifiedSince(modified)
            .setIfUnmodifiedSince(unmodified)

        expect:
        ParallelTransferOptions parallelTransferOptions = new ParallelTransferOptions().setBlockSizeLong(10)
        StepVerifier.create(fac.uploadWithResponse(Flux.just(getRandomData(10)),
            parallelTransferOptions, null, null, requestConditions))
            .assertNext({ assert it.getStatusCode() == 200 })
            .verifyComplete()

        where:
        modified | unmodified | match        | noneMatch   | leaseID
        null     | null       | null         | null        | null
        null     | newDate    | null         | null        | null
        oldDate  | null       | null         | null        | null
        null     | null       | receivedEtag | null        | null
        null     | null       | null         | garbageEtag | null
        null     | null       | null         | null        | receivedLeaseID
    }

    @Unroll
    @LiveOnly
    def "Buffered upload AC fail"() {
        setup:
        DataLakeFileAsyncClient fac = fscAsync.getFileAsyncClient(generatePathName())
        fac.create().block()
        noneMatch = setupPathMatchCondition(fac, noneMatch)
        leaseID = setupPathLeaseCondition(fac, leaseID)
        def requestConditions = new DataLakeRequestConditions()
            .setLeaseId(leaseID)
            .setIfMatch(match)
            .setIfNoneMatch(noneMatch)
            .setIfModifiedSince(modified)
            .setIfUnmodifiedSince(unmodified)
        def parallelTransferOptions = new ParallelTransferOptions().setBlockSizeLong(10)

        expect:
        StepVerifier.create(fac.uploadWithResponse(Flux.just(getRandomData(10)),
            parallelTransferOptions, null, null, requestConditions))
            .verifyErrorSatisfies({
                assert it instanceof DataLakeStorageException
                def storageException = (DataLakeStorageException) it
                assert storageException.getStatusCode() == 412
            })

        where:
        modified | unmodified | match       | noneMatch    | leaseID
        newDate  | null       | null        | null         | null
        null     | oldDate    | null        | null         | null
        null     | null       | garbageEtag | null         | null
        null     | null       | null        | receivedEtag | null
        null     | null       | null        | null         | garbageLeaseID
    }

    // UploadBufferPool used to lock when the number of failed stageblocks exceeded the maximum number of buffers
    // (discovered when a leaseId was invalid)
    @Unroll
    @LiveOnly
    def "UploadBufferPool lock three or more buffers"() {
        setup:
        DataLakeFileAsyncClient fac = fscAsync.getFileAsyncClient(generatePathName())
        fac.create().block()
        def leaseID = setupPathLeaseCondition(fac, garbageLeaseID)
        def requestConditions = new DataLakeRequestConditions().setLeaseId(leaseID)

        when:
        ParallelTransferOptions parallelTransferOptions = new ParallelTransferOptions().setBlockSizeLong(blockSize)
            .setMaxConcurrency(numBuffers)

        then:
        StepVerifier.create(fac.uploadWithResponse(Flux.just(getRandomData(10)),
            parallelTransferOptions, null, null, requestConditions))
            .verifyErrorSatisfies({ assert it instanceof DataLakeStorageException })

        where:
        dataLength | blockSize | numBuffers
        16         | 7         | 2
        16         | 5         | 2
    }

//    /*def "Upload NRF progress"() {
//        setup:
//        def data = getRandomData(BlockBlobURL.MAX_UPLOAD_BLOB_BYTES + 1)
//        def numBlocks = data.remaining() / BlockBlobURL.MAX_STAGE_BLOCK_BYTES
//        long prevCount = 0
//        def mockReceiver = Mock(IProgressReceiver)
//
//
//        when:
//        TransferManager.uploadFromNonReplayableFlowable(Flowable.just(data), bu, BlockBlobURL.MAX_STAGE_BLOCK_BYTES, 10,
//            new TransferManagerUploadToBlockBlobOptions(mockReceiver, null, null, null, 20)).blockingGet()
//        data.position(0)
//
//        then:
//        // We should receive exactly one notification of the completed progress.
//        1 * mockReceiver.reportProgress(data.remaining()) */
//
//    /*
//    We should receive at least one notification reporting an intermediary value per block, but possibly more
//    notifications will be received depending on the implementation. We specify numBlocks - 1 because the last block
//    will be the total size as above. Finally, we assert that the number reported monotonically increases.
//     */
//    /*(numBlocks - 1.._) * mockReceiver.reportProgress(!data.remaining()) >> { long bytesTransferred ->
//        if (!(bytesTransferred > prevCount)) {
//            throw new IllegalArgumentException("Reported progress should monotonically increase")
//        } else {
//            prevCount = bytesTransferred
//        }
//    }
//
//    // We should receive no notifications that report more progress than the size of the file.
//    0 * mockReceiver.reportProgress({ it > data.remaining() })
//    notThrown(IllegalArgumentException)
//}*/
//

//    def "Buffered upload network error"() {
//        setup:
//        DataLakeFileAsyncClient fac = fscAsync.getFileAsyncClient(generatePathName())
//
//        /*
//         This test uses a Flowable that does not allow multiple subscriptions and therefore ensures that we are
//         buffering properly to allow for retries even given this source behavior.
//         */
//        fac.upload(Flux.just(defaultData), defaultDataSize, null, true).block()
//
//        // Mock a response that will always be retried.
//        def mockHttpResponse = getStubResponse(500, new HttpRequest(HttpMethod.PUT, new URL("https://www.fake.com")))
//
//        // Mock a policy that will always then check that the data is still the same and return a retryable error.
//        def mockPolicy = { HttpPipelineCallContext context, HttpPipelineNextPolicy next ->
//            return context.getHttpRequest().getBody() == null ? next.process() :
//                collectBytesInBuffer(context.getHttpRequest().getBody())
//                    .map({ it == defaultData })
//                    .flatMap({ it ? Mono.just(mockHttpResponse) : Mono.error(new IllegalArgumentException()) })
//            }
//
//        // Build the pipeline
//        def fileAsyncClient = new DataLakeServiceClientBuilder()
//            .credential(primaryCredential)
//            .endpoint(String.format(defaultEndpointTemplate, primaryCredential.getAccountName()))
//            .httpClient(getHttpClient())
//            .retryOptions(new RequestRetryOptions(null, 3, null, 500, 1500, null))
//            .addPolicy(mockPolicy).buildAsyncClient()
//            .getFileSystemAsyncClient(fac.getFileSystemName())
//            .getFileAsyncClient(generatePathName())
//
//        when:
//        // Try to upload the flowable, which will hit a retry. A normal upload would throw, but buffering prevents that.
//        ParallelTransferOptions parallelTransferOptions = new ParallelTransferOptions(1024, 4, null, null)
//        // TODO: It could be that duplicates aren't getting made in the retry policy? Or before the retry policy?
//
//        then:
//        // A second subscription to a download stream will
//        StepVerifier.create(fileAsyncClient.upload(fac.read(), defaultDataSize, parallelTransferOptions))
//            .verifyErrorSatisfies({
//                assert it instanceof DataLakeStorageException
//                assert it.getStatusCode() == 500
//            })
//    }

    @LiveOnly
    def "Buffered upload default no overwrite"() {
        setup:
        DataLakeFileAsyncClient fac = fscAsync.getFileAsyncClient(generatePathName())
        fac.upload(data.defaultFlux, null).block()

        expect:
        StepVerifier.create(fac.upload(data.defaultFlux, null))
            .verifyError(IllegalArgumentException)
    }

    @LiveOnly
    def "Buffered upload overwrite"() {
        setup:
        DataLakeFileAsyncClient fac = fscAsync.getFileAsyncClient(generatePathName())

        when:
        def file = getRandomFile(50)
        fc.uploadFromFile(file.toPath().toString(), true)

        then:
        notThrown(BlobStorageException)

        and:
        def uploadVerifier = StepVerifier.create(fac.uploadFromFile(getRandomFile(50).toPath().toString(), true))

        then:
        uploadVerifier.verifyComplete()

        cleanup:
        file.delete()
    }

    def "Buffered upload nonMarkableStream"() {
        setup:
        def file = getRandomFile(10)
        def fileStream = new FileInputStream(file)
        def outFile = getRandomFile(10)

        when:
        fc.upload(fileStream, file.size(), true)

        then:
        fc.readToFile(outFile.toPath().toString(), true)
        compareFiles(file, outFile, 0, file.size())
    }

    def "Upload InputStream no length"() {
        when:
        fc.uploadWithResponse(new FileParallelUploadOptions(data.defaultInputStream), null, null)

        then:
        notThrown(Exception)
        ByteArrayOutputStream os = new ByteArrayOutputStream()
        fc.read(os)
        os.toByteArray() == data.defaultBytes
    }

    def "Upload InputStream bad length"() {
        when:
        fc.uploadWithResponse(new FileParallelUploadOptions(data.defaultInputStream, length), null, null)

        then:
        thrown(Exception)

        where:
        _ | length
        _ | 0
        _ | -100
        _ | data.defaultDataSize - 1
        _ | data.defaultDataSize + 1
    }

    def "Upload successful retry"() {
        given:
        def clientWithFailure = getFileClient(
            environment.dataLakeAccount.credential,
            fc.getFileUrl(),
            new TransientFailureInjectingHttpPipelinePolicy())

        when:
        clientWithFailure.uploadWithResponse(new FileParallelUploadOptions(data.defaultInputStream), null, null)

        then:
        notThrown(Exception)
        ByteArrayOutputStream os = new ByteArrayOutputStream()
        fc.read(os)
        os.toByteArray() == data.defaultBytes
    }

    def "Upload binary data"() {
        setup:
        def client = getFileClient(
            environment.dataLakeAccount.credential,
            fc.getFileUrl())

        when:
        client.uploadWithResponse(new FileParallelUploadOptions(data.defaultBinaryData), null, null)

        then:
        notThrown(Exception)
        ByteArrayOutputStream os = new ByteArrayOutputStream()
        fc.read(os)
        os.toByteArray() == data.defaultBytes
    }

    def "Upload binary data overwrite"() {
        setup:
        def client = getFileClient(
            environment.dataLakeAccount.credential,
            fc.getFileUrl())

        when:
        client.upload(data.defaultBinaryData, true)

        then:
        notThrown(Exception)
        ByteArrayOutputStream os = new ByteArrayOutputStream()
        fc.read(os)
        os.toByteArray() == data.defaultBytes
    }

    /* Quick Query Tests. */

    // Generates and uploads a CSV file
    def uploadCsv(FileQueryDelimitedSerialization s, int numCopies) {
        String header = String.join(new String(s.getColumnSeparator()), "rn1", "rn2", "rn3", "rn4")
            .concat(new String(s.getRecordSeparator()))
        byte[] headers = header.getBytes()

        String csv = String.join(new String(s.getColumnSeparator()), "100", "200", "300", "400")
            .concat(new String(s.getRecordSeparator()))
            .concat(String.join(new String(s.getColumnSeparator()), "300", "400", "500", "600")
                .concat(new String(s.getRecordSeparator())))

        byte[] csvData = csv.getBytes()

        int headerLength = s.isHeadersPresent() ? headers.length : 0
        byte[] data = new byte[headerLength + csvData.length * numCopies]
        if (s.isHeadersPresent()) {
            System.arraycopy(headers, 0, data, 0, headers.length)
        }

        for (int i = 0; i < numCopies; i++) {
            int o = i * csvData.length + headerLength
            System.arraycopy(csvData, 0, data, o, csvData.length)
        }

        InputStream inputStream = new ByteArrayInputStream(data)

        fc.create(true)
        fc.append(inputStream, 0, data.length)
        fc.flush(data.length, true)
    }

    def uploadSmallJson(int numCopies) {
        StringBuilder b = new StringBuilder()
        b.append('{\n')
        for(int i = 0; i < numCopies; i++) {
            b.append(String.format('\t"name%d": "owner%d",\n', i, i))
        }
        b.append('}')

        InputStream inputStream = new ByteArrayInputStream(b.toString().getBytes())

        fc.create(true)
        fc.append(inputStream, 0, b.length())
        fc.flush(b.length(), true)
    }

    byte[] readFromInputStream(InputStream stream, int numBytesToRead) {
        byte[] queryData = new byte[numBytesToRead]

        def totalRead = 0
        def bytesRead = 0
        def length = numBytesToRead

        while (bytesRead != -1 && totalRead < numBytesToRead) {
            bytesRead = stream.read(queryData, totalRead, length)
            if (bytesRead != -1) {
                totalRead += bytesRead
                length -= bytesRead
            }
        }

        stream.close()
        return queryData
    }

    @RequiredServiceVersion(clazz = DataLakeServiceVersion.class, min = "V2019_12_12")
    @Unroll
    @Retry(count = 5, delay = 5, condition = { environment.testMode == TestMode.LIVE })
    def "Query min"() {
        setup:
        FileQueryDelimitedSerialization ser = new FileQueryDelimitedSerialization()
            .setRecordSeparator('\n' as char)
            .setColumnSeparator(',' as char)
            .setEscapeChar('\0' as char)
            .setFieldQuote('\0' as char)
            .setHeadersPresent(false)
        uploadCsv(ser, numCopies)
        def expression = "SELECT * from BlobStorage"

        ByteArrayOutputStream downloadData = new ByteArrayOutputStream()
        fc.read(downloadData)
        byte[] downloadedData = downloadData.toByteArray()

        /* Input Stream. */
        when:
        InputStream qqStream = fc.openQueryInputStream(expression)
        byte[] queryData = readFromInputStream(qqStream, downloadedData.length)

        then:
        notThrown(IOException)
        queryData == downloadedData

        /* Output Stream. */
        when:
        OutputStream os = new ByteArrayOutputStream()
        fc.query(os, expression)
        byte[] osData = os.toByteArray()

        then:
        notThrown(BlobStorageException)
        osData == downloadedData

        // To calculate the size of data being tested = numCopies * 32 bytes
        where:
        numCopies | _
        1         | _ // 32 bytes
        32        | _ // 1 KB
        256       | _ // 8 KB
        400       | _ // 12 ish KB
        4000      | _ // 125 KB
    }

    @RequiredServiceVersion(clazz = DataLakeServiceVersion.class, min = "V2019_12_12")
    @Unroll
    @Retry(count = 5, delay = 5, condition = { environment.testMode == TestMode.LIVE })
    def "Query csv serialization separator"() {
        setup:
        FileQueryDelimitedSerialization serIn = new FileQueryDelimitedSerialization()
            .setRecordSeparator(recordSeparator as char)
            .setColumnSeparator(columnSeparator as char)
            .setEscapeChar('\0' as char)
            .setFieldQuote('\0' as char)
            .setHeadersPresent(headersPresentIn)
        FileQueryDelimitedSerialization serOut = new FileQueryDelimitedSerialization()
            .setRecordSeparator(recordSeparator as char)
            .setColumnSeparator(columnSeparator as char)
            .setEscapeChar('\0' as char)
            .setFieldQuote('\0' as char)
            .setHeadersPresent(headersPresentOut)
        uploadCsv(serIn, 32)
        def expression = "SELECT * from BlobStorage"

        ByteArrayOutputStream downloadData = new ByteArrayOutputStream()
        fc.read(downloadData)
        byte[] downloadedData = downloadData.toByteArray()

        /* Input Stream. */
        when:
        InputStream qqStream = fc.openQueryInputStreamWithResponse(new FileQueryOptions(expression).setInputSerialization(serIn).setOutputSerialization(serOut)).getValue()
        byte[] queryData = readFromInputStream(qqStream, downloadedData.length)

        then:
        notThrown(IOException)
        if (headersPresentIn && !headersPresentOut) {
            /* Account for 16 bytes of header. */
            for (int j = 16; j < downloadedData.length; j++) {
                assert queryData[j - 16] == downloadedData[j]
            }
            for (int k = downloadedData.length - 16; k < downloadedData.length; k++) {
                assert queryData[k] == 0
            }
        } else {
            queryData == downloadedData
        }

        /* Output Stream. */
        when:
        OutputStream os = new ByteArrayOutputStream()
        fc.queryWithResponse(new FileQueryOptions(expression, os)
            .setInputSerialization(serIn).setOutputSerialization(serOut), null, null)
        byte[] osData = os.toByteArray()

        then:
        notThrown(DataLakeStorageException)
        if (headersPresentIn && !headersPresentOut) {
            assert osData.length == downloadedData.length - 16
            /* Account for 16 bytes of header. */
            for (int j = 16; j < downloadedData.length; j++) {
                assert osData[j - 16] == downloadedData[j]
            }
        } else {
            osData == downloadedData
        }

        where:
        recordSeparator | columnSeparator | headersPresentIn | headersPresentOut || _
        '\n'            | ','             | false            | false             || _ /* Default. */
        '\n'            | ','             | true             | true             || _ /* Headers. */
        '\n'            | ','             | true             | false             || _ /* Headers. */
        '\t'            | ','             | false            | false             || _ /* Record separator. */
        '\r'            | ','             | false            | false             || _
        '<'             | ','             | false            | false             || _
        '>'             | ','             | false            | false             || _
        '&'             | ','             | false            | false             || _
        '\\'            | ','             | false            | false             || _
        ','             | '.'             | false            | false             || _ /* Column separator. */
//        ','             | '\n'            | false          | false               || _ /* Keep getting a qq error: Field delimiter and record delimiter must be different characters. */
        ','             | ';'             | false            | false             || _
        '\n'            | '\t'            | false            | false             || _
//        '\n'            | '\r'            | false          | false               || _ /* Keep getting a qq error: Field delimiter and record delimiter must be different characters. */
        '\n'            | '<'             | false            | false             || _
        '\n'            | '>'             | false            | false             || _
        '\n'            | '&'             | false            | false             || _
        '\n'            | '\\'            | false            | false             || _
    }

    @RequiredServiceVersion(clazz = DataLakeServiceVersion.class, min = "V2019_12_12")
    @Unroll
    @Retry(count = 5, delay = 5, condition = { environment.testMode == TestMode.LIVE })
    def "Query csv serialization escape and field quote"() {
        setup:
        FileQueryDelimitedSerialization ser = new FileQueryDelimitedSerialization()
            .setRecordSeparator('\n' as char)
            .setColumnSeparator(',' as char)
            .setEscapeChar('\\' as char) /* Escape set here. */
            .setFieldQuote('"' as char)  /* Field quote set here*/
            .setHeadersPresent(false)
        uploadCsv(ser, 32)

        def expression = "SELECT * from BlobStorage"

        ByteArrayOutputStream downloadData = new ByteArrayOutputStream()
        fc.read(downloadData)
        byte[] downloadedData = downloadData.toByteArray()

        /* Input Stream. */
        when:
        InputStream qqStream = fc.openQueryInputStreamWithResponse(new FileQueryOptions(expression).setInputSerialization(ser).setOutputSerialization(ser)).getValue()
        byte[] queryData = readFromInputStream(qqStream, downloadedData.length)

        then:
        notThrown(IOException)
        queryData == downloadedData


        /* Output Stream. */
        when:
        OutputStream os = new ByteArrayOutputStream()
        fc.queryWithResponse(new FileQueryOptions(expression, os)
            .setInputSerialization(ser).setOutputSerialization(ser), null, null)
        byte[] osData = os.toByteArray()

        then:
        notThrown(DataLakeStorageException)
        osData == downloadedData
    }

    /* Note: Input delimited tested everywhere else. */
    @RequiredServiceVersion(clazz = DataLakeServiceVersion.class, min = "V2019_12_12")
    @Unroll
    @Retry(count = 5, delay = 5, condition = { environment.testMode == TestMode.LIVE })
    def "Query Input json"() {
        setup:
        FileQueryJsonSerialization ser = new FileQueryJsonSerialization()
            .setRecordSeparator(recordSeparator as char)
        uploadSmallJson(numCopies)
        def expression = "SELECT * from BlobStorage"

        ByteArrayOutputStream downloadData = new ByteArrayOutputStream()
        fc.read(downloadData)
        downloadData.write(10) /* writing extra new line */
        byte[] downloadedData = downloadData.toByteArray()
        FileQueryOptions optionsIs = new FileQueryOptions(expression).setInputSerialization(ser).setOutputSerialization(ser)
        OutputStream os = new ByteArrayOutputStream()
        FileQueryOptions optionsOs = new FileQueryOptions(expression, os).setInputSerialization(ser).setOutputSerialization(ser)

        /* Input Stream. */
        when:
        InputStream qqStream = fc.openQueryInputStreamWithResponse(optionsIs).getValue()
        byte[] queryData = readFromInputStream(qqStream, downloadedData.length)

        then:
        notThrown(IOException)
        queryData == downloadedData

        /* Output Stream. */
        when:
        fc.queryWithResponse(optionsOs, null, null)
        byte[] osData = os.toByteArray()

        then:
        notThrown(DataLakeStorageException)
        osData == downloadedData

        where:
        numCopies | recordSeparator || _
        0         | '\n'            || _
        10        | '\n'            || _
        100       | '\n'            || _
        1000      | '\n'            || _
    }

    @RequiredServiceVersion(clazz = DataLakeServiceVersion.class, min = "V2020_10_02")
    @Retry(count = 5, delay = 5, condition = { environment.testMode == TestMode.LIVE })
    def "Query Input parquet"() {
        setup:
        String fileName = "parquet.parquet"
        ClassLoader classLoader = getClass().getClassLoader()
        File f = new File(classLoader.getResource(fileName).getFile())
        FileQueryParquetSerialization ser = new FileQueryParquetSerialization()
        fc.uploadFromFile(f.getAbsolutePath(), true)
        byte[] expectedData = "0,mdifjt55.ea3,mdifjt55.ea3\n".getBytes()

        def expression = "select * from blobstorage where id < 1;"

        FileQueryOptions optionsIs = new FileQueryOptions(expression).setInputSerialization(ser)
        OutputStream os = new ByteArrayOutputStream()
        FileQueryOptions optionsOs = new FileQueryOptions(expression, os).setInputSerialization(ser)

        /* Input Stream. */
        when:
        InputStream qqStream = fc.openQueryInputStreamWithResponse(optionsIs).getValue()
        byte[] queryData = readFromInputStream(qqStream, expectedData.length)

        then:
        notThrown(IOException)
        queryData == expectedData

        /* Output Stream. */
        when:
        fc.queryWithResponse(optionsOs, null, null)
        byte[] osData = os.toByteArray()

        then:
        notThrown(BlobStorageException)
        osData == expectedData
    }

    @RequiredServiceVersion(clazz = DataLakeServiceVersion.class, min = "V2019_12_12")
    @Retry(count = 5, delay = 5, condition = { environment.testMode == TestMode.LIVE })
    def "Query Input csv Output json"() {
        setup:
        FileQueryDelimitedSerialization inSer = new FileQueryDelimitedSerialization()
            .setRecordSeparator('\n' as char)
            .setColumnSeparator(',' as char)
            .setEscapeChar('\0' as char)
            .setFieldQuote('\0' as char)
            .setHeadersPresent(false)
        uploadCsv(inSer, 1)
        FileQueryJsonSerialization outSer = new FileQueryJsonSerialization()
            .setRecordSeparator('\n' as char)
        def expression = "SELECT * from BlobStorage"
        byte[] expectedData = "{\"_1\":\"100\",\"_2\":\"200\",\"_3\":\"300\",\"_4\":\"400\"}".getBytes()
        FileQueryOptions optionsIs = new FileQueryOptions(expression).setInputSerialization(inSer).setOutputSerialization(outSer)
        OutputStream os = new ByteArrayOutputStream()
        FileQueryOptions optionsOs = new FileQueryOptions(expression, os).setInputSerialization(inSer).setOutputSerialization(outSer)

        /* Input Stream. */
        when:
        InputStream qqStream = fc.openQueryInputStreamWithResponse(optionsIs).getValue()
        byte[] queryData = readFromInputStream(qqStream, expectedData.length)

        then:
        notThrown(IOException)
        for (int j = 0; j < expectedData.length; j++) {
            assert queryData[j] == expectedData[j]
        }

        /* Output Stream. */
        when:
        fc.queryWithResponse(optionsOs, null, null)
        byte[] osData = os.toByteArray()

        then:
        notThrown(BlobStorageException)
        for (int j = 0; j < expectedData.length; j++) {
            assert osData[j] == expectedData[j]
        }
    }

    @RequiredServiceVersion(clazz = DataLakeServiceVersion.class, min = "V2019_12_12")
    @Retry(count = 5, delay = 5, condition = { environment.testMode == TestMode.LIVE })
    def "Query Input json Output csv"() {
        setup:
        FileQueryJsonSerialization inSer = new FileQueryJsonSerialization()
            .setRecordSeparator('\n' as char)
        uploadSmallJson(2)
        FileQueryDelimitedSerialization outSer = new FileQueryDelimitedSerialization()
            .setRecordSeparator('\n' as char)
            .setColumnSeparator(',' as char)
            .setEscapeChar('\0' as char)
            .setFieldQuote('\0' as char)
            .setHeadersPresent(false)
        def expression = "SELECT * from BlobStorage"
        byte[] expectedData = "owner0,owner1\n".getBytes()
        FileQueryOptions optionsIs = new FileQueryOptions(expression).setInputSerialization(inSer).setOutputSerialization(outSer)
        OutputStream os = new ByteArrayOutputStream()
        FileQueryOptions optionsOs = new FileQueryOptions(expression, os).setInputSerialization(inSer).setOutputSerialization(outSer)

        /* Input Stream. */
        when:
        InputStream qqStream = fc.openQueryInputStreamWithResponse(optionsIs).getValue()
        byte[] queryData = readFromInputStream(qqStream, expectedData.length)

        then:
        notThrown(IOException)
        for (int j = 0; j < expectedData.length; j++) {
            assert queryData[j] == expectedData[j]
        }

        /* Output Stream. */
        when:
        fc.queryWithResponse(optionsOs, null, null)
        byte[] osData = os.toByteArray()

        then:
        notThrown(DataLakeStorageException)
        for (int j = 0; j < expectedData.length; j++) {
            assert osData[j] == expectedData[j]
        }
    }

    @RequiredServiceVersion(clazz = DataLakeServiceVersion.class, min = "V2019_12_12")
    @Retry(count = 5, delay = 5, condition = { environment.testMode == TestMode.LIVE })
    def "Query Input csv Output arrow"() {
        setup:
        FileQueryDelimitedSerialization inSer = new FileQueryDelimitedSerialization()
            .setRecordSeparator('\n' as char)
            .setColumnSeparator(',' as char)
            .setEscapeChar('\0' as char)
            .setFieldQuote('\0' as char)
            .setHeadersPresent(false)
        uploadCsv(inSer, 32)
        List<FileQueryArrowField> schema = new ArrayList<>()
        schema.add(new FileQueryArrowField(FileQueryArrowFieldType.DECIMAL).setName("Name").setPrecision(4).setScale(2))
        FileQueryArrowSerialization outSer = new FileQueryArrowSerialization().setSchema(schema)
        def expression = "SELECT _2 from BlobStorage WHERE _1 > 250;"
        OutputStream os = new ByteArrayOutputStream()
        FileQueryOptions options = new FileQueryOptions(expression, os).setOutputSerialization(outSer)

        /* Input Stream. */
        when:
        fc.openQueryInputStreamWithResponse(options).getValue()

        then:
        notThrown(IOException)

        /* Output Stream. */
        when:
        fc.queryWithResponse(options, null, null)

        then:
        notThrown(BlobStorageException)
    }

    @RequiredServiceVersion(clazz = DataLakeServiceVersion.class, min = "V2019_12_12")
    @Retry(count = 5, delay = 5, condition = { environment.testMode == TestMode.LIVE })
    def "Query non fatal error"() {
        setup:
        FileQueryDelimitedSerialization base = new FileQueryDelimitedSerialization()
            .setRecordSeparator('\n' as char)
            .setEscapeChar('\0' as char)
            .setFieldQuote('\0' as char)
            .setHeadersPresent(false)
        uploadCsv(base.setColumnSeparator('.' as char), 32)
        MockErrorReceiver receiver = new MockErrorReceiver("InvalidColumnOrdinal")
        def expression = "SELECT _1 from BlobStorage WHERE _2 > 250"
        FileQueryOptions options = new FileQueryOptions(expression)
            .setInputSerialization(base.setColumnSeparator(',' as char))
            .setOutputSerialization(base.setColumnSeparator(',' as char))
            .setErrorConsumer(receiver)

        /* Input Stream. */
        when:
        InputStream qqStream = fc.openQueryInputStreamWithResponse(options).getValue()
        readFromInputStream(qqStream, Constants.KB)

        then:
        receiver.numErrors > 0
        notThrown(IOException)

        /* Output Stream. */
        when:
        receiver = new MockErrorReceiver("InvalidColumnOrdinal")
        options = new FileQueryOptions(expression, new ByteArrayOutputStream())
            .setInputSerialization(base.setColumnSeparator(',' as char))
            .setOutputSerialization(base.setColumnSeparator(',' as char))
            .setErrorConsumer(receiver)
        fc.queryWithResponse(options, null, null)

        then:
        notThrown(IOException)
        receiver.numErrors > 0
    }

    @RequiredServiceVersion(clazz = DataLakeServiceVersion.class, min = "V2019_12_12")
    @Retry(count = 5, delay = 5, condition = { environment.testMode == TestMode.LIVE })
    def "Query fatal error"() {
        setup:
        FileQueryDelimitedSerialization base = new FileQueryDelimitedSerialization()
            .setRecordSeparator('\n' as char)
            .setEscapeChar('\0' as char)
            .setFieldQuote('\0' as char)
            .setHeadersPresent(true)
        uploadCsv(base.setColumnSeparator('.' as char), 32)
        def expression = "SELECT * from BlobStorage"
        FileQueryOptions options = new FileQueryOptions(expression)
            .setInputSerialization(new FileQueryJsonSerialization())

        /* Input Stream. */
        when:
        InputStream qqStream = fc.openQueryInputStreamWithResponse(options).getValue()
        readFromInputStream(qqStream, Constants.KB)

        then:
        thrown(IOException)

        /* Output Stream. */
        when:
        options = new FileQueryOptions(expression, new ByteArrayOutputStream())
            .setInputSerialization(new FileQueryJsonSerialization())
        fc.queryWithResponse(options, null, null)

        then:
        thrown(Exceptions.ReactiveException)
    }

    @RequiredServiceVersion(clazz = DataLakeServiceVersion.class, min = "V2019_12_12")
    @Retry(count = 5, delay = 5, condition = { environment.testMode == TestMode.LIVE })
    def "Query progress receiver"() {
        setup:
        FileQueryDelimitedSerialization base = new FileQueryDelimitedSerialization()
            .setRecordSeparator('\n' as char)
            .setEscapeChar('\0' as char)
            .setFieldQuote('\0' as char)
            .setHeadersPresent(false)

        uploadCsv(base.setColumnSeparator('.' as char), 32)

        def mockReceiver = new MockProgressReceiver()
        def sizeofBlobToRead = fc.getProperties().getFileSize()
        def expression = "SELECT * from BlobStorage"
        FileQueryOptions options = new FileQueryOptions(expression)
            .setProgressConsumer(mockReceiver as Consumer)

        /* Input Stream. */
        when:
        InputStream qqStream = fc.openQueryInputStreamWithResponse(options).getValue()

        /* The QQ Avro stream has the following pattern
           n * (data record -> progress record) -> end record */
        // 1KB of data will only come back as a single data record.
        /* Pretend to read more data because the input stream will not parse records following the data record if it
         doesn't need to. */
        readFromInputStream(qqStream, Constants.MB)

        then:
        // At least the size of blob to read will be in the progress list
        mockReceiver.progressList.contains(sizeofBlobToRead)

        /* Output Stream. */
        when:
        mockReceiver = new MockProgressReceiver()
        options = new FileQueryOptions(expression, new ByteArrayOutputStream())
            .setProgressConsumer(mockReceiver as Consumer)
        fc.queryWithResponse(options, null, null)

        then:
        mockReceiver.progressList.contains(sizeofBlobToRead)
    }

    @RequiredServiceVersion(clazz = DataLakeServiceVersion.class, min = "V2019_12_12")
    @LiveOnly // Large amount of data.
    @Retry(count = 5, delay = 5, condition = { environment.testMode == TestMode.LIVE })
    def "Query multiple records with progress receiver"() {
        setup:
        FileQueryDelimitedSerialization ser = new FileQueryDelimitedSerialization()
            .setRecordSeparator('\n' as char)
            .setColumnSeparator(',' as char)
            .setEscapeChar('\0' as char)
            .setFieldQuote('\0' as char)
            .setHeadersPresent(false)
        uploadCsv(ser, 512000)

        def mockReceiver = new MockProgressReceiver()
        def expression = "SELECT * from BlobStorage"
        FileQueryOptions options = new FileQueryOptions(expression)
            .setProgressConsumer(mockReceiver as Consumer)

        /* Input Stream. */
        when:
        InputStream qqStream = fc.openQueryInputStreamWithResponse(options).getValue()

        /* The Avro stream has the following pattern
           n * (data record -> progress record) -> end record */
        // 1KB of data will only come back as a single data record.
        /* Pretend to read more data because the input stream will not parse records following the data record if it
         doesn't need to. */
        readFromInputStream(qqStream, 16 * Constants.MB)

        then:
        long temp = 0
        // Make sure theyre all increasingly bigger
        for (long progress : mockReceiver.progressList) {
            assert progress >= temp
            temp = progress
        }

        /* Output Stream. */
        when:
        mockReceiver = new MockProgressReceiver()
        temp = 0
        options = new FileQueryOptions(expression, new ByteArrayOutputStream())
            .setProgressConsumer(mockReceiver as Consumer)
        fc.queryWithResponse(options, null, null)

        then:
        // Make sure theyre all increasingly bigger
        for (long progress : mockReceiver.progressList) {
            assert progress >= temp
            temp = progress
        }
    }

    @RequiredServiceVersion(clazz = DataLakeServiceVersion.class, min = "V2019_12_12")
    @Unroll
    @Retry(count = 5, delay = 5, condition = { environment.testMode == TestMode.LIVE })
    def "Query input output IA"() {
        setup:
        /* Mock random impl of QQ Serialization*/
        FileQuerySerialization ser = new RandomOtherSerialization()

        def inSer = input ? ser : null
        def outSer = output ? ser : null
        def expression = "SELECT * from BlobStorage"
        FileQueryOptions options = new FileQueryOptions(expression)
            .setInputSerialization(inSer)
            .setOutputSerialization(outSer)

        when:
        InputStream stream = fc.openQueryInputStreamWithResponse(options).getValue()  /* Don't need to call read. */

        then:
        thrown(IllegalArgumentException)

        when:
        options = new FileQueryOptions(expression, new ByteArrayOutputStream())
            .setInputSerialization(inSer)
            .setOutputSerialization(outSer)
        fc.queryWithResponse(options, null, null)

        then:
        thrown(IllegalArgumentException)

        where:
        input   | output   || _
        true    | false    || _
        false   | true     || _
    }

    @RequiredServiceVersion(clazz = DataLakeServiceVersion.class, min = "V2019_12_12")
    @Retry(count = 5, delay = 5, condition = { environment.testMode == TestMode.LIVE })
    def "Query arrow input IA"() {
        setup:
        def inSer = new FileQueryArrowSerialization()
        def expression = "SELECT * from BlobStorage"
        FileQueryOptions options = new FileQueryOptions(expression)
            .setInputSerialization(inSer)

        when:
        InputStream stream = fc.openQueryInputStreamWithResponse(options).getValue()  /* Don't need to call read. */

        then:
        thrown(IllegalArgumentException)

        when:
        options = new FileQueryOptions(expression, new ByteArrayOutputStream())
            .setInputSerialization(inSer)
        fc.queryWithResponse(options, null, null)

        then:
        thrown(IllegalArgumentException)
    }

    @RequiredServiceVersion(clazz = DataLakeServiceVersion.class, min = "V2020_10_02")
    @Retry(count = 5, delay = 5, condition = { environment.testMode == TestMode.LIVE })
    def "Query parquet output IA"() {
        setup:
        def outSer = new FileQueryParquetSerialization()
        def expression = "SELECT * from BlobStorage"
        FileQueryOptions options = new FileQueryOptions(expression)
            .setOutputSerialization(outSer)

        when:
        InputStream stream = fc.openQueryInputStreamWithResponse(options).getValue()  /* Don't need to call read. */

        then:
        thrown(IllegalArgumentException)

        when:
        options = new FileQueryOptions(expression, new ByteArrayOutputStream())
            .setOutputSerialization(outSer)
        fc.queryWithResponse(options, null, null)

        then:
        thrown(IllegalArgumentException)
    }

    @RequiredServiceVersion(clazz = DataLakeServiceVersion.class, min = "V2019_12_12")
    @Retry(count = 5, delay = 5, condition = { environment.testMode == TestMode.LIVE })
    def "Query error"() {
        setup:
        fc = fsc.getFileClient(generatePathName())

        when:
        fc.openQueryInputStream("SELECT * from BlobStorage") /* Don't need to call read. */

        then:
        thrown(DataLakeStorageException)

        when:
        fc.query(new ByteArrayOutputStream(), "SELECT * from BlobStorage")

        then:
        thrown(DataLakeStorageException)
    }

    @RequiredServiceVersion(clazz = DataLakeServiceVersion.class, min = "V2019_12_12")
    @Unroll
    @Retry(count = 5, delay = 5, condition = { environment.testMode == TestMode.LIVE })
    def "Query AC"() {
        setup:
        match = setupPathMatchCondition(fc, match)
        leaseID = setupPathLeaseCondition(fc, leaseID)
        def bac = new DataLakeRequestConditions()
            .setLeaseId(leaseID)
            .setIfMatch(match)
            .setIfNoneMatch(noneMatch)
            .setIfModifiedSince(modified)
            .setIfUnmodifiedSince(unmodified)
        def expression = "SELECT * from BlobStorage"
        FileQueryOptions options = new FileQueryOptions(expression)
            .setRequestConditions(bac)

        when:
        InputStream stream = fc.openQueryInputStreamWithResponse(options).getValue()
        stream.read()
        stream.close()

        then:
        notThrown(DataLakeStorageException)

        when:
        options = new FileQueryOptions(expression, new ByteArrayOutputStream())
            .setRequestConditions(bac)
        fc.queryWithResponse(options, null, null)

        then:
        notThrown(DataLakeStorageException)

        where:
        modified | unmodified | match        | noneMatch   | leaseID
        null     | null       | null         | null        | null
        oldDate  | null       | null         | null        | null
        null     | newDate    | null         | null        | null
        null     | null       | receivedEtag | null        | null
        null     | null       | null         | garbageEtag | null
        null     | null       | null         | null        | receivedLeaseID
    }

    @RequiredServiceVersion(clazz = DataLakeServiceVersion.class, min = "V2019_12_12")
    @Unroll
    def "Query AC fail"() {
        setup:
        setupPathLeaseCondition(fc, leaseID)
        def bac = new DataLakeRequestConditions()
            .setLeaseId(leaseID)
            .setIfMatch(match)
            .setIfNoneMatch(setupPathMatchCondition(fc, noneMatch))
            .setIfModifiedSince(modified)
            .setIfUnmodifiedSince(unmodified)
        def expression = "SELECT * from BlobStorage"
        FileQueryOptions options = new FileQueryOptions(expression)
            .setRequestConditions(bac)

        when:
        fc.openQueryInputStreamWithResponse(options).getValue() /* Don't need to call read. */

        then:
        thrown(DataLakeStorageException)

        when:
        options = new FileQueryOptions(expression, new ByteArrayOutputStream())
            .setRequestConditions(bac)
        fc.queryWithResponse(options, null, null)

        then:
        thrown(DataLakeStorageException)

        where:
        modified | unmodified | match       | noneMatch    | leaseID
        newDate  | null       | null        | null         | null
        null     | oldDate    | null        | null         | null
        null     | null       | garbageEtag | null         | null
        null     | null       | null        | receivedEtag | null
        null     | null       | null        | null         | garbageLeaseID
    }

    @RequiredServiceVersion(clazz = DataLakeServiceVersion.class, min = "V2019_12_12")
    @Unroll
    def "Schedule deletion"() {
        given:
        def fileClient = fsc.getFileClient(generatePathName())
        fileClient.create()

        when:
        fileClient.scheduleDeletionWithResponse(fileScheduleDeletionOptions, null, null)
        def expiryTimeProperty = fileClient.getProperties().getExpiresOn()

        then:
        (expiryTimeProperty != null) == hasExpiry

        where:
        fileScheduleDeletionOptions                                                             | hasExpiry
        new FileScheduleDeletionOptions(Duration.ofDays(1), FileExpirationOffset.CREATION_TIME) | true
        new FileScheduleDeletionOptions(Duration.ofDays(1), FileExpirationOffset.NOW)           | true
        new FileScheduleDeletionOptions()                                                       | false
        null                                                                                    | false
    }

    @RequiredServiceVersion(clazz = DataLakeServiceVersion.class, min = "V2019_12_12")
    def "Schedule deletion time"() {
        given:
        OffsetDateTime now = namer.getUtcNow()
        def fileScheduleDeletionOptions = new FileScheduleDeletionOptions(now.plusDays(1))
        def fileClient = fsc.getFileClient(generatePathName())
        fileClient.create()

        when:
        fileClient.scheduleDeletionWithResponse(fileScheduleDeletionOptions, null, null)
        def expiryTimeProperty = fileClient.getProperties().getExpiresOn()

        then:
        expiryTimeProperty == now.plusDays(1).truncatedTo(ChronoUnit.SECONDS)
    }

    def "Schedule deletion error"() {
        given:
        def fileScheduleDeletionOptions = new FileScheduleDeletionOptions(namer.getUtcNow().plusDays(1))
        def fileClient = fsc.getFileClient(generatePathName())

        when:
        fileClient.scheduleDeletionWithResponse(fileScheduleDeletionOptions, null, null)

        then:
        thrown(DataLakeStorageException)
    }

    class MockProgressReceiver implements Consumer<FileQueryProgress> {

        List<Long> progressList

        MockProgressReceiver() {
            this.progressList = new ArrayList<>()
        }

        @Override
        void accept(FileQueryProgress progress) {
            progressList.add(progress.getBytesScanned())
        }
    }

    class MockErrorReceiver implements Consumer<FileQueryError> {

        String expectedType
        int numErrors

        MockErrorReceiver(String expectedType) {
            this.expectedType = expectedType
            this.numErrors = 0
        }

        @Override
        void accept(FileQueryError error) {
            assert !error.isFatal()
            assert error.getName() == expectedType
            numErrors++
        }
    }

    class RandomOtherSerialization implements FileQuerySerialization {
    }

    def "Upload input stream overwrite fails"() {
        when:
        fc.upload(data.defaultInputStream, data.defaultDataSize)

        then:
        thrown(DataLakeStorageException)
    }

    def "Upload input stream overwrite"() {
        setup:
        def randomData = getRandomByteArray(Constants.KB)
        def input = new ByteArrayInputStream(randomData)

        when:
        fc.upload(input, Constants.KB, true)

        then:
        def stream = new ByteArrayOutputStream()
        fc.read(stream)
        stream.toByteArray() == randomData
    }

    /* Tests an issue found where buffered upload would not deep copy buffers while determining what upload path to take. */

    @Unroll
    def "Upload input stream single upload"() {
        setup:
        def randomData = getRandomByteArray(20 * Constants.KB)
        def input = new ByteArrayInputStream(randomData)

        when:
        fc.upload(input, 20 * Constants.KB, true)

        then:
        def stream = new ByteArrayOutputStream()
        fc.read(stream)
        stream.toByteArray() == randomData

        where:
        size              || _
        1 * Constants.KB  || _  /* Less than copyToOutputStream buffer size, Less than maxSingleUploadSize */
        8 * Constants.KB  || _  /* Equal to copyToOutputStream buffer size, Less than maxSingleUploadSize */
        20 * Constants.KB || _  /* Greater than copyToOutputStream buffer size, Less than maxSingleUploadSize */
    }

    @LiveOnly /* Flaky in playback. */
    def "Upload input stream large data"() {
        setup:
        def randomData = getRandomByteArray(20 * Constants.MB)
        def input = new ByteArrayInputStream(randomData)

        def pto = new ParallelTransferOptions().setMaxSingleUploadSizeLong(Constants.MB)

        when:
        // Uses blob output stream under the hood.
        fc.uploadWithResponse(new FileParallelUploadOptions(input, 20 * Constants.MB).setParallelTransferOptions(pto), null, null)

        then:
        notThrown(DataLakeStorageException)
    }

    @Unroll
    def "Upload incorrect size"() {
        when:
        fc.upload(data.defaultInputStream, dataSize, true)

        then:
        thrown(IllegalStateException)

        where:
        dataSize                 | threshold
        data.defaultDataSize + 1 | null
        data.defaultDataSize - 1 | null
        data.defaultDataSize + 1 | 1 // Test the chunked case as well
        data.defaultDataSize - 1 | 1
    }

    /* Due to the inability to spy on a private method, we are just calling the async client with the input stream constructor */
    // TODO https://github.com/cglib/cglib/issues/191 CGLib used to generate Spy doesn't work in Java 17
    @IgnoreIf( { Jvm.current.isJava12Compatible() } )
    @Unroll
    @LiveOnly /* Flaky in playback. */
    def "Upload numAppends"() {
        setup:
        DataLakeFileAsyncClient fac = fscAsync.getFileAsyncClient(generatePathName())
        def spyClient = Spy(fac)
        def randomData = getRandomByteArray(dataSize)
        def input = new ByteArrayInputStream(randomData)

        def pto = new ParallelTransferOptions().setBlockSizeLong(blockSize).setMaxSingleUploadSizeLong(singleUploadSize)

        when:
        spyClient.uploadWithResponse(new FileParallelUploadOptions(input, dataSize).setParallelTransferOptions(pto)).block()

        then:
        fac.getProperties().block().getFileSize() == dataSize
        numAppends * spyClient.appendWithResponse(_, _, _, (DataLakeFileAppendOptions)_, _)

        where:
        dataSize                 | singleUploadSize | blockSize || numAppends
        (100 * Constants.MB) - 1 | null             | null      || 1
        (100 * Constants.MB) + 1 | null             | null      || Math.ceil(((double) (100 * Constants.MB) + 1) / (double) (4 * Constants.MB))
        100                      | 50               | null      || 1
        100                      | 50               | 20        || 5
    }

    def "Upload return value"() {
        expect:
        fc.uploadWithResponse(new FileParallelUploadOptions(data.defaultInputStream, data.defaultDataSize), null, null)
            .getValue().getETag() != null
    }

    @LiveOnly
    // Reading from recordings will not allow for the timing of the test to work correctly.
    def "Upload timeout"() {
        setup:
        def size = 1024
        def randomData = getRandomByteArray(size)
        def input = new ByteArrayInputStream(randomData)

        when:
        fc.uploadWithResponse(new FileParallelUploadOptions(input, size), Duration.ofNanos(5L), null)

        then:
        thrown(IllegalStateException)
    }

    @IgnoreIf( { getEnvironment().serviceVersion != null } )
    // This tests the policy is in the right place because if it were added per retry, it would be after the credentials and auth would fail because we changed a signed header.
    def "Per call policy"() {
        setup:
        def fileClient = getFileClient(environment.dataLakeAccount.credential, fc.getFileUrl(), getPerCallVersionPolicy())

        when: "blob endpoint"
        def response = fileClient.getPropertiesWithResponse(null, null, null)

        then:
        notThrown(DataLakeStorageException)
        response.getHeaders().getValue("x-ms-version") == "2019-02-02"

        when: "dfs endpoint"
        response = fileClient.getAccessControlWithResponse(false, null, null, null)

        then:
        notThrown(DataLakeStorageException)
        response.getHeaders().getValue("x-ms-version") == "2019-02-02"
    }

}<|MERGE_RESOLUTION|>--- conflicted
+++ resolved
@@ -2597,24 +2597,10 @@
         os.toByteArray() == data.defaultBytes
     }
 
-<<<<<<< HEAD
     def "Append data flush"() {
         setup:
         def appendOptions = new DataLakeFileAppendOptions().setFlush(true)
         def response = fc.appendWithResponse(data.defaultInputStream, 0, data.defaultDataSize, appendOptions, null, null)
-=======
-    def "Append binary data min"() {
-        when:
-        fc.append(data.defaultBinaryData, 0)
-
-        then:
-        notThrown(DataLakeStorageException)
-    }
-
-    def "Append binary data"() {
-        setup:
-        def response = fc.appendWithResponse(data.defaultBinaryData, 0, null, null, null, null)
->>>>>>> 3cdb2d22
         def headers = response.getHeaders()
 
         expect:
@@ -2623,12 +2609,43 @@
         headers.getValue("x-ms-version") != null
         headers.getValue("Date") != null
         Boolean.parseBoolean(headers.getValue("x-ms-request-server-encrypted"))
-<<<<<<< HEAD
         def os = new ByteArrayOutputStream()
         fc.read(os)
         os.toByteArray() == data.defaultBytes
-=======
->>>>>>> 3cdb2d22
+    }
+
+    def "Append binary data min"() {
+        when:
+        fc.append(data.defaultBinaryData, 0)
+
+        then:
+        notThrown(DataLakeStorageException)
+    }
+
+    def "Append binary data"() {
+        setup:
+        def response = fc.appendWithResponse(data.defaultBinaryData, 0, null, null, null, null)
+        def headers = response.getHeaders()
+        expect:
+        response.getStatusCode() == 202
+        headers.getValue("x-ms-request-id") != null
+        headers.getValue("x-ms-version") != null
+        headers.getValue("Date") != null
+        Boolean.parseBoolean(headers.getValue("x-ms-request-server-encrypted"))
+    }
+
+    def "Append binary data flush"() {
+        setup:
+        def appendOptions = new DataLakeFileAppendOptions().setFlush(true)
+        def response = fc.appendWithResponse(data.defaultBinaryData, 0, appendOptions, null, null)
+        def headers = response.getHeaders()
+
+        expect:
+        response.getStatusCode() == 202
+        headers.getValue("x-ms-request-id") != null
+        headers.getValue("x-ms-version") != null
+        headers.getValue("Date") != null
+        Boolean.parseBoolean(headers.getValue("x-ms-request-server-encrypted"))
     }
 
     def "Flush data min"() {
