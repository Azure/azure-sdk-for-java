package com.azure.storage.file.datalake

import com.azure.core.exception.UnexpectedLengthException
import com.azure.core.util.Context
import com.azure.core.util.FluxUtil
import com.azure.identity.DefaultAzureCredentialBuilder
import com.azure.storage.blob.BlobUrlParts
import com.azure.storage.blob.models.BlobErrorCode
import com.azure.storage.blob.models.BlobStorageException
import com.azure.storage.common.ParallelTransferOptions
import com.azure.storage.common.ProgressReceiver
import com.azure.storage.common.implementation.Constants
import com.azure.storage.file.datalake.models.*
import reactor.core.Exceptions
import reactor.core.publisher.Flux
import reactor.core.publisher.Hooks
import reactor.test.StepVerifier
import spock.lang.Requires
import spock.lang.Unroll

import java.nio.ByteBuffer
import java.nio.charset.StandardCharsets
import java.nio.file.FileAlreadyExistsException
import java.nio.file.Files
import java.nio.file.OpenOption
import java.nio.file.StandardOpenOption
import java.security.MessageDigest
import java.time.Duration
import java.util.function.Consumer

class FileAPITest extends APISpec {
    DataLakeFileClient fc
    String fileName

    PathPermissions permissions = new PathPermissions()
        .setOwner(new RolePermissions().setReadPermission(true).setWritePermission(true).setExecutePermission(true))
        .setGroup(new RolePermissions().setReadPermission(true).setExecutePermission(true))
        .setOther(new RolePermissions().setReadPermission(true))

    List<PathAccessControlEntry> pathAccessControlEntries = PathAccessControlEntry.parseList("user::rwx,group::r--,other::---,mask::rwx")

    String group = null
    String owner = null

    def setup() {
        fileName = generatePathName()
        fc = fsc.getFileClient(fileName)

        fc.create()
    }

    def "Create min"() {
        when:
        fc = fsc.getFileClient(generatePathName())
        fc.create()

        then:
        notThrown(DataLakeStorageException)
    }

    def "Create defaults"() {
        setup:
        fc = fsc.getFileClient(generatePathName())

        when:
        def createResponse = fc.createWithResponse(null, null, null, null, null, null, null)

        then:
        createResponse.getStatusCode() == 201
        validateBasicHeaders(createResponse.getHeaders())
    }

    def "Create error"() {
        setup:
        fc = fsc.getFileClient(generatePathName())

        when:
        fc.createWithResponse(null, null, null, null, new DataLakeRequestConditions().setIfMatch("garbage"), null,
            Context.NONE)

        then:
        thrown(DataLakeStorageException)
    }

    def "Create overwrite"() {
        when:
        fc = fsc.getFileClient(generatePathName())
        fc.create()

        // Try to create the resource again
        fc.create(false)

        then:
        thrown(DataLakeStorageException)
    }

    def "Exists"() {
        when:
        fc = fsc.getFileClient(generatePathName())
        fc.create()

        then:
        fc.exists()
    }

    def "Does not exist"() {
        expect:
        !fsc.getFileClient(generatePathName()).exists()
    }

    @Unroll
    def "Create headers"() {
        // Create does not set md5
        setup:
        def headers = new PathHttpHeaders().setCacheControl(cacheControl)
            .setContentDisposition(contentDisposition)
            .setContentEncoding(contentEncoding)
            .setContentLanguage(contentLanguage)
            .setContentType(contentType)
        fc = fsc.getFileClient(generatePathName())

        when:
        fc.createWithResponse(null, null, headers, null, null, null, null)
        def response = fc.getPropertiesWithResponse(null, null, null)

        // If the value isn't set the service will automatically set it
        contentType = (contentType == null) ? "application/octet-stream" : contentType

        then:
        validatePathProperties(response, cacheControl, contentDisposition, contentEncoding, contentLanguage, null, contentType)

        where:
        cacheControl | contentDisposition | contentEncoding | contentLanguage | contentType
        null         | null               | null            | null            | null
        "control"    | "disposition"      | "encoding"      | "language"      | "type"
    }

    @Unroll
    def "Create metadata"() {
        setup:
        def metadata = new HashMap<String, String>()
        if (key1 != null) {
            metadata.put(key1, value1)
        }
        if (key2 != null) {
            metadata.put(key2, value2)
        }

        when:
        fc.createWithResponse(null, null, null, metadata, null, null, Context.NONE)
        def response = fc.getProperties()

        then:
        response.getMetadata() == metadata

        where:
        key1  | value1 | key2   | value2
        null  | null   | null   | null
        "foo" | "bar"  | "fizz" | "buzz"
    }

    @Unroll
    def "Create AC"() {
        setup:
        match = setupPathMatchCondition(fc, match)
        leaseID = setupPathLeaseCondition(fc, leaseID)
        def drc = new DataLakeRequestConditions()
            .setLeaseId(leaseID)
            .setIfMatch(match)
            .setIfNoneMatch(noneMatch)
            .setIfModifiedSince(modified)
            .setIfUnmodifiedSince(unmodified)


        expect:
        fc.createWithResponse(null, null, null, null, drc, null, null).getStatusCode() == 201

        where:
        modified | unmodified | match        | noneMatch   | leaseID
        null     | null       | null         | null        | null
        oldDate  | null       | null         | null        | null
        null     | newDate    | null         | null        | null
        null     | null       | receivedEtag | null        | null
        null     | null       | null         | garbageEtag | null
        null     | null       | null         | null        | receivedLeaseID
    }

    @Unroll
    def "Create AC fail"() {
        setup:
        noneMatch = setupPathMatchCondition(fc, noneMatch)
        setupPathLeaseCondition(fc, leaseID)
        def drc = new DataLakeRequestConditions()
            .setLeaseId(leaseID)
            .setIfMatch(match)
            .setIfNoneMatch(noneMatch)
            .setIfModifiedSince(modified)
            .setIfUnmodifiedSince(unmodified)

        when:
        fc.createWithResponse(null, null, null, null, drc, null, Context.NONE)

        then:
        thrown(DataLakeStorageException)

        where:
        modified | unmodified | match       | noneMatch    | leaseID
        newDate  | null       | null        | null         | null
        null     | oldDate    | null        | null         | null
        null     | null       | garbageEtag | null         | null
        null     | null       | null        | receivedEtag | null
        null     | null       | null        | null         | garbageLeaseID
    }

    def "Create permissions and umask"() {
        setup:
        def permissions = "0777"
        def umask = "0057"

        expect:
        fc.createWithResponse(permissions, umask, null, null, null, null, Context.NONE).getStatusCode() == 201
    }

    def "Delete min"() {
        expect:
        fc.deleteWithResponse(null, null, null).getStatusCode() == 200
    }

    def "Delete file does not exist anymore"() {
        when:
        fc.deleteWithResponse(null, null, null)
        fc.getPropertiesWithResponse(null, null, null)

        then:
        def e = thrown(DataLakeStorageException)
        e.getResponse().getStatusCode() == 404
        e.getErrorCode() == BlobErrorCode.BLOB_NOT_FOUND.toString()
    }

    @Unroll
    def "Delete AC"() {
        setup:
        match = setupPathMatchCondition(fc, match)
        leaseID = setupPathLeaseCondition(fc, leaseID)
        def drc = new DataLakeRequestConditions()
            .setLeaseId(leaseID)
            .setIfMatch(match)
            .setIfNoneMatch(noneMatch)
            .setIfModifiedSince(modified)
            .setIfUnmodifiedSince(unmodified)

        expect:
        fc.deleteWithResponse(drc, null, null).getStatusCode() == 200

        where:
        modified | unmodified | match        | noneMatch   | leaseID
        null     | null       | null         | null        | null
        oldDate  | null       | null         | null        | null
        null     | newDate    | null         | null        | null
        null     | null       | receivedEtag | null        | null
        null     | null       | null         | garbageEtag | null
        null     | null       | null         | null        | receivedLeaseID
    }

    @Unroll
    def "Delete AC fail"() {
        setup:
        noneMatch = setupPathMatchCondition(fc, noneMatch)
        setupPathLeaseCondition(fc, leaseID)
        def drc = new DataLakeRequestConditions()
            .setLeaseId(leaseID)
            .setIfMatch(match)
            .setIfNoneMatch(noneMatch)
            .setIfModifiedSince(modified)
            .setIfUnmodifiedSince(unmodified)

        when:
        fc.deleteWithResponse(drc, null, null).getStatusCode()

        then:
        thrown(DataLakeStorageException)

        where:
        modified | unmodified | match       | noneMatch    | leaseID
        newDate  | null       | null        | null         | null
        null     | oldDate    | null        | null         | null
        null     | null       | garbageEtag | null         | null
        null     | null       | null        | receivedEtag | null
        null     | null       | null        | null         | garbageLeaseID
    }

    def "Set permissions min"() {
        when:
        def resp = fc.setPermissions(permissions, group, owner)

        then:
        notThrown(DataLakeStorageException)
        resp.getETag()
        resp.getLastModified()
    }

    def "Set permissions with response"() {
        expect:
        fc.setPermissionsWithResponse(permissions, group, owner, null, null, Context.NONE).getStatusCode() == 200
    }

    @Unroll
    def "Set permissions AC"() {
        setup:
        match = setupPathMatchCondition(fc, match)
        leaseID = setupPathLeaseCondition(fc, leaseID)
        def drc = new DataLakeRequestConditions()
            .setLeaseId(leaseID)
            .setIfMatch(match)
            .setIfNoneMatch(noneMatch)
            .setIfModifiedSince(modified)
            .setIfUnmodifiedSince(unmodified)

        expect:
        fc.setPermissionsWithResponse(permissions, group, owner, drc, null, Context.NONE).getStatusCode() == 200

        where:
        modified | unmodified | match        | noneMatch   | leaseID
        null     | null       | null         | null        | null
        oldDate  | null       | null         | null        | null
        null     | newDate    | null         | null        | null
        null     | null       | receivedEtag | null        | null
        null     | null       | null         | garbageEtag | null
        null     | null       | null         | null        | receivedLeaseID
    }

    @Unroll
    def "Set permissions AC fail"() {
        setup:
        noneMatch = setupPathMatchCondition(fc, noneMatch)
        setupPathLeaseCondition(fc, leaseID)
        def drc = new DataLakeRequestConditions()
            .setLeaseId(leaseID)
            .setIfMatch(match)
            .setIfNoneMatch(noneMatch)
            .setIfModifiedSince(modified)
            .setIfUnmodifiedSince(unmodified)

        when:
        fc.setPermissionsWithResponse(permissions, group, owner, drc, null, Context.NONE).getStatusCode() == 200

        then:
        thrown(DataLakeStorageException)

        where:
        modified | unmodified | match       | noneMatch    | leaseID
        newDate  | null       | null        | null         | null
        null     | oldDate    | null        | null         | null
        null     | null       | garbageEtag | null         | null
        null     | null       | null        | receivedEtag | null
        null     | null       | null        | null         | garbageLeaseID
    }

    def "Set permissions error"() {
        setup:
        fc = fsc.getFileClient(generatePathName())

        when:
        fc.setPermissionsWithResponse(permissions, group, owner, null, null, null)

        then:
        thrown(DataLakeStorageException)
    }

    def "Set ACL min"() {
        when:
        def resp = fc.setAccessControlList(pathAccessControlEntries, group, owner)

        then:
        notThrown(DataLakeStorageException)
        resp.getETag()
        resp.getLastModified()
    }

    def "Set ACL with response"() {
        expect:
        fc.setAccessControlListWithResponse(pathAccessControlEntries, group, owner, null, null, Context.NONE).getStatusCode() == 200
    }

    @Unroll
    def "Set ACL AC"() {
        setup:
        match = setupPathMatchCondition(fc, match)
        leaseID = setupPathLeaseCondition(fc, leaseID)
        def drc = new DataLakeRequestConditions()
            .setLeaseId(leaseID)
            .setIfMatch(match)
            .setIfNoneMatch(noneMatch)
            .setIfModifiedSince(modified)
            .setIfUnmodifiedSince(unmodified)

        expect:
        fc.setAccessControlListWithResponse(pathAccessControlEntries, group, owner, drc, null, Context.NONE).getStatusCode() == 200

        where:
        modified | unmodified | match        | noneMatch   | leaseID
        null     | null       | null         | null        | null
        oldDate  | null       | null         | null        | null
        null     | newDate    | null         | null        | null
        null     | null       | receivedEtag | null        | null
        null     | null       | null         | garbageEtag | null
        null     | null       | null         | null        | receivedLeaseID
    }

    @Unroll
    def "Set ACL AC fail"() {
        setup:
        noneMatch = setupPathMatchCondition(fc, noneMatch)
        setupPathLeaseCondition(fc, leaseID)
        def drc = new DataLakeRequestConditions()
            .setLeaseId(leaseID)
            .setIfMatch(match)
            .setIfNoneMatch(noneMatch)
            .setIfModifiedSince(modified)
            .setIfUnmodifiedSince(unmodified)

        when:
        fc.setAccessControlListWithResponse(pathAccessControlEntries, group, owner, drc, null, Context.NONE).getStatusCode() == 200

        then:
        thrown(DataLakeStorageException)

        where:
        modified | unmodified | match       | noneMatch    | leaseID
        newDate  | null       | null        | null         | null
        null     | oldDate    | null        | null         | null
        null     | null       | garbageEtag | null         | null
        null     | null       | null        | receivedEtag | null
        null     | null       | null        | null         | garbageLeaseID
    }

    def "Set ACL error"() {
        setup:
        fc = fsc.getFileClient(generatePathName())

        when:
        fc.setAccessControlList(pathAccessControlEntries, group, owner)

        then:
        thrown(DataLakeStorageException)
    }

    def "Get access control min"() {
        when:
        PathAccessControl pac = fc.getAccessControl()

        then:
        notThrown(DataLakeStorageException)
        pac.getAccessControlList()
        pac.getPermissions()
        pac.getOwner()
        pac.getGroup()
    }

    def "Get access control with response"() {
        expect:
        fc.getAccessControlWithResponse(false, null, null, null).getStatusCode() == 200
    }

    def "Get access control return upn"() {
        expect:
        fc.getAccessControlWithResponse(true, null, null, null).getStatusCode() == 200
    }

    @Unroll
    def "Get access control AC"() {
        setup:
        match = setupPathMatchCondition(fc, match)
        leaseID = setupPathLeaseCondition(fc, leaseID)
        def drc = new DataLakeRequestConditions()
            .setLeaseId(leaseID)
            .setIfMatch(match)
            .setIfNoneMatch(noneMatch)
            .setIfModifiedSince(modified)
            .setIfUnmodifiedSince(unmodified)


        expect:
        fc.getAccessControlWithResponse(false, drc, null, null).getStatusCode() == 200

        where:
        modified | unmodified | match        | noneMatch   | leaseID
        null     | null       | null         | null        | null
        oldDate  | null       | null         | null        | null
        null     | newDate    | null         | null        | null
        null     | null       | receivedEtag | null        | null
        null     | null       | null         | garbageEtag | null
        null     | null       | null         | null        | receivedLeaseID
    }

    @Unroll
    def "Get access control AC fail"() {
        setup:
        noneMatch = setupPathMatchCondition(fc, noneMatch)
        setupPathLeaseCondition(fc, leaseID)
        def drc = new DataLakeRequestConditions()
            .setLeaseId(leaseID)
            .setIfMatch(match)
            .setIfNoneMatch(noneMatch)
            .setIfModifiedSince(modified)
            .setIfUnmodifiedSince(unmodified)

        when:
        fc.getAccessControlWithResponse(false, drc, null, null).getStatusCode() == 200

        then:
        thrown(DataLakeStorageException)

        where:
        modified | unmodified | match       | noneMatch    | leaseID
        newDate  | null       | null        | null         | null
        null     | oldDate    | null        | null         | null
        null     | null       | garbageEtag | null         | null
        null     | null       | null        | receivedEtag | null
//        null     | null       | null        | null         | garbageLeaseID
    // known bug in dfs endpoint so this test fails
    }

    def "Get properties default"() {
        when:
        def response = fc.getPropertiesWithResponse(null, null, null)
        def headers = response.getHeaders()
        def properties = response.getValue()

        then:
        validateBasicHeaders(headers)
        headers.getValue("Accept-Ranges") == "bytes"
        properties.getCreationTime()
        properties.getLastModified()
        properties.getETag()
        properties.getFileSize() >= 0
        properties.getContentType()
        !properties.getContentMd5() // tested in "set HTTP headers"
        !properties.getContentEncoding() // tested in "set HTTP headers"
        !properties.getContentDisposition() // tested in "set HTTP headers"
        !properties.getContentLanguage() // tested in "set HTTP headers"
        !properties.getCacheControl() // tested in "set HTTP headers"
        properties.getLeaseStatus() == LeaseStatusType.UNLOCKED
        properties.getLeaseState() == LeaseStateType.AVAILABLE
        !properties.getLeaseDuration() // tested in "acquire lease"
        !properties.getCopyId() // tested in "abort copy"
        !properties.getCopyStatus() // tested in "copy"
        !properties.getCopySource() // tested in "copy"
        !properties.getCopyProgress() // tested in "copy"
        !properties.getCopyCompletionTime() // tested in "copy"
        !properties.getCopyStatusDescription() // only returned when the service has errors; cannot validate.
        properties.isServerEncrypted()
        !properties.isIncrementalCopy() // tested in PageBlob."start incremental copy"
        properties.getAccessTier() == AccessTier.HOT
        properties.getArchiveStatus() == null
        !properties.getMetadata() // new file does not have default metadata associated
        !properties.getAccessTierChangeTime()
        !properties.getEncryptionKeySha256()
        !properties.isDirectory()

    }

    def "Get properties min"() {
        expect:
        fc.getPropertiesWithResponse(null, null, null).getStatusCode() == 200
    }

    @Unroll
    def "Get properties AC"() {
        setup:
        def drc = new DataLakeRequestConditions()
            .setLeaseId(setupPathLeaseCondition(fc, leaseID))
            .setIfMatch(setupPathMatchCondition(fc, match))
            .setIfNoneMatch(noneMatch)
            .setIfModifiedSince(modified)
            .setIfUnmodifiedSince(unmodified)

        expect:
        fc.getPropertiesWithResponse(drc, null, null).getStatusCode() == 200

        where:
        modified | unmodified | match        | noneMatch   | leaseID
        null     | null       | null         | null        | null
        oldDate  | null       | null         | null        | null
        null     | newDate    | null         | null        | null
        null     | null       | receivedEtag | null        | null
        null     | null       | null         | garbageEtag | null
        null     | null       | null         | null        | receivedLeaseID
    }

    @Unroll
    def "Get properties AC fail"() {
        setup:
        def drc = new DataLakeRequestConditions()
            .setLeaseId(setupPathLeaseCondition(fc, leaseID))
            .setIfMatch(match)
            .setIfNoneMatch(setupPathMatchCondition(fc, noneMatch))
            .setIfModifiedSince(modified)
            .setIfUnmodifiedSince(unmodified)

        when:
        fc.getPropertiesWithResponse(drc, null, null)

        then:
        thrown(DataLakeStorageException)

        where:
        modified | unmodified | match       | noneMatch    | leaseID
        newDate  | null       | null        | null         | null
        null     | oldDate    | null        | null         | null
        null     | null       | garbageEtag | null         | null
        null     | null       | null        | receivedEtag | null
        null     | null       | null        | null         | garbageLeaseID
    }

    def "Get properties error"() {
        setup:
        fc = fsc.getFileClient(generatePathName())

        when:
        fc.getProperties()

        then:
        thrown(DataLakeStorageException)
    }

    def "Set HTTP headers null"() {
        setup:
        def response = fc.setHttpHeadersWithResponse(null, null, null, null)

        expect:
        response.getStatusCode() == 200
        validateBasicHeaders(response.getHeaders())
    }

    def "Set HTTP headers min"() {
        setup:
        def properties = fc.getProperties()
        def headers = new PathHttpHeaders()
            .setContentEncoding(properties.getContentEncoding())
            .setContentDisposition(properties.getContentDisposition())
            .setContentType("type")
            .setCacheControl(properties.getCacheControl())
            .setContentLanguage(properties.getContentLanguage())
            .setContentMd5(Base64.getEncoder().encode(MessageDigest.getInstance("MD5").digest(defaultData.array())))

        fc.setHttpHeaders(headers)

        expect:
        fc.getProperties().getContentType() == "type"
    }

    @Unroll
    def "Set HTTP headers headers"() {
        setup:
        fc.append(new ByteArrayInputStream(defaultData.array()), 0, defaultDataSize)
        fc.flush(defaultDataSize)
        def putHeaders = new PathHttpHeaders()
            .setCacheControl(cacheControl)
            .setContentDisposition(contentDisposition)
            .setContentEncoding(contentEncoding)
            .setContentLanguage(contentLanguage)
            .setContentMd5(contentMD5)
            .setContentType(contentType)

        fc.setHttpHeaders(putHeaders)

        expect:
        validatePathProperties(
            fc.getPropertiesWithResponse(null, null, null),
            cacheControl, contentDisposition, contentEncoding, contentLanguage, contentMD5, contentType)

        where:
        cacheControl | contentDisposition | contentEncoding | contentLanguage | contentMD5                                                                               | contentType
        null         | null               | null            | null            | null                                                                                     | null
        "control"    | "disposition"      | "encoding"      | "language"      | Base64.getEncoder().encode(MessageDigest.getInstance("MD5").digest(defaultData.array())) | "type"
    }

    @Unroll
    def "Set HTTP headers AC"() {
        setup:
        match = setupPathMatchCondition(fc, match)
        leaseID = setupPathLeaseCondition(fc, leaseID)
        def drc = new DataLakeRequestConditions()
            .setLeaseId(leaseID)
            .setIfMatch(match)
            .setIfNoneMatch(noneMatch)
            .setIfModifiedSince(modified)
            .setIfUnmodifiedSince(unmodified)

        expect:
        fc.setHttpHeadersWithResponse(null, drc, null, null).getStatusCode() == 200

        where:
        modified | unmodified | match        | noneMatch   | leaseID
        null     | null       | null         | null        | null
        oldDate  | null       | null         | null        | null
        null     | newDate    | null         | null        | null
        null     | null       | receivedEtag | null        | null
        null     | null       | null         | garbageEtag | null
        null     | null       | null         | null        | receivedLeaseID
    }

    @Unroll
    def "Set HTTP headers AC fail"() {
        setup:
        noneMatch = setupPathMatchCondition(fc, noneMatch)
        setupPathLeaseCondition(fc, leaseID)
        def drc = new DataLakeRequestConditions()
            .setLeaseId(leaseID)
            .setIfMatch(match)
            .setIfNoneMatch(noneMatch)
            .setIfModifiedSince(modified)
            .setIfUnmodifiedSince(unmodified)

        when:
        fc.setHttpHeadersWithResponse(null, drc, null, null)

        then:
        thrown(DataLakeStorageException)

        where:
        modified | unmodified | match       | noneMatch    | leaseID
        newDate  | null       | null        | null         | null
        null     | oldDate    | null        | null         | null
        null     | null       | garbageEtag | null         | null
        null     | null       | null        | receivedEtag | null
        null     | null       | null        | null         | garbageLeaseID
    }

    def "Set HTTP headers error"() {
        setup:
        fc = fsc.getFileClient(generatePathName())

        when:
        fc.setHttpHeaders(null)

        then:
        thrown(DataLakeStorageException)
    }

    def "Set metadata min"() {
        setup:
        def metadata = new HashMap<String, String>()
        metadata.put("foo", "bar")

        when:
        fc.setMetadata(metadata)

        then:
        fc.getProperties().getMetadata() == metadata
    }

    @Unroll
    def "Set metadata metadata"() {
        setup:
        def metadata = new HashMap<String, String>()
        if (key1 != null && value1 != null) {
            metadata.put(key1, value1)
        }
        if (key2 != null && value2 != null) {
            metadata.put(key2, value2)
        }

        expect:
        fc.setMetadataWithResponse(metadata, null, null, null).getStatusCode() == statusCode
        fc.getProperties().getMetadata() == metadata

        where:
        key1  | value1 | key2   | value2 || statusCode
        null  | null   | null   | null   || 200
        "foo" | "bar"  | "fizz" | "buzz" || 200
    }

    @Unroll
    def "Set metadata AC"() {
        setup:
        match = setupPathMatchCondition(fc, match)
        leaseID = setupPathLeaseCondition(fc, leaseID)
        def drc = new DataLakeRequestConditions()
            .setLeaseId(leaseID)
            .setIfMatch(match)
            .setIfNoneMatch(noneMatch)
            .setIfModifiedSince(modified)
            .setIfUnmodifiedSince(unmodified)

        expect:
        fc.setMetadataWithResponse(null, drc, null, null).getStatusCode() == 200

        where:
        modified | unmodified | match        | noneMatch   | leaseID
        null     | null       | null         | null        | null
        oldDate  | null       | null         | null        | null
        null     | newDate    | null         | null        | null
        null     | null       | receivedEtag | null        | null
        null     | null       | null         | garbageEtag | null
        null     | null       | null         | null        | receivedLeaseID
    }

    @Unroll
    def "Set metadata AC fail"() {
        setup:
        noneMatch = setupPathMatchCondition(fc, noneMatch)
        setupPathLeaseCondition(fc, leaseID)

        def drc = new DataLakeRequestConditions()
            .setLeaseId(leaseID)
            .setIfMatch(match)
            .setIfNoneMatch(noneMatch)
            .setIfModifiedSince(modified)
            .setIfUnmodifiedSince(unmodified)

        when:
        fc.setMetadataWithResponse(null, drc, null, null)

        then:
        thrown(DataLakeStorageException)

        where:
        modified | unmodified | match       | noneMatch    | leaseID
        newDate  | null       | null        | null         | null
        null     | oldDate    | null        | null         | null
        null     | null       | garbageEtag | null         | null
        null     | null       | null        | receivedEtag | null
        null     | null       | null        | null         | garbageLeaseID
    }

    def "Set metadata error"() {
        setup:
        fc = fsc.getFileClient(generatePathName())

        when:
        fc.setMetadata(null)

        then:
        thrown(DataLakeStorageException)
    }

    def "Read all null"() {
        setup:
        fc.append(new ByteArrayInputStream(defaultData.array()), 0, defaultDataSize)
        fc.flush(defaultDataSize)

        when:
        def stream = new ByteArrayOutputStream()
        def response = fc.readWithResponse(stream, null, null, null, false, null, null)
        def body = ByteBuffer.wrap(stream.toByteArray())
        def headers = response.getHeaders()

        then:
        body == defaultData
        headers.toMap().keySet().stream().noneMatch({ it.startsWith("x-ms-meta-") })
        headers.getValue("Content-Length") != null
        headers.getValue("Content-Type") != null
        headers.getValue("Content-Range") == null
        headers.getValue("Content-Encoding") == null
        headers.getValue("Cache-Control") == null
        headers.getValue("Content-Disposition") == null
        headers.getValue("Content-Language") == null
        headers.getValue("x-ms-blob-sequence-number") == null
        headers.getValue("x-ms-copy-completion-time") == null
        headers.getValue("x-ms-copy-status-description") == null
        headers.getValue("x-ms-copy-id") == null
        headers.getValue("x-ms-copy-progress") == null
        headers.getValue("x-ms-copy-source") == null
        headers.getValue("x-ms-copy-status") == null
        headers.getValue("x-ms-lease-duration") == null
        headers.getValue("x-ms-lease-state") == LeaseStateType.AVAILABLE.toString()
        headers.getValue("x-ms-lease-status") == LeaseStatusType.UNLOCKED.toString()
        headers.getValue("Accept-Ranges") == "bytes"
        headers.getValue("x-ms-blob-committed-block-count") == null
        headers.getValue("x-ms-server-encrypted") != null
        headers.getValue("x-ms-blob-content-md5") == null
    }

    def "Read empty file"() {
        setup:
        fc = fsc.getFileClient("emptyFile")
        fc.create()

        when:
        def outStream = new ByteArrayOutputStream()
        fc.read(outStream)
        def result = outStream.toByteArray()

        then:
        notThrown(DataLakeStorageException)
        result.length == 0
    }

    /*
    This is to test the appropriate integration of DownloadResponse, including setting the correct range values on
    HttpGetterInfo.
     */

    def "Read with retry range"() {
        /*
        We are going to make a request for some range on a blob. The Flux returned will throw an exception, forcing
        a retry per the DownloadRetryOptions. The next request should have the same range header, which was generated
        from the count and offset values in HttpGetterInfo that was constructed on the initial call to download. We
        don't need to check the data here, but we want to ensure that the correct range is set each time. This will
        test the correction of a bug that was found which caused HttpGetterInfo to have an incorrect offset when it was
        constructed in BlobClient.download().
         */
        setup:
        def fileClient = getFileClient(primaryCredential, fc.getPathUrl(), new MockRetryRangeResponsePolicy())

        fc.append(new ByteArrayInputStream(defaultData.array()), 0, defaultDataSize)
        fc.flush(defaultDataSize)

        when:
        def range = new FileRange(2, 5L)
        def options = new DownloadRetryOptions().setMaxRetryRequests(3)
        fileClient.readWithResponse(new ByteArrayOutputStream(), range, options, null, false, null, null)

        then:
        /*
        Because the dummy Flux always throws an error. This will also validate that an IllegalArgumentException is
        NOT thrown because the types would not match.
         */
        def e = thrown(RuntimeException)
        e.getCause() instanceof IOException
    }

    def "Read min"() {
        setup:
        fc.append(new ByteArrayInputStream(defaultData.array()), 0, defaultDataSize)
        fc.flush(defaultDataSize)

        when:
        def outStream = new ByteArrayOutputStream()
        fc.read(outStream)
        def result = outStream.toByteArray()

        then:
        result == defaultData.array()
    }

    @Unroll
    def "Read range"() {
        setup:
        def range = (count == null) ? new FileRange(offset) : new FileRange(offset, count)
        fc.append(new ByteArrayInputStream(defaultData.array()), 0, defaultDataSize)
        fc.flush(defaultDataSize)


        when:
        def outStream = new ByteArrayOutputStream()
        fc.readWithResponse(outStream, range, null, null, false, null, null)
        String bodyStr = outStream.toString()

        then:
        bodyStr == expectedData

        where:
        offset | count || expectedData
        0      | null  || defaultText
        0      | 5L    || defaultText.substring(0, 5)
        3      | 2L    || defaultText.substring(3, 3 + 2)
    }

    @Unroll
    def "Read AC"() {
        setup:
        match = setupPathMatchCondition(fc, match)
        leaseID = setupPathLeaseCondition(fc, leaseID)
        def drc = new DataLakeRequestConditions()
            .setLeaseId(leaseID)
            .setIfMatch(match)
            .setIfNoneMatch(noneMatch)
            .setIfModifiedSince(modified)
            .setIfUnmodifiedSince(unmodified)

        when:
        def response = fc.readWithResponse(new ByteArrayOutputStream(), null, null, drc, false, null, null)

        then:
        response.getStatusCode() == 200

        where:
        modified | unmodified | match        | noneMatch   | leaseID
        null     | null       | null         | null        | null
        oldDate  | null       | null         | null        | null
        null     | newDate    | null         | null        | null
        null     | null       | receivedEtag | null        | null
        null     | null       | null         | garbageEtag | null
        null     | null       | null         | null        | receivedLeaseID
    }

    @Unroll
    def "Read AC fail"() {
        setup:
        setupPathLeaseCondition(fc, leaseID)
        def drc = new DataLakeRequestConditions()
            .setLeaseId(leaseID)
            .setIfMatch(match)
            .setIfNoneMatch(setupPathMatchCondition(fc, noneMatch))
            .setIfModifiedSince(modified)
            .setIfUnmodifiedSince(unmodified)

        when:
        fc.readWithResponse(new ByteArrayOutputStream(), null, null, drc, false, null, null).getStatusCode()

        then:
        thrown(DataLakeStorageException)

        where:
        modified | unmodified | match       | noneMatch    | leaseID
        newDate  | null       | null        | null         | null
        null     | oldDate    | null        | null         | null
        null     | null       | garbageEtag | null         | null
        null     | null       | null        | receivedEtag | null
        null     | null       | null        | null         | garbageLeaseID
    }

    def "Read md5"() {
        setup:
        fc.append(new ByteArrayInputStream(defaultData.array()), 0, defaultDataSize)
        fc.flush(defaultDataSize)

        when:
        def response = fc.readWithResponse(new ByteArrayOutputStream(), new FileRange(0, 3), null, null, true, null, null)
        def contentMD5 = response.getHeaders().getValue("content-md5").getBytes()

        then:
        contentMD5 == Base64.getEncoder().encode(MessageDigest.getInstance("MD5").digest(defaultText.substring(0, 3).getBytes()))
    }

    def "Read error"() {
        setup:
        fc = fsc.getFileClient(generatePathName())

        when:
        fc.read(null)

        then:
        thrown(NullPointerException)
    }

    def "Download to file exists"() {
        setup:
        def testFile = new File(testName + ".txt")
        if (!testFile.exists()) {
            assert testFile.createNewFile()
        }
        fc.append(new ByteArrayInputStream(defaultData.array()), 0, defaultDataSize)
        fc.flush(defaultDataSize)

        when:
        // Default overwrite is false so this should fail
        fc.readToFile(testFile.getPath())

        then:
        def ex = thrown(UncheckedIOException)
        ex.getCause() instanceof FileAlreadyExistsException

        cleanup:
        testFile.delete()
    }

    def "Download to file exists succeeds"() {
        setup:
        def testFile = new File(testName + ".txt")
        if (!testFile.exists()) {
            assert testFile.createNewFile()
        }
        fc.append(new ByteArrayInputStream(defaultData.array()), 0, defaultDataSize)
        fc.flush(defaultDataSize)

        when:
        fc.readToFile(testFile.getPath(), true)

        then:
        new String(Files.readAllBytes(testFile.toPath()), StandardCharsets.UTF_8) == defaultText

        cleanup:
        testFile.delete()
    }

    def "Download to file does not exist"() {
        setup:
        def testFile = new File(testName + ".txt")
        if (testFile.exists()) {
            assert testFile.delete()
        }
        fc.append(new ByteArrayInputStream(defaultData.array()), 0, defaultDataSize)
        fc.flush(defaultDataSize)

        when:
        fc.readToFile(testFile.getPath())

        then:
        new String(Files.readAllBytes(testFile.toPath()), StandardCharsets.UTF_8) == defaultText

        cleanup:
        testFile.delete()
    }

    def "Download file does not exist open options"() {
        setup:
        def testFile = new File(testName + ".txt")
        if (testFile.exists()) {
            assert testFile.delete()
        }
        fc.append(new ByteArrayInputStream(defaultData.array()), 0, defaultDataSize)
        fc.flush(defaultDataSize)

        when:
        Set<OpenOption> openOptions = new HashSet<>()
        openOptions.add(StandardOpenOption.CREATE_NEW)
        openOptions.add(StandardOpenOption.READ)
        openOptions.add(StandardOpenOption.WRITE)
        fc.readToFileWithResponse(testFile.getPath(), null, null, null, null, false, openOptions, null, null)

        then:
        new String(Files.readAllBytes(testFile.toPath()), StandardCharsets.UTF_8) == defaultText

        cleanup:
        testFile.delete()
    }

    def "Download file exist open options"() {
        setup:
        def testFile = new File(testName + ".txt")
        if (!testFile.exists()) {
            assert testFile.createNewFile()
        }
        fc.append(new ByteArrayInputStream(defaultData.array()), 0, defaultDataSize)
        fc.flush(defaultDataSize)

        when:
        Set<OpenOption> openOptions = new HashSet<>()
        openOptions.add(StandardOpenOption.CREATE)
        openOptions.add(StandardOpenOption.TRUNCATE_EXISTING)
        openOptions.add(StandardOpenOption.READ)
        openOptions.add(StandardOpenOption.WRITE)
        fc.readToFileWithResponse(testFile.getPath(), null, null, null, null, false, openOptions, null, null)

        then:
        new String(Files.readAllBytes(testFile.toPath()), StandardCharsets.UTF_8) == defaultText

        cleanup:
        testFile.delete()
    }

    @Requires({ liveMode() })
    @Unroll
    def "Download file"() {
        setup:
        def file = getRandomFile(fileSize)
        fc.uploadFromFile(file.toPath().toString(), true)
        def outFile = new File(resourceNamer.randomName(testName, 60) + ".txt")
        if (outFile.exists()) {
            assert outFile.delete()
        }

        when:
        def properties = fc.readToFileWithResponse(outFile.toPath().toString(), null,
            new ParallelTransferOptions().setBlockSizeLong(4 * 1024 * 1024), null, null, false, null, null, null)

        then:
        compareFiles(file, outFile, 0, fileSize)
        properties.getValue().fileSize == fileSize

        cleanup:
        outFile.delete()
        file.delete()

        where:
        fileSize             | _
        20                   | _ // small file
        16 * 1024 * 1024     | _ // medium file in several chunks
        8 * 1026 * 1024 + 10 | _ // medium file not aligned to block
        50 * Constants.MB    | _ // large file requiring multiple requests
        // Files larger than 2GB to test no integer overflow are left to stress/perf tests to keep test passes short.
    }

    @Requires({ liveMode() })
    @Unroll
    def "Download file sync buffer copy"() {
        setup:
        def fileSystemName = generateFileSystemName()
        def datalakeServiceClient = new DataLakeServiceClientBuilder()
            .endpoint(String.format(defaultEndpointTemplate, primaryCredential.getAccountName()))
            .credential(primaryCredential)
            .buildClient()

        def fileClient = datalakeServiceClient.createFileSystem(fileSystemName)
            .getFileClient(generatePathName())


        def file = getRandomFile(fileSize)
        fileClient.uploadFromFile(file.toPath().toString(), true)
        def outFile = new File(resourceNamer.randomName(testName, 60) + ".txt")
        if (outFile.exists()) {
            assert outFile.delete()
        }

        when:
        def properties = fileClient.readToFileWithResponse(outFile.toPath().toString(), null,
            new ParallelTransferOptions().setBlockSizeLong(4 * 1024 * 1024), null, null, false, null, null, null)

        then:
        compareFiles(file, outFile, 0, fileSize)
        properties.getValue().getFileSize() == fileSize

        cleanup:
        datalakeServiceClient.deleteFileSystem(fileSystemName)
        outFile.delete()
        file.delete()

        where:
        fileSize             | _
        20                   | _ // small file
        16 * 1024 * 1024     | _ // medium file in several chunks
        8 * 1026 * 1024 + 10 | _ // medium file not aligned to block
        50 * Constants.MB    | _ // large file requiring multiple requests
    }

    @Requires({ liveMode() })
    @Unroll
    def "Download file async buffer copy"() {
        setup:
        def fileSystemName = generateFileSystemName()
        def datalakeServiceAsyncClient = new DataLakeServiceClientBuilder()
            .endpoint(String.format(defaultEndpointTemplate, primaryCredential.getAccountName()))
            .credential(primaryCredential)
            .buildAsyncClient()

        def fileAsyncClient = datalakeServiceAsyncClient.createFileSystem(fileSystemName).block()
            .getFileAsyncClient(generatePathName())

        def file = getRandomFile(fileSize)
        fileAsyncClient.uploadFromFile(file.toPath().toString(), true).block()
        def outFile = new File(resourceNamer.randomName(testName, 60) + ".txt")
        if (outFile.exists()) {
            assert outFile.delete()
        }

        when:
        def downloadMono = fileAsyncClient.readToFileWithResponse(outFile.toPath().toString(), null,
            new ParallelTransferOptions().setBlockSizeLong(4 * 1024 * 1024), null, null, false, null)

        then:
        StepVerifier.create(downloadMono)
            .assertNext({ it -> it.getValue().getFileSize() == fileSize })
            .verifyComplete()

        compareFiles(file, outFile, 0, fileSize)

        cleanup:
        datalakeServiceAsyncClient.deleteFileSystem(fileSystemName)
        outFile.delete()
        file.delete()

        where:
        fileSize             | _
        20                   | _ // small file
        16 * 1024 * 1024     | _ // medium file in several chunks
        8 * 1026 * 1024 + 10 | _ // medium file not aligned to block
        50 * Constants.MB    | _ // large file requiring multiple requests
    }
    @Unroll
    def "Download file range"() {
        setup:
        def file = getRandomFile(defaultDataSize)
        fc.uploadFromFile(file.toPath().toString(), true)
        def outFile = new File(resourceNamer.randomName(testName, 60))
        if (outFile.exists()) {
            assert outFile.delete()
        }

        when:
        fc.readToFileWithResponse(outFile.toPath().toString(), range, null, null, null, false, null, null, null)

        then:
        compareFiles(file, outFile, range.getOffset(), range.getCount())

        cleanup:
        outFile.delete()
        file.delete()

        /*
        The last case is to test a range much much larger than the size of the file to ensure we don't accidentally
        send off parallel requests with invalid ranges.
         */
        where:
        range                                         | _
        new FileRange(0, defaultDataSize)             | _ // Exact count
        new FileRange(1, defaultDataSize - 1 as Long) | _ // Offset and exact count
        new FileRange(3, 2)                           | _ // Narrow range in middle
        new FileRange(0, defaultDataSize - 1 as Long) | _ // Count that is less than total
        new FileRange(0, 10 * 1024)                   | _ // Count much larger than remaining data
    }

    @Unroll
    def "Download file range fail"() {
        setup:
        def file = getRandomFile(defaultDataSize)
        fc.uploadFromFile(file.toPath().toString(), true)
        def outFile = new File(testName + "")
        if (outFile.exists()) {
            assert outFile.delete()
        }

        when:
        fc.readToFileWithResponse(outFile.toPath().toString(), new FileRange(defaultDataSize + 1), null, null, null, false,
            null, null, null)

        then:
        thrown(DataLakeStorageException)

        cleanup:
        outFile.delete()
        file.delete()
    }

    def "Download file count null"() {
        setup:
        def file = getRandomFile(defaultDataSize)
        fc.uploadFromFile(file.toPath().toString(), true)
        def outFile = new File(testName + "")
        if (outFile.exists()) {
            assert outFile.delete()
        }

        when:
        fc.readToFileWithResponse(outFile.toPath().toString(), new FileRange(0), null, null, null, false, null, null, null)

        then:
        compareFiles(file, outFile, 0, defaultDataSize)

        cleanup:
        outFile.delete()
        file.delete()
    }

    // TODO (alzimmer): Disabling this test until this issue is fixed. https://github.com/Azure/azure-sdk-for-java/issues/8611
//    @Unroll
//    def "Download file AC"() {
//        setup:
//        def file = getRandomFile(defaultDataSize)
//        fc.uploadFromFile(file.toPath().toString(), true)
//        def outFile = new File(testName + "")
//        if (outFile.exists()) {
//            assert outFile.delete()
//        }
//
//        match = setupPathMatchCondition(fc, match)
//        leaseID = setupPathLeaseCondition(fc, leaseID)
//        DataLakeRequestConditions bro = new DataLakeRequestConditions().setIfModifiedSince(modified)
//            .setIfUnmodifiedSince(unmodified).setIfMatch(match).setIfNoneMatch(noneMatch)
//            .setLeaseId(leaseID)
//
//        when:
//        fc.readToFileWithResponse(outFile.toPath().toString(), null, null, null, bro, false, null, null, null)
//
//        then:
//        notThrown(DataLakeStorageException)
//
//        cleanup:
//        outFile.delete()
//        file.delete()
//
//        where:
//        modified | unmodified | match        | noneMatch   | leaseID
//        null     | null       | null         | null        | null
//        oldDate  | null       | null         | null        | null
//        null     | newDate    | null         | null        | null
//        null     | null       | receivedEtag | null        | null
//        null     | null       | null         | garbageEtag | null
//        null     | null       | null         | null        | receivedLeaseID
//    }

    @Unroll
    def "Download file AC fail"() {
        setup:
        def file = getRandomFile(defaultDataSize)
        fc.uploadFromFile(file.toPath().toString(), true)
        def outFile = new File(testName + "")
        if (outFile.exists()) {
            assert outFile.delete()
        }

        noneMatch = setupPathMatchCondition(fc, noneMatch)
        setupPathLeaseCondition(fc, leaseID)
        DataLakeRequestConditions bro = new DataLakeRequestConditions().setIfModifiedSince(modified)
            .setIfUnmodifiedSince(unmodified).setIfMatch(match).setIfNoneMatch(noneMatch)
            .setLeaseId(leaseID)

        when:
        fc.readToFileWithResponse(outFile.toPath().toString(), null, null, null, bro, false, null, null, null)

        then:
        def e = thrown(DataLakeStorageException)
        e.getErrorCode() == "ConditionNotMet" ||
            e.getErrorCode() == "LeaseIdMismatchWithBlobOperation"

        cleanup:
        outFile.delete()
        file.delete()

        where:
        modified | unmodified | match       | noneMatch    | leaseID
        newDate  | null       | null        | null         | null
        null     | oldDate    | null        | null         | null
        null     | null       | garbageEtag | null         | null
        null     | null       | null        | receivedEtag | null
        null     | null       | null        | null         | garbageLeaseID
    }

    @Requires({ liveMode() })
    def "Download file etag lock"() {
        setup:
        def file = getRandomFile(Constants.MB)
        fc.uploadFromFile(file.toPath().toString(), true)
        def outFile = new File(testName + "")
        Files.deleteIfExists(file.toPath())

        expect:
        def fac = new DataLakePathClientBuilder()
            .pipeline(fc.getHttpPipeline())
            .endpoint(fc.getPathUrl())
            .buildFileAsyncClient()

        /*
         * Setup the download to happen in small chunks so many requests need to be sent, this will give the upload time
         * to change the ETag therefore failing the download.
         */
        def options = new ParallelTransferOptions().setBlockSizeLong(Constants.KB)

        /*
         * This is done to prevent onErrorDropped exceptions from being logged at the error level. If no hook is
         * registered for onErrorDropped the error is logged at the ERROR level.
         *
         * onErrorDropped is triggered once the reactive stream has emitted one element, after that exceptions are
         * dropped.
         */
        Hooks.onErrorDropped({ ignored -> /* do nothing with it */ })

        /*
         * When the download begins trigger an upload to overwrite the downloading blob after waiting 500 milliseconds
         * so that the download is able to get an ETag before it is changed.
         */
        StepVerifier.create(fac.readToFileWithResponse(outFile.toPath().toString(), null, options, null, null, false, null)
            .doOnSubscribe({ fac.upload(defaultFlux, null, true).delaySubscription(Duration.ofMillis(500)).subscribe() }))
            .verifyErrorSatisfies({
                /*
                 * If an operation is running on multiple threads and multiple return an exception Reactor will combine
                 * them into a CompositeException which needs to be unwrapped. If there is only a single exception
                 * 'Exceptions.unwrapMultiple' will return a singleton list of the exception it was passed.
                 *
                 * These exceptions may be wrapped exceptions where the exception we are expecting is contained within
                 * ReactiveException that needs to be unwrapped. If the passed exception isn't a 'ReactiveException' it
                 * will be returned unmodified by 'Exceptions.unwrap'.
                 */
                assert Exceptions.unwrapMultiple(it).stream().anyMatch({ it2 ->
                    def exception = Exceptions.unwrap(it2)
                    if (exception instanceof DataLakeStorageException) {
                        assert ((DataLakeStorageException) exception).getStatusCode() == 412
                        return true
                    }
                })
            })

        // Give the file a chance to be deleted by the download operation before verifying its deletion
        sleep(500)
        !outFile.exists()

        cleanup:
        file.delete()
        outFile.delete()
    }

    @Requires({ liveMode() })
    @Unroll
    def "Download file progress receiver"() {
        def file = getRandomFile(fileSize)
        fc.uploadFromFile(file.toPath().toString(), true)
        def outFile = new File(testName + "")
        if (outFile.exists()) {
            assert outFile.delete()
        }

        def mockReceiver = Mock(ProgressReceiver)

        def numBlocks = fileSize / (4 * 1024 * 1024)
        def prevCount = 0

        when:
        fc.readToFileWithResponse(outFile.toPath().toString(), null,
            new ParallelTransferOptions().setProgressReceiver(mockReceiver),
            new DownloadRetryOptions().setMaxRetryRequests(3), null, false, null, null, null)

        then:
        /*
         * Should receive at least one notification indicating completed progress, multiple notifications may be
         * received if there are empty buffers in the stream.
         */
        (1.._) * mockReceiver.reportProgress(fileSize)

        // There should be NO notification with a larger than expected size.
        0 * mockReceiver.reportProgress({ it > fileSize })

        /*
        We should receive at least one notification reporting an intermediary value per block, but possibly more
        notifications will be received depending on the implementation. We specify numBlocks - 1 because the last block
        will be the total size as above. Finally, we assert that the number reported monotonically increases.
         */
        (numBlocks - 1.._) * mockReceiver.reportProgress(!file.size()) >> { long bytesTransferred ->
            if (!(bytesTransferred >= prevCount)) {
                throw new IllegalArgumentException("Reported progress should monotonically increase")
            } else {
                prevCount = bytesTransferred
            }
        }

        // We should receive no notifications that report more progress than the size of the file.
        0 * mockReceiver.reportProgress({ it > fileSize })

        cleanup:
        file.delete()
        outFile.delete()

        where:
        fileSize             | _
        100                  | _
        8 * 1026 * 1024 + 10 | _
    }

    def "Rename min"() {
        expect:
        fc.renameWithResponse(null, generatePathName(), null, null, null, null).getStatusCode() == 201
    }

    def "Rename with response"() {
        when:
        def resp = fc.renameWithResponse(null, generatePathName(), null, null, null, null)

        def renamedClient = resp.getValue()
        renamedClient.getProperties()

        then:
        notThrown(DataLakeStorageException)

        when:
        fc.getProperties()

        then:
        thrown(DataLakeStorageException)
    }

    def "Rename filesystem with response"() {
        setup:
        def newFileSystem = primaryDataLakeServiceClient.createFileSystem(generateFileSystemName())

        when:
        def resp = fc.renameWithResponse(newFileSystem.getFileSystemName(), generatePathName(), null, null, null, null)

        def renamedClient = resp.getValue()
        renamedClient.getProperties()

        then:
        notThrown(DataLakeStorageException)

        when:
        fc.getProperties()

        then:
        thrown(DataLakeStorageException)
    }

    def "Rename error"() {
        setup:
        fc = fsc.getFileClient(generatePathName())

        when:
        fc.renameWithResponse(null, generatePathName(), null, null, null, null)

        then:
        thrown(DataLakeStorageException)
    }

    @Unroll
    def "Rename url encoded"() {
        when:
        fc = fsc.getFileClient(generatePathName() + source)
        fc.create()
        def response = fc.renameWithResponse(null, generatePathName() + destination, null, null, null, null)

        then:
        response.getStatusCode() == 201

        when:
        response = response.getValue().getPropertiesWithResponse(null, null, null)

        then:
        response.getStatusCode() == 200

        where:
        source     | destination || _
        ""         | ""          || _ /* Both non encoded. */
        "%20%25"   | ""          || _ /* One encoded. */
        ""         | "%20%25"    || _
        "%20%25"   | "%20%25"    || _ /* Both encoded. */
    }

    @Unroll
    def "Rename source AC"() {
        setup:
        match = setupPathMatchCondition(fc, match)
        leaseID = setupPathLeaseCondition(fc, leaseID)
        def drc = new DataLakeRequestConditions()
            .setLeaseId(leaseID)
            .setIfMatch(match)
            .setIfNoneMatch(noneMatch)
            .setIfModifiedSince(modified)
            .setIfUnmodifiedSince(unmodified)

        expect:
        fc.renameWithResponse(null, generatePathName(), drc, null, null, null).getStatusCode() == 201

        where:
        modified | unmodified | match        | noneMatch   | leaseID
        null     | null       | null         | null        | null
        oldDate  | null       | null         | null        | null
        null     | newDate    | null         | null        | null
        null     | null       | receivedEtag | null        | null
        null     | null       | null         | garbageEtag | null
        null     | null       | null         | null        | receivedLeaseID
    }

    @Unroll
    def "Rename source AC fail"() {
        setup:
        fc = fsc.getFileClient(generatePathName())
        fc.create()

        noneMatch = setupPathMatchCondition(fc, noneMatch)
        setupPathLeaseCondition(fc, leaseID)
        def drc = new DataLakeRequestConditions()
            .setLeaseId(leaseID)
            .setIfMatch(match)
            .setIfNoneMatch(noneMatch)
            .setIfModifiedSince(modified)
            .setIfUnmodifiedSince(unmodified)

        when:
        fc.renameWithResponse(null, generatePathName(), drc, null, null, null)

        then:
        thrown(DataLakeStorageException)

        where:
        modified | unmodified | match       | noneMatch    | leaseID
        newDate  | null       | null        | null         | null
        null     | oldDate    | null        | null         | null
        null     | null       | garbageEtag | null         | null
        null     | null       | null        | receivedEtag | null
        null     | null       | null        | null         | garbageLeaseID
    }

    @Unroll
    def "Rename dest AC"() {
        setup:
        def pathName = generatePathName()
        def destFile = fsc.getFileClient(pathName)
        destFile.create()
        match = setupPathMatchCondition(destFile, match)
        leaseID = setupPathLeaseCondition(destFile, leaseID)
        def drc = new DataLakeRequestConditions()
            .setLeaseId(leaseID)
            .setIfMatch(match)
            .setIfNoneMatch(noneMatch)
            .setIfModifiedSince(modified)
            .setIfUnmodifiedSince(unmodified)

        expect:
        fc.renameWithResponse(null, pathName, null, drc, null, null).getStatusCode() == 201

        where:
        modified | unmodified | match        | noneMatch   | leaseID
        null     | null       | null         | null        | null
        oldDate  | null       | null         | null        | null
        null     | newDate    | null         | null        | null
        null     | null       | receivedEtag | null        | null
        null     | null       | null         | garbageEtag | null
        null     | null       | null         | null        | receivedLeaseID
    }

    @Unroll
    def "Rename dest AC fail"() {
        setup:
        def pathName = generatePathName()
        def destFile = fsc.getFileClient(pathName)
        destFile.create()
        noneMatch = setupPathMatchCondition(destFile, noneMatch)
        setupPathLeaseCondition(destFile, leaseID)
        def drc = new DataLakeRequestConditions()
            .setLeaseId(leaseID)
            .setIfMatch(match)
            .setIfNoneMatch(noneMatch)
            .setIfModifiedSince(modified)
            .setIfUnmodifiedSince(unmodified)

        when:
        fc.renameWithResponse(null, pathName, null, drc, null, null)

        then:
        thrown(DataLakeStorageException)

        where:
        modified | unmodified | match       | noneMatch    | leaseID
        newDate  | null       | null        | null         | null
        null     | oldDate    | null        | null         | null
        null     | null       | garbageEtag | null         | null
        null     | null       | null        | receivedEtag | null
        null     | null       | null        | null         | garbageLeaseID
    }

    def "Append data min"() {
        when:
        fc.append(new ByteArrayInputStream(defaultData.array()), 0, defaultDataSize)

        then:
        notThrown(DataLakeStorageException)
    }

    def "Append data"() {
        setup:
        def response = fc.appendWithResponse(defaultInputStream.get(), 0, defaultDataSize, null, null, null, null)
        def headers = response.getHeaders()

        expect:
        response.getStatusCode() == 202
        headers.getValue("x-ms-request-id") != null
        headers.getValue("x-ms-version") != null
        headers.getValue("Date") != null
        Boolean.parseBoolean(headers.getValue("x-ms-request-server-encrypted"))
    }

    def "Append data md5"() {
        setup:
        fc = fsc.getFileClient(generatePathName())
        fc.create()
        def md5 = MessageDigest.getInstance("MD5").digest(defaultText.getBytes())
        def response = fc.appendWithResponse(defaultInputStream.get(), 0, defaultDataSize, md5, null, null, null)
        def headers = response.getHeaders()

        expect:
        response.getStatusCode() == 202
        headers.getValue("x-ms-request-id") != null
        headers.getValue("x-ms-version") != null
        headers.getValue("Date") != null
        Boolean.parseBoolean(headers.getValue("x-ms-request-server-encrypted"))
    }

    @Unroll
    def "Append data illegal arguments"() {
        when:
        fc.append(is == null ? null : is.get(), 0, dataSize)

        then:
        thrown(exceptionType)

        where:
        is                 | dataSize            || exceptionType
        null               | defaultDataSize     || NullPointerException
        defaultInputStream | defaultDataSize + 1 || UnexpectedLengthException
        defaultInputStream | defaultDataSize - 1 || UnexpectedLengthException
    }

    def "Append data empty body"() {
        when:
        fc = fsc.getFileClient(generatePathName())
        fc.create()
        fc.append(new ByteArrayInputStream(new byte[0]), 0, 0)

        then:
        thrown(DataLakeStorageException)
    }

    def "Append data null body"() {
        when:
        fc = fsc.getFileClient(generatePathName())
        fc.create()
        fc.append(null, 0, 0)

        then:
        thrown(NullPointerException)
    }

    def "Append data lease"() {
        setup:
        def leaseID = setupPathLeaseCondition(fc, receivedLeaseID)

        expect:
        fc.appendWithResponse(defaultInputStream.get(), 0, defaultDataSize, null, leaseID, null, null).getStatusCode() == 202
    }

    def "Append data lease fail"() {
        setup:
        setupPathLeaseCondition(fc, receivedLeaseID)

        when:
        fc.appendWithResponse(defaultInputStream.get(), 0, defaultDataSize, null, garbageLeaseID, null, null)

        then:
        def e = thrown(DataLakeStorageException)
        e.getResponse().getStatusCode() == 412
    }

    def "Append data error"() {
        setup:
        fc = fsc.getFileClient(generatePathName())

        when:
        fc.appendWithResponse(defaultInputStream.get(), 0, defaultDataSize, null, null, null, null)

        then:
        def e = thrown(DataLakeStorageException)
        e.getResponse().getStatusCode() == 404
    }

    def "Flush data min"() {
        when:
        fc.append(new ByteArrayInputStream(defaultData.array()), 0, defaultDataSize)
        fc.flush(defaultDataSize)

        then:
        notThrown(DataLakeStorageException)
    }

    def "Flush close"() {
        when:
        fc = fsc.getFileClient(generatePathName())
        fc.create()
        fc.append(defaultInputStream.get(), 0, defaultDataSize)
        fc.flushWithResponse(defaultDataSize, false, true, null, null, null, null)

        then:
        notThrown(DataLakeStorageException)
    }

    def "Flush retain uncommitted data "() {
        when:
        fc = fsc.getFileClient(generatePathName())
        fc.create()
        fc.append(defaultInputStream.get(), 0, defaultDataSize)
        fc.flushWithResponse(defaultDataSize, true, false, null, null, null, null)

        then:
        notThrown(DataLakeStorageException)
    }

    def "Flush IA"() {
        when:
        fc = fsc.getFileClient(generatePathName())
        fc.create()
        fc.append(defaultInputStream.get(), 0, defaultDataSize)
        fc.flushWithResponse(4, false, false, null, null, null, null)

        then:
        thrown(DataLakeStorageException)
    }

    @Unroll
    def "Flush headers"() {
        setup:
        fc = fsc.getFileClient(generatePathName())
        fc.create()
        fc.append(defaultInputStream.get(), 0, defaultDataSize)
        def headers = new PathHttpHeaders().setCacheControl(cacheControl)
            .setContentDisposition(contentDisposition)
            .setContentEncoding(contentEncoding)
            .setContentLanguage(contentLanguage)
            .setContentType(contentType)

        when:
        fc.flushWithResponse(defaultDataSize, false, false, headers, null, null, null)
        def response = fc.getPropertiesWithResponse(null, null, null)

        // If the value isn't set the service will automatically set it
        contentType = (contentType == null) ? "application/octet-stream" : contentType

        then:
        validatePathProperties(response, cacheControl, contentDisposition, contentEncoding, contentLanguage, null, contentType)

        where:
        cacheControl | contentDisposition | contentEncoding | contentLanguage | contentType
        null         | null               | null            | null            | null
        "control"    | "disposition"      | "encoding"      | "language"      | "type"
    }


    @Unroll
    def "Flush AC"() {
        setup:
        fc = fsc.getFileClient(generatePathName())
        fc.create()
        fc.append(defaultInputStream.get(), 0, defaultDataSize)

        match = setupPathMatchCondition(fc, match)
        leaseID = setupPathLeaseCondition(fc, leaseID)
        def drc = new DataLakeRequestConditions()
            .setLeaseId(leaseID)
            .setIfMatch(match)
            .setIfNoneMatch(noneMatch)
            .setIfModifiedSince(modified)
            .setIfUnmodifiedSince(unmodified)


        expect:
        fc.flushWithResponse(defaultDataSize, false, false, null, drc, null, null).getStatusCode() == 200

        where:
        modified | unmodified | match        | noneMatch   | leaseID
        null     | null       | null         | null        | null
        oldDate  | null       | null         | null        | null
        null     | newDate    | null         | null        | null
        null     | null       | receivedEtag | null        | null
        null     | null       | null         | garbageEtag | null
        null     | null       | null         | null        | receivedLeaseID
    }

    @Unroll
    def "Flush AC fail"() {
        setup:
        fc = fsc.getFileClient(generatePathName())
        fc.create()
        fc.append(defaultInputStream.get(), 0, defaultDataSize)
        noneMatch = setupPathMatchCondition(fc, noneMatch)
        setupPathLeaseCondition(fc, leaseID)
        def drc = new DataLakeRequestConditions()
            .setLeaseId(leaseID)
            .setIfMatch(match)
            .setIfNoneMatch(noneMatch)
            .setIfModifiedSince(modified)
            .setIfUnmodifiedSince(unmodified)

        when:
        fc.flushWithResponse(defaultDataSize, false, false, null, drc, null, null)
        then:
        thrown(DataLakeStorageException)

        where:
        modified | unmodified | match       | noneMatch    | leaseID
        newDate  | null       | null        | null         | null
        null     | oldDate    | null        | null         | null
        null     | null       | garbageEtag | null         | null
        null     | null       | null        | receivedEtag | null
        null     | null       | null        | null         | garbageLeaseID
    }

    def "Flush error"() {
        setup:
        fc = fsc.getFileClient(generatePathName())

        when:
        fc.flush(1)

        then:
        thrown(DataLakeStorageException)
    }

    def "Flush data overwrite"() {
        when:
        fc.append(new ByteArrayInputStream(defaultData.array()), 0, defaultDataSize)
        fc.flush(defaultDataSize)
        fc.append(new ByteArrayInputStream(defaultData.array()), 0, defaultDataSize)
        // Attempt to write data without overwrite enabled
        fc.flush(defaultDataSize, true)

        then:
        thrown(DataLakeStorageException)
    }

    def "Get File Name and Build Client"() {
        when:
        DataLakeFileClient client = fsc.getFileClient(originalFileName)

        then:
        // Note : Here I use Path because there is a test that tests the use of a /
        client.getFilePath() == finalFileName

        where:
        originalFileName       | finalFileName
        "file"                 | "file"
        "path/to]a file"       | "path/to]a file"
        "path%2Fto%5Da%20file" | "path/to]a file"
        "斑點"                   | "斑點"
        "%E6%96%91%E9%BB%9E"   | "斑點"
    }

    def "Builder bearer token validation"() {
        // Technically no additional checks need to be added to datalake builder since the corresponding blob builder fails
        setup:
        String endpoint = BlobUrlParts.parse(fc.getFileUrl()).setScheme("http").toUrl()
        def builder = new DataLakePathClientBuilder()
            .credential(new DefaultAzureCredentialBuilder().build())
            .endpoint(endpoint)

        when:
        builder.buildFileClient()

        then:
        thrown(IllegalArgumentException)
    }

    // "No overwrite interrupted" tests were not ported over for datalake. This is because the access condition check
    // occurs on the create method, so simple access conditions tests suffice.
    @Unroll
    @Requires({liveMode()}) // Test uploads large amount of data
    def "Upload from file"() {
        setup:
        DataLakeFileAsyncClient fac = fscAsync.getFileAsyncClient(generatePathName())
        def file = getRandomFile(fileSize)

        when:
        // Block length will be ignored for single shot.
        StepVerifier.create(fac.uploadFromFile(file.getPath(), new ParallelTransferOptions().setBlockSizeLong(blockSize),
            null, null, null))
            .verifyComplete()

        then:
        def outFile = new File(file.getPath().toString() + "result")
        outFile.createNewFile()

        def outStream = new FileOutputStream(outFile)
        outStream.write(FluxUtil.collectBytesInByteBufferStream(fac.read()).block())
        outStream.close()

        compareFiles(file, outFile, 0, fileSize)

        cleanup:
        outFile.delete()
        file.delete()

        where:
        fileSize                                       | blockSize       || commitedBlockCount
        10                                             | null            || 0  // Size is too small to trigger block uploading
        10 * Constants.KB                              | null            || 0  // Size is too small to trigger block uploading
        50 * Constants.MB                              | null            || 0  // Size is too small to trigger block uploading
        101 * Constants.MB                             | 4 * 1024 * 1024 || 0  // Size is too small to trigger block uploading
    }

    def "Upload from file with metadata"() {
        given:
        def metadata = Collections.singletonMap("metadata", "value")
        def file = getRandomFile(Constants.KB)
        def outStream = new ByteArrayOutputStream()

        when:
        fc.uploadFromFile(file.getPath(), null, null, metadata, null, null)

        then:
        metadata == fc.getProperties().getMetadata()
        fc.read(outStream)
        outStream.toByteArray() == Files.readAllBytes(file.toPath())

        cleanup:
        file.delete()
    }

    def "Upload from file default no overwrite"() {
        setup:
        DataLakeFileAsyncClient fac = fscAsync.getFileAsyncClient(generatePathName())
        fac.create().block()
        when:
        def file = getRandomFile(50)
        fc.uploadFromFile(file.toPath().toString())

        then:
        thrown(DataLakeStorageException)

        and:
        def uploadVerifier = StepVerifier.create(fac.uploadFromFile(getRandomFile(50).toPath().toString()))

        then:
        uploadVerifier.verifyError(DataLakeStorageException)

        cleanup:
        file.delete()
    }

    def "Upload from file overwrite"() {
        setup:
        DataLakeFileAsyncClient fac = fscAsync.getFileAsyncClient(generatePathName())
        fac.create().block()

        when:
        def file = getRandomFile(50)
        fc.uploadFromFile(file.toPath().toString(), true)

        then:
        notThrown(BlobStorageException)

        and:
        def uploadVerifier = StepVerifier.create(fac.uploadFromFile(getRandomFile(50).toPath().toString(), true))

        then:
        uploadVerifier.verifyComplete()

        cleanup:
        file.delete()
    }

    /*
     * Reports the number of bytes sent when uploading a file. This is different than other reporters which track the
     * number of reportings as upload from file hooks into the loading data from disk data stream which is a hard-coded
     * read size.
     */
    class FileUploadReporter implements ProgressReceiver {
        private long reportedByteCount

        @Override
        void reportProgress(long bytesTransferred) {
            this.reportedByteCount += bytesTransferred
        }

        long getReportedByteCount() {
            return this.reportedByteCount
        }
    }

    @Unroll
    @Requires({ liveMode() })
    def "Upload from file reporter"() {
        setup:
        DataLakeFileAsyncClient fac = fscAsync.getFileAsyncClient(generatePathName())

        when:
        def uploadReporter = new FileUploadReporter()
        def file = getRandomFile(size)

        ParallelTransferOptions parallelTransferOptions = new ParallelTransferOptions().setBlockSizeLong(blockSize).setNumBuffers(bufferCount)
            .setProgressReceiver(uploadReporter).setMaxSingleUploadSizeLong(blockSize - 1)

        then:
        StepVerifier.create(fac.uploadFromFile(file.toPath().toString(), parallelTransferOptions,
            null, null, null))
            .verifyComplete()

        // Check if the reported size is equal to or greater than the file size in case there are retries.
        uploadReporter.getReportedByteCount() >= size

        cleanup:
        file.delete()

        where:
        size              | blockSize         | bufferCount
        10 * Constants.MB | 10 * Constants.MB | 8
        20 * Constants.MB | 1 * Constants.MB  | 5
        10 * Constants.MB | 5 * Constants.MB  | 2
        10 * Constants.MB | 10 * Constants.KB | 100
    }

    @Unroll
    def "Upload from file options"() {
        setup:
        def file = getRandomFile((int) dataSize)

        when:
        fc.uploadFromFile(file.toPath().toString(),
            new ParallelTransferOptions().setBlockSizeLong(blockSize).setMaxSingleUploadSizeLong(singleUploadSize), null, null, null, null)

        then:
        fc.getProperties().getFileSize() == dataSize


        cleanup:
        file.delete()

        where:
        dataSize                                       | singleUploadSize | blockSize || expectedBlockCount
        100                                            | 50               | null      || 1 // Test that singleUploadSize is respected
        100                                            | 50               | 20        || 5 // Test that blockSize is respected
    }

    @Requires({ liveMode() })
    def "Async buffered upload empty"() {
        setup:
        DataLakeFileAsyncClient fac = fscAsync.getFileAsyncClient(generatePathName())

        expect:
        StepVerifier.create(fac.upload(Flux.just(ByteBuffer.wrap(new byte[0])), null))
            .verifyErrorSatisfies({it instanceof DataLakeStorageException})
    }

    @Unroll
    @Requires({ liveMode() })
    def "Async buffered upload empty buffers"() {
        setup:
        DataLakeFileAsyncClient fac = fscAsync.getFileAsyncClient(generatePathName())

        expect:
        StepVerifier.create(fac.upload(Flux.fromIterable([buffer1, buffer2, buffer3]), null, true))
            .assertNext({ assert it.getETag() != null })
            .verifyComplete()

        StepVerifier.create(FluxUtil.collectBytesInByteBufferStream(fac.read()))
            .assertNext({ assert it == expectedDownload })
            .verifyComplete()

        where:
        buffer1                                                   | buffer2                                               | buffer3                                                    || expectedDownload
        ByteBuffer.wrap("Hello".getBytes(StandardCharsets.UTF_8)) | ByteBuffer.wrap(" ".getBytes(StandardCharsets.UTF_8)) | ByteBuffer.wrap("world!".getBytes(StandardCharsets.UTF_8)) || "Hello world!".getBytes(StandardCharsets.UTF_8)
        ByteBuffer.wrap("Hello".getBytes(StandardCharsets.UTF_8)) | ByteBuffer.wrap(" ".getBytes(StandardCharsets.UTF_8)) | ByteBuffer.wrap(new byte[0])                               || "Hello ".getBytes(StandardCharsets.UTF_8)
        ByteBuffer.wrap("Hello".getBytes(StandardCharsets.UTF_8)) | ByteBuffer.wrap(new byte[0])                          | ByteBuffer.wrap("world!".getBytes(StandardCharsets.UTF_8)) || "Helloworld!".getBytes(StandardCharsets.UTF_8)
        ByteBuffer.wrap(new byte[0])                              | ByteBuffer.wrap(" ".getBytes(StandardCharsets.UTF_8)) | ByteBuffer.wrap("world!".getBytes(StandardCharsets.UTF_8)) || " world!".getBytes(StandardCharsets.UTF_8)
    }

    @Unroll
    @Requires({ liveMode() }) // Test uploads large amount of data
    def "Async buffered upload"() {
        setup:
        DataLakeFileAsyncClient fac = fscAsync.getFileAsyncClient(generatePathName())
        fac.create().block()

        when:
        def data = getRandomData(dataSize)
        ParallelTransferOptions parallelTransferOptions = new ParallelTransferOptions().setBlockSizeLong(bufferSize).setNumBuffers(numBuffs).setMaxSingleUploadSizeLong(4 * Constants.MB)
        fac.upload(Flux.just(data), parallelTransferOptions, true).block()
        data.position(0)

        then:
        // Due to memory issues, this check only runs on small to medium sized data sets.
        if (dataSize < 100 * 1024 * 1024) {
            StepVerifier.create(collectBytesInBuffer(fac.read()))
                .assertNext({ assert it == data })
                .verifyComplete()
        }

        where:
        dataSize           | bufferSize        | numBuffs || blockCount
        35 * Constants.MB  | 5 * Constants.MB  | 2        || 7 // Requires cycling through the same buffers multiple times.
        35 * Constants.MB  | 5 * Constants.MB  | 5        || 7 // Most buffers may only be used once.
        100 * Constants.MB | 10 * Constants.MB | 2        || 10 // Larger data set.
        100 * Constants.MB | 10 * Constants.MB | 5        || 10 // Larger number of Buffs.
        10 * Constants.MB  | 1 * Constants.MB  | 10       || 10 // Exactly enough buffer space to hold all the data.
        50 * Constants.MB  | 10 * Constants.MB | 2        || 5 // Larger data.
        10 * Constants.MB  | 2 * Constants.MB  | 4        || 5
        10 * Constants.MB  | 3 * Constants.MB  | 3        || 4 // Data does not squarely fit in buffers.
    }

    def compareListToBuffer(List<ByteBuffer> buffers, ByteBuffer result) {
        result.position(0)
        for (ByteBuffer buffer : buffers) {
            buffer.position(0)
            result.limit(result.position() + buffer.remaining())
            if (buffer != result) {
                return false
            }
            result.position(result.position() + buffer.remaining())
        }
        return result.remaining() == 0
    }

    /*      Reporter for testing Progress Receiver
    *        Will count the number of reports that are triggered         */

    class Reporter implements ProgressReceiver {
        private final long blockSize
        private long reportingCount

        Reporter(long blockSize) {
            this.blockSize = blockSize
        }

        @Override
        void reportProgress(long bytesTransferred) {
            assert bytesTransferred % blockSize == 0
            this.reportingCount += 1
        }

        long getReportingCount() {
            return this.reportingCount
        }
    }

    @Unroll
    @Requires({ liveMode() })
    def "Buffered upload with reporter"() {
        setup:
        DataLakeFileAsyncClient fac = fscAsync.getFileAsyncClient(generatePathName())

        when:
        def uploadReporter = new Reporter(blockSize)

        ParallelTransferOptions parallelTransferOptions = new ParallelTransferOptions().setBlockSizeLong(blockSize).setNumBuffers(bufferCount)
            .setProgressReceiver(uploadReporter).setMaxSingleUploadSizeLong(4 * Constants.MB)

        then:
        StepVerifier.create(fac.uploadWithResponse(Flux.just(getRandomData(size)),
            parallelTransferOptions, null, null, null))
            .assertNext({
                assert it.getStatusCode() == 200

                /*
                 * Verify that the reporting count is equal or greater than the size divided by block size in the case
                 * that operations need to be retried. Retry attempts will increment the reporting count.
                 */
                assert uploadReporter.getReportingCount() >= (long) (size / blockSize)
            }).verifyComplete()

        where:
        size              | blockSize          | bufferCount
        10 * Constants.MB | 10 * Constants.MB  | 8
        20 * Constants.MB | 1 * Constants.MB   | 5
        10 * Constants.MB | 5 * Constants.MB   | 2
        10 * Constants.MB | 512 * Constants.KB | 20
    }

    @Unroll
    @Requires({liveMode()}) // Test uploads large amount of data
    def "Buffered upload chunked source"() {
        setup:
        DataLakeFileAsyncClient fac = fscAsync.getFileAsyncClient(generatePathName())
        /*
        This test should validate that the upload should work regardless of what format the passed data is in because
        it will be chunked appropriately.
         */
        ParallelTransferOptions parallelTransferOptions = new ParallelTransferOptions().setBlockSizeLong(bufferSize * Constants.MB).setNumBuffers(numBuffers).setMaxSingleUploadSizeLong(4 * Constants.MB)
        def dataList = [] as List<ByteBuffer>

        for (def size : dataSizeList) {
            dataList.add(getRandomData(size * Constants.MB))
        }
        def uploadOperation = fac.upload(Flux.fromIterable(dataList), parallelTransferOptions, true)

        expect:
        StepVerifier.create(uploadOperation.then(collectBytesInBuffer(fac.read())))
            .assertNext({ assert compareListToBuffer(dataList, it) })
            .verifyComplete()

        where:
        dataSizeList          | bufferSize | numBuffers || blockCount
        [7, 7]                | 10         | 2          || 2 // First item fits entirely in the buffer, next item spans two buffers
        [3, 3, 3, 3, 3, 3, 3] | 10         | 2          || 3 // Multiple items fit non-exactly in one buffer.
        [10, 10]              | 10         | 2          || 2 // Data fits exactly and does not need chunking.
        [50, 51, 49]          | 10         | 2          || 15 // Data needs chunking and does not fit neatly in buffers. Requires waiting for buffers to be released.
        // The case of one large buffer needing to be broken up is tested in the previous test.
    }

    // These two tests are to test optimizations in buffered upload for small files.
    @Unroll
    @Requires({ liveMode() })
    def "Buffered upload handle pathing"() {
        setup:
        DataLakeFileAsyncClient fac = fscAsync.getFileAsyncClient(generatePathName())
        def dataList = [] as List<ByteBuffer>
        for (def size : dataSizeList) {
            dataList.add(getRandomData(size))
        }

        def uploadOperation = fac.upload(Flux.fromIterable(dataList), new ParallelTransferOptions().setMaxSingleUploadSizeLong(4 * Constants.MB), true)

        expect:
        StepVerifier.create(uploadOperation.then(collectBytesInBuffer(fac.read())))
            .assertNext({ assert compareListToBuffer(dataList, it) })
            .verifyComplete()

        where:
        dataSizeList                         | blockCount
        [4 * Constants.MB + 1, 10]           | 2
        [4 * Constants.MB]                   | 0
        [10, 100, 1000, 10000]               | 0
        [4 * Constants.MB, 4 * Constants.MB] | 2
    }

    @Unroll
    @Requires({ liveMode() })
    def "Buffered upload handle pathing hot flux"() {
        setup:
        DataLakeFileAsyncClient fac = fscAsync.getFileAsyncClient(generatePathName())
        def dataList = [] as List<ByteBuffer>
        for (def size : dataSizeList) {
            dataList.add(getRandomData(size))
        }
        def uploadOperation = fac.upload(Flux.fromIterable(dataList).publish().autoConnect(),
            new ParallelTransferOptions().setMaxSingleUploadSizeLong(4 * Constants.MB), true)

        expect:
        StepVerifier.create(uploadOperation.then(collectBytesInBuffer(fac.read())))
            .assertNext({ assert compareListToBuffer(dataList, it) })
            .verifyComplete()

        where:
        dataSizeList                         | blockCount
        [4 * Constants.MB + 1, 10]           | 2
        [4 * Constants.MB]                   | 0
        [10, 100, 1000, 10000]               | 0
        [4 * Constants.MB, 4 * Constants.MB] | 2
    }

    def "Buffered upload illegal arguments null"() {
        setup:
        DataLakeFileAsyncClient fac = fscAsync.getFileAsyncClient(generatePathName())
        fac.create().block()
        expect:
        StepVerifier.create(fac.upload(null, new ParallelTransferOptions().setBlockSizeLong(4).setNumBuffers(4), true))
            .verifyErrorSatisfies({ assert it instanceof NullPointerException })
    }

    @Unroll
    @Requires({ liveMode() })
    def "Buffered upload headers"() {
        setup:
        DataLakeFileAsyncClient fac = fscAsync.getFileAsyncClient(generatePathName())

        when:
        def data = getRandomByteArray(dataSize)
        def contentMD5 = validateContentMD5 ? MessageDigest.getInstance("MD5").digest(data) : null
        def uploadOperation = fac.uploadWithResponse(Flux.just(ByteBuffer.wrap(data)), new ParallelTransferOptions().setMaxSingleUploadSizeLong(4 * Constants.MB), new PathHttpHeaders()
            .setCacheControl(cacheControl)
            .setContentDisposition(contentDisposition)
            .setContentEncoding(contentEncoding)
            .setContentLanguage(contentLanguage)
            .setContentMd5(contentMD5)
            .setContentType(contentType),
            null, null)

        then:
        StepVerifier.create(uploadOperation.then(fac.getPropertiesWithResponse(null)))
            .assertNext({
                assert validatePathProperties(it, cacheControl, contentDisposition, contentEncoding, contentLanguage,
                    contentMD5, contentType == null ? "application/octet-stream" : contentType)
            }).verifyComplete()
        // HTTP default content type is application/octet-stream.

        where:
        // Depending on the size of the stream either a single append will be called or multiple.
        dataSize         | cacheControl | contentDisposition | contentEncoding | contentLanguage | validateContentMD5 | contentType
        defaultDataSize  | null         | null               | null            | null            | true               | null
        defaultDataSize  | "control"    | "disposition"      | "encoding"      | "language"      | true               | "type"
        6 * Constants.MB | null         | null               | null            | null            | false              | null
        6 * Constants.MB | "control"    | "disposition"      | "encoding"      | "language"      | true               | "type"
    }

    @Unroll
    @Requires({ liveMode() })
    def "Buffered upload metadata"() {
        setup:
        DataLakeFileAsyncClient fac = fscAsync.getFileAsyncClient(generatePathName())
        def metadata = [:] as Map<String, String>
        if (key1 != null) {
            metadata.put(key1, value1)
        }
        if (key2 != null) {
            metadata.put(key2, value2)
        }

        when:
        ParallelTransferOptions parallelTransferOptions = new ParallelTransferOptions().setBlockSizeLong(10).setNumBuffers(10)
        def uploadOperation = fac.uploadWithResponse(Flux.just(getRandomData(10)),
            parallelTransferOptions, null, metadata, null)

        then:
        StepVerifier.create(uploadOperation.then(fac.getPropertiesWithResponse(null)))
            .assertNext({
                assert it.getStatusCode() == 200
                assert it.getValue().getMetadata() == metadata
            }).verifyComplete()

        where:
        key1  | value1 | key2   | value2
        null  | null   | null   | null
        "foo" | "bar"  | "fizz" | "buzz"
    }

    @Unroll
    @Requires({ liveMode() })
    def "Buffered upload options"() {
        setup:
        DataLakeFileAsyncClient fac = fscAsync.getFileAsyncClient(generatePathName())
        def data = getRandomData(dataSize)

        when:
        fac.uploadWithResponse(Flux.just(data),
            new ParallelTransferOptions().setBlockSizeLong(blockSize).setMaxSingleUploadSizeLong(singleUploadSize), null, null, null).block()

        then:
        fac.getProperties().block().getFileSize() == dataSize

        where:
        dataSize                                          | singleUploadSize | blockSize || _
        DataLakeFileAsyncClient.MAX_APPEND_FILE_BYTES - 1 | null             | null      || _
        DataLakeFileAsyncClient.MAX_APPEND_FILE_BYTES + 1 | null             | null      || _
        100                                               | 50               | null      || _
        100                                               | 50               | 20        || _
    }

    @Unroll
    @Requires({ liveMode() })
    def "Buffered upload AC"() {
        setup:
        DataLakeFileAsyncClient fac = fscAsync.getFileAsyncClient(generatePathName())
        fac.create().block()

        match = setupPathMatchCondition(fac, match)
        leaseID = setupPathLeaseCondition(fac, leaseID)
        def requestConditions = new DataLakeRequestConditions()
            .setLeaseId(leaseID)
            .setIfMatch(match)
            .setIfNoneMatch(noneMatch)
            .setIfModifiedSince(modified)
            .setIfUnmodifiedSince(unmodified)

        expect:
        ParallelTransferOptions parallelTransferOptions = new ParallelTransferOptions().setBlockSizeLong(10)
        StepVerifier.create(fac.uploadWithResponse(Flux.just(getRandomData(10)),
            parallelTransferOptions, null, null, requestConditions))
            .assertNext({ assert it.getStatusCode() == 200 })
            .verifyComplete()

        where:
        modified | unmodified | match        | noneMatch   | leaseID
        null     | null       | null         | null        | null
        null     | newDate    | null         | null        | null
        oldDate  | null       | null         | null        | null
        null     | null       | receivedEtag | null        | null
        null     | null       | null         | garbageEtag | null
        null     | null       | null         | null        | receivedLeaseID
    }

    @Unroll
    @Requires({ liveMode() })
    def "Buffered upload AC fail"() {
        setup:
        DataLakeFileAsyncClient fac = fscAsync.getFileAsyncClient(generatePathName())
        fac.create().block()
        noneMatch = setupPathMatchCondition(fac, noneMatch)
        leaseID = setupPathLeaseCondition(fac, leaseID)
        def requestConditions = new DataLakeRequestConditions()
            .setLeaseId(leaseID)
            .setIfMatch(match)
            .setIfNoneMatch(noneMatch)
            .setIfModifiedSince(modified)
            .setIfUnmodifiedSince(unmodified)
        def parallelTransferOptions = new ParallelTransferOptions().setBlockSizeLong(10)

        expect:
        StepVerifier.create(fac.uploadWithResponse(Flux.just(getRandomData(10)),
            parallelTransferOptions, null, null, requestConditions))
            .verifyErrorSatisfies({
                assert it instanceof DataLakeStorageException
                def storageException = (DataLakeStorageException) it
                assert storageException.getStatusCode() == 412
            })

        where:
        modified | unmodified | match       | noneMatch    | leaseID
        newDate  | null       | null        | null         | null
        null     | oldDate    | null        | null         | null
        null     | null       | garbageEtag | null         | null
        null     | null       | null        | receivedEtag | null
        null     | null       | null        | null         | garbageLeaseID
    }

    // UploadBufferPool used to lock when the number of failed stageblocks exceeded the maximum number of buffers
    // (discovered when a leaseId was invalid)
    @Unroll
    @Requires({ liveMode() })
    def "UploadBufferPool lock three or more buffers"() {
        setup:
        DataLakeFileAsyncClient fac = fscAsync.getFileAsyncClient(generatePathName())
        fac.create().block()
        def leaseID = setupPathLeaseCondition(fac, garbageLeaseID)
        def requestConditions = new DataLakeRequestConditions().setLeaseId(leaseID)

        when:
        ParallelTransferOptions parallelTransferOptions = new ParallelTransferOptions().setBlockSizeLong(blockSize)
            .setNumBuffers(numBuffers)

        then:
        StepVerifier.create(fac.uploadWithResponse(Flux.just(getRandomData(10)),
            parallelTransferOptions, null, null, requestConditions))
            .verifyErrorSatisfies({ assert it instanceof DataLakeStorageException })

        where:
        dataLength | blockSize | numBuffers
        16         | 7         | 2
        16         | 5         | 2
    }

//    /*def "Upload NRF progress"() {
//        setup:
//        def data = getRandomData(BlockBlobURL.MAX_UPLOAD_BLOB_BYTES + 1)
//        def numBlocks = data.remaining() / BlockBlobURL.MAX_STAGE_BLOCK_BYTES
//        long prevCount = 0
//        def mockReceiver = Mock(IProgressReceiver)
//
//
//        when:
//        TransferManager.uploadFromNonReplayableFlowable(Flowable.just(data), bu, BlockBlobURL.MAX_STAGE_BLOCK_BYTES, 10,
//            new TransferManagerUploadToBlockBlobOptions(mockReceiver, null, null, null, 20)).blockingGet()
//        data.position(0)
//
//        then:
//        // We should receive exactly one notification of the completed progress.
//        1 * mockReceiver.reportProgress(data.remaining()) */
//
//    /*
//    We should receive at least one notification reporting an intermediary value per block, but possibly more
//    notifications will be received depending on the implementation. We specify numBlocks - 1 because the last block
//    will be the total size as above. Finally, we assert that the number reported monotonically increases.
//     */
//    /*(numBlocks - 1.._) * mockReceiver.reportProgress(!data.remaining()) >> { long bytesTransferred ->
//        if (!(bytesTransferred > prevCount)) {
//            throw new IllegalArgumentException("Reported progress should monotonically increase")
//        } else {
//            prevCount = bytesTransferred
//        }
//    }
//
//    // We should receive no notifications that report more progress than the size of the file.
//    0 * mockReceiver.reportProgress({ it > data.remaining() })
//    notThrown(IllegalArgumentException)
//}*/
//

//    def "Buffered upload network error"() {
//        setup:
//        DataLakeFileAsyncClient fac = fscAsync.getFileAsyncClient(generatePathName())
//
//        /*
//         This test uses a Flowable that does not allow multiple subscriptions and therefore ensures that we are
//         buffering properly to allow for retries even given this source behavior.
//         */
//        fac.upload(Flux.just(defaultData), defaultDataSize, null, true).block()
//
//        // Mock a response that will always be retried.
//        def mockHttpResponse = getStubResponse(500, new HttpRequest(HttpMethod.PUT, new URL("https://www.fake.com")))
//
//        // Mock a policy that will always then check that the data is still the same and return a retryable error.
//        def mockPolicy = { HttpPipelineCallContext context, HttpPipelineNextPolicy next ->
//            return context.getHttpRequest().getBody() == null ? next.process() :
//                collectBytesInBuffer(context.getHttpRequest().getBody())
//                    .map({ it == defaultData })
//                    .flatMap({ it ? Mono.just(mockHttpResponse) : Mono.error(new IllegalArgumentException()) })
//            }
//
//        // Build the pipeline
//        def fileAsyncClient = new DataLakeServiceClientBuilder()
//            .credential(primaryCredential)
//            .endpoint(String.format(defaultEndpointTemplate, primaryCredential.getAccountName()))
//            .httpClient(getHttpClient())
//            .retryOptions(new RequestRetryOptions(null, 3, null, 500, 1500, null))
//            .addPolicy(mockPolicy).buildAsyncClient()
//            .getFileSystemAsyncClient(fac.getFileSystemName())
//            .getFileAsyncClient(generatePathName())
//
//        when:
//        // Try to upload the flowable, which will hit a retry. A normal upload would throw, but buffering prevents that.
//        ParallelTransferOptions parallelTransferOptions = new ParallelTransferOptions(1024, 4, null, null)
//        // TODO: It could be that duplicates aren't getting made in the retry policy? Or before the retry policy?
//
//        then:
//        // A second subscription to a download stream will
//        StepVerifier.create(fileAsyncClient.upload(fac.read(), defaultDataSize, parallelTransferOptions))
//            .verifyErrorSatisfies({
//                assert it instanceof DataLakeStorageException
//                assert it.getStatusCode() == 500
//            })
//    }

    @Requires({ liveMode() })
    def "Buffered upload default no overwrite"() {
        setup:
        DataLakeFileAsyncClient fac = fscAsync.getFileAsyncClient(generatePathName())
        fac.upload(defaultFlux, null).block()

        expect:
        StepVerifier.create(fac.upload(defaultFlux, null))
            .verifyError(IllegalArgumentException)
    }

    @Requires({ liveMode() })
    def "Buffered upload overwrite"() {
        setup:
        DataLakeFileAsyncClient fac = fscAsync.getFileAsyncClient(generatePathName())

        when:
        def file = getRandomFile(50)
        fc.uploadFromFile(file.toPath().toString(), true)

        then:
        notThrown(BlobStorageException)

        and:
        def uploadVerifier = StepVerifier.create(fac.uploadFromFile(getRandomFile(50).toPath().toString(), true))

        then:
        uploadVerifier.verifyComplete()

        cleanup:
        file.delete()
    }

    /* Quick Query Tests. */

    // Generates and uploads a CSV file
    def uploadCsv(FileQueryDelimitedSerialization s, int numCopies) {
        String header = String.join(new String(s.getColumnSeparator()), "rn1", "rn2", "rn3", "rn4")
            .concat(new String(s.getRecordSeparator()))
        byte[] headers = header.getBytes()

        String csv = String.join(new String(s.getColumnSeparator()), "100", "200", "300", "400")
            .concat(new String(s.getRecordSeparator()))
            .concat(String.join(new String(s.getColumnSeparator()), "300", "400", "500", "600")
                .concat(new String(s.getRecordSeparator())))

        byte[] csvData = csv.getBytes()

        int headerLength = s.isHeadersPresent() ? headers.length : 0
        byte[] data = new byte[headerLength + csvData.length * numCopies]
        if (s.isHeadersPresent()) {
            System.arraycopy(headers, 0, data, 0, headers.length)
        }

        for (int i = 0; i < numCopies; i++) {
            int o = i * csvData.length + headerLength
            System.arraycopy(csvData, 0, data, o, csvData.length)
        }

        InputStream inputStream = new ByteArrayInputStream(data)

        fc.create(true)
        fc.append(inputStream, 0, data.length)
        fc.flush(data.length)
    }

    def uploadSmallJson(int numCopies) {
        StringBuilder b = new StringBuilder()
        b.append('{\n')
        for(int i = 0; i < numCopies; i++) {
            b.append(String.format('\t"name%d": "owner%d",\n', i, i))
        }
        b.append('}')

        InputStream inputStream = new ByteArrayInputStream(b.toString().getBytes())

        fc.create(true)
        fc.append(inputStream, 0, b.length())
        fc.flush(b.length())
    }

    byte[] readFromInputStream(InputStream stream, int numBytesToRead) {
        byte[] queryData = new byte[numBytesToRead]

        def totalRead = 0
        def bytesRead = 0
        def length = numBytesToRead

        while (bytesRead != -1 && totalRead < numBytesToRead) {
            bytesRead = stream.read(queryData, totalRead, length)
            if (bytesRead != -1) {
                totalRead += bytesRead
                length -= bytesRead
            }
        }

        stream.close()
        return queryData
    }

    @Unroll
    def "Query min"() {
        setup:
        FileQueryDelimitedSerialization ser = new FileQueryDelimitedSerialization()
            .setRecordSeparator('\n' as char)
            .setColumnSeparator(',' as char)
            .setEscapeChar('\0' as char)
            .setFieldQuote('\0' as char)
            .setHeadersPresent(false)
        uploadCsv(ser, numCopies)
        def expression = "SELECT * from BlobStorage"

        ByteArrayOutputStream downloadData = new ByteArrayOutputStream()
        fc.read(downloadData)
        byte[] downloadedData = downloadData.toByteArray()

        /* Input Stream. */
        when:
        InputStream qqStream = fc.openQueryInputStream(expression)
        byte[] queryData = readFromInputStream(qqStream, downloadedData.length)

        then:
        notThrown(IOException)
        queryData == downloadedData

        /* Output Stream. */
        when:
        OutputStream os = new ByteArrayOutputStream()
        fc.query(os, expression)
        byte[] osData = os.toByteArray()

        then:
        notThrown(BlobStorageException)
        osData == downloadedData

        // To calculate the size of data being tested = numCopies * 32 bytes
        where:
        numCopies | _
        1         | _ // 32 bytes
        32        | _ // 1 KB
        256       | _ // 8 KB
        400       | _ // 12 ish KB
        4000      | _ // 125 KB
    }

<<<<<<< HEAD
=======
    @Unroll
    def "Query csv serialization separator"() {
        setup:
        FileQueryDelimitedSerialization ser = new FileQueryDelimitedSerialization()
            .setRecordSeparator(recordSeparator as char)
            .setColumnSeparator(columnSeparator as char)
            .setEscapeChar('\0' as char)
            .setFieldQuote('\0' as char)
            .setHeadersPresent(headersPresent)
        uploadCsv(ser, 32)
        def expression = "SELECT * from BlobStorage"

        ByteArrayOutputStream downloadData = new ByteArrayOutputStream()
        fc.read(downloadData)
        byte[] downloadedData = downloadData.toByteArray()

        /* Input Stream. */
        when:
        InputStream qqStream = fc.openQueryInputStream(expression, new FileQueryOptions().setInputSerialization(ser).setOutputSerialization(ser))
        byte[] queryData = readFromInputStream(qqStream, downloadedData.length)

        then:
        notThrown(IOException)
        if (headersPresent) {
            /* Account for 16 bytes of header. */
            for (int j = 16; j < downloadedData.length; j++) {
                assert queryData[j - 16] == downloadedData[j]
            }
            for (int k = downloadedData.length - 16; k < downloadedData.length; k++) {
                assert queryData[k] == 0
            }
        } else {
            queryData == downloadedData
        }

        /* Output Stream. */
        when:
        OutputStream os = new ByteArrayOutputStream()
        fc.queryWithResponse(os, expression, new FileQueryOptions().setInputSerialization(ser).setOutputSerialization(ser), null, null)
        byte[] osData = os.toByteArray()

        then:
        notThrown(DataLakeStorageException)
        if (headersPresent) {
            assert osData.length == downloadedData.length - 16
            /* Account for 16 bytes of header. */
            for (int j = 16; j < downloadedData.length; j++) {
                assert osData[j - 16] == downloadedData[j]
            }
        } else {
            osData == downloadedData
        }

        where:
        recordSeparator | columnSeparator | headersPresent || _
        '\n'            | ','             | false          || _ /* Default. */
        '\n'            | ','             | true           || _ /* Headers. */
        '\t'            | ','             | false          || _ /* Record separator. */
        '\r'            | ','             | false          || _
        '<'             | ','             | false          || _
        '>'             | ','             | false          || _
        '&'             | ','             | false          || _
        '\\'            | ','             | false          || _
        ','             | '.'             | false          || _ /* Column separator. */
//        ','             | '\n'            | false          || _ /* Keep getting a qq error: Field delimiter and record delimiter must be different characters. */
        ','             | ';'             | false          || _
        '\n'            | '\t'            | false          || _
//        '\n'            | '\r'            | false          || _ /* Keep getting a qq error: Field delimiter and record delimiter must be different characters. */
        '\n'            | '<'             | false          || _
        '\n'            | '>'             | false          || _
        '\n'            | '&'             | false          || _
        '\n'            | '\\'            | false          || _
    }

    @Unroll
    def "Query csv serialization escape and field quote"() {
        setup:
        FileQueryDelimitedSerialization ser = new FileQueryDelimitedSerialization()
            .setRecordSeparator('\n' as char)
            .setColumnSeparator(',' as char)
            .setEscapeChar('\\' as char) /* Escape set here. */
            .setFieldQuote('"' as char)  /* Field quote set here*/
            .setHeadersPresent(false)
        uploadCsv(ser, 32)

        def expression = "SELECT * from BlobStorage"

        ByteArrayOutputStream downloadData = new ByteArrayOutputStream()
        fc.read(downloadData)
        byte[] downloadedData = downloadData.toByteArray()

        /* Input Stream. */
        when:
        InputStream qqStream = fc.openQueryInputStream(expression, new FileQueryOptions().setInputSerialization(ser).setOutputSerialization(ser))
        byte[] queryData = readFromInputStream(qqStream, downloadedData.length)

        then:
        notThrown(IOException)
        queryData == downloadedData


        /* Output Stream. */
        when:
        OutputStream os = new ByteArrayOutputStream()
        fc.queryWithResponse(os, expression, new FileQueryOptions().setInputSerialization(ser).setOutputSerialization(ser), null, null)
        byte[] osData = os.toByteArray()

        then:
        notThrown(DataLakeStorageException)
        osData == downloadedData
    }

>>>>>>> 4ace35e9
    /* Note: Input delimited tested everywhere else. */
    @Unroll
    def "Query Input json"() {
        setup:
        FileQueryJsonSerialization ser = new FileQueryJsonSerialization()
            .setRecordSeparator(recordSeparator as char)
        uploadSmallJson(numCopies)
        def expression = "SELECT * from BlobStorage"

        ByteArrayOutputStream downloadData = new ByteArrayOutputStream()
        fc.read(downloadData)
        downloadData.write(10) /* writing extra new line */
        byte[] downloadedData = downloadData.toByteArray()
        FileQueryOptions options = new FileQueryOptions().setInputSerialization(ser).setOutputSerialization(ser)

        /* Input Stream. */
        when:
        InputStream qqStream = fc.openQueryInputStream(expression, options)
        byte[] queryData = readFromInputStream(qqStream, downloadedData.length)

        then:
        notThrown(IOException)
        queryData == downloadedData

        /* Output Stream. */
        when:
        OutputStream os = new ByteArrayOutputStream()
        fc.queryWithResponse(os, expression, options, null, null)
        byte[] osData = os.toByteArray()

        then:
        notThrown(DataLakeStorageException)
        osData == downloadedData

        where:
        numCopies | recordSeparator || _
        0         | '\n'            || _
        10        | '\n'            || _
        100       | '\n'            || _
        1000      | '\n'            || _
    }

    def "Query Input csv Output json"() {
        setup:
        FileQueryDelimitedSerialization inSer = new FileQueryDelimitedSerialization()
            .setRecordSeparator('\n' as char)
            .setColumnSeparator(',' as char)
            .setEscapeChar('\0' as char)
            .setFieldQuote('\0' as char)
            .setHeadersPresent(false)
        uploadCsv(inSer, 1)
        FileQueryJsonSerialization outSer = new FileQueryJsonSerialization()
            .setRecordSeparator('\n' as char)
        def expression = "SELECT * from BlobStorage"
        byte[] expectedData = "{\"_1\":\"100\",\"_2\":\"200\",\"_3\":\"300\",\"_4\":\"400\"}".getBytes()
        FileQueryOptions options = new FileQueryOptions().setInputSerialization(inSer).setOutputSerialization(outSer)

        /* Input Stream. */
        when:
        InputStream qqStream = fc.openQueryInputStream(expression, options)
        byte[] queryData = readFromInputStream(qqStream, expectedData.length)

        then:
        notThrown(IOException)
        for (int j = 0; j < expectedData.length; j++) {
            assert queryData[j] == expectedData[j]
        }

        /* Output Stream. */
        when:
        OutputStream os = new ByteArrayOutputStream()
        fc.queryWithResponse(os, expression, options, null, null)
        byte[] osData = os.toByteArray()

        then:
        notThrown(BlobStorageException)
        for (int j = 0; j < expectedData.length; j++) {
            assert osData[j] == expectedData[j]
        }
    }

    def "Query Input json Output csv"() {
        setup:
        FileQueryJsonSerialization inSer = new FileQueryJsonSerialization()
            .setRecordSeparator('\n' as char)
        uploadSmallJson(2)
        FileQueryDelimitedSerialization outSer = new FileQueryDelimitedSerialization()
            .setRecordSeparator('\n' as char)
            .setColumnSeparator(',' as char)
            .setEscapeChar('\0' as char)
            .setFieldQuote('\0' as char)
            .setHeadersPresent(false)
        def expression = "SELECT * from BlobStorage"
        byte[] expectedData = "owner0,owner1\n".getBytes()
        FileQueryOptions options = new FileQueryOptions().setInputSerialization(inSer).setOutputSerialization(outSer)

        /* Input Stream. */
        when:
        InputStream qqStream = fc.openQueryInputStream(expression, options)
        byte[] queryData = readFromInputStream(qqStream, expectedData.length)

        then:
        notThrown(IOException)
        for (int j = 0; j < expectedData.length; j++) {
            assert queryData[j] == expectedData[j]
        }

        /* Output Stream. */
        when:
        OutputStream os = new ByteArrayOutputStream()
        fc.queryWithResponse(os, expression, options, null, null)
        byte[] osData = os.toByteArray()

        then:
        notThrown(DataLakeStorageException)
        for (int j = 0; j < expectedData.length; j++) {
            assert osData[j] == expectedData[j]
        }
    }

    def "Query non fatal error"() {
        setup:
        FileQueryDelimitedSerialization base = new FileQueryDelimitedSerialization()
            .setRecordSeparator('\n' as char)
            .setEscapeChar('\0' as char)
            .setFieldQuote('\0' as char)
            .setHeadersPresent(false)
        uploadCsv(base.setColumnSeparator('.' as char), 32)
        MockErrorReceiver receiver = new MockErrorReceiver("InvalidColumnOrdinal")
        def expression = "SELECT _1 from BlobStorage WHERE _2 > 250"
        FileQueryOptions options = new FileQueryOptions()
            .setInputSerialization(base.setColumnSeparator(',' as char))
            .setOutputSerialization(base.setColumnSeparator(',' as char))
            .setErrorConsumer(receiver)

        /* Input Stream. */
        when:
        InputStream qqStream = fc.openQueryInputStream(expression, options)
        readFromInputStream(qqStream, Constants.KB)

        then:
        receiver.numErrors > 0
        notThrown(IOException)

        /* Output Stream. */
        when:
        receiver = new MockErrorReceiver("InvalidColumnOrdinal")
        options = new FileQueryOptions()
            .setInputSerialization(base.setColumnSeparator(',' as char))
            .setOutputSerialization(base.setColumnSeparator(',' as char))
            .setErrorConsumer(receiver)
        fc.queryWithResponse(new ByteArrayOutputStream(), expression, options, null, null)

        then:
        notThrown(IOException)
        receiver.numErrors > 0
    }

    def "Query fatal error"() {
        setup:
        FileQueryDelimitedSerialization base = new FileQueryDelimitedSerialization()
            .setRecordSeparator('\n' as char)
            .setEscapeChar('\0' as char)
            .setFieldQuote('\0' as char)
            .setHeadersPresent(true)
        uploadCsv(base.setColumnSeparator('.' as char), 32)
        def expression = "SELECT * from BlobStorage"
        FileQueryOptions options = new FileQueryOptions()
            .setInputSerialization(new FileQueryJsonSerialization())

        /* Input Stream. */
        when:
        InputStream qqStream = fc.openQueryInputStream(expression, options)
        readFromInputStream(qqStream, Constants.KB)

        then:
        thrown(IOException)

        /* Output Stream. */
        when:
        fc.queryWithResponse(new ByteArrayOutputStream(), expression, options, null, null)

        then:
        thrown(Exceptions.ReactiveException)
    }

    def "Query progress receiver"() {
        setup:
        FileQueryDelimitedSerialization base = new FileQueryDelimitedSerialization()
            .setRecordSeparator('\n' as char)
            .setEscapeChar('\0' as char)
            .setFieldQuote('\0' as char)
            .setHeadersPresent(false)

        uploadCsv(base.setColumnSeparator('.' as char), 32)

        def mockReceiver = new MockProgressReceiver()
        def sizeofBlobToRead = fc.getProperties().getFileSize()
        def expression = "SELECT * from BlobStorage"
        FileQueryOptions options = new FileQueryOptions()
            .setProgressConsumer(mockReceiver as Consumer)

        /* Input Stream. */
        when:
        InputStream qqStream = fc.openQueryInputStream(expression, options)

        /* The QQ Avro stream has the following pattern
           n * (data record -> progress record) -> end record */
        // 1KB of data will only come back as a single data record.
        /* Pretend to read more data because the input stream will not parse records following the data record if it
         doesn't need to. */
        readFromInputStream(qqStream, Constants.MB)

        then:
        // At least the size of blob to read will be in the progress list
        mockReceiver.progressList.contains(sizeofBlobToRead)

        /* Output Stream. */
        when:
        mockReceiver = new MockProgressReceiver()
        options = new FileQueryOptions()
            .setProgressConsumer(mockReceiver as Consumer)
        fc.queryWithResponse(new ByteArrayOutputStream(), expression, options, null, null)

        then:
        mockReceiver.progressList.contains(sizeofBlobToRead)
    }

    @Requires( { liveMode() } ) // Large amount of data.
    def "Query multiple records with progress receiver"() {
        setup:
        FileQueryDelimitedSerialization ser = new FileQueryDelimitedSerialization()
            .setRecordSeparator('\n' as char)
            .setColumnSeparator(',' as char)
            .setEscapeChar('\0' as char)
            .setFieldQuote('\0' as char)
            .setHeadersPresent(false)
        uploadCsv(ser, 512000)

        def mockReceiver = new MockProgressReceiver()
        def expression = "SELECT * from BlobStorage"
        FileQueryOptions options = new FileQueryOptions()
            .setProgressConsumer(mockReceiver as Consumer)

        /* Input Stream. */
        when:
        InputStream qqStream = fc.openQueryInputStream(expression, options)

        /* The Avro stream has the following pattern
           n * (data record -> progress record) -> end record */
        // 1KB of data will only come back as a single data record.
        /* Pretend to read more data because the input stream will not parse records following the data record if it
         doesn't need to. */
        readFromInputStream(qqStream, 16 * Constants.MB)

        then:
        long temp = 0
        // Make sure theyre all increasingly bigger
        for (long progress : mockReceiver.progressList) {
            assert progress >= temp
            temp = progress
        }

        /* Output Stream. */
        when:
        mockReceiver = new MockProgressReceiver()
        temp = 0
        options = new FileQueryOptions()
            .setProgressConsumer(mockReceiver as Consumer)
        fc.queryWithResponse(new ByteArrayOutputStream(), expression, options, null, null)

        then:
        // Make sure theyre all increasingly bigger
        for (long progress : mockReceiver.progressList) {
            assert progress >= temp
            temp = progress
        }
    }

    @Unroll
    def "Query input output IA"() {
        setup:
        /* Mock random impl of QQ Serialization*/
        FileQuerySerialization ser = new RandomOtherSerialization()

        def inSer = input ? ser : null
        def outSer = output ? ser : null
        def expression = "SELECT * from BlobStorage"
        FileQueryOptions options = new FileQueryOptions()
            .setInputSerialization(inSer)
            .setOutputSerialization(outSer)

        when:
<<<<<<< HEAD
        InputStream stream = fc.openQueryInputStream(expression, options)
        stream.read()
        stream.close()
=======
        InputStream stream = fc.openQueryInputStream(expression, options)  /* Don't need to call read. */
>>>>>>> 4ace35e9

        then:
        thrown(IllegalArgumentException)

        when:
        fc.queryWithResponse(new ByteArrayOutputStream(), expression, options, null, null)

        then:
        thrown(IllegalArgumentException)

        where:
        input   | output   || _
        true    | false    || _
        false   | true     || _
    }

    @Unroll
    def "Query AC"() {
        setup:
        match = setupPathMatchCondition(fc, match)
        leaseID = setupPathLeaseCondition(fc, leaseID)
        def bac = new DataLakeRequestConditions()
            .setLeaseId(leaseID)
            .setIfMatch(match)
            .setIfNoneMatch(noneMatch)
            .setIfModifiedSince(modified)
            .setIfUnmodifiedSince(unmodified)
        def expression = "SELECT * from BlobStorage"
        FileQueryOptions options = new FileQueryOptions()
            .setRequestConditions(bac)

        when:
        InputStream stream = fc.openQueryInputStream(expression, options)
        stream.read()
        stream.close()

        then:
        notThrown(DataLakeStorageException)

        when:
        fc.queryWithResponse(new ByteArrayOutputStream(), expression, options,null, null)

        then:
        notThrown(DataLakeStorageException)

        where:
        modified | unmodified | match        | noneMatch   | leaseID
        null     | null       | null         | null        | null
        oldDate  | null       | null         | null        | null
        null     | newDate    | null         | null        | null
        null     | null       | receivedEtag | null        | null
        null     | null       | null         | garbageEtag | null
        null     | null       | null         | null        | receivedLeaseID
    }

    @Unroll
    def "Query AC fail"() {
        setup:
        setupPathLeaseCondition(fc, leaseID)
        def bac = new DataLakeRequestConditions()
            .setLeaseId(leaseID)
            .setIfMatch(match)
            .setIfNoneMatch(setupPathMatchCondition(fc, noneMatch))
            .setIfModifiedSince(modified)
            .setIfUnmodifiedSince(unmodified)
        def expression = "SELECT * from BlobStorage"
        FileQueryOptions options = new FileQueryOptions()
            .setRequestConditions(bac)

        when:
<<<<<<< HEAD
        InputStream stream = fc.openQueryInputStream(expression, options)
        stream.read()
        stream.close()

        then:
        def e = thrown(IOException)
        assert e.getCause() instanceof DataLakeStorageException
=======
        fc.openQueryInputStream(expression, options) /* Don't need to call read. */

        then:
        thrown(DataLakeStorageException)
>>>>>>> 4ace35e9

        when:
        fc.queryWithResponse(new ByteArrayOutputStream(), expression, options, null, null)

        then:
        thrown(DataLakeStorageException)

        where:
        modified | unmodified | match       | noneMatch    | leaseID
        newDate  | null       | null        | null         | null
        null     | oldDate    | null        | null         | null
        null     | null       | garbageEtag | null         | null
        null     | null       | null        | receivedEtag | null
        null     | null       | null        | null         | garbageLeaseID
    }

    class MockProgressReceiver implements Consumer<FileQueryProgress> {

        List<Long> progressList

        MockProgressReceiver() {
            this.progressList = new ArrayList<>()
        }

        @Override
        void accept(FileQueryProgress progress) {
            progressList.add(progress.getBytesScanned())
        }
    }

    class MockErrorReceiver implements Consumer<FileQueryError> {

        String expectedType
        int numErrors

        MockErrorReceiver(String expectedType) {
            this.expectedType = expectedType
            this.numErrors = 0
        }

        @Override
        void accept(FileQueryError error) {
            assert !error.isFatal()
            assert error.getName() == expectedType
            numErrors++
        }
    }

    class RandomOtherSerialization extends FileQuerySerialization {
        @Override
        public RandomOtherSerialization setRecordSeparator(char recordSeparator) {
            this.recordSeparator = recordSeparator;
            return this;
        }
    }

}<|MERGE_RESOLUTION|>--- conflicted
+++ resolved
@@ -2809,8 +2809,6 @@
         4000      | _ // 125 KB
     }
 
-<<<<<<< HEAD
-=======
     @Unroll
     def "Query csv serialization separator"() {
         setup:
@@ -2923,7 +2921,6 @@
         osData == downloadedData
     }
 
->>>>>>> 4ace35e9
     /* Note: Input delimited tested everywhere else. */
     @Unroll
     def "Query Input json"() {
@@ -3217,13 +3214,7 @@
             .setOutputSerialization(outSer)
 
         when:
-<<<<<<< HEAD
-        InputStream stream = fc.openQueryInputStream(expression, options)
-        stream.read()
-        stream.close()
-=======
         InputStream stream = fc.openQueryInputStream(expression, options)  /* Don't need to call read. */
->>>>>>> 4ace35e9
 
         then:
         thrown(IllegalArgumentException)
@@ -3294,20 +3285,10 @@
             .setRequestConditions(bac)
 
         when:
-<<<<<<< HEAD
-        InputStream stream = fc.openQueryInputStream(expression, options)
-        stream.read()
-        stream.close()
-
-        then:
-        def e = thrown(IOException)
-        assert e.getCause() instanceof DataLakeStorageException
-=======
         fc.openQueryInputStream(expression, options) /* Don't need to call read. */
 
         then:
         thrown(DataLakeStorageException)
->>>>>>> 4ace35e9
 
         when:
         fc.queryWithResponse(new ByteArrayOutputStream(), expression, options, null, null)
