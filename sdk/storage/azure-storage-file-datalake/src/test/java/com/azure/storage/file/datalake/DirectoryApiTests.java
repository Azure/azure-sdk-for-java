// Copyright (c) Microsoft Corporation. All rights reserved.
// Licensed under the MIT License.
package com.azure.storage.file.datalake;

import com.azure.core.http.HttpHeaderName;
import com.azure.core.http.HttpHeaders;
import com.azure.core.http.HttpMethod;
import com.azure.core.http.HttpRequest;
import com.azure.core.http.ProxyOptions;
import com.azure.core.http.policy.HttpPipelinePolicy;
import com.azure.core.http.rest.PagedResponse;
import com.azure.core.http.rest.Response;
import com.azure.core.util.Context;
import com.azure.core.util.CoreUtils;
import com.azure.core.util.HttpClientOptions;
import com.azure.identity.DefaultAzureCredentialBuilder;
import com.azure.storage.blob.BlobUrlParts;
import com.azure.storage.blob.models.BlobErrorCode;
import com.azure.storage.common.Utility;
import com.azure.storage.common.policy.RequestRetryOptions;
import com.azure.storage.common.sas.AccountSasPermission;
import com.azure.storage.common.sas.AccountSasResourceType;
import com.azure.storage.common.sas.AccountSasService;
import com.azure.storage.common.sas.AccountSasSignatureValues;
import com.azure.storage.common.test.shared.extensions.LiveOnly;
import com.azure.storage.common.test.shared.extensions.RequiredServiceVersion;
import com.azure.storage.file.datalake.implementation.util.DataLakeImplUtils;
import com.azure.storage.file.datalake.models.AccessControlChangeCounters;
import com.azure.storage.file.datalake.models.AccessControlChangeFailure;
import com.azure.storage.file.datalake.models.AccessControlChangeResult;
import com.azure.storage.file.datalake.models.AccessControlChanges;
import com.azure.storage.file.datalake.models.AccessControlType;
import com.azure.storage.file.datalake.models.AccessTier;
import com.azure.storage.file.datalake.models.DataLakeAclChangeFailedException;
import com.azure.storage.file.datalake.models.DataLakeAudience;
import com.azure.storage.file.datalake.models.DataLakeRequestConditions;
import com.azure.storage.file.datalake.models.DataLakeStorageException;
import com.azure.storage.file.datalake.models.LeaseStateType;
import com.azure.storage.file.datalake.models.LeaseStatusType;
import com.azure.storage.file.datalake.models.ListPathsOptions;
import com.azure.storage.file.datalake.models.PathAccessControl;
import com.azure.storage.file.datalake.models.PathAccessControlEntry;
import com.azure.storage.file.datalake.models.PathHttpHeaders;
import com.azure.storage.file.datalake.models.PathInfo;
import com.azure.storage.file.datalake.models.PathItem;
import com.azure.storage.file.datalake.models.PathPermissions;
import com.azure.storage.file.datalake.models.PathProperties;
import com.azure.storage.file.datalake.models.PathRemoveAccessControlEntry;
import com.azure.storage.file.datalake.models.PathSystemProperties;
import com.azure.storage.file.datalake.models.RolePermissions;
import com.azure.storage.file.datalake.models.UserDelegationKey;
import com.azure.storage.file.datalake.options.DataLakePathCreateOptions;
import com.azure.storage.file.datalake.options.DataLakePathDeleteOptions;
import com.azure.storage.file.datalake.options.DataLakePathScheduleDeletionOptions;
import com.azure.storage.file.datalake.options.FileSystemEncryptionScopeOptions;
import com.azure.storage.file.datalake.options.PathRemoveAccessControlRecursiveOptions;
import com.azure.storage.file.datalake.options.PathSetAccessControlRecursiveOptions;
import com.azure.storage.file.datalake.options.PathUpdateAccessControlRecursiveOptions;
import com.azure.storage.file.datalake.sas.DataLakeServiceSasSignatureValues;
import com.azure.storage.file.datalake.sas.FileSystemSasPermission;
import com.azure.storage.file.datalake.sas.PathSasPermission;
import org.junit.jupiter.api.BeforeEach;
import org.junit.jupiter.api.Disabled;
import org.junit.jupiter.api.Test;
import org.junit.jupiter.api.condition.EnabledIf;
import org.junit.jupiter.params.ParameterizedTest;
import org.junit.jupiter.params.provider.Arguments;
import org.junit.jupiter.params.provider.CsvSource;
import org.junit.jupiter.params.provider.MethodSource;
import org.junit.jupiter.params.provider.ValueSource;
import reactor.core.publisher.Mono;

import java.net.InetSocketAddress;
import java.time.Duration;
import java.time.OffsetDateTime;
import java.util.ArrayList;
import java.util.Collections;
import java.util.HashMap;
import java.util.Iterator;
import java.util.List;
import java.util.Map;
import java.util.function.Consumer;
import java.util.stream.Collectors;
import java.util.stream.Stream;

import static org.junit.jupiter.api.Assertions.assertDoesNotThrow;
import static org.junit.jupiter.api.Assertions.assertEquals;
import static org.junit.jupiter.api.Assertions.assertFalse;
import static org.junit.jupiter.api.Assertions.assertInstanceOf;
import static org.junit.jupiter.api.Assertions.assertNotNull;
import static org.junit.jupiter.api.Assertions.assertNull;
import static org.junit.jupiter.api.Assertions.assertThrows;
import static org.junit.jupiter.api.Assertions.assertTrue;
import static org.junit.jupiter.api.Assertions.fail;

public class DirectoryApiTests extends DataLakeTestBase {
    private static final PathPermissions PERMISSIONS = new PathPermissions()
        .setOwner(new RolePermissions().setReadPermission(true).setWritePermission(true).setExecutePermission(true))
        .setGroup(new RolePermissions().setReadPermission(true).setExecutePermission(true))
        .setOther(new RolePermissions().setReadPermission(true));
    private static final List<PathAccessControlEntry> PATH_ACCESS_CONTROL_ENTRIES
        = PathAccessControlEntry.parseList("user::rwx,group::r--,other::---,mask::rwx");
    private static final List<PathAccessControlEntry> EXECUTE_ONLY_ACCESS_CONTROL_ENTRIES
        = PathAccessControlEntry.parseList("user::--x,group::--x,other::--x");
    private static final List<PathRemoveAccessControlEntry> REMOVE_ACCESS_CONTROL_ENTRIES = PathRemoveAccessControlEntry
        .parseList("mask,default:user,default:group,user:ec3595d6-2c17-4696-8caa-7e139758d24a,"
            + "group:ec3595d6-2c17-4696-8caa-7e139758d24a," + "default:user:ec3595d6-2c17-4696-8caa-7e139758d24a,"
            + "default:group:ec3595d6-2c17-4696-8caa-7e139758d24a");
    private static final String GROUP = null;
    private static final String OWNER = null;

    private DataLakeDirectoryClient dc;

    @BeforeEach
    public void setup() {
        String directoryName = generatePathName();
        dc = dataLakeFileSystemClient.getDirectoryClient(directoryName);
        dc.create();
    }

    @Test
    public void createMin() {
        dc = dataLakeFileSystemClient.getDirectoryClient(generatePathName());
        assertDoesNotThrow(() -> dc.create());
    }

    @Test
    public void createDefaults() {
        Response<?> createResponse = dataLakeFileSystemClient.getDirectoryClient(generatePathName())
            .createWithResponse(null, null, null, null, null, null, null);

        assertEquals(201, createResponse.getStatusCode());
        validateBasicHeaders(createResponse.getHeaders());
    }

    @RequiredServiceVersion(clazz = DataLakeServiceVersion.class, min = "2021-06-08")
    @Test
    public void createDefaultsWithOptions() {
        DataLakePathCreateOptions options
            = new DataLakePathCreateOptions().setMetadata(Collections.singletonMap("foo", "bar"))
                .setAccessControlList(PATH_ACCESS_CONTROL_ENTRIES);

        dc = dataLakeFileSystemClient.getDirectoryClient(generatePathName());
        Response<?> createResponse = dc.createWithResponse(options, null, null);

        assertEquals(201, createResponse.getStatusCode());
        validateBasicHeaders(createResponse.getHeaders());
        compareACL(PATH_ACCESS_CONTROL_ENTRIES, dc.getAccessControl().getAccessControlList());
    }

    @Test
    public void createDefaultsWithNullOptions() {
        Response<?> createResponse
            = dataLakeFileSystemClient.getDirectoryClient(generatePathName()).createWithResponse(null, null, null);

        assertEquals(201, createResponse.getStatusCode());
        validateBasicHeaders(createResponse.getHeaders());
    }

    @Test
    public void createError() {
        assertThrows(DataLakeStorageException.class,
            () -> dataLakeFileSystemClient.getDirectoryClient(generatePathName())
                .createWithResponse(null, null, null, null, new DataLakeRequestConditions().setIfMatch("garbage"), null,
                    Context.NONE));
    }

    @Test
    public void createOverwrite() {
        dc = dataLakeFileSystemClient.getDirectoryClient(generatePathName());
        dc.create();

        // Try to create the resource again
        assertThrows(DataLakeStorageException.class, () -> dc.create(false));
    }

    @Test
    public void exists() {
        dc = dataLakeFileSystemClient.getDirectoryClient(generatePathName());
        dc.create();

        assertTrue(dc.exists());
    }

    @Test
    public void doesNotExist() {
        assertFalse(dataLakeFileSystemClient.getDirectoryClient(generatePathName()).exists());
    }

    @ParameterizedTest
    @MethodSource("cacheAndContentSupplier")
    public void createHeaders(String cacheControl, String contentDisposition, String contentEncoding,
        String contentLanguage, String contentType) {
        // Create does not set md5
        PathHttpHeaders headers = new PathHttpHeaders().setCacheControl(cacheControl)
            .setContentDisposition(contentDisposition)
            .setContentEncoding(contentEncoding)
            .setContentLanguage(contentLanguage)
            .setContentType(contentType);
        dc = dataLakeFileSystemClient.getDirectoryClient(generatePathName());
        dc.createWithResponse(null, null, headers, null, null, null, null);
        Response<PathProperties> response = dc.getPropertiesWithResponse(null, null, null);

        // If the value isn't set the service will automatically set it
        contentType = (contentType == null) ? "application/octet-stream" : contentType;

        validatePathProperties(response, cacheControl, contentDisposition, contentEncoding, contentLanguage, null,
            contentType);
    }

    private static Stream<Arguments> cacheAndContentSupplier() {
        return Stream.of(
            // cacheControl, contentDisposition, contentEncoding, contentLanguage, contentType
            Arguments.of(null, null, null, null, null),
            Arguments.of("control", "disposition", "encoding", "language", "type"));
    }

    @ParameterizedTest
    @CsvSource(value = { "null,null,null,null", "foo,bar,fizz,buzz" }, nullValues = "null")
    public void createMetadata(String key1, String value1, String key2, String value2) {
        Map<String, String> metadata = new HashMap<>();
        if (key1 != null) {
            metadata.put(key1, value1);
        }
        if (key2 != null) {
            metadata.put(key2, value2);
        }

        dc.createWithResponse(null, null, null, metadata, null, null, Context.NONE);
        PathProperties response = dc.getProperties();

        // Directory adds a directory metadata value
        for (String k : metadata.keySet()) {
            assertTrue(response.getMetadata().containsKey(k));
            assertEquals(metadata.get(k), response.getMetadata().get(k));
        }
    }

    @ParameterizedTest
    @MethodSource("modifiedMatchAndLeaseIdSupplier")
    public void createAC(OffsetDateTime modified, OffsetDateTime unmodified, String match, String noneMatch,
        String leaseID) {
        DataLakeRequestConditions drc = new DataLakeRequestConditions().setLeaseId(setupPathLeaseCondition(dc, leaseID))
            .setIfMatch(setupPathMatchCondition(dc, match))
            .setIfNoneMatch(noneMatch)
            .setIfModifiedSince(modified)
            .setIfUnmodifiedSince(unmodified);

        assertEquals(201, dc.createWithResponse(null, null, null, null, drc, null, null).getStatusCode());
    }

    private static Stream<Arguments> modifiedMatchAndLeaseIdSupplier() {
        return Stream.of(
            // modified, unmodified, match, noneMatch, leaseID
            Arguments.of(null, null, null, null, null), Arguments.of(OLD_DATE, null, null, null, null),
            Arguments.of(null, NEW_DATE, null, null, null), Arguments.of(null, null, RECEIVED_ETAG, null, null),
            Arguments.of(null, null, null, GARBAGE_ETAG, null),
            Arguments.of(null, null, null, null, RECEIVED_LEASE_ID));
    }

    @ParameterizedTest
    @MethodSource("invalidModifiedMatchAndLeaseIdSupplier")
    public void createACFail(OffsetDateTime modified, OffsetDateTime unmodified, String match, String noneMatch,
        String leaseID) {
        setupPathLeaseCondition(dc, leaseID);
        DataLakeRequestConditions drc = new DataLakeRequestConditions().setLeaseId(leaseID)
            .setIfMatch(match)
            .setIfNoneMatch(setupPathMatchCondition(dc, noneMatch))
            .setIfModifiedSince(modified)
            .setIfUnmodifiedSince(unmodified);

        assertThrows(DataLakeStorageException.class,
            () -> dc.createWithResponse(null, null, null, null, drc, null, Context.NONE));
    }

    private static Stream<Arguments> invalidModifiedMatchAndLeaseIdSupplier() {
        return Stream.of(
            // modified, unmodified, match, noneMatch, leaseID
            Arguments.of(NEW_DATE, null, null, null, null), Arguments.of(null, OLD_DATE, null, null, null),
            Arguments.of(null, null, GARBAGE_ETAG, null, null), Arguments.of(null, null, null, RECEIVED_ETAG, null),
            Arguments.of(null, null, null, null, GARBAGE_LEASE_ID));
    }

    @Test
    public void createPermissionsAndUmask() {
        assertEquals(201, dc.createWithResponse("0777", "0057", null, null, null, null, Context.NONE).getStatusCode());
    }

    @Test
    public void createEncryptionScope() {
        FileSystemEncryptionScopeOptions encryptionScope
            = new FileSystemEncryptionScopeOptions().setDefaultEncryptionScope(ENCRYPTION_SCOPE_STRING)
                .setEncryptionScopeOverridePrevented(true);

        dataLakeFileSystemClient = primaryDataLakeServiceClient.getFileSystemClient(generateFileSystemName());
        DataLakeFileSystemClient client = getFileSystemClientBuilder(dataLakeFileSystemClient.getFileSystemUrl())
            .credential(getDataLakeCredential())
            .fileSystemEncryptionScopeOptions(encryptionScope)
            .buildClient();

        client.create();

        PathProperties properties = client.createDirectory(generatePathName()).getProperties();

        assertEquals(ENCRYPTION_SCOPE_STRING, properties.getEncryptionScope());
    }

    @RequiredServiceVersion(clazz = DataLakeServiceVersion.class, min = "2020-12-06")
    @Test
    public void createEncryptionScopeSas() {
        PathSasPermission permissions = new PathSasPermission().setReadPermission(true)
            .setMovePermission(true)
            .setWritePermission(true)
            .setCreatePermission(true)
            .setAddPermission(true)
            .setDeletePermission(true);

        String sas = dataLakeFileSystemClient
            .generateSas(new DataLakeServiceSasSignatureValues(testResourceNamer.now().plusDays(1), permissions)
                .setEncryptionScope(ENCRYPTION_SCOPE_STRING));

        DataLakeDirectoryClient client
            = getDirectoryClient(sas, dataLakeFileSystemClient.getFileSystemUrl(), generatePathName());
        client.create();

        assertEquals(ENCRYPTION_SCOPE_STRING, client.getProperties().getEncryptionScope());
    }

    @RequiredServiceVersion(clazz = DataLakeServiceVersion.class, min = "2020-12-06")
    @Test
    public void createEncryptionScopeAccountSas() {
        AccountSasService service = new AccountSasService().setBlobAccess(true);
        AccountSasResourceType resourceType
            = new AccountSasResourceType().setContainer(true).setService(true).setObject(true);
        AccountSasPermission permissions = new AccountSasPermission().setReadPermission(true).setWritePermission(true);

        String sas
            = getServiceClientBuilder(getDataLakeCredential(), ENVIRONMENT.getDataLakeAccount().getDataLakeEndpoint())
                .encryptionScope(ENCRYPTION_SCOPE_STRING)
                .buildClient()
                .generateAccountSas(new AccountSasSignatureValues(testResourceNamer.now().plusDays(1), permissions,
                    service, resourceType));

        DataLakeDirectoryClient client
            = getDirectoryClient(sas, dataLakeFileSystemClient.getFileSystemUrl(), generatePathName());
        client.create();

        assertEquals(ENCRYPTION_SCOPE_STRING, client.getProperties().getEncryptionScope());
    }

    @RequiredServiceVersion(clazz = DataLakeServiceVersion.class, min = "2020-12-06")
    @Test
    public void createEncryptionScopeIdentitySas() {
        UserDelegationKey key
            = getOAuthServiceClient().getUserDelegationKey(null, testResourceNamer.now().plusHours(1));
        key.setSignedObjectId(testResourceNamer.recordValueFromConfig(key.getSignedObjectId()));
        key.setSignedTenantId(testResourceNamer.recordValueFromConfig(key.getSignedTenantId()));

        PathSasPermission permissions = new PathSasPermission().setReadPermission(true)
            .setMovePermission(true)
            .setWritePermission(true)
            .setCreatePermission(true)
            .setAddPermission(true)
            .setDeletePermission(true);

        String sas = dataLakeFileSystemClient.generateUserDelegationSas(
            new DataLakeServiceSasSignatureValues(testResourceNamer.now().plusDays(1), permissions)
                .setEncryptionScope(ENCRYPTION_SCOPE_STRING)
                .setAgentObjectId(OWNER),
            key);

        DataLakeDirectoryClient client
            = getDirectoryClient(sas, dataLakeFileSystemClient.getFileSystemUrl(), generatePathName());
        client.create();

        assertEquals(ENCRYPTION_SCOPE_STRING, client.getProperties().getEncryptionScope());
    }

    @RequiredServiceVersion(clazz = DataLakeServiceVersion.class, min = "2021-06-08")
    @Test
    public void createOptionsWithAcl() {
        dc = dataLakeFileSystemClient.getDirectoryClient(generatePathName());
        dc.createWithResponse(new DataLakePathCreateOptions().setAccessControlList(PATH_ACCESS_CONTROL_ENTRIES), null,
            null);

        List<PathAccessControlEntry> acl = dc.getAccessControl().getAccessControlList();
        assertEquals(PATH_ACCESS_CONTROL_ENTRIES.get(0), acl.get(0)); // testing if owner is set the same
        assertEquals(PATH_ACCESS_CONTROL_ENTRIES.get(1), acl.get(1)); // testing if group is set the same
    }

    @RequiredServiceVersion(clazz = DataLakeServiceVersion.class, min = "2021-06-08")
    @Test
    public void createOptionsWithOwnerAndGroup() {
        dc = dataLakeFileSystemClient.getDirectoryClient(generatePathName());
        String ownerName = testResourceNamer.randomUuid();
        String groupName = testResourceNamer.randomUuid();
        dc.createWithResponse(new DataLakePathCreateOptions().setOwner(ownerName).setGroup(groupName), null, null);

        assertEquals(ownerName, dc.getAccessControl().getOwner());
        assertEquals(groupName, dc.getAccessControl().getGroup());
    }

    @Test
    public void createOptionsWithNullOwnerAndGroup() {
        dc = dataLakeFileSystemClient.getDirectoryClient(generatePathName());
        dc.createWithResponse(null, null, null);

        assertEquals("$superuser", dc.getAccessControl().getOwner());
        assertEquals("$superuser", dc.getAccessControl().getGroup());
    }

    @ParameterizedTest
    @CsvSource(
        value = {
            "null,null,null,null,null,application/octet-stream",
            "control,disposition,encoding,language,null,type" },
        nullValues = "null")
    public void createOptionsWithPathHttpHeaders(String cacheControl, String contentDisposition, String contentEncoding,
        String contentLanguage, byte[] contentMD5, String contentType) {
        dc = dataLakeFileSystemClient.getDirectoryClient(generatePathName());
        PathHttpHeaders putHeaders = new PathHttpHeaders().setCacheControl(cacheControl)
            .setContentDisposition(contentDisposition)
            .setContentEncoding(contentEncoding)
            .setContentLanguage(contentLanguage)
            .setContentMd5(contentMD5)
            .setContentType(contentType);

        dc.createWithResponse(new DataLakePathCreateOptions().setPathHttpHeaders(putHeaders), null, null);

        validatePathProperties(dc.getPropertiesWithResponse(null, null, null), cacheControl, contentDisposition,
            contentEncoding, contentLanguage, contentMD5, contentType);
    }

    @ParameterizedTest
    @CsvSource(value = { "null,null,null,null,201", "foo,bar,fizz,buzz,201" }, nullValues = "null")
    public void createOptionsWithMetadata(String key1, String value1, String key2, String value2, int statusCode) {
        Map<String, String> metadata = new HashMap<>();
        if (key1 != null && value1 != null) {
            metadata.put(key1, value1);
        }
        if (key2 != null && value2 != null) {
            metadata.put(key2, value2);
        }

        assertEquals(statusCode,
            dc.createWithResponse(new DataLakePathCreateOptions().setMetadata(metadata), null, null).getStatusCode());
        PathProperties properties = dc.getProperties();
        // Directory adds a directory metadata value
        for (String k : metadata.keySet()) {
            assertTrue(properties.getMetadata().containsKey(k));
            assertEquals(metadata.get(k), properties.getMetadata().get(k));
        }
    }

    @Test
    public void createOptionsWithPermissionsAndUmask() {
        dc = dataLakeFileSystemClient.getDirectoryClient(generatePathName());
        dc.createWithResponse(new DataLakePathCreateOptions().setPermissions("0777").setUmask("0057"), null, null);

        PathAccessControl acl = dc.getAccessControlWithResponse(true, null, null, null).getValue();

        assertEquals(PathPermissions.parseSymbolic("rwx-w----").toString(), acl.getPermissions().toString());
    }

    @ParameterizedTest
    @MethodSource("createOptionsWithErrorSupplier")
    public void createOptionsWithError(String leaseId, Integer leaseDuration,
        DataLakePathScheduleDeletionOptions deletionOptions) {
        dc = dataLakeFileSystemClient.getDirectoryClient(generatePathName());
        DataLakePathCreateOptions options = new DataLakePathCreateOptions().setScheduleDeletionOptions(deletionOptions)
            .setProposedLeaseId(leaseId)
            .setLeaseDuration(leaseDuration);

        // assert not supported for directory
        assertThrows(IllegalArgumentException.class, () -> dc.createWithResponse(options, null, null));
    }

    private static Stream<Arguments> createOptionsWithErrorSupplier() {
        return Stream.of(
            // leaseId, leaseDuration, deletionOptions
            Arguments.of(CoreUtils.randomUuid().toString(), null, null),
            Arguments.of(CoreUtils.randomUuid().toString(), 15, null),
            Arguments.of(CoreUtils.randomUuid().toString(), null,
                new DataLakePathScheduleDeletionOptions(OffsetDateTime.now())),
            Arguments.of(CoreUtils.randomUuid().toString(), null,
                new DataLakePathScheduleDeletionOptions(Duration.ofDays(6))));
    }

    @Test
    public void createIfNotExistsMin() {
        dc = dataLakeFileSystemClient.getDirectoryClient(generatePathName());
        assertDoesNotThrow(() -> dc.createIfNotExists());
    }

    @Test
    public void createIfNotExistsDefaults() {
        dc = dataLakeFileSystemClient.getDirectoryClient(generatePathName());

        Response<?> createResponse = dc.createIfNotExistsWithResponse(null, null, null);

        assertEquals(201, createResponse.getStatusCode());
        validateBasicHeaders(createResponse.getHeaders());
    }

    @Test
    public void createIfNotExistsOverwrite() {
        dc = dataLakeFileSystemClient.getDirectoryClient(generatePathName());

        assertEquals(201, dc.createIfNotExistsWithResponse(null, null, null).getStatusCode());

        // Try to create the resource again
        assertEquals(409, dc.createIfNotExistsWithResponse(null, null, null).getStatusCode());
    }

    @Test
    public void createIfNotExistsDoesExist() {
        dc = dataLakeFileSystemClient.getDirectoryClient(generatePathName());
        dc.createIfNotExists();

        assertTrue(dc.exists());
    }

    @ParameterizedTest
    @MethodSource("cacheAndContentSupplier")
    public void createIfNotExistsHeaders(String cacheControl, String contentDisposition, String contentEncoding,
        String contentLanguage, String contentType) {
        // Create does not set md5
        PathHttpHeaders headers = new PathHttpHeaders().setCacheControl(cacheControl)
            .setContentDisposition(contentDisposition)
            .setContentEncoding(contentEncoding)
            .setContentLanguage(contentLanguage)
            .setContentType(contentType);
        dc = dataLakeFileSystemClient.getDirectoryClient(generatePathName());

        dc.createIfNotExistsWithResponse(new DataLakePathCreateOptions().setPathHttpHeaders(headers), null, null);
        Response<PathProperties> response = dc.getPropertiesWithResponse(null, null, null);

        // If the value isn't set the service will automatically set it
        contentType = (contentType == null) ? "application/octet-stream" : contentType;

        validatePathProperties(response, cacheControl, contentDisposition, contentEncoding, contentLanguage, null,
            contentType);
    }

    @ParameterizedTest
    @CsvSource(value = { "null,null,null,null", "foo,bar,fizz,buzz" }, nullValues = "null")
    public void createIfNotExistsMetadata(String key1, String value1, String key2, String value2) {
        Map<String, String> metadata = new HashMap<>();
        if (key1 != null) {
            metadata.put(key1, value1);
        }
        if (key2 != null) {
            metadata.put(key2, value2);
        }

        dc = dataLakeFileSystemClient.getDirectoryClient(generatePathName());
        dc.createIfNotExistsWithResponse(new DataLakePathCreateOptions().setMetadata(metadata), null, Context.NONE);
        PathProperties response = dc.getProperties();

        // Directory adds a directory metadata value
        for (String k : metadata.keySet()) {
            assertEquals(metadata.get(k), response.getMetadata().get(k));
        }
    }

    @Test
    public void createIfNotExistsPermissionsAndUmask() {
        DataLakePathCreateOptions options = new DataLakePathCreateOptions().setPermissions("0777").setUmask("0057");

        assertEquals(201,
            dataLakeFileSystemClient.getDirectoryClient(generatePathName())
                .createIfNotExistsWithResponse(options, null, Context.NONE)
                .getStatusCode());
    }

    @Test
    public void deleteMin() {
        assertEquals(200, dc.deleteWithResponse(false, null, null, null).getStatusCode());
    }

    @Test
    public void deleteRecursively() {
        dc = dataLakeFileSystemClient.getDirectoryClient(generatePathName());
        dc.create();
        // upload 5 files to the directory
        for (int i = 0; i < 5; i++) {
            dc.createFile(generatePathName());
        }
        dc.deleteRecursively();
        assertFalse(dc.exists());
    }

    @Test
    public void deleteRecursivelyWithResponse() {
        dc = dataLakeFileSystemClient.getDirectoryClient(generatePathName());
        dc.create();
        // upload 5 files to the directory
        for (int i = 0; i < 5; i++) {
            dc.createFile(generatePathName());
        }
        Response<Void> response = dc.deleteRecursivelyWithResponse(null, null, null);
        assertEquals(200, response.getStatusCode());
        assertFalse(dc.exists());
    }

    @Test
    public void deleteRecursive() {
        assertEquals(200, dc.deleteWithResponse(true, null, null, null).getStatusCode());
    }

    @Test
    public void deleteDirDoesNotExistAnymore() {
        dc.deleteWithResponse(false, null, null, null);

        DataLakeStorageException e
            = assertThrows(DataLakeStorageException.class, () -> dc.getPropertiesWithResponse(null, null, null));
        assertEquals(404, e.getStatusCode());
        assertEquals(BlobErrorCode.BLOB_NOT_FOUND.toString(), e.getErrorCode());
    }

    @Disabled("Requires manual OAuth setup and creates 5000+ files")
    @RequiredServiceVersion(clazz = DataLakeServiceVersion.class, min = "2023-08-03")
    @Test
    public void deletePaginatedDirectory() {
        String entityId = "68bff720-253b-428c-b124-603700654ea9";
        DataLakeFileSystemClient fsClient = getFileSystemClientBuilder(dataLakeFileSystemClient.getFileSystemUrl())
            .credential(ENVIRONMENT.getDataLakeAccount().getCredential())
            .clientOptions(new HttpClientOptions()
                .setProxyOptions(new ProxyOptions(ProxyOptions.Type.HTTP, new InetSocketAddress("localhost", 8888))))
            .buildClient();

        DataLakeDirectoryClient directoryClient = fsClient.getDirectoryClient(generatePathName());
        directoryClient.create();

        for (int i = 0; i < 5020; i++) {
            DataLakeFileClient fileClient = directoryClient.getFileClient(generatePathName());
            fileClient.createIfNotExists();
        }
        DataLakeDirectoryClient rootDirectory = fsClient.getDirectoryClient("/");
        PathAccessControl acl = rootDirectory.getAccessControl();
        acl.getAccessControlList()
            .add(new PathAccessControlEntry()
                .setPermissions(
                    new RolePermissions().setReadPermission(true).setWritePermission(true).setExecutePermission(true))
                .setAccessControlType(AccessControlType.USER)
                .setEntityId(entityId));

        rootDirectory.setAccessControlRecursive(acl.getAccessControlList());

        DataLakeServiceClient oAuthServiceClient = getOAuthServiceClient();
        DataLakeFileSystemClient oAuthFileSystemClient
            = oAuthServiceClient.getFileSystemClient(fsClient.getFileSystemName());
        DataLakeDirectoryClient oAuthDirectoryClient
            = oAuthFileSystemClient.getDirectoryClient(directoryClient.getDirectoryPath());

        Response<Void> response = oAuthDirectoryClient.deleteWithResponse(true, null, null, Context.NONE);
        assertEquals(response.getStatusCode(), 200);

    }

    @ParameterizedTest
    @MethodSource("modifiedMatchAndLeaseIdSupplier")
    public void deleteAC(OffsetDateTime modified, OffsetDateTime unmodified, String match, String noneMatch,
        String leaseID) {
        DataLakeRequestConditions drc = new DataLakeRequestConditions().setLeaseId(setupPathLeaseCondition(dc, leaseID))
            .setIfMatch(setupPathMatchCondition(dc, match))
            .setIfNoneMatch(noneMatch)
            .setIfModifiedSince(modified)
            .setIfUnmodifiedSince(unmodified);

        assertEquals(200, dc.deleteWithResponse(false, drc, null, null).getStatusCode());
    }

    @ParameterizedTest
    @MethodSource("invalidModifiedMatchAndLeaseIdSupplier")
    public void deleteACFail(OffsetDateTime modified, OffsetDateTime unmodified, String match, String noneMatch,
        String leaseID) {
        setupPathLeaseCondition(dc, leaseID);
        DataLakeRequestConditions drc = new DataLakeRequestConditions().setLeaseId(leaseID)
            .setIfMatch(match)
            .setIfNoneMatch(setupPathMatchCondition(dc, noneMatch))
            .setIfModifiedSince(modified)
            .setIfUnmodifiedSince(unmodified);

        assertThrows(DataLakeStorageException.class, () -> dc.deleteWithResponse(false, drc, null, null));
    }

    @Test
    public void deleteIfExists() {
        assertTrue(dc.deleteIfExists());
    }

    @Test
    public void deleteIfExistsMin() {
        assertEquals(200, dc.deleteIfExistsWithResponse(null, null, null).getStatusCode());
    }

    @Test
    public void deleteIfExistsRecursive() {
        assertEquals(200,
            dc.deleteIfExistsWithResponse(new DataLakePathDeleteOptions().setIsRecursive(true), null, null)
                .getStatusCode());
    }

    @Test
    public void deleteIfExistsDirDoesNotExistAnymore() {
        Response<?> response = dc.deleteIfExistsWithResponse(null, null, null);
        assertEquals(200, response.getStatusCode());

        assertThrows(DataLakeStorageException.class, () -> dc.getPropertiesWithResponse(null, null, null));
    }

    @Test
    public void deleteIfExistsDirThatWasAlreadyDeleted() {
        assertEquals(200, dc.deleteIfExistsWithResponse(null, null, null).getStatusCode());
        assertEquals(404, dc.deleteIfExistsWithResponse(null, null, null).getStatusCode());
    }

    @ParameterizedTest
    @MethodSource("modifiedMatchAndLeaseIdSupplier")
    public void deleteIfExistsAC(OffsetDateTime modified, OffsetDateTime unmodified, String match, String noneMatch,
        String leaseID) {
        DataLakeRequestConditions drc = new DataLakeRequestConditions().setLeaseId(setupPathLeaseCondition(dc, leaseID))
            .setIfMatch(setupPathMatchCondition(dc, match))
            .setIfNoneMatch(noneMatch)
            .setIfModifiedSince(modified)
            .setIfUnmodifiedSince(unmodified);
        DataLakePathDeleteOptions options
            = new DataLakePathDeleteOptions().setRequestConditions(drc).setIsRecursive(false);

        assertEquals(200, dc.deleteIfExistsWithResponse(options, null, null).getStatusCode());
    }

    @ParameterizedTest
    @MethodSource("invalidModifiedMatchAndLeaseIdSupplier")
    public void deleteIfExistsACFail(OffsetDateTime modified, OffsetDateTime unmodified, String match, String noneMatch,
        String leaseID) {
        setupPathLeaseCondition(dc, leaseID);
        DataLakeRequestConditions drc = new DataLakeRequestConditions().setLeaseId(leaseID)
            .setIfMatch(match)
            .setIfNoneMatch(setupPathMatchCondition(dc, noneMatch))
            .setIfModifiedSince(modified)
            .setIfUnmodifiedSince(unmodified);
        DataLakePathDeleteOptions options
            = new DataLakePathDeleteOptions().setRequestConditions(drc).setIsRecursive(false);

        assertThrows(DataLakeStorageException.class, () -> dc.deleteIfExistsWithResponse(options, null, null));
    }

    @Test
    public void setPermissionsMin() {
        PathInfo resp = dc.setPermissions(PERMISSIONS, GROUP, OWNER);

        assertNotNull(resp.getETag());
        assertNotNull(resp.getLastModified());
    }

    @Test
    public void setPermissionsWithResponse() {
        assertEquals(200,
            dc.setPermissionsWithResponse(PERMISSIONS, GROUP, OWNER, null, null, Context.NONE).getStatusCode());
    }

    @ParameterizedTest
    @MethodSource("modifiedMatchAndLeaseIdSupplier")
    public void setPermissionsAC(OffsetDateTime modified, OffsetDateTime unmodified, String match, String noneMatch,
        String leaseID) {
        DataLakeRequestConditions drc = new DataLakeRequestConditions().setLeaseId(setupPathLeaseCondition(dc, leaseID))
            .setIfMatch(setupPathMatchCondition(dc, match))
            .setIfNoneMatch(noneMatch)
            .setIfModifiedSince(modified)
            .setIfUnmodifiedSince(unmodified);

        assertEquals(200,
            dc.setPermissionsWithResponse(PERMISSIONS, GROUP, OWNER, drc, null, Context.NONE).getStatusCode());
    }

    @ParameterizedTest
    @MethodSource("invalidModifiedMatchAndLeaseIdSupplier")
    public void setPermissionsACFail(OffsetDateTime modified, OffsetDateTime unmodified, String match, String noneMatch,
        String leaseID) {
        setupPathLeaseCondition(dc, leaseID);
        DataLakeRequestConditions drc = new DataLakeRequestConditions().setLeaseId(leaseID)
            .setIfMatch(match)
            .setIfNoneMatch(setupPathMatchCondition(dc, noneMatch))
            .setIfModifiedSince(modified)
            .setIfUnmodifiedSince(unmodified);

        assertThrows(DataLakeStorageException.class,
            () -> dc.setPermissionsWithResponse(PERMISSIONS, GROUP, OWNER, drc, null, Context.NONE));
    }

    @Test
    public void setPermissionsError() {
        dc = dataLakeFileSystemClient.getDirectoryClient(generatePathName());

        assertThrows(DataLakeStorageException.class,
            () -> dc.setPermissionsWithResponse(PERMISSIONS, GROUP, OWNER, null, null, null));
    }

    @Test
    public void setACLMin() {
        PathInfo resp = dc.setAccessControlList(PATH_ACCESS_CONTROL_ENTRIES, GROUP, OWNER);

        assertNotNull(resp.getETag());
        assertNotNull(resp.getLastModified());
    }

    @Test
    public void setACLWithResponse() {
        assertEquals(200,
            dc.setAccessControlListWithResponse(PATH_ACCESS_CONTROL_ENTRIES, GROUP, OWNER, null, null, Context.NONE)
                .getStatusCode());
    }

    @ParameterizedTest
    @MethodSource("modifiedMatchAndLeaseIdSupplier")
    public void setAclAC(OffsetDateTime modified, OffsetDateTime unmodified, String match, String noneMatch,
        String leaseID) {
        DataLakeRequestConditions drc = new DataLakeRequestConditions().setLeaseId(setupPathLeaseCondition(dc, leaseID))
            .setIfMatch(setupPathMatchCondition(dc, match))
            .setIfNoneMatch(noneMatch)
            .setIfModifiedSince(modified)
            .setIfUnmodifiedSince(unmodified);

        assertEquals(200,
            dc.setAccessControlListWithResponse(PATH_ACCESS_CONTROL_ENTRIES, GROUP, OWNER, drc, null, Context.NONE)
                .getStatusCode());
    }

    @ParameterizedTest
    @MethodSource("invalidModifiedMatchAndLeaseIdSupplier")
    public void setAclACFail(OffsetDateTime modified, OffsetDateTime unmodified, String match, String noneMatch,
        String leaseID) {
        setupPathLeaseCondition(dc, leaseID);
        DataLakeRequestConditions drc = new DataLakeRequestConditions().setLeaseId(leaseID)
            .setIfMatch(match)
            .setIfNoneMatch(setupPathMatchCondition(dc, noneMatch))
            .setIfModifiedSince(modified)
            .setIfUnmodifiedSince(unmodified);

        assertThrows(DataLakeStorageException.class, () -> dc
            .setAccessControlListWithResponse(PATH_ACCESS_CONTROL_ENTRIES, GROUP, OWNER, drc, null, Context.NONE));
    }

    @Test
    public void setACLError() {
        dc = dataLakeFileSystemClient.getDirectoryClient(generatePathName());

        assertThrows(DataLakeStorageException.class,
            () -> dc.setAccessControlList(PATH_ACCESS_CONTROL_ENTRIES, GROUP, OWNER));
    }

    @RequiredServiceVersion(clazz = DataLakeServiceVersion.class, min = "2020-02-10")
    @Test
    public void setACLRecursiveMin() {
        setupStandardRecursiveAclTest();
        AccessControlChangeResult result = dc.setAccessControlRecursive(PATH_ACCESS_CONTROL_ENTRIES);

        assertEquals(3L, result.getCounters().getChangedDirectoriesCount()); // Including the top level
        assertEquals(4L, result.getCounters().getChangedFilesCount());
        assertEquals(0L, result.getCounters().getFailedChangesCount());
        assertNull(result.getContinuationToken());
        assertNull(result.getBatchFailures());
    }

    @RequiredServiceVersion(clazz = DataLakeServiceVersion.class, min = "2020-02-10")
    @Test
    public void setACLRecursiveBatches() {
        setupStandardRecursiveAclTest();
        PathSetAccessControlRecursiveOptions options
            = new PathSetAccessControlRecursiveOptions(PATH_ACCESS_CONTROL_ENTRIES).setBatchSize(2);
        AccessControlChangeResult result = dc.setAccessControlRecursiveWithResponse(options, null, null).getValue();

        assertEquals(3L, result.getCounters().getChangedDirectoriesCount()); // Including the top level
        assertEquals(4L, result.getCounters().getChangedFilesCount());
        assertEquals(0L, result.getCounters().getFailedChangesCount());
        assertNull(result.getContinuationToken());
        assertNull(result.getBatchFailures());
    }

    @RequiredServiceVersion(clazz = DataLakeServiceVersion.class, min = "2020-02-10")
    @Test
    public void setACLRecursiveBatchesResume() {
        setupStandardRecursiveAclTest();
        PathSetAccessControlRecursiveOptions options
            = new PathSetAccessControlRecursiveOptions(PATH_ACCESS_CONTROL_ENTRIES).setBatchSize(2).setMaxBatches(1);

        AccessControlChangeResult result = dc.setAccessControlRecursiveWithResponse(options, null, null).getValue();

        options.setMaxBatches(null).setContinuationToken(result.getContinuationToken());
        AccessControlChangeResult result2 = dc.setAccessControlRecursiveWithResponse(options, null, null).getValue();

        assertEquals(3L,
            result.getCounters().getChangedDirectoriesCount() + result2.getCounters().getChangedDirectoriesCount()); // Including the top level
        assertEquals(4L, result.getCounters().getChangedFilesCount() + result2.getCounters().getChangedFilesCount());
        assertEquals(0L, result.getCounters().getFailedChangesCount() + result2.getCounters().getFailedChangesCount());
        assertNull(result2.getContinuationToken());
        assertNull(result.getBatchFailures());
    }

    @RequiredServiceVersion(clazz = DataLakeServiceVersion.class, min = "2020-02-10")
    @Test
    public void setACLRecursiveBatchesProgress() {
        setupStandardRecursiveAclTest();
        InMemoryAccessControlRecursiveChangeProgress progress = new InMemoryAccessControlRecursiveChangeProgress();
        PathSetAccessControlRecursiveOptions options
            = new PathSetAccessControlRecursiveOptions(PATH_ACCESS_CONTROL_ENTRIES).setBatchSize(2)
                .setProgressHandler(progress);

        AccessControlChangeResult result = dc.setAccessControlRecursiveWithResponse(options, null, null).getValue();

        assertEquals(3L, result.getCounters().getChangedDirectoriesCount()); // Including the top level
        assertEquals(4L, result.getCounters().getChangedFilesCount());
        assertEquals(0L, result.getCounters().getFailedChangesCount());
        assertNull(result.getContinuationToken());
        assertNull(result.getBatchFailures());
        assertEquals(4, progress.batchCounters.size());
        assertEquals(2, progress.batchCounters.get(0).getChangedFilesCount()
            + progress.batchCounters.get(0).getChangedDirectoriesCount());
        assertEquals(2, progress.batchCounters.get(1).getChangedFilesCount()
            + progress.batchCounters.get(1).getChangedDirectoriesCount());
        assertEquals(2, progress.batchCounters.get(2).getChangedFilesCount()
            + progress.batchCounters.get(2).getChangedDirectoriesCount());
        assertEquals(1, progress.batchCounters.get(3).getChangedFilesCount()
            + progress.batchCounters.get(3).getChangedDirectoriesCount());
        assertEquals(4, progress.cumulativeCounters.size());
        assertEquals(2, progress.cumulativeCounters.get(0).getChangedFilesCount()
            + progress.cumulativeCounters.get(0).getChangedDirectoriesCount());
        assertEquals(4, progress.cumulativeCounters.get(1).getChangedFilesCount()
            + progress.cumulativeCounters.get(1).getChangedDirectoriesCount());
        assertEquals(6, progress.cumulativeCounters.get(2).getChangedFilesCount()
            + progress.cumulativeCounters.get(2).getChangedDirectoriesCount());
        assertEquals(7, progress.cumulativeCounters.get(3).getChangedFilesCount()
            + progress.cumulativeCounters.get(3).getChangedDirectoriesCount());
    }

    @RequiredServiceVersion(clazz = DataLakeServiceVersion.class, min = "2020-02-10")
    @Test
    public void setACLRecursiveBatchesFollowToken() {
        setupStandardRecursiveAclTest();
        PathSetAccessControlRecursiveOptions options
            = new PathSetAccessControlRecursiveOptions(PATH_ACCESS_CONTROL_ENTRIES).setBatchSize(2).setMaxBatches(2);

        String continuation = "null";
        int failedChanges = 0;
        int directoriesChanged = 0;
        int filesChanged = 0;
        int iterations = 0;
        while (!CoreUtils.isNullOrEmpty(continuation) && iterations < 10) {
            if (iterations == 0) {
                continuation = null; // do while not supported in Groovy
            }
            options.setContinuationToken(continuation);
            AccessControlChangeResult result = dc.setAccessControlRecursiveWithResponse(options, null, null).getValue();
            failedChanges += result.getCounters().getFailedChangesCount();
            directoriesChanged += result.getCounters().getChangedDirectoriesCount();
            filesChanged += result.getCounters().getChangedFilesCount();
            iterations++;
            continuation = result.getContinuationToken();
        }

        assertEquals(0, failedChanges);
        assertEquals(3, directoriesChanged); // Including the top level
        assertEquals(4, filesChanged);
        assertEquals(2, iterations);
    }

    private DataLakeDirectoryClient getSasDirectoryClient(DataLakeDirectoryClient directoryClient, String owner) {
        UserDelegationKey key
            = getOAuthServiceClient().getUserDelegationKey(null, testResourceNamer.now().plusHours(1));
        key.setSignedObjectId(testResourceNamer.recordValueFromConfig(key.getSignedObjectId()));
        key.setSignedTenantId(testResourceNamer.recordValueFromConfig(key.getSignedTenantId()));
        String sas = directoryClient
            .generateUserDelegationSas(new DataLakeServiceSasSignatureValues(testResourceNamer.now().plusHours(1),
                PathSasPermission.parse("racwdlmeop")).setAgentObjectId(owner), key);
        return getDirectoryClient(sas, directoryClient.getDirectoryUrl(), directoryClient.getDirectoryPath());
    }

    @RequiredServiceVersion(clazz = DataLakeServiceVersion.class, min = "2020-02-10")
    @Test
    public void setACLRecursiveProgressWithFailure() {
        dataLakeFileSystemClient.getRootDirectoryClient()
            .setAccessControlList(EXECUTE_ONLY_ACCESS_CONTROL_ENTRIES, null, null);
        String topDirName = generatePathName();

        // Create tree using AAD creds
        DataLakeDirectoryClient topDirOauthClient
            = getOAuthServiceClient().getFileSystemClient(dataLakeFileSystemClient.getFileSystemName())
                .createDirectory(topDirName);
        DataLakeDirectoryClient subdir1 = topDirOauthClient.createSubdirectory(generatePathName());
        DataLakeFileClient file1 = subdir1.createFile(generatePathName());
        DataLakeFileClient file2 = subdir1.createFile(generatePathName());
        DataLakeDirectoryClient subdir2 = topDirOauthClient.createSubdirectory(generatePathName());
        DataLakeFileClient file3 = subdir2.createFile(generatePathName());

        // Only allow subowner rights to the directory and its subpaths
        String subowner = testResourceNamer.randomUuid();
        RolePermissions rp = RolePermissions.parseSymbolic("rwx", false);
        PathPermissions pathPermissions = new PathPermissions().setGroup(rp).setOther(rp).setOwner(rp);
        topDirOauthClient.setPermissions(pathPermissions, null, subowner);
        subdir1.setPermissions(pathPermissions, null, subowner);
        file1.setPermissions(pathPermissions, null, subowner);
        file2.setPermissions(pathPermissions, null, subowner);
        subdir2.setPermissions(pathPermissions, null, subowner);
        file3.setPermissions(pathPermissions, null, subowner);

        // Create file4 without assigning subowner permissions
        DataLakeFileClient file4 = dataLakeFileSystemClient.getDirectoryClient(topDirName)
            .getSubdirectoryClient(subdir2.getObjectName())
            .createFile(generatePathName());

        // Create a user delegation sas that delegates an owner when creating files
        DataLakeDirectoryClient subOwnerDirClient = getSasDirectoryClient(topDirOauthClient, subowner);

        InMemoryAccessControlRecursiveChangeProgress progress = new InMemoryAccessControlRecursiveChangeProgress();

        AccessControlChangeResult result
            = subOwnerDirClient
                .setAccessControlRecursiveWithResponse(
                    new PathSetAccessControlRecursiveOptions(PATH_ACCESS_CONTROL_ENTRIES).setProgressHandler(progress),
                    null, null)
                .getValue();

        assertEquals(1, result.getCounters().getFailedChangesCount());
        assertEquals(1, progress.failures.size());
        assertTrue(progress.batchCounters.stream().anyMatch(counter -> counter.getFailedChangesCount() > 0));
        assertTrue(progress.cumulativeCounters.stream().anyMatch(counter -> counter.getFailedChangesCount() > 0));
        assertTrue(progress.failures.get(0).getName().contains(file4.getObjectName()));
        assertFalse(progress.failures.get(0).isDirectory());
        assertNotNull(progress.failures.get(0).getErrorMessage());
    }

    @RequiredServiceVersion(clazz = DataLakeServiceVersion.class, min = "2020-02-10")
    @Test
    public void setACLRecursiveContinueOnFailure() {
        dataLakeFileSystemClient.getRootDirectoryClient()
            .setAccessControlList(EXECUTE_ONLY_ACCESS_CONTROL_ENTRIES, null, null);
        String topDirName = generatePathName();

        // Create tree using AAD creds
        DataLakeDirectoryClient topDirOauthClient
            = getOAuthServiceClient().getFileSystemClient(dataLakeFileSystemClient.getFileSystemName())
                .createDirectory(topDirName);
        DataLakeDirectoryClient subdir1 = topDirOauthClient.createSubdirectory(generatePathName());
        DataLakeFileClient file1 = subdir1.createFile(generatePathName());
        DataLakeFileClient file2 = subdir1.createFile(generatePathName());
        DataLakeDirectoryClient subdir2 = topDirOauthClient.createSubdirectory(generatePathName());
        DataLakeFileClient file3 = subdir2.createFile(generatePathName());

        // Only allow subowner rights to the directory and it's subpaths
        String subowner = testResourceNamer.randomUuid();
        RolePermissions rp = RolePermissions.parseSymbolic("rwx", false);
        PathPermissions pathPermissions = new PathPermissions().setGroup(rp).setOther(rp).setOwner(rp);
        topDirOauthClient.setPermissions(pathPermissions, null, subowner);
        subdir1.setPermissions(pathPermissions, null, subowner);
        file1.setPermissions(pathPermissions, null, subowner);
        file2.setPermissions(pathPermissions, null, subowner);
        subdir2.setPermissions(pathPermissions, null, subowner);
        file3.setPermissions(pathPermissions, null, subowner);

        // Create resources as super user (using shared key)
        DataLakeFileClient file4 = dataLakeFileSystemClient.getDirectoryClient(topDirName)
            .getSubdirectoryClient(subdir2.getObjectName())
            .createFile(generatePathName());
        DataLakeFileClient file5 = dataLakeFileSystemClient.getDirectoryClient(topDirName)
            .getSubdirectoryClient(subdir2.getObjectName())
            .createFile(generatePathName());
        DataLakeFileClient file6 = dataLakeFileSystemClient.getDirectoryClient(topDirName)
            .getSubdirectoryClient(subdir2.getObjectName())
            .createFile(generatePathName());
        DataLakeDirectoryClient subdir3 = dataLakeFileSystemClient.getDirectoryClient(topDirName)
            .getSubdirectoryClient(subdir2.getObjectName())
            .createSubdirectory(generatePathName());

        // Create a user delegation sas that delegates an owner when creating files
        DataLakeDirectoryClient subOwnerDirClient = getSasDirectoryClient(topDirOauthClient, subowner);

        AccessControlChangeResult result
            = subOwnerDirClient
                .setAccessControlRecursiveWithResponse(
                    new PathSetAccessControlRecursiveOptions(PATH_ACCESS_CONTROL_ENTRIES).setContinueOnFailure(true),
                    null, null)
                .getValue();

        List<String> batchFailures
            = result.getBatchFailures().stream().map(AccessControlChangeFailure::getName).collect(Collectors.toList());

        assertEquals(3L, result.getCounters().getChangedDirectoriesCount()); // Including the top level
        assertEquals(3L, result.getCounters().getChangedFilesCount());
        assertEquals(4L, result.getCounters().getFailedChangesCount());
        assertNull(result.getContinuationToken());

        assertEquals(4, batchFailures.size());
        assertTrue(batchFailures.contains(file4.getObjectPath()));
        assertTrue(batchFailures.contains(file5.getObjectPath()));
        assertTrue(batchFailures.contains(file6.getObjectPath()));
        assertTrue(batchFailures.contains(subdir3.getObjectPath()));
    }

    @RequiredServiceVersion(clazz = DataLakeServiceVersion.class, min = "2020-02-10")
    @Test
    public void setACLRecursiveContinueOnFailureBatchFailures() {
        dataLakeFileSystemClient.getRootDirectoryClient()
            .setAccessControlList(EXECUTE_ONLY_ACCESS_CONTROL_ENTRIES, null, null);
        String topDirName = generatePathName();

        // Create tree using AAD creds
        DataLakeDirectoryClient topDirOauthClient
            = getOAuthServiceClient().getFileSystemClient(dataLakeFileSystemClient.getFileSystemName())
                .createDirectory(topDirName);
        DataLakeDirectoryClient subdir1 = topDirOauthClient.createSubdirectory(generatePathName());
        DataLakeFileClient file1 = subdir1.createFile(generatePathName());
        DataLakeFileClient file2 = subdir1.createFile(generatePathName());
        DataLakeDirectoryClient subdir2 = topDirOauthClient.createSubdirectory(generatePathName());
        DataLakeFileClient file3 = subdir2.createFile(generatePathName());

        // Only allow subowner rights to the directory and it's subpaths
        String subowner = testResourceNamer.randomUuid();
        RolePermissions rp = RolePermissions.parseSymbolic("rwx", false);
        PathPermissions pathPermissions = new PathPermissions().setGroup(rp).setOther(rp).setOwner(rp);
        topDirOauthClient.setPermissions(pathPermissions, null, subowner);
        subdir1.setPermissions(pathPermissions, null, subowner);
        file1.setPermissions(pathPermissions, null, subowner);
        file2.setPermissions(pathPermissions, null, subowner);
        subdir2.setPermissions(pathPermissions, null, subowner);
        file3.setPermissions(pathPermissions, null, subowner);

        // Create resources as super user (using shared key)
        dataLakeFileSystemClient.getDirectoryClient(topDirName)
            .getSubdirectoryClient(subdir2.getObjectName())
            .createFile(generatePathName());
        dataLakeFileSystemClient.getDirectoryClient(topDirName)
            .getSubdirectoryClient(subdir2.getObjectName())
            .createFile(generatePathName());
        dataLakeFileSystemClient.getDirectoryClient(topDirName)
            .getSubdirectoryClient(subdir2.getObjectName())
            .createFile(generatePathName());
        dataLakeFileSystemClient.getDirectoryClient(topDirName)
            .getSubdirectoryClient(subdir2.getObjectName())
            .createSubdirectory(generatePathName());

        // Create a user delegation sas that delegates an owner when creating files
        DataLakeDirectoryClient subOwnerDirClient = getSasDirectoryClient(topDirOauthClient, subowner);
        InMemoryAccessControlRecursiveChangeProgress progress = new InMemoryAccessControlRecursiveChangeProgress();

        AccessControlChangeResult result
            = subOwnerDirClient
                .setAccessControlRecursiveWithResponse(
                    new PathSetAccessControlRecursiveOptions(PATH_ACCESS_CONTROL_ENTRIES).setContinueOnFailure(true)
                        .setBatchSize(2)
                        .setProgressHandler(progress),
                    null, null)
                .getValue();

        List<String> batchFailures
            = result.getBatchFailures().stream().map(AccessControlChangeFailure::getName).collect(Collectors.toList());

        assertEquals(3L, result.getCounters().getChangedDirectoriesCount()); // Including the top level
        assertEquals(3L, result.getCounters().getChangedFilesCount());
        assertEquals(4L, result.getCounters().getFailedChangesCount());
        assertEquals(batchFailures.size(), progress.firstFailures.size());
        for (AccessControlChangeFailure f : progress.firstFailures) {
            assertTrue(batchFailures.contains(f.getName()));
        }
        assertNull(result.getContinuationToken());
    }

    @RequiredServiceVersion(clazz = DataLakeServiceVersion.class, min = "2020-02-10")
    @Test
    public void setACLRecursiveContinueOnFailureBatchesResume() {
        dataLakeFileSystemClient.getRootDirectoryClient()
            .setAccessControlList(EXECUTE_ONLY_ACCESS_CONTROL_ENTRIES, null, null);
        String topDirName = generatePathName();

        // Create tree using AAD creds
        DataLakeDirectoryClient topDirOauthClient
            = getOAuthServiceClient().getFileSystemClient(dataLakeFileSystemClient.getFileSystemName())
                .createDirectory(topDirName);
        DataLakeDirectoryClient subdir1 = topDirOauthClient.createSubdirectory(generatePathName());
        DataLakeFileClient file1 = subdir1.createFile(generatePathName());
        DataLakeFileClient file2 = subdir1.createFile(generatePathName());
        DataLakeDirectoryClient subdir2 = topDirOauthClient.createSubdirectory(generatePathName());
        DataLakeFileClient file3 = subdir2.createFile(generatePathName());

        // Only allow subowner rights to the directory and it's subpaths
        String subowner = testResourceNamer.randomUuid();
        RolePermissions rp = RolePermissions.parseSymbolic("rwx", false);
        PathPermissions pathPermissions = new PathPermissions().setGroup(rp).setOther(rp).setOwner(rp);
        topDirOauthClient.setPermissions(pathPermissions, null, subowner);
        subdir1.setPermissions(pathPermissions, null, subowner);
        file1.setPermissions(pathPermissions, null, subowner);
        file2.setPermissions(pathPermissions, null, subowner);
        subdir2.setPermissions(pathPermissions, null, subowner);
        file3.setPermissions(pathPermissions, null, subowner);

        // Create resources as super user (using shared key)
        dataLakeFileSystemClient.getDirectoryClient(topDirName)
            .getSubdirectoryClient(subdir2.getObjectName())
            .createFile(generatePathName());
        dataLakeFileSystemClient.getDirectoryClient(topDirName)
            .getSubdirectoryClient(subdir2.getObjectName())
            .createFile(generatePathName());
        dataLakeFileSystemClient.getDirectoryClient(topDirName)
            .getSubdirectoryClient(subdir2.getObjectName())
            .createFile(generatePathName());
        dataLakeFileSystemClient.getDirectoryClient(topDirName)
            .getSubdirectoryClient(subdir2.getObjectName())
            .createSubdirectory(generatePathName());

        // Create more files as app
        DataLakeFileClient file7 = subdir1.createFile(generatePathName());
        DataLakeFileClient file8 = subdir1.createFile(generatePathName());
        DataLakeDirectoryClient subdir4 = topDirOauthClient.createSubdirectory(generatePathName());
        DataLakeFileClient file9 = subdir4.createFile(generatePathName());

        // Only allow subowner rights to the directory and it's subpaths
        file7.setPermissions(pathPermissions, null, subowner);
        file8.setPermissions(pathPermissions, null, subowner);
        subdir4.setPermissions(pathPermissions, null, subowner);
        file9.setPermissions(pathPermissions, null, subowner);

        // Create a user delegation sas that delegates an owner when creating files
        DataLakeDirectoryClient subOwnerDirClient = getSasDirectoryClient(topDirOauthClient, subowner);

        PathSetAccessControlRecursiveOptions options
            = new PathSetAccessControlRecursiveOptions(PATH_ACCESS_CONTROL_ENTRIES).setBatchSize(2)
                .setContinueOnFailure(true)
                .setMaxBatches(1);

        AccessControlChangeResult intermediateResult
            = subOwnerDirClient.setAccessControlRecursiveWithResponse(options, null, null).getValue();

        assertNotNull(intermediateResult.getContinuationToken());

        options.setMaxBatches(null).setContinuationToken(intermediateResult.getContinuationToken());
        AccessControlChangeResult result
            = subOwnerDirClient.setAccessControlRecursiveWithResponse(options, null, null).getValue();

        assertEquals(4, result.getCounters().getChangedDirectoriesCount()
            + intermediateResult.getCounters().getChangedDirectoriesCount());
        assertEquals(6,
            result.getCounters().getChangedFilesCount() + intermediateResult.getCounters().getChangedFilesCount());
        assertEquals(4,
            result.getCounters().getFailedChangesCount() + intermediateResult.getCounters().getFailedChangesCount());
        assertNull(result.getContinuationToken());
    }

    @Test
    public void setACLRecursiveError() {
        dataLakeFileSystemClient.getRootDirectoryClient()
            .setAccessControlList(EXECUTE_ONLY_ACCESS_CONTROL_ENTRIES, null, null);

        DataLakeDirectoryClient topDirOauthClient
            = getOAuthServiceClient().getFileSystemClient(dataLakeFileSystemClient.getFileSystemName())
                .getDirectoryClient(generatePathName());

        DataLakeAclChangeFailedException e = assertThrows(DataLakeAclChangeFailedException.class,
            () -> topDirOauthClient.setAccessControlRecursiveWithResponse(
                new PathSetAccessControlRecursiveOptions(PATH_ACCESS_CONTROL_ENTRIES), null, null));
        assertInstanceOf(DataLakeStorageException.class, e.getCause());
    }

    @RequiredServiceVersion(clazz = DataLakeServiceVersion.class, min = "2020-02-10")
    @ParameterizedTest
    @MethodSource("setACLRecursiveErrorSupplier")
    public void setACLRecursiveErrorMiddleOfBatches(Throwable error) {
        setupStandardRecursiveAclTest();
        PathSetAccessControlRecursiveOptions options
            = new PathSetAccessControlRecursiveOptions(PATH_ACCESS_CONTROL_ENTRIES).setBatchSize(2);

        // Mock a policy that will return an error on the call with the continuation token
        HttpPipelinePolicy mockPolicy
            = (context, next) -> context.getHttpRequest().getUrl().toString().contains("continuation")
                ? Mono.error(error)
                : next.process();

        dc = getDirectoryClient(getDataLakeCredential(), dc.getDirectoryUrl(), dc.getObjectPath(), mockPolicy);

        DataLakeAclChangeFailedException e = assertThrows(DataLakeAclChangeFailedException.class,
            () -> dc.setAccessControlRecursiveWithResponse(options, null, null).getValue());
        assertEquals(error.getClass(), e.getCause().getClass());

    }

    private static Stream<Throwable> setACLRecursiveErrorSupplier() {
        return Stream.of(new IllegalArgumentException(), new DataLakeStorageException("error",
            getStubResponse(500, new HttpRequest(HttpMethod.PUT, "https://www.fake.com")), null));
    }

    @RequiredServiceVersion(clazz = DataLakeServiceVersion.class, min = "2020-02-10")
    @Test
    public void updateACLRecursive() {
        setupStandardRecursiveAclTest();
        AccessControlChangeResult result = dc.updateAccessControlRecursive(PATH_ACCESS_CONTROL_ENTRIES);

        assertEquals(3L, result.getCounters().getChangedDirectoriesCount()); // Including the top level
        assertEquals(4L, result.getCounters().getChangedFilesCount());
        assertEquals(0L, result.getCounters().getFailedChangesCount());
        assertNull(result.getBatchFailures());
    }

    @RequiredServiceVersion(clazz = DataLakeServiceVersion.class, min = "2020-02-10")
    @Test
    public void updateACLRecursiveBatches() {
        setupStandardRecursiveAclTest();
        PathUpdateAccessControlRecursiveOptions options
            = new PathUpdateAccessControlRecursiveOptions(PATH_ACCESS_CONTROL_ENTRIES).setBatchSize(2);

        AccessControlChangeResult result = dc.updateAccessControlRecursiveWithResponse(options, null, null).getValue();

        assertEquals(3L, result.getCounters().getChangedDirectoriesCount()); // Including the top level
        assertEquals(4L, result.getCounters().getChangedFilesCount());
        assertEquals(0L, result.getCounters().getFailedChangesCount());
        assertNull(result.getContinuationToken());
        assertNull(result.getBatchFailures());
    }

    @RequiredServiceVersion(clazz = DataLakeServiceVersion.class, min = "2020-02-10")
    @Test
    public void updateACLRecursiveBatchesResume() {
        setupStandardRecursiveAclTest();
        PathUpdateAccessControlRecursiveOptions options
            = new PathUpdateAccessControlRecursiveOptions(PATH_ACCESS_CONTROL_ENTRIES).setBatchSize(2).setMaxBatches(1);

        AccessControlChangeResult result = dc.updateAccessControlRecursiveWithResponse(options, null, null).getValue();

        options.setMaxBatches(null).setContinuationToken(result.getContinuationToken());
        AccessControlChangeResult result2 = dc.updateAccessControlRecursiveWithResponse(options, null, null).getValue();

        assertEquals(3L,
            result.getCounters().getChangedDirectoriesCount() + result2.getCounters().getChangedDirectoriesCount()); // Including the top level
        assertEquals(4L, result.getCounters().getChangedFilesCount() + result2.getCounters().getChangedFilesCount());
        assertEquals(0L, result.getCounters().getFailedChangesCount() + result2.getCounters().getFailedChangesCount());
        assertNull(result2.getContinuationToken());
        assertNull(result.getBatchFailures());
    }

    @RequiredServiceVersion(clazz = DataLakeServiceVersion.class, min = "2020-02-10")
    @Test
    public void updateACLRecursiveBatchesProgress() {
        setupStandardRecursiveAclTest();
        InMemoryAccessControlRecursiveChangeProgress progress = new InMemoryAccessControlRecursiveChangeProgress();
        PathUpdateAccessControlRecursiveOptions options
            = new PathUpdateAccessControlRecursiveOptions(PATH_ACCESS_CONTROL_ENTRIES).setBatchSize(2)
                .setProgressHandler(progress);

        AccessControlChangeResult result = dc.updateAccessControlRecursiveWithResponse(options, null, null).getValue();

        assertEquals(3L, result.getCounters().getChangedDirectoriesCount()); // Including the top level
        assertEquals(4L, result.getCounters().getChangedFilesCount());
        assertEquals(0L, result.getCounters().getFailedChangesCount());
        assertNull(result.getContinuationToken());
        assertNull(result.getBatchFailures());
        assertEquals(4, progress.batchCounters.size());
        assertEquals(2, progress.batchCounters.get(0).getChangedFilesCount()
            + progress.batchCounters.get(0).getChangedDirectoriesCount());
        assertEquals(2, progress.batchCounters.get(1).getChangedFilesCount()
            + progress.batchCounters.get(1).getChangedDirectoriesCount());
        assertEquals(2, progress.batchCounters.get(2).getChangedFilesCount()
            + progress.batchCounters.get(2).getChangedDirectoriesCount());
        assertEquals(1, progress.batchCounters.get(3).getChangedFilesCount()
            + progress.batchCounters.get(3).getChangedDirectoriesCount());
        assertEquals(4, progress.cumulativeCounters.size());
        assertEquals(2, progress.cumulativeCounters.get(0).getChangedFilesCount()
            + progress.cumulativeCounters.get(0).getChangedDirectoriesCount());
        assertEquals(4, progress.cumulativeCounters.get(1).getChangedFilesCount()
            + progress.cumulativeCounters.get(1).getChangedDirectoriesCount());
        assertEquals(6, progress.cumulativeCounters.get(2).getChangedFilesCount()
            + progress.cumulativeCounters.get(2).getChangedDirectoriesCount());
        assertEquals(7, progress.cumulativeCounters.get(3).getChangedFilesCount()
            + progress.cumulativeCounters.get(3).getChangedDirectoriesCount());
    }

    @RequiredServiceVersion(clazz = DataLakeServiceVersion.class, min = "2020-02-10")
    @Test
    public void updateACLRecursiveBatchesFollowToken() {
        setupStandardRecursiveAclTest();
        PathUpdateAccessControlRecursiveOptions options
            = new PathUpdateAccessControlRecursiveOptions(PATH_ACCESS_CONTROL_ENTRIES).setBatchSize(2).setMaxBatches(2);

        String continuation = "null";
        int failedChanges = 0;
        int directoriesChanged = 0;
        int filesChanged = 0;
        int iterations = 0;
        while (!CoreUtils.isNullOrEmpty(continuation) && iterations < 10) {
            if (iterations == 0) {
                continuation = null; // do while not supported in Groovy
            }
            options.setContinuationToken(continuation);
            AccessControlChangeResult result
                = dc.updateAccessControlRecursiveWithResponse(options, null, null).getValue();
            failedChanges += result.getCounters().getFailedChangesCount();
            directoriesChanged += result.getCounters().getChangedDirectoriesCount();
            filesChanged += result.getCounters().getChangedFilesCount();
            iterations++;
            continuation = result.getContinuationToken();
        }

        assertEquals(0, failedChanges);
        assertEquals(3, directoriesChanged); // Including the top level
        assertEquals(4, filesChanged);
        assertEquals(2, iterations);
    }

    @RequiredServiceVersion(clazz = DataLakeServiceVersion.class, min = "2020-02-10")
    @Test
    public void updateACLRecursiveProgressWithFailure() {
        dataLakeFileSystemClient.getRootDirectoryClient()
            .setAccessControlList(EXECUTE_ONLY_ACCESS_CONTROL_ENTRIES, null, null);
        String topDirName = generatePathName();

        // Create tree using AAD creds
        DataLakeDirectoryClient topDirOauthClient
            = getOAuthServiceClient().getFileSystemClient(dataLakeFileSystemClient.getFileSystemName())
                .createDirectory(topDirName);
        DataLakeDirectoryClient subdir1 = topDirOauthClient.createSubdirectory(generatePathName());
        DataLakeFileClient file1 = subdir1.createFile(generatePathName());
        DataLakeFileClient file2 = subdir1.createFile(generatePathName());
        DataLakeDirectoryClient subdir2 = topDirOauthClient.createSubdirectory(generatePathName());
        DataLakeFileClient file3 = subdir2.createFile(generatePathName());

        // Only allow subowner rights to the directory and it's subpaths
        String subowner = testResourceNamer.randomUuid();
        RolePermissions rp = RolePermissions.parseSymbolic("rwx", false);
        PathPermissions pathPermissions = new PathPermissions().setGroup(rp).setOther(rp).setOwner(rp);
        topDirOauthClient.setPermissions(pathPermissions, null, subowner);
        subdir1.setPermissions(pathPermissions, null, subowner);
        file1.setPermissions(pathPermissions, null, subowner);
        file2.setPermissions(pathPermissions, null, subowner);
        subdir2.setPermissions(pathPermissions, null, subowner);
        file3.setPermissions(pathPermissions, null, subowner);

        // Create file4 as super user (using shared key)
        DataLakeFileClient file4 = dataLakeFileSystemClient.getDirectoryClient(topDirName)
            .getSubdirectoryClient(subdir2.getObjectName())
            .createFile(generatePathName());
        InMemoryAccessControlRecursiveChangeProgress progress = new InMemoryAccessControlRecursiveChangeProgress();

        // Create a user delegation sas that delegates an owner when creating files
        DataLakeDirectoryClient subOwnerDirClient = getSasDirectoryClient(topDirOauthClient, subowner);

        AccessControlChangeResult result = subOwnerDirClient.updateAccessControlRecursiveWithResponse(
            new PathUpdateAccessControlRecursiveOptions(PATH_ACCESS_CONTROL_ENTRIES).setProgressHandler(progress), null,
            null).getValue();

        assertEquals(1, result.getCounters().getFailedChangesCount());
        assertEquals(1, progress.failures.size());
        assertTrue(progress.batchCounters.stream().anyMatch(counter -> counter.getFailedChangesCount() > 0));
        assertTrue(progress.cumulativeCounters.stream().anyMatch(counter -> counter.getFailedChangesCount() > 0));
        assertTrue(progress.failures.get(0).getName().contains(file4.getObjectName()));
        assertFalse(progress.failures.get(0).isDirectory());
        assertNotNull(progress.failures.get(0).getErrorMessage());
    }

    @RequiredServiceVersion(clazz = DataLakeServiceVersion.class, min = "2020-02-10")
    @Test
    public void updateACLRecursiveContinueOnFailure() {
        dataLakeFileSystemClient.getRootDirectoryClient()
            .setAccessControlList(EXECUTE_ONLY_ACCESS_CONTROL_ENTRIES, null, null);
        String topDirName = generatePathName();

        // Create tree using AAD creds
        DataLakeDirectoryClient topDirOauthClient
            = getOAuthServiceClient().getFileSystemClient(dataLakeFileSystemClient.getFileSystemName())
                .createDirectory(topDirName);
        DataLakeDirectoryClient subdir1 = topDirOauthClient.createSubdirectory(generatePathName());
        DataLakeFileClient file1 = subdir1.createFile(generatePathName());
        DataLakeFileClient file2 = subdir1.createFile(generatePathName());
        DataLakeDirectoryClient subdir2 = topDirOauthClient.createSubdirectory(generatePathName());
        DataLakeFileClient file3 = subdir2.createFile(generatePathName());

        // Only allow subowner rights to the directory and it's subpaths
        String subowner = testResourceNamer.randomUuid();
        RolePermissions rp = RolePermissions.parseSymbolic("rwx", false);
        PathPermissions pathPermissions = new PathPermissions().setGroup(rp).setOther(rp).setOwner(rp);
        topDirOauthClient.setPermissions(pathPermissions, null, subowner);
        subdir1.setPermissions(pathPermissions, null, subowner);
        file1.setPermissions(pathPermissions, null, subowner);
        file2.setPermissions(pathPermissions, null, subowner);
        subdir2.setPermissions(pathPermissions, null, subowner);
        file3.setPermissions(pathPermissions, null, subowner);

        // Create resources as super user (using shared key)
        DataLakeFileClient file4 = dataLakeFileSystemClient.getDirectoryClient(topDirName)
            .getSubdirectoryClient(subdir2.getObjectName())
            .createFile(generatePathName());
        DataLakeFileClient file5 = dataLakeFileSystemClient.getDirectoryClient(topDirName)
            .getSubdirectoryClient(subdir2.getObjectName())
            .createFile(generatePathName());
        DataLakeFileClient file6 = dataLakeFileSystemClient.getDirectoryClient(topDirName)
            .getSubdirectoryClient(subdir2.getObjectName())
            .createFile(generatePathName());
        DataLakeDirectoryClient subdir3 = dataLakeFileSystemClient.getDirectoryClient(topDirName)
            .getSubdirectoryClient(subdir2.getObjectName())
            .createSubdirectory(generatePathName());

        // Create a user delegation sas that delegates an owner when creating files
        DataLakeDirectoryClient subOwnerDirClient = getSasDirectoryClient(topDirOauthClient, subowner);

        AccessControlChangeResult result
            = subOwnerDirClient
                .updateAccessControlRecursiveWithResponse(
                    new PathUpdateAccessControlRecursiveOptions(PATH_ACCESS_CONTROL_ENTRIES).setContinueOnFailure(true),
                    null, null)
                .getValue();

        List<String> batchFailures
            = result.getBatchFailures().stream().map(AccessControlChangeFailure::getName).collect(Collectors.toList());

        assertEquals(3L, result.getCounters().getChangedDirectoriesCount()); // Including the top level
        assertEquals(3L, result.getCounters().getChangedFilesCount());
        assertEquals(4L, result.getCounters().getFailedChangesCount());
        assertNull(result.getContinuationToken());
        assertEquals(4, batchFailures.size());
        assertTrue(batchFailures.contains(file4.getObjectPath()));
        assertTrue(batchFailures.contains(file5.getObjectPath()));
        assertTrue(batchFailures.contains(file6.getObjectPath()));
        assertTrue(batchFailures.contains(subdir3.getObjectPath()));
    }

    @RequiredServiceVersion(clazz = DataLakeServiceVersion.class, min = "2020-02-10")
    @Test
    public void updateACLRecursiveContinueOnFailureBatchFailures() {
        dataLakeFileSystemClient.getRootDirectoryClient()
            .setAccessControlList(EXECUTE_ONLY_ACCESS_CONTROL_ENTRIES, null, null);
        String topDirName = generatePathName();

        // Create tree using AAD creds
        DataLakeDirectoryClient topDirOauthClient
            = getOAuthServiceClient().getFileSystemClient(dataLakeFileSystemClient.getFileSystemName())
                .createDirectory(topDirName);
        DataLakeDirectoryClient subdir1 = topDirOauthClient.createSubdirectory(generatePathName());
        DataLakeFileClient file1 = subdir1.createFile(generatePathName());
        DataLakeFileClient file2 = subdir1.createFile(generatePathName());
        DataLakeDirectoryClient subdir2 = topDirOauthClient.createSubdirectory(generatePathName());
        DataLakeFileClient file3 = subdir2.createFile(generatePathName());

        // Only allow subowner rights to the directory and it's subpaths
        String subowner = testResourceNamer.randomUuid();
        RolePermissions rp = RolePermissions.parseSymbolic("rwx", false);
        PathPermissions pathPermissions = new PathPermissions().setGroup(rp).setOther(rp).setOwner(rp);
        topDirOauthClient.setPermissions(pathPermissions, null, subowner);
        subdir1.setPermissions(pathPermissions, null, subowner);
        file1.setPermissions(pathPermissions, null, subowner);
        file2.setPermissions(pathPermissions, null, subowner);
        subdir2.setPermissions(pathPermissions, null, subowner);
        file3.setPermissions(pathPermissions, null, subowner);

        // Create resources as super user (using shared key)
        dataLakeFileSystemClient.getDirectoryClient(topDirName)
            .getSubdirectoryClient(subdir2.getObjectName())
            .createFile(generatePathName());
        dataLakeFileSystemClient.getDirectoryClient(topDirName)
            .getSubdirectoryClient(subdir2.getObjectName())
            .createFile(generatePathName());
        dataLakeFileSystemClient.getDirectoryClient(topDirName)
            .getSubdirectoryClient(subdir2.getObjectName())
            .createFile(generatePathName());
        dataLakeFileSystemClient.getDirectoryClient(topDirName)
            .getSubdirectoryClient(subdir2.getObjectName())
            .createSubdirectory(generatePathName());

        // Create a user delegation sas that delegates an owner when creating files
        DataLakeDirectoryClient subOwnerDirClient = getSasDirectoryClient(topDirOauthClient, subowner);
        InMemoryAccessControlRecursiveChangeProgress progress = new InMemoryAccessControlRecursiveChangeProgress();

        AccessControlChangeResult result
            = subOwnerDirClient
                .updateAccessControlRecursiveWithResponse(
                    new PathUpdateAccessControlRecursiveOptions(PATH_ACCESS_CONTROL_ENTRIES).setContinueOnFailure(true)
                        .setBatchSize(2)
                        .setProgressHandler(progress),
                    null, null)
                .getValue();

        List<String> batchFailures
            = result.getBatchFailures().stream().map(AccessControlChangeFailure::getName).collect(Collectors.toList());

        assertEquals(3L, result.getCounters().getChangedDirectoriesCount()); // Including the top level
        assertEquals(3L, result.getCounters().getChangedFilesCount());
        assertEquals(4L, result.getCounters().getFailedChangesCount());
        assertEquals(batchFailures.size(), progress.firstFailures.size());
        for (AccessControlChangeFailure f : progress.firstFailures) {
            assertTrue(batchFailures.contains(f.getName()));
        }
        assertNull(result.getContinuationToken());
    }

    @RequiredServiceVersion(clazz = DataLakeServiceVersion.class, min = "2020-02-10")
    @Test
    public void updateACLRecursiveContinueOnFailureBatchesResume() {
        dataLakeFileSystemClient.getRootDirectoryClient()
            .setAccessControlList(EXECUTE_ONLY_ACCESS_CONTROL_ENTRIES, null, null);
        String topDirName = generatePathName();

        // Create tree using AAD creds
        DataLakeDirectoryClient topDirOauthClient
            = getOAuthServiceClient().getFileSystemClient(dataLakeFileSystemClient.getFileSystemName())
                .createDirectory(topDirName);
        DataLakeDirectoryClient subdir1 = topDirOauthClient.createSubdirectory(generatePathName());
        DataLakeFileClient file1 = subdir1.createFile(generatePathName());
        DataLakeFileClient file2 = subdir1.createFile(generatePathName());
        DataLakeDirectoryClient subdir2 = topDirOauthClient.createSubdirectory(generatePathName());
        DataLakeFileClient file3 = subdir2.createFile(generatePathName());

        // Only allow subowner rights to the directory and it's subpaths
        String subowner = testResourceNamer.randomUuid();
        RolePermissions rp = RolePermissions.parseSymbolic("rwx", false);
        PathPermissions pathPermissions = new PathPermissions().setGroup(rp).setOther(rp).setOwner(rp);
        topDirOauthClient.setPermissions(pathPermissions, null, subowner);
        subdir1.setPermissions(pathPermissions, null, subowner);
        file1.setPermissions(pathPermissions, null, subowner);
        file2.setPermissions(pathPermissions, null, subowner);
        subdir2.setPermissions(pathPermissions, null, subowner);
        file3.setPermissions(pathPermissions, null, subowner);

        // Create resources as super user (using shared key)
        dataLakeFileSystemClient.getDirectoryClient(topDirName)
            .getSubdirectoryClient(subdir2.getObjectName())
            .createFile(generatePathName());
        dataLakeFileSystemClient.getDirectoryClient(topDirName)
            .getSubdirectoryClient(subdir2.getObjectName())
            .createFile(generatePathName());
        dataLakeFileSystemClient.getDirectoryClient(topDirName)
            .getSubdirectoryClient(subdir2.getObjectName())
            .createFile(generatePathName());
        dataLakeFileSystemClient.getDirectoryClient(topDirName)
            .getSubdirectoryClient(subdir2.getObjectName())
            .createSubdirectory(generatePathName());

        // Create more files as app
        DataLakeFileClient file7 = subdir1.createFile(generatePathName());
        DataLakeFileClient file8 = subdir1.createFile(generatePathName());
        DataLakeDirectoryClient subdir4 = topDirOauthClient.createSubdirectory(generatePathName());
        DataLakeFileClient file9 = subdir4.createFile(generatePathName());

        // Only allow subowner rights to the directory and it's subpaths
        file7.setPermissions(pathPermissions, null, subowner);
        file8.setPermissions(pathPermissions, null, subowner);
        subdir4.setPermissions(pathPermissions, null, subowner);
        file9.setPermissions(pathPermissions, null, subowner);

        PathUpdateAccessControlRecursiveOptions options
            = new PathUpdateAccessControlRecursiveOptions(PATH_ACCESS_CONTROL_ENTRIES).setBatchSize(2)
                .setContinueOnFailure(true)
                .setMaxBatches(1);

        // Create a user delegation sas that delegates an owner when creating files
        DataLakeDirectoryClient subOwnerDirClient = getSasDirectoryClient(topDirOauthClient, subowner);

        AccessControlChangeResult intermediateResult
            = subOwnerDirClient.updateAccessControlRecursiveWithResponse(options, null, null).getValue();

        assertNotNull(intermediateResult.getContinuationToken());

        options.setMaxBatches(null).setContinuationToken(intermediateResult.getContinuationToken());
        AccessControlChangeResult result
            = subOwnerDirClient.updateAccessControlRecursiveWithResponse(options, null, null).getValue();

        assertEquals(4, result.getCounters().getChangedDirectoriesCount()
            + intermediateResult.getCounters().getChangedDirectoriesCount());
        assertEquals(6,
            result.getCounters().getChangedFilesCount() + intermediateResult.getCounters().getChangedFilesCount());
        assertEquals(4,
            result.getCounters().getFailedChangesCount() + intermediateResult.getCounters().getFailedChangesCount());
        assertNull(result.getContinuationToken());
    }

    @Test
    public void updateACLRecursiveError() {
        dataLakeFileSystemClient.getRootDirectoryClient()
            .setAccessControlList(EXECUTE_ONLY_ACCESS_CONTROL_ENTRIES, null, null);
        DataLakeDirectoryClient topDirOauthClient
            = getOAuthServiceClient().getFileSystemClient(dataLakeFileSystemClient.getFileSystemName())
                .getDirectoryClient(generatePathName());

        DataLakeAclChangeFailedException e = assertThrows(DataLakeAclChangeFailedException.class,
            () -> topDirOauthClient.updateAccessControlRecursiveWithResponse(
                new PathUpdateAccessControlRecursiveOptions(PATH_ACCESS_CONTROL_ENTRIES), null, null));
        assertInstanceOf(DataLakeStorageException.class, e.getCause());
    }

    @RequiredServiceVersion(clazz = DataLakeServiceVersion.class, min = "2020-02-10")
    @ParameterizedTest
    @MethodSource("setACLRecursiveErrorSupplier")
    public void updateACLRecursiveErrorMiddleOfBatches(Throwable error) {
        setupStandardRecursiveAclTest();
        PathUpdateAccessControlRecursiveOptions options
            = new PathUpdateAccessControlRecursiveOptions(PATH_ACCESS_CONTROL_ENTRIES).setBatchSize(2);

        // Mock a policy that will return an error on the call with the continuation token
        HttpPipelinePolicy mockPolicy
            = (context, next) -> context.getHttpRequest().getUrl().toString().contains("continuation")
                ? Mono.error(error)
                : next.process();
        dc = getDirectoryClient(getDataLakeCredential(), dc.getDirectoryUrl(), dc.getObjectPath(), mockPolicy);

        DataLakeAclChangeFailedException e = assertThrows(DataLakeAclChangeFailedException.class,
            () -> dc.updateAccessControlRecursiveWithResponse(options, null, null));
        assertEquals(error.getClass(), e.getCause().getClass());
    }

    @RequiredServiceVersion(clazz = DataLakeServiceVersion.class, min = "2020-02-10")
    @Test
    public void removeACLRecursive() {
        setupStandardRecursiveAclTest();
        AccessControlChangeResult result = dc.removeAccessControlRecursive(REMOVE_ACCESS_CONTROL_ENTRIES);

        assertEquals(3L, result.getCounters().getChangedDirectoriesCount()); // Including the top level
        assertEquals(4L, result.getCounters().getChangedFilesCount());
        assertEquals(0L, result.getCounters().getFailedChangesCount());
    }

    @RequiredServiceVersion(clazz = DataLakeServiceVersion.class, min = "2020-02-10")
    @Test
    public void removeACLRecursiveBatches() {
        setupStandardRecursiveAclTest();
        PathRemoveAccessControlRecursiveOptions options
            = new PathRemoveAccessControlRecursiveOptions(REMOVE_ACCESS_CONTROL_ENTRIES).setBatchSize(2);

        AccessControlChangeResult result = dc.removeAccessControlRecursiveWithResponse(options, null, null).getValue();

        assertEquals(3L, result.getCounters().getChangedDirectoriesCount()); // Including the top level
        assertEquals(4L, result.getCounters().getChangedFilesCount());
        assertEquals(0L, result.getCounters().getFailedChangesCount());
        assertNull(result.getContinuationToken());
        assertNull(result.getBatchFailures());
    }

    @RequiredServiceVersion(clazz = DataLakeServiceVersion.class, min = "2020-02-10")
    @Test
    public void removeACLRecursiveBatchesResume() {
        setupStandardRecursiveAclTest();
        PathRemoveAccessControlRecursiveOptions options
            = new PathRemoveAccessControlRecursiveOptions(REMOVE_ACCESS_CONTROL_ENTRIES).setBatchSize(2)
                .setMaxBatches(1);

        AccessControlChangeResult result = dc.removeAccessControlRecursiveWithResponse(options, null, null).getValue();

        options.setMaxBatches(null).setContinuationToken(result.getContinuationToken());
        AccessControlChangeResult result2 = dc.removeAccessControlRecursiveWithResponse(options, null, null).getValue();

        assertEquals(3L,
            result.getCounters().getChangedDirectoriesCount() + result2.getCounters().getChangedDirectoriesCount()); // Including the top level
        assertEquals(4L, result.getCounters().getChangedFilesCount() + result2.getCounters().getChangedFilesCount());
        assertEquals(0L, result.getCounters().getFailedChangesCount() + result2.getCounters().getFailedChangesCount());
        assertNull(result2.getContinuationToken());
        assertNull(result.getBatchFailures());
    }

    @RequiredServiceVersion(clazz = DataLakeServiceVersion.class, min = "2020-02-10")
    @Test
    public void removeACLRecursiveBatchesProgress() {
        setupStandardRecursiveAclTest();
        InMemoryAccessControlRecursiveChangeProgress progress = new InMemoryAccessControlRecursiveChangeProgress();
        PathRemoveAccessControlRecursiveOptions options
            = new PathRemoveAccessControlRecursiveOptions(REMOVE_ACCESS_CONTROL_ENTRIES).setBatchSize(2)
                .setProgressHandler(progress);

        AccessControlChangeResult result = dc.removeAccessControlRecursiveWithResponse(options, null, null).getValue();

        assertEquals(3L, result.getCounters().getChangedDirectoriesCount()); // Including the top level
        assertEquals(4L, result.getCounters().getChangedFilesCount());
        assertEquals(0L, result.getCounters().getFailedChangesCount());
        assertNull(result.getContinuationToken());
        assertNull(result.getBatchFailures());
        assertEquals(4, progress.batchCounters.size());
        assertEquals(2, progress.batchCounters.get(0).getChangedFilesCount()
            + progress.batchCounters.get(0).getChangedDirectoriesCount());
        assertEquals(2, progress.batchCounters.get(1).getChangedFilesCount()
            + progress.batchCounters.get(1).getChangedDirectoriesCount());
        assertEquals(2, progress.batchCounters.get(2).getChangedFilesCount()
            + progress.batchCounters.get(2).getChangedDirectoriesCount());
        assertEquals(1, progress.batchCounters.get(3).getChangedFilesCount()
            + progress.batchCounters.get(3).getChangedDirectoriesCount());
        assertEquals(4, progress.cumulativeCounters.size());
        assertEquals(2, progress.cumulativeCounters.get(0).getChangedFilesCount()
            + progress.cumulativeCounters.get(0).getChangedDirectoriesCount());
        assertEquals(4, progress.cumulativeCounters.get(1).getChangedFilesCount()
            + progress.cumulativeCounters.get(1).getChangedDirectoriesCount());
        assertEquals(6, progress.cumulativeCounters.get(2).getChangedFilesCount()
            + progress.cumulativeCounters.get(2).getChangedDirectoriesCount());
        assertEquals(7, progress.cumulativeCounters.get(3).getChangedFilesCount()
            + progress.cumulativeCounters.get(3).getChangedDirectoriesCount());
    }

    @RequiredServiceVersion(clazz = DataLakeServiceVersion.class, min = "2020-02-10")
    @Test
    public void removeACLRecursiveBatchesFollowToken() {
        setupStandardRecursiveAclTest();
        PathRemoveAccessControlRecursiveOptions options
            = new PathRemoveAccessControlRecursiveOptions(REMOVE_ACCESS_CONTROL_ENTRIES).setBatchSize(2)
                .setMaxBatches(2);

        String continuation = "null";
        int failedChanges = 0;
        int directoriesChanged = 0;
        int filesChanged = 0;
        int iterations = 0;
        while (!CoreUtils.isNullOrEmpty(continuation) && iterations < 10) {
            if (iterations == 0) {
                continuation = null; // do while not supported in Groovy
            }
            options.setContinuationToken(continuation);
            AccessControlChangeResult result
                = dc.removeAccessControlRecursiveWithResponse(options, null, null).getValue();
            failedChanges += result.getCounters().getFailedChangesCount();
            directoriesChanged += result.getCounters().getChangedDirectoriesCount();
            filesChanged += result.getCounters().getChangedFilesCount();
            iterations++;
            continuation = result.getContinuationToken();
        }

        assertEquals(0, failedChanges);
        assertEquals(3, directoriesChanged); // Including the top level
        assertEquals(4, filesChanged);
        assertEquals(2, iterations);
    }

    @RequiredServiceVersion(clazz = DataLakeServiceVersion.class, min = "2020-02-10")
    @Test
    public void removeACLRecursiveProgressWithFailure() {
        dataLakeFileSystemClient.getRootDirectoryClient()
            .setAccessControlList(EXECUTE_ONLY_ACCESS_CONTROL_ENTRIES, null, null);
        String topDirName = generatePathName();

        // Create tree using AAD creds
        DataLakeDirectoryClient topDirOauthClient
            = getOAuthServiceClient().getFileSystemClient(dataLakeFileSystemClient.getFileSystemName())
                .createDirectory(topDirName);
        DataLakeDirectoryClient subdir1 = topDirOauthClient.createSubdirectory(generatePathName());
        DataLakeFileClient file1 = subdir1.createFile(generatePathName());
        DataLakeFileClient file2 = subdir1.createFile(generatePathName());
        DataLakeDirectoryClient subdir2 = topDirOauthClient.createSubdirectory(generatePathName());
        DataLakeFileClient file3 = subdir2.createFile(generatePathName());

        // Only allow subowner rights to the directory and it's subpaths
        String subowner = testResourceNamer.randomUuid();
        RolePermissions rp = RolePermissions.parseSymbolic("rwx", false);
        PathPermissions pathPermissions = new PathPermissions().setGroup(rp).setOther(rp).setOwner(rp);
        topDirOauthClient.setPermissions(pathPermissions, null, subowner);
        subdir1.setPermissions(pathPermissions, null, subowner);
        file1.setPermissions(pathPermissions, null, subowner);
        file2.setPermissions(pathPermissions, null, subowner);
        subdir2.setPermissions(pathPermissions, null, subowner);
        file3.setPermissions(pathPermissions, null, subowner);

        // Create file4 as super user (using shared key)
        DataLakeFileClient file4 = dataLakeFileSystemClient.getDirectoryClient(topDirName)
            .getSubdirectoryClient(subdir2.getObjectName())
            .createFile(generatePathName());

        // Create a user delegation sas that delegates an owner when creating files
        DataLakeDirectoryClient subOwnerDirClient = getSasDirectoryClient(topDirOauthClient, subowner);
        InMemoryAccessControlRecursiveChangeProgress progress = new InMemoryAccessControlRecursiveChangeProgress();

        AccessControlChangeResult result = subOwnerDirClient.removeAccessControlRecursiveWithResponse(
            new PathRemoveAccessControlRecursiveOptions(REMOVE_ACCESS_CONTROL_ENTRIES).setProgressHandler(progress),
            null, null).getValue();

        assertEquals(1, result.getCounters().getFailedChangesCount());
        assertEquals(1, progress.failures.size());
        assertTrue(progress.batchCounters.stream().anyMatch(counter -> counter.getFailedChangesCount() > 0));
        assertTrue(progress.cumulativeCounters.stream().anyMatch(counter -> counter.getFailedChangesCount() > 0));
        assertTrue(progress.failures.get(0).getName().contains(file4.getObjectName()));
        assertFalse(progress.failures.get(0).isDirectory());
        assertNotNull(progress.failures.get(0).getErrorMessage());
    }

    @RequiredServiceVersion(clazz = DataLakeServiceVersion.class, min = "2020-02-10")
    @Test
    public void removeACLRecursiveContinueOnFailure() {
        dataLakeFileSystemClient.getRootDirectoryClient()
            .setAccessControlList(EXECUTE_ONLY_ACCESS_CONTROL_ENTRIES, null, null);
        String topDirName = generatePathName();

        // Create tree using AAD creds
        DataLakeDirectoryClient topDirOauthClient
            = getOAuthServiceClient().getFileSystemClient(dataLakeFileSystemClient.getFileSystemName())
                .createDirectory(topDirName);
        DataLakeDirectoryClient subdir1 = topDirOauthClient.createSubdirectory(generatePathName());
        DataLakeFileClient file1 = subdir1.createFile(generatePathName());
        DataLakeFileClient file2 = subdir1.createFile(generatePathName());
        DataLakeDirectoryClient subdir2 = topDirOauthClient.createSubdirectory(generatePathName());
        DataLakeFileClient file3 = subdir2.createFile(generatePathName());

        // Only allow subowner rights to the directory and it's subpaths
        String subowner = testResourceNamer.randomUuid();
        RolePermissions rp = RolePermissions.parseSymbolic("rwx", false);
        PathPermissions pathPermissions = new PathPermissions().setGroup(rp).setOther(rp).setOwner(rp);
        topDirOauthClient.setPermissions(pathPermissions, null, subowner);
        subdir1.setPermissions(pathPermissions, null, subowner);
        file1.setPermissions(pathPermissions, null, subowner);
        file2.setPermissions(pathPermissions, null, subowner);
        subdir2.setPermissions(pathPermissions, null, subowner);
        file3.setPermissions(pathPermissions, null, subowner);

        // Create resources as superuser (using shared key)
        DataLakeFileClient file4 = dataLakeFileSystemClient.getDirectoryClient(topDirName)
            .getSubdirectoryClient(subdir2.getObjectName())
            .createFile(generatePathName());
        DataLakeFileClient file5 = dataLakeFileSystemClient.getDirectoryClient(topDirName)
            .getSubdirectoryClient(subdir2.getObjectName())
            .createFile(generatePathName());
        DataLakeFileClient file6 = dataLakeFileSystemClient.getDirectoryClient(topDirName)
            .getSubdirectoryClient(subdir2.getObjectName())
            .createFile(generatePathName());
        DataLakeDirectoryClient subdir3 = dataLakeFileSystemClient.getDirectoryClient(topDirName)
            .getSubdirectoryClient(subdir2.getObjectName())
            .createSubdirectory(generatePathName());

        // Create a user delegation sas that delegates an owner when creating files
        DataLakeDirectoryClient subOwnerDirClient = getSasDirectoryClient(topDirOauthClient, subowner);

        AccessControlChangeResult result = subOwnerDirClient.removeAccessControlRecursiveWithResponse(
            new PathRemoveAccessControlRecursiveOptions(REMOVE_ACCESS_CONTROL_ENTRIES).setContinueOnFailure(true), null,
            null).getValue();

        List<String> batchFailures
            = result.getBatchFailures().stream().map(AccessControlChangeFailure::getName).collect(Collectors.toList());

        assertEquals(3L, result.getCounters().getChangedDirectoriesCount()); // Including the top level
        assertEquals(3L, result.getCounters().getChangedFilesCount());
        assertEquals(4L, result.getCounters().getFailedChangesCount());
        assertNull(result.getContinuationToken());
        assertEquals(4, batchFailures.size());
        assertTrue(batchFailures.contains(file4.getObjectPath()));
        assertTrue(batchFailures.contains(file5.getObjectPath()));
        assertTrue(batchFailures.contains(file6.getObjectPath()));
        assertTrue(batchFailures.contains(subdir3.getObjectPath()));
    }

    @RequiredServiceVersion(clazz = DataLakeServiceVersion.class, min = "2020-02-10")
    @Test
    public void removeACLRecursiveContinueOnFailureBatchFailures() {
        dataLakeFileSystemClient.getRootDirectoryClient()
            .setAccessControlList(EXECUTE_ONLY_ACCESS_CONTROL_ENTRIES, null, null);
        String topDirName = generatePathName();

        // Create tree using AAD creds
        DataLakeDirectoryClient topDirOauthClient
            = getOAuthServiceClient().getFileSystemClient(dataLakeFileSystemClient.getFileSystemName())
                .createDirectory(topDirName);
        DataLakeDirectoryClient subdir1 = topDirOauthClient.createSubdirectory(generatePathName());
        DataLakeFileClient file1 = subdir1.createFile(generatePathName());
        DataLakeFileClient file2 = subdir1.createFile(generatePathName());
        DataLakeDirectoryClient subdir2 = topDirOauthClient.createSubdirectory(generatePathName());
        DataLakeFileClient file3 = subdir2.createFile(generatePathName());

        // Only allow subowner rights to the directory and it's subpaths
        String subowner = testResourceNamer.randomUuid();
        RolePermissions rp = RolePermissions.parseSymbolic("rwx", false);
        PathPermissions pathPermissions = new PathPermissions().setGroup(rp).setOther(rp).setOwner(rp);
        topDirOauthClient.setPermissions(pathPermissions, null, subowner);
        subdir1.setPermissions(pathPermissions, null, subowner);
        file1.setPermissions(pathPermissions, null, subowner);
        file2.setPermissions(pathPermissions, null, subowner);
        subdir2.setPermissions(pathPermissions, null, subowner);
        file3.setPermissions(pathPermissions, null, subowner);

        // Create resources as super user (using shared key)
        dataLakeFileSystemClient.getDirectoryClient(topDirName)
            .getSubdirectoryClient(subdir2.getObjectName())
            .createFile(generatePathName());
        dataLakeFileSystemClient.getDirectoryClient(topDirName)
            .getSubdirectoryClient(subdir2.getObjectName())
            .createFile(generatePathName());
        dataLakeFileSystemClient.getDirectoryClient(topDirName)
            .getSubdirectoryClient(subdir2.getObjectName())
            .createFile(generatePathName());
        dataLakeFileSystemClient.getDirectoryClient(topDirName)
            .getSubdirectoryClient(subdir2.getObjectName())
            .createSubdirectory(generatePathName());

        // Create a user delegation sas that delegates an owner when creating files
        DataLakeDirectoryClient subOwnerDirClient = getSasDirectoryClient(topDirOauthClient, subowner);
        InMemoryAccessControlRecursiveChangeProgress progress = new InMemoryAccessControlRecursiveChangeProgress();

        AccessControlChangeResult result = subOwnerDirClient.removeAccessControlRecursiveWithResponse(
            new PathRemoveAccessControlRecursiveOptions(REMOVE_ACCESS_CONTROL_ENTRIES).setContinueOnFailure(true)
                .setBatchSize(2)
                .setProgressHandler(progress),
            null, null).getValue();

        List<String> batchFailures
            = result.getBatchFailures().stream().map(AccessControlChangeFailure::getName).collect(Collectors.toList());

        assertEquals(3L, result.getCounters().getChangedDirectoriesCount()); // Including the top level
        assertEquals(3L, result.getCounters().getChangedFilesCount());
        assertEquals(4L, result.getCounters().getFailedChangesCount());
        assertEquals(batchFailures.size(), progress.firstFailures.size());
        for (AccessControlChangeFailure f : progress.firstFailures) {
            assertTrue(batchFailures.contains(f.getName()));
        }
        assertNull(result.getContinuationToken());
    }

    @RequiredServiceVersion(clazz = DataLakeServiceVersion.class, min = "2020-02-10")
    @Test
    public void removeACLRecursiveContinueOnFailureBatchesResume() {
        dataLakeFileSystemClient.getRootDirectoryClient()
            .setAccessControlList(EXECUTE_ONLY_ACCESS_CONTROL_ENTRIES, null, null);
        String topDirName = generatePathName();

        // Create tree using AAD creds
        DataLakeDirectoryClient topDirOauthClient
            = getOAuthServiceClient().getFileSystemClient(dataLakeFileSystemClient.getFileSystemName())
                .createDirectory(topDirName);
        DataLakeDirectoryClient subdir1 = topDirOauthClient.createSubdirectory(generatePathName());
        DataLakeFileClient file1 = subdir1.createFile(generatePathName());
        DataLakeFileClient file2 = subdir1.createFile(generatePathName());
        DataLakeDirectoryClient subdir2 = topDirOauthClient.createSubdirectory(generatePathName());
        DataLakeFileClient file3 = subdir2.createFile(generatePathName());

        // Only allow subowner rights to the directory and it's subpaths
        String subowner = testResourceNamer.randomUuid();
        RolePermissions rp = RolePermissions.parseSymbolic("rwx", false);
        PathPermissions pathPermissions = new PathPermissions().setGroup(rp).setOther(rp).setOwner(rp);
        topDirOauthClient.setPermissions(pathPermissions, null, subowner);
        subdir1.setPermissions(pathPermissions, null, subowner);
        file1.setPermissions(pathPermissions, null, subowner);
        file2.setPermissions(pathPermissions, null, subowner);
        subdir2.setPermissions(pathPermissions, null, subowner);
        file3.setPermissions(pathPermissions, null, subowner);

        // Create resources as super user (using shared key)
        dataLakeFileSystemClient.getDirectoryClient(topDirName)
            .getSubdirectoryClient(subdir2.getObjectName())
            .createFile(generatePathName());
        dataLakeFileSystemClient.getDirectoryClient(topDirName)
            .getSubdirectoryClient(subdir2.getObjectName())
            .createFile(generatePathName());
        dataLakeFileSystemClient.getDirectoryClient(topDirName)
            .getSubdirectoryClient(subdir2.getObjectName())
            .createFile(generatePathName());
        dataLakeFileSystemClient.getDirectoryClient(topDirName)
            .getSubdirectoryClient(subdir2.getObjectName())
            .createSubdirectory(generatePathName());

        // Create more files as app
        DataLakeFileClient file7 = subdir1.createFile(generatePathName());
        DataLakeFileClient file8 = subdir1.createFile(generatePathName());
        DataLakeDirectoryClient subdir4 = topDirOauthClient.createSubdirectory(generatePathName());
        DataLakeFileClient file9 = subdir4.createFile(generatePathName());

        // Only allow subowner rights to the directory and it's subpaths
        file7.setPermissions(pathPermissions, null, subowner);
        file8.setPermissions(pathPermissions, null, subowner);
        subdir4.setPermissions(pathPermissions, null, subowner);
        file9.setPermissions(pathPermissions, null, subowner);

        // Create a user delegation sas that delegates an owner when creating files
        DataLakeDirectoryClient subOwnerDirClient = getSasDirectoryClient(topDirOauthClient, subowner);

        PathRemoveAccessControlRecursiveOptions options
            = new PathRemoveAccessControlRecursiveOptions(REMOVE_ACCESS_CONTROL_ENTRIES).setBatchSize(2)
                .setContinueOnFailure(true)
                .setMaxBatches(1);

        AccessControlChangeResult intermediateResult
            = subOwnerDirClient.removeAccessControlRecursiveWithResponse(options, null, null).getValue();

        assertNotNull(intermediateResult.getContinuationToken());

        options.setMaxBatches(null).setContinuationToken(intermediateResult.getContinuationToken());
        AccessControlChangeResult result
            = subOwnerDirClient.removeAccessControlRecursiveWithResponse(options, null, null).getValue();

        assertEquals(4, result.getCounters().getChangedDirectoriesCount()
            + intermediateResult.getCounters().getChangedDirectoriesCount());
        assertEquals(6,
            result.getCounters().getChangedFilesCount() + intermediateResult.getCounters().getChangedFilesCount());
        assertEquals(4,
            result.getCounters().getFailedChangesCount() + intermediateResult.getCounters().getFailedChangesCount());
        assertNull(result.getContinuationToken());
    }

    @Test
    public void removeACLRecursiveError() {
        dataLakeFileSystemClient.getRootDirectoryClient()
            .setAccessControlList(EXECUTE_ONLY_ACCESS_CONTROL_ENTRIES, null, null);
        String topDirName = generatePathName();
        DataLakeDirectoryClient topDirOauthClient
            = getOAuthServiceClient().getFileSystemClient(dataLakeFileSystemClient.getFileSystemName())
                .getDirectoryClient(topDirName);

        DataLakeAclChangeFailedException e = assertThrows(DataLakeAclChangeFailedException.class,
            () -> topDirOauthClient.removeAccessControlRecursiveWithResponse(
                new PathRemoveAccessControlRecursiveOptions(REMOVE_ACCESS_CONTROL_ENTRIES), null, null));
        assertInstanceOf(DataLakeStorageException.class, e.getCause());
    }

    @RequiredServiceVersion(clazz = DataLakeServiceVersion.class, min = "2020-02-10")
    @ParameterizedTest
    @MethodSource("setACLRecursiveErrorSupplier")
    public void removeACLRecursiveErrorMiddleOfBatches(Throwable error) {
        setupStandardRecursiveAclTest();
        PathRemoveAccessControlRecursiveOptions options
            = new PathRemoveAccessControlRecursiveOptions(REMOVE_ACCESS_CONTROL_ENTRIES).setBatchSize(2);

        // Mock a policy that will return an error on the call with the continuation token
        HttpPipelinePolicy mockPolicy
            = (context, next) -> context.getHttpRequest().getUrl().toString().contains("continuation")
                ? Mono.error(error)
                : next.process();
        dc = getDirectoryClient(getDataLakeCredential(), dc.getDirectoryUrl(), dc.getObjectPath(), mockPolicy);

        DataLakeAclChangeFailedException e = assertThrows(DataLakeAclChangeFailedException.class,
            () -> dc.removeAccessControlRecursiveWithResponse(options, null, null));
        assertEquals(error.getClass(), e.getCause().getClass());
    }

    private void setupStandardRecursiveAclTest() {
        DataLakeDirectoryClient subdir1 = dc.createSubdirectory(generatePathName());
        subdir1.createFile(generatePathName());
        subdir1.createFile(generatePathName());
        DataLakeDirectoryClient subdir2 = dc.createSubdirectory(generatePathName());
        subdir2.createFile(generatePathName());
        dc.createFile(generatePathName());
    }

    static class InMemoryAccessControlRecursiveChangeProgress implements Consumer<Response<AccessControlChanges>> {
        List<AccessControlChangeFailure> failures = new ArrayList<>();
        List<AccessControlChangeCounters> batchCounters = new ArrayList<>();
        List<AccessControlChangeCounters> cumulativeCounters = new ArrayList<>();
        List<AccessControlChangeFailure> firstFailures = new ArrayList<>();
        boolean firstFailure = false;

        @Override
        public void accept(Response<AccessControlChanges> response) {
            if (!firstFailure && response.getValue().getBatchFailures().size() > 0) {
                firstFailures.addAll(response.getValue().getBatchFailures());
                firstFailure = true;
            }
            failures.addAll(response.getValue().getBatchFailures());
            batchCounters.add(response.getValue().getBatchCounters());
            cumulativeCounters.add(response.getValue().getAggregateCounters());
        }
    }

    // set recursive acl error, with response
    // Test null or empty lists
    @Test
    public void getAccessControlMin() {
        PathAccessControl pac = dc.getAccessControl();

        assertNotNull(pac.getAccessControlList());
        assertNotNull(pac.getPermissions());
        assertNotNull(pac.getOwner());
        assertNotNull(pac.getGroup());
    }

    @Test
    public void getAccessControlWithResponse() {
        assertEquals(200, dc.getAccessControlWithResponse(false, null, null, null).getStatusCode());
    }

    @Test
    public void getAccessControlReturnUpn() {
        assertEquals(200, dc.getAccessControlWithResponse(true, null, null, null).getStatusCode());
    }

    @ParameterizedTest
    @MethodSource("modifiedMatchAndLeaseIdSupplier")
    public void getAccessControlAC(OffsetDateTime modified, OffsetDateTime unmodified, String match, String noneMatch,
        String leaseID) {
        DataLakeRequestConditions drc = new DataLakeRequestConditions().setLeaseId(setupPathLeaseCondition(dc, leaseID))
            .setIfMatch(setupPathMatchCondition(dc, match))
            .setIfNoneMatch(noneMatch)
            .setIfModifiedSince(modified)
            .setIfUnmodifiedSince(unmodified);

        assertEquals(200, dc.getAccessControlWithResponse(false, drc, null, null).getStatusCode());
    }

    @ParameterizedTest
    @MethodSource("invalidModifiedMatchAndLeaseIdSupplier")
    public void getAccessControlACFail(OffsetDateTime modified, OffsetDateTime unmodified, String match,
        String noneMatch, String leaseID) {
        if (GARBAGE_LEASE_ID.equals(leaseID)) {
            return; // known issue - remove when resolved.
        }

        setupPathLeaseCondition(dc, leaseID);
        DataLakeRequestConditions drc = new DataLakeRequestConditions().setLeaseId(leaseID)
            .setIfMatch(match)
            .setIfNoneMatch(setupPathMatchCondition(dc, noneMatch))
            .setIfModifiedSince(modified)
            .setIfUnmodifiedSince(unmodified);

        assertThrows(DataLakeStorageException.class, () -> dc.getAccessControlWithResponse(false, drc, null, null));
    }

    @Test
    public void renameMin() {
        assertEquals(201, dc.renameWithResponse(null, generatePathName(), null, null, null, null).getStatusCode());
    }

    @Test
    public void renameWithResponse() {
        Response<DataLakeDirectoryClient> resp
            = dc.renameWithResponse(null, generatePathName(), null, null, null, null);
        DataLakeDirectoryClient renamedClient = resp.getValue();

        assertDoesNotThrow(() -> renamedClient.getProperties());
        assertThrows(DataLakeStorageException.class, () -> dc.getProperties());
    }

    @Test
    public void renameFilesystemWithResponse() {
        DataLakeFileSystemClient newFileSystem
            = primaryDataLakeServiceClient.createFileSystem(generateFileSystemName());
        Response<DataLakeDirectoryClient> resp
            = dc.renameWithResponse(newFileSystem.getFileSystemName(), generatePathName(), null, null, null, null);

        DataLakeDirectoryClient renamedClient = resp.getValue();

        assertDoesNotThrow(() -> renamedClient.getProperties());
        assertThrows(DataLakeStorageException.class, () -> dc.getProperties());
    }

    @Test
    public void renameError() {
        assertThrows(DataLakeStorageException.class,
            () -> dataLakeFileSystemClient.getDirectoryClient(generatePathName())
                .renameWithResponse(null, generatePathName(), null, null, null, null));
    }

    @ParameterizedTest
    @MethodSource("modifiedMatchAndLeaseIdSupplier")
    public void renameSourceAC(OffsetDateTime modified, OffsetDateTime unmodified, String match, String noneMatch,
        String leaseID) {
        DataLakeRequestConditions drc = new DataLakeRequestConditions().setLeaseId(setupPathLeaseCondition(dc, leaseID))
            .setIfMatch(setupPathMatchCondition(dc, match))
            .setIfNoneMatch(noneMatch)
            .setIfModifiedSince(modified)
            .setIfUnmodifiedSince(unmodified);

        assertEquals(201, dc.renameWithResponse(null, generatePathName(), drc, null, null, null).getStatusCode());
    }

    @ParameterizedTest
    @MethodSource("invalidModifiedMatchAndLeaseIdSupplier")
    public void renameSourceACFail(OffsetDateTime modified, OffsetDateTime unmodified, String match, String noneMatch,
        String leaseID) {
        setupPathLeaseCondition(dc, leaseID);
        DataLakeRequestConditions drc = new DataLakeRequestConditions().setLeaseId(leaseID)
            .setIfMatch(match)
            .setIfNoneMatch(setupPathMatchCondition(dc, noneMatch))
            .setIfModifiedSince(modified)
            .setIfUnmodifiedSince(unmodified);

        assertThrows(DataLakeStorageException.class,
            () -> dc.renameWithResponse(null, generatePathName(), drc, null, null, null));
    }

    @ParameterizedTest
    @MethodSource("modifiedMatchAndLeaseIdSupplier")
    public void renameDestAC(OffsetDateTime modified, OffsetDateTime unmodified, String match, String noneMatch,
        String leaseID) {
        String pathName = generatePathName();
        DataLakeDirectoryClient destDir = dataLakeFileSystemClient.createDirectory(pathName);
        DataLakeRequestConditions drc
            = new DataLakeRequestConditions().setLeaseId(setupPathLeaseCondition(destDir, leaseID))
                .setIfMatch(setupPathMatchCondition(destDir, match))
                .setIfNoneMatch(noneMatch)
                .setIfModifiedSince(modified)
                .setIfUnmodifiedSince(unmodified);

        assertEquals(201, dc.renameWithResponse(null, pathName, null, drc, null, null).getStatusCode());
    }

    @ParameterizedTest
    @MethodSource("invalidModifiedMatchAndLeaseIdSupplier")
    public void renameDestACFail(OffsetDateTime modified, OffsetDateTime unmodified, String match, String noneMatch,
        String leaseID) {
        String pathName = generatePathName();
        DataLakeDirectoryClient destDir = dataLakeFileSystemClient.createDirectory(pathName);
        setupPathLeaseCondition(destDir, leaseID);
        DataLakeRequestConditions drc = new DataLakeRequestConditions().setLeaseId(leaseID)
            .setIfMatch(match)
            .setIfNoneMatch(setupPathMatchCondition(destDir, noneMatch))
            .setIfModifiedSince(modified)
            .setIfUnmodifiedSince(unmodified);

        assertThrows(DataLakeStorageException.class,
            () -> dc.renameWithResponse(null, pathName, null, drc, null, null));
    }

    @Test
    public void renameSasToken() {
        FileSystemSasPermission permissions = new FileSystemSasPermission().setReadPermission(true)
            .setMovePermission(true)
            .setWritePermission(true)
            .setCreatePermission(true)
            .setAddPermission(true)
            .setDeletePermission(true);
        String sas = dataLakeFileSystemClient
            .generateSas(new DataLakeServiceSasSignatureValues(testResourceNamer.now().plusDays(1), permissions));
        DataLakeDirectoryClient client
            = getDirectoryClient(sas, dataLakeFileSystemClient.getFileSystemUrl(), dc.getDirectoryPath());

        DataLakeDirectoryClient destClient
            = client.rename(dataLakeFileSystemClient.getFileSystemName(), generatePathName());

        assertNotNull(destClient.getProperties());
    }

    @Test
    public void getNonEncodedPathName() {
        String pathName = "foo/bar";
        String urlEncodedPathName = Utility.encodeUrlPath(pathName);

        DataLakeDirectoryClient client
            = getPathClientBuilder(getDataLakeCredential(), ENVIRONMENT.getDataLakeAccount().getDataLakeEndpoint())
                .fileSystemName(generateFileSystemName())
                .pathName(urlEncodedPathName)
                .buildDirectoryClient();

        assertEquals(pathName, client.getDirectoryPath());
        assertTrue(client.getDirectoryUrl().contains(Utility.urlEncode(pathName)));
    }

    @Test
    public void getPropertiesDefault() {
        Response<PathProperties> response = dc.getPropertiesWithResponse(null, null, null);
        HttpHeaders headers = response.getHeaders();
        PathProperties properties = response.getValue();

        validateBasicHeaders(headers);
        assertEquals("bytes", headers.getValue(HttpHeaderName.ACCEPT_RANGES));
        assertNotNull(properties.getCreationTime());
        assertNotNull(properties.getLastModified());
        assertNotNull(properties.getETag());
        assertTrue(properties.getFileSize() >= 0);
        assertNotNull(properties.getContentType());
        assertNull(properties.getContentMd5()); // tested in "set HTTP headers"
        assertNull(properties.getContentEncoding()); // tested in "set HTTP headers"
        assertNull(properties.getContentDisposition()); // tested in "set HTTP headers"
        assertNull(properties.getContentLanguage()); // tested in "set HTTP headers"
        assertNull(properties.getCacheControl()); // tested in "set HTTP headers"
        assertEquals(LeaseStatusType.UNLOCKED, properties.getLeaseStatus());
        assertEquals(LeaseStateType.AVAILABLE, properties.getLeaseState());
        assertNull(properties.getLeaseDuration()); // tested in "acquire lease"
        assertNull(properties.getCopyId()); // tested in "abort copy"
        assertNull(properties.getCopyStatus()); // tested in "copy"
        assertNull(properties.getCopySource()); // tested in "copy"
        assertNull(properties.getCopyProgress()); // tested in "copy"
        assertNull(properties.getCopyCompletionTime()); // tested in "copy"
        assertNull(properties.getCopyStatusDescription()); // only returned when the service has errors; cannot validate.
        assertTrue(properties.isServerEncrypted());
        assertFalse(properties.isIncrementalCopy() != null && properties.isIncrementalCopy()); // tested in PageBlob."start incremental copy"
        assertEquals(AccessTier.HOT, properties.getAccessTier());
        assertNull(properties.getArchiveStatus());
        assertNotNull(properties.getMetadata());
        assertNull(properties.getAccessTierChangeTime());
        assertNull(properties.getEncryptionKeySha256());
        assertTrue(properties.isDirectory());
    }

    @Test
    public void getPropertiesMin() {
        assertEquals(200, dc.getPropertiesWithResponse(null, null, null).getStatusCode());
    }

    @RequiredServiceVersion(clazz = DataLakeServiceVersion.class, min = "2020-06-12")
    @Test
    public void getPropertiesOwnerGroupPermissions() {
        PathProperties properties = dc.getPropertiesWithResponse(null, null, null).getValue();

        assertNotNull(properties.getOwner());
        assertNotNull(properties.getGroup());
        assertNotNull(properties.getPermissions());
    }

    @ParameterizedTest
    @MethodSource("modifiedMatchAndLeaseIdSupplier")
    public void getPropertiesAC(OffsetDateTime modified, OffsetDateTime unmodified, String match, String noneMatch,
        String leaseID) {
        DataLakeRequestConditions drc = new DataLakeRequestConditions().setLeaseId(setupPathLeaseCondition(dc, leaseID))
            .setIfMatch(setupPathMatchCondition(dc, match))
            .setIfNoneMatch(noneMatch)
            .setIfModifiedSince(modified)
            .setIfUnmodifiedSince(unmodified);

        assertEquals(200, dc.getPropertiesWithResponse(drc, null, null).getStatusCode());
    }

    @ParameterizedTest
    @MethodSource("invalidModifiedMatchAndLeaseIdSupplier")
    public void getPropertiesACFail(OffsetDateTime modified, OffsetDateTime unmodified, String match, String noneMatch,
        String leaseID) {
        DataLakeRequestConditions drc = new DataLakeRequestConditions().setLeaseId(setupPathLeaseCondition(dc, leaseID))
            .setIfMatch(match)
            .setIfNoneMatch(setupPathMatchCondition(dc, noneMatch))
            .setIfModifiedSince(modified)
            .setIfUnmodifiedSince(unmodified);

        assertThrows(DataLakeStorageException.class, () -> dc.getPropertiesWithResponse(drc, null, null));
    }

    @Test
    public void getPropertiesError() {
        DataLakeStorageException ex = assertThrows(DataLakeStorageException.class,
            () -> dataLakeFileSystemClient.getDirectoryClient(generatePathName()).getProperties());

        assertTrue(ex.getMessage().contains("BlobNotFound"));
    }

    @Test
    public void setHTTPHeadersNull() {
        Response<?> response = dc.setHttpHeadersWithResponse(null, null, null, null);

        assertEquals(200, response.getStatusCode());
        validateBasicHeaders(response.getHeaders());
    }

    @Test
    public void setHTTPHeadersMin() {
        PathProperties properties = dc.getProperties();
        PathHttpHeaders headers = new PathHttpHeaders().setContentEncoding(properties.getContentEncoding())
            .setContentDisposition(properties.getContentDisposition())
            .setContentType("type")
            .setCacheControl(properties.getCacheControl())
            .setContentLanguage(properties.getContentLanguage());

        dc.setHttpHeaders(headers);

        assertEquals("type", dc.getProperties().getContentType());
    }

    @ParameterizedTest
    @CsvSource(
        value = { "null,null,null,null,null,null", "control,disposition,encoding,language,null,type" },
        nullValues = "null")
    public void setHTTPHeadersHeaders(String cacheControl, String contentDisposition, String contentEncoding,
        String contentLanguage, byte[] contentMD5, String contentType) {
        PathHttpHeaders putHeaders = new PathHttpHeaders().setCacheControl(cacheControl)
            .setContentDisposition(contentDisposition)
            .setContentEncoding(contentEncoding)
            .setContentLanguage(contentLanguage)
            .setContentMd5(contentMD5)
            .setContentType(contentType);

        dc.setHttpHeaders(putHeaders);

        validatePathProperties(dc.getPropertiesWithResponse(null, null, null), cacheControl, contentDisposition,
            contentEncoding, contentLanguage, contentMD5, contentType);
    }

    @ParameterizedTest
    @MethodSource("modifiedMatchAndLeaseIdSupplier")
    public void setHttpHeadersAC(OffsetDateTime modified, OffsetDateTime unmodified, String match, String noneMatch,
        String leaseID) {
        DataLakeRequestConditions drc = new DataLakeRequestConditions().setLeaseId(setupPathLeaseCondition(dc, leaseID))
            .setIfMatch(setupPathMatchCondition(dc, match))
            .setIfNoneMatch(noneMatch)
            .setIfModifiedSince(modified)
            .setIfUnmodifiedSince(unmodified);

        assertEquals(200, dc.setHttpHeadersWithResponse(null, drc, null, null).getStatusCode());
    }

    @ParameterizedTest
    @MethodSource("invalidModifiedMatchAndLeaseIdSupplier")
    public void setHttpHeadersACFail(OffsetDateTime modified, OffsetDateTime unmodified, String match, String noneMatch,
        String leaseID) {
        setupPathLeaseCondition(dc, leaseID);
        DataLakeRequestConditions drc = new DataLakeRequestConditions().setLeaseId(leaseID)
            .setIfMatch(match)
            .setIfNoneMatch(setupPathMatchCondition(dc, noneMatch))
            .setIfModifiedSince(modified)
            .setIfUnmodifiedSince(unmodified);

        assertThrows(DataLakeStorageException.class, () -> dc.setHttpHeadersWithResponse(null, drc, null, null));
    }

    @Test
    public void setHTTPHeadersError() {
        assertThrows(DataLakeStorageException.class,
            () -> dataLakeFileSystemClient.getDirectoryClient(generatePathName()).setHttpHeaders(null));
    }

    @Test
    public void setMetadataAllNull() {
        Response<?> response = dc.setMetadataWithResponse(null, null, null, null);

        // Directories have an is directory metadata param by default
        assertEquals(1, dc.getProperties().getMetadata().size());
        assertEquals(200, response.getStatusCode());
        validateBasicHeaders(response.getHeaders());
        assertTrue(Boolean.parseBoolean(response.getHeaders().getValue(X_MS_REQUEST_SERVER_ENCRYPTED)));
    }

    @Test
    public void setMetadataMin() {
        Map<String, String> metadata = Collections.singletonMap("foo", "bar");
        dc.setMetadata(metadata);

        Map<String, String> responseMetadata = dc.getProperties().getMetadata();
        // Directory adds a directory metadata value
        for (String k : metadata.keySet()) {
            assertTrue(responseMetadata.containsKey(k));
            assertEquals(metadata.get(k), responseMetadata.get(k));
        }
    }

    @ParameterizedTest
    @CsvSource(value = { "null,null,null,null,200", "foo,bar,fizz,buzz,200" }, nullValues = "null")
    public void setMetadataMetadata(String key1, String value1, String key2, String value2, int statusCode) {
        Map<String, String> metadata = new HashMap<>();
        if (key1 != null && value1 != null) {
            metadata.put(key1, value1);
        }
        if (key2 != null && value2 != null) {
            metadata.put(key2, value2);
        }

        assertEquals(statusCode, dc.setMetadataWithResponse(metadata, null, null, null).getStatusCode());

        Map<String, String> responseMetadata = dc.getProperties().getMetadata();
        // Directory adds a directory metadata value
        for (String k : metadata.keySet()) {
            assertTrue(responseMetadata.containsKey(k));
            assertEquals(metadata.get(k), responseMetadata.get(k));
        }
    }

    @ParameterizedTest
    @MethodSource("modifiedMatchAndLeaseIdSupplier")
    public void setMetadataAC(OffsetDateTime modified, OffsetDateTime unmodified, String match, String noneMatch,
        String leaseID) {
        DataLakeRequestConditions drc = new DataLakeRequestConditions().setLeaseId(setupPathLeaseCondition(dc, leaseID))
            .setIfMatch(setupPathMatchCondition(dc, match))
            .setIfNoneMatch(noneMatch)
            .setIfModifiedSince(modified)
            .setIfUnmodifiedSince(unmodified);

        assertEquals(200, dc.setMetadataWithResponse(null, drc, null, null).getStatusCode());
    }

    @ParameterizedTest
    @MethodSource("invalidModifiedMatchAndLeaseIdSupplier")
    public void setMetadataACFail(OffsetDateTime modified, OffsetDateTime unmodified, String match, String noneMatch,
        String leaseID) {
        setupPathLeaseCondition(dc, leaseID);
        DataLakeRequestConditions drc = new DataLakeRequestConditions().setLeaseId(leaseID)
            .setIfMatch(match)
            .setIfNoneMatch(setupPathMatchCondition(dc, noneMatch))
            .setIfModifiedSince(modified)
            .setIfUnmodifiedSince(unmodified);

        assertThrows(DataLakeStorageException.class, () -> dc.setMetadataWithResponse(null, drc, null, null));
    }

    @Test
    public void setMetadataError() {
        assertThrows(DataLakeStorageException.class,
            () -> dataLakeFileSystemClient.getDirectoryClient(generatePathName()).setMetadata(null));
    }

    @Test
    public void createFileMin() {
        assertDoesNotThrow(() -> dc.createFile(generatePathName()));
    }

    @ParameterizedTest
    @ValueSource(booleans = { true, false })
    public void createFileOverwrite(boolean overwrite) {
        String pathName = generatePathName();
        dc.createFile(pathName);

        if (overwrite) {
            assertDoesNotThrow(() -> dc.createFile(pathName, true));
        } else {
            assertThrows(DataLakeStorageException.class, () -> dc.createFile(pathName, false));
        }
    }

    @Test
    public void createFileError() {
        assertThrows(DataLakeStorageException.class, () -> dc.createFileWithResponse(generatePathName(), null, null,
            null, null, new DataLakeRequestConditions().setIfMatch("garbage"), null, Context.NONE));
    }

    @ParameterizedTest
    @MethodSource("cacheAndContentSupplier")
    public void createFileHeaders(String cacheControl, String contentDisposition, String contentEncoding,
        String contentLanguage, String contentType) {
        // Create does not set md5
        PathHttpHeaders headers = new PathHttpHeaders().setCacheControl(cacheControl)
            .setContentDisposition(contentDisposition)
            .setContentEncoding(contentEncoding)
            .setContentLanguage(contentLanguage)
            .setContentType(contentType);

        Response<PathProperties> response
            = dc.createFileWithResponse(generatePathName(), null, null, headers, null, null, null, null)
                .getValue()
                .getPropertiesWithResponse(null, null, null);

        // If the value isn't set the service will automatically set it
        contentType = (contentType == null) ? "application/octet-stream" : contentType;

        validatePathProperties(response, cacheControl, contentDisposition, contentEncoding, contentLanguage, null,
            contentType);
    }

    @ParameterizedTest
    @CsvSource(value = { "null,null,null,null", "foo,bar,fizz,buzz" }, nullValues = "null")
    public void createFileMetadata(String key1, String value1, String key2, String value2) {
        Map<String, String> metadata = new HashMap<>();
        if (key1 != null) {
            metadata.put(key1, value1);
        }
        if (key2 != null) {
            metadata.put(key2, value2);
        }

        PathProperties response
            = dc.createFileWithResponse(generatePathName(), null, null, null, metadata, null, null, null)
                .getValue()
                .getProperties();

        assertEquals(metadata, response.getMetadata());
    }

    @ParameterizedTest
    @MethodSource("modifiedMatchAndLeaseIdSupplier")
    public void createFileAC(OffsetDateTime modified, OffsetDateTime unmodified, String match, String noneMatch,
        String leaseID) {
        String pathName = generatePathName();
        DataLakeFileClient client = dc.createFile(pathName);
        DataLakeRequestConditions drc
            = new DataLakeRequestConditions().setLeaseId(setupPathLeaseCondition(client, leaseID))
                .setIfMatch(setupPathMatchCondition(client, match))
                .setIfNoneMatch(noneMatch)
                .setIfModifiedSince(modified)
                .setIfUnmodifiedSince(unmodified);

        assertEquals(201, dc.createFileWithResponse(pathName, null, null, null, null, drc, null, null).getStatusCode());
    }

    @ParameterizedTest
    @MethodSource("invalidModifiedMatchAndLeaseIdSupplier")
    public void createFileACFail(OffsetDateTime modified, OffsetDateTime unmodified, String match, String noneMatch,
        String leaseID) {
        String pathName = generatePathName();
        DataLakeFileClient client = dc.createFile(pathName);
        setupPathLeaseCondition(client, leaseID);
        DataLakeRequestConditions drc = new DataLakeRequestConditions().setLeaseId(leaseID)
            .setIfMatch(match)
            .setIfNoneMatch(setupPathMatchCondition(client, noneMatch))
            .setIfModifiedSince(modified)
            .setIfUnmodifiedSince(unmodified);

        assertThrows(DataLakeStorageException.class,
            () -> dc.createFileWithResponse(pathName, null, null, null, null, drc, null, Context.NONE));
    }

    @Test
    public void createFilePermissionsAndUmask() {
        assertEquals(201,
            dc.createFileWithResponse(generatePathName(), "0777", "0057", null, null, null, null, Context.NONE)
                .getStatusCode());
    }

    @Test
    public void createIfNotExistsFileMin() {
        assertTrue(dc.createFileIfNotExists(generatePathName()).exists());
    }

    @Test
    public void createIfNotExistsFileOverwrite() {
        String pathName = generatePathName();

        assertEquals(201, dc.createFileIfNotExistsWithResponse(pathName, null, null, null).getStatusCode());
        assertEquals(409, dc.createFileIfNotExistsWithResponse(pathName, null, null, null).getStatusCode());
    }

    @Test
    public void createIfNotExistsFileDefaults() {
        Response<?> createResponse = dc.createFileIfNotExistsWithResponse(generatePathName(), null, null, null);

        assertEquals(201, createResponse.getStatusCode());
        validateBasicHeaders(createResponse.getHeaders());
    }

    @ParameterizedTest
    @MethodSource("cacheAndContentSupplier")
    public void createIfNotExistsFileHeaders(String cacheControl, String contentDisposition, String contentEncoding,
        String contentLanguage, String contentType) {
        // Create does not set md5
        PathHttpHeaders headers = new PathHttpHeaders().setCacheControl(cacheControl)
            .setContentDisposition(contentDisposition)
            .setContentEncoding(contentEncoding)
            .setContentLanguage(contentLanguage)
            .setContentType(contentType);
        DataLakePathCreateOptions options = new DataLakePathCreateOptions().setPathHttpHeaders(headers);

        Response<PathProperties> response
            = dc.createFileIfNotExistsWithResponse(generatePathName(), options, null, null)
                .getValue()
                .getPropertiesWithResponse(null, null, null);

        // If the value isn't set the service will automatically set it
        contentType = (contentType == null) ? "application/octet-stream" : contentType;

        validatePathProperties(response, cacheControl, contentDisposition, contentEncoding, contentLanguage, null,
            contentType);
    }

    @ParameterizedTest
    @CsvSource(value = { "null,null,null,null", "foo,bar,fizz,buzz" }, nullValues = "null")
    public void createIfNotExistsFileMetadata(String key1, String value1, String key2, String value2) {
        Map<String, String> metadata = new HashMap<>();
        if (key1 != null) {
            metadata.put(key1, value1);
        }
        if (key2 != null) {
            metadata.put(key2, value2);
        }
        DataLakePathCreateOptions options = new DataLakePathCreateOptions().setMetadata(metadata);

        DataLakeFileClient client
            = dc.createFileIfNotExistsWithResponse(generatePathName(), options, null, Context.NONE).getValue();
        PathProperties response = client.getProperties();

        assertTrue(client.exists());
        assertEquals(metadata, response.getMetadata());
    }

    @Test
    public void createIfNotExistsFilePermissionsAndUmask() {
        DataLakeDirectoryClient client = dataLakeFileSystemClient.getDirectoryClient(generatePathName());
        DataLakePathCreateOptions options = new DataLakePathCreateOptions().setPermissions("0777").setUmask("0057");

        assertEquals(201,
            client.createFileIfNotExistsWithResponse(generatePathName(), options, null, Context.NONE).getStatusCode());
    }

    @Test
    public void deleteFileMin() {
        String pathName = generatePathName();
        dc.createFile(pathName);
        assertEquals(200, dc.deleteFileWithResponse(pathName, null, null, null).getStatusCode());
    }

    @Test
    public void deleteFileFileDoesNotExistAnymore() {
        String pathName = generatePathName();
        DataLakeFileClient client = dc.createFile(pathName);
        dc.deleteFileWithResponse(pathName, null, null, null);

        DataLakeStorageException e
            = assertThrows(DataLakeStorageException.class, () -> client.getPropertiesWithResponse(null, null, null));

        assertEquals(404, e.getResponse().getStatusCode());
        assertEquals(BlobErrorCode.BLOB_NOT_FOUND.toString(), e.getErrorCode());
    }

    @ParameterizedTest
    @MethodSource("modifiedMatchAndLeaseIdSupplier")
    public void deleteFileAC(OffsetDateTime modified, OffsetDateTime unmodified, String match, String noneMatch,
        String leaseID) {
        String pathName = generatePathName();
        DataLakeFileClient client = dc.createFile(pathName);
        DataLakeRequestConditions drc
            = new DataLakeRequestConditions().setLeaseId(setupPathLeaseCondition(client, leaseID))
                .setIfMatch(setupPathMatchCondition(client, match))
                .setIfNoneMatch(noneMatch)
                .setIfModifiedSince(modified)
                .setIfUnmodifiedSince(unmodified);

        assertEquals(200, dc.deleteFileWithResponse(pathName, drc, null, null).getStatusCode());
    }

    @ParameterizedTest
    @MethodSource("invalidModifiedMatchAndLeaseIdSupplier")
    public void deleteFileACFail(OffsetDateTime modified, OffsetDateTime unmodified, String match, String noneMatch,
        String leaseID) {
        String pathName = generatePathName();
        DataLakeFileClient client = dc.createFile(pathName);
        setupPathLeaseCondition(client, leaseID);
        DataLakeRequestConditions drc = new DataLakeRequestConditions().setLeaseId(leaseID)
            .setIfMatch(match)
            .setIfNoneMatch(setupPathMatchCondition(client, noneMatch))
            .setIfModifiedSince(modified)
            .setIfUnmodifiedSince(unmodified);

        assertThrows(DataLakeStorageException.class, () -> dc.deleteFileWithResponse(pathName, drc, null, null));
    }

    @Test
    public void deleteIfExistsFile() {
        String pathName = generatePathName();
        dc.createFile(pathName);
        assertTrue(dc.deleteFileIfExists(pathName));
    }

    @Test
    public void deleteIfExistsFileMin() {
        String pathName = generatePathName();
        dc.createFile(pathName);
        assertEquals(200, dc.deleteFileIfExistsWithResponse(pathName, null, null, null).getStatusCode());
    }

    @Test
    public void deleteIfExistsFileFileDoesNotExistAnymore() {
        String pathName = generatePathName();
        DataLakeFileClient client = dc.createFile(pathName);
        Response<?> response = dc.deleteFileIfExistsWithResponse(pathName, null, null, null);

        assertEquals(200, response.getStatusCode());
        assertFalse(client.exists());
    }

    @Test
    public void deleteIfExistsFileFileThatWasAlreadyDeleted() {
        String pathName = generatePathName();
        DataLakeFileClient client = dc.createFile(pathName);
        Response<?> response = dc.deleteFileIfExistsWithResponse(pathName, null, null, null);
        Response<?> response2 = dc.deleteFileIfExistsWithResponse(pathName, null, null, null);

        assertEquals(200, response.getStatusCode());
        assertFalse(client.exists());
        assertEquals(404, response2.getStatusCode());
    }

    @ParameterizedTest
    @MethodSource("modifiedMatchAndLeaseIdSupplier")
    public void deleteIfExistsFileAC(OffsetDateTime modified, OffsetDateTime unmodified, String match, String noneMatch,
        String leaseID) {
        String pathName = generatePathName();
        DataLakeFileClient client = dc.createFile(pathName);
        DataLakeRequestConditions drc
            = new DataLakeRequestConditions().setLeaseId(setupPathLeaseCondition(client, leaseID))
                .setIfMatch(setupPathMatchCondition(client, match))
                .setIfNoneMatch(noneMatch)
                .setIfModifiedSince(modified)
                .setIfUnmodifiedSince(unmodified);
        DataLakePathDeleteOptions options = new DataLakePathDeleteOptions().setRequestConditions(drc);

        assertEquals(200, dc.deleteFileIfExistsWithResponse(pathName, options, null, null).getStatusCode());
    }

    @ParameterizedTest
    @MethodSource("invalidModifiedMatchAndLeaseIdSupplier")
    public void deleteIfExistsFileACFail(OffsetDateTime modified, OffsetDateTime unmodified, String match,
        String noneMatch, String leaseID) {
        String pathName = generatePathName();
        DataLakeFileClient client = dc.createFile(pathName);
        setupPathLeaseCondition(client, leaseID);
        DataLakeRequestConditions drc = new DataLakeRequestConditions().setLeaseId(leaseID)
            .setIfMatch(match)
            .setIfNoneMatch(setupPathMatchCondition(client, noneMatch))
            .setIfModifiedSince(modified)
            .setIfUnmodifiedSince(unmodified);

        assertThrows(DataLakeStorageException.class, () -> dc.deleteFileIfExistsWithResponse(pathName,
            new DataLakePathDeleteOptions().setRequestConditions(drc), null, null));
    }

    @Test
    public void createSubDirMin() {
        assertDoesNotThrow(() -> dc.createSubdirectory(generatePathName()));
    }

    @ParameterizedTest
    @ValueSource(booleans = { true, false })
    public void createSubDirOverwrite(boolean overwrite) {
        String pathName = generatePathName();
        dc.createSubdirectory(pathName);

        if (overwrite) {
            assertDoesNotThrow(() -> dc.createSubdirectory(pathName, true));
        } else {
            assertThrows(DataLakeStorageException.class, () -> dc.createSubdirectory(pathName, false));
        }
    }

    @Test
    public void createSubDirDefaults() {
        Response<?> createResponse
            = dc.createSubdirectoryWithResponse(generatePathName(), null, null, null, null, null, null, null);

        assertEquals(201, createResponse.getStatusCode());
        validateBasicHeaders(createResponse.getHeaders());
    }

    @Test
    public void createSubDirError() {
        assertThrows(DataLakeStorageException.class, () -> dc.createSubdirectoryWithResponse(generatePathName(), null,
            null, null, null, new DataLakeRequestConditions().setIfMatch("garbage"), null, Context.NONE));
    }

    @ParameterizedTest
    @MethodSource("cacheAndContentSupplier")
    public void createSubDirHeaders(String cacheControl, String contentDisposition, String contentEncoding,
        String contentLanguage, String contentType) {
        // Create does not set md5
        PathHttpHeaders headers = new PathHttpHeaders().setCacheControl(cacheControl)
            .setContentDisposition(contentDisposition)
            .setContentEncoding(contentEncoding)
            .setContentLanguage(contentLanguage)
            .setContentType(contentType);

        Response<PathProperties> response
            = dc.createSubdirectoryWithResponse(generatePathName(), null, null, headers, null, null, null, null)
                .getValue()
                .getPropertiesWithResponse(null, null, null);

        // If the value isn't set the service will automatically set it
        contentType = (contentType == null) ? "application/octet-stream" : contentType;

        validatePathProperties(response, cacheControl, contentDisposition, contentEncoding, contentLanguage, null,
            contentType);
    }

    @ParameterizedTest
    @CsvSource(value = { "null,null,null,null", "foo,bar,fizz,buzz" }, nullValues = "null")
    public void createSubDirMetadata(String key1, String value1, String key2, String value2) {
        Map<String, String> metadata = new HashMap<>();
        if (key1 != null) {
            metadata.put(key1, value1);
        }
        if (key2 != null) {
            metadata.put(key2, value2);
        }

        PathProperties response
            = dc.createSubdirectoryWithResponse(generatePathName(), null, null, null, metadata, null, null, null)
                .getValue()
                .getProperties();

        // Directory adds a directory metadata value
        for (String k : metadata.keySet()) {
            assertTrue(response.getMetadata().containsKey(k));
            assertEquals(metadata.get(k), response.getMetadata().get(k));
        }
    }

    @ParameterizedTest
    @MethodSource("modifiedMatchAndLeaseIdSupplier")
    public void createSubDirAC(OffsetDateTime modified, OffsetDateTime unmodified, String match, String noneMatch,
        String leaseID) {
        String pathName = generatePathName();
        DataLakeDirectoryClient client = dc.createSubdirectory(pathName);
        DataLakeRequestConditions drc
            = new DataLakeRequestConditions().setLeaseId(setupPathLeaseCondition(client, leaseID))
                .setIfMatch(setupPathMatchCondition(client, match))
                .setIfNoneMatch(noneMatch)
                .setIfModifiedSince(modified)
                .setIfUnmodifiedSince(unmodified);

        assertEquals(201,
            dc.createSubdirectoryWithResponse(pathName, null, null, null, null, drc, null, null).getStatusCode());
    }

    @ParameterizedTest
    @MethodSource("invalidModifiedMatchAndLeaseIdSupplier")
    public void createSubDirACFail(OffsetDateTime modified, OffsetDateTime unmodified, String match, String noneMatch,
        String leaseID) {
        String pathName = generatePathName();
        DataLakeDirectoryClient client = dc.createSubdirectory(pathName);
        setupPathLeaseCondition(client, leaseID);
        DataLakeRequestConditions drc = new DataLakeRequestConditions().setLeaseId(leaseID)
            .setIfMatch(match)
            .setIfNoneMatch(setupPathMatchCondition(client, noneMatch))
            .setIfModifiedSince(modified)
            .setIfUnmodifiedSince(unmodified);

        assertThrows(DataLakeStorageException.class,
            () -> dc.createSubdirectoryWithResponse(pathName, null, null, null, null, drc, null, Context.NONE));
    }

    @Test
    public void createSubDirPermissionsAndUmask() {
        assertEquals(201,
            dc.createSubdirectoryWithResponse(generatePathName(), "0777", "0057", null, null, null, null, Context.NONE)
                .getStatusCode());
    }

    @Test
    public void createIfNotExistsSubDirMin() {
        assertTrue(dc.createSubdirectoryIfNotExists(generatePathName()).exists());
    }

    @Test
    public void createIfNotExistsSubDirOverwrite() {
        String pathName = generatePathName();
        DataLakeDirectoryClient client = dc.createSubdirectoryIfNotExists(pathName);
        DataLakeDirectoryClient secondClient = dc.createSubdirectoryIfNotExists(pathName);

        assertTrue(client.exists());
        // same client is returned since subdirectory has already been created
        assertTrue(secondClient.exists());
        assertEquals(client.getDirectoryPath(), secondClient.getDirectoryPath());
    }

    @Test
    public void createIfNotExistsSubDirThatAlreadyExists() {
        String pathName = generatePathName();

        assertEquals(201, dc.createSubdirectoryIfNotExistsWithResponse(pathName, null, null, null).getStatusCode());
        assertEquals(409, dc.createSubdirectoryIfNotExistsWithResponse(pathName, null, null, null).getStatusCode());
    }

    @Test
    public void createIfNotExistsSubDirDefaults() {
        Response<?> createResponse = dc.createSubdirectoryIfNotExistsWithResponse(generatePathName(), null, null, null);

        assertEquals(201, createResponse.getStatusCode());
        validateBasicHeaders(createResponse.getHeaders());
    }

    @ParameterizedTest
    @MethodSource("cacheAndContentSupplier")
    public void createIfNotExistsSubDirHeaders(String cacheControl, String contentDisposition, String contentEncoding,
        String contentLanguage, String contentType) {
        // Create does not set md5
        PathHttpHeaders headers = new PathHttpHeaders().setCacheControl(cacheControl)
            .setContentDisposition(contentDisposition)
            .setContentEncoding(contentEncoding)
            .setContentLanguage(contentLanguage)
            .setContentType(contentType);

        Response<PathProperties> response = dc
            .createSubdirectoryIfNotExistsWithResponse(generatePathName(),
                new DataLakePathCreateOptions().setPathHttpHeaders(headers), null, null)
            .getValue()
            .getPropertiesWithResponse(null, null, null);

        // If the value isn't set the service will automatically set it
        contentType = (contentType == null) ? "application/octet-stream" : contentType;

        validatePathProperties(response, cacheControl, contentDisposition, contentEncoding, contentLanguage, null,
            contentType);
    }

    @ParameterizedTest
    @CsvSource(value = { "null,null,null,null", "foo,bar,fizz,buzz" }, nullValues = "null")
    public void createIfNotExistsSubDirMetadata(String key1, String value1, String key2, String value2) {
        Map<String, String> metadata = new HashMap<>();
        if (key1 != null) {
            metadata.put(key1, value1);
        }
        if (key2 != null) {
            metadata.put(key2, value2);
        }

        PathProperties response = dc.createSubdirectoryIfNotExistsWithResponse(generatePathName(),
            new DataLakePathCreateOptions().setMetadata(metadata), null, Context.NONE).getValue().getProperties();

        // Directory adds a directory metadata value
        for (String k : metadata.keySet()) {
            assertTrue(response.getMetadata().containsKey(k));
            assertEquals(metadata.get(k), response.getMetadata().get(k));
        }
    }

    @Test
    public void createIfNotExistsSubDirPermissionsAndUmask() {
        DataLakeDirectoryClient client = dataLakeFileSystemClient.getDirectoryClient(generatePathName());
        DataLakePathCreateOptions options = new DataLakePathCreateOptions().setPermissions("0777").setUmask("0057");

        assertEquals(201,
            client.createSubdirectoryIfNotExistsWithResponse(generatePathName(), options, null, Context.NONE)
                .getStatusCode());
    }

    @Test
    public void deleteSubDirMin() {
        String pathName = generatePathName();
        dc.createSubdirectory(pathName);

        assertEquals(200, dc.deleteSubdirectoryWithResponse(pathName, false, null, null, null).getStatusCode());
    }

    @Test
    public void deleteSubDirRecursive() {
        String pathName = generatePathName();
        dc.createSubdirectory(pathName);

        assertEquals(200, dc.deleteSubdirectoryWithResponse(pathName, true, null, null, null).getStatusCode());
    }

    @Test
    public void deleteSubDirDirDoesNotExistAnymore() {
        String pathName = generatePathName();
        DataLakeDirectoryClient client = dc.createSubdirectory(pathName);
        dc.deleteSubdirectoryWithResponse(pathName, false, null, null, null);

        DataLakeStorageException e
            = assertThrows(DataLakeStorageException.class, () -> client.getPropertiesWithResponse(null, null, null));
        assertEquals(404, e.getResponse().getStatusCode());
        assertEquals(BlobErrorCode.BLOB_NOT_FOUND.toString(), e.getErrorCode());
    }

    @ParameterizedTest
    @MethodSource("modifiedMatchAndLeaseIdSupplier")
    public void deleteSubDirAC(OffsetDateTime modified, OffsetDateTime unmodified, String match, String noneMatch,
        String leaseID) {
        String pathName = generatePathName();
        DataLakeDirectoryClient client = dc.createSubdirectory(pathName);
        DataLakeRequestConditions drc
            = new DataLakeRequestConditions().setLeaseId(setupPathLeaseCondition(client, leaseID))
                .setIfMatch(setupPathMatchCondition(client, match))
                .setIfNoneMatch(noneMatch)
                .setIfModifiedSince(modified)
                .setIfUnmodifiedSince(unmodified);

        assertEquals(200, dc.deleteSubdirectoryWithResponse(pathName, false, drc, null, null).getStatusCode());
    }

    @ParameterizedTest
    @MethodSource("invalidModifiedMatchAndLeaseIdSupplier")
    public void deleteSubDirACFail(OffsetDateTime modified, OffsetDateTime unmodified, String match, String noneMatch,
        String leaseID) {
        String pathName = generatePathName();
        DataLakeDirectoryClient client = dc.createSubdirectory(pathName);
        setupPathLeaseCondition(client, leaseID);
        DataLakeRequestConditions drc = new DataLakeRequestConditions().setLeaseId(leaseID)
            .setIfMatch(match)
            .setIfNoneMatch(setupPathMatchCondition(client, noneMatch))
            .setIfModifiedSince(modified)
            .setIfUnmodifiedSince(unmodified);

        assertThrows(DataLakeStorageException.class,
            () -> dc.deleteSubdirectoryWithResponse(pathName, false, drc, null, null));
    }

    @Test
    public void deleteIfExistsSubDir() {
        String pathName = generatePathName();
        dc.createSubdirectoryIfNotExists(pathName);
        assertTrue(dc.deleteSubdirectoryIfExists(pathName));
    }

    @Test
    public void deleteIfExistsSubDirMin() {
        String pathName = generatePathName();
        dc.createSubdirectoryIfNotExists(pathName);
        assertEquals(200, dc.deleteSubdirectoryIfExistsWithResponse(pathName, null, null, null).getStatusCode());
    }

    @Test
    public void deleteIfExistsSubDirRecursive() {
        String pathName = generatePathName();
        dc.createSubdirectory(pathName);
        assertEquals(
            200, dc
                .deleteSubdirectoryIfExistsWithResponse(pathName, new DataLakePathDeleteOptions().setIsRecursive(true),
                    null, null)
                .getStatusCode());
    }

    @Test
    public void deleteIfExistsSubDirDirDoesNotExistAnymore() {
        String pathName = generatePathName();
        DataLakeDirectoryClient client = dc.createSubdirectory(pathName);

        assertEquals(200, dc.deleteSubdirectoryIfExistsWithResponse(pathName, null, null, null).getStatusCode());
        assertFalse(client.exists());
    }

    @ParameterizedTest
    @MethodSource("modifiedMatchAndLeaseIdSupplier")
    public void deleteIfExistsSubDirAC(OffsetDateTime modified, OffsetDateTime unmodified, String match,
        String noneMatch, String leaseID) {
        String pathName = generatePathName();
        DataLakeDirectoryClient client = dc.createSubdirectory(pathName);
        DataLakeRequestConditions drc
            = new DataLakeRequestConditions().setLeaseId(setupPathLeaseCondition(client, leaseID))
                .setIfMatch(setupPathMatchCondition(client, match))
                .setIfNoneMatch(noneMatch)
                .setIfModifiedSince(modified)
                .setIfUnmodifiedSince(unmodified);
        DataLakePathDeleteOptions options
            = new DataLakePathDeleteOptions().setRequestConditions(drc).setIsRecursive(false);

        assertEquals(200, dc.deleteSubdirectoryIfExistsWithResponse(pathName, options, null, null).getStatusCode());
    }

    @ParameterizedTest
    @MethodSource("invalidModifiedMatchAndLeaseIdSupplier")
    public void deleteIfExistsSubDirACFail(OffsetDateTime modified, OffsetDateTime unmodified, String match,
        String noneMatch, String leaseID) {
        String pathName = generatePathName();
        DataLakeDirectoryClient client = dc.createSubdirectory(pathName);
        setupPathLeaseCondition(client, leaseID);
        DataLakeRequestConditions drc = new DataLakeRequestConditions().setLeaseId(leaseID)
            .setIfMatch(match)
            .setIfNoneMatch(setupPathMatchCondition(client, noneMatch))
            .setIfModifiedSince(modified)
            .setIfUnmodifiedSince(unmodified);
        DataLakePathDeleteOptions options
            = new DataLakePathDeleteOptions().setRequestConditions(drc).setIsRecursive(false);

        assertThrows(DataLakeStorageException.class,
            () -> dc.deleteSubdirectoryIfExistsWithResponse(pathName, options, null, null));
    }

    @ParameterizedTest
    @MethodSource("fileEncodingSupplier")
    public void getDirectoryNameAndBuildClient(String originalDirectoryName) {
        DataLakeDirectoryClient client = dataLakeFileSystemClient.getDirectoryClient(originalDirectoryName);

        // Note : Here I use Path because there is a test that tests the use of a /
        assertEquals(originalDirectoryName, client.getDirectoryPath());
    }

    @Test
    public void subdirectoryAndFilePaths() {
        // testing to see if the subdirectory and file paths are created correctly
        DataLakeDirectoryClient directoryClient = dataLakeFileSystemClient.getDirectoryClient("topdir");
        directoryClient.createIfNotExists();
        DataLakeDirectoryClient subDir = directoryClient.createSubdirectory("subdir");
        DataLakeDirectoryClient subSubDir = subDir.createSubdirectory("subsubdir");
        assertEquals(subDir.getDirectoryPath(), "topdir/subdir");

        // ensuring the blob and dfs endpoints are the same while creating the subdirectory
        assertEquals(subSubDir.getBlockBlobClient().getBlobUrl(),
            DataLakeImplUtils.endpointToDesiredEndpoint(subSubDir.getPathUrl(), "blob", "dfs"));
        assertEquals(subSubDir.getBlockBlobClient().getBlobName(), subSubDir.getDirectoryPath());
        assertEquals("topdir/subdir/subsubdir", subSubDir.getDirectoryPath());
        DataLakeFileClient fileClient = subSubDir.createFile("file");
        assertEquals("topdir/subdir/subsubdir/file", fileClient.getFilePath());

        // ensuring the blob and dfs endpoints are the same while creating the file
        assertEquals(fileClient.getBlockBlobClient().getBlobUrl(),
            DataLakeImplUtils.endpointToDesiredEndpoint(fileClient.getPathUrl(), "blob", "dfs"));
    }

    @ParameterizedTest
    @MethodSource("fileEncodingSupplier")
    public void createDeleteSubDirectoryUrlEncoding(String originalDirectoryName) {
        String dirName = generatePathName();
        DataLakeDirectoryClient client = dataLakeFileSystemClient.getDirectoryClient(dirName);

        Response<DataLakeDirectoryClient> resp
            = client.createSubdirectoryWithResponse(originalDirectoryName, null, null, null, null, null, null, null);

        assertEquals(201, resp.getStatusCode());
        assertEquals(dirName + "/" + originalDirectoryName, resp.getValue().getDirectoryPath());

        assertEquals(200,
            client.deleteSubdirectoryWithResponse(originalDirectoryName, false, null, null, null).getStatusCode());
    }

    @ParameterizedTest
    @MethodSource("fileEncodingSupplier")
    public void createDeleteFileUrlEncoding(String originalFileName) {
        String fileName = generatePathName();
        DataLakeDirectoryClient client = dataLakeFileSystemClient.getDirectoryClient(fileName);

        Response<DataLakeFileClient> resp
            = client.createFileWithResponse(originalFileName, null, null, null, null, null, null, null);

        assertEquals(201, resp.getStatusCode());
        assertEquals(fileName + "/" + originalFileName, resp.getValue().getFilePath());

        assertEquals(200, client.deleteFileWithResponse(originalFileName, null, null, null).getStatusCode());
    }

    private static Stream<Arguments> fileEncodingSupplier() {
        return Stream.of(Arguments.of("file"), Arguments.of("test%test"), Arguments.of("test%25test"),
            Arguments.of("path%2Fto%5Da%20file"), Arguments.of("path/to]a file"), Arguments.of("斑點"),
            Arguments.of("%E6%96%91%E9%BB%9E"));
    }

    @ParameterizedTest
    @ValueSource(strings = { "dir/file"
    //        "dir%2Ffile" // no longer supported
    })
    public void createFileWithPathStructure(String pathName) {
        DataLakeFileClient fileClient = dataLakeFileSystemClient.createFile(pathName);
        // Check that service created underlying directory
        DataLakeDirectoryClient dirClient = dataLakeFileSystemClient.getDirectoryClient("dir");

        assertEquals(200, dirClient.getPropertiesWithResponse(null, null, null).getStatusCode());

        // Delete file
        assertEquals(200, fileClient.deleteWithResponse(null, null, null).getStatusCode());

        // Directory should still exist
        assertEquals(200, dirClient.getPropertiesWithResponse(null, null, null).getStatusCode());
    }

    @Test
    public void builderBearerTokenValidation() {
        // Technically no additional checks need to be added to datalake builder since the corresponding blob builder
        // fails
        String endpoint = BlobUrlParts.parse(dc.getDirectoryUrl()).setScheme("http").toUrl().toString();

        assertThrows(IllegalArgumentException.class,
            () -> new DataLakePathClientBuilder().credential(new DefaultAzureCredentialBuilder().build())
                .endpoint(endpoint)
                .buildDirectoryClient());
    }

    @Test
    public void getAccessControlOAuth() {
        DataLakeDirectoryClient dirClient = getOAuthServiceClient().getFileSystemClient(dc.getFileSystemName())
            .getDirectoryClient(dc.getDirectoryPath());

        assertDoesNotThrow(dirClient::getAccessControl);
    }

    // This tests the policy is in the right place because if it were added per retry, it would be after the credentials
    // and auth would fail because we changed a signed header.
    @EnabledIf("environmentServiceVersion")
    @Test
    public void perCallPolicy() {
        DataLakeDirectoryClient directoryClient
            = getPathClientBuilder(getDataLakeCredential(), getFileSystemUrl(), dc.getObjectPath())
                .addPolicy(getPerCallVersionPolicy())
                .buildDirectoryClient();

        // blob endpoint
        Response<?> response = directoryClient.getPropertiesWithResponse(null, null, null);

        assertEquals("2019-02-02", response.getHeaders().getValue(X_MS_VERSION));

        // dfs endpoint
        response = directoryClient.getAccessControlWithResponse(false, null, null, null);

        assertEquals("2019-02-02", response.getHeaders().getValue(X_MS_VERSION));
    }

    private static boolean environmentServiceVersion() {
        return ENVIRONMENT.getServiceVersion() != null;
    }

    private void setupDirectoryForListing(DataLakeDirectoryClient client) {
        // Create 3 subdirs
        DataLakeDirectoryClient foo = client.createSubdirectory("foo");
        client.createSubdirectory("bar");
        DataLakeDirectoryClient baz = client.createSubdirectory("baz");

        // Create subdirs for foo
        foo.createSubdirectory("foo");
        foo.createSubdirectory("bar");

        // Creat subdirs for baz
        baz.createSubdirectory("foo").createSubdirectory("bar");
        baz.createSubdirectory("bar/foo");
    }

    @Test
    public void listPaths() {
        String dirName = generatePathName();
        DataLakeDirectoryClient dir = dataLakeFileSystemClient.createDirectory(dirName);
        setupDirectoryForListing(dir);

        Iterator<PathItem> response = dir.listPaths().iterator();

        assertEquals(dirName + "/bar", response.next().getName());
        assertEquals(dirName + "/baz", response.next().getName());
        assertEquals(dirName + "/foo", response.next().getName());
        assertFalse(response.hasNext());
    }

    @Test
    public void listPathsRecursive() {
        String dirName = generatePathName();
        DataLakeDirectoryClient dir = dataLakeFileSystemClient.createDirectory(dirName);
        setupDirectoryForListing(dir);

        Iterator<PathItem> response = dir.listPaths(true, false, null, null).iterator();

        assertEquals(dirName + "/bar", response.next().getName());
        assertEquals(dirName + "/baz", response.next().getName());
        assertEquals(dirName + "/baz/bar", response.next().getName());
        assertEquals(dirName + "/baz/bar/foo", response.next().getName());
        assertEquals(dirName + "/baz/foo", response.next().getName());
        assertEquals(dirName + "/baz/foo/bar", response.next().getName());
        assertEquals(dirName + "/foo", response.next().getName());
        assertEquals(dirName + "/foo/bar", response.next().getName());
        assertEquals(dirName + "/foo/foo", response.next().getName());
        assertFalse(response.hasNext());
    }

    @Test
    public void listPathsUpn() {
        String dirName = generatePathName();
        DataLakeDirectoryClient dir = dataLakeFileSystemClient.createDirectory(dirName);
        setupDirectoryForListing(dir);

        Iterator<PathItem> response = dir.listPaths(false, true, null, null).iterator();

        PathItem first = response.next();
        assertEquals(dirName + "/bar", first.getName());
        assertNotNull(first.getGroup());
        assertNotNull(first.getOwner());
        assertEquals(dirName + "/baz", response.next().getName());
        assertEquals(dirName + "/foo", response.next().getName());
        assertFalse(response.hasNext());
    }

    @SuppressWarnings("resource")
    @Test
    public void listPathsMaxResults() {
        String dirName = generatePathName();
        DataLakeDirectoryClient dir = dataLakeFileSystemClient.createDirectory(dirName);
        setupDirectoryForListing(dir);

        PagedResponse<PathItem> response = dir.listPaths(false, false, 2, null).iterableByPage().iterator().next();

        assertEquals(2, response.getValue().size());
        assertEquals(dirName + "/bar", response.getValue().get(0).getName());
        assertEquals(dirName + "/baz", response.getValue().get(1).getName());
    }

    @Test
    public void listPathsMaxResultsByPage() {
        DataLakeDirectoryClient dir = dataLakeFileSystemClient.createDirectory(generatePathName());
        setupDirectoryForListing(dir);

        for (PagedResponse<?> page : dir.listPaths(false, false, null, null).iterableByPage(2)) {
            assertTrue(page.getValue().size() <= 2);
        }
    }

    @Test
    public void listPathsError() {
        DataLakeDirectoryClient dir = dataLakeFileSystemClient.getDirectoryClient(generatePathName());

        assertThrows(DataLakeStorageException.class, () -> dir.listPaths().iterator().next());
    }

    @ParameterizedTest
    @MethodSource("getFileAndSubdirectoryClientSupplier")
    public void getFileAndSubdirectoryClient(String resourcePrefix, String subResourcePrefix) {
        String dirName = generatePathName();
        String subPath = generatePathName();
        dc = dataLakeFileSystemClient.getDirectoryClient(resourcePrefix + dirName);

        DataLakeFileClient fileClient = dc.getFileClient(subResourcePrefix + subPath);
        assertEquals(resourcePrefix + dirName + "/" + subResourcePrefix + subPath, fileClient.getFilePath());

        DataLakeDirectoryClient subDirectoryClient = dc.getSubdirectoryClient(subResourcePrefix + subPath);
        assertEquals(resourcePrefix + dirName + "/" + subResourcePrefix + subPath,
            subDirectoryClient.getDirectoryPath());
    }

    private static Stream<Arguments> getFileAndSubdirectoryClientSupplier() {
        return Stream.of(
            // resourcePrefix | subResourcePrefix
            Arguments.of("", ""), Arguments.of("%", "%"), // Resource has special character
            Arguments.of(Utility.urlEncode("%"), Utility.urlEncode("%")) // Sub resource has special character
        );
    }

    @Test
    public void fileInRootDirectoryRename() {
        String renamedName = generatePathName();
        dc = dataLakeFileSystemClient.getRootDirectoryClient();
        // Create file in root directory and rename
        DataLakeFileClient renamedFile = dc.createFile(generatePathName()).rename(null, renamedName);

        assertEquals(renamedName, renamedFile.getObjectPath());
        assertEquals(renamedFile.getProperties().getETag(),
            renamedFile.setAccessControlList(PATH_ACCESS_CONTROL_ENTRIES, GROUP, OWNER).getETag());
    }

    @Test
    public void directoryInRootDirectoryRename() {
        String renamedName = generatePathName();
        dc = dataLakeFileSystemClient.getRootDirectoryClient();
        // Create dir in root directory and rename
        DataLakeDirectoryClient renamedDir = dc.createSubdirectory(generatePathName()).rename(null, renamedName);

        assertEquals(renamedName, renamedDir.getObjectPath());
        assertEquals(renamedDir.getProperties().getETag(),
            renamedDir.setAccessControlList(PATH_ACCESS_CONTROL_ENTRIES, GROUP, OWNER).getETag());
    }

    @Test
    public void createFileSystemWithSmallTimeoutsFailForServiceClient() {
        HttpClientOptions clientOptions = new HttpClientOptions().setApplicationId("client-options-id")
            .setResponseTimeout(Duration.ofNanos(1))
            .setReadTimeout(Duration.ofNanos(1))
            .setWriteTimeout(Duration.ofNanos(1))
            .setConnectTimeout(Duration.ofNanos(1));

        DataLakeServiceClient serviceClient
            = new DataLakeServiceClientBuilder().endpoint(ENVIRONMENT.getPrimaryAccount().getBlobEndpoint())
                .credential(ENVIRONMENT.getPrimaryAccount().getCredential())
                .retryOptions(new RequestRetryOptions(null, 1, (Duration) null, null, null, null))
                .clientOptions(clientOptions)
                .buildClient();

        // Loop five times as this is a timing test and it may pass by accident.
        for (int i = 0; i < 5; i++) {
            try {
                serviceClient.createFileSystem(generateFileSystemName());
            } catch (RuntimeException ex) {
                // test whether failure occurs due to small timeout intervals set on the service client
                return;
            }
        }

        fail("Expected a request to time out.");
    }

    @Test
    public void defaultAudience() {
        DataLakeDirectoryClient aadDirClient
            = getPathClientBuilderWithTokenCredential(dataLakeFileSystemClient.getFileSystemUrl(),
                dc.getDirectoryPath()).fileSystemName(dataLakeFileSystemClient.getFileSystemName())
                    .audience(null) // should default to "https://storage.azure.com/"
                    .buildDirectoryClient();

        assertTrue(aadDirClient.exists());
    }

    @Test
    public void storageAccountAudience() {
        DataLakeDirectoryClient aadDirClient
            = getPathClientBuilderWithTokenCredential(ENVIRONMENT.getDataLakeAccount().getDataLakeEndpoint(),
                dc.getDirectoryPath())
                    .fileSystemName(dataLakeFileSystemClient.getFileSystemName())
                    .audience(DataLakeAudience
                        .createDataLakeServiceAccountAudience(dataLakeFileSystemClient.getAccountName()))
                    .buildDirectoryClient();

        assertTrue(aadDirClient.exists());
    }

    @RequiredServiceVersion(clazz = DataLakeServiceVersion.class, min = "2024-08-04")
    @LiveOnly
    @Test
    /* This test tests if the bearer challenge is working properly. A bad audience is passed in, the service returns
    the default audience, and the request gets retried with this default audience, making the call function as expected.
     */
    public void audienceErrorBearerChallengeRetry() {
        DataLakeDirectoryClient aadDirClient
            = getPathClientBuilderWithTokenCredential(ENVIRONMENT.getDataLakeAccount().getDataLakeEndpoint(),
                dc.getDirectoryPath()).fileSystemName(dataLakeFileSystemClient.getFileSystemName())
                    .audience(DataLakeAudience.createDataLakeServiceAccountAudience("badAudience"))
                    .buildDirectoryClient();

        assertTrue(aadDirClient.exists());
    }

    @Test
    public void audienceFromString() {
        String url = String.format("https://%s.blob.core.windows.net/", dataLakeFileSystemClient.getAccountName());
        DataLakeAudience audience = DataLakeAudience.fromString(url);

        DataLakeDirectoryClient aadDirClient
            = getPathClientBuilderWithTokenCredential(ENVIRONMENT.getDataLakeAccount().getDataLakeEndpoint(),
                dc.getDirectoryPath()).fileSystemName(dataLakeFileSystemClient.getFileSystemName())
                    .audience(audience)
                    .buildDirectoryClient();

        assertTrue(aadDirClient.exists());
    }

    @Test
    public void pathGetSystemPropertiesDirectory() {
        // setup
        FileSystemEncryptionScopeOptions encryptionScope
            = new FileSystemEncryptionScopeOptions().setDefaultEncryptionScope(ENCRYPTION_SCOPE_STRING)
                .setEncryptionScopeOverridePrevented(true);

        dataLakeFileSystemClient = primaryDataLakeServiceClient.getFileSystemClient(generateFileSystemName());
        DataLakeFileSystemClient client = getFileSystemClientBuilder(dataLakeFileSystemClient.getFileSystemUrl())
            .credential(getDataLakeCredential())
            .fileSystemEncryptionScopeOptions(encryptionScope)
            .buildClient();

        client.create();
        DataLakeDirectoryClient dc = client.getDirectoryClient(generatePathName());

        DataLakePathCreateOptions options = new DataLakePathCreateOptions();
        options.setPermissions("rwxr-x---");
        String owner = testResourceNamer.randomUuid();
        String group = testResourceNamer.randomUuid();
        options.setOwner(owner);
        options.setGroup(group);

        PathHttpHeaders headers = new PathHttpHeaders().setCacheControl("control")
            .setContentDisposition("disposition")
            .setContentEncoding("encoding")
            .setContentLanguage("language")
            .setContentType("type");
        options.setPathHttpHeaders(headers);
        options.setMetadata(Collections.singletonMap("foo", "bar"));

        dc.createWithResponse(options, null, null);
        Response<PathSystemProperties> response = dc.getSystemPropertiesWithResponse(null, null, null);
        PathSystemProperties value = response.getValue();

        // should be present in the response
        assertEquals(200, response.getStatusCode());
        assertNotNull(value.getCreationTime());
        assertNotNull(value.getLastModified());
        assertNotNull(value.getETag());
        assertEquals(0, value.getFileSize());
        assertTrue(value.isDirectory());
        assertTrue(value.isServerEncrypted());
        assertEquals(ENCRYPTION_SCOPE_STRING, value.getEncryptionScope());
        assertEquals(owner, value.getOwner());
        assertEquals(group, value.getGroup());
        assertEquals(PathPermissions.parseSymbolic("rwxr-x---").toString(), value.getPermissions().toString());

        // should not be present in the response
        validateUserDefinedHeadersNotPresent(response);
    }

    @Test
    public void pathGetSystemPropertiesDirectoryMin() {
        assertNotNull(dc.getSystemProperties());
    }

    @Test
<<<<<<< HEAD
    public void listPathsStartFrom() {
        String dirName = generatePathName();
        DataLakeDirectoryClient dir = dataLakeFileSystemClient.createDirectory(dirName);

        setupDirectoryForListing(dir);

        ListPathsOptions options = new ListPathsOptions().setRecursive(true).setStartFrom("foo");
        List<PathItem> pathsFromFoo = dir.listPaths(options, null).stream().collect(Collectors.toList());

        assertEquals(3, pathsFromFoo.size());
    }

=======
    public void directoryNameEncodingOnGetPathUrl() {
        DataLakeDirectoryClient directoryClient = dataLakeFileSystemClient.getDirectoryClient("my directory");
        String expectedName = "my%20directory";
        assertTrue(directoryClient.getPathUrl().contains(expectedName));
    }
>>>>>>> 55256012
}<|MERGE_RESOLUTION|>--- conflicted
+++ resolved
@@ -3618,24 +3618,22 @@
     }
 
     @Test
-<<<<<<< HEAD
-    public void listPathsStartFrom() {
-        String dirName = generatePathName();
-        DataLakeDirectoryClient dir = dataLakeFileSystemClient.createDirectory(dirName);
-
-        setupDirectoryForListing(dir);
-
-        ListPathsOptions options = new ListPathsOptions().setRecursive(true).setStartFrom("foo");
-        List<PathItem> pathsFromFoo = dir.listPaths(options, null).stream().collect(Collectors.toList());
-
-        assertEquals(3, pathsFromFoo.size());
-    }
-
-=======
     public void directoryNameEncodingOnGetPathUrl() {
         DataLakeDirectoryClient directoryClient = dataLakeFileSystemClient.getDirectoryClient("my directory");
         String expectedName = "my%20directory";
         assertTrue(directoryClient.getPathUrl().contains(expectedName));
     }
->>>>>>> 55256012
+
+    @Test
+    public void listPathsStartFrom() {
+        String dirName = generatePathName();
+        DataLakeDirectoryClient dir = dataLakeFileSystemClient.createDirectory(dirName);
+
+        setupDirectoryForListing(dir);
+
+        ListPathsOptions options = new ListPathsOptions().setRecursive(true).setStartFrom("foo");
+        List<PathItem> pathsFromFoo = dir.listPaths(options, null).stream().collect(Collectors.toList());
+
+        assertEquals(3, pathsFromFoo.size());
+    }
 }