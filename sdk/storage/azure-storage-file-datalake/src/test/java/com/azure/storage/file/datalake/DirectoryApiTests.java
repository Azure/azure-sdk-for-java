// Copyright (c) Microsoft Corporation. All rights reserved.
// Licensed under the MIT License.
package com.azure.storage.file.datalake;

import com.azure.core.http.HttpHeaderName;
import com.azure.core.http.HttpHeaders;
import com.azure.core.http.HttpMethod;
import com.azure.core.http.HttpRequest;
import com.azure.core.http.ProxyOptions;
import com.azure.core.http.policy.HttpPipelinePolicy;
import com.azure.core.http.rest.PagedResponse;
import com.azure.core.http.rest.Response;
import com.azure.core.util.Context;
import com.azure.core.util.CoreUtils;
import com.azure.core.util.HttpClientOptions;
import com.azure.identity.DefaultAzureCredentialBuilder;
import com.azure.storage.blob.BlobUrlParts;
import com.azure.storage.blob.models.BlobErrorCode;
import com.azure.storage.common.StorageSharedKeyCredential;
import com.azure.storage.common.Utility;
import com.azure.storage.common.policy.RequestRetryOptions;
import com.azure.storage.common.sas.AccountSasPermission;
import com.azure.storage.common.sas.AccountSasResourceType;
import com.azure.storage.common.sas.AccountSasService;
import com.azure.storage.common.sas.AccountSasSignatureValues;
import com.azure.storage.file.datalake.models.AccessControlChangeCounters;
import com.azure.storage.file.datalake.models.AccessControlChangeFailure;
import com.azure.storage.file.datalake.models.AccessControlChangeResult;
import com.azure.storage.file.datalake.models.AccessControlChanges;
import com.azure.storage.file.datalake.models.AccessControlType;
import com.azure.storage.file.datalake.models.AccessTier;
import com.azure.storage.file.datalake.models.DataLakeAclChangeFailedException;
import com.azure.storage.file.datalake.models.DataLakeAudience;
import com.azure.storage.file.datalake.models.DataLakeRequestConditions;
import com.azure.storage.file.datalake.models.DataLakeStorageException;
import com.azure.storage.file.datalake.models.LeaseStateType;
import com.azure.storage.file.datalake.models.LeaseStatusType;
import com.azure.storage.file.datalake.models.PathAccessControl;
import com.azure.storage.file.datalake.models.PathAccessControlEntry;
import com.azure.storage.file.datalake.models.PathHttpHeaders;
import com.azure.storage.file.datalake.models.PathInfo;
import com.azure.storage.file.datalake.models.PathItem;
import com.azure.storage.file.datalake.models.PathPermissions;
import com.azure.storage.file.datalake.models.PathProperties;
import com.azure.storage.file.datalake.models.PathRemoveAccessControlEntry;
import com.azure.storage.file.datalake.models.RolePermissions;
import com.azure.storage.file.datalake.models.UserDelegationKey;
import com.azure.storage.file.datalake.options.DataLakePathCreateOptions;
import com.azure.storage.file.datalake.options.DataLakePathDeleteOptions;
import com.azure.storage.file.datalake.options.DataLakePathScheduleDeletionOptions;
import com.azure.storage.file.datalake.options.FileSystemEncryptionScopeOptions;
import com.azure.storage.file.datalake.options.PathRemoveAccessControlRecursiveOptions;
import com.azure.storage.file.datalake.options.PathSetAccessControlRecursiveOptions;
import com.azure.storage.file.datalake.options.PathUpdateAccessControlRecursiveOptions;
import com.azure.storage.file.datalake.sas.DataLakeServiceSasSignatureValues;
import com.azure.storage.file.datalake.sas.FileSystemSasPermission;
import com.azure.storage.file.datalake.sas.PathSasPermission;
import org.junit.jupiter.api.BeforeEach;
import org.junit.jupiter.api.Disabled;
import org.junit.jupiter.api.Test;
import org.junit.jupiter.api.condition.DisabledIf;
import org.junit.jupiter.api.condition.EnabledIf;
import org.junit.jupiter.params.ParameterizedTest;
import org.junit.jupiter.params.provider.Arguments;
import org.junit.jupiter.params.provider.CsvSource;
import org.junit.jupiter.params.provider.MethodSource;
import org.junit.jupiter.params.provider.ValueSource;
import reactor.core.publisher.Mono;

import java.net.InetSocketAddress;
import java.time.Duration;
import java.time.OffsetDateTime;
import java.util.ArrayList;
import java.util.Collections;
import java.util.HashMap;
import java.util.Iterator;
import java.util.List;
import java.util.Map;
import java.util.function.Consumer;
import java.util.stream.Collectors;
import java.util.stream.Stream;

import static org.junit.jupiter.api.Assertions.assertDoesNotThrow;
import static org.junit.jupiter.api.Assertions.assertEquals;
import static org.junit.jupiter.api.Assertions.assertFalse;
import static org.junit.jupiter.api.Assertions.assertInstanceOf;
import static org.junit.jupiter.api.Assertions.assertNotNull;
import static org.junit.jupiter.api.Assertions.assertNull;
import static org.junit.jupiter.api.Assertions.assertThrows;
import static org.junit.jupiter.api.Assertions.assertTrue;
import static org.junit.jupiter.api.Assertions.fail;

public class DirectoryApiTests extends DataLakeTestBase {
    private static final PathPermissions PERMISSIONS = new PathPermissions()
        .setOwner(new RolePermissions().setReadPermission(true).setWritePermission(true).setExecutePermission(true))
        .setGroup(new RolePermissions().setReadPermission(true).setExecutePermission(true))
        .setOther(new RolePermissions().setReadPermission(true));
    private static final List<PathAccessControlEntry> PATH_ACCESS_CONTROL_ENTRIES =
        PathAccessControlEntry.parseList("user::rwx,group::r--,other::---,mask::rwx");
    private static final List<PathAccessControlEntry> EXECUTE_ONLY_ACCESS_CONTROL_ENTRIES =
        PathAccessControlEntry.parseList("user::--x,group::--x,other::--x");
    private static final List<PathRemoveAccessControlEntry> REMOVE_ACCESS_CONTROL_ENTRIES =
        PathRemoveAccessControlEntry.parseList(
            "mask,default:user,default:group,user:ec3595d6-2c17-4696-8caa-7e139758d24a,"
                + "group:ec3595d6-2c17-4696-8caa-7e139758d24a,"
                + "default:user:ec3595d6-2c17-4696-8caa-7e139758d24a,"
                + "default:group:ec3595d6-2c17-4696-8caa-7e139758d24a");
    private static final String GROUP = null;
    private static final String OWNER = null;

    private DataLakeDirectoryClient dc;

    @BeforeEach
    public void setup() {
        String directoryName = generatePathName();
        dc = dataLakeFileSystemClient.getDirectoryClient(directoryName);
        dc.create();
    }

    @Test
    public void createMin() {
        dc = dataLakeFileSystemClient.getDirectoryClient(generatePathName());
        assertDoesNotThrow(() -> dc.create());
    }

    @Test
    public void createDefaults() {
        Response<?> createResponse = dataLakeFileSystemClient.getDirectoryClient(generatePathName())
            .createWithResponse(null, null, null, null, null, null, null);

        assertEquals(201, createResponse.getStatusCode());
        validateBasicHeaders(createResponse.getHeaders());
    }

    @DisabledIf("com.azure.storage.file.datalake.DataLakeTestBase#olderThan20210608ServiceVersion")
    @Test
    public void createDefaultsWithOptions() {
        DataLakePathCreateOptions options = new DataLakePathCreateOptions()
            .setMetadata(Collections.singletonMap("foo", "bar"))
            .setAccessControlList(PATH_ACCESS_CONTROL_ENTRIES);

        dc = dataLakeFileSystemClient.getDirectoryClient(generatePathName());
        Response<?> createResponse = dc.createWithResponse(options, null, null);

        assertEquals(201, createResponse.getStatusCode());
        validateBasicHeaders(createResponse.getHeaders());
        compareACL(PATH_ACCESS_CONTROL_ENTRIES, dc.getAccessControl().getAccessControlList());
    }

    @Test
    public void createDefaultsWithNullOptions() {
        Response<?> createResponse = dataLakeFileSystemClient.getDirectoryClient(generatePathName())
            .createWithResponse(null, null, null);

        assertEquals(201, createResponse.getStatusCode());
        validateBasicHeaders(createResponse.getHeaders());
    }

    @Test
    public void createError() {
        assertThrows(DataLakeStorageException.class, () ->
            dataLakeFileSystemClient.getDirectoryClient(generatePathName())
                .createWithResponse(null, null, null, null, new DataLakeRequestConditions().setIfMatch("garbage"), null,
                    Context.NONE));
    }

    @Test
    public void createOverwrite() {
        dc = dataLakeFileSystemClient.getDirectoryClient(generatePathName());
        dc.create();

        // Try to create the resource again
        assertThrows(DataLakeStorageException.class, () -> dc.create(false));
    }

    @Test
    public void exists() {
        dc = dataLakeFileSystemClient.getDirectoryClient(generatePathName());
        dc.create();

        assertTrue(dc.exists());
    }

    @Test
    public void doesNotExist() {
        assertFalse(dataLakeFileSystemClient.getDirectoryClient(generatePathName()).exists());
    }

    @ParameterizedTest
    @MethodSource("cacheAndContentSupplier")
    public void createHeaders(String cacheControl, String contentDisposition, String contentEncoding,
        String contentLanguage, String contentType) {
        // Create does not set md5
        PathHttpHeaders headers = new PathHttpHeaders().setCacheControl(cacheControl)
            .setContentDisposition(contentDisposition)
            .setContentEncoding(contentEncoding)
            .setContentLanguage(contentLanguage)
            .setContentType(contentType);
        dc = dataLakeFileSystemClient.getDirectoryClient(generatePathName());
        dc.createWithResponse(null, null, headers, null, null, null, null);
        Response<PathProperties> response = dc.getPropertiesWithResponse(null, null, null);

        // If the value isn't set the service will automatically set it
        contentType = (contentType == null) ? "application/octet-stream" : contentType;

        validatePathProperties(response, cacheControl, contentDisposition, contentEncoding, contentLanguage, null,
            contentType);
    }

    private static Stream<Arguments> cacheAndContentSupplier() {
        return Stream.of(
            // cacheControl, contentDisposition, contentEncoding, contentLanguage, contentType
            Arguments.of(null, null, null, null, null),
            Arguments.of("control", "disposition", "encoding", "language", "type")
        );
    }

    @ParameterizedTest
    @CsvSource(value = {"null,null,null,null", "foo,bar,fizz,buzz"}, nullValues = "null")
    public void createMetadata(String key1, String value1, String key2, String value2) {
        Map<String, String> metadata = new HashMap<>();
        if (key1 != null) {
            metadata.put(key1, value1);
        }
        if (key2 != null) {
            metadata.put(key2, value2);
        }

        dc.createWithResponse(null, null, null, metadata, null, null, Context.NONE);
        PathProperties response = dc.getProperties();

        // Directory adds a directory metadata value
        for (String k : metadata.keySet()) {
            assertTrue(response.getMetadata().containsKey(k));
            assertEquals(metadata.get(k), response.getMetadata().get(k));
        }
    }

    @ParameterizedTest
    @MethodSource("modifiedMatchAndLeaseIdSupplier")
    public void createAC(OffsetDateTime modified, OffsetDateTime unmodified, String match, String noneMatch,
        String leaseID) {
        DataLakeRequestConditions drc = new DataLakeRequestConditions()
            .setLeaseId(setupPathLeaseCondition(dc, leaseID))
            .setIfMatch(setupPathMatchCondition(dc, match))
            .setIfNoneMatch(noneMatch)
            .setIfModifiedSince(modified)
            .setIfUnmodifiedSince(unmodified);

        assertEquals(201, dc.createWithResponse(null, null, null, null, drc, null, null).getStatusCode());
    }

    private static Stream<Arguments> modifiedMatchAndLeaseIdSupplier() {
        return Stream.of(
            // modified, unmodified, match, noneMatch, leaseID
            Arguments.of(null, null, null, null, null),
            Arguments.of(OLD_DATE, null, null, null, null),
            Arguments.of(null, NEW_DATE, null, null, null),
            Arguments.of(null, null, RECEIVED_ETAG, null, null),
            Arguments.of(null, null, null, GARBAGE_ETAG, null),
            Arguments.of(null, null, null, null, RECEIVED_LEASE_ID)
        );
    }

    @ParameterizedTest
    @MethodSource("invalidModifiedMatchAndLeaseIdSupplier")
    public void createACFail(OffsetDateTime modified, OffsetDateTime unmodified, String match, String noneMatch,
        String leaseID) {
        setupPathLeaseCondition(dc, leaseID);
        DataLakeRequestConditions drc = new DataLakeRequestConditions()
            .setLeaseId(leaseID)
            .setIfMatch(match)
            .setIfNoneMatch(setupPathMatchCondition(dc, noneMatch))
            .setIfModifiedSince(modified)
            .setIfUnmodifiedSince(unmodified);

        assertThrows(DataLakeStorageException.class,
            () -> dc.createWithResponse(null, null, null, null, drc, null, Context.NONE));
    }

    private static Stream<Arguments> invalidModifiedMatchAndLeaseIdSupplier() {
        return Stream.of(
            // modified, unmodified, match, noneMatch, leaseID
            Arguments.of(NEW_DATE, null, null, null, null),
            Arguments.of(null, OLD_DATE, null, null, null),
            Arguments.of(null, null, GARBAGE_ETAG, null, null),
            Arguments.of(null, null, null, RECEIVED_ETAG, null),
            Arguments.of(null, null, null, null, GARBAGE_LEASE_ID)
        );
    }

    @Test
    public void createPermissionsAndUmask() {
        assertEquals(201, dc.createWithResponse("0777", "0057", null, null, null, null, Context.NONE).getStatusCode());
    }

    @Test
    public void createEncryptionScope() {
        FileSystemEncryptionScopeOptions encryptionScope = new FileSystemEncryptionScopeOptions()
            .setDefaultEncryptionScope(ENCRYPTION_SCOPE_STRING)
            .setEncryptionScopeOverridePrevented(true);

        dataLakeFileSystemClient = primaryDataLakeServiceClient.getFileSystemClient(generateFileSystemName());
        DataLakeFileSystemClient client = getFileSystemClientBuilder(dataLakeFileSystemClient.getFileSystemUrl())
            .credential(getDataLakeCredential())
            .fileSystemEncryptionScopeOptions(encryptionScope)
            .buildClient();

        client.create();

        PathProperties properties = client.createDirectory(generatePathName())
            .getProperties();

        assertEquals(ENCRYPTION_SCOPE_STRING, properties.getEncryptionScope());
    }

    @DisabledIf("com.azure.storage.file.datalake.DataLakeTestBase#olderThan20201206ServiceVersion")
    @Test
    public void createEncryptionScopeSas() {
        PathSasPermission permissions = new PathSasPermission()
            .setReadPermission(true)
            .setMovePermission(true)
            .setWritePermission(true)
            .setCreatePermission(true)
            .setAddPermission(true)
            .setDeletePermission(true);

        String sas = dataLakeFileSystemClient.generateSas(new DataLakeServiceSasSignatureValues(
            testResourceNamer.now().plusDays(1), permissions).setEncryptionScope(ENCRYPTION_SCOPE_STRING));

        DataLakeDirectoryClient client = getDirectoryClient(sas, dataLakeFileSystemClient.getFileSystemUrl(),
            generatePathName());
        client.create();

        assertEquals(ENCRYPTION_SCOPE_STRING, client.getProperties().getEncryptionScope());
    }

    @DisabledIf("com.azure.storage.file.datalake.DataLakeTestBase#olderThan20201206ServiceVersion")
    @Test
    public void createEncryptionScopeAccountSas() {
        AccountSasService service = new AccountSasService().setBlobAccess(true);
        AccountSasResourceType resourceType = new AccountSasResourceType()
            .setContainer(true)
            .setService(true)
            .setObject(true);
        AccountSasPermission permissions = new AccountSasPermission()
            .setReadPermission(true)
            .setWritePermission(true);

        String sas = getServiceClientBuilder(getDataLakeCredential(), ENVIRONMENT.getDataLakeAccount()
            .getDataLakeEndpoint())
            .encryptionScope(ENCRYPTION_SCOPE_STRING)
            .buildClient()
            .generateAccountSas(new AccountSasSignatureValues(testResourceNamer.now().plusDays(1), permissions, service,
                resourceType));

        DataLakeDirectoryClient client = getDirectoryClient(sas, dataLakeFileSystemClient.getFileSystemUrl(),
            generatePathName());
        client.create();

        assertEquals(ENCRYPTION_SCOPE_STRING, client.getProperties().getEncryptionScope());
    }

    @DisabledIf("com.azure.storage.file.datalake.DataLakeTestBase#olderThan20201206ServiceVersion")
    @Test
    public void createEncryptionScopeIdentitySas() {
        UserDelegationKey key = getOAuthServiceClient()
            .getUserDelegationKey(null, testResourceNamer.now().plusHours(1));
        key.setSignedObjectId(testResourceNamer.recordValueFromConfig(key.getSignedObjectId()));
        key.setSignedTenantId(testResourceNamer.recordValueFromConfig(key.getSignedTenantId()));

        PathSasPermission permissions = new PathSasPermission()
            .setReadPermission(true)
            .setMovePermission(true)
            .setWritePermission(true)
            .setCreatePermission(true)
            .setAddPermission(true)
            .setDeletePermission(true);

        String sas = dataLakeFileSystemClient.generateUserDelegationSas(
            new DataLakeServiceSasSignatureValues(testResourceNamer.now().plusDays(1), permissions)
                .setEncryptionScope(ENCRYPTION_SCOPE_STRING).setAgentObjectId(OWNER), key);

        DataLakeDirectoryClient client = getDirectoryClient(sas, dataLakeFileSystemClient.getFileSystemUrl(),
            generatePathName());
        client.create();

        assertEquals(ENCRYPTION_SCOPE_STRING, client.getProperties().getEncryptionScope());
    }

    @DisabledIf("com.azure.storage.file.datalake.DataLakeTestBase#olderThan20210608ServiceVersion")
    @Test
    public void createOptionsWithAcl() {
        dc = dataLakeFileSystemClient.getDirectoryClient(generatePathName());
        dc.createWithResponse(new DataLakePathCreateOptions().setAccessControlList(PATH_ACCESS_CONTROL_ENTRIES), null,
            null);

        List<PathAccessControlEntry> acl = dc.getAccessControl().getAccessControlList();
        assertEquals(PATH_ACCESS_CONTROL_ENTRIES.get(0), acl.get(0)); // testing if owner is set the same
        assertEquals(PATH_ACCESS_CONTROL_ENTRIES.get(1), acl.get(1)); // testing if group is set the same
    }

    @DisabledIf("com.azure.storage.file.datalake.DataLakeTestBase#olderThan20210608ServiceVersion")
    @Test
    public void createOptionsWithOwnerAndGroup() {
        dc = dataLakeFileSystemClient.getDirectoryClient(generatePathName());
        String ownerName = testResourceNamer.randomUuid();
        String groupName = testResourceNamer.randomUuid();
        dc.createWithResponse(new DataLakePathCreateOptions().setOwner(ownerName).setGroup(groupName), null, null);

        assertEquals(ownerName, dc.getAccessControl().getOwner());
        assertEquals(groupName, dc.getAccessControl().getGroup());
    }

    @Test
    public void createOptionsWithNullOwnerAndGroup() {
        dc = dataLakeFileSystemClient.getDirectoryClient(generatePathName());
        dc.createWithResponse(null, null, null);

        assertEquals("$superuser", dc.getAccessControl().getOwner());
        assertEquals("$superuser", dc.getAccessControl().getGroup());
    }

    @ParameterizedTest
    @CsvSource(value = {"null,null,null,null,null,application/octet-stream", "control,disposition,encoding,language,null,type"},
               nullValues = "null")
    public void createOptionsWithPathHttpHeaders(String cacheControl, String contentDisposition, String contentEncoding,
        String contentLanguage, byte[] contentMD5, String contentType) {
        dc = dataLakeFileSystemClient.getDirectoryClient(generatePathName());
        PathHttpHeaders putHeaders = new PathHttpHeaders()
            .setCacheControl(cacheControl)
            .setContentDisposition(contentDisposition)
            .setContentEncoding(contentEncoding)
            .setContentLanguage(contentLanguage)
            .setContentMd5(contentMD5)
            .setContentType(contentType);

        dc.createWithResponse(new DataLakePathCreateOptions().setPathHttpHeaders(putHeaders), null, null);

        validatePathProperties(dc.getPropertiesWithResponse(null, null, null), cacheControl, contentDisposition,
            contentEncoding, contentLanguage, contentMD5, contentType);
    }

    @ParameterizedTest
    @CsvSource(value = {"null,null,null,null,201", "foo,bar,fizz,buzz,201"}, nullValues = "null")
    public void createOptionsWithMetadata(String key1, String value1, String key2, String value2, int statusCode) {
        Map<String, String> metadata = new HashMap<>();
        if (key1 != null && value1 != null) {
            metadata.put(key1, value1);
        }
        if (key2 != null && value2 != null) {
            metadata.put(key2, value2);
        }

        assertEquals(statusCode,
            dc.createWithResponse(new DataLakePathCreateOptions().setMetadata(metadata), null, null).getStatusCode());
        PathProperties properties = dc.getProperties();
        // Directory adds a directory metadata value
        for (String k : metadata.keySet()) {
            assertTrue(properties.getMetadata().containsKey(k));
            assertEquals(metadata.get(k), properties.getMetadata().get(k));
        }
    }

    @Test
    public void createOptionsWithPermissionsAndUmask() {
        dc = dataLakeFileSystemClient.getDirectoryClient(generatePathName());
        dc.createWithResponse(new DataLakePathCreateOptions().setPermissions("0777").setUmask("0057"), null, null);

        PathAccessControl acl = dc.getAccessControlWithResponse(true, null, null, null).getValue();

        assertEquals(PathPermissions.parseSymbolic("rwx-w----").toString(), acl.getPermissions().toString());
    }

    @ParameterizedTest
    @MethodSource("createOptionsWithErrorSupplier")
    public void createOptionsWithError(String leaseId, Integer leaseDuration,
        DataLakePathScheduleDeletionOptions deletionOptions) {
        dc = dataLakeFileSystemClient.getDirectoryClient(generatePathName());
        DataLakePathCreateOptions options = new DataLakePathCreateOptions()
            .setScheduleDeletionOptions(deletionOptions)
            .setProposedLeaseId(leaseId)
            .setLeaseDuration(leaseDuration);

        // assert not supported for directory
        assertThrows(IllegalArgumentException.class, () -> dc.createWithResponse(options, null, null));
    }

    private static Stream<Arguments> createOptionsWithErrorSupplier() {
        return Stream.of(
            // leaseId, leaseDuration, deletionOptions
            Arguments.of(CoreUtils.randomUuid().toString(), null, null),
            Arguments.of(CoreUtils.randomUuid().toString(), 15, null),
            Arguments.of(CoreUtils.randomUuid().toString(), null, new DataLakePathScheduleDeletionOptions(OffsetDateTime.now())),
            Arguments.of(CoreUtils.randomUuid().toString(), null, new DataLakePathScheduleDeletionOptions(Duration.ofDays(6)))
        );
    }

    @Test
    public void createIfNotExistsMin() {
        dc = dataLakeFileSystemClient.getDirectoryClient(generatePathName());
        assertDoesNotThrow(() -> dc.createIfNotExists());
    }

    @Test
    public void createIfNotExistsDefaults() {
        dc = dataLakeFileSystemClient.getDirectoryClient(generatePathName());

        Response<?> createResponse = dc.createIfNotExistsWithResponse(null, null, null);

        assertEquals(201, createResponse.getStatusCode());
        validateBasicHeaders(createResponse.getHeaders());
    }

    @Test
    public void createIfNotExistsOverwrite() {
        dc = dataLakeFileSystemClient.getDirectoryClient(generatePathName());

        assertEquals(201, dc.createIfNotExistsWithResponse(null, null, null).getStatusCode());

        // Try to create the resource again
        assertEquals(409, dc.createIfNotExistsWithResponse(null, null, null).getStatusCode());
    }

    @Test
    public void createIfNotExistsDoesExist() {
        dc = dataLakeFileSystemClient.getDirectoryClient(generatePathName());
        dc.createIfNotExists();

        assertTrue(dc.exists());
    }

    @ParameterizedTest
    @MethodSource("cacheAndContentSupplier")
    public void createIfNotExistsHeaders(String cacheControl, String contentDisposition, String contentEncoding,
        String contentLanguage, String contentType) {
        // Create does not set md5
        PathHttpHeaders headers = new PathHttpHeaders().setCacheControl(cacheControl)
            .setContentDisposition(contentDisposition)
            .setContentEncoding(contentEncoding)
            .setContentLanguage(contentLanguage)
            .setContentType(contentType);
        dc = dataLakeFileSystemClient.getDirectoryClient(generatePathName());

        dc.createIfNotExistsWithResponse(new DataLakePathCreateOptions().setPathHttpHeaders(headers), null, null);
        Response<PathProperties> response = dc.getPropertiesWithResponse(null, null, null);

        // If the value isn't set the service will automatically set it
        contentType = (contentType == null) ? "application/octet-stream" : contentType;

        validatePathProperties(response, cacheControl, contentDisposition, contentEncoding, contentLanguage, null,
            contentType);
    }

    @ParameterizedTest
    @CsvSource(value = {"null,null,null,null", "foo,bar,fizz,buzz"}, nullValues = "null")
    public void createIfNotExistsMetadata(String key1, String value1, String key2, String value2) {
        Map<String, String> metadata = new HashMap<>();
        if (key1 != null) {
            metadata.put(key1, value1);
        }
        if (key2 != null) {
            metadata.put(key2, value2);
        }

        dc = dataLakeFileSystemClient.getDirectoryClient(generatePathName());
        dc.createIfNotExistsWithResponse(new DataLakePathCreateOptions().setMetadata(metadata), null, Context.NONE);
        PathProperties response = dc.getProperties();

        // Directory adds a directory metadata value
        for (String k : metadata.keySet()) {
            assertEquals(metadata.get(k), response.getMetadata().get(k));
        }
    }

    @Test
    public void createIfNotExistsPermissionsAndUmask() {
        DataLakePathCreateOptions options = new DataLakePathCreateOptions().setPermissions("0777").setUmask("0057");

        assertEquals(201, dataLakeFileSystemClient.getDirectoryClient(generatePathName())
            .createIfNotExistsWithResponse(options, null, Context.NONE).getStatusCode());
    }

    @Test
    public void deleteMin() {
        assertEquals(200, dc.deleteWithResponse(false, null, null, null).getStatusCode());
    }

    @Test
    public void deleteRecursively() {
        dc = dataLakeFileSystemClient.getDirectoryClient(generatePathName());
        dc.create();
        // upload 5 files to the directory
        for (int i = 0; i < 5; i++) {
            dc.createFile(generatePathName());
        }
        dc.deleteRecursively();
        assertFalse(dc.exists());
    }

    @Test
    public void deleteRecursivelyWithResponse() {
        dc = dataLakeFileSystemClient.getDirectoryClient(generatePathName());
        dc.create();
        // upload 5 files to the directory
        for (int i = 0; i < 5; i++) {
            dc.createFile(generatePathName());
        }
        Response<Void> response = dc.deleteRecursivelyWithResponse(null, null, null);
        assertEquals(200, response.getStatusCode());
        assertFalse(dc.exists());
    }

    @Test
    public void deleteRecursive() {
        assertEquals(200, dc.deleteWithResponse(true, null, null, null).getStatusCode());
    }

    @Test
    public void deleteDirDoesNotExistAnymore() {
        dc.deleteWithResponse(false, null, null, null);

        DataLakeStorageException e = assertThrows(DataLakeStorageException.class,
            () -> dc.getPropertiesWithResponse(null, null, null));
        assertEquals(404, e.getStatusCode());
        assertEquals(BlobErrorCode.BLOB_NOT_FOUND.toString(), e.getErrorCode());
    }

    @Disabled("Requires manual OAuth setup and creates 5000+ files")
    @DisabledIf("com.azure.storage.file.datalake.DataLakeTestBase#olderThan20230803ServiceVersion")
    @Test
    public void deletePaginatedDirectory() {
        String entityId = "68bff720-253b-428c-b124-603700654ea9";
        DataLakeFileSystemClient fsClient = getFileSystemClientBuilder(dataLakeFileSystemClient.getFileSystemUrl())
            .credential(ENVIRONMENT.getDataLakeAccount().getCredential())
            .clientOptions(new HttpClientOptions().setProxyOptions(new ProxyOptions(ProxyOptions.Type.HTTP,
                new InetSocketAddress("localhost", 8888))))
            .buildClient();

        DataLakeDirectoryClient directoryClient = fsClient.getDirectoryClient(generatePathName());
        directoryClient.create();

        for (int i = 0; i < 5020; i++) {
            DataLakeFileClient fileClient = directoryClient.getFileClient(generatePathName());
            fileClient.createIfNotExists();
        }
        DataLakeDirectoryClient rootDirectory = fsClient.getDirectoryClient("/");
        PathAccessControl acl = rootDirectory.getAccessControl();
        acl.getAccessControlList().add(new PathAccessControlEntry()
            .setPermissions(new RolePermissions()
                .setReadPermission(true)
                .setWritePermission(true)
                .setExecutePermission(true))
            .setAccessControlType(AccessControlType.USER)
            .setEntityId(entityId));

        rootDirectory.setAccessControlRecursive(acl.getAccessControlList());

        DataLakeServiceClient oAuthServiceClient = getOAuthServiceClient();
        DataLakeFileSystemClient oAuthFileSystemClient = oAuthServiceClient
            .getFileSystemClient(fsClient.getFileSystemName());
        DataLakeDirectoryClient oAuthDirectoryClient = oAuthFileSystemClient
            .getDirectoryClient(directoryClient.getDirectoryPath());

        Response<Void> response = oAuthDirectoryClient.deleteWithResponse(true, null, null, Context.NONE);
        assertEquals(response.getStatusCode(), 200);

    }

    @ParameterizedTest
    @MethodSource("modifiedMatchAndLeaseIdSupplier")
    public void deleteAC(OffsetDateTime modified, OffsetDateTime unmodified, String match, String noneMatch,
        String leaseID) {
        DataLakeRequestConditions drc = new DataLakeRequestConditions()
            .setLeaseId(setupPathLeaseCondition(dc, leaseID))
            .setIfMatch(setupPathMatchCondition(dc, match))
            .setIfNoneMatch(noneMatch)
            .setIfModifiedSince(modified)
            .setIfUnmodifiedSince(unmodified);

        assertEquals(200, dc.deleteWithResponse(false, drc, null, null).getStatusCode());
    }

    @ParameterizedTest
    @MethodSource("invalidModifiedMatchAndLeaseIdSupplier")
    public void deleteACFail(OffsetDateTime modified, OffsetDateTime unmodified, String match, String noneMatch,
        String leaseID) {
        setupPathLeaseCondition(dc, leaseID);
        DataLakeRequestConditions drc = new DataLakeRequestConditions()
            .setLeaseId(leaseID)
            .setIfMatch(match)
            .setIfNoneMatch(setupPathMatchCondition(dc, noneMatch))
            .setIfModifiedSince(modified)
            .setIfUnmodifiedSince(unmodified);

        assertThrows(DataLakeStorageException.class, () -> dc.deleteWithResponse(false, drc, null, null));
    }

    @Test
    public void deleteIfExists() {
        assertTrue(dc.deleteIfExists());
    }

    @Test
    public void deleteIfExistsMin() {
        assertEquals(200, dc.deleteIfExistsWithResponse(null, null, null).getStatusCode());
    }

    @Test
    public void deleteIfExistsRecursive() {
        assertEquals(200, dc.deleteIfExistsWithResponse(new DataLakePathDeleteOptions().setIsRecursive(true), null,
                null)
            .getStatusCode());
    }

    @Test
    public void deleteIfExistsDirDoesNotExistAnymore() {
        Response<?> response = dc.deleteIfExistsWithResponse(null, null, null);
        assertEquals(200, response.getStatusCode());

        assertThrows(DataLakeStorageException.class, () -> dc.getPropertiesWithResponse(null, null, null));
    }

    @Test
    public void deleteIfExistsDirThatWasAlreadyDeleted() {
        assertEquals(200, dc.deleteIfExistsWithResponse(null, null, null).getStatusCode());
        assertEquals(404, dc.deleteIfExistsWithResponse(null, null, null).getStatusCode());
    }

    @ParameterizedTest
    @MethodSource("modifiedMatchAndLeaseIdSupplier")
    public void deleteIfExistsAC(OffsetDateTime modified, OffsetDateTime unmodified, String match, String noneMatch,
        String leaseID) {
        DataLakeRequestConditions drc = new DataLakeRequestConditions()
            .setLeaseId(setupPathLeaseCondition(dc, leaseID))
            .setIfMatch(setupPathMatchCondition(dc, match))
            .setIfNoneMatch(noneMatch)
            .setIfModifiedSince(modified)
            .setIfUnmodifiedSince(unmodified);
        DataLakePathDeleteOptions options = new DataLakePathDeleteOptions().setRequestConditions(drc)
            .setIsRecursive(false);

        assertEquals(200, dc.deleteIfExistsWithResponse(options, null, null).getStatusCode());
    }

    @ParameterizedTest
    @MethodSource("invalidModifiedMatchAndLeaseIdSupplier")
    public void deleteIfExistsACFail(OffsetDateTime modified, OffsetDateTime unmodified, String match, String noneMatch,
        String leaseID) {
        setupPathLeaseCondition(dc, leaseID);
        DataLakeRequestConditions drc = new DataLakeRequestConditions()
            .setLeaseId(leaseID)
            .setIfMatch(match)
            .setIfNoneMatch(setupPathMatchCondition(dc, noneMatch))
            .setIfModifiedSince(modified)
            .setIfUnmodifiedSince(unmodified);
        DataLakePathDeleteOptions options = new DataLakePathDeleteOptions().setRequestConditions(drc)
            .setIsRecursive(false);

        assertThrows(DataLakeStorageException.class, () -> dc.deleteIfExistsWithResponse(options, null, null));
    }

    @Test
    public void setPermissionsMin() {
        PathInfo resp = dc.setPermissions(PERMISSIONS, GROUP, OWNER);

        assertNotNull(resp.getETag());
        assertNotNull(resp.getLastModified());
    }

    @Test
    public void setPermissionsWithResponse() {
        assertEquals(200, dc.setPermissionsWithResponse(PERMISSIONS, GROUP, OWNER, null, null, Context.NONE)
            .getStatusCode());
    }

    @ParameterizedTest
    @MethodSource("modifiedMatchAndLeaseIdSupplier")
    public void setPermissionsAC(OffsetDateTime modified, OffsetDateTime unmodified, String match, String noneMatch,
        String leaseID) {
        DataLakeRequestConditions drc = new DataLakeRequestConditions()
            .setLeaseId(setupPathLeaseCondition(dc, leaseID))
            .setIfMatch(setupPathMatchCondition(dc, match))
            .setIfNoneMatch(noneMatch)
            .setIfModifiedSince(modified)
            .setIfUnmodifiedSince(unmodified);

        assertEquals(200, dc.setPermissionsWithResponse(PERMISSIONS, GROUP, OWNER, drc, null, Context.NONE)
            .getStatusCode());
    }

    @ParameterizedTest
    @MethodSource("invalidModifiedMatchAndLeaseIdSupplier")
    public void setPermissionsACFail(OffsetDateTime modified, OffsetDateTime unmodified, String match, String noneMatch,
        String leaseID) {
        setupPathLeaseCondition(dc, leaseID);
        DataLakeRequestConditions drc = new DataLakeRequestConditions()
            .setLeaseId(leaseID)
            .setIfMatch(match)
            .setIfNoneMatch(setupPathMatchCondition(dc, noneMatch))
            .setIfModifiedSince(modified)
            .setIfUnmodifiedSince(unmodified);

        assertThrows(DataLakeStorageException.class,
            () -> dc.setPermissionsWithResponse(PERMISSIONS, GROUP, OWNER, drc, null, Context.NONE));
    }

    @Test
    public void setPermissionsError() {
        dc = dataLakeFileSystemClient.getDirectoryClient(generatePathName());

        assertThrows(DataLakeStorageException.class,
            () -> dc.setPermissionsWithResponse(PERMISSIONS, GROUP, OWNER, null, null, null));
    }

    @Test
    public void setACLMin() {
        PathInfo resp = dc.setAccessControlList(PATH_ACCESS_CONTROL_ENTRIES, GROUP, OWNER);

        assertNotNull(resp.getETag());
        assertNotNull(resp.getLastModified());
    }

    @Test
    public void setACLWithResponse() {
        assertEquals(200, dc.setAccessControlListWithResponse(PATH_ACCESS_CONTROL_ENTRIES, GROUP, OWNER, null, null,
            Context.NONE).getStatusCode());
    }

    @ParameterizedTest
    @MethodSource("modifiedMatchAndLeaseIdSupplier")
    public void setAclAC(OffsetDateTime modified, OffsetDateTime unmodified, String match, String noneMatch,
        String leaseID) {
        DataLakeRequestConditions drc = new DataLakeRequestConditions()
            .setLeaseId(setupPathLeaseCondition(dc, leaseID))
            .setIfMatch(setupPathMatchCondition(dc, match))
            .setIfNoneMatch(noneMatch)
            .setIfModifiedSince(modified)
            .setIfUnmodifiedSince(unmodified);

        assertEquals(200, dc.setAccessControlListWithResponse(PATH_ACCESS_CONTROL_ENTRIES, GROUP, OWNER, drc, null,
            Context.NONE).getStatusCode());
    }

    @ParameterizedTest
    @MethodSource("invalidModifiedMatchAndLeaseIdSupplier")
    public void setAclACFail(OffsetDateTime modified, OffsetDateTime unmodified, String match, String noneMatch,
        String leaseID) {
        setupPathLeaseCondition(dc, leaseID);
        DataLakeRequestConditions drc = new DataLakeRequestConditions()
            .setLeaseId(leaseID)
            .setIfMatch(match)
            .setIfNoneMatch(setupPathMatchCondition(dc, noneMatch))
            .setIfModifiedSince(modified)
            .setIfUnmodifiedSince(unmodified);

        assertThrows(DataLakeStorageException.class, () ->
            dc.setAccessControlListWithResponse(PATH_ACCESS_CONTROL_ENTRIES, GROUP, OWNER, drc, null, Context.NONE));
    }

    @Test
    public void setACLError() {
        dc = dataLakeFileSystemClient.getDirectoryClient(generatePathName());

        assertThrows(DataLakeStorageException.class,
            () -> dc.setAccessControlList(PATH_ACCESS_CONTROL_ENTRIES, GROUP, OWNER));
    }

    @DisabledIf("com.azure.storage.file.datalake.DataLakeTestBase#olderThan20200210ServiceVersion")
    @Test
    public void setACLRecursiveMin() {
        setupStandardRecursiveAclTest();
        AccessControlChangeResult result = dc.setAccessControlRecursive(PATH_ACCESS_CONTROL_ENTRIES);

        assertEquals(3L, result.getCounters().getChangedDirectoriesCount()); // Including the top level
        assertEquals(4L, result.getCounters().getChangedFilesCount());
        assertEquals(0L, result.getCounters().getFailedChangesCount());
        assertNull(result.getContinuationToken());
        assertNull(result.getBatchFailures());
    }

    @DisabledIf("com.azure.storage.file.datalake.DataLakeTestBase#olderThan20200210ServiceVersion")
    @Test
    public void setACLRecursiveBatches() {
        setupStandardRecursiveAclTest();
        PathSetAccessControlRecursiveOptions options =
            new PathSetAccessControlRecursiveOptions(PATH_ACCESS_CONTROL_ENTRIES).setBatchSize(2);
        AccessControlChangeResult result = dc.setAccessControlRecursiveWithResponse(options, null, null).getValue();

        assertEquals(3L, result.getCounters().getChangedDirectoriesCount()); // Including the top level
        assertEquals(4L, result.getCounters().getChangedFilesCount());
        assertEquals(0L, result.getCounters().getFailedChangesCount());
        assertNull(result.getContinuationToken());
        assertNull(result.getBatchFailures());
    }

    @DisabledIf("com.azure.storage.file.datalake.DataLakeTestBase#olderThan20200210ServiceVersion")
    @Test
    public void setACLRecursiveBatchesResume() {
        setupStandardRecursiveAclTest();
        PathSetAccessControlRecursiveOptions options =
            new PathSetAccessControlRecursiveOptions(PATH_ACCESS_CONTROL_ENTRIES).setBatchSize(2).setMaxBatches(1);

        AccessControlChangeResult result = dc.setAccessControlRecursiveWithResponse(options, null, null).getValue();

        options.setMaxBatches(null).setContinuationToken(result.getContinuationToken());
        AccessControlChangeResult result2 = dc.setAccessControlRecursiveWithResponse(options, null, null).getValue();


        assertEquals(3L, result.getCounters().getChangedDirectoriesCount() + result2.getCounters().getChangedDirectoriesCount()); // Including the top level
        assertEquals(4L, result.getCounters().getChangedFilesCount() + result2.getCounters().getChangedFilesCount());
        assertEquals(0L, result.getCounters().getFailedChangesCount() + result2.getCounters().getFailedChangesCount());
        assertNull(result2.getContinuationToken());
        assertNull(result.getBatchFailures());
    }

    @DisabledIf("com.azure.storage.file.datalake.DataLakeTestBase#olderThan20200210ServiceVersion")
    @Test
    public void setACLRecursiveBatchesProgress() {
        setupStandardRecursiveAclTest();
        InMemoryAccessControlRecursiveChangeProgress progress = new InMemoryAccessControlRecursiveChangeProgress();
        PathSetAccessControlRecursiveOptions options = new PathSetAccessControlRecursiveOptions(PATH_ACCESS_CONTROL_ENTRIES)
            .setBatchSize(2).setProgressHandler(progress);

        AccessControlChangeResult result = dc.setAccessControlRecursiveWithResponse(options, null, null).getValue();

        assertEquals(3L, result.getCounters().getChangedDirectoriesCount()); // Including the top level
        assertEquals(4L, result.getCounters().getChangedFilesCount());
        assertEquals(0L, result.getCounters().getFailedChangesCount());
        assertNull(result.getContinuationToken());
        assertNull(result.getBatchFailures());
        assertEquals(4, progress.batchCounters.size());
        assertEquals(2, progress.batchCounters.get(0).getChangedFilesCount() + progress.batchCounters.get(0).getChangedDirectoriesCount());
        assertEquals(2, progress.batchCounters.get(1).getChangedFilesCount() + progress.batchCounters.get(1).getChangedDirectoriesCount());
        assertEquals(2, progress.batchCounters.get(2).getChangedFilesCount() + progress.batchCounters.get(2).getChangedDirectoriesCount());
        assertEquals(1, progress.batchCounters.get(3).getChangedFilesCount() + progress.batchCounters.get(3).getChangedDirectoriesCount());
        assertEquals(4, progress.cumulativeCounters.size());
        assertEquals(2, progress.cumulativeCounters.get(0).getChangedFilesCount() + progress.cumulativeCounters.get(0).getChangedDirectoriesCount());
        assertEquals(4, progress.cumulativeCounters.get(1).getChangedFilesCount() + progress.cumulativeCounters.get(1).getChangedDirectoriesCount());
        assertEquals(6, progress.cumulativeCounters.get(2).getChangedFilesCount() + progress.cumulativeCounters.get(2).getChangedDirectoriesCount());
        assertEquals(7, progress.cumulativeCounters.get(3).getChangedFilesCount() + progress.cumulativeCounters.get(3).getChangedDirectoriesCount());
    }

    @DisabledIf("com.azure.storage.file.datalake.DataLakeTestBase#olderThan20200210ServiceVersion")
    @Test
    public void setACLRecursiveBatchesFollowToken() {
        setupStandardRecursiveAclTest();
        PathSetAccessControlRecursiveOptions options = new PathSetAccessControlRecursiveOptions(PATH_ACCESS_CONTROL_ENTRIES)
            .setBatchSize(2).setMaxBatches(2);

        String continuation = "null";
        int failedChanges = 0;
        int directoriesChanged = 0;
        int filesChanged = 0;
        int iterations = 0;
        while (!CoreUtils.isNullOrEmpty(continuation) && iterations < 10) {
            if (iterations == 0) {
                continuation = null; // do while not supported in Groovy
            }
            options.setContinuationToken(continuation);
            AccessControlChangeResult result = dc.setAccessControlRecursiveWithResponse(options, null, null).getValue();
            failedChanges += result.getCounters().getFailedChangesCount();
            directoriesChanged += result.getCounters().getChangedDirectoriesCount();
            filesChanged += result.getCounters().getChangedFilesCount();
            iterations++;
            continuation = result.getContinuationToken();
        }

        assertEquals(0, failedChanges);
        assertEquals(3, directoriesChanged); // Including the top level
        assertEquals(4, filesChanged);
        assertEquals(2, iterations);
    }

    private DataLakeDirectoryClient getSasDirectoryClient(DataLakeDirectoryClient directoryClient, String owner) {
        UserDelegationKey key = getOAuthServiceClient().getUserDelegationKey(null, testResourceNamer.now().plusHours(1));
        key.setSignedObjectId(testResourceNamer.recordValueFromConfig(key.getSignedObjectId()));
        key.setSignedTenantId(testResourceNamer.recordValueFromConfig(key.getSignedTenantId()));
        String sas = directoryClient.generateUserDelegationSas(new DataLakeServiceSasSignatureValues(
            testResourceNamer.now().plusHours(1), PathSasPermission.parse("racwdlmeop")).setAgentObjectId(owner), key);
        return getDirectoryClient(sas, directoryClient.getDirectoryUrl(), directoryClient.getDirectoryPath());
    }

    @DisabledIf("com.azure.storage.file.datalake.DataLakeTestBase#olderThan20200210ServiceVersion")
    @Test
    public void setACLRecursiveProgressWithFailure() {
        dataLakeFileSystemClient.getRootDirectoryClient()
            .setAccessControlList(EXECUTE_ONLY_ACCESS_CONTROL_ENTRIES, null, null);
        String topDirName = generatePathName();

        // Create tree using AAD creds
        DataLakeDirectoryClient topDirOauthClient =
            getOAuthServiceClient().getFileSystemClient(dataLakeFileSystemClient.getFileSystemName())
            .createDirectory(topDirName);
        DataLakeDirectoryClient subdir1 = topDirOauthClient.createSubdirectory(generatePathName());
        DataLakeFileClient file1 = subdir1.createFile(generatePathName());
        DataLakeFileClient file2 = subdir1.createFile(generatePathName());
        DataLakeDirectoryClient subdir2 = topDirOauthClient.createSubdirectory(generatePathName());
        DataLakeFileClient file3 = subdir2.createFile(generatePathName());

        // Only allow subowner rights to the directory and its subpaths
        String subowner = testResourceNamer.randomUuid();
        RolePermissions rp = RolePermissions.parseSymbolic("rwx", false);
        PathPermissions pathPermissions = new PathPermissions().setGroup(rp).setOther(rp).setOwner(rp);
        topDirOauthClient.setPermissions(pathPermissions, null, subowner);
        subdir1.setPermissions(pathPermissions, null, subowner);
        file1.setPermissions(pathPermissions, null, subowner);
        file2.setPermissions(pathPermissions, null, subowner);
        subdir2.setPermissions(pathPermissions, null, subowner);
        file3.setPermissions(pathPermissions, null, subowner);

        // Create file4 without assigning subowner permissions
        DataLakeFileClient file4 = dataLakeFileSystemClient.getDirectoryClient(topDirName)
            .getSubdirectoryClient(subdir2.getObjectName())
            .createFile(generatePathName());

        // Create a user delegation sas that delegates an owner when creating files
        DataLakeDirectoryClient subOwnerDirClient = getSasDirectoryClient(topDirOauthClient, subowner);

        InMemoryAccessControlRecursiveChangeProgress progress = new InMemoryAccessControlRecursiveChangeProgress();

        AccessControlChangeResult result = subOwnerDirClient.setAccessControlRecursiveWithResponse(
            new PathSetAccessControlRecursiveOptions(PATH_ACCESS_CONTROL_ENTRIES).setProgressHandler(progress), null, null)
            .getValue();

        assertEquals(1, result.getCounters().getFailedChangesCount());
        assertEquals(1, progress.failures.size());
        assertTrue(progress.batchCounters.stream().anyMatch(counter -> counter.getFailedChangesCount() > 0));
        assertTrue(progress.cumulativeCounters.stream().anyMatch(counter -> counter.getFailedChangesCount() > 0));
        assertTrue(progress.failures.get(0).getName().contains(file4.getObjectName()));
        assertFalse(progress.failures.get(0).isDirectory());
        assertNotNull(progress.failures.get(0).getErrorMessage());
    }

    @DisabledIf("com.azure.storage.file.datalake.DataLakeTestBase#olderThan20200210ServiceVersion")
    @Test
    public void setACLRecursiveContinueOnFailure() {
        dataLakeFileSystemClient.getRootDirectoryClient()
            .setAccessControlList(EXECUTE_ONLY_ACCESS_CONTROL_ENTRIES, null, null);
        String topDirName = generatePathName();

        // Create tree using AAD creds
        DataLakeDirectoryClient topDirOauthClient = getOAuthServiceClient()
            .getFileSystemClient(dataLakeFileSystemClient.getFileSystemName())
            .createDirectory(topDirName);
        DataLakeDirectoryClient subdir1 = topDirOauthClient.createSubdirectory(generatePathName());
        DataLakeFileClient file1 = subdir1.createFile(generatePathName());
        DataLakeFileClient file2 = subdir1.createFile(generatePathName());
        DataLakeDirectoryClient subdir2 = topDirOauthClient.createSubdirectory(generatePathName());
        DataLakeFileClient file3 = subdir2.createFile(generatePathName());

        // Only allow subowner rights to the directory and it's subpaths
        String subowner = testResourceNamer.randomUuid();
        RolePermissions rp = RolePermissions.parseSymbolic("rwx", false);
        PathPermissions pathPermissions = new PathPermissions().setGroup(rp).setOther(rp).setOwner(rp);
        topDirOauthClient.setPermissions(pathPermissions, null, subowner);
        subdir1.setPermissions(pathPermissions, null, subowner);
        file1.setPermissions(pathPermissions, null, subowner);
        file2.setPermissions(pathPermissions, null, subowner);
        subdir2.setPermissions(pathPermissions, null, subowner);
        file3.setPermissions(pathPermissions, null, subowner);

        // Create resources as super user (using shared key)
        DataLakeFileClient file4 = dataLakeFileSystemClient.getDirectoryClient(topDirName)
            .getSubdirectoryClient(subdir2.getObjectName())
            .createFile(generatePathName());
        DataLakeFileClient file5 = dataLakeFileSystemClient.getDirectoryClient(topDirName)
            .getSubdirectoryClient(subdir2.getObjectName())
            .createFile(generatePathName());
        DataLakeFileClient file6 = dataLakeFileSystemClient.getDirectoryClient(topDirName)
            .getSubdirectoryClient(subdir2.getObjectName())
            .createFile(generatePathName());
        DataLakeDirectoryClient subdir3 = dataLakeFileSystemClient.getDirectoryClient(topDirName)
            .getSubdirectoryClient(subdir2.getObjectName())
            .createSubdirectory(generatePathName());

        // Create a user delegation sas that delegates an owner when creating files
        DataLakeDirectoryClient subOwnerDirClient = getSasDirectoryClient(topDirOauthClient, subowner);

        AccessControlChangeResult result = subOwnerDirClient.setAccessControlRecursiveWithResponse(
            new PathSetAccessControlRecursiveOptions(PATH_ACCESS_CONTROL_ENTRIES)
                .setContinueOnFailure(true), null, null).getValue();

        List<String> batchFailures = result.getBatchFailures().stream()
            .map(AccessControlChangeFailure::getName).collect(Collectors.toList());

        assertEquals(3L, result.getCounters().getChangedDirectoriesCount()); // Including the top level
        assertEquals(3L, result.getCounters().getChangedFilesCount());
        assertEquals(4L, result.getCounters().getFailedChangesCount());
        assertNull(result.getContinuationToken());

        assertEquals(4, batchFailures.size());
        assertTrue(batchFailures.contains(file4.getObjectPath()));
        assertTrue(batchFailures.contains(file5.getObjectPath()));
        assertTrue(batchFailures.contains(file6.getObjectPath()));
        assertTrue(batchFailures.contains(subdir3.getObjectPath()));
    }

    @DisabledIf("com.azure.storage.file.datalake.DataLakeTestBase#olderThan20200210ServiceVersion")
    @Test
    public void setACLRecursiveContinueOnFailureBatchFailures() {
        dataLakeFileSystemClient.getRootDirectoryClient()
            .setAccessControlList(EXECUTE_ONLY_ACCESS_CONTROL_ENTRIES, null, null);
        String topDirName = generatePathName();

        // Create tree using AAD creds
        DataLakeDirectoryClient topDirOauthClient = getOAuthServiceClient()
            .getFileSystemClient(dataLakeFileSystemClient.getFileSystemName())
            .createDirectory(topDirName);
        DataLakeDirectoryClient subdir1 = topDirOauthClient.createSubdirectory(generatePathName());
        DataLakeFileClient file1 = subdir1.createFile(generatePathName());
        DataLakeFileClient file2 = subdir1.createFile(generatePathName());
        DataLakeDirectoryClient subdir2 = topDirOauthClient.createSubdirectory(generatePathName());
        DataLakeFileClient file3 = subdir2.createFile(generatePathName());

        // Only allow subowner rights to the directory and it's subpaths
        String subowner = testResourceNamer.randomUuid();
        RolePermissions rp = RolePermissions.parseSymbolic("rwx", false);
        PathPermissions pathPermissions = new PathPermissions().setGroup(rp).setOther(rp).setOwner(rp);
        topDirOauthClient.setPermissions(pathPermissions, null, subowner);
        subdir1.setPermissions(pathPermissions, null, subowner);
        file1.setPermissions(pathPermissions, null, subowner);
        file2.setPermissions(pathPermissions, null, subowner);
        subdir2.setPermissions(pathPermissions, null, subowner);
        file3.setPermissions(pathPermissions, null, subowner);

        // Create resources as super user (using shared key)
        dataLakeFileSystemClient.getDirectoryClient(topDirName).getSubdirectoryClient(subdir2.getObjectName())
            .createFile(generatePathName());
        dataLakeFileSystemClient.getDirectoryClient(topDirName).getSubdirectoryClient(subdir2.getObjectName())
            .createFile(generatePathName());
        dataLakeFileSystemClient.getDirectoryClient(topDirName).getSubdirectoryClient(subdir2.getObjectName())
            .createFile(generatePathName());
        dataLakeFileSystemClient.getDirectoryClient(topDirName).getSubdirectoryClient(subdir2.getObjectName())
            .createSubdirectory(generatePathName());

        // Create a user delegation sas that delegates an owner when creating files
        DataLakeDirectoryClient subOwnerDirClient = getSasDirectoryClient(topDirOauthClient, subowner);
        InMemoryAccessControlRecursiveChangeProgress progress = new InMemoryAccessControlRecursiveChangeProgress();

        AccessControlChangeResult result = subOwnerDirClient.setAccessControlRecursiveWithResponse(
            new PathSetAccessControlRecursiveOptions(PATH_ACCESS_CONTROL_ENTRIES).setContinueOnFailure(true)
                .setBatchSize(2).setProgressHandler(progress), null, null).getValue();

        List<String> batchFailures = result.getBatchFailures().stream()
            .map(AccessControlChangeFailure::getName).collect(Collectors.toList());

        assertEquals(3L, result.getCounters().getChangedDirectoriesCount()); // Including the top level
        assertEquals(3L, result.getCounters().getChangedFilesCount());
        assertEquals(4L, result.getCounters().getFailedChangesCount());
        assertEquals(batchFailures.size(), progress.firstFailures.size());
        for (AccessControlChangeFailure f : progress.firstFailures) {
            assertTrue(batchFailures.contains(f.getName()));
        }
        assertNull(result.getContinuationToken());
    }

    @DisabledIf("com.azure.storage.file.datalake.DataLakeTestBase#olderThan20200210ServiceVersion")
    @Test
    public void setACLRecursiveContinueOnFailureBatchesResume() {
        dataLakeFileSystemClient.getRootDirectoryClient()
            .setAccessControlList(EXECUTE_ONLY_ACCESS_CONTROL_ENTRIES, null, null);
        String topDirName = generatePathName();

        // Create tree using AAD creds
        DataLakeDirectoryClient topDirOauthClient = getOAuthServiceClient()
            .getFileSystemClient(dataLakeFileSystemClient.getFileSystemName())
            .createDirectory(topDirName);
        DataLakeDirectoryClient subdir1 = topDirOauthClient.createSubdirectory(generatePathName());
        DataLakeFileClient file1 = subdir1.createFile(generatePathName());
        DataLakeFileClient file2 = subdir1.createFile(generatePathName());
        DataLakeDirectoryClient subdir2 = topDirOauthClient.createSubdirectory(generatePathName());
        DataLakeFileClient file3 = subdir2.createFile(generatePathName());

        // Only allow subowner rights to the directory and it's subpaths
        String subowner = testResourceNamer.randomUuid();
        RolePermissions rp = RolePermissions.parseSymbolic("rwx", false);
        PathPermissions pathPermissions = new PathPermissions().setGroup(rp).setOther(rp).setOwner(rp);
        topDirOauthClient.setPermissions(pathPermissions, null, subowner);
        subdir1.setPermissions(pathPermissions, null, subowner);
        file1.setPermissions(pathPermissions, null, subowner);
        file2.setPermissions(pathPermissions, null, subowner);
        subdir2.setPermissions(pathPermissions, null, subowner);
        file3.setPermissions(pathPermissions, null, subowner);

        // Create resources as super user (using shared key)
        dataLakeFileSystemClient.getDirectoryClient(topDirName).getSubdirectoryClient(subdir2.getObjectName())
            .createFile(generatePathName());
        dataLakeFileSystemClient.getDirectoryClient(topDirName).getSubdirectoryClient(subdir2.getObjectName())
            .createFile(generatePathName());
        dataLakeFileSystemClient.getDirectoryClient(topDirName).getSubdirectoryClient(subdir2.getObjectName())
            .createFile(generatePathName());
        dataLakeFileSystemClient.getDirectoryClient(topDirName).getSubdirectoryClient(subdir2.getObjectName())
            .createSubdirectory(generatePathName());

        // Create more files as app
        DataLakeFileClient file7 = subdir1.createFile(generatePathName());
        DataLakeFileClient file8 = subdir1.createFile(generatePathName());
        DataLakeDirectoryClient subdir4 = topDirOauthClient.createSubdirectory(generatePathName());
        DataLakeFileClient file9 = subdir4.createFile(generatePathName());

        // Only allow subowner rights to the directory and it's subpaths
        file7.setPermissions(pathPermissions, null, subowner);
        file8.setPermissions(pathPermissions, null, subowner);
        subdir4.setPermissions(pathPermissions, null, subowner);
        file9.setPermissions(pathPermissions, null, subowner);

        // Create a user delegation sas that delegates an owner when creating files
        DataLakeDirectoryClient subOwnerDirClient = getSasDirectoryClient(topDirOauthClient, subowner);

        PathSetAccessControlRecursiveOptions options =
            new PathSetAccessControlRecursiveOptions(PATH_ACCESS_CONTROL_ENTRIES)
            .setBatchSize(2).setContinueOnFailure(true).setMaxBatches(1);

        AccessControlChangeResult intermediateResult = subOwnerDirClient
            .setAccessControlRecursiveWithResponse(options, null, null)
            .getValue();

        assertNotNull(intermediateResult.getContinuationToken());

        options.setMaxBatches(null).setContinuationToken(intermediateResult.getContinuationToken());
        AccessControlChangeResult result = subOwnerDirClient.setAccessControlRecursiveWithResponse(options, null, null)
            .getValue();

        assertEquals(4, result.getCounters().getChangedDirectoriesCount() + intermediateResult.getCounters().getChangedDirectoriesCount());
        assertEquals(6, result.getCounters().getChangedFilesCount() + intermediateResult.getCounters().getChangedFilesCount());
        assertEquals(4, result.getCounters().getFailedChangesCount() + intermediateResult.getCounters().getFailedChangesCount());
        assertNull(result.getContinuationToken());
    }

    @Test
    public void setACLRecursiveError() {
        dataLakeFileSystemClient.getRootDirectoryClient()
            .setAccessControlList(EXECUTE_ONLY_ACCESS_CONTROL_ENTRIES, null, null);

        DataLakeDirectoryClient topDirOauthClient = getOAuthServiceClient()
            .getFileSystemClient(dataLakeFileSystemClient.getFileSystemName())
            .getDirectoryClient(generatePathName());

        DataLakeAclChangeFailedException e = assertThrows(DataLakeAclChangeFailedException.class,
            () -> topDirOauthClient.setAccessControlRecursiveWithResponse(
                new PathSetAccessControlRecursiveOptions(PATH_ACCESS_CONTROL_ENTRIES), null, null));
        assertInstanceOf(DataLakeStorageException.class, e.getCause());
    }

    @DisabledIf("com.azure.storage.file.datalake.DataLakeTestBase#olderThan20200210ServiceVersion")
    @ParameterizedTest
    @MethodSource("setACLRecursiveErrorSupplier")
    public void setACLRecursiveErrorMiddleOfBatches(Throwable error) {
        setupStandardRecursiveAclTest();
        PathSetAccessControlRecursiveOptions options =
            new PathSetAccessControlRecursiveOptions(PATH_ACCESS_CONTROL_ENTRIES).setBatchSize(2);

        // Mock a policy that will return an error on the call with the continuation token
        HttpPipelinePolicy mockPolicy = (context, next) ->
            context.getHttpRequest().getUrl().toString().contains("continuation") ? Mono.error(error) : next.process();

        dc = getDirectoryClient(getDataLakeCredential(), dc.getDirectoryUrl(), dc.getObjectPath(), mockPolicy);

        DataLakeAclChangeFailedException e = assertThrows(DataLakeAclChangeFailedException.class,
            () -> dc.setAccessControlRecursiveWithResponse(options, null, null).getValue());
        assertEquals(error.getClass(), e.getCause().getClass());

    }

    private static Stream<Throwable> setACLRecursiveErrorSupplier() {
        return Stream.of(new IllegalArgumentException(),
            new DataLakeStorageException("error",
                getStubResponse(500, new HttpRequest(HttpMethod.PUT, "https://www.fake.com")), null));
    }

    @DisabledIf("com.azure.storage.file.datalake.DataLakeTestBase#olderThan20200210ServiceVersion")
    @Test
    public void updateACLRecursive() {
        setupStandardRecursiveAclTest();
        AccessControlChangeResult result = dc.updateAccessControlRecursive(PATH_ACCESS_CONTROL_ENTRIES);

        assertEquals(3L, result.getCounters().getChangedDirectoriesCount()); // Including the top level
        assertEquals(4L, result.getCounters().getChangedFilesCount());
        assertEquals(0L, result.getCounters().getFailedChangesCount());
        assertNull(result.getBatchFailures());
    }

    @DisabledIf("com.azure.storage.file.datalake.DataLakeTestBase#olderThan20200210ServiceVersion")
    @Test
    public void updateACLRecursiveBatches() {
        setupStandardRecursiveAclTest();
        PathUpdateAccessControlRecursiveOptions options =
            new PathUpdateAccessControlRecursiveOptions(PATH_ACCESS_CONTROL_ENTRIES).setBatchSize(2);

        AccessControlChangeResult result = dc.updateAccessControlRecursiveWithResponse(options, null, null).getValue();

        assertEquals(3L, result.getCounters().getChangedDirectoriesCount()); // Including the top level
        assertEquals(4L, result.getCounters().getChangedFilesCount());
        assertEquals(0L, result.getCounters().getFailedChangesCount());
        assertNull(result.getContinuationToken());
        assertNull(result.getBatchFailures());
    }

    @DisabledIf("com.azure.storage.file.datalake.DataLakeTestBase#olderThan20200210ServiceVersion")
    @Test
    public void updateACLRecursiveBatchesResume() {
        setupStandardRecursiveAclTest();
        PathUpdateAccessControlRecursiveOptions options =
            new PathUpdateAccessControlRecursiveOptions(PATH_ACCESS_CONTROL_ENTRIES).setBatchSize(2).setMaxBatches(1);

        AccessControlChangeResult result = dc.updateAccessControlRecursiveWithResponse(options, null, null).getValue();

        options.setMaxBatches(null).setContinuationToken(result.getContinuationToken());
        AccessControlChangeResult result2 = dc.updateAccessControlRecursiveWithResponse(options, null, null).getValue();

        assertEquals(3L, result.getCounters().getChangedDirectoriesCount() + result2.getCounters().getChangedDirectoriesCount()); // Including the top level
        assertEquals(4L, result.getCounters().getChangedFilesCount() + result2.getCounters().getChangedFilesCount());
        assertEquals(0L, result.getCounters().getFailedChangesCount() + result2.getCounters().getFailedChangesCount());
        assertNull(result2.getContinuationToken());
        assertNull(result.getBatchFailures());
    }

    @DisabledIf("com.azure.storage.file.datalake.DataLakeTestBase#olderThan20200210ServiceVersion")
    @Test
    public void updateACLRecursiveBatchesProgress() {
        setupStandardRecursiveAclTest();
        InMemoryAccessControlRecursiveChangeProgress progress = new InMemoryAccessControlRecursiveChangeProgress();
        PathUpdateAccessControlRecursiveOptions options = new PathUpdateAccessControlRecursiveOptions(PATH_ACCESS_CONTROL_ENTRIES)
            .setBatchSize(2).setProgressHandler(progress);

        AccessControlChangeResult result = dc.updateAccessControlRecursiveWithResponse(options, null, null).getValue();

        assertEquals(3L, result.getCounters().getChangedDirectoriesCount()); // Including the top level
        assertEquals(4L, result.getCounters().getChangedFilesCount());
        assertEquals(0L, result.getCounters().getFailedChangesCount());
        assertNull(result.getContinuationToken());
        assertNull(result.getBatchFailures());
        assertEquals(4, progress.batchCounters.size());
        assertEquals(2, progress.batchCounters.get(0).getChangedFilesCount() + progress.batchCounters.get(0).getChangedDirectoriesCount());
        assertEquals(2, progress.batchCounters.get(1).getChangedFilesCount() + progress.batchCounters.get(1).getChangedDirectoriesCount());
        assertEquals(2, progress.batchCounters.get(2).getChangedFilesCount() + progress.batchCounters.get(2).getChangedDirectoriesCount());
        assertEquals(1, progress.batchCounters.get(3).getChangedFilesCount() + progress.batchCounters.get(3).getChangedDirectoriesCount());
        assertEquals(4, progress.cumulativeCounters.size());
        assertEquals(2, progress.cumulativeCounters.get(0).getChangedFilesCount() + progress.cumulativeCounters.get(0).getChangedDirectoriesCount());
        assertEquals(4, progress.cumulativeCounters.get(1).getChangedFilesCount() + progress.cumulativeCounters.get(1).getChangedDirectoriesCount());
        assertEquals(6, progress.cumulativeCounters.get(2).getChangedFilesCount() + progress.cumulativeCounters.get(2).getChangedDirectoriesCount());
        assertEquals(7, progress.cumulativeCounters.get(3).getChangedFilesCount() + progress.cumulativeCounters.get(3).getChangedDirectoriesCount());
    }

    @DisabledIf("com.azure.storage.file.datalake.DataLakeTestBase#olderThan20200210ServiceVersion")
    @Test
    public void updateACLRecursiveBatchesFollowToken() {
        setupStandardRecursiveAclTest();
        PathUpdateAccessControlRecursiveOptions options = new PathUpdateAccessControlRecursiveOptions(PATH_ACCESS_CONTROL_ENTRIES)
            .setBatchSize(2).setMaxBatches(2);

        String continuation = "null";
        int failedChanges = 0;
        int directoriesChanged = 0;
        int filesChanged = 0;
        int iterations = 0;
        while (!CoreUtils.isNullOrEmpty(continuation) && iterations < 10) {
            if (iterations == 0) {
                continuation = null; // do while not supported in Groovy
            }
            options.setContinuationToken(continuation);
            AccessControlChangeResult result = dc.updateAccessControlRecursiveWithResponse(options, null, null).getValue();
            failedChanges += result.getCounters().getFailedChangesCount();
            directoriesChanged += result.getCounters().getChangedDirectoriesCount();
            filesChanged += result.getCounters().getChangedFilesCount();
            iterations++;
            continuation = result.getContinuationToken();
        }

        assertEquals(0, failedChanges);
        assertEquals(3, directoriesChanged); // Including the top level
        assertEquals(4, filesChanged);
        assertEquals(2, iterations);
    }

    @DisabledIf("com.azure.storage.file.datalake.DataLakeTestBase#olderThan20200210ServiceVersion")
    @Test
    public void updateACLRecursiveProgressWithFailure() {
        dataLakeFileSystemClient.getRootDirectoryClient()
            .setAccessControlList(EXECUTE_ONLY_ACCESS_CONTROL_ENTRIES, null, null);
        String topDirName = generatePathName();

        // Create tree using AAD creds
        DataLakeDirectoryClient topDirOauthClient = getOAuthServiceClient()
            .getFileSystemClient(dataLakeFileSystemClient.getFileSystemName())
            .createDirectory(topDirName);
        DataLakeDirectoryClient subdir1 = topDirOauthClient.createSubdirectory(generatePathName());
        DataLakeFileClient file1 = subdir1.createFile(generatePathName());
        DataLakeFileClient file2 = subdir1.createFile(generatePathName());
        DataLakeDirectoryClient subdir2 = topDirOauthClient.createSubdirectory(generatePathName());
        DataLakeFileClient file3 = subdir2.createFile(generatePathName());

        // Only allow subowner rights to the directory and it's subpaths
        String subowner = testResourceNamer.randomUuid();
        RolePermissions rp = RolePermissions.parseSymbolic("rwx", false);
        PathPermissions pathPermissions = new PathPermissions().setGroup(rp).setOther(rp).setOwner(rp);
        topDirOauthClient.setPermissions(pathPermissions, null, subowner);
        subdir1.setPermissions(pathPermissions, null, subowner);
        file1.setPermissions(pathPermissions, null, subowner);
        file2.setPermissions(pathPermissions, null, subowner);
        subdir2.setPermissions(pathPermissions, null, subowner);
        file3.setPermissions(pathPermissions, null, subowner);

        // Create file4 as super user (using shared key)
        DataLakeFileClient file4 = dataLakeFileSystemClient.getDirectoryClient(topDirName)
            .getSubdirectoryClient(subdir2.getObjectName())
            .createFile(generatePathName());
        InMemoryAccessControlRecursiveChangeProgress progress = new InMemoryAccessControlRecursiveChangeProgress();

        // Create a user delegation sas that delegates an owner when creating files
        DataLakeDirectoryClient subOwnerDirClient = getSasDirectoryClient(topDirOauthClient, subowner);

        AccessControlChangeResult result = subOwnerDirClient.updateAccessControlRecursiveWithResponse(
            new PathUpdateAccessControlRecursiveOptions(PATH_ACCESS_CONTROL_ENTRIES).setProgressHandler(progress),
            null, null).getValue();

        assertEquals(1, result.getCounters().getFailedChangesCount());
        assertEquals(1, progress.failures.size());
        assertTrue(progress.batchCounters.stream().anyMatch(counter -> counter.getFailedChangesCount() > 0));
        assertTrue(progress.cumulativeCounters.stream().anyMatch(counter -> counter.getFailedChangesCount() > 0));
        assertTrue(progress.failures.get(0).getName().contains(file4.getObjectName()));
        assertFalse(progress.failures.get(0).isDirectory());
        assertNotNull(progress.failures.get(0).getErrorMessage());
    }

    @DisabledIf("com.azure.storage.file.datalake.DataLakeTestBase#olderThan20200210ServiceVersion")
    @Test
    public void updateACLRecursiveContinueOnFailure() {
        dataLakeFileSystemClient.getRootDirectoryClient()
            .setAccessControlList(EXECUTE_ONLY_ACCESS_CONTROL_ENTRIES, null, null);
        String topDirName = generatePathName();

        // Create tree using AAD creds
        DataLakeDirectoryClient topDirOauthClient = getOAuthServiceClient()
            .getFileSystemClient(dataLakeFileSystemClient.getFileSystemName())
            .createDirectory(topDirName);
        DataLakeDirectoryClient subdir1 = topDirOauthClient.createSubdirectory(generatePathName());
        DataLakeFileClient file1 = subdir1.createFile(generatePathName());
        DataLakeFileClient file2 = subdir1.createFile(generatePathName());
        DataLakeDirectoryClient subdir2 = topDirOauthClient.createSubdirectory(generatePathName());
        DataLakeFileClient file3 = subdir2.createFile(generatePathName());

        // Only allow subowner rights to the directory and it's subpaths
        String subowner = testResourceNamer.randomUuid();
        RolePermissions rp = RolePermissions.parseSymbolic("rwx", false);
        PathPermissions pathPermissions = new PathPermissions().setGroup(rp).setOther(rp).setOwner(rp);
        topDirOauthClient.setPermissions(pathPermissions, null, subowner);
        subdir1.setPermissions(pathPermissions, null, subowner);
        file1.setPermissions(pathPermissions, null, subowner);
        file2.setPermissions(pathPermissions, null, subowner);
        subdir2.setPermissions(pathPermissions, null, subowner);
        file3.setPermissions(pathPermissions, null, subowner);

        // Create resources as super user (using shared key)
        DataLakeFileClient file4 = dataLakeFileSystemClient.getDirectoryClient(topDirName)
            .getSubdirectoryClient(subdir2.getObjectName())
            .createFile(generatePathName());
        DataLakeFileClient file5 = dataLakeFileSystemClient.getDirectoryClient(topDirName)
            .getSubdirectoryClient(subdir2.getObjectName())
            .createFile(generatePathName());
        DataLakeFileClient file6 = dataLakeFileSystemClient.getDirectoryClient(topDirName)
            .getSubdirectoryClient(subdir2.getObjectName())
            .createFile(generatePathName());
        DataLakeDirectoryClient subdir3 = dataLakeFileSystemClient.getDirectoryClient(topDirName)
            .getSubdirectoryClient(subdir2.getObjectName())
            .createSubdirectory(generatePathName());

        // Create a user delegation sas that delegates an owner when creating files
        DataLakeDirectoryClient subOwnerDirClient = getSasDirectoryClient(topDirOauthClient, subowner);

        AccessControlChangeResult result = subOwnerDirClient.updateAccessControlRecursiveWithResponse(
            new PathUpdateAccessControlRecursiveOptions(PATH_ACCESS_CONTROL_ENTRIES)
                .setContinueOnFailure(true), null, null)
            .getValue();

        List<String> batchFailures = result.getBatchFailures().stream()
            .map(AccessControlChangeFailure::getName).collect(Collectors.toList());

        assertEquals(3L, result.getCounters().getChangedDirectoriesCount()); // Including the top level
        assertEquals(3L, result.getCounters().getChangedFilesCount());
        assertEquals(4L, result.getCounters().getFailedChangesCount());
        assertNull(result.getContinuationToken());
        assertEquals(4, batchFailures.size());
        assertTrue(batchFailures.contains(file4.getObjectPath()));
        assertTrue(batchFailures.contains(file5.getObjectPath()));
        assertTrue(batchFailures.contains(file6.getObjectPath()));
        assertTrue(batchFailures.contains(subdir3.getObjectPath()));
    }

    @DisabledIf("com.azure.storage.file.datalake.DataLakeTestBase#olderThan20200210ServiceVersion")
    @Test
    public void updateACLRecursiveContinueOnFailureBatchFailures() {
        dataLakeFileSystemClient.getRootDirectoryClient()
            .setAccessControlList(EXECUTE_ONLY_ACCESS_CONTROL_ENTRIES, null, null);
        String topDirName = generatePathName();

        // Create tree using AAD creds
        DataLakeDirectoryClient topDirOauthClient = getOAuthServiceClient()
            .getFileSystemClient(dataLakeFileSystemClient.getFileSystemName())
            .createDirectory(topDirName);
        DataLakeDirectoryClient subdir1 = topDirOauthClient.createSubdirectory(generatePathName());
        DataLakeFileClient file1 = subdir1.createFile(generatePathName());
        DataLakeFileClient file2 = subdir1.createFile(generatePathName());
        DataLakeDirectoryClient subdir2 = topDirOauthClient.createSubdirectory(generatePathName());
        DataLakeFileClient file3 = subdir2.createFile(generatePathName());

        // Only allow subowner rights to the directory and it's subpaths
        String subowner = testResourceNamer.randomUuid();
        RolePermissions rp = RolePermissions.parseSymbolic("rwx", false);
        PathPermissions pathPermissions = new PathPermissions().setGroup(rp).setOther(rp).setOwner(rp);
        topDirOauthClient.setPermissions(pathPermissions, null, subowner);
        subdir1.setPermissions(pathPermissions, null, subowner);
        file1.setPermissions(pathPermissions, null, subowner);
        file2.setPermissions(pathPermissions, null, subowner);
        subdir2.setPermissions(pathPermissions, null, subowner);
        file3.setPermissions(pathPermissions, null, subowner);

        // Create resources as super user (using shared key)
        dataLakeFileSystemClient.getDirectoryClient(topDirName).getSubdirectoryClient(subdir2.getObjectName())
            .createFile(generatePathName());
        dataLakeFileSystemClient.getDirectoryClient(topDirName).getSubdirectoryClient(subdir2.getObjectName())
            .createFile(generatePathName());
        dataLakeFileSystemClient.getDirectoryClient(topDirName).getSubdirectoryClient(subdir2.getObjectName())
            .createFile(generatePathName());
        dataLakeFileSystemClient.getDirectoryClient(topDirName).getSubdirectoryClient(subdir2.getObjectName())
            .createSubdirectory(generatePathName());

        // Create a user delegation sas that delegates an owner when creating files
        DataLakeDirectoryClient subOwnerDirClient = getSasDirectoryClient(topDirOauthClient, subowner);
        InMemoryAccessControlRecursiveChangeProgress progress = new InMemoryAccessControlRecursiveChangeProgress();

        AccessControlChangeResult result = subOwnerDirClient.updateAccessControlRecursiveWithResponse(
            new PathUpdateAccessControlRecursiveOptions(PATH_ACCESS_CONTROL_ENTRIES).setContinueOnFailure(true)
                .setBatchSize(2).setProgressHandler(progress), null, null)
            .getValue();

        List<String> batchFailures = result.getBatchFailures().stream()
            .map(AccessControlChangeFailure::getName).collect(Collectors.toList());

        assertEquals(3L, result.getCounters().getChangedDirectoriesCount()); // Including the top level
        assertEquals(3L, result.getCounters().getChangedFilesCount());
        assertEquals(4L, result.getCounters().getFailedChangesCount());
        assertEquals(batchFailures.size(), progress.firstFailures.size());
        for (AccessControlChangeFailure f : progress.firstFailures) {
            assertTrue(batchFailures.contains(f.getName()));
        }
        assertNull(result.getContinuationToken());
    }

    @DisabledIf("com.azure.storage.file.datalake.DataLakeTestBase#olderThan20200210ServiceVersion")
    @Test
    public void updateACLRecursiveContinueOnFailureBatchesResume() {
        dataLakeFileSystemClient.getRootDirectoryClient()
            .setAccessControlList(EXECUTE_ONLY_ACCESS_CONTROL_ENTRIES, null, null);
        String topDirName = generatePathName();

        // Create tree using AAD creds
        DataLakeDirectoryClient topDirOauthClient = getOAuthServiceClient()
            .getFileSystemClient(dataLakeFileSystemClient.getFileSystemName())
            .createDirectory(topDirName);
        DataLakeDirectoryClient subdir1 = topDirOauthClient.createSubdirectory(generatePathName());
        DataLakeFileClient file1 = subdir1.createFile(generatePathName());
        DataLakeFileClient file2 = subdir1.createFile(generatePathName());
        DataLakeDirectoryClient subdir2 = topDirOauthClient.createSubdirectory(generatePathName());
        DataLakeFileClient file3 = subdir2.createFile(generatePathName());

        // Only allow subowner rights to the directory and it's subpaths
        String subowner = testResourceNamer.randomUuid();
        RolePermissions rp = RolePermissions.parseSymbolic("rwx", false);
        PathPermissions pathPermissions = new PathPermissions().setGroup(rp).setOther(rp).setOwner(rp);
        topDirOauthClient.setPermissions(pathPermissions, null, subowner);
        subdir1.setPermissions(pathPermissions, null, subowner);
        file1.setPermissions(pathPermissions, null, subowner);
        file2.setPermissions(pathPermissions, null, subowner);
        subdir2.setPermissions(pathPermissions, null, subowner);
        file3.setPermissions(pathPermissions, null, subowner);

        // Create resources as super user (using shared key)
        dataLakeFileSystemClient.getDirectoryClient(topDirName).getSubdirectoryClient(subdir2.getObjectName())
            .createFile(generatePathName());
        dataLakeFileSystemClient.getDirectoryClient(topDirName).getSubdirectoryClient(subdir2.getObjectName())
            .createFile(generatePathName());
        dataLakeFileSystemClient.getDirectoryClient(topDirName).getSubdirectoryClient(subdir2.getObjectName())
            .createFile(generatePathName());
        dataLakeFileSystemClient.getDirectoryClient(topDirName).getSubdirectoryClient(subdir2.getObjectName())
            .createSubdirectory(generatePathName());

        // Create more files as app
        DataLakeFileClient file7 = subdir1.createFile(generatePathName());
        DataLakeFileClient file8 = subdir1.createFile(generatePathName());
        DataLakeDirectoryClient subdir4 = topDirOauthClient.createSubdirectory(generatePathName());
        DataLakeFileClient file9 = subdir4.createFile(generatePathName());

        // Only allow subowner rights to the directory and it's subpaths
        file7.setPermissions(pathPermissions, null, subowner);
        file8.setPermissions(pathPermissions, null, subowner);
        subdir4.setPermissions(pathPermissions, null, subowner);
        file9.setPermissions(pathPermissions, null, subowner);

        PathUpdateAccessControlRecursiveOptions options = new PathUpdateAccessControlRecursiveOptions(PATH_ACCESS_CONTROL_ENTRIES)
            .setBatchSize(2).setContinueOnFailure(true).setMaxBatches(1);

        // Create a user delegation sas that delegates an owner when creating files
        DataLakeDirectoryClient subOwnerDirClient = getSasDirectoryClient(topDirOauthClient, subowner);

        AccessControlChangeResult intermediateResult = subOwnerDirClient.updateAccessControlRecursiveWithResponse(options, null, null)
            .getValue();

        assertNotNull(intermediateResult.getContinuationToken());

        options.setMaxBatches(null).setContinuationToken(intermediateResult.getContinuationToken());
        AccessControlChangeResult result = subOwnerDirClient.updateAccessControlRecursiveWithResponse(options, null, null)
            .getValue();

        assertEquals(4, result.getCounters().getChangedDirectoriesCount() + intermediateResult.getCounters().getChangedDirectoriesCount());
        assertEquals(6, result.getCounters().getChangedFilesCount() + intermediateResult.getCounters().getChangedFilesCount());
        assertEquals(4, result.getCounters().getFailedChangesCount() + intermediateResult.getCounters().getFailedChangesCount());
        assertNull(result.getContinuationToken());
    }

    @Test
    public void updateACLRecursiveError() {
        dataLakeFileSystemClient.getRootDirectoryClient()
            .setAccessControlList(EXECUTE_ONLY_ACCESS_CONTROL_ENTRIES, null, null);
        DataLakeDirectoryClient topDirOauthClient = getOAuthServiceClient()
            .getFileSystemClient(dataLakeFileSystemClient.getFileSystemName())
            .getDirectoryClient(generatePathName());

        DataLakeAclChangeFailedException e = assertThrows(DataLakeAclChangeFailedException.class, () ->
            topDirOauthClient.updateAccessControlRecursiveWithResponse(
                new PathUpdateAccessControlRecursiveOptions(PATH_ACCESS_CONTROL_ENTRIES), null, null));
        assertInstanceOf(DataLakeStorageException.class, e.getCause());
    }

    @DisabledIf("com.azure.storage.file.datalake.DataLakeTestBase#olderThan20200210ServiceVersion")
    @ParameterizedTest
    @MethodSource("setACLRecursiveErrorSupplier")
    public void updateACLRecursiveErrorMiddleOfBatches(Throwable error) {
        setupStandardRecursiveAclTest();
        PathUpdateAccessControlRecursiveOptions options =
            new PathUpdateAccessControlRecursiveOptions(PATH_ACCESS_CONTROL_ENTRIES).setBatchSize(2);

        // Mock a policy that will return an error on the call with the continuation token
        HttpPipelinePolicy mockPolicy = (context, next) ->
            context.getHttpRequest().getUrl().toString().contains("continuation") ? Mono.error(error) : next.process();
        dc = getDirectoryClient(getDataLakeCredential(), dc.getDirectoryUrl(), dc.getObjectPath(), mockPolicy);

        DataLakeAclChangeFailedException e = assertThrows(DataLakeAclChangeFailedException.class,
            () -> dc.updateAccessControlRecursiveWithResponse(options, null, null));
        assertEquals(error.getClass(), e.getCause().getClass());
    }

    @DisabledIf("com.azure.storage.file.datalake.DataLakeTestBase#olderThan20200210ServiceVersion")
    @Test
    public void removeACLRecursive() {
        setupStandardRecursiveAclTest();
        AccessControlChangeResult result = dc.removeAccessControlRecursive(REMOVE_ACCESS_CONTROL_ENTRIES);

        assertEquals(3L, result.getCounters().getChangedDirectoriesCount()); // Including the top level
        assertEquals(4L, result.getCounters().getChangedFilesCount());
        assertEquals(0L, result.getCounters().getFailedChangesCount());
    }

    @DisabledIf("com.azure.storage.file.datalake.DataLakeTestBase#olderThan20200210ServiceVersion")
    @Test
    public void removeACLRecursiveBatches() {
        setupStandardRecursiveAclTest();
        PathRemoveAccessControlRecursiveOptions options =
            new PathRemoveAccessControlRecursiveOptions(REMOVE_ACCESS_CONTROL_ENTRIES).setBatchSize(2);

        AccessControlChangeResult result = dc.removeAccessControlRecursiveWithResponse(options, null, null).getValue();

        assertEquals(3L, result.getCounters().getChangedDirectoriesCount()); // Including the top level
        assertEquals(4L, result.getCounters().getChangedFilesCount());
        assertEquals(0L, result.getCounters().getFailedChangesCount());
        assertNull(result.getContinuationToken());
        assertNull(result.getBatchFailures());
    }

    @DisabledIf("com.azure.storage.file.datalake.DataLakeTestBase#olderThan20200210ServiceVersion")
    @Test
    public void removeACLRecursiveBatchesResume() {
        setupStandardRecursiveAclTest();
        PathRemoveAccessControlRecursiveOptions options = new PathRemoveAccessControlRecursiveOptions(REMOVE_ACCESS_CONTROL_ENTRIES)
            .setBatchSize(2).setMaxBatches(1);

        AccessControlChangeResult result = dc.removeAccessControlRecursiveWithResponse(options, null, null).getValue();

        options.setMaxBatches(null).setContinuationToken(result.getContinuationToken());
        AccessControlChangeResult result2 = dc.removeAccessControlRecursiveWithResponse(options, null, null).getValue();

        assertEquals(3L, result.getCounters().getChangedDirectoriesCount() + result2.getCounters().getChangedDirectoriesCount()); // Including the top level
        assertEquals(4L, result.getCounters().getChangedFilesCount() + result2.getCounters().getChangedFilesCount());
        assertEquals(0L, result.getCounters().getFailedChangesCount() + result2.getCounters().getFailedChangesCount());
        assertNull(result2.getContinuationToken());
        assertNull(result.getBatchFailures());
    }

    @DisabledIf("com.azure.storage.file.datalake.DataLakeTestBase#olderThan20200210ServiceVersion")
    @Test
    public void removeACLRecursiveBatchesProgress() {
        setupStandardRecursiveAclTest();
        InMemoryAccessControlRecursiveChangeProgress progress = new InMemoryAccessControlRecursiveChangeProgress();
        PathRemoveAccessControlRecursiveOptions options = new PathRemoveAccessControlRecursiveOptions(REMOVE_ACCESS_CONTROL_ENTRIES)
            .setBatchSize(2).setProgressHandler(progress);

        AccessControlChangeResult result = dc.removeAccessControlRecursiveWithResponse(options, null, null).getValue();

        assertEquals(3L, result.getCounters().getChangedDirectoriesCount()); // Including the top level
        assertEquals(4L, result.getCounters().getChangedFilesCount());
        assertEquals(0L, result.getCounters().getFailedChangesCount());
        assertNull(result.getContinuationToken());
        assertNull(result.getBatchFailures());
        assertEquals(4, progress.batchCounters.size());
        assertEquals(2, progress.batchCounters.get(0).getChangedFilesCount() + progress.batchCounters.get(0).getChangedDirectoriesCount());
        assertEquals(2, progress.batchCounters.get(1).getChangedFilesCount() + progress.batchCounters.get(1).getChangedDirectoriesCount());
        assertEquals(2, progress.batchCounters.get(2).getChangedFilesCount() + progress.batchCounters.get(2).getChangedDirectoriesCount());
        assertEquals(1, progress.batchCounters.get(3).getChangedFilesCount() + progress.batchCounters.get(3).getChangedDirectoriesCount());
        assertEquals(4, progress.cumulativeCounters.size());
        assertEquals(2, progress.cumulativeCounters.get(0).getChangedFilesCount() + progress.cumulativeCounters.get(0).getChangedDirectoriesCount());
        assertEquals(4, progress.cumulativeCounters.get(1).getChangedFilesCount() + progress.cumulativeCounters.get(1).getChangedDirectoriesCount());
        assertEquals(6, progress.cumulativeCounters.get(2).getChangedFilesCount() + progress.cumulativeCounters.get(2).getChangedDirectoriesCount());
        assertEquals(7, progress.cumulativeCounters.get(3).getChangedFilesCount() + progress.cumulativeCounters.get(3).getChangedDirectoriesCount());
    }

    @DisabledIf("com.azure.storage.file.datalake.DataLakeTestBase#olderThan20200210ServiceVersion")
    @Test
    public void removeACLRecursiveBatchesFollowToken() {
        setupStandardRecursiveAclTest();
        PathRemoveAccessControlRecursiveOptions options =
            new PathRemoveAccessControlRecursiveOptions(REMOVE_ACCESS_CONTROL_ENTRIES).setBatchSize(2).setMaxBatches(2);

        String continuation = "null";
        int failedChanges = 0;
        int directoriesChanged = 0;
        int filesChanged = 0;
        int iterations = 0;
        while (!CoreUtils.isNullOrEmpty(continuation) && iterations < 10) {
            if (iterations == 0) {
                continuation = null; // do while not supported in Groovy
            }
            options.setContinuationToken(continuation);
            AccessControlChangeResult result = dc.removeAccessControlRecursiveWithResponse(options, null, null).getValue();
            failedChanges += result.getCounters().getFailedChangesCount();
            directoriesChanged += result.getCounters().getChangedDirectoriesCount();
            filesChanged += result.getCounters().getChangedFilesCount();
            iterations++;
            continuation = result.getContinuationToken();
        }

        assertEquals(0, failedChanges);
        assertEquals(3, directoriesChanged); // Including the top level
        assertEquals(4, filesChanged);
        assertEquals(2, iterations);
    }

    @DisabledIf("com.azure.storage.file.datalake.DataLakeTestBase#olderThan20200210ServiceVersion")
    @Test
    public void removeACLRecursiveProgressWithFailure() {
        dataLakeFileSystemClient.getRootDirectoryClient()
            .setAccessControlList(EXECUTE_ONLY_ACCESS_CONTROL_ENTRIES, null, null);
        String topDirName = generatePathName();

        // Create tree using AAD creds
        DataLakeDirectoryClient topDirOauthClient = getOAuthServiceClient()
            .getFileSystemClient(dataLakeFileSystemClient.getFileSystemName())
            .createDirectory(topDirName);
        DataLakeDirectoryClient subdir1 = topDirOauthClient.createSubdirectory(generatePathName());
        DataLakeFileClient file1 = subdir1.createFile(generatePathName());
        DataLakeFileClient file2 = subdir1.createFile(generatePathName());
        DataLakeDirectoryClient subdir2 = topDirOauthClient.createSubdirectory(generatePathName());
        DataLakeFileClient file3 = subdir2.createFile(generatePathName());

        // Only allow subowner rights to the directory and it's subpaths
        String subowner = testResourceNamer.randomUuid();
        RolePermissions rp = RolePermissions.parseSymbolic("rwx", false);
        PathPermissions pathPermissions = new PathPermissions().setGroup(rp).setOther(rp).setOwner(rp);
        topDirOauthClient.setPermissions(pathPermissions, null, subowner);
        subdir1.setPermissions(pathPermissions, null, subowner);
        file1.setPermissions(pathPermissions, null, subowner);
        file2.setPermissions(pathPermissions, null, subowner);
        subdir2.setPermissions(pathPermissions, null, subowner);
        file3.setPermissions(pathPermissions, null, subowner);

        // Create file4 as super user (using shared key)
        DataLakeFileClient file4 = dataLakeFileSystemClient.getDirectoryClient(topDirName).getSubdirectoryClient(subdir2.getObjectName())
            .createFile(generatePathName());

        // Create a user delegation sas that delegates an owner when creating files
        DataLakeDirectoryClient subOwnerDirClient = getSasDirectoryClient(topDirOauthClient, subowner);
        InMemoryAccessControlRecursiveChangeProgress progress = new InMemoryAccessControlRecursiveChangeProgress();

        AccessControlChangeResult result = subOwnerDirClient.removeAccessControlRecursiveWithResponse(
            new PathRemoveAccessControlRecursiveOptions(REMOVE_ACCESS_CONTROL_ENTRIES).setProgressHandler(progress), null, null)
            .getValue();

        assertEquals(1, result.getCounters().getFailedChangesCount());
        assertEquals(1, progress.failures.size());
        assertTrue(progress.batchCounters.stream().anyMatch(counter -> counter.getFailedChangesCount() > 0));
        assertTrue(progress.cumulativeCounters.stream().anyMatch(counter -> counter.getFailedChangesCount() > 0));
        assertTrue(progress.failures.get(0).getName().contains(file4.getObjectName()));
        assertFalse(progress.failures.get(0).isDirectory());
        assertNotNull(progress.failures.get(0).getErrorMessage());
    }

    @DisabledIf("com.azure.storage.file.datalake.DataLakeTestBase#olderThan20200210ServiceVersion")
    @Test
    public void removeACLRecursiveContinueOnFailure() {
        dataLakeFileSystemClient.getRootDirectoryClient()
            .setAccessControlList(EXECUTE_ONLY_ACCESS_CONTROL_ENTRIES, null, null);
        String topDirName = generatePathName();

        // Create tree using AAD creds
        DataLakeDirectoryClient topDirOauthClient = getOAuthServiceClient()
            .getFileSystemClient(dataLakeFileSystemClient.getFileSystemName())
            .createDirectory(topDirName);
        DataLakeDirectoryClient subdir1 = topDirOauthClient.createSubdirectory(generatePathName());
        DataLakeFileClient file1 = subdir1.createFile(generatePathName());
        DataLakeFileClient file2 = subdir1.createFile(generatePathName());
        DataLakeDirectoryClient subdir2 = topDirOauthClient.createSubdirectory(generatePathName());
        DataLakeFileClient file3 = subdir2.createFile(generatePathName());

        // Only allow subowner rights to the directory and it's subpaths
        String subowner = testResourceNamer.randomUuid();
        RolePermissions rp = RolePermissions.parseSymbolic("rwx", false);
        PathPermissions pathPermissions = new PathPermissions().setGroup(rp).setOther(rp).setOwner(rp);
        topDirOauthClient.setPermissions(pathPermissions, null, subowner);
        subdir1.setPermissions(pathPermissions, null, subowner);
        file1.setPermissions(pathPermissions, null, subowner);
        file2.setPermissions(pathPermissions, null, subowner);
        subdir2.setPermissions(pathPermissions, null, subowner);
        file3.setPermissions(pathPermissions, null, subowner);

        // Create resources as superuser (using shared key)
        DataLakeFileClient file4 = dataLakeFileSystemClient.getDirectoryClient(topDirName).getSubdirectoryClient(subdir2.getObjectName())
            .createFile(generatePathName());
        DataLakeFileClient file5 = dataLakeFileSystemClient.getDirectoryClient(topDirName).getSubdirectoryClient(subdir2.getObjectName())
            .createFile(generatePathName());
        DataLakeFileClient file6 = dataLakeFileSystemClient.getDirectoryClient(topDirName).getSubdirectoryClient(subdir2.getObjectName())
            .createFile(generatePathName());
        DataLakeDirectoryClient subdir3 = dataLakeFileSystemClient.getDirectoryClient(topDirName).getSubdirectoryClient(subdir2.getObjectName())
            .createSubdirectory(generatePathName());

        // Create a user delegation sas that delegates an owner when creating files
        DataLakeDirectoryClient subOwnerDirClient = getSasDirectoryClient(topDirOauthClient, subowner);

        AccessControlChangeResult result = subOwnerDirClient.removeAccessControlRecursiveWithResponse(
            new PathRemoveAccessControlRecursiveOptions(REMOVE_ACCESS_CONTROL_ENTRIES).setContinueOnFailure(true), null, null)
            .getValue();

        List<String> batchFailures = result.getBatchFailures().stream()
            .map(AccessControlChangeFailure::getName).collect(Collectors.toList());

        assertEquals(3L, result.getCounters().getChangedDirectoriesCount()); // Including the top level
        assertEquals(3L, result.getCounters().getChangedFilesCount());
        assertEquals(4L, result.getCounters().getFailedChangesCount());
        assertNull(result.getContinuationToken());
        assertEquals(4, batchFailures.size());
        assertTrue(batchFailures.contains(file4.getObjectPath()));
        assertTrue(batchFailures.contains(file5.getObjectPath()));
        assertTrue(batchFailures.contains(file6.getObjectPath()));
        assertTrue(batchFailures.contains(subdir3.getObjectPath()));
    }

    @DisabledIf("com.azure.storage.file.datalake.DataLakeTestBase#olderThan20200210ServiceVersion")
    @Test
    public void removeACLRecursiveContinueOnFailureBatchFailures() {
        dataLakeFileSystemClient.getRootDirectoryClient()
            .setAccessControlList(EXECUTE_ONLY_ACCESS_CONTROL_ENTRIES, null, null);
        String topDirName = generatePathName();

        // Create tree using AAD creds
        DataLakeDirectoryClient topDirOauthClient = getOAuthServiceClient()
            .getFileSystemClient(dataLakeFileSystemClient.getFileSystemName())
            .createDirectory(topDirName);
        DataLakeDirectoryClient subdir1 = topDirOauthClient.createSubdirectory(generatePathName());
        DataLakeFileClient file1 = subdir1.createFile(generatePathName());
        DataLakeFileClient file2 = subdir1.createFile(generatePathName());
        DataLakeDirectoryClient subdir2 = topDirOauthClient.createSubdirectory(generatePathName());
        DataLakeFileClient file3 = subdir2.createFile(generatePathName());

        // Only allow subowner rights to the directory and it's subpaths
        String subowner = testResourceNamer.randomUuid();
        RolePermissions rp = RolePermissions.parseSymbolic("rwx", false);
        PathPermissions pathPermissions = new PathPermissions().setGroup(rp).setOther(rp).setOwner(rp);
        topDirOauthClient.setPermissions(pathPermissions, null, subowner);
        subdir1.setPermissions(pathPermissions, null, subowner);
        file1.setPermissions(pathPermissions, null, subowner);
        file2.setPermissions(pathPermissions, null, subowner);
        subdir2.setPermissions(pathPermissions, null, subowner);
        file3.setPermissions(pathPermissions, null, subowner);

        // Create resources as super user (using shared key)
        dataLakeFileSystemClient.getDirectoryClient(topDirName).getSubdirectoryClient(subdir2.getObjectName())
            .createFile(generatePathName());
        dataLakeFileSystemClient.getDirectoryClient(topDirName).getSubdirectoryClient(subdir2.getObjectName())
            .createFile(generatePathName());
        dataLakeFileSystemClient.getDirectoryClient(topDirName).getSubdirectoryClient(subdir2.getObjectName())
            .createFile(generatePathName());
        dataLakeFileSystemClient.getDirectoryClient(topDirName).getSubdirectoryClient(subdir2.getObjectName())
            .createSubdirectory(generatePathName());

        // Create a user delegation sas that delegates an owner when creating files
        DataLakeDirectoryClient subOwnerDirClient = getSasDirectoryClient(topDirOauthClient, subowner);
        InMemoryAccessControlRecursiveChangeProgress progress = new InMemoryAccessControlRecursiveChangeProgress();


        AccessControlChangeResult result = subOwnerDirClient.removeAccessControlRecursiveWithResponse(
            new PathRemoveAccessControlRecursiveOptions(REMOVE_ACCESS_CONTROL_ENTRIES)
                .setContinueOnFailure(true).setBatchSize(2)
                .setProgressHandler(progress), null, null).getValue();

        List<String> batchFailures = result.getBatchFailures().stream()
            .map(AccessControlChangeFailure::getName).collect(Collectors.toList());

        assertEquals(3L, result.getCounters().getChangedDirectoriesCount()); // Including the top level
        assertEquals(3L, result.getCounters().getChangedFilesCount());
        assertEquals(4L, result.getCounters().getFailedChangesCount());
        assertEquals(batchFailures.size(), progress.firstFailures.size());
        for (AccessControlChangeFailure f : progress.firstFailures) {
            assertTrue(batchFailures.contains(f.getName()));
        }
        assertNull(result.getContinuationToken());
    }

    @DisabledIf("com.azure.storage.file.datalake.DataLakeTestBase#olderThan20200210ServiceVersion")
    @Test
    public void removeACLRecursiveContinueOnFailureBatchesResume() {
        dataLakeFileSystemClient.getRootDirectoryClient()
            .setAccessControlList(EXECUTE_ONLY_ACCESS_CONTROL_ENTRIES, null, null);
        String topDirName = generatePathName();

        // Create tree using AAD creds
        DataLakeDirectoryClient topDirOauthClient = getOAuthServiceClient()
            .getFileSystemClient(dataLakeFileSystemClient.getFileSystemName())
            .createDirectory(topDirName);
        DataLakeDirectoryClient subdir1 = topDirOauthClient.createSubdirectory(generatePathName());
        DataLakeFileClient file1 = subdir1.createFile(generatePathName());
        DataLakeFileClient file2 = subdir1.createFile(generatePathName());
        DataLakeDirectoryClient subdir2 = topDirOauthClient.createSubdirectory(generatePathName());
        DataLakeFileClient file3 = subdir2.createFile(generatePathName());

        // Only allow subowner rights to the directory and it's subpaths
        String subowner = testResourceNamer.randomUuid();
        RolePermissions rp = RolePermissions.parseSymbolic("rwx", false);
        PathPermissions pathPermissions = new PathPermissions().setGroup(rp).setOther(rp).setOwner(rp);
        topDirOauthClient.setPermissions(pathPermissions, null, subowner);
        subdir1.setPermissions(pathPermissions, null, subowner);
        file1.setPermissions(pathPermissions, null, subowner);
        file2.setPermissions(pathPermissions, null, subowner);
        subdir2.setPermissions(pathPermissions, null, subowner);
        file3.setPermissions(pathPermissions, null, subowner);

        // Create resources as super user (using shared key)
        dataLakeFileSystemClient.getDirectoryClient(topDirName).getSubdirectoryClient(subdir2.getObjectName())
            .createFile(generatePathName());
        dataLakeFileSystemClient.getDirectoryClient(topDirName).getSubdirectoryClient(subdir2.getObjectName())
            .createFile(generatePathName());
        dataLakeFileSystemClient.getDirectoryClient(topDirName).getSubdirectoryClient(subdir2.getObjectName())
            .createFile(generatePathName());
        dataLakeFileSystemClient.getDirectoryClient(topDirName).getSubdirectoryClient(subdir2.getObjectName())
            .createSubdirectory(generatePathName());

        // Create more files as app
        DataLakeFileClient file7 = subdir1.createFile(generatePathName());
        DataLakeFileClient file8 = subdir1.createFile(generatePathName());
        DataLakeDirectoryClient subdir4 = topDirOauthClient.createSubdirectory(generatePathName());
        DataLakeFileClient file9 = subdir4.createFile(generatePathName());

        // Only allow subowner rights to the directory and it's subpaths
        file7.setPermissions(pathPermissions, null, subowner);
        file8.setPermissions(pathPermissions, null, subowner);
        subdir4.setPermissions(pathPermissions, null, subowner);
        file9.setPermissions(pathPermissions, null, subowner);

        // Create a user delegation sas that delegates an owner when creating files
        DataLakeDirectoryClient subOwnerDirClient = getSasDirectoryClient(topDirOauthClient, subowner);

        PathRemoveAccessControlRecursiveOptions options =
            new PathRemoveAccessControlRecursiveOptions(REMOVE_ACCESS_CONTROL_ENTRIES)
                .setBatchSize(2)
                .setContinueOnFailure(true)
                .setMaxBatches(1);

        AccessControlChangeResult intermediateResult =
            subOwnerDirClient.removeAccessControlRecursiveWithResponse(options, null, null).getValue();

        assertNotNull(intermediateResult.getContinuationToken());

        options.setMaxBatches(null).setContinuationToken(intermediateResult.getContinuationToken());
        AccessControlChangeResult result =
            subOwnerDirClient.removeAccessControlRecursiveWithResponse(options, null, null).getValue();

        assertEquals(4, result.getCounters().getChangedDirectoriesCount() + intermediateResult.getCounters().getChangedDirectoriesCount());
        assertEquals(6, result.getCounters().getChangedFilesCount() + intermediateResult.getCounters().getChangedFilesCount());
        assertEquals(4, result.getCounters().getFailedChangesCount() + intermediateResult.getCounters().getFailedChangesCount());
        assertNull(result.getContinuationToken());
    }

    @Test
    public void removeACLRecursiveError() {
        dataLakeFileSystemClient.getRootDirectoryClient()
            .setAccessControlList(EXECUTE_ONLY_ACCESS_CONTROL_ENTRIES, null, null);
        String topDirName = generatePathName();
        DataLakeDirectoryClient topDirOauthClient = getOAuthServiceClient()
            .getFileSystemClient(dataLakeFileSystemClient.getFileSystemName())
            .getDirectoryClient(topDirName);

        DataLakeAclChangeFailedException e = assertThrows(DataLakeAclChangeFailedException.class,
            () -> topDirOauthClient.removeAccessControlRecursiveWithResponse(
                new PathRemoveAccessControlRecursiveOptions(REMOVE_ACCESS_CONTROL_ENTRIES), null, null));
        assertInstanceOf(DataLakeStorageException.class, e.getCause());
    }

    @DisabledIf("com.azure.storage.file.datalake.DataLakeTestBase#olderThan20200210ServiceVersion")
    @ParameterizedTest
    @MethodSource("setACLRecursiveErrorSupplier")
    public void removeACLRecursiveErrorMiddleOfBatches(Throwable error) {
        setupStandardRecursiveAclTest();
        PathRemoveAccessControlRecursiveOptions options =
            new PathRemoveAccessControlRecursiveOptions(REMOVE_ACCESS_CONTROL_ENTRIES).setBatchSize(2);

        // Mock a policy that will return an error on the call with the continuation token
        HttpPipelinePolicy mockPolicy = (context, next) ->
            context.getHttpRequest().getUrl().toString().contains("continuation") ? Mono.error(error) : next.process();
        dc = getDirectoryClient(getDataLakeCredential(), dc.getDirectoryUrl(), dc.getObjectPath(), mockPolicy);

        DataLakeAclChangeFailedException e = assertThrows(DataLakeAclChangeFailedException.class,
            () -> dc.removeAccessControlRecursiveWithResponse(options, null, null));
        assertEquals(error.getClass(), e.getCause().getClass());
    }

    private void setupStandardRecursiveAclTest() {
        DataLakeDirectoryClient subdir1 = dc.createSubdirectory(generatePathName());
        subdir1.createFile(generatePathName());
        subdir1.createFile(generatePathName());
        DataLakeDirectoryClient subdir2 = dc.createSubdirectory(generatePathName());
        subdir2.createFile(generatePathName());
        dc.createFile(generatePathName());
    }

    static class InMemoryAccessControlRecursiveChangeProgress implements Consumer<Response<AccessControlChanges>> {
        List<AccessControlChangeFailure> failures = new ArrayList<>();
        List<AccessControlChangeCounters> batchCounters = new ArrayList<>();
        List<AccessControlChangeCounters> cumulativeCounters = new ArrayList<>();
        List<AccessControlChangeFailure> firstFailures = new ArrayList<>();
        boolean firstFailure = false;

        @Override
        public void accept(Response<AccessControlChanges> response) {
            if (!firstFailure && response.getValue().getBatchFailures().size() > 0) {
                firstFailures.addAll(response.getValue().getBatchFailures());
                firstFailure = true;
            }
            failures.addAll(response.getValue().getBatchFailures());
            batchCounters.add(response.getValue().getBatchCounters());
            cumulativeCounters.add(response.getValue().getAggregateCounters());
        }
    }

    // set recursive acl error, with response
    // Test null or empty lists
    @Test
    public void getAccessControlMin() {
        PathAccessControl pac = dc.getAccessControl();

        assertNotNull(pac.getAccessControlList());
        assertNotNull(pac.getPermissions());
        assertNotNull(pac.getOwner());
        assertNotNull(pac.getGroup());
    }

    @Test
    public void getAccessControlWithResponse() {
        assertEquals(200, dc.getAccessControlWithResponse(false, null, null, null).getStatusCode());
    }

    @Test
    public void getAccessControlReturnUpn() {
        assertEquals(200, dc.getAccessControlWithResponse(true, null, null, null).getStatusCode());
    }

    @ParameterizedTest
    @MethodSource("modifiedMatchAndLeaseIdSupplier")
    public void getAccessControlAC(OffsetDateTime modified, OffsetDateTime unmodified, String match, String noneMatch,
        String leaseID) {
        DataLakeRequestConditions drc = new DataLakeRequestConditions()
            .setLeaseId(setupPathLeaseCondition(dc, leaseID))
            .setIfMatch(setupPathMatchCondition(dc, match))
            .setIfNoneMatch(noneMatch)
            .setIfModifiedSince(modified)
            .setIfUnmodifiedSince(unmodified);

        assertEquals(200, dc.getAccessControlWithResponse(false, drc, null, null).getStatusCode());
    }

    @ParameterizedTest
    @MethodSource("invalidModifiedMatchAndLeaseIdSupplier")
    public void getAccessControlACFail(OffsetDateTime modified, OffsetDateTime unmodified, String match,
        String noneMatch, String leaseID) {
        if (GARBAGE_LEASE_ID.equals(leaseID)) {
            return; // known issue - remove when resolved.
        }

        setupPathLeaseCondition(dc, leaseID);
        DataLakeRequestConditions drc = new DataLakeRequestConditions()
            .setLeaseId(leaseID)
            .setIfMatch(match)
            .setIfNoneMatch(setupPathMatchCondition(dc, noneMatch))
            .setIfModifiedSince(modified)
            .setIfUnmodifiedSince(unmodified);

        assertThrows(DataLakeStorageException.class, () -> dc.getAccessControlWithResponse(false, drc, null, null));
    }

    @Test
    public void renameMin() {
        assertEquals(201, dc.renameWithResponse(null, generatePathName(), null, null, null, null).getStatusCode());
    }

    @Test
    public void renameWithResponse() {
        Response<DataLakeDirectoryClient> resp = dc.renameWithResponse(null, generatePathName(), null, null, null, null);
        DataLakeDirectoryClient renamedClient = resp.getValue();

        assertDoesNotThrow(renamedClient::getProperties);
        assertThrows(DataLakeStorageException.class, () -> dc.getProperties());
    }

    @Test
    public void renameFilesystemWithResponse() {
        DataLakeFileSystemClient newFileSystem = primaryDataLakeServiceClient.createFileSystem(generateFileSystemName());
        Response<DataLakeDirectoryClient> resp = dc.renameWithResponse(newFileSystem.getFileSystemName(),
            generatePathName(), null, null, null, null);

        DataLakeDirectoryClient renamedClient = resp.getValue();

        assertDoesNotThrow(renamedClient::getProperties);
        assertThrows(DataLakeStorageException.class, () -> dc.getProperties());
    }

    @Test
    public void renameError() {
        assertThrows(DataLakeStorageException.class, () -> dataLakeFileSystemClient.getDirectoryClient(generatePathName())
            .renameWithResponse(null, generatePathName(), null, null, null, null));
    }

    @ParameterizedTest
    @MethodSource("modifiedMatchAndLeaseIdSupplier")
    public void renameSourceAC(OffsetDateTime modified, OffsetDateTime unmodified, String match, String noneMatch,
        String leaseID) {
        DataLakeRequestConditions drc = new DataLakeRequestConditions()
            .setLeaseId(setupPathLeaseCondition(dc, leaseID))
            .setIfMatch(setupPathMatchCondition(dc, match))
            .setIfNoneMatch(noneMatch)
            .setIfModifiedSince(modified)
            .setIfUnmodifiedSince(unmodified);

        assertEquals(201, dc.renameWithResponse(null, generatePathName(), drc, null, null, null).getStatusCode());
    }

    @ParameterizedTest
    @MethodSource("invalidModifiedMatchAndLeaseIdSupplier")
    public void renameSourceACFail(OffsetDateTime modified, OffsetDateTime unmodified, String match, String noneMatch,
        String leaseID) {
        setupPathLeaseCondition(dc, leaseID);
        DataLakeRequestConditions drc = new DataLakeRequestConditions()
            .setLeaseId(leaseID)
            .setIfMatch(match)
            .setIfNoneMatch(setupPathMatchCondition(dc, noneMatch))
            .setIfModifiedSince(modified)
            .setIfUnmodifiedSince(unmodified);

        assertThrows(DataLakeStorageException.class,
            () -> dc.renameWithResponse(null, generatePathName(), drc, null, null, null));
    }

    @ParameterizedTest
    @MethodSource("modifiedMatchAndLeaseIdSupplier")
    public void renameDestAC(OffsetDateTime modified, OffsetDateTime unmodified, String match, String noneMatch,
        String leaseID) {
        String pathName = generatePathName();
        DataLakeDirectoryClient destDir = dataLakeFileSystemClient.createDirectory(pathName);
        DataLakeRequestConditions drc = new DataLakeRequestConditions()
            .setLeaseId(setupPathLeaseCondition(destDir, leaseID))
            .setIfMatch(setupPathMatchCondition(destDir, match))
            .setIfNoneMatch(noneMatch)
            .setIfModifiedSince(modified)
            .setIfUnmodifiedSince(unmodified);

        assertEquals(201, dc.renameWithResponse(null, pathName, null, drc, null, null).getStatusCode());
    }

    @ParameterizedTest
    @MethodSource("invalidModifiedMatchAndLeaseIdSupplier")
    public void renameDestACFail(OffsetDateTime modified, OffsetDateTime unmodified, String match, String noneMatch,
        String leaseID) {
        String pathName = generatePathName();
        DataLakeDirectoryClient destDir = dataLakeFileSystemClient.createDirectory(pathName);
        setupPathLeaseCondition(destDir, leaseID);
        DataLakeRequestConditions drc = new DataLakeRequestConditions()
            .setLeaseId(leaseID)
            .setIfMatch(match)
            .setIfNoneMatch(setupPathMatchCondition(destDir, noneMatch))
            .setIfModifiedSince(modified)
            .setIfUnmodifiedSince(unmodified);

        assertThrows(DataLakeStorageException.class, () -> dc.renameWithResponse(null, pathName, null, drc, null, null));
    }

    @Test
    public void renameSasToken() {
        FileSystemSasPermission permissions = new FileSystemSasPermission()
            .setReadPermission(true)
            .setMovePermission(true)
            .setWritePermission(true)
            .setCreatePermission(true)
            .setAddPermission(true)
            .setDeletePermission(true);
        String sas = dataLakeFileSystemClient.generateSas(new DataLakeServiceSasSignatureValues(testResourceNamer.now().plusDays(1), permissions));
        DataLakeDirectoryClient client = getDirectoryClient(sas, dataLakeFileSystemClient.getFileSystemUrl(), dc.getDirectoryPath());

        DataLakeDirectoryClient destClient = client.rename(dataLakeFileSystemClient.getFileSystemName(), generatePathName());

        assertNotNull(destClient.getProperties());
    }

    @Test
    public void getPropertiesDefault() {
        Response<PathProperties> response = dc.getPropertiesWithResponse(null, null, null);
        HttpHeaders headers = response.getHeaders();
        PathProperties properties = response.getValue();

        validateBasicHeaders(headers);
        assertEquals("bytes", headers.getValue(HttpHeaderName.ACCEPT_RANGES));
        assertNotNull(properties.getCreationTime());
        assertNotNull(properties.getLastModified());
        assertNotNull(properties.getETag());
        assertTrue(properties.getFileSize() >= 0);
        assertNotNull(properties.getContentType());
        assertNull(properties.getContentMd5()); // tested in "set HTTP headers"
        assertNull(properties.getContentEncoding()); // tested in "set HTTP headers"
        assertNull(properties.getContentDisposition()); // tested in "set HTTP headers"
        assertNull(properties.getContentLanguage()); // tested in "set HTTP headers"
        assertNull(properties.getCacheControl()); // tested in "set HTTP headers"
        assertEquals(LeaseStatusType.UNLOCKED, properties.getLeaseStatus());
        assertEquals(LeaseStateType.AVAILABLE, properties.getLeaseState());
        assertNull(properties.getLeaseDuration()); // tested in "acquire lease"
        assertNull(properties.getCopyId()); // tested in "abort copy"
        assertNull(properties.getCopyStatus()); // tested in "copy"
        assertNull(properties.getCopySource()); // tested in "copy"
        assertNull(properties.getCopyProgress()); // tested in "copy"
        assertNull(properties.getCopyCompletionTime()); // tested in "copy"
        assertNull(properties.getCopyStatusDescription()); // only returned when the service has errors; cannot validate.
        assertTrue(properties.isServerEncrypted());
        assertFalse(properties.isIncrementalCopy() != null && properties.isIncrementalCopy()); // tested in PageBlob."start incremental copy"
        assertEquals(AccessTier.HOT, properties.getAccessTier());
        assertNull(properties.getArchiveStatus());
        assertNotNull(properties.getMetadata());
        assertNull(properties.getAccessTierChangeTime());
        assertNull(properties.getEncryptionKeySha256());
        assertTrue(properties.isDirectory());
    }

    @Test
    public void getPropertiesMin() {
        assertEquals(200, dc.getPropertiesWithResponse(null, null, null).getStatusCode());
    }

    @DisabledIf("com.azure.storage.file.datalake.DataLakeTestBase#olderThan20200612ServiceVersion")
    @Test
    public void getPropertiesOwnerGroupPermissions() {
        PathProperties properties = dc.getPropertiesWithResponse(null, null, null).getValue();

        assertNotNull(properties.getOwner());
        assertNotNull(properties.getGroup());
        assertNotNull(properties.getPermissions());
    }

    @ParameterizedTest
    @MethodSource("modifiedMatchAndLeaseIdSupplier")
    public void getPropertiesAC(OffsetDateTime modified, OffsetDateTime unmodified, String match, String noneMatch,
        String leaseID) {
        DataLakeRequestConditions drc = new DataLakeRequestConditions()
            .setLeaseId(setupPathLeaseCondition(dc, leaseID))
            .setIfMatch(setupPathMatchCondition(dc, match))
            .setIfNoneMatch(noneMatch)
            .setIfModifiedSince(modified)
            .setIfUnmodifiedSince(unmodified);

        assertEquals(200, dc.getPropertiesWithResponse(drc, null, null).getStatusCode());
    }

    @ParameterizedTest
    @MethodSource("invalidModifiedMatchAndLeaseIdSupplier")
    public void getPropertiesACFail(OffsetDateTime modified, OffsetDateTime unmodified, String match, String noneMatch,
        String leaseID) {
        DataLakeRequestConditions drc = new DataLakeRequestConditions()
            .setLeaseId(setupPathLeaseCondition(dc, leaseID))
            .setIfMatch(match)
            .setIfNoneMatch(setupPathMatchCondition(dc, noneMatch))
            .setIfModifiedSince(modified)
            .setIfUnmodifiedSince(unmodified);

        assertThrows(DataLakeStorageException.class, () -> dc.getPropertiesWithResponse(drc, null, null));
    }

    @Test
    public void getPropertiesError() {
        DataLakeStorageException ex = assertThrows(DataLakeStorageException.class,
            () -> dataLakeFileSystemClient.getDirectoryClient(generatePathName()).getProperties());

        assertTrue(ex.getMessage().contains("BlobNotFound"));
    }

    @Test
    public void setHTTPHeadersNull() {
        Response<?> response = dc.setHttpHeadersWithResponse(null, null, null, null);

        assertEquals(200, response.getStatusCode());
        validateBasicHeaders(response.getHeaders());
    }

    @Test
    public void setHTTPHeadersMin() {
        PathProperties properties = dc.getProperties();
        PathHttpHeaders headers = new PathHttpHeaders()
            .setContentEncoding(properties.getContentEncoding())
            .setContentDisposition(properties.getContentDisposition())
            .setContentType("type")
            .setCacheControl(properties.getCacheControl())
            .setContentLanguage(properties.getContentLanguage());

        dc.setHttpHeaders(headers);

        assertEquals("type", dc.getProperties().getContentType());
    }

    @ParameterizedTest
    @CsvSource(value = {"null,null,null,null,null,null", "control,disposition,encoding,language,null,type"},
               nullValues = "null")
    public void setHTTPHeadersHeaders(String cacheControl, String contentDisposition, String contentEncoding,
        String contentLanguage, byte[] contentMD5, String contentType) {
        PathHttpHeaders putHeaders = new PathHttpHeaders()
            .setCacheControl(cacheControl)
            .setContentDisposition(contentDisposition)
            .setContentEncoding(contentEncoding)
            .setContentLanguage(contentLanguage)
            .setContentMd5(contentMD5)
            .setContentType(contentType);

        dc.setHttpHeaders(putHeaders);

        validatePathProperties(dc.getPropertiesWithResponse(null, null, null), cacheControl, contentDisposition,
            contentEncoding, contentLanguage, contentMD5, contentType);
    }

    @ParameterizedTest
    @MethodSource("modifiedMatchAndLeaseIdSupplier")
    public void setHttpHeadersAC(OffsetDateTime modified, OffsetDateTime unmodified, String match, String noneMatch,
        String leaseID) {
        DataLakeRequestConditions drc = new DataLakeRequestConditions()
            .setLeaseId(setupPathLeaseCondition(dc, leaseID))
            .setIfMatch(setupPathMatchCondition(dc, match))
            .setIfNoneMatch(noneMatch)
            .setIfModifiedSince(modified)
            .setIfUnmodifiedSince(unmodified);

        assertEquals(200, dc.setHttpHeadersWithResponse(null, drc, null, null).getStatusCode());
    }

    @ParameterizedTest
    @MethodSource("invalidModifiedMatchAndLeaseIdSupplier")
    public void setHttpHeadersACFail(OffsetDateTime modified, OffsetDateTime unmodified, String match, String noneMatch,
        String leaseID) {
        setupPathLeaseCondition(dc, leaseID);
        DataLakeRequestConditions drc = new DataLakeRequestConditions()
            .setLeaseId(leaseID)
            .setIfMatch(match)
            .setIfNoneMatch(setupPathMatchCondition(dc, noneMatch))
            .setIfModifiedSince(modified)
            .setIfUnmodifiedSince(unmodified);

        assertThrows(DataLakeStorageException.class, () -> dc.setHttpHeadersWithResponse(null, drc, null, null));
    }

    @Test
    public void setHTTPHeadersError() {
        assertThrows(DataLakeStorageException.class,
            () -> dataLakeFileSystemClient.getDirectoryClient(generatePathName()).setHttpHeaders(null));
    }

    @Test
    public void setMetadataAllNull() {
        Response<?> response = dc.setMetadataWithResponse(null, null, null, null);

        // Directories have an is directory metadata param by default
        assertEquals(1, dc.getProperties().getMetadata().size());
        assertEquals(200, response.getStatusCode());
        validateBasicHeaders(response.getHeaders());
        assertTrue(Boolean.parseBoolean(response.getHeaders().getValue(X_MS_REQUEST_SERVER_ENCRYPTED)));
    }

    @Test
    public void setMetadataMin() {
        Map<String, String> metadata = Collections.singletonMap("foo", "bar");
        dc.setMetadata(metadata);

        Map<String, String> responseMetadata = dc.getProperties().getMetadata();
        // Directory adds a directory metadata value
        for (String k : metadata.keySet()) {
            assertTrue(responseMetadata.containsKey(k));
            assertEquals(metadata.get(k), responseMetadata.get(k));
        }
    }

    @ParameterizedTest
    @CsvSource(value = {"null,null,null,null,200", "foo,bar,fizz,buzz,200"}, nullValues = "null")
    public void setMetadataMetadata(String key1, String value1, String key2, String value2, int statusCode) {
        Map<String, String> metadata = new HashMap<>();
        if (key1 != null && value1 != null) {
            metadata.put(key1, value1);
        }
        if (key2 != null && value2 != null) {
            metadata.put(key2, value2);
        }

        assertEquals(statusCode, dc.setMetadataWithResponse(metadata, null, null, null).getStatusCode());

        Map<String, String> responseMetadata = dc.getProperties().getMetadata();
        // Directory adds a directory metadata value
        for (String k : metadata.keySet()) {
            assertTrue(responseMetadata.containsKey(k));
            assertEquals(metadata.get(k), responseMetadata.get(k));
        }
    }

    @ParameterizedTest
    @MethodSource("modifiedMatchAndLeaseIdSupplier")
    public void setMetadataAC(OffsetDateTime modified, OffsetDateTime unmodified, String match, String noneMatch,
        String leaseID) {
        DataLakeRequestConditions drc = new DataLakeRequestConditions()
            .setLeaseId(setupPathLeaseCondition(dc, leaseID))
            .setIfMatch(setupPathMatchCondition(dc, match))
            .setIfNoneMatch(noneMatch)
            .setIfModifiedSince(modified)
            .setIfUnmodifiedSince(unmodified);

        assertEquals(200, dc.setMetadataWithResponse(null, drc, null, null).getStatusCode());
    }

    @ParameterizedTest
    @MethodSource("invalidModifiedMatchAndLeaseIdSupplier")
    public void setMetadataACFail(OffsetDateTime modified, OffsetDateTime unmodified, String match, String noneMatch,
        String leaseID) {
        setupPathLeaseCondition(dc, leaseID);
        DataLakeRequestConditions drc = new DataLakeRequestConditions()
            .setLeaseId(leaseID)
            .setIfMatch(match)
            .setIfNoneMatch(setupPathMatchCondition(dc, noneMatch))
            .setIfModifiedSince(modified)
            .setIfUnmodifiedSince(unmodified);

        assertThrows(DataLakeStorageException.class, () -> dc.setMetadataWithResponse(null, drc, null, null));
    }

    @Test
    public void setMetadataError() {
        assertThrows(DataLakeStorageException.class,
            () -> dataLakeFileSystemClient.getDirectoryClient(generatePathName()).setMetadata(null));
    }

    @Test
    public void createFileMin() {
        assertDoesNotThrow(() -> dc.createFile(generatePathName()));
    }

    @ParameterizedTest
    @ValueSource(booleans = {true, false})
    public void createFileOverwrite(boolean overwrite) {
        String pathName = generatePathName();
        dc.createFile(pathName);

        if (overwrite) {
            assertDoesNotThrow(() -> dc.createFile(pathName, true));
        } else {
            assertThrows(DataLakeStorageException.class, () -> dc.createFile(pathName, false));
        }
    }

    @Test
    public void createFileError() {
        assertThrows(DataLakeStorageException.class, () -> dc.createFileWithResponse(generatePathName(), null, null,
            null, null, new DataLakeRequestConditions().setIfMatch("garbage"), null, Context.NONE));
    }

    @ParameterizedTest
    @MethodSource("cacheAndContentSupplier")
    public void createFileHeaders(String cacheControl, String contentDisposition, String contentEncoding,
        String contentLanguage, String contentType) {
        // Create does not set md5
        PathHttpHeaders headers = new PathHttpHeaders().setCacheControl(cacheControl)
            .setContentDisposition(contentDisposition)
            .setContentEncoding(contentEncoding)
            .setContentLanguage(contentLanguage)
            .setContentType(contentType);

        Response<PathProperties> response = dc.createFileWithResponse(generatePathName(), null, null, headers, null,
            null, null, null).getValue().getPropertiesWithResponse(null, null, null);

        // If the value isn't set the service will automatically set it
        contentType = (contentType == null) ? "application/octet-stream" : contentType;

        validatePathProperties(response, cacheControl, contentDisposition, contentEncoding, contentLanguage, null,
            contentType);
    }

    @ParameterizedTest
    @CsvSource(value = {"null,null,null,null", "foo,bar,fizz,buzz"}, nullValues = "null")
    public void createFileMetadata(String key1, String value1, String key2, String value2) {
        Map<String, String> metadata = new HashMap<>();
        if (key1 != null) {
            metadata.put(key1, value1);
        }
        if (key2 != null) {
            metadata.put(key2, value2);
        }

        PathProperties response = dc.createFileWithResponse(generatePathName(), null, null, null, metadata, null, null,
            null).getValue().getProperties();

        assertEquals(metadata, response.getMetadata());
    }

    @ParameterizedTest
    @MethodSource("modifiedMatchAndLeaseIdSupplier")
    public void createFileAC(OffsetDateTime modified, OffsetDateTime unmodified, String match, String noneMatch,
        String leaseID) {
        String pathName = generatePathName();
        DataLakeFileClient client = dc.createFile(pathName);
        DataLakeRequestConditions drc = new DataLakeRequestConditions()
            .setLeaseId(setupPathLeaseCondition(client, leaseID))
            .setIfMatch(setupPathMatchCondition(client, match))
            .setIfNoneMatch(noneMatch)
            .setIfModifiedSince(modified)
            .setIfUnmodifiedSince(unmodified);

        assertEquals(201, dc.createFileWithResponse(pathName, null, null, null, null, drc, null, null).getStatusCode());
    }

    @ParameterizedTest
    @MethodSource("invalidModifiedMatchAndLeaseIdSupplier")
    public void createFileACFail(OffsetDateTime modified, OffsetDateTime unmodified, String match, String noneMatch,
        String leaseID) {
        String pathName = generatePathName();
        DataLakeFileClient client = dc.createFile(pathName);
        setupPathLeaseCondition(client, leaseID);
        DataLakeRequestConditions drc = new DataLakeRequestConditions()
            .setLeaseId(leaseID)
            .setIfMatch(match)
            .setIfNoneMatch(setupPathMatchCondition(client, noneMatch))
            .setIfModifiedSince(modified)
            .setIfUnmodifiedSince(unmodified);

        assertThrows(DataLakeStorageException.class,
            () -> dc.createFileWithResponse(pathName, null, null, null, null, drc, null, Context.NONE));
    }

    @Test
    public void createFilePermissionsAndUmask() {
        assertEquals(201, dc.createFileWithResponse(generatePathName(), "0777", "0057", null, null, null, null,
            Context.NONE).getStatusCode());
    }

    @Test
    public void createIfNotExistsFileMin() {
        assertTrue(dc.createFileIfNotExists(generatePathName()).exists());
    }

    @Test
    public void createIfNotExistsFileOverwrite() {
        String pathName = generatePathName();

        assertEquals(201, dc.createFileIfNotExistsWithResponse(pathName, null, null, null).getStatusCode());
        assertEquals(409, dc.createFileIfNotExistsWithResponse(pathName, null, null, null).getStatusCode());
    }

    @Test
    public void createIfNotExistsFileDefaults() {
        Response<?> createResponse = dc.createFileIfNotExistsWithResponse(generatePathName(), null, null, null);


        assertEquals(201, createResponse.getStatusCode());
        validateBasicHeaders(createResponse.getHeaders());
    }

    @ParameterizedTest
    @MethodSource("cacheAndContentSupplier")
    public void createIfNotExistsFileHeaders(String cacheControl, String contentDisposition, String contentEncoding,
        String contentLanguage, String contentType) {
        // Create does not set md5
        PathHttpHeaders headers = new PathHttpHeaders().setCacheControl(cacheControl)
            .setContentDisposition(contentDisposition)
            .setContentEncoding(contentEncoding)
            .setContentLanguage(contentLanguage)
            .setContentType(contentType);
        DataLakePathCreateOptions options = new DataLakePathCreateOptions().setPathHttpHeaders(headers);

        Response<PathProperties> response = dc.createFileIfNotExistsWithResponse(generatePathName(), options, null, null)
            .getValue().getPropertiesWithResponse(null, null, null);

        // If the value isn't set the service will automatically set it
        contentType = (contentType == null) ? "application/octet-stream" : contentType;

        validatePathProperties(response, cacheControl, contentDisposition, contentEncoding, contentLanguage, null,
            contentType);
    }

    @ParameterizedTest
    @CsvSource(value = {"null,null,null,null", "foo,bar,fizz,buzz"}, nullValues = "null")
    public void createIfNotExistsFileMetadata(String key1, String value1, String key2, String value2) {
        Map<String, String> metadata = new HashMap<>();
        if (key1 != null) {
            metadata.put(key1, value1);
        }
        if (key2 != null) {
            metadata.put(key2, value2);
        }
        DataLakePathCreateOptions options = new DataLakePathCreateOptions().setMetadata(metadata);

        DataLakeFileClient client = dc.createFileIfNotExistsWithResponse(generatePathName(), options, null,
            Context.NONE).getValue();
        PathProperties response = client.getProperties();

        assertTrue(client.exists());
        assertEquals(metadata, response.getMetadata());
    }

    @Test
    public void createIfNotExistsFilePermissionsAndUmask() {
        DataLakeDirectoryClient client = dataLakeFileSystemClient.getDirectoryClient(generatePathName());
        DataLakePathCreateOptions options = new DataLakePathCreateOptions().setPermissions("0777").setUmask("0057");

        assertEquals(201, client.createFileIfNotExistsWithResponse(generatePathName(), options, null, Context.NONE)
            .getStatusCode());
    }

    @Test
    public void deleteFile() {
        String pathName = generatePathName();
        DataLakeFileClient client = dc.createFile(pathName);
        dc.deleteFile(pathName);

        DataLakeStorageException e = assertThrows(DataLakeStorageException.class, client::getProperties);
        assertEquals(404, e.getStatusCode());
    }

    @Test
    public void deleteFileMin() {
        String pathName = generatePathName();
        dc.createFile(pathName);
        assertEquals(200, dc.deleteFileWithResponse(pathName, null, null, null).getStatusCode());
    }

    @Test
    public void deleteFileFileDoesNotExistAnymore() {
        String pathName = generatePathName();
        DataLakeFileClient client = dc.createFile(pathName);
        dc.deleteFileWithResponse(pathName, null, null, null);

        DataLakeStorageException e = assertThrows(DataLakeStorageException.class,
            () -> client.getPropertiesWithResponse(null, null, null));

        assertEquals(404, e.getResponse().getStatusCode());
        assertEquals(BlobErrorCode.BLOB_NOT_FOUND.toString(), e.getErrorCode());
    }

    @ParameterizedTest
    @MethodSource("modifiedMatchAndLeaseIdSupplier")
    public void deleteFileAC(OffsetDateTime modified, OffsetDateTime unmodified, String match, String noneMatch,
        String leaseID) {
        String pathName = generatePathName();
        DataLakeFileClient client = dc.createFile(pathName);
        DataLakeRequestConditions drc = new DataLakeRequestConditions()
            .setLeaseId(setupPathLeaseCondition(client, leaseID))
            .setIfMatch(setupPathMatchCondition(client, match))
            .setIfNoneMatch(noneMatch)
            .setIfModifiedSince(modified)
            .setIfUnmodifiedSince(unmodified);

        assertEquals(200, dc.deleteFileWithResponse(pathName, drc, null, null).getStatusCode());
    }

    @ParameterizedTest
    @MethodSource("invalidModifiedMatchAndLeaseIdSupplier")
    public void deleteFileACFail(OffsetDateTime modified, OffsetDateTime unmodified, String match, String noneMatch,
        String leaseID) {
        String pathName = generatePathName();
        DataLakeFileClient client = dc.createFile(pathName);
        setupPathLeaseCondition(client, leaseID);
        DataLakeRequestConditions drc = new DataLakeRequestConditions()
            .setLeaseId(leaseID)
            .setIfMatch(match)
            .setIfNoneMatch(setupPathMatchCondition(client, noneMatch))
            .setIfModifiedSince(modified)
            .setIfUnmodifiedSince(unmodified);

        assertThrows(DataLakeStorageException.class, () -> dc.deleteFileWithResponse(pathName, drc, null, null));
    }

    @Test
    public void deleteIfExistsFile() {
        String pathName = generatePathName();
        dc.createFile(pathName);
        assertTrue(dc.deleteFileIfExists(pathName));
    }

    @Test
    public void deleteIfExistsFileMin() {
        String pathName = generatePathName();
        dc.createFile(pathName);
        assertEquals(200, dc.deleteFileIfExistsWithResponse(pathName, null, null, null).getStatusCode());
    }

    @Test
    public void deleteIfExistsFileFileDoesNotExistAnymore() {
        String pathName = generatePathName();
        DataLakeFileClient client = dc.createFile(pathName);
        Response<?> response = dc.deleteFileIfExistsWithResponse(pathName, null, null, null);

        assertEquals(200, response.getStatusCode());
        assertFalse(client.exists());
    }

    @Test
    public void deleteIfExistsFileFileThatWasAlreadyDeleted() {
        String pathName = generatePathName();
        DataLakeFileClient client = dc.createFile(pathName);
        Response<?> response = dc.deleteFileIfExistsWithResponse(pathName, null, null, null);
        Response<?> response2 = dc.deleteFileIfExistsWithResponse(pathName, null, null, null);

        assertEquals(200, response.getStatusCode());
        assertFalse(client.exists());
        assertEquals(404, response2.getStatusCode());
    }

    @ParameterizedTest
    @MethodSource("modifiedMatchAndLeaseIdSupplier")
    public void deleteIfExistsFileAC(OffsetDateTime modified, OffsetDateTime unmodified, String match, String noneMatch,
        String leaseID) {
        String pathName = generatePathName();
        DataLakeFileClient client = dc.createFile(pathName);
        DataLakeRequestConditions drc = new DataLakeRequestConditions()
            .setLeaseId(setupPathLeaseCondition(client, leaseID))
            .setIfMatch(setupPathMatchCondition(client, match))
            .setIfNoneMatch(noneMatch)
            .setIfModifiedSince(modified)
            .setIfUnmodifiedSince(unmodified);
        DataLakePathDeleteOptions options = new DataLakePathDeleteOptions().setRequestConditions(drc);

        assertEquals(200, dc.deleteFileIfExistsWithResponse(pathName, options, null, null).getStatusCode());
    }

    @ParameterizedTest
    @MethodSource("invalidModifiedMatchAndLeaseIdSupplier")
    public void deleteIfExistsFileACFail(OffsetDateTime modified, OffsetDateTime unmodified, String match,
        String noneMatch, String leaseID) {
        String pathName = generatePathName();
        DataLakeFileClient client = dc.createFile(pathName);
        setupPathLeaseCondition(client, leaseID);
        DataLakeRequestConditions drc = new DataLakeRequestConditions()
            .setLeaseId(leaseID)
            .setIfMatch(match)
            .setIfNoneMatch(setupPathMatchCondition(client, noneMatch))
            .setIfModifiedSince(modified)
            .setIfUnmodifiedSince(unmodified);

        assertThrows(DataLakeStorageException.class, () -> dc.deleteFileIfExistsWithResponse(pathName,
            new DataLakePathDeleteOptions().setRequestConditions(drc), null, null));
    }

    @Test
    public void createSubDirMin() {
        assertDoesNotThrow(() -> dc.createSubdirectory(generatePathName()));
    }

    @ParameterizedTest
    @ValueSource(booleans = {true, false})
    public void createSubDirOverwrite(boolean overwrite) {
        String pathName = generatePathName();
        dc.createSubdirectory(pathName);

        if (overwrite) {
            assertDoesNotThrow(() -> dc.createSubdirectory(pathName, true));
        } else {
            assertThrows(DataLakeStorageException.class, () -> dc.createSubdirectory(pathName, false));
        }
    }

    @Test
    public void createSubDirDefaults() {
        Response<?> createResponse = dc.createSubdirectoryWithResponse(generatePathName(), null, null, null, null, null,
            null, null);

        assertEquals(201, createResponse.getStatusCode());
        validateBasicHeaders(createResponse.getHeaders());
    }

    @Test
    public void createSubDirError() {
        assertThrows(DataLakeStorageException.class, () -> dc.createSubdirectoryWithResponse(generatePathName(), null,
                null, null, null, new DataLakeRequestConditions().setIfMatch("garbage"), null, Context.NONE));
    }

    @ParameterizedTest
    @MethodSource("cacheAndContentSupplier")
    public void createSubDirHeaders(String cacheControl, String contentDisposition, String contentEncoding,
        String contentLanguage, String contentType) {
        // Create does not set md5
        PathHttpHeaders headers = new PathHttpHeaders().setCacheControl(cacheControl)
            .setContentDisposition(contentDisposition)
            .setContentEncoding(contentEncoding)
            .setContentLanguage(contentLanguage)
            .setContentType(contentType);

        Response<PathProperties> response = dc.createSubdirectoryWithResponse(generatePathName(), null, null, headers,
            null, null, null, null).getValue()
            .getPropertiesWithResponse(null, null, null);

        // If the value isn't set the service will automatically set it
        contentType = (contentType == null) ? "application/octet-stream" : contentType;

        validatePathProperties(response, cacheControl, contentDisposition, contentEncoding, contentLanguage, null,
            contentType);
    }

    @ParameterizedTest
    @CsvSource(value = {"null,null,null,null", "foo,bar,fizz,buzz"}, nullValues = "null")
    public void createSubDirMetadata(String key1, String value1, String key2, String value2) {
        Map<String, String> metadata = new HashMap<>();
        if (key1 != null) {
            metadata.put(key1, value1);
        }
        if (key2 != null) {
            metadata.put(key2, value2);
        }

        PathProperties response = dc.createSubdirectoryWithResponse(generatePathName(), null, null, null, metadata,
            null, null, null).getValue().getProperties();


        // Directory adds a directory metadata value
        for (String k : metadata.keySet()) {
            assertTrue(response.getMetadata().containsKey(k));
            assertEquals(metadata.get(k), response.getMetadata().get(k));
        }
    }

    @ParameterizedTest
    @MethodSource("modifiedMatchAndLeaseIdSupplier")
    public void createSubDirAC(OffsetDateTime modified, OffsetDateTime unmodified, String match, String noneMatch,
        String leaseID) {
        String pathName = generatePathName();
        DataLakeDirectoryClient client = dc.createSubdirectory(pathName);
        DataLakeRequestConditions drc = new DataLakeRequestConditions()
            .setLeaseId(setupPathLeaseCondition(client, leaseID))
            .setIfMatch(setupPathMatchCondition(client, match))
            .setIfNoneMatch(noneMatch)
            .setIfModifiedSince(modified)
            .setIfUnmodifiedSince(unmodified);

        assertEquals(201, dc.createSubdirectoryWithResponse(pathName, null, null, null, null, drc, null, null)
            .getStatusCode());
    }

    @ParameterizedTest
    @MethodSource("invalidModifiedMatchAndLeaseIdSupplier")
    public void createSubDirACFail(OffsetDateTime modified, OffsetDateTime unmodified, String match, String noneMatch,
        String leaseID) {
        String pathName = generatePathName();
        DataLakeDirectoryClient client = dc.createSubdirectory(pathName);
        setupPathLeaseCondition(client, leaseID);
        DataLakeRequestConditions drc = new DataLakeRequestConditions()
            .setLeaseId(leaseID)
            .setIfMatch(match)
            .setIfNoneMatch(setupPathMatchCondition(client, noneMatch))
            .setIfModifiedSince(modified)
            .setIfUnmodifiedSince(unmodified);

        assertThrows(DataLakeStorageException.class,
            () -> dc.createSubdirectoryWithResponse(pathName, null, null, null, null, drc, null, Context.NONE));
    }

    @Test
    public void createSubDirPermissionsAndUmask() {
        assertEquals(201, dc.createSubdirectoryWithResponse(generatePathName(), "0777", "0057", null, null, null, null,
            Context.NONE).getStatusCode());
    }

    @Test
    public void createIfNotExistsSubDirMin() {
        assertTrue(dc.createSubdirectoryIfNotExists(generatePathName()).exists());
    }

    @Test
    public void createIfNotExistsSubDirOverwrite() {
        String pathName = generatePathName();
        DataLakeDirectoryClient client = dc.createSubdirectoryIfNotExists(pathName);
        DataLakeDirectoryClient secondClient = dc.createSubdirectoryIfNotExists(pathName);

        assertTrue(client.exists());
        // same client is returned since subdirectory has already been created
        assertTrue(secondClient.exists());
        assertEquals(client.getDirectoryPath(), secondClient.getDirectoryPath());
    }

    @Test
    public void createIfNotExistsSubDirThatAlreadyExists() {
        String pathName = generatePathName();

        assertEquals(201, dc.createSubdirectoryIfNotExistsWithResponse(pathName, null, null, null).getStatusCode());
        assertEquals(409, dc.createSubdirectoryIfNotExistsWithResponse(pathName, null, null, null).getStatusCode());
    }

    @Test
    public void createIfNotExistsSubDirDefaults() {
        Response<?> createResponse = dc.createSubdirectoryIfNotExistsWithResponse(generatePathName(), null, null, null);

        assertEquals(201, createResponse.getStatusCode());
        validateBasicHeaders(createResponse.getHeaders());
    }

    @ParameterizedTest
    @MethodSource("cacheAndContentSupplier")
    public void createIfNotExistsSubDirHeaders(String cacheControl, String contentDisposition, String contentEncoding,
        String contentLanguage, String contentType) {
        // Create does not set md5
        PathHttpHeaders headers = new PathHttpHeaders().setCacheControl(cacheControl)
            .setContentDisposition(contentDisposition)
            .setContentEncoding(contentEncoding)
            .setContentLanguage(contentLanguage)
            .setContentType(contentType);

        Response<PathProperties> response = dc.createSubdirectoryIfNotExistsWithResponse(generatePathName(),
            new DataLakePathCreateOptions().setPathHttpHeaders(headers), null, null).getValue()
            .getPropertiesWithResponse(null, null, null);

        // If the value isn't set the service will automatically set it
        contentType = (contentType == null) ? "application/octet-stream" : contentType;

        validatePathProperties(response, cacheControl, contentDisposition, contentEncoding, contentLanguage, null,
            contentType);
    }

    @ParameterizedTest
    @CsvSource(value = {"null,null,null,null", "foo,bar,fizz,buzz"}, nullValues = "null")
    public void createIfNotExistsSubDirMetadata(String key1, String value1, String key2, String value2) {
        Map<String, String> metadata = new HashMap<>();
        if (key1 != null) {
            metadata.put(key1, value1);
        }
        if (key2 != null) {
            metadata.put(key2, value2);
        }

        PathProperties response = dc.createSubdirectoryIfNotExistsWithResponse(generatePathName(),
            new DataLakePathCreateOptions().setMetadata(metadata), null, Context.NONE).getValue()
            .getProperties();

        // Directory adds a directory metadata value
        for (String k : metadata.keySet()) {
            assertTrue(response.getMetadata().containsKey(k));
            assertEquals(metadata.get(k), response.getMetadata().get(k));
        }
    }

    @Test
    public void createIfNotExistsSubDirPermissionsAndUmask() {
        DataLakeDirectoryClient client = dataLakeFileSystemClient.getDirectoryClient(generatePathName());
        DataLakePathCreateOptions options = new DataLakePathCreateOptions()
            .setPermissions("0777")
            .setUmask("0057");

        assertEquals(201, client.createSubdirectoryIfNotExistsWithResponse(generatePathName(), options, null,
            Context.NONE).getStatusCode());
    }

    @Test
    public void deleteSubDir() {
        String pathName = generatePathName();
        DataLakeDirectoryClient client = dc.createSubdirectory(pathName);
        dc.deleteSubdirectory(pathName);

        DataLakeStorageException e = assertThrows(DataLakeStorageException.class, client::getProperties);
        assertEquals(404, e.getStatusCode());
    }

    @Test
    public void deleteSubDirMin() {
        String pathName = generatePathName();
        dc.createSubdirectory(pathName);

        assertEquals(200, dc.deleteSubdirectoryWithResponse(pathName, false, null, null, null).getStatusCode());
    }

    @Test
    public void deleteSubDirRecursive() {
        String pathName = generatePathName();
        dc.createSubdirectory(pathName);

        assertEquals(200, dc.deleteSubdirectoryWithResponse(pathName, true, null, null, null).getStatusCode());
    }

    @Test
    public void deleteSubDirDirDoesNotExistAnymore() {
        String pathName = generatePathName();
        DataLakeDirectoryClient client = dc.createSubdirectory(pathName);
        dc.deleteSubdirectoryWithResponse(pathName, false, null, null, null);

        DataLakeStorageException e = assertThrows(DataLakeStorageException.class,
            () -> client.getPropertiesWithResponse(null, null, null));
        assertEquals(404, e.getResponse().getStatusCode());
        assertEquals(BlobErrorCode.BLOB_NOT_FOUND.toString(), e.getErrorCode());
    }

    @ParameterizedTest
    @MethodSource("modifiedMatchAndLeaseIdSupplier")
    public void deleteSubDirAC(OffsetDateTime modified, OffsetDateTime unmodified, String match, String noneMatch,
        String leaseID) {
        String pathName = generatePathName();
        DataLakeDirectoryClient client = dc.createSubdirectory(pathName);
        DataLakeRequestConditions drc = new DataLakeRequestConditions()
            .setLeaseId(setupPathLeaseCondition(client, leaseID))
            .setIfMatch(setupPathMatchCondition(client, match))
            .setIfNoneMatch(noneMatch)
            .setIfModifiedSince(modified)
            .setIfUnmodifiedSince(unmodified);

        assertEquals(200, dc.deleteSubdirectoryWithResponse(pathName, false, drc, null, null).getStatusCode());
    }

    @ParameterizedTest
    @MethodSource("invalidModifiedMatchAndLeaseIdSupplier")
    public void deleteSubDirACFail(OffsetDateTime modified, OffsetDateTime unmodified, String match, String noneMatch,
        String leaseID) {
        String pathName = generatePathName();
        DataLakeDirectoryClient client = dc.createSubdirectory(pathName);
        setupPathLeaseCondition(client, leaseID);
        DataLakeRequestConditions drc = new DataLakeRequestConditions()
            .setLeaseId(leaseID)
            .setIfMatch(match)
            .setIfNoneMatch(setupPathMatchCondition(client, noneMatch))
            .setIfModifiedSince(modified)
            .setIfUnmodifiedSince(unmodified);

        assertThrows(DataLakeStorageException.class, () -> dc.deleteSubdirectoryWithResponse(pathName, false, drc, null,
            null));
    }

    @Test
    public void deleteIfExistsSubDir() {
        String pathName = generatePathName();
        dc.createSubdirectoryIfNotExists(pathName);
        assertTrue(dc.deleteSubdirectoryIfExists(pathName));
    }

    @Test
    public void deleteIfExistsSubDirMin() {
        String pathName = generatePathName();
        dc.createSubdirectoryIfNotExists(pathName);
        assertEquals(200, dc.deleteSubdirectoryIfExistsWithResponse(pathName, null, null, null).getStatusCode());
    }

    @Test
    public void deleteIfExistsSubDirRecursive() {
        String pathName = generatePathName();
        dc.createSubdirectory(pathName);
        assertEquals(200, dc.deleteSubdirectoryIfExistsWithResponse(pathName, new DataLakePathDeleteOptions()
            .setIsRecursive(true), null, null).getStatusCode());
    }

    @Test
    public void deleteIfExistsSubDirDirDoesNotExistAnymore() {
        String pathName = generatePathName();
        DataLakeDirectoryClient client = dc.createSubdirectory(pathName);

        assertEquals(200, dc.deleteSubdirectoryIfExistsWithResponse(pathName, null, null, null).getStatusCode());
        assertFalse(client.exists());
    }

    @ParameterizedTest
    @MethodSource("modifiedMatchAndLeaseIdSupplier")
    public void deleteIfExistsSubDirAC(OffsetDateTime modified, OffsetDateTime unmodified, String match,
        String noneMatch, String leaseID) {
        String pathName = generatePathName();
        DataLakeDirectoryClient client = dc.createSubdirectory(pathName);
        DataLakeRequestConditions drc = new DataLakeRequestConditions()
            .setLeaseId(setupPathLeaseCondition(client, leaseID))
            .setIfMatch(setupPathMatchCondition(client, match))
            .setIfNoneMatch(noneMatch)
            .setIfModifiedSince(modified)
            .setIfUnmodifiedSince(unmodified);
        DataLakePathDeleteOptions options = new DataLakePathDeleteOptions().setRequestConditions(drc)
            .setIsRecursive(false);

        assertEquals(200, dc.deleteSubdirectoryIfExistsWithResponse(pathName, options, null, null).getStatusCode());
    }

    @ParameterizedTest
    @MethodSource("invalidModifiedMatchAndLeaseIdSupplier")
    public void deleteIfExistsSubDirACFail(OffsetDateTime modified, OffsetDateTime unmodified, String match,
        String noneMatch, String leaseID) {
        String pathName = generatePathName();
        DataLakeDirectoryClient client = dc.createSubdirectory(pathName);
        setupPathLeaseCondition(client, leaseID);
        DataLakeRequestConditions drc = new DataLakeRequestConditions()
            .setLeaseId(leaseID)
            .setIfMatch(match)
            .setIfNoneMatch(setupPathMatchCondition(client, noneMatch))
            .setIfModifiedSince(modified)
            .setIfUnmodifiedSince(unmodified);
        DataLakePathDeleteOptions options = new DataLakePathDeleteOptions().setRequestConditions(drc)
            .setIsRecursive(false);

        assertThrows(DataLakeStorageException.class,
            () -> dc.deleteSubdirectoryIfExistsWithResponse(pathName, options, null, null));
    }

    @ParameterizedTest
    @MethodSource("fileEncodingSupplier")
    public void getDirectoryNameAndBuildClient(String originalDirectoryName, String finalDirectoryName) {
        DataLakeDirectoryClient client = dataLakeFileSystemClient.getDirectoryClient(originalDirectoryName);

        // Note : Here I use Path because there is a test that tests the use of a /
        assertEquals(finalDirectoryName, client.getDirectoryPath());
    }

    @ParameterizedTest
    @MethodSource("fileEncodingSupplier")
    public void createDeleteSubDirectoryUrlEncoding(String originalDirectoryName, String finalDirectoryName) {
        String dirName = generatePathName();
        DataLakeDirectoryClient client = dataLakeFileSystemClient.getDirectoryClient(dirName);

        Response<DataLakeDirectoryClient> resp = client.createSubdirectoryWithResponse(originalDirectoryName, null,
            null, null, null, null, null, null);

        assertEquals(201, resp.getStatusCode());
        assertEquals(dirName + "/" + finalDirectoryName, resp.getValue().getDirectoryPath());

        assertEquals(200, client.deleteSubdirectoryWithResponse(originalDirectoryName, false, null, null, null).getStatusCode());
    }

    @ParameterizedTest
    @MethodSource("fileEncodingSupplier")
    public void createDeleteFileUrlEncoding(String originalFileName, String finalFileName) {
        String fileName = generatePathName();
        DataLakeDirectoryClient client = dataLakeFileSystemClient.getDirectoryClient(fileName);

        Response<DataLakeFileClient> resp = client.createFileWithResponse(originalFileName, null, null, null, null,
            null, null, null);

        assertEquals(201, resp.getStatusCode());
        assertEquals(fileName + "/" + finalFileName, resp.getValue().getFilePath());

        assertEquals(200, client.deleteFileWithResponse(originalFileName, null, null, null).getStatusCode());
    }

    private static Stream<Arguments> fileEncodingSupplier() {
        return Stream.of(
            // originalName | finalName
            Arguments.of("file", "file"),
            Arguments.of("path/to]a file", "path/to]a file"),
            Arguments.of("path%2Fto%5Da%20file", "path/to]a file"),
            Arguments.of("斑點", "斑點"),
            Arguments.of("%E6%96%91%E9%BB%9E", "斑點")
        );
    }

    @ParameterizedTest
    @ValueSource(strings = {"dir/file", "dir%2Ffile"})
    public void createFileWithPathStructure(String pathName) {
        DataLakeFileClient fileClient = dataLakeFileSystemClient.createFile(pathName);
        // Check that service created underlying directory
        DataLakeDirectoryClient dirClient = dataLakeFileSystemClient.getDirectoryClient("dir");

        assertEquals(200, dirClient.getPropertiesWithResponse(null, null, null).getStatusCode());

        // Delete file
        assertEquals(200, fileClient.deleteWithResponse(null, null, null).getStatusCode());

        // Directory should still exist
        assertEquals(200, dirClient.getPropertiesWithResponse(null, null, null).getStatusCode());
    }

    @Test
    public void builderBearerTokenValidation() {
        // Technically no additional checks need to be added to datalake builder since the corresponding blob builder
        // fails
        String endpoint = BlobUrlParts.parse(dc.getDirectoryUrl()).setScheme("http").toUrl().toString();

        assertThrows(IllegalArgumentException.class, () -> new DataLakePathClientBuilder()
            .credential(new DefaultAzureCredentialBuilder().build())
            .endpoint(endpoint)
            .buildDirectoryClient());
    }

    @Test
    public void getAccessControlOAuth() {
        DataLakeDirectoryClient dirClient = getOAuthServiceClient().getFileSystemClient(dc.getFileSystemName())
            .getDirectoryClient(dc.getDirectoryPath());

        assertDoesNotThrow(dirClient::getAccessControl);
    }

    // This tests the policy is in the right place because if it were added per retry, it would be after the credentials
    // and auth would fail because we changed a signed header.
    @EnabledIf("environmentServiceVersion")
    @Test
    public void perCallPolicy() {
        DataLakeDirectoryClient directoryClient = getPathClientBuilder(getDataLakeCredential(), getFileSystemUrl(),
            dc.getObjectPath()).addPolicy(getPerCallVersionPolicy())
            .buildDirectoryClient();

        // blob endpoint
        Response<?> response = directoryClient.getPropertiesWithResponse(null, null, null);

        assertEquals("2019-02-02", response.getHeaders().getValue(X_MS_VERSION));

        // dfs endpoint
        response = directoryClient.getAccessControlWithResponse(false, null, null, null);

        assertEquals("2019-02-02", response.getHeaders().getValue(X_MS_VERSION));
    }

    private static boolean environmentServiceVersion() {
        return ENVIRONMENT.getServiceVersion() != null;
    }

    private void setupDirectoryForListing(DataLakeDirectoryClient client) {
        // Create 3 subdirs
        DataLakeDirectoryClient foo = client.createSubdirectory("foo");
        client.createSubdirectory("bar");
        DataLakeDirectoryClient baz = client.createSubdirectory("baz");

        // Create subdirs for foo
        foo.createSubdirectory("foo");
        foo.createSubdirectory("bar");

        // Creat subdirs for baz
        baz.createSubdirectory("foo").createSubdirectory("bar");
        baz.createSubdirectory("bar/foo");
    }

    @Test
    public void listPaths() {
        String dirName = generatePathName();
        DataLakeDirectoryClient dir = dataLakeFileSystemClient.createDirectory(dirName);
        setupDirectoryForListing(dir);

        Iterator<PathItem> response = dir.listPaths().iterator();

        assertEquals(dirName + "/bar", response.next().getName());
        assertEquals(dirName + "/baz", response.next().getName());
        assertEquals(dirName + "/foo", response.next().getName());
        assertFalse(response.hasNext());
    }

    @Test
    public void listPathsRecursive() {
        String dirName = generatePathName();
        DataLakeDirectoryClient dir = dataLakeFileSystemClient.createDirectory(dirName);
        setupDirectoryForListing(dir);

        Iterator<PathItem> response = dir.listPaths(true, false, null, null).iterator();

        assertEquals(dirName + "/bar", response.next().getName());
        assertEquals(dirName + "/baz", response.next().getName());
        assertEquals(dirName + "/baz/bar", response.next().getName());
        assertEquals(dirName + "/baz/bar/foo", response.next().getName());
        assertEquals(dirName + "/baz/foo", response.next().getName());
        assertEquals(dirName + "/baz/foo/bar", response.next().getName());
        assertEquals(dirName + "/foo", response.next().getName());
        assertEquals(dirName + "/foo/bar", response.next().getName());
        assertEquals(dirName + "/foo/foo", response.next().getName());
        assertFalse(response.hasNext());
    }

    @Test
    public void listPathsUpn() {
        String dirName = generatePathName();
        DataLakeDirectoryClient dir = dataLakeFileSystemClient.createDirectory(dirName);
        setupDirectoryForListing(dir);

        Iterator<PathItem> response = dir.listPaths(false, true, null, null).iterator();

        PathItem first = response.next();
        assertEquals(dirName + "/bar", first.getName());
        assertNotNull(first.getGroup());
        assertNotNull(first.getOwner());
        assertEquals(dirName + "/baz", response.next().getName());
        assertEquals(dirName + "/foo", response.next().getName());
        assertFalse(response.hasNext());
    }

    @SuppressWarnings("resource")
    @Test
    public void listPathsMaxResults() {
        String dirName = generatePathName();
        DataLakeDirectoryClient dir = dataLakeFileSystemClient.createDirectory(dirName);
        setupDirectoryForListing(dir);

        PagedResponse<PathItem> response = dir.listPaths(false, false, 2, null).iterableByPage().iterator().next();

        assertEquals(2, response.getValue().size());
        assertEquals(dirName + "/bar", response.getValue().get(0).getName());
        assertEquals(dirName + "/baz", response.getValue().get(1).getName());
    }

    @Test
    public void listPathsMaxResultsByPage() {
        DataLakeDirectoryClient dir = dataLakeFileSystemClient.createDirectory(generatePathName());
        setupDirectoryForListing(dir);

        for (PagedResponse<?> page : dir.listPaths(false, false, null, null).iterableByPage(2)) {
            assertTrue(page.getValue().size() <= 2);
        }
    }

    @Test
    public void listPathsError() {
        DataLakeDirectoryClient dir = dataLakeFileSystemClient.getDirectoryClient(generatePathName());

        assertThrows(DataLakeStorageException.class, () -> dir.listPaths().iterator().next());
    }

    @ParameterizedTest
    @MethodSource("getFileAndSubdirectoryClientSupplier")
    public void getFileAndSubdirectoryClient(String resourcePrefix, String subResourcePrefix) {
        String dirName = generatePathName();
        String subPath = generatePathName();
        dc = dataLakeFileSystemClient.getDirectoryClient(resourcePrefix + dirName);

        DataLakeFileClient fileClient = dc.getFileClient(subResourcePrefix + subPath);
        assertEquals(Utility.urlDecode(resourcePrefix) + dirName + "/" + Utility.urlDecode(subResourcePrefix) + subPath,
            fileClient.getFilePath());

        DataLakeDirectoryClient subDirectoryClient = dc.getSubdirectoryClient(subResourcePrefix + subPath);
        assertEquals(Utility.urlDecode(resourcePrefix) + dirName + "/" + Utility.urlDecode(subResourcePrefix) + subPath,
            subDirectoryClient.getDirectoryPath());
    }

    private static Stream<Arguments> getFileAndSubdirectoryClientSupplier() {
        return Stream.of(
            // resourcePrefix | subResourcePrefix
            Arguments.of("", ""),
            Arguments.of("", Utility.urlEncode("%")), // Resource has special character
            Arguments.of(Utility.urlEncode("%"), ""), // Sub resource has special character
            Arguments.of(Utility.urlEncode("%"), Utility.urlEncode("%"))
        );
    }

    @Test
    public void fileInRootDirectoryRename() {
        String renamedName = generatePathName();
        dc = dataLakeFileSystemClient.getRootDirectoryClient();
        // Create file in root directory and rename
        DataLakeFileClient renamedFile = dc.createFile(generatePathName()).rename(null, renamedName);

        assertEquals(renamedName, renamedFile.getObjectPath());
        assertEquals(renamedFile.getProperties().getETag(), renamedFile.setAccessControlList(
            PATH_ACCESS_CONTROL_ENTRIES, GROUP, OWNER).getETag());
    }

    @Test
    public void directoryInRootDirectoryRename() {
        String renamedName = generatePathName();
        dc = dataLakeFileSystemClient.getRootDirectoryClient();
        // Create dir in root directory and rename
        DataLakeDirectoryClient renamedDir = dc.createSubdirectory(generatePathName()).rename(null, renamedName);

        assertEquals(renamedName, renamedDir.getObjectPath());
        assertEquals(renamedDir.getProperties().getETag(), renamedDir.setAccessControlList(PATH_ACCESS_CONTROL_ENTRIES,
            GROUP, OWNER).getETag());
    }

    @Test
    public void createFileSystemWithSmallTimeoutsFailForServiceClient() {
        HttpClientOptions clientOptions = new HttpClientOptions()
            .setApplicationId("client-options-id")
            .setResponseTimeout(Duration.ofNanos(1))
            .setReadTimeout(Duration.ofNanos(1))
            .setWriteTimeout(Duration.ofNanos(1))
            .setConnectTimeout(Duration.ofNanos(1));

        DataLakeServiceClient serviceClient = new DataLakeServiceClientBuilder()
            .endpoint(ENVIRONMENT.getPrimaryAccount().getBlobEndpoint())
            .credential(ENVIRONMENT.getPrimaryAccount().getCredential())
            .retryOptions(new RequestRetryOptions(null, 1, (Duration) null, null, null, null))
            .clientOptions(clientOptions)
            .buildClient();

        // Loop five times as this is a timing test and it may pass by accident.
        for (int i = 0; i < 5; i++) {
            try {
                serviceClient.createFileSystem(generateFileSystemName());
            } catch (RuntimeException ex) {
                // test whether failure occurs due to small timeout intervals set on the service client
                return;
            }
        }

        fail("Expected a request to time out.");
    }

<<<<<<< HEAD
    private static DataLakePathClient getPathClient() {
        return new DataLakePathClientBuilder()
            .endpoint("https://account.blob.core.windows.net")
            .credential(new StorageSharedKeyCredential("accountName",
                "accountKey"))
            .fileSystemName("fileSystem")
            .pathName("path")
            .buildFileClient();
    }

    @Test
    public void getAccountUrlMinPathClient() {
        String accUrl = getPathClient().getAccountUrl();
        assertEquals(accUrl, "https://account.dfs.core.windows.net");
=======
    @Test
    public void defaultAudience() {
        DataLakeDirectoryClient aadDirClient = getPathClientBuilderWithTokenCredential(
            dataLakeFileSystemClient.getFileSystemUrl(), dc.getDirectoryPath())
            .fileSystemName(dataLakeFileSystemClient.getFileSystemName())
            .audience(null) // should default to "https://storage.azure.com/"
            .buildDirectoryClient();

        assertTrue(aadDirClient.exists());
    }

    @Test
    public void storageAccountAudience() {
        DataLakeDirectoryClient aadDirClient = getPathClientBuilderWithTokenCredential(
            ENVIRONMENT.getDataLakeAccount().getDataLakeEndpoint(), dc.getDirectoryPath())
            .fileSystemName(dataLakeFileSystemClient.getFileSystemName())
            .audience(DataLakeAudience.createDataLakeServiceAccountAudience(dataLakeFileSystemClient.getAccountName()))
            .buildDirectoryClient();

        assertTrue(aadDirClient.exists());
    }

    @Test
    public void audienceError() {
        DataLakeDirectoryClient aadDirClient = getPathClientBuilderWithTokenCredential(
            ENVIRONMENT.getDataLakeAccount().getDataLakeEndpoint(), dc.getDirectoryPath())
            .fileSystemName(dataLakeFileSystemClient.getFileSystemName())
            .audience(DataLakeAudience.createDataLakeServiceAccountAudience("badAudience"))
            .buildDirectoryClient();

        DataLakeStorageException e = assertThrows(DataLakeStorageException.class, aadDirClient::exists);
        assertEquals(BlobErrorCode.INVALID_AUTHENTICATION_INFO.toString(), e.getErrorCode());
    }

    @Test
    public void audienceFromString() {
        String url = String.format("https://%s.blob.core.windows.net/", dataLakeFileSystemClient.getAccountName());
        DataLakeAudience audience = DataLakeAudience.fromString(url);

        DataLakeDirectoryClient aadDirClient = getPathClientBuilderWithTokenCredential(
            ENVIRONMENT.getDataLakeAccount().getDataLakeEndpoint(), dc.getDirectoryPath())
            .fileSystemName(dataLakeFileSystemClient.getFileSystemName())
            .audience(audience)
            .buildDirectoryClient();

        assertTrue(aadDirClient.exists());
>>>>>>> b0de5997
    }

}<|MERGE_RESOLUTION|>--- conflicted
+++ resolved
@@ -3413,22 +3413,6 @@
         fail("Expected a request to time out.");
     }
 
-<<<<<<< HEAD
-    private static DataLakePathClient getPathClient() {
-        return new DataLakePathClientBuilder()
-            .endpoint("https://account.blob.core.windows.net")
-            .credential(new StorageSharedKeyCredential("accountName",
-                "accountKey"))
-            .fileSystemName("fileSystem")
-            .pathName("path")
-            .buildFileClient();
-    }
-
-    @Test
-    public void getAccountUrlMinPathClient() {
-        String accUrl = getPathClient().getAccountUrl();
-        assertEquals(accUrl, "https://account.dfs.core.windows.net");
-=======
     @Test
     public void defaultAudience() {
         DataLakeDirectoryClient aadDirClient = getPathClientBuilderWithTokenCredential(
@@ -3475,7 +3459,6 @@
             .buildDirectoryClient();
 
         assertTrue(aadDirClient.exists());
->>>>>>> b0de5997
     }
 
 }