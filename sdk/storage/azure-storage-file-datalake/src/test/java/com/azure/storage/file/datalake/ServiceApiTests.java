--- conflicted
+++ resolved
@@ -582,8 +582,6 @@
         assertEquals(blobName, pathItems.get(0).getName());
     }
 
-<<<<<<< HEAD
-=======
     @DisabledIf("com.azure.storage.file.datalake.DataLakeTestBase#olderThan20191212ServiceVersion")
     @Test
     public void restoreFileSystemAsync() {
@@ -635,7 +633,6 @@
             .verifyComplete();
     }
 
->>>>>>> d0cfcce7
     @Test
     public void restoreFileSystemError() {
         assertThrows(DataLakeStorageException.class, () ->
