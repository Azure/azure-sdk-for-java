{
  "networkCallRecords" : [ {
    "Method" : "PUT",
<<<<<<< HEAD
    "Uri" : "https://gaprahnsstg.blob.core.windows.net/jtfsaccountsasnetworktestfileread001084db5c384166b9?restype=container",
    "Headers" : {
      "x-ms-version" : "2019-07-07",
      "User-Agent" : "azsdk-java-azure-storage-blob/12.1.0 (11.0.4; Windows 10 10.0)",
      "x-ms-client-request-id" : "445ca037-1449-459b-892a-2e99f23c1f68"
=======
    "Uri" : "https://gaprahns.blob.core.windows.net/jtfsaccountsasnetworktestfileread04140474000823cce6?restype=container",
    "Headers" : {
      "x-ms-version" : "2019-02-02",
      "User-Agent" : "azsdk-java-azure-storage-blob/12.1.0-beta.1 (11.0.4; Windows 10 10.0)",
      "x-ms-client-request-id" : "16bc3c49-c222-420d-898e-d11000b1531d"
>>>>>>> f23ff41c
    },
    "Response" : {
      "x-ms-version" : "2019-07-07",
      "Server" : "Windows-Azure-Blob/1.0 Microsoft-HTTPAPI/2.0",
<<<<<<< HEAD
      "ETag" : "0x8D77FEB6D63081A",
      "Last-Modified" : "Fri, 13 Dec 2019 16:42:22 GMT",
      "retry-after" : "0",
      "Content-Length" : "0",
      "StatusCode" : "201",
      "x-ms-request-id" : "329ffa00-e01e-0021-2ad4-b1b640000000",
      "Date" : "Fri, 13 Dec 2019 16:42:22 GMT",
      "x-ms-client-request-id" : "445ca037-1449-459b-892a-2e99f23c1f68"
=======
      "ETag" : "0x8D7782644C8CE18",
      "Last-Modified" : "Tue, 03 Dec 2019 19:23:25 GMT",
      "retry-after" : "0",
      "Content-Length" : "0",
      "StatusCode" : "201",
      "x-ms-request-id" : "1d9a4584-e01e-0092-2c0f-aad9cc000000",
      "Date" : "Tue, 03 Dec 2019 19:23:25 GMT",
      "x-ms-client-request-id" : "16bc3c49-c222-420d-898e-d11000b1531d"
>>>>>>> f23ff41c
    },
    "Exception" : null
  }, {
    "Method" : "PUT",
<<<<<<< HEAD
    "Uri" : "https://gaprahnsstg.dfs.core.windows.net/jtfsaccountsasnetworktestfileread001084db5c384166b9/javapathaccountsasnetworktestfileread114578f0056a39cd?resource=file",
    "Headers" : {
      "x-ms-version" : "2019-07-07",
      "User-Agent" : "azsdk-java-azure-storage-file-datalake/12.0.0-preview.7 (11.0.4; Windows 10 10.0)",
      "x-ms-client-request-id" : "f85755e1-b5d3-4092-a745-fbce205808ff"
=======
    "Uri" : "https://gaprahns.dfs.core.windows.net/jtfsaccountsasnetworktestfileread04140474000823cce6/javapathaccountsasnetworktestfileread15643094dcda8954?resource=file",
    "Headers" : {
      "x-ms-version" : "2019-02-02",
      "User-Agent" : "azsdk-java-azure-storage-file-datalake/12.0.0-preview.5 (11.0.4; Windows 10 10.0)",
      "x-ms-client-request-id" : "552725f4-1c60-49b1-84e0-491ab7d6012f"
>>>>>>> f23ff41c
    },
    "Response" : {
      "x-ms-version" : "2019-07-07",
      "Server" : "Windows-Azure-HDFS/1.0 Microsoft-HTTPAPI/2.0",
<<<<<<< HEAD
      "ETag" : "0x8D77FEB6DA222F8",
      "Last-Modified" : "Fri, 13 Dec 2019 16:42:22 GMT",
      "retry-after" : "0",
      "Content-Length" : "0",
      "StatusCode" : "201",
      "x-ms-request-id" : "2a3c9fbf-f01f-0002-38d4-b12c83000000",
      "Date" : "Fri, 13 Dec 2019 16:42:22 GMT",
      "x-ms-client-request-id" : "f85755e1-b5d3-4092-a745-fbce205808ff"
=======
      "ETag" : "0x8D7782644DC0234",
      "Last-Modified" : "Tue, 03 Dec 2019 19:23:25 GMT",
      "retry-after" : "0",
      "Content-Length" : "0",
      "StatusCode" : "201",
      "x-ms-request-id" : "053c9aea-101f-004b-360f-aa7fe0000000",
      "Date" : "Tue, 03 Dec 2019 19:23:24 GMT",
      "x-ms-client-request-id" : "552725f4-1c60-49b1-84e0-491ab7d6012f"
>>>>>>> f23ff41c
    },
    "Exception" : null
  }, {
    "Method" : "PATCH",
<<<<<<< HEAD
    "Uri" : "https://gaprahnsstg.dfs.core.windows.net/jtfsaccountsasnetworktestfileread001084db5c384166b9/javapathaccountsasnetworktestfileread114578f0056a39cd?position=0&action=append",
    "Headers" : {
      "x-ms-version" : "2019-07-07",
      "User-Agent" : "azsdk-java-azure-storage-file-datalake/12.0.0-preview.7 (11.0.4; Windows 10 10.0)",
      "x-ms-client-request-id" : "fa6528ba-9b14-424e-86da-731c62e9faea",
=======
    "Uri" : "https://gaprahns.dfs.core.windows.net/jtfsaccountsasnetworktestfileread04140474000823cce6/javapathaccountsasnetworktestfileread15643094dcda8954?position=0&action=append",
    "Headers" : {
      "x-ms-version" : "2019-02-02",
      "User-Agent" : "azsdk-java-azure-storage-file-datalake/12.0.0-preview.5 (11.0.4; Windows 10 10.0)",
      "x-ms-client-request-id" : "13093bef-36a3-4a36-bdd5-6891e6f67049",
>>>>>>> f23ff41c
      "Content-Type" : "application/octet-stream"
    },
    "Response" : {
      "x-ms-version" : "2019-07-07",
      "Server" : "Windows-Azure-HDFS/1.0 Microsoft-HTTPAPI/2.0",
      "retry-after" : "0",
      "Content-Length" : "0",
      "StatusCode" : "202",
      "x-ms-request-server-encrypted" : "true",
<<<<<<< HEAD
      "x-ms-request-id" : "2a3c9fc0-f01f-0002-39d4-b12c83000000",
      "Date" : "Fri, 13 Dec 2019 16:42:22 GMT",
      "x-ms-client-request-id" : "fa6528ba-9b14-424e-86da-731c62e9faea"
=======
      "x-ms-request-id" : "053c9aeb-101f-004b-370f-aa7fe0000000",
      "Date" : "Tue, 03 Dec 2019 19:23:24 GMT",
      "x-ms-client-request-id" : "13093bef-36a3-4a36-bdd5-6891e6f67049"
>>>>>>> f23ff41c
    },
    "Exception" : null
  }, {
    "Method" : "PATCH",
<<<<<<< HEAD
    "Uri" : "https://gaprahnsstg.dfs.core.windows.net/jtfsaccountsasnetworktestfileread001084db5c384166b9/javapathaccountsasnetworktestfileread114578f0056a39cd?position=7&retainUncommittedData=false&close=false&action=flush",
    "Headers" : {
      "x-ms-version" : "2019-07-07",
      "User-Agent" : "azsdk-java-azure-storage-file-datalake/12.0.0-preview.7 (11.0.4; Windows 10 10.0)",
      "x-ms-client-request-id" : "4a0b49b0-13c3-4f3f-8810-885ecaafd7c4"
=======
    "Uri" : "https://gaprahns.dfs.core.windows.net/jtfsaccountsasnetworktestfileread04140474000823cce6/javapathaccountsasnetworktestfileread15643094dcda8954?position=7&retainUncommittedData=false&close=false&action=flush",
    "Headers" : {
      "x-ms-version" : "2019-02-02",
      "User-Agent" : "azsdk-java-azure-storage-file-datalake/12.0.0-preview.5 (11.0.4; Windows 10 10.0)",
      "x-ms-client-request-id" : "c3aa21a8-543d-4ca0-8adf-f20bae3cf653"
>>>>>>> f23ff41c
    },
    "Response" : {
      "x-ms-version" : "2019-07-07",
      "Server" : "Windows-Azure-HDFS/1.0 Microsoft-HTTPAPI/2.0",
<<<<<<< HEAD
      "ETag" : "0x8D77FEB6DD05169",
      "Last-Modified" : "Fri, 13 Dec 2019 16:42:23 GMT",
=======
      "ETag" : "0x8D7782644ED10E5",
      "Last-Modified" : "Tue, 03 Dec 2019 19:23:25 GMT",
>>>>>>> f23ff41c
      "retry-after" : "0",
      "Content-Length" : "0",
      "StatusCode" : "200",
      "x-ms-request-server-encrypted" : "true",
<<<<<<< HEAD
      "x-ms-request-id" : "2a3c9fc1-f01f-0002-3ad4-b12c83000000",
      "Date" : "Fri, 13 Dec 2019 16:42:22 GMT",
      "x-ms-client-request-id" : "4a0b49b0-13c3-4f3f-8810-885ecaafd7c4"
=======
      "x-ms-request-id" : "053c9aec-101f-004b-380f-aa7fe0000000",
      "Date" : "Tue, 03 Dec 2019 19:23:24 GMT",
      "x-ms-client-request-id" : "c3aa21a8-543d-4ca0-8adf-f20bae3cf653"
    },
    "Exception" : null
  }, {
    "Method" : "PUT",
    "Uri" : "https://gaprahns.dfs.core.windows.net/jtfsaccountsasnetworktestfileread04140474000823cce6/javapathaccountsasnetworktestfileread2692164a07695d0e?resource=file",
    "Headers" : {
      "x-ms-version" : "2019-02-02",
      "User-Agent" : "azsdk-java-azure-storage-file-datalake/12.0.0-preview.5 (11.0.4; Windows 10 10.0)",
      "x-ms-client-request-id" : "b5fe3e2f-adf2-48b4-9548-6db7e29d53c4"
    },
    "Response" : {
      "x-ms-version" : "2019-02-02",
      "Server" : "Windows-Azure-HDFS/1.0 Microsoft-HTTPAPI/2.0",
      "ETag" : "0x8D7782644F855CE",
      "Last-Modified" : "Tue, 03 Dec 2019 19:23:25 GMT",
      "retry-after" : "0",
      "Content-Length" : "0",
      "StatusCode" : "201",
      "x-ms-request-id" : "053c9aed-101f-004b-390f-aa7fe0000000",
      "Date" : "Tue, 03 Dec 2019 19:23:24 GMT",
      "x-ms-client-request-id" : "b5fe3e2f-adf2-48b4-9548-6db7e29d53c4"
    },
    "Exception" : null
  }, {
    "Method" : "PATCH",
    "Uri" : "https://gaprahns.dfs.core.windows.net/jtfsaccountsasnetworktestfileread04140474000823cce6/javapathaccountsasnetworktestfileread2692164a07695d0e?position=0&action=append",
    "Headers" : {
      "x-ms-version" : "2019-02-02",
      "User-Agent" : "azsdk-java-azure-storage-file-datalake/12.0.0-preview.5 (11.0.4; Windows 10 10.0)",
      "x-ms-client-request-id" : "f8814bd1-35fc-41d2-ad25-d211bffb5b5e",
      "Content-Type" : "application/octet-stream"
    },
    "Response" : {
      "x-ms-version" : "2019-02-02",
      "Server" : "Windows-Azure-HDFS/1.0 Microsoft-HTTPAPI/2.0",
      "retry-after" : "0",
      "Content-Length" : "0",
      "StatusCode" : "202",
      "x-ms-request-server-encrypted" : "true",
      "x-ms-request-id" : "053c9aef-101f-004b-3a0f-aa7fe0000000",
      "Date" : "Tue, 03 Dec 2019 19:23:24 GMT",
      "x-ms-client-request-id" : "f8814bd1-35fc-41d2-ad25-d211bffb5b5e"
    },
    "Exception" : null
  }, {
    "Method" : "PATCH",
    "Uri" : "https://gaprahns.dfs.core.windows.net/jtfsaccountsasnetworktestfileread04140474000823cce6/javapathaccountsasnetworktestfileread2692164a07695d0e?position=7&retainUncommittedData=false&close=false&action=flush",
    "Headers" : {
      "x-ms-version" : "2019-02-02",
      "User-Agent" : "azsdk-java-azure-storage-file-datalake/12.0.0-preview.5 (11.0.4; Windows 10 10.0)",
      "x-ms-client-request-id" : "8baefd0d-b36d-4478-8ced-3c14bbd0516d"
    },
    "Response" : {
      "x-ms-version" : "2019-02-02",
      "Server" : "Windows-Azure-HDFS/1.0 Microsoft-HTTPAPI/2.0",
      "ETag" : "0x8D77826450862D5",
      "Last-Modified" : "Tue, 03 Dec 2019 19:23:25 GMT",
      "retry-after" : "0",
      "Content-Length" : "0",
      "StatusCode" : "200",
      "x-ms-request-server-encrypted" : "true",
      "x-ms-request-id" : "053c9af0-101f-004b-3b0f-aa7fe0000000",
      "Date" : "Tue, 03 Dec 2019 19:23:24 GMT",
      "x-ms-client-request-id" : "8baefd0d-b36d-4478-8ced-3c14bbd0516d"
>>>>>>> f23ff41c
    },
    "Exception" : null
  }, {
    "Method" : "GET",
<<<<<<< HEAD
    "Uri" : "https://gaprahnsstg.blob.core.windows.net/jtfsaccountsasnetworktestfileread001084db5c384166b9/javapathaccountsasnetworktestfileread114578f0056a39cd?sv=2019-07-07&ss=b&srt=sco&se=2019-12-14T16%3A42%3A23Z&sp=r&sig=REDACTED",
    "Headers" : {
      "x-ms-version" : "2019-07-07",
      "User-Agent" : "azsdk-java-azure-storage-blob/12.1.0 (11.0.4; Windows 10 10.0)",
      "x-ms-client-request-id" : "d869a499-94f3-4ae3-9229-5a98cb6facfd"
=======
    "Uri" : "https://gaprahns.blob.core.windows.net/jtfsaccountsasnetworktestfileread04140474000823cce6/javapathaccountsasnetworktestfileread2692164a07695d0e?sv=2019-02-02&ss=b&srt=sco&se=2019-12-04T19%3A23%3A25Z&sp=r&sig=REDACTED",
    "Headers" : {
      "x-ms-version" : "2019-02-02",
      "User-Agent" : "azsdk-java-azure-storage-blob/12.1.0-beta.1 (11.0.4; Windows 10 10.0)",
      "x-ms-client-request-id" : "ee7b197f-b1c9-4de7-8da1-4212d26aedf4"
>>>>>>> f23ff41c
    },
    "Response" : {
      "x-ms-version" : "2019-07-07",
      "x-ms-lease-status" : "unlocked",
      "Server" : "Windows-Azure-Blob/1.0 Microsoft-HTTPAPI/2.0",
      "x-ms-lease-state" : "available",
<<<<<<< HEAD
      "Last-Modified" : "Fri, 13 Dec 2019 16:42:23 GMT",
      "retry-after" : "0",
      "StatusCode" : "200",
      "Date" : "Fri, 13 Dec 2019 16:42:23 GMT",
      "x-ms-blob-type" : "BlockBlob",
      "Accept-Ranges" : "bytes",
      "x-ms-server-encrypted" : "true",
      "ETag" : "0x8D77FEB6DD05169",
      "x-ms-creation-time" : "Fri, 13 Dec 2019 16:42:22 GMT",
      "Content-Length" : "7",
      "x-ms-request-id" : "329ffa09-e01e-0021-30d4-b1b640000000",
      "Body" : "[100, 101, 102, 97, 117, 108, 116]",
      "x-ms-client-request-id" : "d869a499-94f3-4ae3-9229-5a98cb6facfd",
=======
      "Last-Modified" : "Tue, 03 Dec 2019 19:23:25 GMT",
      "retry-after" : "0",
      "StatusCode" : "200",
      "Date" : "Tue, 03 Dec 2019 19:23:25 GMT",
      "x-ms-blob-type" : "BlockBlob",
      "Accept-Ranges" : "bytes",
      "x-ms-server-encrypted" : "true",
      "ETag" : "0x8D77826450862D5",
      "x-ms-creation-time" : "Tue, 03 Dec 2019 19:23:25 GMT",
      "Content-Length" : "7",
      "x-ms-request-id" : "1d9a45fd-e01e-0092-110f-aad9cc000000",
      "Body" : "[100, 101, 102, 97, 117, 108, 116]",
      "x-ms-client-request-id" : "ee7b197f-b1c9-4de7-8da1-4212d26aedf4",
>>>>>>> f23ff41c
      "Content-Type" : "application/octet-stream"
    },
    "Exception" : null
  }, {
    "Method" : "GET",
    "Uri" : "https://gaprahnsstg.blob.core.windows.net?prefix=jtfsaccountsasnetworktestfileread&comp=list",
    "Headers" : {
<<<<<<< HEAD
      "x-ms-version" : "2019-07-07",
      "User-Agent" : "azsdk-java-azure-storage-blob/12.1.0 (11.0.4; Windows 10 10.0)",
      "x-ms-client-request-id" : "f031e8b7-c330-4b82-94f6-73f1d82436df"
=======
      "x-ms-version" : "2019-02-02",
      "User-Agent" : "azsdk-java-azure-storage-blob/12.1.0-beta.1 (11.0.4; Windows 10 10.0)",
      "x-ms-client-request-id" : "11403d6d-79d7-4f56-8d8c-5b7a219b301f"
>>>>>>> f23ff41c
    },
    "Response" : {
      "Transfer-Encoding" : "chunked",
      "x-ms-version" : "2019-07-07",
      "Server" : "Windows-Azure-Blob/1.0 Microsoft-HTTPAPI/2.0",
      "retry-after" : "0",
      "StatusCode" : "200",
<<<<<<< HEAD
      "x-ms-request-id" : "329ffa0a-e01e-0021-31d4-b1b640000000",
      "Body" : "﻿<?xml version=\"1.0\" encoding=\"utf-8\"?><EnumerationResults ServiceEndpoint=\"https://gaprahnsstg.blob.core.windows.net/\"><Prefix>jtfsaccountsasnetworktestfileread</Prefix><Containers><Container><Name>jtfsaccountsasnetworktestfileread001084db5c384166b9</Name><Properties><Last-Modified>Fri, 13 Dec 2019 16:42:22 GMT</Last-Modified><Etag>\"0x8D77FEB6D63081A\"</Etag><LeaseStatus>unlocked</LeaseStatus><LeaseState>available</LeaseState><DefaultEncryptionScope>$account-encryption-key</DefaultEncryptionScope><DenyEncryptionScopeOverride>false</DenyEncryptionScopeOverride><HasImmutabilityPolicy>false</HasImmutabilityPolicy><HasLegalHold>false</HasLegalHold></Properties></Container></Containers><NextMarker /></EnumerationResults>",
      "Date" : "Fri, 13 Dec 2019 16:42:23 GMT",
      "x-ms-client-request-id" : "f031e8b7-c330-4b82-94f6-73f1d82436df",
=======
      "x-ms-request-id" : "1d9a460b-e01e-0092-1d0f-aad9cc000000",
      "Body" : "﻿<?xml version=\"1.0\" encoding=\"utf-8\"?><EnumerationResults ServiceEndpoint=\"https://gaprahns.blob.core.windows.net/\"><Prefix>jtfsaccountsasnetworktestfileread</Prefix><Containers><Container><Name>jtfsaccountsasnetworktestfileread04140474000823cce6</Name><Properties><Last-Modified>Tue, 03 Dec 2019 19:23:25 GMT</Last-Modified><Etag>\"0x8D7782644C8CE18\"</Etag><LeaseStatus>unlocked</LeaseStatus><LeaseState>available</LeaseState><DefaultEncryptionScope>$account-encryption-key</DefaultEncryptionScope><DenyEncryptionScopeOverride>false</DenyEncryptionScopeOverride><HasImmutabilityPolicy>false</HasImmutabilityPolicy><HasLegalHold>false</HasLegalHold></Properties></Container></Containers><NextMarker /></EnumerationResults>",
      "Date" : "Tue, 03 Dec 2019 19:23:25 GMT",
      "x-ms-client-request-id" : "11403d6d-79d7-4f56-8d8c-5b7a219b301f",
>>>>>>> f23ff41c
      "Content-Type" : "application/xml"
    },
    "Exception" : null
  }, {
    "Method" : "DELETE",
<<<<<<< HEAD
    "Uri" : "https://gaprahnsstg.blob.core.windows.net/jtfsaccountsasnetworktestfileread001084db5c384166b9?restype=container",
    "Headers" : {
      "x-ms-version" : "2019-07-07",
      "User-Agent" : "azsdk-java-azure-storage-blob/12.1.0 (11.0.4; Windows 10 10.0)",
      "x-ms-client-request-id" : "2fb9b59e-c3df-4756-9c5e-663941b0faa6"
=======
    "Uri" : "https://gaprahns.blob.core.windows.net/jtfsaccountsasnetworktestfileread04140474000823cce6?restype=container",
    "Headers" : {
      "x-ms-version" : "2019-02-02",
      "User-Agent" : "azsdk-java-azure-storage-blob/12.1.0-beta.1 (11.0.4; Windows 10 10.0)",
      "x-ms-client-request-id" : "cf4fa3b6-9561-44cc-a3f3-9fe30876871a"
>>>>>>> f23ff41c
    },
    "Response" : {
      "x-ms-version" : "2019-07-07",
      "Server" : "Windows-Azure-Blob/1.0 Microsoft-HTTPAPI/2.0",
      "retry-after" : "0",
      "Content-Length" : "0",
      "StatusCode" : "202",
<<<<<<< HEAD
      "x-ms-request-id" : "329ffa0d-e01e-0021-34d4-b1b640000000",
      "Date" : "Fri, 13 Dec 2019 16:42:23 GMT",
      "x-ms-client-request-id" : "2fb9b59e-c3df-4756-9c5e-663941b0faa6"
    },
    "Exception" : null
  } ],
  "variables" : [ "jtfsaccountsasnetworktestfileread001084db5c384166b9", "javapathaccountsasnetworktestfileread114578f0056a39cd", "2019-12-13T16:42:23.282294500Z" ]
=======
      "x-ms-request-id" : "1d9a461d-e01e-0092-2c0f-aad9cc000000",
      "Date" : "Tue, 03 Dec 2019 19:23:26 GMT",
      "x-ms-client-request-id" : "cf4fa3b6-9561-44cc-a3f3-9fe30876871a"
    },
    "Exception" : null
  } ],
  "variables" : [ "jtfsaccountsasnetworktestfileread04140474000823cce6", "javapathaccountsasnetworktestfileread15643094dcda8954", "javapathaccountsasnetworktestfileread2692164a07695d0e", "2019-12-03T19:23:25.852327300Z" ]
>>>>>>> f23ff41c
}<|MERGE_RESOLUTION|>--- conflicted
+++ resolved
@@ -1,99 +1,117 @@
 {
   "networkCallRecords" : [ {
     "Method" : "PUT",
-<<<<<<< HEAD
-    "Uri" : "https://gaprahnsstg.blob.core.windows.net/jtfsaccountsasnetworktestfileread001084db5c384166b9?restype=container",
-    "Headers" : {
-      "x-ms-version" : "2019-07-07",
-      "User-Agent" : "azsdk-java-azure-storage-blob/12.1.0 (11.0.4; Windows 10 10.0)",
-      "x-ms-client-request-id" : "445ca037-1449-459b-892a-2e99f23c1f68"
-=======
-    "Uri" : "https://gaprahns.blob.core.windows.net/jtfsaccountsasnetworktestfileread04140474000823cce6?restype=container",
-    "Headers" : {
-      "x-ms-version" : "2019-02-02",
-      "User-Agent" : "azsdk-java-azure-storage-blob/12.1.0-beta.1 (11.0.4; Windows 10 10.0)",
-      "x-ms-client-request-id" : "16bc3c49-c222-420d-898e-d11000b1531d"
->>>>>>> f23ff41c
-    },
-    "Response" : {
-      "x-ms-version" : "2019-07-07",
-      "Server" : "Windows-Azure-Blob/1.0 Microsoft-HTTPAPI/2.0",
-<<<<<<< HEAD
-      "ETag" : "0x8D77FEB6D63081A",
-      "Last-Modified" : "Fri, 13 Dec 2019 16:42:22 GMT",
+    "Uri" : "https://gaprahnsstg.blob.core.windows.net/jtfsaccountsasnetworktestfileread0458428ea42f19377e?restype=container",
+    "Headers" : {
+      "x-ms-version" : "2019-07-07",
+      "User-Agent" : "azsdk-java-azure-storage-blob/12.2.0-beta.2 (11.0.4; Windows 10 10.0)",
+      "x-ms-client-request-id" : "d06484dc-434d-426b-adce-5c6d6f15df2a"
+    },
+    "Response" : {
+      "x-ms-version" : "2019-07-07",
+      "Server" : "Windows-Azure-Blob/1.0 Microsoft-HTTPAPI/2.0",
+      "ETag" : "0x8D787F96E9D7D2F",
+      "Last-Modified" : "Mon, 23 Dec 2019 22:42:46 GMT",
       "retry-after" : "0",
       "Content-Length" : "0",
       "StatusCode" : "201",
-      "x-ms-request-id" : "329ffa00-e01e-0021-2ad4-b1b640000000",
-      "Date" : "Fri, 13 Dec 2019 16:42:22 GMT",
-      "x-ms-client-request-id" : "445ca037-1449-459b-892a-2e99f23c1f68"
-=======
-      "ETag" : "0x8D7782644C8CE18",
-      "Last-Modified" : "Tue, 03 Dec 2019 19:23:25 GMT",
+      "x-ms-request-id" : "c260df45-001e-0039-7ae2-b96927000000",
+      "Date" : "Mon, 23 Dec 2019 22:42:46 GMT",
+      "x-ms-client-request-id" : "d06484dc-434d-426b-adce-5c6d6f15df2a"
+    },
+    "Exception" : null
+  }, {
+    "Method" : "PUT",
+    "Uri" : "https://gaprahnsstg.dfs.core.windows.net/jtfsaccountsasnetworktestfileread0458428ea42f19377e/javapathaccountsasnetworktestfileread1673265cf3f8bb85?resource=file",
+    "Headers" : {
+      "x-ms-version" : "2019-07-07",
+      "User-Agent" : "azsdk-java-azure-storage-file-datalake/12.0.0-beta.9 (11.0.4; Windows 10 10.0)",
+      "x-ms-client-request-id" : "5673eab4-a3b4-40d2-98b0-4c241cd1c14e"
+    },
+    "Response" : {
+      "x-ms-version" : "2019-07-07",
+      "Server" : "Windows-Azure-HDFS/1.0 Microsoft-HTTPAPI/2.0",
+      "ETag" : "0x8D787F96EADE652",
+      "Last-Modified" : "Mon, 23 Dec 2019 22:42:46 GMT",
       "retry-after" : "0",
       "Content-Length" : "0",
       "StatusCode" : "201",
-      "x-ms-request-id" : "1d9a4584-e01e-0092-2c0f-aad9cc000000",
-      "Date" : "Tue, 03 Dec 2019 19:23:25 GMT",
-      "x-ms-client-request-id" : "16bc3c49-c222-420d-898e-d11000b1531d"
->>>>>>> f23ff41c
+      "x-ms-request-id" : "895b7740-d01f-002a-24e2-b94d2b000000",
+      "Date" : "Mon, 23 Dec 2019 22:42:45 GMT",
+      "x-ms-client-request-id" : "5673eab4-a3b4-40d2-98b0-4c241cd1c14e"
+    },
+    "Exception" : null
+  }, {
+    "Method" : "PATCH",
+    "Uri" : "https://gaprahnsstg.dfs.core.windows.net/jtfsaccountsasnetworktestfileread0458428ea42f19377e/javapathaccountsasnetworktestfileread1673265cf3f8bb85?position=0&action=append",
+    "Headers" : {
+      "x-ms-version" : "2019-07-07",
+      "User-Agent" : "azsdk-java-azure-storage-file-datalake/12.0.0-beta.9 (11.0.4; Windows 10 10.0)",
+      "x-ms-client-request-id" : "16373c63-c936-476e-ad0e-c134e65f7dfc",
+      "Content-Type" : "application/octet-stream"
+    },
+    "Response" : {
+      "x-ms-version" : "2019-07-07",
+      "Server" : "Windows-Azure-HDFS/1.0 Microsoft-HTTPAPI/2.0",
+      "retry-after" : "0",
+      "Content-Length" : "0",
+      "StatusCode" : "202",
+      "x-ms-request-server-encrypted" : "true",
+      "x-ms-request-id" : "895b7741-d01f-002a-25e2-b94d2b000000",
+      "Date" : "Mon, 23 Dec 2019 22:42:46 GMT",
+      "x-ms-client-request-id" : "16373c63-c936-476e-ad0e-c134e65f7dfc"
+    },
+    "Exception" : null
+  }, {
+    "Method" : "PATCH",
+    "Uri" : "https://gaprahnsstg.dfs.core.windows.net/jtfsaccountsasnetworktestfileread0458428ea42f19377e/javapathaccountsasnetworktestfileread1673265cf3f8bb85?position=7&retainUncommittedData=false&close=false&action=flush",
+    "Headers" : {
+      "x-ms-version" : "2019-07-07",
+      "User-Agent" : "azsdk-java-azure-storage-file-datalake/12.0.0-beta.9 (11.0.4; Windows 10 10.0)",
+      "x-ms-client-request-id" : "4bdf3e81-c0f3-4105-bd0f-c4c2d328a4e7"
+    },
+    "Response" : {
+      "x-ms-version" : "2019-07-07",
+      "Server" : "Windows-Azure-HDFS/1.0 Microsoft-HTTPAPI/2.0",
+      "ETag" : "0x8D787F96EC93141",
+      "Last-Modified" : "Mon, 23 Dec 2019 22:42:47 GMT",
+      "retry-after" : "0",
+      "Content-Length" : "0",
+      "StatusCode" : "200",
+      "x-ms-request-server-encrypted" : "true",
+      "x-ms-request-id" : "895b7742-d01f-002a-26e2-b94d2b000000",
+      "Date" : "Mon, 23 Dec 2019 22:42:46 GMT",
+      "x-ms-client-request-id" : "4bdf3e81-c0f3-4105-bd0f-c4c2d328a4e7"
     },
     "Exception" : null
   }, {
     "Method" : "PUT",
-<<<<<<< HEAD
-    "Uri" : "https://gaprahnsstg.dfs.core.windows.net/jtfsaccountsasnetworktestfileread001084db5c384166b9/javapathaccountsasnetworktestfileread114578f0056a39cd?resource=file",
-    "Headers" : {
-      "x-ms-version" : "2019-07-07",
-      "User-Agent" : "azsdk-java-azure-storage-file-datalake/12.0.0-preview.7 (11.0.4; Windows 10 10.0)",
-      "x-ms-client-request-id" : "f85755e1-b5d3-4092-a745-fbce205808ff"
-=======
-    "Uri" : "https://gaprahns.dfs.core.windows.net/jtfsaccountsasnetworktestfileread04140474000823cce6/javapathaccountsasnetworktestfileread15643094dcda8954?resource=file",
-    "Headers" : {
-      "x-ms-version" : "2019-02-02",
-      "User-Agent" : "azsdk-java-azure-storage-file-datalake/12.0.0-preview.5 (11.0.4; Windows 10 10.0)",
-      "x-ms-client-request-id" : "552725f4-1c60-49b1-84e0-491ab7d6012f"
->>>>>>> f23ff41c
-    },
-    "Response" : {
-      "x-ms-version" : "2019-07-07",
-      "Server" : "Windows-Azure-HDFS/1.0 Microsoft-HTTPAPI/2.0",
-<<<<<<< HEAD
-      "ETag" : "0x8D77FEB6DA222F8",
-      "Last-Modified" : "Fri, 13 Dec 2019 16:42:22 GMT",
+    "Uri" : "https://gaprahnsstg.dfs.core.windows.net/jtfsaccountsasnetworktestfileread0458428ea42f19377e/javapathaccountsasnetworktestfileread2795737e0015d0e9?resource=file",
+    "Headers" : {
+      "x-ms-version" : "2019-07-07",
+      "User-Agent" : "azsdk-java-azure-storage-file-datalake/12.0.0-beta.9 (11.0.4; Windows 10 10.0)",
+      "x-ms-client-request-id" : "9e5fe2ed-15ad-4043-be2f-2ed7fa26d17c"
+    },
+    "Response" : {
+      "x-ms-version" : "2019-07-07",
+      "Server" : "Windows-Azure-HDFS/1.0 Microsoft-HTTPAPI/2.0",
+      "ETag" : "0x8D787F96EFE0F00",
+      "Last-Modified" : "Mon, 23 Dec 2019 22:42:47 GMT",
       "retry-after" : "0",
       "Content-Length" : "0",
       "StatusCode" : "201",
-      "x-ms-request-id" : "2a3c9fbf-f01f-0002-38d4-b12c83000000",
-      "Date" : "Fri, 13 Dec 2019 16:42:22 GMT",
-      "x-ms-client-request-id" : "f85755e1-b5d3-4092-a745-fbce205808ff"
-=======
-      "ETag" : "0x8D7782644DC0234",
-      "Last-Modified" : "Tue, 03 Dec 2019 19:23:25 GMT",
-      "retry-after" : "0",
-      "Content-Length" : "0",
-      "StatusCode" : "201",
-      "x-ms-request-id" : "053c9aea-101f-004b-360f-aa7fe0000000",
-      "Date" : "Tue, 03 Dec 2019 19:23:24 GMT",
-      "x-ms-client-request-id" : "552725f4-1c60-49b1-84e0-491ab7d6012f"
->>>>>>> f23ff41c
-    },
-    "Exception" : null
-  }, {
-    "Method" : "PATCH",
-<<<<<<< HEAD
-    "Uri" : "https://gaprahnsstg.dfs.core.windows.net/jtfsaccountsasnetworktestfileread001084db5c384166b9/javapathaccountsasnetworktestfileread114578f0056a39cd?position=0&action=append",
-    "Headers" : {
-      "x-ms-version" : "2019-07-07",
-      "User-Agent" : "azsdk-java-azure-storage-file-datalake/12.0.0-preview.7 (11.0.4; Windows 10 10.0)",
-      "x-ms-client-request-id" : "fa6528ba-9b14-424e-86da-731c62e9faea",
-=======
-    "Uri" : "https://gaprahns.dfs.core.windows.net/jtfsaccountsasnetworktestfileread04140474000823cce6/javapathaccountsasnetworktestfileread15643094dcda8954?position=0&action=append",
-    "Headers" : {
-      "x-ms-version" : "2019-02-02",
-      "User-Agent" : "azsdk-java-azure-storage-file-datalake/12.0.0-preview.5 (11.0.4; Windows 10 10.0)",
-      "x-ms-client-request-id" : "13093bef-36a3-4a36-bdd5-6891e6f67049",
->>>>>>> f23ff41c
+      "x-ms-request-id" : "4bff5a9b-201f-002e-79e2-b9c02c000000",
+      "Date" : "Mon, 23 Dec 2019 22:42:46 GMT",
+      "x-ms-client-request-id" : "9e5fe2ed-15ad-4043-be2f-2ed7fa26d17c"
+    },
+    "Exception" : null
+  }, {
+    "Method" : "PATCH",
+    "Uri" : "https://gaprahnsstg.dfs.core.windows.net/jtfsaccountsasnetworktestfileread0458428ea42f19377e/javapathaccountsasnetworktestfileread2795737e0015d0e9?position=0&action=append",
+    "Headers" : {
+      "x-ms-version" : "2019-07-07",
+      "User-Agent" : "azsdk-java-azure-storage-file-datalake/12.0.0-beta.9 (11.0.4; Windows 10 10.0)",
+      "x-ms-client-request-id" : "089c9d31-70bd-4d4b-8655-a616568e3f6b",
       "Content-Type" : "application/octet-stream"
     },
     "Response" : {
@@ -103,172 +121,59 @@
       "Content-Length" : "0",
       "StatusCode" : "202",
       "x-ms-request-server-encrypted" : "true",
-<<<<<<< HEAD
-      "x-ms-request-id" : "2a3c9fc0-f01f-0002-39d4-b12c83000000",
-      "Date" : "Fri, 13 Dec 2019 16:42:22 GMT",
-      "x-ms-client-request-id" : "fa6528ba-9b14-424e-86da-731c62e9faea"
-=======
-      "x-ms-request-id" : "053c9aeb-101f-004b-370f-aa7fe0000000",
-      "Date" : "Tue, 03 Dec 2019 19:23:24 GMT",
-      "x-ms-client-request-id" : "13093bef-36a3-4a36-bdd5-6891e6f67049"
->>>>>>> f23ff41c
-    },
-    "Exception" : null
-  }, {
-    "Method" : "PATCH",
-<<<<<<< HEAD
-    "Uri" : "https://gaprahnsstg.dfs.core.windows.net/jtfsaccountsasnetworktestfileread001084db5c384166b9/javapathaccountsasnetworktestfileread114578f0056a39cd?position=7&retainUncommittedData=false&close=false&action=flush",
-    "Headers" : {
-      "x-ms-version" : "2019-07-07",
-      "User-Agent" : "azsdk-java-azure-storage-file-datalake/12.0.0-preview.7 (11.0.4; Windows 10 10.0)",
-      "x-ms-client-request-id" : "4a0b49b0-13c3-4f3f-8810-885ecaafd7c4"
-=======
-    "Uri" : "https://gaprahns.dfs.core.windows.net/jtfsaccountsasnetworktestfileread04140474000823cce6/javapathaccountsasnetworktestfileread15643094dcda8954?position=7&retainUncommittedData=false&close=false&action=flush",
-    "Headers" : {
-      "x-ms-version" : "2019-02-02",
-      "User-Agent" : "azsdk-java-azure-storage-file-datalake/12.0.0-preview.5 (11.0.4; Windows 10 10.0)",
-      "x-ms-client-request-id" : "c3aa21a8-543d-4ca0-8adf-f20bae3cf653"
->>>>>>> f23ff41c
-    },
-    "Response" : {
-      "x-ms-version" : "2019-07-07",
-      "Server" : "Windows-Azure-HDFS/1.0 Microsoft-HTTPAPI/2.0",
-<<<<<<< HEAD
-      "ETag" : "0x8D77FEB6DD05169",
-      "Last-Modified" : "Fri, 13 Dec 2019 16:42:23 GMT",
-=======
-      "ETag" : "0x8D7782644ED10E5",
-      "Last-Modified" : "Tue, 03 Dec 2019 19:23:25 GMT",
->>>>>>> f23ff41c
-      "retry-after" : "0",
-      "Content-Length" : "0",
-      "StatusCode" : "200",
-      "x-ms-request-server-encrypted" : "true",
-<<<<<<< HEAD
-      "x-ms-request-id" : "2a3c9fc1-f01f-0002-3ad4-b12c83000000",
-      "Date" : "Fri, 13 Dec 2019 16:42:22 GMT",
-      "x-ms-client-request-id" : "4a0b49b0-13c3-4f3f-8810-885ecaafd7c4"
-=======
-      "x-ms-request-id" : "053c9aec-101f-004b-380f-aa7fe0000000",
-      "Date" : "Tue, 03 Dec 2019 19:23:24 GMT",
-      "x-ms-client-request-id" : "c3aa21a8-543d-4ca0-8adf-f20bae3cf653"
-    },
-    "Exception" : null
-  }, {
-    "Method" : "PUT",
-    "Uri" : "https://gaprahns.dfs.core.windows.net/jtfsaccountsasnetworktestfileread04140474000823cce6/javapathaccountsasnetworktestfileread2692164a07695d0e?resource=file",
-    "Headers" : {
-      "x-ms-version" : "2019-02-02",
-      "User-Agent" : "azsdk-java-azure-storage-file-datalake/12.0.0-preview.5 (11.0.4; Windows 10 10.0)",
-      "x-ms-client-request-id" : "b5fe3e2f-adf2-48b4-9548-6db7e29d53c4"
-    },
-    "Response" : {
-      "x-ms-version" : "2019-02-02",
-      "Server" : "Windows-Azure-HDFS/1.0 Microsoft-HTTPAPI/2.0",
-      "ETag" : "0x8D7782644F855CE",
-      "Last-Modified" : "Tue, 03 Dec 2019 19:23:25 GMT",
-      "retry-after" : "0",
-      "Content-Length" : "0",
-      "StatusCode" : "201",
-      "x-ms-request-id" : "053c9aed-101f-004b-390f-aa7fe0000000",
-      "Date" : "Tue, 03 Dec 2019 19:23:24 GMT",
-      "x-ms-client-request-id" : "b5fe3e2f-adf2-48b4-9548-6db7e29d53c4"
-    },
-    "Exception" : null
-  }, {
-    "Method" : "PATCH",
-    "Uri" : "https://gaprahns.dfs.core.windows.net/jtfsaccountsasnetworktestfileread04140474000823cce6/javapathaccountsasnetworktestfileread2692164a07695d0e?position=0&action=append",
-    "Headers" : {
-      "x-ms-version" : "2019-02-02",
-      "User-Agent" : "azsdk-java-azure-storage-file-datalake/12.0.0-preview.5 (11.0.4; Windows 10 10.0)",
-      "x-ms-client-request-id" : "f8814bd1-35fc-41d2-ad25-d211bffb5b5e",
-      "Content-Type" : "application/octet-stream"
-    },
-    "Response" : {
-      "x-ms-version" : "2019-02-02",
-      "Server" : "Windows-Azure-HDFS/1.0 Microsoft-HTTPAPI/2.0",
-      "retry-after" : "0",
-      "Content-Length" : "0",
-      "StatusCode" : "202",
-      "x-ms-request-server-encrypted" : "true",
-      "x-ms-request-id" : "053c9aef-101f-004b-3a0f-aa7fe0000000",
-      "Date" : "Tue, 03 Dec 2019 19:23:24 GMT",
-      "x-ms-client-request-id" : "f8814bd1-35fc-41d2-ad25-d211bffb5b5e"
-    },
-    "Exception" : null
-  }, {
-    "Method" : "PATCH",
-    "Uri" : "https://gaprahns.dfs.core.windows.net/jtfsaccountsasnetworktestfileread04140474000823cce6/javapathaccountsasnetworktestfileread2692164a07695d0e?position=7&retainUncommittedData=false&close=false&action=flush",
-    "Headers" : {
-      "x-ms-version" : "2019-02-02",
-      "User-Agent" : "azsdk-java-azure-storage-file-datalake/12.0.0-preview.5 (11.0.4; Windows 10 10.0)",
-      "x-ms-client-request-id" : "8baefd0d-b36d-4478-8ced-3c14bbd0516d"
-    },
-    "Response" : {
-      "x-ms-version" : "2019-02-02",
-      "Server" : "Windows-Azure-HDFS/1.0 Microsoft-HTTPAPI/2.0",
-      "ETag" : "0x8D77826450862D5",
-      "Last-Modified" : "Tue, 03 Dec 2019 19:23:25 GMT",
-      "retry-after" : "0",
-      "Content-Length" : "0",
-      "StatusCode" : "200",
-      "x-ms-request-server-encrypted" : "true",
-      "x-ms-request-id" : "053c9af0-101f-004b-3b0f-aa7fe0000000",
-      "Date" : "Tue, 03 Dec 2019 19:23:24 GMT",
-      "x-ms-client-request-id" : "8baefd0d-b36d-4478-8ced-3c14bbd0516d"
->>>>>>> f23ff41c
+      "x-ms-request-id" : "4bff5a9c-201f-002e-7ae2-b9c02c000000",
+      "Date" : "Mon, 23 Dec 2019 22:42:46 GMT",
+      "x-ms-client-request-id" : "089c9d31-70bd-4d4b-8655-a616568e3f6b"
+    },
+    "Exception" : null
+  }, {
+    "Method" : "PATCH",
+    "Uri" : "https://gaprahnsstg.dfs.core.windows.net/jtfsaccountsasnetworktestfileread0458428ea42f19377e/javapathaccountsasnetworktestfileread2795737e0015d0e9?position=7&retainUncommittedData=false&close=false&action=flush",
+    "Headers" : {
+      "x-ms-version" : "2019-07-07",
+      "User-Agent" : "azsdk-java-azure-storage-file-datalake/12.0.0-beta.9 (11.0.4; Windows 10 10.0)",
+      "x-ms-client-request-id" : "a0278ab1-bdee-4d08-a002-9a86f0439bc4"
+    },
+    "Response" : {
+      "x-ms-version" : "2019-07-07",
+      "Server" : "Windows-Azure-HDFS/1.0 Microsoft-HTTPAPI/2.0",
+      "ETag" : "0x8D787F96F18A99B",
+      "Last-Modified" : "Mon, 23 Dec 2019 22:42:47 GMT",
+      "retry-after" : "0",
+      "Content-Length" : "0",
+      "StatusCode" : "200",
+      "x-ms-request-server-encrypted" : "true",
+      "x-ms-request-id" : "4bff5a9d-201f-002e-7be2-b9c02c000000",
+      "Date" : "Mon, 23 Dec 2019 22:42:47 GMT",
+      "x-ms-client-request-id" : "a0278ab1-bdee-4d08-a002-9a86f0439bc4"
     },
     "Exception" : null
   }, {
     "Method" : "GET",
-<<<<<<< HEAD
-    "Uri" : "https://gaprahnsstg.blob.core.windows.net/jtfsaccountsasnetworktestfileread001084db5c384166b9/javapathaccountsasnetworktestfileread114578f0056a39cd?sv=2019-07-07&ss=b&srt=sco&se=2019-12-14T16%3A42%3A23Z&sp=r&sig=REDACTED",
-    "Headers" : {
-      "x-ms-version" : "2019-07-07",
-      "User-Agent" : "azsdk-java-azure-storage-blob/12.1.0 (11.0.4; Windows 10 10.0)",
-      "x-ms-client-request-id" : "d869a499-94f3-4ae3-9229-5a98cb6facfd"
-=======
-    "Uri" : "https://gaprahns.blob.core.windows.net/jtfsaccountsasnetworktestfileread04140474000823cce6/javapathaccountsasnetworktestfileread2692164a07695d0e?sv=2019-02-02&ss=b&srt=sco&se=2019-12-04T19%3A23%3A25Z&sp=r&sig=REDACTED",
-    "Headers" : {
-      "x-ms-version" : "2019-02-02",
-      "User-Agent" : "azsdk-java-azure-storage-blob/12.1.0-beta.1 (11.0.4; Windows 10 10.0)",
-      "x-ms-client-request-id" : "ee7b197f-b1c9-4de7-8da1-4212d26aedf4"
->>>>>>> f23ff41c
+    "Uri" : "https://gaprahnsstg.blob.core.windows.net/jtfsaccountsasnetworktestfileread0458428ea42f19377e/javapathaccountsasnetworktestfileread2795737e0015d0e9?sv=2019-07-07&ss=b&srt=sco&se=2019-12-24T22%3A42%3A47Z&sp=r&sig=REDACTED",
+    "Headers" : {
+      "x-ms-version" : "2019-07-07",
+      "User-Agent" : "azsdk-java-azure-storage-blob/12.2.0-beta.2 (11.0.4; Windows 10 10.0)",
+      "x-ms-client-request-id" : "0a3a1b89-e766-400e-8e28-dd5556597c6e"
     },
     "Response" : {
       "x-ms-version" : "2019-07-07",
       "x-ms-lease-status" : "unlocked",
       "Server" : "Windows-Azure-Blob/1.0 Microsoft-HTTPAPI/2.0",
       "x-ms-lease-state" : "available",
-<<<<<<< HEAD
-      "Last-Modified" : "Fri, 13 Dec 2019 16:42:23 GMT",
-      "retry-after" : "0",
-      "StatusCode" : "200",
-      "Date" : "Fri, 13 Dec 2019 16:42:23 GMT",
+      "Last-Modified" : "Mon, 23 Dec 2019 22:42:47 GMT",
+      "retry-after" : "0",
+      "StatusCode" : "200",
+      "Date" : "Mon, 23 Dec 2019 22:42:47 GMT",
       "x-ms-blob-type" : "BlockBlob",
       "Accept-Ranges" : "bytes",
       "x-ms-server-encrypted" : "true",
-      "ETag" : "0x8D77FEB6DD05169",
-      "x-ms-creation-time" : "Fri, 13 Dec 2019 16:42:22 GMT",
+      "ETag" : "0x8D787F96F18A99B",
+      "x-ms-creation-time" : "Mon, 23 Dec 2019 22:42:47 GMT",
       "Content-Length" : "7",
-      "x-ms-request-id" : "329ffa09-e01e-0021-30d4-b1b640000000",
+      "x-ms-request-id" : "c260df7f-001e-0039-2ae2-b96927000000",
       "Body" : "[100, 101, 102, 97, 117, 108, 116]",
-      "x-ms-client-request-id" : "d869a499-94f3-4ae3-9229-5a98cb6facfd",
-=======
-      "Last-Modified" : "Tue, 03 Dec 2019 19:23:25 GMT",
-      "retry-after" : "0",
-      "StatusCode" : "200",
-      "Date" : "Tue, 03 Dec 2019 19:23:25 GMT",
-      "x-ms-blob-type" : "BlockBlob",
-      "Accept-Ranges" : "bytes",
-      "x-ms-server-encrypted" : "true",
-      "ETag" : "0x8D77826450862D5",
-      "x-ms-creation-time" : "Tue, 03 Dec 2019 19:23:25 GMT",
-      "Content-Length" : "7",
-      "x-ms-request-id" : "1d9a45fd-e01e-0092-110f-aad9cc000000",
-      "Body" : "[100, 101, 102, 97, 117, 108, 116]",
-      "x-ms-client-request-id" : "ee7b197f-b1c9-4de7-8da1-4212d26aedf4",
->>>>>>> f23ff41c
+      "x-ms-client-request-id" : "0a3a1b89-e766-400e-8e28-dd5556597c6e",
       "Content-Type" : "application/octet-stream"
     },
     "Exception" : null
@@ -276,15 +181,9 @@
     "Method" : "GET",
     "Uri" : "https://gaprahnsstg.blob.core.windows.net?prefix=jtfsaccountsasnetworktestfileread&comp=list",
     "Headers" : {
-<<<<<<< HEAD
-      "x-ms-version" : "2019-07-07",
-      "User-Agent" : "azsdk-java-azure-storage-blob/12.1.0 (11.0.4; Windows 10 10.0)",
-      "x-ms-client-request-id" : "f031e8b7-c330-4b82-94f6-73f1d82436df"
-=======
-      "x-ms-version" : "2019-02-02",
-      "User-Agent" : "azsdk-java-azure-storage-blob/12.1.0-beta.1 (11.0.4; Windows 10 10.0)",
-      "x-ms-client-request-id" : "11403d6d-79d7-4f56-8d8c-5b7a219b301f"
->>>>>>> f23ff41c
+      "x-ms-version" : "2019-07-07",
+      "User-Agent" : "azsdk-java-azure-storage-blob/12.2.0-beta.2 (11.0.4; Windows 10 10.0)",
+      "x-ms-client-request-id" : "14f7bdb4-8dcd-4089-aba9-878b9bf8df2e"
     },
     "Response" : {
       "Transfer-Encoding" : "chunked",
@@ -292,35 +191,20 @@
       "Server" : "Windows-Azure-Blob/1.0 Microsoft-HTTPAPI/2.0",
       "retry-after" : "0",
       "StatusCode" : "200",
-<<<<<<< HEAD
-      "x-ms-request-id" : "329ffa0a-e01e-0021-31d4-b1b640000000",
-      "Body" : "﻿<?xml version=\"1.0\" encoding=\"utf-8\"?><EnumerationResults ServiceEndpoint=\"https://gaprahnsstg.blob.core.windows.net/\"><Prefix>jtfsaccountsasnetworktestfileread</Prefix><Containers><Container><Name>jtfsaccountsasnetworktestfileread001084db5c384166b9</Name><Properties><Last-Modified>Fri, 13 Dec 2019 16:42:22 GMT</Last-Modified><Etag>\"0x8D77FEB6D63081A\"</Etag><LeaseStatus>unlocked</LeaseStatus><LeaseState>available</LeaseState><DefaultEncryptionScope>$account-encryption-key</DefaultEncryptionScope><DenyEncryptionScopeOverride>false</DenyEncryptionScopeOverride><HasImmutabilityPolicy>false</HasImmutabilityPolicy><HasLegalHold>false</HasLegalHold></Properties></Container></Containers><NextMarker /></EnumerationResults>",
-      "Date" : "Fri, 13 Dec 2019 16:42:23 GMT",
-      "x-ms-client-request-id" : "f031e8b7-c330-4b82-94f6-73f1d82436df",
-=======
-      "x-ms-request-id" : "1d9a460b-e01e-0092-1d0f-aad9cc000000",
-      "Body" : "﻿<?xml version=\"1.0\" encoding=\"utf-8\"?><EnumerationResults ServiceEndpoint=\"https://gaprahns.blob.core.windows.net/\"><Prefix>jtfsaccountsasnetworktestfileread</Prefix><Containers><Container><Name>jtfsaccountsasnetworktestfileread04140474000823cce6</Name><Properties><Last-Modified>Tue, 03 Dec 2019 19:23:25 GMT</Last-Modified><Etag>\"0x8D7782644C8CE18\"</Etag><LeaseStatus>unlocked</LeaseStatus><LeaseState>available</LeaseState><DefaultEncryptionScope>$account-encryption-key</DefaultEncryptionScope><DenyEncryptionScopeOverride>false</DenyEncryptionScopeOverride><HasImmutabilityPolicy>false</HasImmutabilityPolicy><HasLegalHold>false</HasLegalHold></Properties></Container></Containers><NextMarker /></EnumerationResults>",
-      "Date" : "Tue, 03 Dec 2019 19:23:25 GMT",
-      "x-ms-client-request-id" : "11403d6d-79d7-4f56-8d8c-5b7a219b301f",
->>>>>>> f23ff41c
+      "x-ms-request-id" : "c260df80-001e-0039-2be2-b96927000000",
+      "Body" : "﻿<?xml version=\"1.0\" encoding=\"utf-8\"?><EnumerationResults ServiceEndpoint=\"https://gaprahnsstg.blob.core.windows.net/\"><Prefix>jtfsaccountsasnetworktestfileread</Prefix><Containers><Container><Name>jtfsaccountsasnetworktestfileread0458428ea42f19377e</Name><Properties><Last-Modified>Mon, 23 Dec 2019 22:42:46 GMT</Last-Modified><Etag>\"0x8D787F96E9D7D2F\"</Etag><LeaseStatus>unlocked</LeaseStatus><LeaseState>available</LeaseState><DefaultEncryptionScope>$account-encryption-key</DefaultEncryptionScope><DenyEncryptionScopeOverride>false</DenyEncryptionScopeOverride><HasImmutabilityPolicy>false</HasImmutabilityPolicy><HasLegalHold>false</HasLegalHold></Properties></Container></Containers><NextMarker /></EnumerationResults>",
+      "Date" : "Mon, 23 Dec 2019 22:42:47 GMT",
+      "x-ms-client-request-id" : "14f7bdb4-8dcd-4089-aba9-878b9bf8df2e",
       "Content-Type" : "application/xml"
     },
     "Exception" : null
   }, {
     "Method" : "DELETE",
-<<<<<<< HEAD
-    "Uri" : "https://gaprahnsstg.blob.core.windows.net/jtfsaccountsasnetworktestfileread001084db5c384166b9?restype=container",
-    "Headers" : {
-      "x-ms-version" : "2019-07-07",
-      "User-Agent" : "azsdk-java-azure-storage-blob/12.1.0 (11.0.4; Windows 10 10.0)",
-      "x-ms-client-request-id" : "2fb9b59e-c3df-4756-9c5e-663941b0faa6"
-=======
-    "Uri" : "https://gaprahns.blob.core.windows.net/jtfsaccountsasnetworktestfileread04140474000823cce6?restype=container",
-    "Headers" : {
-      "x-ms-version" : "2019-02-02",
-      "User-Agent" : "azsdk-java-azure-storage-blob/12.1.0-beta.1 (11.0.4; Windows 10 10.0)",
-      "x-ms-client-request-id" : "cf4fa3b6-9561-44cc-a3f3-9fe30876871a"
->>>>>>> f23ff41c
+    "Uri" : "https://gaprahnsstg.blob.core.windows.net/jtfsaccountsasnetworktestfileread0458428ea42f19377e?restype=container",
+    "Headers" : {
+      "x-ms-version" : "2019-07-07",
+      "User-Agent" : "azsdk-java-azure-storage-blob/12.2.0-beta.2 (11.0.4; Windows 10 10.0)",
+      "x-ms-client-request-id" : "5e80414e-6d30-4d22-896b-127ca2ec240b"
     },
     "Response" : {
       "x-ms-version" : "2019-07-07",
@@ -328,21 +212,11 @@
       "retry-after" : "0",
       "Content-Length" : "0",
       "StatusCode" : "202",
-<<<<<<< HEAD
-      "x-ms-request-id" : "329ffa0d-e01e-0021-34d4-b1b640000000",
-      "Date" : "Fri, 13 Dec 2019 16:42:23 GMT",
-      "x-ms-client-request-id" : "2fb9b59e-c3df-4756-9c5e-663941b0faa6"
+      "x-ms-request-id" : "c260df83-001e-0039-2ee2-b96927000000",
+      "Date" : "Mon, 23 Dec 2019 22:42:47 GMT",
+      "x-ms-client-request-id" : "5e80414e-6d30-4d22-896b-127ca2ec240b"
     },
     "Exception" : null
   } ],
-  "variables" : [ "jtfsaccountsasnetworktestfileread001084db5c384166b9", "javapathaccountsasnetworktestfileread114578f0056a39cd", "2019-12-13T16:42:23.282294500Z" ]
-=======
-      "x-ms-request-id" : "1d9a461d-e01e-0092-2c0f-aad9cc000000",
-      "Date" : "Tue, 03 Dec 2019 19:23:26 GMT",
-      "x-ms-client-request-id" : "cf4fa3b6-9561-44cc-a3f3-9fe30876871a"
-    },
-    "Exception" : null
-  } ],
-  "variables" : [ "jtfsaccountsasnetworktestfileread04140474000823cce6", "javapathaccountsasnetworktestfileread15643094dcda8954", "javapathaccountsasnetworktestfileread2692164a07695d0e", "2019-12-03T19:23:25.852327300Z" ]
->>>>>>> f23ff41c
+  "variables" : [ "jtfsaccountsasnetworktestfileread0458428ea42f19377e", "javapathaccountsasnetworktestfileread1673265cf3f8bb85", "javapathaccountsasnetworktestfileread2795737e0015d0e9", "2019-12-23T22:42:47.714816400Z" ]
 }