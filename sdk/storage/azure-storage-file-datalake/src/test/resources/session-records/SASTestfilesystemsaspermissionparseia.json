--- conflicted
+++ resolved
@@ -1,121 +1,96 @@
 {
   "networkCallRecords" : [ {
     "Method" : "PUT",
-<<<<<<< HEAD
-    "Uri" : "https://gaprahnsstg.blob.core.windows.net/jtfsfilesystemsaspermissionparseia093597cbae7b6979a?restype=container",
+    "Uri" : "https://gaprahnsstg.blob.core.windows.net/jtfsfilesystemsaspermissionparseia0435879ee99430ee8?restype=container",
     "Headers" : {
       "x-ms-version" : "2019-07-07",
-      "User-Agent" : "azsdk-java-azure-storage-blob/12.1.0 (11.0.4; Windows 10 10.0)",
-      "x-ms-client-request-id" : "c4a9feea-6386-425b-929a-b1f411b911f3"
-=======
-    "Uri" : "https://gaprahns.blob.core.windows.net/jtfsfilesystemsaspermissionparseia0777005864730c72f?restype=container",
-    "Headers" : {
-      "x-ms-version" : "2019-02-02",
-      "User-Agent" : "azsdk-java-azure-storage-blob/12.1.0-beta.1 (11.0.4; Windows 10 10.0)",
-      "x-ms-client-request-id" : "61b61084-a78d-497f-864e-7b295e2c2455"
->>>>>>> f23ff41c
+      "User-Agent" : "azsdk-java-azure-storage-blob/12.2.0-beta.2 (11.0.4; Windows 10 10.0)",
+      "x-ms-client-request-id" : "2e3f2066-0de1-4d7f-b820-02678d107e68"
     },
     "Response" : {
       "x-ms-version" : "2019-07-07",
       "Server" : "Windows-Azure-Blob/1.0 Microsoft-HTTPAPI/2.0",
-<<<<<<< HEAD
-      "ETag" : "0x8D77FEB6F19B91A",
-      "Last-Modified" : "Fri, 13 Dec 2019 16:42:25 GMT",
+      "ETag" : "0x8D787F98A88C209",
+      "Last-Modified" : "Mon, 23 Dec 2019 22:43:33 GMT",
       "retry-after" : "0",
       "Content-Length" : "0",
       "StatusCode" : "201",
-      "x-ms-request-id" : "329ffa2b-e01e-0021-46d4-b1b640000000",
-      "Date" : "Fri, 13 Dec 2019 16:42:25 GMT",
-      "x-ms-client-request-id" : "c4a9feea-6386-425b-929a-b1f411b911f3"
-=======
-      "ETag" : "0x8D77826533EBBC9",
-      "Last-Modified" : "Tue, 03 Dec 2019 19:23:49 GMT",
-      "retry-after" : "0",
-      "Content-Length" : "0",
-      "StatusCode" : "201",
-      "x-ms-request-id" : "1d9a5ed5-e01e-0092-600f-aad9cc000000",
-      "Date" : "Tue, 03 Dec 2019 19:23:49 GMT",
-      "x-ms-client-request-id" : "61b61084-a78d-497f-864e-7b295e2c2455"
+      "x-ms-request-id" : "c260eb3f-001e-0039-08e2-b96927000000",
+      "Date" : "Mon, 23 Dec 2019 22:43:33 GMT",
+      "x-ms-client-request-id" : "2e3f2066-0de1-4d7f-b820-02678d107e68"
     },
     "Exception" : null
   }, {
     "Method" : "PUT",
-    "Uri" : "https://gaprahns.dfs.core.windows.net/jtfsfilesystemsaspermissionparseia0777005864730c72f/javapathfilesystemsaspermissionparseia1062562d53db932?resource=file",
+    "Uri" : "https://gaprahnsstg.dfs.core.windows.net/jtfsfilesystemsaspermissionparseia0435879ee99430ee8/javapathfilesystemsaspermissionparseia171064ca522b235?resource=file",
     "Headers" : {
-      "x-ms-version" : "2019-02-02",
-      "User-Agent" : "azsdk-java-azure-storage-file-datalake/12.0.0-preview.5 (11.0.4; Windows 10 10.0)",
-      "x-ms-client-request-id" : "e16b11aa-fa19-4e45-aa83-e8acc5914aa3"
+      "x-ms-version" : "2019-07-07",
+      "User-Agent" : "azsdk-java-azure-storage-file-datalake/12.0.0-beta.9 (11.0.4; Windows 10 10.0)",
+      "x-ms-client-request-id" : "f354864d-3306-4e3e-8e67-817adabe7eb5"
     },
     "Response" : {
-      "x-ms-version" : "2019-02-02",
+      "x-ms-version" : "2019-07-07",
       "Server" : "Windows-Azure-HDFS/1.0 Microsoft-HTTPAPI/2.0",
-      "ETag" : "0x8D778265351BAFA",
-      "Last-Modified" : "Tue, 03 Dec 2019 19:23:49 GMT",
+      "ETag" : "0x8D787F98ABB5C9C",
+      "Last-Modified" : "Mon, 23 Dec 2019 22:43:34 GMT",
       "retry-after" : "0",
       "Content-Length" : "0",
       "StatusCode" : "201",
-      "x-ms-request-id" : "053c9e91-101f-004b-500f-aa7fe0000000",
-      "Date" : "Tue, 03 Dec 2019 19:23:49 GMT",
-      "x-ms-client-request-id" : "e16b11aa-fa19-4e45-aa83-e8acc5914aa3"
+      "x-ms-request-id" : "0e3570c9-101f-001a-5ae2-b9f3e4000000",
+      "Date" : "Mon, 23 Dec 2019 22:43:33 GMT",
+      "x-ms-client-request-id" : "f354864d-3306-4e3e-8e67-817adabe7eb5"
     },
     "Exception" : null
   }, {
     "Method" : "PATCH",
-    "Uri" : "https://gaprahns.dfs.core.windows.net/jtfsfilesystemsaspermissionparseia0777005864730c72f/javapathfilesystemsaspermissionparseia1062562d53db932?position=0&action=append",
+    "Uri" : "https://gaprahnsstg.dfs.core.windows.net/jtfsfilesystemsaspermissionparseia0435879ee99430ee8/javapathfilesystemsaspermissionparseia171064ca522b235?position=0&action=append",
     "Headers" : {
-      "x-ms-version" : "2019-02-02",
-      "User-Agent" : "azsdk-java-azure-storage-file-datalake/12.0.0-preview.5 (11.0.4; Windows 10 10.0)",
-      "x-ms-client-request-id" : "ed7b7ad3-c436-435b-8ad7-2a5f4bc2f771",
+      "x-ms-version" : "2019-07-07",
+      "User-Agent" : "azsdk-java-azure-storage-file-datalake/12.0.0-beta.9 (11.0.4; Windows 10 10.0)",
+      "x-ms-client-request-id" : "0d67f4f5-e0e8-48fe-b338-a9e35dc3a996",
       "Content-Type" : "application/octet-stream"
     },
     "Response" : {
-      "x-ms-version" : "2019-02-02",
+      "x-ms-version" : "2019-07-07",
       "Server" : "Windows-Azure-HDFS/1.0 Microsoft-HTTPAPI/2.0",
       "retry-after" : "0",
       "Content-Length" : "0",
       "StatusCode" : "202",
       "x-ms-request-server-encrypted" : "true",
-      "x-ms-request-id" : "053c9e9a-101f-004b-590f-aa7fe0000000",
-      "Date" : "Tue, 03 Dec 2019 19:23:49 GMT",
-      "x-ms-client-request-id" : "ed7b7ad3-c436-435b-8ad7-2a5f4bc2f771"
+      "x-ms-request-id" : "0e3570ca-101f-001a-5be2-b9f3e4000000",
+      "Date" : "Mon, 23 Dec 2019 22:43:33 GMT",
+      "x-ms-client-request-id" : "0d67f4f5-e0e8-48fe-b338-a9e35dc3a996"
     },
     "Exception" : null
   }, {
     "Method" : "PATCH",
-    "Uri" : "https://gaprahns.dfs.core.windows.net/jtfsfilesystemsaspermissionparseia0777005864730c72f/javapathfilesystemsaspermissionparseia1062562d53db932?position=7&retainUncommittedData=false&close=false&action=flush",
+    "Uri" : "https://gaprahnsstg.dfs.core.windows.net/jtfsfilesystemsaspermissionparseia0435879ee99430ee8/javapathfilesystemsaspermissionparseia171064ca522b235?position=7&retainUncommittedData=false&close=false&action=flush",
     "Headers" : {
-      "x-ms-version" : "2019-02-02",
-      "User-Agent" : "azsdk-java-azure-storage-file-datalake/12.0.0-preview.5 (11.0.4; Windows 10 10.0)",
-      "x-ms-client-request-id" : "341e4cc9-c044-4162-b81a-b4b7f75138c7"
+      "x-ms-version" : "2019-07-07",
+      "User-Agent" : "azsdk-java-azure-storage-file-datalake/12.0.0-beta.9 (11.0.4; Windows 10 10.0)",
+      "x-ms-client-request-id" : "36b4c8e8-0918-43e0-beed-f7232fea7500"
     },
     "Response" : {
-      "x-ms-version" : "2019-02-02",
+      "x-ms-version" : "2019-07-07",
       "Server" : "Windows-Azure-HDFS/1.0 Microsoft-HTTPAPI/2.0",
-      "ETag" : "0x8D77826536503C6",
-      "Last-Modified" : "Tue, 03 Dec 2019 19:23:49 GMT",
+      "ETag" : "0x8D787F98AD5EB07",
+      "Last-Modified" : "Mon, 23 Dec 2019 22:43:34 GMT",
       "retry-after" : "0",
       "Content-Length" : "0",
       "StatusCode" : "200",
       "x-ms-request-server-encrypted" : "true",
-      "x-ms-request-id" : "053c9e9f-101f-004b-5e0f-aa7fe0000000",
-      "Date" : "Tue, 03 Dec 2019 19:23:49 GMT",
-      "x-ms-client-request-id" : "341e4cc9-c044-4162-b81a-b4b7f75138c7"
->>>>>>> f23ff41c
+      "x-ms-request-id" : "0e3570cb-101f-001a-5ce2-b9f3e4000000",
+      "Date" : "Mon, 23 Dec 2019 22:43:33 GMT",
+      "x-ms-client-request-id" : "36b4c8e8-0918-43e0-beed-f7232fea7500"
     },
     "Exception" : null
   }, {
     "Method" : "GET",
     "Uri" : "https://gaprahnsstg.blob.core.windows.net?prefix=jtfsfilesystemsaspermissionparseia&comp=list",
     "Headers" : {
-<<<<<<< HEAD
       "x-ms-version" : "2019-07-07",
-      "User-Agent" : "azsdk-java-azure-storage-blob/12.1.0 (11.0.4; Windows 10 10.0)",
-      "x-ms-client-request-id" : "a81e656f-ec58-4dc0-b5c7-dca4d443b30b"
-=======
-      "x-ms-version" : "2019-02-02",
-      "User-Agent" : "azsdk-java-azure-storage-blob/12.1.0-beta.1 (11.0.4; Windows 10 10.0)",
-      "x-ms-client-request-id" : "003afc94-6f95-4acb-9e54-aa2b11b6412b"
->>>>>>> f23ff41c
+      "User-Agent" : "azsdk-java-azure-storage-blob/12.2.0-beta.2 (11.0.4; Windows 10 10.0)",
+      "x-ms-client-request-id" : "932e002a-d7be-4c3b-a80c-1fa3b3785059"
     },
     "Response" : {
       "Transfer-Encoding" : "chunked",
@@ -123,35 +98,20 @@
       "Server" : "Windows-Azure-Blob/1.0 Microsoft-HTTPAPI/2.0",
       "retry-after" : "0",
       "StatusCode" : "200",
-<<<<<<< HEAD
-      "x-ms-request-id" : "329ffa2d-e01e-0021-47d4-b1b640000000",
-      "Body" : "﻿<?xml version=\"1.0\" encoding=\"utf-8\"?><EnumerationResults ServiceEndpoint=\"https://gaprahnsstg.blob.core.windows.net/\"><Prefix>jtfsfilesystemsaspermissionparseia</Prefix><Containers><Container><Name>jtfsfilesystemsaspermissionparseia093597cbae7b6979a</Name><Properties><Last-Modified>Fri, 13 Dec 2019 16:42:25 GMT</Last-Modified><Etag>\"0x8D77FEB6F19B91A\"</Etag><LeaseStatus>unlocked</LeaseStatus><LeaseState>available</LeaseState><DefaultEncryptionScope>$account-encryption-key</DefaultEncryptionScope><DenyEncryptionScopeOverride>false</DenyEncryptionScopeOverride><HasImmutabilityPolicy>false</HasImmutabilityPolicy><HasLegalHold>false</HasLegalHold></Properties></Container></Containers><NextMarker /></EnumerationResults>",
-      "Date" : "Fri, 13 Dec 2019 16:42:25 GMT",
-      "x-ms-client-request-id" : "a81e656f-ec58-4dc0-b5c7-dca4d443b30b",
-=======
-      "x-ms-request-id" : "1d9a5f0b-e01e-0092-0f0f-aad9cc000000",
-      "Body" : "﻿<?xml version=\"1.0\" encoding=\"utf-8\"?><EnumerationResults ServiceEndpoint=\"https://gaprahns.blob.core.windows.net/\"><Prefix>jtfsfilesystemsaspermissionparseia</Prefix><Containers><Container><Name>jtfsfilesystemsaspermissionparseia0777005864730c72f</Name><Properties><Last-Modified>Tue, 03 Dec 2019 19:23:49 GMT</Last-Modified><Etag>\"0x8D77826533EBBC9\"</Etag><LeaseStatus>unlocked</LeaseStatus><LeaseState>available</LeaseState><DefaultEncryptionScope>$account-encryption-key</DefaultEncryptionScope><DenyEncryptionScopeOverride>false</DenyEncryptionScopeOverride><HasImmutabilityPolicy>false</HasImmutabilityPolicy><HasLegalHold>false</HasLegalHold></Properties></Container></Containers><NextMarker /></EnumerationResults>",
-      "Date" : "Tue, 03 Dec 2019 19:23:49 GMT",
-      "x-ms-client-request-id" : "003afc94-6f95-4acb-9e54-aa2b11b6412b",
->>>>>>> f23ff41c
+      "x-ms-request-id" : "c260eb52-001e-0039-19e2-b96927000000",
+      "Body" : "﻿<?xml version=\"1.0\" encoding=\"utf-8\"?><EnumerationResults ServiceEndpoint=\"https://gaprahnsstg.blob.core.windows.net/\"><Prefix>jtfsfilesystemsaspermissionparseia</Prefix><Containers><Container><Name>jtfsfilesystemsaspermissionparseia0435879ee99430ee8</Name><Properties><Last-Modified>Mon, 23 Dec 2019 22:43:33 GMT</Last-Modified><Etag>\"0x8D787F98A88C209\"</Etag><LeaseStatus>unlocked</LeaseStatus><LeaseState>available</LeaseState><DefaultEncryptionScope>$account-encryption-key</DefaultEncryptionScope><DenyEncryptionScopeOverride>false</DenyEncryptionScopeOverride><HasImmutabilityPolicy>false</HasImmutabilityPolicy><HasLegalHold>false</HasLegalHold></Properties></Container></Containers><NextMarker /></EnumerationResults>",
+      "Date" : "Mon, 23 Dec 2019 22:43:33 GMT",
+      "x-ms-client-request-id" : "932e002a-d7be-4c3b-a80c-1fa3b3785059",
       "Content-Type" : "application/xml"
     },
     "Exception" : null
   }, {
     "Method" : "DELETE",
-<<<<<<< HEAD
-    "Uri" : "https://gaprahnsstg.blob.core.windows.net/jtfsfilesystemsaspermissionparseia093597cbae7b6979a?restype=container",
+    "Uri" : "https://gaprahnsstg.blob.core.windows.net/jtfsfilesystemsaspermissionparseia0435879ee99430ee8?restype=container",
     "Headers" : {
       "x-ms-version" : "2019-07-07",
-      "User-Agent" : "azsdk-java-azure-storage-blob/12.1.0 (11.0.4; Windows 10 10.0)",
-      "x-ms-client-request-id" : "ec1b4fae-2c47-4654-bb64-b94ce7a6eac1"
-=======
-    "Uri" : "https://gaprahns.blob.core.windows.net/jtfsfilesystemsaspermissionparseia0777005864730c72f?restype=container",
-    "Headers" : {
-      "x-ms-version" : "2019-02-02",
-      "User-Agent" : "azsdk-java-azure-storage-blob/12.1.0-beta.1 (11.0.4; Windows 10 10.0)",
-      "x-ms-client-request-id" : "8b841a05-f9cc-4e0f-87d6-3970d419b79f"
->>>>>>> f23ff41c
+      "User-Agent" : "azsdk-java-azure-storage-blob/12.2.0-beta.2 (11.0.4; Windows 10 10.0)",
+      "x-ms-client-request-id" : "b5af63cf-7515-4bd5-a4c7-fdc63151b503"
     },
     "Response" : {
       "x-ms-version" : "2019-07-07",
@@ -159,21 +119,11 @@
       "retry-after" : "0",
       "Content-Length" : "0",
       "StatusCode" : "202",
-<<<<<<< HEAD
-      "x-ms-request-id" : "329ffa2e-e01e-0021-48d4-b1b640000000",
-      "Date" : "Fri, 13 Dec 2019 16:42:25 GMT",
-      "x-ms-client-request-id" : "ec1b4fae-2c47-4654-bb64-b94ce7a6eac1"
+      "x-ms-request-id" : "c260eb56-001e-0039-1ce2-b96927000000",
+      "Date" : "Mon, 23 Dec 2019 22:43:33 GMT",
+      "x-ms-client-request-id" : "b5af63cf-7515-4bd5-a4c7-fdc63151b503"
     },
     "Exception" : null
   } ],
-  "variables" : [ "jtfsfilesystemsaspermissionparseia093597cbae7b6979a" ]
-=======
-      "x-ms-request-id" : "1d9a5f18-e01e-0092-1a0f-aad9cc000000",
-      "Date" : "Tue, 03 Dec 2019 19:23:49 GMT",
-      "x-ms-client-request-id" : "8b841a05-f9cc-4e0f-87d6-3970d419b79f"
-    },
-    "Exception" : null
-  } ],
-  "variables" : [ "jtfsfilesystemsaspermissionparseia0777005864730c72f", "javapathfilesystemsaspermissionparseia1062562d53db932" ]
->>>>>>> f23ff41c
+  "variables" : [ "jtfsfilesystemsaspermissionparseia0435879ee99430ee8", "javapathfilesystemsaspermissionparseia171064ca522b235" ]
 }