--- conflicted
+++ resolved
@@ -1,233 +1,225 @@
 {
   "networkCallRecords" : [ {
     "Method" : "PUT",
-    "Uri" : "https://REDACTED.blob.core.windows.net/jtfsfileuserdelegation0sastestfileuserdelegation2f32380798f?restype=container",
-    "Headers" : {
-      "x-ms-version" : "2020-06-12",
-      "User-Agent" : "azsdk-java-azure-storage-blob/12.11.0-beta.4 azsdk-java-azure-storage-file-datalake/12.5.0-beta.4 (11.0.8; Windows 10; 10.0)",
-      "x-ms-client-request-id" : "909ef6f1-8625-4522-a7de-60a174fcfbd5"
-    },
-    "Response" : {
-      "content-length" : "0",
-      "x-ms-version" : "2020-06-12",
-      "Server" : "Windows-Azure-Blob/1.0 Microsoft-HTTPAPI/2.0",
-      "eTag" : "0x8D90AD3020011B6",
-      "Last-Modified" : "Thu, 29 Apr 2021 05:52:43 GMT",
+    "Uri" : "https://REDACTED.blob.core.windows.net/jtfsfileuserdelegation0sastestfileuserdelegation05a40276737?restype=container",
+    "Headers" : {
+      "x-ms-version" : "2020-08-04",
+      "User-Agent" : "azsdk-java-azure-storage-blob/12.12.0-beta.1 azsdk-java-azure-storage-file-datalake/12.6.0-beta.1 (11.0.7; Windows 10; 10.0)",
+      "x-ms-client-request-id" : "2f207641-21e8-469d-8f86-87940a1ef34d"
+    },
+    "Response" : {
+      "content-length" : "0",
+      "x-ms-version" : "2020-08-04",
+      "Server" : "Windows-Azure-Blob/1.0 Microsoft-HTTPAPI/2.0",
+      "eTag" : "0x8D90F296A8FD8BE",
+      "Last-Modified" : "Tue, 04 May 2021 18:21:20 GMT",
       "retry-after" : "0",
       "StatusCode" : "201",
-      "x-ms-request-id" : "eabaaeb3-901e-0049-4cbb-3c0f4b000000",
-      "x-ms-client-request-id" : "909ef6f1-8625-4522-a7de-60a174fcfbd5",
-      "Date" : "Thu, 29 Apr 2021 05:52:43 GMT"
+      "x-ms-request-id" : "d81e718f-301e-0050-5912-418ff0000000",
+      "x-ms-client-request-id" : "2f207641-21e8-469d-8f86-87940a1ef34d",
+      "Date" : "Tue, 04 May 2021 18:21:20 GMT"
     },
     "Exception" : null
   }, {
     "Method" : "PUT",
-    "Uri" : "https://REDACTED.dfs.core.windows.net/jtfsfileuserdelegation0sastestfileuserdelegation2f32380798f/javapathfileuserdelegation1sastestfileuserdelegation2f335915d?resource=file",
-    "Headers" : {
-      "x-ms-version" : "2020-06-12",
-      "User-Agent" : "azsdk-java-azure-storage-file-datalake/12.5.0-beta.4 (11.0.8; Windows 10; 10.0)",
-      "x-ms-client-request-id" : "a17389d8-82fb-47c5-958e-de5178a6a53f"
-    },
-    "Response" : {
-      "content-length" : "0",
-      "x-ms-version" : "2020-06-12",
+    "Uri" : "https://REDACTED.dfs.core.windows.net/jtfsfileuserdelegation0sastestfileuserdelegation05a40276737/javapathfileuserdelegation1sastestfileuserdelegation05a220480?resource=file",
+    "Headers" : {
+      "x-ms-version" : "2020-08-04",
+      "User-Agent" : "azsdk-java-azure-storage-file-datalake/12.6.0-beta.1 (11.0.7; Windows 10; 10.0)",
+      "x-ms-client-request-id" : "7b5fc95f-c21d-45a8-897f-458fb7742c5a"
+    },
+    "Response" : {
+      "content-length" : "0",
+      "x-ms-version" : "2020-08-04",
       "Server" : "Windows-Azure-HDFS/1.0 Microsoft-HTTPAPI/2.0",
-      "eTag" : "0x8D90AD3028A9756",
-      "Last-Modified" : "Thu, 29 Apr 2021 05:52:44 GMT",
+      "eTag" : "0x8D90F296AA0649E",
+      "Last-Modified" : "Tue, 04 May 2021 18:21:20 GMT",
       "retry-after" : "0",
       "StatusCode" : "201",
       "x-ms-request-server-encrypted" : "true",
-      "x-ms-request-id" : "25c0ebf7-901f-003b-01bb-3c0804000000",
-      "x-ms-client-request-id" : "a17389d8-82fb-47c5-958e-de5178a6a53f",
-      "Date" : "Thu, 29 Apr 2021 05:52:44 GMT"
+      "x-ms-request-id" : "46ae4071-801f-008e-2012-419b16000000",
+      "x-ms-client-request-id" : "7b5fc95f-c21d-45a8-897f-458fb7742c5a",
+      "Date" : "Tue, 04 May 2021 18:21:20 GMT"
     },
     "Exception" : null
   }, {
     "Method" : "PATCH",
-    "Uri" : "https://REDACTED.dfs.core.windows.net/jtfsfileuserdelegation0sastestfileuserdelegation2f32380798f/javapathfileuserdelegation1sastestfileuserdelegation2f335915d?action=append&position=0",
-    "Headers" : {
-      "x-ms-version" : "2020-06-12",
-      "User-Agent" : "azsdk-java-azure-storage-file-datalake/12.5.0-beta.4 (11.0.8; Windows 10; 10.0)",
-      "x-ms-client-request-id" : "9476e580-8fdb-4189-a341-3b32f2d5ac13",
+    "Uri" : "https://REDACTED.dfs.core.windows.net/jtfsfileuserdelegation0sastestfileuserdelegation05a40276737/javapathfileuserdelegation1sastestfileuserdelegation05a220480?action=append&position=0",
+    "Headers" : {
+      "x-ms-version" : "2020-08-04",
+      "User-Agent" : "azsdk-java-azure-storage-file-datalake/12.6.0-beta.1 (11.0.7; Windows 10; 10.0)",
+      "x-ms-client-request-id" : "ca3f2bb1-6507-49ae-aa55-3c2540ed1c5b",
       "Content-Type" : "application/octet-stream"
     },
     "Response" : {
       "content-length" : "0",
-      "x-ms-version" : "2020-06-12",
+      "x-ms-version" : "2020-08-04",
       "Server" : "Windows-Azure-HDFS/1.0 Microsoft-HTTPAPI/2.0",
       "retry-after" : "0",
       "StatusCode" : "202",
       "x-ms-request-server-encrypted" : "true",
-      "x-ms-request-id" : "25c0ebfc-901f-003b-06bb-3c0804000000",
-      "x-ms-client-request-id" : "9476e580-8fdb-4189-a341-3b32f2d5ac13",
-      "Date" : "Thu, 29 Apr 2021 05:52:44 GMT"
+      "x-ms-request-id" : "46ae4072-801f-008e-2112-419b16000000",
+      "x-ms-client-request-id" : "ca3f2bb1-6507-49ae-aa55-3c2540ed1c5b",
+      "Date" : "Tue, 04 May 2021 18:21:20 GMT"
     },
     "Exception" : null
   }, {
     "Method" : "PATCH",
-    "Uri" : "https://REDACTED.dfs.core.windows.net/jtfsfileuserdelegation0sastestfileuserdelegation2f32380798f/javapathfileuserdelegation1sastestfileuserdelegation2f335915d?action=flush&position=7&retainUncommittedData=false&close=false",
-    "Headers" : {
-      "x-ms-version" : "2020-06-12",
-      "User-Agent" : "azsdk-java-azure-storage-file-datalake/12.5.0-beta.4 (11.0.8; Windows 10; 10.0)",
-      "x-ms-client-request-id" : "8cc4aebe-2fe9-4a6e-8292-fe7731ff4c51"
-    },
-    "Response" : {
-      "content-length" : "0",
-      "x-ms-version" : "2020-06-12",
+    "Uri" : "https://REDACTED.dfs.core.windows.net/jtfsfileuserdelegation0sastestfileuserdelegation05a40276737/javapathfileuserdelegation1sastestfileuserdelegation05a220480?action=flush&position=7&retainUncommittedData=false&close=false",
+    "Headers" : {
+      "x-ms-version" : "2020-08-04",
+      "User-Agent" : "azsdk-java-azure-storage-file-datalake/12.6.0-beta.1 (11.0.7; Windows 10; 10.0)",
+      "x-ms-client-request-id" : "3405efe2-8e2a-4e4f-bc37-74d5296448bf"
+    },
+    "Response" : {
+      "content-length" : "0",
+      "x-ms-version" : "2020-08-04",
       "Server" : "Windows-Azure-HDFS/1.0 Microsoft-HTTPAPI/2.0",
-      "eTag" : "0x8D90AD302B6DA1D",
-      "Last-Modified" : "Thu, 29 Apr 2021 05:52:44 GMT",
+      "eTag" : "0x8D90F296AC1FEB1",
+      "Last-Modified" : "Tue, 04 May 2021 18:21:20 GMT",
       "retry-after" : "0",
       "StatusCode" : "200",
       "x-ms-request-server-encrypted" : "false",
-      "x-ms-request-id" : "25c0ec03-901f-003b-0dbb-3c0804000000",
-      "x-ms-client-request-id" : "8cc4aebe-2fe9-4a6e-8292-fe7731ff4c51",
-      "Date" : "Thu, 29 Apr 2021 05:52:44 GMT"
+      "x-ms-request-id" : "46ae4073-801f-008e-2212-419b16000000",
+      "x-ms-client-request-id" : "3405efe2-8e2a-4e4f-bc37-74d5296448bf",
+      "Date" : "Tue, 04 May 2021 18:21:20 GMT"
     },
     "Exception" : null
   }, {
     "Method" : "POST",
     "Uri" : "https://REDACTED.blob.core.windows.net?restype=service&comp=userdelegationkey",
     "Headers" : {
-      "x-ms-version" : "2020-06-12",
-      "User-Agent" : "azsdk-java-azure-storage-blob/12.11.0-beta.4 azsdk-java-azure-storage-file-datalake/12.5.0-beta.4 (11.0.8; Windows 10; 10.0)",
-      "x-ms-client-request-id" : "06358466-37a6-4583-96f0-bbc94b599714",
+      "x-ms-version" : "2020-08-04",
+      "User-Agent" : "azsdk-java-azure-storage-blob/12.12.0-beta.1 azsdk-java-azure-storage-file-datalake/12.6.0-beta.1 (11.0.7; Windows 10; 10.0)",
+      "x-ms-client-request-id" : "19bc71e8-b684-4720-aeee-646def72cef1",
       "Content-Type" : "application/xml"
     },
     "Response" : {
       "Transfer-Encoding" : "chunked",
-      "x-ms-version" : "2020-06-12",
-      "Server" : "Windows-Azure-Blob/1.0 Microsoft-HTTPAPI/2.0",
-      "retry-after" : "0",
-      "StatusCode" : "200",
-      "x-ms-request-id" : "eabab06a-901e-0049-3bbb-3c0f4b000000",
-      "Body" : "﻿<?xml version=\"1.0\" encoding=\"utf-8\"?><UserDelegationKey><SignedOid>718b9b6c-58b9-430d-8968-73263e5ca9b3</SignedOid><SignedTid>48e16dd5-7e04-4336-9225-12245a94fa2b</SignedTid><SignedStart>2021-04-28T05:52:45Z</SignedStart><SignedExpiry>2021-04-30T05:52:45Z</SignedExpiry><SignedService>b</SignedService><SignedVersion>2020-06-12</SignedVersion><Value>UkVEQUNURUQ=</Value></UserDelegationKey>",
-      "x-ms-client-request-id" : "06358466-37a6-4583-96f0-bbc94b599714",
-      "Date" : "Thu, 29 Apr 2021 05:52:46 GMT",
+      "x-ms-version" : "2020-08-04",
+      "Server" : "Windows-Azure-Blob/1.0 Microsoft-HTTPAPI/2.0",
+      "retry-after" : "0",
+      "StatusCode" : "200",
+      "x-ms-request-id" : "d81e7318-301e-0050-2612-418ff0000000",
+      "Body" : "﻿<?xml version=\"1.0\" encoding=\"utf-8\"?><UserDelegationKey><SignedOid>318ba7a9-4a16-4872-b79c-ab45e435be91</SignedOid><SignedTid>06659e02-09c3-4233-a918-829ddd69fd6e</SignedTid><SignedStart>2021-05-03T18:21:22Z</SignedStart><SignedExpiry>2021-05-05T18:21:22Z</SignedExpiry><SignedService>b</SignedService><SignedVersion>2020-08-04</SignedVersion><Value>UkVEQUNURUQ=</Value></UserDelegationKey>",
+      "x-ms-client-request-id" : "19bc71e8-b684-4720-aeee-646def72cef1",
+      "Date" : "Tue, 04 May 2021 18:21:22 GMT",
       "Content-Type" : "application/xml"
     },
     "Exception" : null
   }, {
     "Method" : "GET",
-<<<<<<< HEAD
-    "Uri" : "https://REDACTED.blob.core.windows.net/jtfsfileuserdelegation0sastestfileuserdelegatione51497078b7/javapathfileuserdelegation1sastestfileuserdelegatione5167910f?sv=2020-08-04&spr=https%2Chttp&st=2021-02-25T00%3A21%3A16Z&se=2021-02-27T00%3A21%3A16Z&sip=0.0.0.0-255.255.255.255&skoid=c4f48289-bb84-4086-b250-6f94a8f64cee&sktid=72f988bf-86f1-41af-91ab-2d7cd011db47&skt=2021-02-25T00%3A21%3A16Z&ske=2021-02-27T00%3A21%3A16Z&sks=b&skv=2020-06-12&sr=b&sp=racwdlmeop&sig=REDACTED&rscc=cache&rscd=disposition&rsce=encoding&rscl=language&rsct=type",
-=======
-    "Uri" : "https://REDACTED.blob.core.windows.net/jtfsfileuserdelegation0sastestfileuserdelegation2f32380798f/javapathfileuserdelegation1sastestfileuserdelegation2f335915d?sv=2020-06-12&spr=https%2Chttp&st=2021-04-28T05%3A52%3A45Z&se=2021-04-30T05%3A52%3A45Z&skoid=e339aa3f-fc6a-402b-973a-31cd8d64b280&sktid=72f988bf-86f1-41af-91ab-2d7cd011db47&skt=2021-04-28T05%3A52%3A45Z&ske=2021-04-30T05%3A52%3A45Z&sks=b&skv=2020-06-12&sr=b&sp=racwdlmeop&sig=REDACTED&rscc=cache&rscd=disposition&rsce=encoding&rscl=language&rsct=type",
->>>>>>> 908c7134
-    "Headers" : {
-      "x-ms-version" : "2020-06-12",
-      "User-Agent" : "azsdk-java-azure-storage-blob/12.11.0-beta.4 azsdk-java-azure-storage-file-datalake/12.5.0-beta.4 (11.0.8; Windows 10; 10.0)",
-      "x-ms-client-request-id" : "130619c9-7626-4dd3-b129-3468a1721605"
+    "Uri" : "https://REDACTED.blob.core.windows.net/jtfsfileuserdelegation0sastestfileuserdelegation05a40276737/javapathfileuserdelegation1sastestfileuserdelegation05a220480?sv=2020-08-04&spr=https%2Chttp&st=2021-05-03T18%3A21%3A21Z&se=2021-05-05T18%3A21%3A21Z&skoid=c4f48289-bb84-4086-b250-6f94a8f64cee&sktid=72f988bf-86f1-41af-91ab-2d7cd011db47&skt=2021-05-03T18%3A21%3A22Z&ske=2021-05-05T18%3A21%3A22Z&sks=b&skv=2020-08-04&sr=b&sp=racwdlmeop&sig=REDACTED&rscc=cache&rscd=disposition&rsce=encoding&rscl=language&rsct=type",
+    "Headers" : {
+      "x-ms-version" : "2020-08-04",
+      "User-Agent" : "azsdk-java-azure-storage-blob/12.12.0-beta.1 azsdk-java-azure-storage-file-datalake/12.6.0-beta.1 (11.0.7; Windows 10; 10.0)",
+      "x-ms-client-request-id" : "2984f984-c113-4fac-adfa-285902d7a4ef"
     },
     "Response" : {
       "content-length" : "7",
       "x-ms-lease-status" : "unlocked",
       "Server" : "Windows-Azure-Blob/1.0 Microsoft-HTTPAPI/2.0",
       "x-ms-lease-state" : "available",
-      "Last-Modified" : "Thu, 29 Apr 2021 05:52:44 GMT",
+      "Last-Modified" : "Tue, 04 May 2021 18:21:20 GMT",
       "retry-after" : "0",
       "StatusCode" : "200",
       "x-ms-blob-type" : "BlockBlob",
-      "x-ms-creation-time" : "Thu, 29 Apr 2021 05:52:44 GMT",
-      "eTag" : "0x8D90AD302B6DA1D",
+      "x-ms-creation-time" : "Tue, 04 May 2021 18:21:20 GMT",
+      "eTag" : "0x8D90F296AC1FEB1",
       "x-ms-permissions" : "rw-r-----",
       "Content-Length" : "7",
-      "x-ms-request-id" : "eabab0ca-901e-0049-0ebb-3c0f4b000000",
+      "x-ms-request-id" : "d81e738b-301e-0050-6f12-418ff0000000",
       "Body" : "default",
       "x-ms-owner" : "$superuser",
       "Content-Type" : "type",
       "x-ms-group" : "$superuser",
-      "x-ms-version" : "2020-06-12",
-      "Date" : "Thu, 29 Apr 2021 05:52:46 GMT",
+      "x-ms-version" : "2020-08-04",
+      "Date" : "Tue, 04 May 2021 18:21:23 GMT",
       "Accept-Ranges" : "bytes",
       "x-ms-server-encrypted" : "true",
       "Cache-Control" : "cache",
       "Content-Disposition" : "disposition",
       "Content-Language" : "language",
-      "x-ms-client-request-id" : "130619c9-7626-4dd3-b129-3468a1721605"
+      "x-ms-client-request-id" : "2984f984-c113-4fac-adfa-285902d7a4ef"
     },
     "Exception" : null
   }, {
     "Method" : "HEAD",
-<<<<<<< HEAD
-    "Uri" : "https://REDACTED.blob.core.windows.net/jtfsfileuserdelegation0sastestfileuserdelegatione51497078b7/javapathfileuserdelegation1sastestfileuserdelegatione5167910f?sv=2020-08-04&spr=https%2Chttp&st=2021-02-25T00%3A21%3A16Z&se=2021-02-27T00%3A21%3A16Z&sip=0.0.0.0-255.255.255.255&skoid=c4f48289-bb84-4086-b250-6f94a8f64cee&sktid=72f988bf-86f1-41af-91ab-2d7cd011db47&skt=2021-02-25T00%3A21%3A16Z&ske=2021-02-27T00%3A21%3A16Z&sks=b&skv=2020-06-12&sr=b&sp=racwdlmeop&sig=REDACTED&rscc=cache&rscd=disposition&rsce=encoding&rscl=language&rsct=type",
-=======
-    "Uri" : "https://REDACTED.blob.core.windows.net/jtfsfileuserdelegation0sastestfileuserdelegation2f32380798f/javapathfileuserdelegation1sastestfileuserdelegation2f335915d?sv=2020-06-12&spr=https%2Chttp&st=2021-04-28T05%3A52%3A45Z&se=2021-04-30T05%3A52%3A45Z&skoid=e339aa3f-fc6a-402b-973a-31cd8d64b280&sktid=72f988bf-86f1-41af-91ab-2d7cd011db47&skt=2021-04-28T05%3A52%3A45Z&ske=2021-04-30T05%3A52%3A45Z&sks=b&skv=2020-06-12&sr=b&sp=racwdlmeop&sig=REDACTED&rscc=cache&rscd=disposition&rsce=encoding&rscl=language&rsct=type",
->>>>>>> 908c7134
-    "Headers" : {
-      "x-ms-version" : "2020-06-12",
-      "User-Agent" : "azsdk-java-azure-storage-blob/12.11.0-beta.4 azsdk-java-azure-storage-file-datalake/12.5.0-beta.4 (11.0.8; Windows 10; 10.0)",
-      "x-ms-client-request-id" : "7e38b16a-bd29-4ff3-8b90-3c50169f36c4"
+    "Uri" : "https://REDACTED.blob.core.windows.net/jtfsfileuserdelegation0sastestfileuserdelegation05a40276737/javapathfileuserdelegation1sastestfileuserdelegation05a220480?sv=2020-08-04&spr=https%2Chttp&st=2021-05-03T18%3A21%3A21Z&se=2021-05-05T18%3A21%3A21Z&skoid=c4f48289-bb84-4086-b250-6f94a8f64cee&sktid=72f988bf-86f1-41af-91ab-2d7cd011db47&skt=2021-05-03T18%3A21%3A22Z&ske=2021-05-05T18%3A21%3A22Z&sks=b&skv=2020-08-04&sr=b&sp=racwdlmeop&sig=REDACTED&rscc=cache&rscd=disposition&rsce=encoding&rscl=language&rsct=type",
+    "Headers" : {
+      "x-ms-version" : "2020-08-04",
+      "User-Agent" : "azsdk-java-azure-storage-blob/12.12.0-beta.1 azsdk-java-azure-storage-file-datalake/12.6.0-beta.1 (11.0.7; Windows 10; 10.0)",
+      "x-ms-client-request-id" : "0dcc842e-af5b-40a3-bb09-2eedccf4a9c1"
     },
     "Response" : {
       "content-length" : "7",
       "x-ms-lease-status" : "unlocked",
       "Server" : "Windows-Azure-Blob/1.0 Microsoft-HTTPAPI/2.0",
       "x-ms-lease-state" : "available",
-      "Last-Modified" : "Thu, 29 Apr 2021 05:52:44 GMT",
+      "Last-Modified" : "Tue, 04 May 2021 18:21:20 GMT",
       "retry-after" : "0",
       "StatusCode" : "200",
       "x-ms-blob-type" : "BlockBlob",
       "x-ms-access-tier-inferred" : "true",
       "x-ms-access-tier" : "Hot",
       "Content-Encoding" : "encoding",
-      "x-ms-creation-time" : "Thu, 29 Apr 2021 05:52:44 GMT",
-      "eTag" : "0x8D90AD302B6DA1D",
+      "x-ms-creation-time" : "Tue, 04 May 2021 18:21:20 GMT",
+      "eTag" : "0x8D90F296AC1FEB1",
       "x-ms-permissions" : "rw-r-----",
-      "x-ms-request-id" : "eabab0f1-901e-0049-2cbb-3c0f4b000000",
+      "x-ms-request-id" : "d81e741a-301e-0050-4b12-418ff0000000",
       "x-ms-owner" : "$superuser",
       "Content-Type" : "type",
       "x-ms-group" : "$superuser",
-      "x-ms-version" : "2020-06-12",
-      "Date" : "Thu, 29 Apr 2021 05:52:46 GMT",
+      "x-ms-version" : "2020-08-04",
+      "Date" : "Tue, 04 May 2021 18:21:23 GMT",
       "Accept-Ranges" : "bytes",
       "x-ms-server-encrypted" : "true",
       "Cache-Control" : "cache",
       "Content-Disposition" : "disposition",
       "Content-Language" : "language",
-      "x-ms-client-request-id" : "7e38b16a-bd29-4ff3-8b90-3c50169f36c4"
+      "x-ms-client-request-id" : "0dcc842e-af5b-40a3-bb09-2eedccf4a9c1"
     },
     "Exception" : null
   }, {
     "Method" : "GET",
     "Uri" : "https://REDACTED.blob.core.windows.net?comp=list&prefix=jtfsfileuserdelegation",
     "Headers" : {
-      "x-ms-version" : "2020-06-12",
-      "User-Agent" : "azsdk-java-azure-storage-blob/12.11.0-beta.4 azsdk-java-azure-storage-file-datalake/12.5.0-beta.4 (11.0.8; Windows 10; 10.0)",
-      "x-ms-client-request-id" : "c75487fd-2ea7-4d57-b727-9aae3fecd02a"
+      "x-ms-version" : "2020-08-04",
+      "User-Agent" : "azsdk-java-azure-storage-blob/12.12.0-beta.1 azsdk-java-azure-storage-file-datalake/12.6.0-beta.1 (11.0.7; Windows 10; 10.0)",
+      "x-ms-client-request-id" : "2e0d2878-c40e-4d83-8384-4e37a09a56c2"
     },
     "Response" : {
       "Transfer-Encoding" : "chunked",
-      "x-ms-version" : "2020-06-12",
-      "Server" : "Windows-Azure-Blob/1.0 Microsoft-HTTPAPI/2.0",
-      "retry-after" : "0",
-      "StatusCode" : "200",
-      "x-ms-request-id" : "eabab121-901e-0049-51bb-3c0f4b000000",
-      "Body" : "﻿<?xml version=\"1.0\" encoding=\"utf-8\"?><EnumerationResults ServiceEndpoint=\"https://kasobolcanaryhns.blob.core.windows.net/\"><Prefix>jtfsfileuserdelegation</Prefix><Containers><Container><Name>jtfsfileuserdelegation0sastestfileuserdelegation2f32380798f</Name><Properties><Last-Modified>Thu, 29 Apr 2021 05:52:43 GMT</Last-Modified><Etag>\"0x8D90AD3020011B6\"</Etag><LeaseStatus>unlocked</LeaseStatus><LeaseState>available</LeaseState><DefaultEncryptionScope>$account-encryption-key</DefaultEncryptionScope><DenyEncryptionScopeOverride>false</DenyEncryptionScopeOverride><HasImmutabilityPolicy>false</HasImmutabilityPolicy><HasLegalHold>false</HasLegalHold><VersionLevelWormEnabled>false</VersionLevelWormEnabled></Properties></Container></Containers><NextMarker /></EnumerationResults>",
-      "x-ms-client-request-id" : "c75487fd-2ea7-4d57-b727-9aae3fecd02a",
-      "Date" : "Thu, 29 Apr 2021 05:52:47 GMT",
+      "x-ms-version" : "2020-08-04",
+      "Server" : "Windows-Azure-Blob/1.0 Microsoft-HTTPAPI/2.0",
+      "retry-after" : "0",
+      "StatusCode" : "200",
+      "x-ms-request-id" : "d81e743f-301e-0050-6d12-418ff0000000",
+      "Body" : "﻿<?xml version=\"1.0\" encoding=\"utf-8\"?><EnumerationResults ServiceEndpoint=\"https://gaprahnscanary.blob.core.windows.net/\"><Prefix>jtfsfileuserdelegation</Prefix><Containers><Container><Name>jtfsfileuserdelegation0sastestfileuserdelegation05a40276737</Name><Properties><Last-Modified>Tue, 04 May 2021 18:21:20 GMT</Last-Modified><Etag>\"0x8D90F296A8FD8BE\"</Etag><LeaseStatus>unlocked</LeaseStatus><LeaseState>available</LeaseState><DefaultEncryptionScope>$account-encryption-key</DefaultEncryptionScope><DenyEncryptionScopeOverride>false</DenyEncryptionScopeOverride><HasImmutabilityPolicy>false</HasImmutabilityPolicy><HasLegalHold>false</HasLegalHold><VersionLevelWormEnabled>false</VersionLevelWormEnabled></Properties></Container></Containers><NextMarker /></EnumerationResults>",
+      "x-ms-client-request-id" : "2e0d2878-c40e-4d83-8384-4e37a09a56c2",
+      "Date" : "Tue, 04 May 2021 18:21:23 GMT",
       "Content-Type" : "application/xml"
     },
     "Exception" : null
   }, {
     "Method" : "DELETE",
-    "Uri" : "https://REDACTED.blob.core.windows.net/jtfsfileuserdelegation0sastestfileuserdelegation2f32380798f?restype=container",
-    "Headers" : {
-      "x-ms-version" : "2020-06-12",
-      "User-Agent" : "azsdk-java-azure-storage-blob/12.11.0-beta.4 azsdk-java-azure-storage-file-datalake/12.5.0-beta.4 (11.0.8; Windows 10; 10.0)",
-      "x-ms-client-request-id" : "36c6961e-8ad8-4bb1-a0df-f5f65674965f"
-    },
-    "Response" : {
-      "content-length" : "0",
-      "x-ms-version" : "2020-06-12",
+    "Uri" : "https://REDACTED.blob.core.windows.net/jtfsfileuserdelegation0sastestfileuserdelegation05a40276737?restype=container",
+    "Headers" : {
+      "x-ms-version" : "2020-08-04",
+      "User-Agent" : "azsdk-java-azure-storage-blob/12.12.0-beta.1 azsdk-java-azure-storage-file-datalake/12.6.0-beta.1 (11.0.7; Windows 10; 10.0)",
+      "x-ms-client-request-id" : "44254d8c-8470-4a95-b900-78909fd83182"
+    },
+    "Response" : {
+      "content-length" : "0",
+      "x-ms-version" : "2020-08-04",
       "Server" : "Windows-Azure-Blob/1.0 Microsoft-HTTPAPI/2.0",
       "retry-after" : "0",
       "StatusCode" : "202",
-      "x-ms-request-id" : "eabab13e-901e-0049-68bb-3c0f4b000000",
-      "x-ms-client-request-id" : "36c6961e-8ad8-4bb1-a0df-f5f65674965f",
-      "Date" : "Thu, 29 Apr 2021 05:52:47 GMT"
+      "x-ms-request-id" : "d81e745a-301e-0050-0612-418ff0000000",
+      "x-ms-client-request-id" : "44254d8c-8470-4a95-b900-78909fd83182",
+      "Date" : "Tue, 04 May 2021 18:21:23 GMT"
     },
     "Exception" : null
   } ],
-  "variables" : [ "jtfsfileuserdelegation0sastestfileuserdelegation2f32380798f", "javapathfileuserdelegation1sastestfileuserdelegation2f335915d", "2021-04-29T05:52:45.200499900Z", "2021-04-29T05:52:45.210438Z", "2021-04-29T05:52:45.279427600Z", "2021-04-29T05:52:45.279427600Z", "e339aa3f-fc6a-402b-973a-31cd8d64b280", "72f988bf-86f1-41af-91ab-2d7cd011db47" ]
+  "variables" : [ "jtfsfileuserdelegation0sastestfileuserdelegation05a40276737", "javapathfileuserdelegation1sastestfileuserdelegation05a220480", "2021-05-04T18:21:21.955130400Z", "2021-05-04T18:21:21.955130400Z", "2021-05-04T18:21:22.129153600Z", "2021-05-04T18:21:22.129153600Z", "c4f48289-bb84-4086-b250-6f94a8f64cee", "72f988bf-86f1-41af-91ab-2d7cd011db47" ]
 }