--- conflicted
+++ resolved
@@ -1,211 +1,203 @@
 {
   "networkCallRecords" : [ {
     "Method" : "PUT",
-    "Uri" : "https://REDACTED.blob.core.windows.net/jtfsfilesaspermission0sastestfilesaspermissionc1148048f25f?restype=container",
-    "Headers" : {
-      "x-ms-version" : "2020-06-12",
-      "User-Agent" : "azsdk-java-azure-storage-blob/12.11.0-beta.4 azsdk-java-azure-storage-file-datalake/12.5.0-beta.4 (11.0.8; Windows 10; 10.0)",
-      "x-ms-client-request-id" : "1f67975d-1d0b-41e9-b2d1-a072fe8fea30"
-    },
-    "Response" : {
-      "content-length" : "0",
-      "x-ms-version" : "2020-06-12",
-      "Server" : "Windows-Azure-Blob/1.0 Microsoft-HTTPAPI/2.0",
-      "eTag" : "0x8D90AD2DBB0D7E6",
-      "Last-Modified" : "Thu, 29 Apr 2021 05:51:39 GMT",
+    "Uri" : "https://REDACTED.blob.core.windows.net/jtfsfilesaspermission0sastestfilesaspermissioncdf00133a565?restype=container",
+    "Headers" : {
+      "x-ms-version" : "2020-08-04",
+      "User-Agent" : "azsdk-java-azure-storage-blob/12.12.0-beta.1 azsdk-java-azure-storage-file-datalake/12.6.0-beta.1 (11.0.7; Windows 10; 10.0)",
+      "x-ms-client-request-id" : "93b2b500-b5ae-437a-bc9d-1447604ba5ef"
+    },
+    "Response" : {
+      "content-length" : "0",
+      "x-ms-version" : "2020-08-04",
+      "Server" : "Windows-Azure-Blob/1.0 Microsoft-HTTPAPI/2.0",
+      "eTag" : "0x8D90F2954319ABA",
+      "Last-Modified" : "Tue, 04 May 2021 18:20:43 GMT",
       "retry-after" : "0",
       "StatusCode" : "201",
-      "x-ms-request-id" : "30827349-b01e-0003-21bb-3cacc4000000",
-      "x-ms-client-request-id" : "1f67975d-1d0b-41e9-b2d1-a072fe8fea30",
-      "Date" : "Thu, 29 Apr 2021 05:51:38 GMT"
+      "x-ms-request-id" : "d81e56f0-301e-0050-4212-418ff0000000",
+      "x-ms-client-request-id" : "93b2b500-b5ae-437a-bc9d-1447604ba5ef",
+      "Date" : "Tue, 04 May 2021 18:20:42 GMT"
     },
     "Exception" : null
   }, {
     "Method" : "PUT",
-    "Uri" : "https://REDACTED.dfs.core.windows.net/jtfsfilesaspermission0sastestfilesaspermissionc1148048f25f/javapathfilesaspermission1sastestfilesaspermissionc1144782af?resource=file",
-    "Headers" : {
-      "x-ms-version" : "2020-06-12",
-      "User-Agent" : "azsdk-java-azure-storage-file-datalake/12.5.0-beta.4 (11.0.8; Windows 10; 10.0)",
-      "x-ms-client-request-id" : "c3a1c86f-9b08-4ab9-b5ab-a91d4a800bd4"
-    },
-    "Response" : {
-      "content-length" : "0",
-      "x-ms-version" : "2020-06-12",
+    "Uri" : "https://REDACTED.dfs.core.windows.net/jtfsfilesaspermission0sastestfilesaspermissioncdf00133a565/javapathfilesaspermission1sastestfilesaspermissioncdf89033a2?resource=file",
+    "Headers" : {
+      "x-ms-version" : "2020-08-04",
+      "User-Agent" : "azsdk-java-azure-storage-file-datalake/12.6.0-beta.1 (11.0.7; Windows 10; 10.0)",
+      "x-ms-client-request-id" : "f4c44478-5cfd-4ade-9f66-f84a8cd899d0"
+    },
+    "Response" : {
+      "content-length" : "0",
+      "x-ms-version" : "2020-08-04",
       "Server" : "Windows-Azure-HDFS/1.0 Microsoft-HTTPAPI/2.0",
-      "eTag" : "0x8D90AD2DC3539D7",
-      "Last-Modified" : "Thu, 29 Apr 2021 05:51:40 GMT",
+      "eTag" : "0x8D90F2954DC3F54",
+      "Last-Modified" : "Tue, 04 May 2021 18:20:44 GMT",
       "retry-after" : "0",
       "StatusCode" : "201",
       "x-ms-request-server-encrypted" : "true",
-      "x-ms-request-id" : "b5098105-e01f-0053-16bb-3c6e94000000",
-      "x-ms-client-request-id" : "c3a1c86f-9b08-4ab9-b5ab-a91d4a800bd4",
-      "Date" : "Thu, 29 Apr 2021 05:51:39 GMT"
+      "x-ms-request-id" : "cfd77f1f-c01f-008f-5912-41c4ca000000",
+      "x-ms-client-request-id" : "f4c44478-5cfd-4ade-9f66-f84a8cd899d0",
+      "Date" : "Tue, 04 May 2021 18:20:43 GMT"
     },
     "Exception" : null
   }, {
     "Method" : "PATCH",
-    "Uri" : "https://REDACTED.dfs.core.windows.net/jtfsfilesaspermission0sastestfilesaspermissionc1148048f25f/javapathfilesaspermission1sastestfilesaspermissionc1144782af?action=append&position=0",
-    "Headers" : {
-      "x-ms-version" : "2020-06-12",
-      "User-Agent" : "azsdk-java-azure-storage-file-datalake/12.5.0-beta.4 (11.0.8; Windows 10; 10.0)",
-      "x-ms-client-request-id" : "ae6a8927-08a1-4c8a-baf9-b690aadd680a",
+    "Uri" : "https://REDACTED.dfs.core.windows.net/jtfsfilesaspermission0sastestfilesaspermissioncdf00133a565/javapathfilesaspermission1sastestfilesaspermissioncdf89033a2?action=append&position=0",
+    "Headers" : {
+      "x-ms-version" : "2020-08-04",
+      "User-Agent" : "azsdk-java-azure-storage-file-datalake/12.6.0-beta.1 (11.0.7; Windows 10; 10.0)",
+      "x-ms-client-request-id" : "0a317bc5-b2c2-4e75-8897-21756a66d7a9",
       "Content-Type" : "application/octet-stream"
     },
     "Response" : {
       "content-length" : "0",
-      "x-ms-version" : "2020-06-12",
+      "x-ms-version" : "2020-08-04",
       "Server" : "Windows-Azure-HDFS/1.0 Microsoft-HTTPAPI/2.0",
       "retry-after" : "0",
       "StatusCode" : "202",
       "x-ms-request-server-encrypted" : "true",
-      "x-ms-request-id" : "b509813c-e01f-0053-4dbb-3c6e94000000",
-      "x-ms-client-request-id" : "ae6a8927-08a1-4c8a-baf9-b690aadd680a",
-      "Date" : "Thu, 29 Apr 2021 05:51:39 GMT"
+      "x-ms-request-id" : "cfd77f20-c01f-008f-5a12-41c4ca000000",
+      "x-ms-client-request-id" : "0a317bc5-b2c2-4e75-8897-21756a66d7a9",
+      "Date" : "Tue, 04 May 2021 18:20:44 GMT"
     },
     "Exception" : null
   }, {
     "Method" : "PATCH",
-    "Uri" : "https://REDACTED.dfs.core.windows.net/jtfsfilesaspermission0sastestfilesaspermissionc1148048f25f/javapathfilesaspermission1sastestfilesaspermissionc1144782af?action=flush&position=7&retainUncommittedData=false&close=false",
-    "Headers" : {
-      "x-ms-version" : "2020-06-12",
-      "User-Agent" : "azsdk-java-azure-storage-file-datalake/12.5.0-beta.4 (11.0.8; Windows 10; 10.0)",
-      "x-ms-client-request-id" : "8c8d4ead-3560-4fd7-96b9-3dbcff6877bb"
-    },
-    "Response" : {
-      "content-length" : "0",
-      "x-ms-version" : "2020-06-12",
+    "Uri" : "https://REDACTED.dfs.core.windows.net/jtfsfilesaspermission0sastestfilesaspermissioncdf00133a565/javapathfilesaspermission1sastestfilesaspermissioncdf89033a2?action=flush&position=7&retainUncommittedData=false&close=false",
+    "Headers" : {
+      "x-ms-version" : "2020-08-04",
+      "User-Agent" : "azsdk-java-azure-storage-file-datalake/12.6.0-beta.1 (11.0.7; Windows 10; 10.0)",
+      "x-ms-client-request-id" : "d2526a23-ee91-409f-8b5b-3395d7d34c88"
+    },
+    "Response" : {
+      "content-length" : "0",
+      "x-ms-version" : "2020-08-04",
       "Server" : "Windows-Azure-HDFS/1.0 Microsoft-HTTPAPI/2.0",
-      "eTag" : "0x8D90AD2DC8DB537",
-      "Last-Modified" : "Thu, 29 Apr 2021 05:51:40 GMT",
+      "eTag" : "0x8D90F29551CEAFC",
+      "Last-Modified" : "Tue, 04 May 2021 18:20:44 GMT",
       "retry-after" : "0",
       "StatusCode" : "200",
       "x-ms-request-server-encrypted" : "false",
-      "x-ms-request-id" : "b5098166-e01f-0053-77bb-3c6e94000000",
-      "x-ms-client-request-id" : "8c8d4ead-3560-4fd7-96b9-3dbcff6877bb",
-      "Date" : "Thu, 29 Apr 2021 05:51:40 GMT"
+      "x-ms-request-id" : "cfd77f21-c01f-008f-5b12-41c4ca000000",
+      "x-ms-client-request-id" : "d2526a23-ee91-409f-8b5b-3395d7d34c88",
+      "Date" : "Tue, 04 May 2021 18:20:44 GMT"
     },
     "Exception" : null
   }, {
     "Method" : "GET",
-<<<<<<< HEAD
-    "Uri" : "https://REDACTED.blob.core.windows.net/jtfsfilesaspermission0sastestfilesaspermissionf4d658539ac1/javapathfilesaspermission1sastestfilesaspermissionf4d004699b?sv=2020-08-04&spr=https%2Chttp&st=2021-02-25T00%3A20%3A43Z&se=2021-02-27T00%3A20%3A43Z&sip=0.0.0.0-255.255.255.255&sr=b&sp=racwdlmeop&sig=REDACTED&rscc=cache&rscd=disposition&rsce=encoding&rscl=language&rsct=type",
-=======
-    "Uri" : "https://REDACTED.blob.core.windows.net/jtfsfilesaspermission0sastestfilesaspermissionc1148048f25f/javapathfilesaspermission1sastestfilesaspermissionc1144782af?sv=2020-06-12&spr=https%2Chttp&st=2021-04-28T05%3A51%3A41Z&se=2021-04-30T05%3A51%3A41Z&sr=b&sp=racwdlmeop&sig=REDACTED&rscc=cache&rscd=disposition&rsce=encoding&rscl=language&rsct=type",
->>>>>>> 908c7134
-    "Headers" : {
-      "x-ms-version" : "2020-06-12",
-      "User-Agent" : "azsdk-java-azure-storage-blob/12.11.0-beta.4 azsdk-java-azure-storage-file-datalake/12.5.0-beta.4 (11.0.8; Windows 10; 10.0)",
-      "x-ms-client-request-id" : "6a15c47c-2d43-413d-9360-e3b7d3e0a2f0"
+    "Uri" : "https://REDACTED.blob.core.windows.net/jtfsfilesaspermission0sastestfilesaspermissioncdf00133a565/javapathfilesaspermission1sastestfilesaspermissioncdf89033a2?sv=2020-08-04&spr=https%2Chttp&st=2021-05-03T18%3A20%3A45Z&se=2021-05-05T18%3A20%3A45Z&sr=b&sp=racwdlmeop&sig=REDACTED&rscc=cache&rscd=disposition&rsce=encoding&rscl=language&rsct=type",
+    "Headers" : {
+      "x-ms-version" : "2020-08-04",
+      "User-Agent" : "azsdk-java-azure-storage-blob/12.12.0-beta.1 azsdk-java-azure-storage-file-datalake/12.6.0-beta.1 (11.0.7; Windows 10; 10.0)",
+      "x-ms-client-request-id" : "e1c7188e-9807-46e0-9823-23869545c807"
     },
     "Response" : {
       "content-length" : "7",
       "x-ms-lease-status" : "unlocked",
       "Server" : "Windows-Azure-Blob/1.0 Microsoft-HTTPAPI/2.0",
       "x-ms-lease-state" : "available",
-      "Last-Modified" : "Thu, 29 Apr 2021 05:51:40 GMT",
+      "Last-Modified" : "Tue, 04 May 2021 18:20:44 GMT",
       "retry-after" : "0",
       "StatusCode" : "200",
       "x-ms-blob-type" : "BlockBlob",
-      "x-ms-creation-time" : "Thu, 29 Apr 2021 05:51:40 GMT",
-      "eTag" : "0x8D90AD2DC8DB537",
+      "x-ms-creation-time" : "Tue, 04 May 2021 18:20:44 GMT",
+      "eTag" : "0x8D90F29551CEAFC",
       "x-ms-permissions" : "rw-r-----",
       "Content-Length" : "7",
-      "x-ms-request-id" : "3082744f-b01e-0003-04bb-3cacc4000000",
+      "x-ms-request-id" : "d81e5839-301e-0050-3812-418ff0000000",
       "Body" : "default",
       "x-ms-owner" : "$superuser",
       "Content-Type" : "type",
       "x-ms-group" : "$superuser",
-      "x-ms-version" : "2020-06-12",
-      "Date" : "Thu, 29 Apr 2021 05:51:40 GMT",
+      "x-ms-version" : "2020-08-04",
+      "Date" : "Tue, 04 May 2021 18:20:44 GMT",
       "Accept-Ranges" : "bytes",
       "x-ms-server-encrypted" : "true",
       "Cache-Control" : "cache",
       "Content-Disposition" : "disposition",
       "Content-Language" : "language",
-      "x-ms-client-request-id" : "6a15c47c-2d43-413d-9360-e3b7d3e0a2f0"
+      "x-ms-client-request-id" : "e1c7188e-9807-46e0-9823-23869545c807"
     },
     "Exception" : null
   }, {
     "Method" : "HEAD",
-<<<<<<< HEAD
-    "Uri" : "https://REDACTED.blob.core.windows.net/jtfsfilesaspermission0sastestfilesaspermissionf4d658539ac1/javapathfilesaspermission1sastestfilesaspermissionf4d004699b?sv=2020-08-04&spr=https%2Chttp&st=2021-02-25T00%3A20%3A43Z&se=2021-02-27T00%3A20%3A43Z&sip=0.0.0.0-255.255.255.255&sr=b&sp=racwdlmeop&sig=REDACTED&rscc=cache&rscd=disposition&rsce=encoding&rscl=language&rsct=type",
-=======
-    "Uri" : "https://REDACTED.blob.core.windows.net/jtfsfilesaspermission0sastestfilesaspermissionc1148048f25f/javapathfilesaspermission1sastestfilesaspermissionc1144782af?sv=2020-06-12&spr=https%2Chttp&st=2021-04-28T05%3A51%3A41Z&se=2021-04-30T05%3A51%3A41Z&sr=b&sp=racwdlmeop&sig=REDACTED&rscc=cache&rscd=disposition&rsce=encoding&rscl=language&rsct=type",
->>>>>>> 908c7134
-    "Headers" : {
-      "x-ms-version" : "2020-06-12",
-      "User-Agent" : "azsdk-java-azure-storage-blob/12.11.0-beta.4 azsdk-java-azure-storage-file-datalake/12.5.0-beta.4 (11.0.8; Windows 10; 10.0)",
-      "x-ms-client-request-id" : "c559c270-6ba4-4fac-b746-f577db75d350"
+    "Uri" : "https://REDACTED.blob.core.windows.net/jtfsfilesaspermission0sastestfilesaspermissioncdf00133a565/javapathfilesaspermission1sastestfilesaspermissioncdf89033a2?sv=2020-08-04&spr=https%2Chttp&st=2021-05-03T18%3A20%3A45Z&se=2021-05-05T18%3A20%3A45Z&sr=b&sp=racwdlmeop&sig=REDACTED&rscc=cache&rscd=disposition&rsce=encoding&rscl=language&rsct=type",
+    "Headers" : {
+      "x-ms-version" : "2020-08-04",
+      "User-Agent" : "azsdk-java-azure-storage-blob/12.12.0-beta.1 azsdk-java-azure-storage-file-datalake/12.6.0-beta.1 (11.0.7; Windows 10; 10.0)",
+      "x-ms-client-request-id" : "7bfd3e81-beab-44c4-be17-5963f577e9b6"
     },
     "Response" : {
       "content-length" : "7",
       "x-ms-lease-status" : "unlocked",
       "Server" : "Windows-Azure-Blob/1.0 Microsoft-HTTPAPI/2.0",
       "x-ms-lease-state" : "available",
-      "Last-Modified" : "Thu, 29 Apr 2021 05:51:40 GMT",
+      "Last-Modified" : "Tue, 04 May 2021 18:20:44 GMT",
       "retry-after" : "0",
       "StatusCode" : "200",
       "x-ms-blob-type" : "BlockBlob",
       "x-ms-access-tier-inferred" : "true",
       "x-ms-access-tier" : "Hot",
       "Content-Encoding" : "encoding",
-      "x-ms-creation-time" : "Thu, 29 Apr 2021 05:51:40 GMT",
-      "eTag" : "0x8D90AD2DC8DB537",
+      "x-ms-creation-time" : "Tue, 04 May 2021 18:20:44 GMT",
+      "eTag" : "0x8D90F29551CEAFC",
       "x-ms-permissions" : "rw-r-----",
-      "x-ms-request-id" : "30827469-b01e-0003-1abb-3cacc4000000",
+      "x-ms-request-id" : "d81e586e-301e-0050-6012-418ff0000000",
       "x-ms-owner" : "$superuser",
       "Content-Type" : "type",
       "x-ms-group" : "$superuser",
-      "x-ms-version" : "2020-06-12",
-      "Date" : "Thu, 29 Apr 2021 05:51:40 GMT",
+      "x-ms-version" : "2020-08-04",
+      "Date" : "Tue, 04 May 2021 18:20:44 GMT",
       "Accept-Ranges" : "bytes",
       "x-ms-server-encrypted" : "true",
       "Cache-Control" : "cache",
       "Content-Disposition" : "disposition",
       "Content-Language" : "language",
-      "x-ms-client-request-id" : "c559c270-6ba4-4fac-b746-f577db75d350"
+      "x-ms-client-request-id" : "7bfd3e81-beab-44c4-be17-5963f577e9b6"
     },
     "Exception" : null
   }, {
     "Method" : "GET",
     "Uri" : "https://REDACTED.blob.core.windows.net?comp=list&prefix=jtfsfilesaspermission",
     "Headers" : {
-      "x-ms-version" : "2020-06-12",
-      "User-Agent" : "azsdk-java-azure-storage-blob/12.11.0-beta.4 azsdk-java-azure-storage-file-datalake/12.5.0-beta.4 (11.0.8; Windows 10; 10.0)",
-      "x-ms-client-request-id" : "6cdd3dbe-a1d8-44ca-b90c-df1a8e9a9925"
+      "x-ms-version" : "2020-08-04",
+      "User-Agent" : "azsdk-java-azure-storage-blob/12.12.0-beta.1 azsdk-java-azure-storage-file-datalake/12.6.0-beta.1 (11.0.7; Windows 10; 10.0)",
+      "x-ms-client-request-id" : "c7f3d56d-f949-4dbc-b885-5b52caa29032"
     },
     "Response" : {
       "Transfer-Encoding" : "chunked",
-      "x-ms-version" : "2020-06-12",
-      "Server" : "Windows-Azure-Blob/1.0 Microsoft-HTTPAPI/2.0",
-      "retry-after" : "0",
-      "StatusCode" : "200",
-      "x-ms-request-id" : "30827484-b01e-0003-2bbb-3cacc4000000",
-      "Body" : "﻿<?xml version=\"1.0\" encoding=\"utf-8\"?><EnumerationResults ServiceEndpoint=\"https://kasobolcanaryhns.blob.core.windows.net/\"><Prefix>jtfsfilesaspermission</Prefix><Containers><Container><Name>jtfsfilesaspermission0sastestfilesaspermissionc1148048f25f</Name><Properties><Last-Modified>Thu, 29 Apr 2021 05:51:39 GMT</Last-Modified><Etag>\"0x8D90AD2DBB0D7E6\"</Etag><LeaseStatus>unlocked</LeaseStatus><LeaseState>available</LeaseState><DefaultEncryptionScope>$account-encryption-key</DefaultEncryptionScope><DenyEncryptionScopeOverride>false</DenyEncryptionScopeOverride><HasImmutabilityPolicy>false</HasImmutabilityPolicy><HasLegalHold>false</HasLegalHold><VersionLevelWormEnabled>false</VersionLevelWormEnabled></Properties></Container></Containers><NextMarker /></EnumerationResults>",
-      "x-ms-client-request-id" : "6cdd3dbe-a1d8-44ca-b90c-df1a8e9a9925",
-      "Date" : "Thu, 29 Apr 2021 05:51:40 GMT",
+      "x-ms-version" : "2020-08-04",
+      "Server" : "Windows-Azure-Blob/1.0 Microsoft-HTTPAPI/2.0",
+      "retry-after" : "0",
+      "StatusCode" : "200",
+      "x-ms-request-id" : "d81e5898-301e-0050-7212-418ff0000000",
+      "Body" : "﻿<?xml version=\"1.0\" encoding=\"utf-8\"?><EnumerationResults ServiceEndpoint=\"https://gaprahnscanary.blob.core.windows.net/\"><Prefix>jtfsfilesaspermission</Prefix><Containers><Container><Name>jtfsfilesaspermission0sastestfilesaspermissioncdf00133a565</Name><Properties><Last-Modified>Tue, 04 May 2021 18:20:43 GMT</Last-Modified><Etag>\"0x8D90F2954319ABA\"</Etag><LeaseStatus>unlocked</LeaseStatus><LeaseState>available</LeaseState><DefaultEncryptionScope>$account-encryption-key</DefaultEncryptionScope><DenyEncryptionScopeOverride>false</DenyEncryptionScopeOverride><HasImmutabilityPolicy>false</HasImmutabilityPolicy><HasLegalHold>false</HasLegalHold><VersionLevelWormEnabled>false</VersionLevelWormEnabled></Properties></Container></Containers><NextMarker /></EnumerationResults>",
+      "x-ms-client-request-id" : "c7f3d56d-f949-4dbc-b885-5b52caa29032",
+      "Date" : "Tue, 04 May 2021 18:20:44 GMT",
       "Content-Type" : "application/xml"
     },
     "Exception" : null
   }, {
     "Method" : "DELETE",
-    "Uri" : "https://REDACTED.blob.core.windows.net/jtfsfilesaspermission0sastestfilesaspermissionc1148048f25f?restype=container",
-    "Headers" : {
-      "x-ms-version" : "2020-06-12",
-      "User-Agent" : "azsdk-java-azure-storage-blob/12.11.0-beta.4 azsdk-java-azure-storage-file-datalake/12.5.0-beta.4 (11.0.8; Windows 10; 10.0)",
-      "x-ms-client-request-id" : "ea03f8e5-4360-4270-91ed-caf6b69d1071"
-    },
-    "Response" : {
-      "content-length" : "0",
-      "x-ms-version" : "2020-06-12",
+    "Uri" : "https://REDACTED.blob.core.windows.net/jtfsfilesaspermission0sastestfilesaspermissioncdf00133a565?restype=container",
+    "Headers" : {
+      "x-ms-version" : "2020-08-04",
+      "User-Agent" : "azsdk-java-azure-storage-blob/12.12.0-beta.1 azsdk-java-azure-storage-file-datalake/12.6.0-beta.1 (11.0.7; Windows 10; 10.0)",
+      "x-ms-client-request-id" : "720a3807-81ad-4d23-86ed-7a8dcf0db4b3"
+    },
+    "Response" : {
+      "content-length" : "0",
+      "x-ms-version" : "2020-08-04",
       "Server" : "Windows-Azure-Blob/1.0 Microsoft-HTTPAPI/2.0",
       "retry-after" : "0",
       "StatusCode" : "202",
-      "x-ms-request-id" : "3082749a-b01e-0003-3dbb-3cacc4000000",
-      "x-ms-client-request-id" : "ea03f8e5-4360-4270-91ed-caf6b69d1071",
-      "Date" : "Thu, 29 Apr 2021 05:51:40 GMT"
+      "x-ms-request-id" : "d81e58c8-301e-0050-0e12-418ff0000000",
+      "x-ms-client-request-id" : "720a3807-81ad-4d23-86ed-7a8dcf0db4b3",
+      "Date" : "Tue, 04 May 2021 18:20:45 GMT"
     },
     "Exception" : null
   } ],
-  "variables" : [ "jtfsfilesaspermission0sastestfilesaspermissionc1148048f25f", "javapathfilesaspermission1sastestfilesaspermissionc1144782af", "2021-04-29T05:51:41.175568900Z", "2021-04-29T05:51:41.182563800Z" ]
+  "variables" : [ "jtfsfilesaspermission0sastestfilesaspermissioncdf00133a565", "javapathfilesaspermission1sastestfilesaspermissioncdf89033a2", "2021-05-04T18:20:45.664361800Z", "2021-05-04T18:20:45.672357900Z" ]
 }