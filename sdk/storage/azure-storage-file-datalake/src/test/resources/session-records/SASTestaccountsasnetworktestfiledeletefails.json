{
  "networkCallRecords" : [ {
    "Method" : "PUT",
<<<<<<< HEAD
    "Uri" : "https://gaprahnsstg.blob.core.windows.net/jtfsaccountsasnetworktestfiledeletefails0411642acab9e9?restype=container",
    "Headers" : {
      "x-ms-version" : "2019-07-07",
      "User-Agent" : "azsdk-java-azure-storage-blob/12.1.0 (11.0.4; Windows 10 10.0)",
      "x-ms-client-request-id" : "8507ec6f-a269-487b-b352-83e194cbf652"
=======
    "Uri" : "https://gaprahns.blob.core.windows.net/jtfsaccountsasnetworktestfiledeletefails05709054b382b9?restype=container",
    "Headers" : {
      "x-ms-version" : "2019-02-02",
      "User-Agent" : "azsdk-java-azure-storage-blob/12.1.0-beta.1 (11.0.4; Windows 10 10.0)",
      "x-ms-client-request-id" : "35a11943-48e3-45aa-b688-30296e4c910f"
>>>>>>> f23ff41c
    },
    "Response" : {
      "x-ms-version" : "2019-07-07",
      "Server" : "Windows-Azure-Blob/1.0 Microsoft-HTTPAPI/2.0",
<<<<<<< HEAD
      "ETag" : "0x8D77FEB6E10382B",
      "Last-Modified" : "Fri, 13 Dec 2019 16:42:23 GMT",
      "retry-after" : "0",
      "Content-Length" : "0",
      "StatusCode" : "201",
      "x-ms-request-id" : "329ffa0f-e01e-0021-36d4-b1b640000000",
      "Date" : "Fri, 13 Dec 2019 16:42:23 GMT",
      "x-ms-client-request-id" : "8507ec6f-a269-487b-b352-83e194cbf652"
=======
      "ETag" : "0x8D778264536497E",
      "Last-Modified" : "Tue, 03 Dec 2019 19:23:26 GMT",
      "retry-after" : "0",
      "Content-Length" : "0",
      "StatusCode" : "201",
      "x-ms-request-id" : "1d9a462d-e01e-0092-3c0f-aad9cc000000",
      "Date" : "Tue, 03 Dec 2019 19:23:26 GMT",
      "x-ms-client-request-id" : "35a11943-48e3-45aa-b688-30296e4c910f"
>>>>>>> f23ff41c
    },
    "Exception" : null
  }, {
    "Method" : "PUT",
<<<<<<< HEAD
    "Uri" : "https://gaprahnsstg.dfs.core.windows.net/jtfsaccountsasnetworktestfiledeletefails0411642acab9e9/javapathaccountsasnetworktestfiledeletefails1185042841f7?resource=file",
    "Headers" : {
      "x-ms-version" : "2019-07-07",
      "User-Agent" : "azsdk-java-azure-storage-file-datalake/12.0.0-preview.7 (11.0.4; Windows 10 10.0)",
      "x-ms-client-request-id" : "2a811abf-c025-4de5-a6ee-34826479327f"
=======
    "Uri" : "https://gaprahns.dfs.core.windows.net/jtfsaccountsasnetworktestfiledeletefails05709054b382b9/javapathaccountsasnetworktestfiledeletefails10336822cc25?resource=file",
    "Headers" : {
      "x-ms-version" : "2019-02-02",
      "User-Agent" : "azsdk-java-azure-storage-file-datalake/12.0.0-preview.5 (11.0.4; Windows 10 10.0)",
      "x-ms-client-request-id" : "0173fa97-efa5-4668-81ea-2208d49e42e9"
>>>>>>> f23ff41c
    },
    "Response" : {
      "x-ms-version" : "2019-07-07",
      "Server" : "Windows-Azure-HDFS/1.0 Microsoft-HTTPAPI/2.0",
<<<<<<< HEAD
      "ETag" : "0x8D77FEB6E37D015",
      "Last-Modified" : "Fri, 13 Dec 2019 16:42:23 GMT",
      "retry-after" : "0",
      "Content-Length" : "0",
      "StatusCode" : "201",
      "x-ms-request-id" : "2a3c9fc3-f01f-0002-3bd4-b12c83000000",
      "Date" : "Fri, 13 Dec 2019 16:42:23 GMT",
      "x-ms-client-request-id" : "2a811abf-c025-4de5-a6ee-34826479327f"
=======
      "ETag" : "0x8D778264543B0CF",
      "Last-Modified" : "Tue, 03 Dec 2019 19:23:26 GMT",
      "retry-after" : "0",
      "Content-Length" : "0",
      "StatusCode" : "201",
      "x-ms-request-id" : "053c9b03-101f-004b-4e0f-aa7fe0000000",
      "Date" : "Tue, 03 Dec 2019 19:23:25 GMT",
      "x-ms-client-request-id" : "0173fa97-efa5-4668-81ea-2208d49e42e9"
    },
    "Exception" : null
  }, {
    "Method" : "PATCH",
    "Uri" : "https://gaprahns.dfs.core.windows.net/jtfsaccountsasnetworktestfiledeletefails05709054b382b9/javapathaccountsasnetworktestfiledeletefails10336822cc25?position=0&action=append",
    "Headers" : {
      "x-ms-version" : "2019-02-02",
      "User-Agent" : "azsdk-java-azure-storage-file-datalake/12.0.0-preview.5 (11.0.4; Windows 10 10.0)",
      "x-ms-client-request-id" : "74e23a15-6299-4974-aea9-a61eff0dc1c3",
      "Content-Type" : "application/octet-stream"
    },
    "Response" : {
      "x-ms-version" : "2019-02-02",
      "Server" : "Windows-Azure-HDFS/1.0 Microsoft-HTTPAPI/2.0",
      "retry-after" : "0",
      "Content-Length" : "0",
      "StatusCode" : "202",
      "x-ms-request-server-encrypted" : "true",
      "x-ms-request-id" : "053c9b0f-101f-004b-5a0f-aa7fe0000000",
      "Date" : "Tue, 03 Dec 2019 19:23:25 GMT",
      "x-ms-client-request-id" : "74e23a15-6299-4974-aea9-a61eff0dc1c3"
    },
    "Exception" : null
  }, {
    "Method" : "PATCH",
    "Uri" : "https://gaprahns.dfs.core.windows.net/jtfsaccountsasnetworktestfiledeletefails05709054b382b9/javapathaccountsasnetworktestfiledeletefails10336822cc25?position=7&retainUncommittedData=false&close=false&action=flush",
    "Headers" : {
      "x-ms-version" : "2019-02-02",
      "User-Agent" : "azsdk-java-azure-storage-file-datalake/12.0.0-preview.5 (11.0.4; Windows 10 10.0)",
      "x-ms-client-request-id" : "4493afe4-686f-4412-bfdb-09391d24d1ba"
    },
    "Response" : {
      "x-ms-version" : "2019-02-02",
      "Server" : "Windows-Azure-HDFS/1.0 Microsoft-HTTPAPI/2.0",
      "ETag" : "0x8D77826455815A1",
      "Last-Modified" : "Tue, 03 Dec 2019 19:23:26 GMT",
      "retry-after" : "0",
      "Content-Length" : "0",
      "StatusCode" : "200",
      "x-ms-request-server-encrypted" : "true",
      "x-ms-request-id" : "053c9b14-101f-004b-5f0f-aa7fe0000000",
      "Date" : "Tue, 03 Dec 2019 19:23:25 GMT",
      "x-ms-client-request-id" : "4493afe4-686f-4412-bfdb-09391d24d1ba"
    },
    "Exception" : null
  }, {
    "Method" : "PUT",
    "Uri" : "https://gaprahns.dfs.core.windows.net/jtfsaccountsasnetworktestfiledeletefails05709054b382b9/javapathaccountsasnetworktestfiledeletefails27227311cfef?resource=file",
    "Headers" : {
      "x-ms-version" : "2019-02-02",
      "User-Agent" : "azsdk-java-azure-storage-file-datalake/12.0.0-preview.5 (11.0.4; Windows 10 10.0)",
      "x-ms-client-request-id" : "6e174676-54ba-4260-ad48-ba73220e2af4"
    },
    "Response" : {
      "x-ms-version" : "2019-02-02",
      "Server" : "Windows-Azure-HDFS/1.0 Microsoft-HTTPAPI/2.0",
      "ETag" : "0x8D778264565F9C9",
      "Last-Modified" : "Tue, 03 Dec 2019 19:23:26 GMT",
      "retry-after" : "0",
      "Content-Length" : "0",
      "StatusCode" : "201",
      "x-ms-request-id" : "053c9b21-101f-004b-6c0f-aa7fe0000000",
      "Date" : "Tue, 03 Dec 2019 19:23:25 GMT",
      "x-ms-client-request-id" : "6e174676-54ba-4260-ad48-ba73220e2af4"
>>>>>>> f23ff41c
    },
    "Exception" : null
  }, {
    "Method" : "DELETE",
<<<<<<< HEAD
    "Uri" : "https://gaprahnsstg.dfs.core.windows.net/jtfsaccountsasnetworktestfiledeletefails0411642acab9e9/javapathaccountsasnetworktestfiledeletefails1185042841f7?sv=2019-07-07&ss=b&srt=sco&se=2019-12-14T16%3A42%3A23Z&sp=r&sig=REDACTED",
    "Headers" : {
      "x-ms-version" : "2019-07-07",
      "User-Agent" : "azsdk-java-azure-storage-file-datalake/12.0.0-preview.7 (11.0.4; Windows 10 10.0)",
      "x-ms-client-request-id" : "9883d4df-6d04-4ac3-aa12-5239cea91367"
=======
    "Uri" : "https://gaprahns.dfs.core.windows.net/jtfsaccountsasnetworktestfiledeletefails05709054b382b9/javapathaccountsasnetworktestfiledeletefails27227311cfef?sv=2019-02-02&ss=b&srt=sco&se=2019-12-04T19%3A23%3A26Z&sp=r&sig=REDACTED",
    "Headers" : {
      "x-ms-version" : "2019-02-02",
      "User-Agent" : "azsdk-java-azure-storage-file-datalake/12.0.0-preview.5 (11.0.4; Windows 10 10.0)",
      "x-ms-client-request-id" : "7d88c36c-809d-4d09-a0e0-b2367159ff26"
>>>>>>> f23ff41c
    },
    "Response" : {
      "x-ms-version" : "2019-07-07",
      "Server" : "Windows-Azure-HDFS/1.0 Microsoft-HTTPAPI/2.0",
      "x-ms-error-code" : "AuthorizationPermissionMismatch",
      "retry-after" : "0",
      "Content-Length" : "227",
      "StatusCode" : "403",
<<<<<<< HEAD
      "x-ms-request-id" : "2a3c9fc4-f01f-0002-3cd4-b12c83000000",
      "Body" : "{\"error\":{\"code\":\"AuthorizationPermissionMismatch\",\"message\":\"This request is not authorized to perform this operation using this permission.\\nRequestId:2a3c9fc4-f01f-0002-3cd4-b12c83000000\\nTime:2019-12-13T16:42:24.0532113Z\"}}",
      "Date" : "Fri, 13 Dec 2019 16:42:23 GMT",
      "x-ms-client-request-id" : "9883d4df-6d04-4ac3-aa12-5239cea91367",
=======
      "x-ms-request-id" : "053c9b2c-101f-004b-770f-aa7fe0000000",
      "Body" : "{\"error\":{\"code\":\"AuthorizationPermissionMismatch\",\"message\":\"This request is not authorized to perform this operation using this permission.\\nRequestId:053c9b2c-101f-004b-770f-aa7fe0000000\\nTime:2019-12-03T19:23:26.5161685Z\"}}",
      "Date" : "Tue, 03 Dec 2019 19:23:25 GMT",
      "x-ms-client-request-id" : "7d88c36c-809d-4d09-a0e0-b2367159ff26",
>>>>>>> f23ff41c
      "Content-Type" : "application/json;charset=utf-8"
    },
    "Exception" : null
  }, {
    "Method" : "GET",
    "Uri" : "https://gaprahnsstg.blob.core.windows.net?prefix=jtfsaccountsasnetworktestfiledeletefails&comp=list",
    "Headers" : {
<<<<<<< HEAD
      "x-ms-version" : "2019-07-07",
      "User-Agent" : "azsdk-java-azure-storage-blob/12.1.0 (11.0.4; Windows 10 10.0)",
      "x-ms-client-request-id" : "470417cc-805e-4ce3-b128-1738aabc6fcc"
=======
      "x-ms-version" : "2019-02-02",
      "User-Agent" : "azsdk-java-azure-storage-blob/12.1.0-beta.1 (11.0.4; Windows 10 10.0)",
      "x-ms-client-request-id" : "2b3b20e2-51d8-4e9e-930c-4617960ab829"
>>>>>>> f23ff41c
    },
    "Response" : {
      "Transfer-Encoding" : "chunked",
      "x-ms-version" : "2019-07-07",
      "Server" : "Windows-Azure-Blob/1.0 Microsoft-HTTPAPI/2.0",
      "retry-after" : "0",
      "StatusCode" : "200",
<<<<<<< HEAD
      "x-ms-request-id" : "329ffa14-e01e-0021-37d4-b1b640000000",
      "Body" : "﻿<?xml version=\"1.0\" encoding=\"utf-8\"?><EnumerationResults ServiceEndpoint=\"https://gaprahnsstg.blob.core.windows.net/\"><Prefix>jtfsaccountsasnetworktestfiledeletefails</Prefix><Containers><Container><Name>jtfsaccountsasnetworktestfiledeletefails0411642acab9e9</Name><Properties><Last-Modified>Fri, 13 Dec 2019 16:42:23 GMT</Last-Modified><Etag>\"0x8D77FEB6E10382B\"</Etag><LeaseStatus>unlocked</LeaseStatus><LeaseState>available</LeaseState><DefaultEncryptionScope>$account-encryption-key</DefaultEncryptionScope><DenyEncryptionScopeOverride>false</DenyEncryptionScopeOverride><HasImmutabilityPolicy>false</HasImmutabilityPolicy><HasLegalHold>false</HasLegalHold></Properties></Container></Containers><NextMarker /></EnumerationResults>",
      "Date" : "Fri, 13 Dec 2019 16:42:23 GMT",
      "x-ms-client-request-id" : "470417cc-805e-4ce3-b128-1738aabc6fcc",
=======
      "x-ms-request-id" : "1d9a468c-e01e-0092-0b0f-aad9cc000000",
      "Body" : "﻿<?xml version=\"1.0\" encoding=\"utf-8\"?><EnumerationResults ServiceEndpoint=\"https://gaprahns.blob.core.windows.net/\"><Prefix>jtfsaccountsasnetworktestfiledeletefails</Prefix><Containers><Container><Name>jtfsaccountsasnetworktestfiledeletefails05709054b382b9</Name><Properties><Last-Modified>Tue, 03 Dec 2019 19:23:26 GMT</Last-Modified><Etag>\"0x8D778264536497E\"</Etag><LeaseStatus>unlocked</LeaseStatus><LeaseState>available</LeaseState><DefaultEncryptionScope>$account-encryption-key</DefaultEncryptionScope><DenyEncryptionScopeOverride>false</DenyEncryptionScopeOverride><HasImmutabilityPolicy>false</HasImmutabilityPolicy><HasLegalHold>false</HasLegalHold></Properties></Container></Containers><NextMarker /></EnumerationResults>",
      "Date" : "Tue, 03 Dec 2019 19:23:26 GMT",
      "x-ms-client-request-id" : "2b3b20e2-51d8-4e9e-930c-4617960ab829",
>>>>>>> f23ff41c
      "Content-Type" : "application/xml"
    },
    "Exception" : null
  }, {
    "Method" : "DELETE",
<<<<<<< HEAD
    "Uri" : "https://gaprahnsstg.blob.core.windows.net/jtfsaccountsasnetworktestfiledeletefails0411642acab9e9?restype=container",
    "Headers" : {
      "x-ms-version" : "2019-07-07",
      "User-Agent" : "azsdk-java-azure-storage-blob/12.1.0 (11.0.4; Windows 10 10.0)",
      "x-ms-client-request-id" : "59bac34d-5278-45fd-8ea1-100018404140"
=======
    "Uri" : "https://gaprahns.blob.core.windows.net/jtfsaccountsasnetworktestfiledeletefails05709054b382b9?restype=container",
    "Headers" : {
      "x-ms-version" : "2019-02-02",
      "User-Agent" : "azsdk-java-azure-storage-blob/12.1.0-beta.1 (11.0.4; Windows 10 10.0)",
      "x-ms-client-request-id" : "8da4d882-31f0-4951-8b09-359dd0857272"
>>>>>>> f23ff41c
    },
    "Response" : {
      "x-ms-version" : "2019-07-07",
      "Server" : "Windows-Azure-Blob/1.0 Microsoft-HTTPAPI/2.0",
      "retry-after" : "0",
      "Content-Length" : "0",
      "StatusCode" : "202",
<<<<<<< HEAD
      "x-ms-request-id" : "329ffa15-e01e-0021-38d4-b1b640000000",
      "Date" : "Fri, 13 Dec 2019 16:42:23 GMT",
      "x-ms-client-request-id" : "59bac34d-5278-45fd-8ea1-100018404140"
    },
    "Exception" : null
  } ],
  "variables" : [ "jtfsaccountsasnetworktestfiledeletefails0411642acab9e9", "javapathaccountsasnetworktestfiledeletefails1185042841f7", "2019-12-13T16:42:23.951512200Z" ]
=======
      "x-ms-request-id" : "1d9a4694-e01e-0092-120f-aad9cc000000",
      "Date" : "Tue, 03 Dec 2019 19:23:26 GMT",
      "x-ms-client-request-id" : "8da4d882-31f0-4951-8b09-359dd0857272"
    },
    "Exception" : null
  } ],
  "variables" : [ "jtfsaccountsasnetworktestfiledeletefails05709054b382b9", "javapathaccountsasnetworktestfiledeletefails10336822cc25", "javapathaccountsasnetworktestfiledeletefails27227311cfef", "2019-12-03T19:23:26.440565200Z" ]
>>>>>>> f23ff41c
}<|MERGE_RESOLUTION|>--- conflicted
+++ resolved
@@ -1,163 +1,117 @@
 {
   "networkCallRecords" : [ {
     "Method" : "PUT",
-<<<<<<< HEAD
-    "Uri" : "https://gaprahnsstg.blob.core.windows.net/jtfsaccountsasnetworktestfiledeletefails0411642acab9e9?restype=container",
+    "Uri" : "https://gaprahnsstg.blob.core.windows.net/jtfsaccountsasnetworktestfiledeletefails0236155693589e?restype=container",
     "Headers" : {
       "x-ms-version" : "2019-07-07",
-      "User-Agent" : "azsdk-java-azure-storage-blob/12.1.0 (11.0.4; Windows 10 10.0)",
-      "x-ms-client-request-id" : "8507ec6f-a269-487b-b352-83e194cbf652"
-=======
-    "Uri" : "https://gaprahns.blob.core.windows.net/jtfsaccountsasnetworktestfiledeletefails05709054b382b9?restype=container",
-    "Headers" : {
-      "x-ms-version" : "2019-02-02",
-      "User-Agent" : "azsdk-java-azure-storage-blob/12.1.0-beta.1 (11.0.4; Windows 10 10.0)",
-      "x-ms-client-request-id" : "35a11943-48e3-45aa-b688-30296e4c910f"
->>>>>>> f23ff41c
+      "User-Agent" : "azsdk-java-azure-storage-blob/12.2.0-beta.2 (11.0.4; Windows 10 10.0)",
+      "x-ms-client-request-id" : "30667c82-8977-4031-824d-d0495c00e071"
     },
     "Response" : {
       "x-ms-version" : "2019-07-07",
       "Server" : "Windows-Azure-Blob/1.0 Microsoft-HTTPAPI/2.0",
-<<<<<<< HEAD
-      "ETag" : "0x8D77FEB6E10382B",
-      "Last-Modified" : "Fri, 13 Dec 2019 16:42:23 GMT",
+      "ETag" : "0x8D787F96F5C1296",
+      "Last-Modified" : "Mon, 23 Dec 2019 22:42:48 GMT",
       "retry-after" : "0",
       "Content-Length" : "0",
       "StatusCode" : "201",
-      "x-ms-request-id" : "329ffa0f-e01e-0021-36d4-b1b640000000",
-      "Date" : "Fri, 13 Dec 2019 16:42:23 GMT",
-      "x-ms-client-request-id" : "8507ec6f-a269-487b-b352-83e194cbf652"
-=======
-      "ETag" : "0x8D778264536497E",
-      "Last-Modified" : "Tue, 03 Dec 2019 19:23:26 GMT",
-      "retry-after" : "0",
-      "Content-Length" : "0",
-      "StatusCode" : "201",
-      "x-ms-request-id" : "1d9a462d-e01e-0092-3c0f-aad9cc000000",
-      "Date" : "Tue, 03 Dec 2019 19:23:26 GMT",
-      "x-ms-client-request-id" : "35a11943-48e3-45aa-b688-30296e4c910f"
->>>>>>> f23ff41c
+      "x-ms-request-id" : "c260df8e-001e-0039-39e2-b96927000000",
+      "Date" : "Mon, 23 Dec 2019 22:42:47 GMT",
+      "x-ms-client-request-id" : "30667c82-8977-4031-824d-d0495c00e071"
     },
     "Exception" : null
   }, {
     "Method" : "PUT",
-<<<<<<< HEAD
-    "Uri" : "https://gaprahnsstg.dfs.core.windows.net/jtfsaccountsasnetworktestfiledeletefails0411642acab9e9/javapathaccountsasnetworktestfiledeletefails1185042841f7?resource=file",
+    "Uri" : "https://gaprahnsstg.dfs.core.windows.net/jtfsaccountsasnetworktestfiledeletefails0236155693589e/javapathaccountsasnetworktestfiledeletefails109411b5b55d?resource=file",
     "Headers" : {
       "x-ms-version" : "2019-07-07",
-      "User-Agent" : "azsdk-java-azure-storage-file-datalake/12.0.0-preview.7 (11.0.4; Windows 10 10.0)",
-      "x-ms-client-request-id" : "2a811abf-c025-4de5-a6ee-34826479327f"
-=======
-    "Uri" : "https://gaprahns.dfs.core.windows.net/jtfsaccountsasnetworktestfiledeletefails05709054b382b9/javapathaccountsasnetworktestfiledeletefails10336822cc25?resource=file",
-    "Headers" : {
-      "x-ms-version" : "2019-02-02",
-      "User-Agent" : "azsdk-java-azure-storage-file-datalake/12.0.0-preview.5 (11.0.4; Windows 10 10.0)",
-      "x-ms-client-request-id" : "0173fa97-efa5-4668-81ea-2208d49e42e9"
->>>>>>> f23ff41c
+      "User-Agent" : "azsdk-java-azure-storage-file-datalake/12.0.0-beta.9 (11.0.4; Windows 10 10.0)",
+      "x-ms-client-request-id" : "3c2a223e-d6d8-4279-9b4c-b4fa4f89e8c8"
     },
     "Response" : {
       "x-ms-version" : "2019-07-07",
       "Server" : "Windows-Azure-HDFS/1.0 Microsoft-HTTPAPI/2.0",
-<<<<<<< HEAD
-      "ETag" : "0x8D77FEB6E37D015",
-      "Last-Modified" : "Fri, 13 Dec 2019 16:42:23 GMT",
+      "ETag" : "0x8D787F96F919134",
+      "Last-Modified" : "Mon, 23 Dec 2019 22:42:48 GMT",
       "retry-after" : "0",
       "Content-Length" : "0",
       "StatusCode" : "201",
-      "x-ms-request-id" : "2a3c9fc3-f01f-0002-3bd4-b12c83000000",
-      "Date" : "Fri, 13 Dec 2019 16:42:23 GMT",
-      "x-ms-client-request-id" : "2a811abf-c025-4de5-a6ee-34826479327f"
-=======
-      "ETag" : "0x8D778264543B0CF",
-      "Last-Modified" : "Tue, 03 Dec 2019 19:23:26 GMT",
-      "retry-after" : "0",
-      "Content-Length" : "0",
-      "StatusCode" : "201",
-      "x-ms-request-id" : "053c9b03-101f-004b-4e0f-aa7fe0000000",
-      "Date" : "Tue, 03 Dec 2019 19:23:25 GMT",
-      "x-ms-client-request-id" : "0173fa97-efa5-4668-81ea-2208d49e42e9"
+      "x-ms-request-id" : "860bf2a4-901f-0049-05e2-b9d0d0000000",
+      "Date" : "Mon, 23 Dec 2019 22:42:47 GMT",
+      "x-ms-client-request-id" : "3c2a223e-d6d8-4279-9b4c-b4fa4f89e8c8"
     },
     "Exception" : null
   }, {
     "Method" : "PATCH",
-    "Uri" : "https://gaprahns.dfs.core.windows.net/jtfsaccountsasnetworktestfiledeletefails05709054b382b9/javapathaccountsasnetworktestfiledeletefails10336822cc25?position=0&action=append",
+    "Uri" : "https://gaprahnsstg.dfs.core.windows.net/jtfsaccountsasnetworktestfiledeletefails0236155693589e/javapathaccountsasnetworktestfiledeletefails109411b5b55d?position=0&action=append",
     "Headers" : {
-      "x-ms-version" : "2019-02-02",
-      "User-Agent" : "azsdk-java-azure-storage-file-datalake/12.0.0-preview.5 (11.0.4; Windows 10 10.0)",
-      "x-ms-client-request-id" : "74e23a15-6299-4974-aea9-a61eff0dc1c3",
+      "x-ms-version" : "2019-07-07",
+      "User-Agent" : "azsdk-java-azure-storage-file-datalake/12.0.0-beta.9 (11.0.4; Windows 10 10.0)",
+      "x-ms-client-request-id" : "eb55ce26-48b3-44fd-9f97-b05651950052",
       "Content-Type" : "application/octet-stream"
     },
     "Response" : {
-      "x-ms-version" : "2019-02-02",
+      "x-ms-version" : "2019-07-07",
       "Server" : "Windows-Azure-HDFS/1.0 Microsoft-HTTPAPI/2.0",
       "retry-after" : "0",
       "Content-Length" : "0",
       "StatusCode" : "202",
       "x-ms-request-server-encrypted" : "true",
-      "x-ms-request-id" : "053c9b0f-101f-004b-5a0f-aa7fe0000000",
-      "Date" : "Tue, 03 Dec 2019 19:23:25 GMT",
-      "x-ms-client-request-id" : "74e23a15-6299-4974-aea9-a61eff0dc1c3"
+      "x-ms-request-id" : "860bf2a5-901f-0049-06e2-b9d0d0000000",
+      "Date" : "Mon, 23 Dec 2019 22:42:47 GMT",
+      "x-ms-client-request-id" : "eb55ce26-48b3-44fd-9f97-b05651950052"
     },
     "Exception" : null
   }, {
     "Method" : "PATCH",
-    "Uri" : "https://gaprahns.dfs.core.windows.net/jtfsaccountsasnetworktestfiledeletefails05709054b382b9/javapathaccountsasnetworktestfiledeletefails10336822cc25?position=7&retainUncommittedData=false&close=false&action=flush",
+    "Uri" : "https://gaprahnsstg.dfs.core.windows.net/jtfsaccountsasnetworktestfiledeletefails0236155693589e/javapathaccountsasnetworktestfiledeletefails109411b5b55d?position=7&retainUncommittedData=false&close=false&action=flush",
     "Headers" : {
-      "x-ms-version" : "2019-02-02",
-      "User-Agent" : "azsdk-java-azure-storage-file-datalake/12.0.0-preview.5 (11.0.4; Windows 10 10.0)",
-      "x-ms-client-request-id" : "4493afe4-686f-4412-bfdb-09391d24d1ba"
+      "x-ms-version" : "2019-07-07",
+      "User-Agent" : "azsdk-java-azure-storage-file-datalake/12.0.0-beta.9 (11.0.4; Windows 10 10.0)",
+      "x-ms-client-request-id" : "488deeae-b7e2-4506-bb3e-f0878cb6803a"
     },
     "Response" : {
-      "x-ms-version" : "2019-02-02",
+      "x-ms-version" : "2019-07-07",
       "Server" : "Windows-Azure-HDFS/1.0 Microsoft-HTTPAPI/2.0",
-      "ETag" : "0x8D77826455815A1",
-      "Last-Modified" : "Tue, 03 Dec 2019 19:23:26 GMT",
+      "ETag" : "0x8D787F96FAD1D20",
+      "Last-Modified" : "Mon, 23 Dec 2019 22:42:48 GMT",
       "retry-after" : "0",
       "Content-Length" : "0",
       "StatusCode" : "200",
       "x-ms-request-server-encrypted" : "true",
-      "x-ms-request-id" : "053c9b14-101f-004b-5f0f-aa7fe0000000",
-      "Date" : "Tue, 03 Dec 2019 19:23:25 GMT",
-      "x-ms-client-request-id" : "4493afe4-686f-4412-bfdb-09391d24d1ba"
+      "x-ms-request-id" : "860bf2a6-901f-0049-07e2-b9d0d0000000",
+      "Date" : "Mon, 23 Dec 2019 22:42:47 GMT",
+      "x-ms-client-request-id" : "488deeae-b7e2-4506-bb3e-f0878cb6803a"
     },
     "Exception" : null
   }, {
     "Method" : "PUT",
-    "Uri" : "https://gaprahns.dfs.core.windows.net/jtfsaccountsasnetworktestfiledeletefails05709054b382b9/javapathaccountsasnetworktestfiledeletefails27227311cfef?resource=file",
+    "Uri" : "https://gaprahnsstg.dfs.core.windows.net/jtfsaccountsasnetworktestfiledeletefails0236155693589e/javapathaccountsasnetworktestfiledeletefails222614f3f806?resource=file",
     "Headers" : {
-      "x-ms-version" : "2019-02-02",
-      "User-Agent" : "azsdk-java-azure-storage-file-datalake/12.0.0-preview.5 (11.0.4; Windows 10 10.0)",
-      "x-ms-client-request-id" : "6e174676-54ba-4260-ad48-ba73220e2af4"
+      "x-ms-version" : "2019-07-07",
+      "User-Agent" : "azsdk-java-azure-storage-file-datalake/12.0.0-beta.9 (11.0.4; Windows 10 10.0)",
+      "x-ms-client-request-id" : "4063e684-0a97-4b91-a5e3-7979f00371ff"
     },
     "Response" : {
-      "x-ms-version" : "2019-02-02",
+      "x-ms-version" : "2019-07-07",
       "Server" : "Windows-Azure-HDFS/1.0 Microsoft-HTTPAPI/2.0",
-      "ETag" : "0x8D778264565F9C9",
-      "Last-Modified" : "Tue, 03 Dec 2019 19:23:26 GMT",
+      "ETag" : "0x8D787F96FE26BC2",
+      "Last-Modified" : "Mon, 23 Dec 2019 22:42:48 GMT",
       "retry-after" : "0",
       "Content-Length" : "0",
       "StatusCode" : "201",
-      "x-ms-request-id" : "053c9b21-101f-004b-6c0f-aa7fe0000000",
-      "Date" : "Tue, 03 Dec 2019 19:23:25 GMT",
-      "x-ms-client-request-id" : "6e174676-54ba-4260-ad48-ba73220e2af4"
->>>>>>> f23ff41c
+      "x-ms-request-id" : "407b61a5-a01f-0030-17e2-b92cf4000000",
+      "Date" : "Mon, 23 Dec 2019 22:42:48 GMT",
+      "x-ms-client-request-id" : "4063e684-0a97-4b91-a5e3-7979f00371ff"
     },
     "Exception" : null
   }, {
     "Method" : "DELETE",
-<<<<<<< HEAD
-    "Uri" : "https://gaprahnsstg.dfs.core.windows.net/jtfsaccountsasnetworktestfiledeletefails0411642acab9e9/javapathaccountsasnetworktestfiledeletefails1185042841f7?sv=2019-07-07&ss=b&srt=sco&se=2019-12-14T16%3A42%3A23Z&sp=r&sig=REDACTED",
+    "Uri" : "https://gaprahnsstg.dfs.core.windows.net/jtfsaccountsasnetworktestfiledeletefails0236155693589e/javapathaccountsasnetworktestfiledeletefails222614f3f806?sv=2019-07-07&ss=b&srt=sco&se=2019-12-24T22%3A42%3A49Z&sp=r&sig=REDACTED",
     "Headers" : {
       "x-ms-version" : "2019-07-07",
-      "User-Agent" : "azsdk-java-azure-storage-file-datalake/12.0.0-preview.7 (11.0.4; Windows 10 10.0)",
-      "x-ms-client-request-id" : "9883d4df-6d04-4ac3-aa12-5239cea91367"
-=======
-    "Uri" : "https://gaprahns.dfs.core.windows.net/jtfsaccountsasnetworktestfiledeletefails05709054b382b9/javapathaccountsasnetworktestfiledeletefails27227311cfef?sv=2019-02-02&ss=b&srt=sco&se=2019-12-04T19%3A23%3A26Z&sp=r&sig=REDACTED",
-    "Headers" : {
-      "x-ms-version" : "2019-02-02",
-      "User-Agent" : "azsdk-java-azure-storage-file-datalake/12.0.0-preview.5 (11.0.4; Windows 10 10.0)",
-      "x-ms-client-request-id" : "7d88c36c-809d-4d09-a0e0-b2367159ff26"
->>>>>>> f23ff41c
+      "User-Agent" : "azsdk-java-azure-storage-file-datalake/12.0.0-beta.9 (11.0.4; Windows 10 10.0)",
+      "x-ms-client-request-id" : "7fa7e393-0549-4c01-bb62-0f7dcf3a26ca"
     },
     "Response" : {
       "x-ms-version" : "2019-07-07",
@@ -166,17 +120,10 @@
       "retry-after" : "0",
       "Content-Length" : "227",
       "StatusCode" : "403",
-<<<<<<< HEAD
-      "x-ms-request-id" : "2a3c9fc4-f01f-0002-3cd4-b12c83000000",
-      "Body" : "{\"error\":{\"code\":\"AuthorizationPermissionMismatch\",\"message\":\"This request is not authorized to perform this operation using this permission.\\nRequestId:2a3c9fc4-f01f-0002-3cd4-b12c83000000\\nTime:2019-12-13T16:42:24.0532113Z\"}}",
-      "Date" : "Fri, 13 Dec 2019 16:42:23 GMT",
-      "x-ms-client-request-id" : "9883d4df-6d04-4ac3-aa12-5239cea91367",
-=======
-      "x-ms-request-id" : "053c9b2c-101f-004b-770f-aa7fe0000000",
-      "Body" : "{\"error\":{\"code\":\"AuthorizationPermissionMismatch\",\"message\":\"This request is not authorized to perform this operation using this permission.\\nRequestId:053c9b2c-101f-004b-770f-aa7fe0000000\\nTime:2019-12-03T19:23:26.5161685Z\"}}",
-      "Date" : "Tue, 03 Dec 2019 19:23:25 GMT",
-      "x-ms-client-request-id" : "7d88c36c-809d-4d09-a0e0-b2367159ff26",
->>>>>>> f23ff41c
+      "x-ms-request-id" : "407b61a6-a01f-0030-18e2-b92cf4000000",
+      "Body" : "{\"error\":{\"code\":\"AuthorizationPermissionMismatch\",\"message\":\"This request is not authorized to perform this operation using this permission.\\nRequestId:407b61a6-a01f-0030-18e2-b92cf4000000\\nTime:2019-12-23T22:42:49.1293522Z\"}}",
+      "Date" : "Mon, 23 Dec 2019 22:42:48 GMT",
+      "x-ms-client-request-id" : "7fa7e393-0549-4c01-bb62-0f7dcf3a26ca",
       "Content-Type" : "application/json;charset=utf-8"
     },
     "Exception" : null
@@ -184,15 +131,9 @@
     "Method" : "GET",
     "Uri" : "https://gaprahnsstg.blob.core.windows.net?prefix=jtfsaccountsasnetworktestfiledeletefails&comp=list",
     "Headers" : {
-<<<<<<< HEAD
       "x-ms-version" : "2019-07-07",
-      "User-Agent" : "azsdk-java-azure-storage-blob/12.1.0 (11.0.4; Windows 10 10.0)",
-      "x-ms-client-request-id" : "470417cc-805e-4ce3-b128-1738aabc6fcc"
-=======
-      "x-ms-version" : "2019-02-02",
-      "User-Agent" : "azsdk-java-azure-storage-blob/12.1.0-beta.1 (11.0.4; Windows 10 10.0)",
-      "x-ms-client-request-id" : "2b3b20e2-51d8-4e9e-930c-4617960ab829"
->>>>>>> f23ff41c
+      "User-Agent" : "azsdk-java-azure-storage-blob/12.2.0-beta.2 (11.0.4; Windows 10 10.0)",
+      "x-ms-client-request-id" : "6650ef7c-46cb-40f1-ae5d-17d30b064027"
     },
     "Response" : {
       "Transfer-Encoding" : "chunked",
@@ -200,35 +141,20 @@
       "Server" : "Windows-Azure-Blob/1.0 Microsoft-HTTPAPI/2.0",
       "retry-after" : "0",
       "StatusCode" : "200",
-<<<<<<< HEAD
-      "x-ms-request-id" : "329ffa14-e01e-0021-37d4-b1b640000000",
-      "Body" : "﻿<?xml version=\"1.0\" encoding=\"utf-8\"?><EnumerationResults ServiceEndpoint=\"https://gaprahnsstg.blob.core.windows.net/\"><Prefix>jtfsaccountsasnetworktestfiledeletefails</Prefix><Containers><Container><Name>jtfsaccountsasnetworktestfiledeletefails0411642acab9e9</Name><Properties><Last-Modified>Fri, 13 Dec 2019 16:42:23 GMT</Last-Modified><Etag>\"0x8D77FEB6E10382B\"</Etag><LeaseStatus>unlocked</LeaseStatus><LeaseState>available</LeaseState><DefaultEncryptionScope>$account-encryption-key</DefaultEncryptionScope><DenyEncryptionScopeOverride>false</DenyEncryptionScopeOverride><HasImmutabilityPolicy>false</HasImmutabilityPolicy><HasLegalHold>false</HasLegalHold></Properties></Container></Containers><NextMarker /></EnumerationResults>",
-      "Date" : "Fri, 13 Dec 2019 16:42:23 GMT",
-      "x-ms-client-request-id" : "470417cc-805e-4ce3-b128-1738aabc6fcc",
-=======
-      "x-ms-request-id" : "1d9a468c-e01e-0092-0b0f-aad9cc000000",
-      "Body" : "﻿<?xml version=\"1.0\" encoding=\"utf-8\"?><EnumerationResults ServiceEndpoint=\"https://gaprahns.blob.core.windows.net/\"><Prefix>jtfsaccountsasnetworktestfiledeletefails</Prefix><Containers><Container><Name>jtfsaccountsasnetworktestfiledeletefails05709054b382b9</Name><Properties><Last-Modified>Tue, 03 Dec 2019 19:23:26 GMT</Last-Modified><Etag>\"0x8D778264536497E\"</Etag><LeaseStatus>unlocked</LeaseStatus><LeaseState>available</LeaseState><DefaultEncryptionScope>$account-encryption-key</DefaultEncryptionScope><DenyEncryptionScopeOverride>false</DenyEncryptionScopeOverride><HasImmutabilityPolicy>false</HasImmutabilityPolicy><HasLegalHold>false</HasLegalHold></Properties></Container></Containers><NextMarker /></EnumerationResults>",
-      "Date" : "Tue, 03 Dec 2019 19:23:26 GMT",
-      "x-ms-client-request-id" : "2b3b20e2-51d8-4e9e-930c-4617960ab829",
->>>>>>> f23ff41c
+      "x-ms-request-id" : "c260dfd7-001e-0039-7ee2-b96927000000",
+      "Body" : "﻿<?xml version=\"1.0\" encoding=\"utf-8\"?><EnumerationResults ServiceEndpoint=\"https://gaprahnsstg.blob.core.windows.net/\"><Prefix>jtfsaccountsasnetworktestfiledeletefails</Prefix><Containers><Container><Name>jtfsaccountsasnetworktestfiledeletefails0236155693589e</Name><Properties><Last-Modified>Mon, 23 Dec 2019 22:42:48 GMT</Last-Modified><Etag>\"0x8D787F96F5C1296\"</Etag><LeaseStatus>unlocked</LeaseStatus><LeaseState>available</LeaseState><DefaultEncryptionScope>$account-encryption-key</DefaultEncryptionScope><DenyEncryptionScopeOverride>false</DenyEncryptionScopeOverride><HasImmutabilityPolicy>false</HasImmutabilityPolicy><HasLegalHold>false</HasLegalHold></Properties></Container></Containers><NextMarker /></EnumerationResults>",
+      "Date" : "Mon, 23 Dec 2019 22:42:49 GMT",
+      "x-ms-client-request-id" : "6650ef7c-46cb-40f1-ae5d-17d30b064027",
       "Content-Type" : "application/xml"
     },
     "Exception" : null
   }, {
     "Method" : "DELETE",
-<<<<<<< HEAD
-    "Uri" : "https://gaprahnsstg.blob.core.windows.net/jtfsaccountsasnetworktestfiledeletefails0411642acab9e9?restype=container",
+    "Uri" : "https://gaprahnsstg.blob.core.windows.net/jtfsaccountsasnetworktestfiledeletefails0236155693589e?restype=container",
     "Headers" : {
       "x-ms-version" : "2019-07-07",
-      "User-Agent" : "azsdk-java-azure-storage-blob/12.1.0 (11.0.4; Windows 10 10.0)",
-      "x-ms-client-request-id" : "59bac34d-5278-45fd-8ea1-100018404140"
-=======
-    "Uri" : "https://gaprahns.blob.core.windows.net/jtfsaccountsasnetworktestfiledeletefails05709054b382b9?restype=container",
-    "Headers" : {
-      "x-ms-version" : "2019-02-02",
-      "User-Agent" : "azsdk-java-azure-storage-blob/12.1.0-beta.1 (11.0.4; Windows 10 10.0)",
-      "x-ms-client-request-id" : "8da4d882-31f0-4951-8b09-359dd0857272"
->>>>>>> f23ff41c
+      "User-Agent" : "azsdk-java-azure-storage-blob/12.2.0-beta.2 (11.0.4; Windows 10 10.0)",
+      "x-ms-client-request-id" : "9d06f1cc-0c6b-4e04-95ec-dc7573617aae"
     },
     "Response" : {
       "x-ms-version" : "2019-07-07",
@@ -236,21 +162,11 @@
       "retry-after" : "0",
       "Content-Length" : "0",
       "StatusCode" : "202",
-<<<<<<< HEAD
-      "x-ms-request-id" : "329ffa15-e01e-0021-38d4-b1b640000000",
-      "Date" : "Fri, 13 Dec 2019 16:42:23 GMT",
-      "x-ms-client-request-id" : "59bac34d-5278-45fd-8ea1-100018404140"
+      "x-ms-request-id" : "c260dfdc-001e-0039-02e2-b96927000000",
+      "Date" : "Mon, 23 Dec 2019 22:42:49 GMT",
+      "x-ms-client-request-id" : "9d06f1cc-0c6b-4e04-95ec-dc7573617aae"
     },
     "Exception" : null
   } ],
-  "variables" : [ "jtfsaccountsasnetworktestfiledeletefails0411642acab9e9", "javapathaccountsasnetworktestfiledeletefails1185042841f7", "2019-12-13T16:42:23.951512200Z" ]
-=======
-      "x-ms-request-id" : "1d9a4694-e01e-0092-120f-aad9cc000000",
-      "Date" : "Tue, 03 Dec 2019 19:23:26 GMT",
-      "x-ms-client-request-id" : "8da4d882-31f0-4951-8b09-359dd0857272"
-    },
-    "Exception" : null
-  } ],
-  "variables" : [ "jtfsaccountsasnetworktestfiledeletefails05709054b382b9", "javapathaccountsasnetworktestfiledeletefails10336822cc25", "javapathaccountsasnetworktestfiledeletefails27227311cfef", "2019-12-03T19:23:26.440565200Z" ]
->>>>>>> f23ff41c
+  "variables" : [ "jtfsaccountsasnetworktestfiledeletefails0236155693589e", "javapathaccountsasnetworktestfiledeletefails109411b5b55d", "javapathaccountsasnetworktestfiledeletefails222614f3f806", "2019-12-23T22:42:49.017863Z" ]
 }