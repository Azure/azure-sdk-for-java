--- conflicted
+++ resolved
@@ -1,175 +1,171 @@
 {
   "networkCallRecords" : [ {
     "Method" : "PUT",
-    "Uri" : "https://REDACTED.blob.core.windows.net/jtfsdirectorysaspermissionfail0423003cd18b16c7784?restype=container",
+    "Uri" : "https://REDACTED.blob.core.windows.net/jtfsdirectorysaspermissionfail03485840f651af0b354?restype=container",
     "Headers" : {
-      "x-ms-version" : "2020-06-12",
-      "User-Agent" : "azsdk-java-azure-storage-blob/12.11.0-beta.4 azsdk-java-azure-storage-file-datalake/12.5.0-beta.4 (11.0.8; Windows 10; 10.0)",
-      "x-ms-client-request-id" : "de4db909-8066-4277-b89a-4068b08ecef2"
+      "x-ms-version" : "2020-08-04",
+      "User-Agent" : "azsdk-java-azure-storage-blob/12.12.0-beta.1 azsdk-java-azure-storage-file-datalake/12.6.0-beta.1 (11.0.7; Windows 10; 10.0)",
+      "x-ms-client-request-id" : "382df116-f5a6-439b-8901-80252c1ca32d"
     },
     "Response" : {
       "content-length" : "0",
-      "x-ms-version" : "2020-06-12",
+      "x-ms-version" : "2020-08-04",
       "Server" : "Windows-Azure-Blob/1.0 Microsoft-HTTPAPI/2.0",
-      "eTag" : "0x8D90AD320D22C06",
-      "Last-Modified" : "Thu, 29 Apr 2021 05:53:35 GMT",
+      "eTag" : "0x8D90F2956DB9635",
+      "Last-Modified" : "Tue, 04 May 2021 18:20:47 GMT",
       "retry-after" : "0",
       "StatusCode" : "201",
-      "x-ms-request-id" : "a1ee4ac9-901e-003b-3bbb-3c0804000000",
-      "x-ms-client-request-id" : "de4db909-8066-4277-b89a-4068b08ecef2",
-      "Date" : "Thu, 29 Apr 2021 05:53:34 GMT"
+      "x-ms-request-id" : "d81e5a92-301e-0050-4a12-418ff0000000",
+      "x-ms-client-request-id" : "382df116-f5a6-439b-8901-80252c1ca32d",
+      "Date" : "Tue, 04 May 2021 18:20:47 GMT"
     },
     "Exception" : null
   }, {
     "Method" : "PUT",
-    "Uri" : "https://REDACTED.dfs.core.windows.net/jtfsdirectorysaspermissionfail0423003cd18b16c7784/javapathdirectorysaspermissionfail13640936015ea0fd1?resource=file",
+    "Uri" : "https://REDACTED.dfs.core.windows.net/jtfsdirectorysaspermissionfail03485840f651af0b354/javapathdirectorysaspermissionfail12481567c0fa9354b?resource=file",
     "Headers" : {
-      "x-ms-version" : "2020-06-12",
-      "User-Agent" : "azsdk-java-azure-storage-file-datalake/12.5.0-beta.4 (11.0.8; Windows 10; 10.0)",
-      "x-ms-client-request-id" : "2e061cd9-43a8-4cbc-a775-3a784e175220"
+      "x-ms-version" : "2020-08-04",
+      "User-Agent" : "azsdk-java-azure-storage-file-datalake/12.6.0-beta.1 (11.0.7; Windows 10; 10.0)",
+      "x-ms-client-request-id" : "bcfc4416-749f-4cb7-a798-477b2f6a50e5"
     },
     "Response" : {
       "content-length" : "0",
-      "x-ms-version" : "2020-06-12",
+      "x-ms-version" : "2020-08-04",
       "Server" : "Windows-Azure-HDFS/1.0 Microsoft-HTTPAPI/2.0",
-      "eTag" : "0x8D90AD32140ABB1",
-      "Last-Modified" : "Thu, 29 Apr 2021 05:53:36 GMT",
+      "eTag" : "0x8D90F2956F7758A",
+      "Last-Modified" : "Tue, 04 May 2021 18:20:47 GMT",
       "retry-after" : "0",
       "StatusCode" : "201",
       "x-ms-request-server-encrypted" : "true",
-      "x-ms-request-id" : "c69aa347-501f-0046-2dbb-3c7927000000",
-      "x-ms-client-request-id" : "2e061cd9-43a8-4cbc-a775-3a784e175220",
-      "Date" : "Thu, 29 Apr 2021 05:53:35 GMT"
+      "x-ms-request-id" : "35b728e6-001f-004b-7112-41b1f3000000",
+      "x-ms-client-request-id" : "bcfc4416-749f-4cb7-a798-477b2f6a50e5",
+      "Date" : "Tue, 04 May 2021 18:20:47 GMT"
     },
     "Exception" : null
   }, {
     "Method" : "PATCH",
-    "Uri" : "https://REDACTED.dfs.core.windows.net/jtfsdirectorysaspermissionfail0423003cd18b16c7784/javapathdirectorysaspermissionfail13640936015ea0fd1?action=append&position=0",
+    "Uri" : "https://REDACTED.dfs.core.windows.net/jtfsdirectorysaspermissionfail03485840f651af0b354/javapathdirectorysaspermissionfail12481567c0fa9354b?action=append&position=0",
     "Headers" : {
-      "x-ms-version" : "2020-06-12",
-      "User-Agent" : "azsdk-java-azure-storage-file-datalake/12.5.0-beta.4 (11.0.8; Windows 10; 10.0)",
-      "x-ms-client-request-id" : "dba412d6-418c-4e68-b6f4-3ce8a8788713",
+      "x-ms-version" : "2020-08-04",
+      "User-Agent" : "azsdk-java-azure-storage-file-datalake/12.6.0-beta.1 (11.0.7; Windows 10; 10.0)",
+      "x-ms-client-request-id" : "f9b5dc16-835f-4fff-92e9-2cf519dfe313",
       "Content-Type" : "application/octet-stream"
     },
     "Response" : {
       "content-length" : "0",
-      "x-ms-version" : "2020-06-12",
+      "x-ms-version" : "2020-08-04",
       "Server" : "Windows-Azure-HDFS/1.0 Microsoft-HTTPAPI/2.0",
       "retry-after" : "0",
       "StatusCode" : "202",
       "x-ms-request-server-encrypted" : "true",
-      "x-ms-request-id" : "c69aa36f-501f-0046-55bb-3c7927000000",
-      "x-ms-client-request-id" : "dba412d6-418c-4e68-b6f4-3ce8a8788713",
-      "Date" : "Thu, 29 Apr 2021 05:53:36 GMT"
+      "x-ms-request-id" : "35b728e7-001f-004b-7212-41b1f3000000",
+      "x-ms-client-request-id" : "f9b5dc16-835f-4fff-92e9-2cf519dfe313",
+      "Date" : "Tue, 04 May 2021 18:20:47 GMT"
     },
     "Exception" : null
   }, {
     "Method" : "PATCH",
-    "Uri" : "https://REDACTED.dfs.core.windows.net/jtfsdirectorysaspermissionfail0423003cd18b16c7784/javapathdirectorysaspermissionfail13640936015ea0fd1?action=flush&position=7&retainUncommittedData=false&close=false",
+    "Uri" : "https://REDACTED.dfs.core.windows.net/jtfsdirectorysaspermissionfail03485840f651af0b354/javapathdirectorysaspermissionfail12481567c0fa9354b?action=flush&position=7&retainUncommittedData=false&close=false",
     "Headers" : {
-      "x-ms-version" : "2020-06-12",
-      "User-Agent" : "azsdk-java-azure-storage-file-datalake/12.5.0-beta.4 (11.0.8; Windows 10; 10.0)",
-      "x-ms-client-request-id" : "6f803598-1fb9-43f9-9cf5-c3f85e895af4"
+      "x-ms-version" : "2020-08-04",
+      "User-Agent" : "azsdk-java-azure-storage-file-datalake/12.6.0-beta.1 (11.0.7; Windows 10; 10.0)",
+      "x-ms-client-request-id" : "c06972af-538c-4946-84c1-c33ccd2e2868"
     },
     "Response" : {
       "content-length" : "0",
-      "x-ms-version" : "2020-06-12",
+      "x-ms-version" : "2020-08-04",
       "Server" : "Windows-Azure-HDFS/1.0 Microsoft-HTTPAPI/2.0",
-      "eTag" : "0x8D90AD321704BB3",
-      "Last-Modified" : "Thu, 29 Apr 2021 05:53:36 GMT",
+      "eTag" : "0x8D90F295716E23A",
+      "Last-Modified" : "Tue, 04 May 2021 18:20:47 GMT",
       "retry-after" : "0",
       "StatusCode" : "200",
       "x-ms-request-server-encrypted" : "false",
-      "x-ms-request-id" : "c69aa3ab-501f-0046-11bb-3c7927000000",
-      "x-ms-client-request-id" : "6f803598-1fb9-43f9-9cf5-c3f85e895af4",
-      "Date" : "Thu, 29 Apr 2021 05:53:36 GMT"
+      "x-ms-request-id" : "35b728e8-001f-004b-7312-41b1f3000000",
+      "x-ms-client-request-id" : "c06972af-538c-4946-84c1-c33ccd2e2868",
+      "Date" : "Tue, 04 May 2021 18:20:47 GMT"
     },
     "Exception" : null
   }, {
     "Method" : "PUT",
-    "Uri" : "https://REDACTED.dfs.core.windows.net/jtfsdirectorysaspermissionfail0423003cd18b16c7784/javapathdirectorysaspermissionfail296475a069f11687e?resource=directory",
+    "Uri" : "https://REDACTED.dfs.core.windows.net/jtfsdirectorysaspermissionfail03485840f651af0b354/javapathdirectorysaspermissionfail215384ef2e0f61b04?resource=directory",
     "Headers" : {
-      "x-ms-version" : "2020-06-12",
-      "User-Agent" : "azsdk-java-azure-storage-file-datalake/12.5.0-beta.4 (11.0.8; Windows 10; 10.0)",
-      "x-ms-client-request-id" : "6f09dd16-94b8-4aca-a67a-f9e45f4768f1"
+      "x-ms-version" : "2020-08-04",
+      "User-Agent" : "azsdk-java-azure-storage-file-datalake/12.6.0-beta.1 (11.0.7; Windows 10; 10.0)",
+      "x-ms-client-request-id" : "fca1f932-bead-47bc-a80a-4d23b348fc7c"
     },
     "Response" : {
       "content-length" : "0",
-      "x-ms-version" : "2020-06-12",
+      "x-ms-version" : "2020-08-04",
       "Server" : "Windows-Azure-HDFS/1.0 Microsoft-HTTPAPI/2.0",
-      "eTag" : "0x8D90AD321809CE8",
-      "Last-Modified" : "Thu, 29 Apr 2021 05:53:36 GMT",
+      "eTag" : "0x8D90F29575DD301",
+      "Last-Modified" : "Tue, 04 May 2021 18:20:48 GMT",
       "retry-after" : "0",
       "StatusCode" : "201",
       "x-ms-request-server-encrypted" : "true",
-      "x-ms-request-id" : "c69aa3cb-501f-0046-30bb-3c7927000000",
-      "x-ms-client-request-id" : "6f09dd16-94b8-4aca-a67a-f9e45f4768f1",
-      "Date" : "Thu, 29 Apr 2021 05:53:36 GMT"
+      "x-ms-request-id" : "e2f036b4-501f-008d-4512-417a72000000",
+      "x-ms-client-request-id" : "fca1f932-bead-47bc-a80a-4d23b348fc7c",
+      "Date" : "Tue, 04 May 2021 18:20:47 GMT"
     },
     "Exception" : null
   }, {
     "Method" : "HEAD",
-<<<<<<< HEAD
-    "Uri" : "https://REDACTED.blob.core.windows.net/jtfsdirectorysaspermissionfail03969435fcfe3421c14/javapathdirectorysaspermissionfail23631300c5e22a243?sv=2020-08-04&spr=https%2Chttp&st=2021-02-25T00%3A20%3A45Z&se=2021-02-27T00%3A20%3A45Z&sip=0.0.0.0-255.255.255.255&sr=d&sp=cwd&sdd=1&sig=REDACTED&rscc=cache&rscd=disposition&rsce=encoding&rscl=language&rsct=type",
-=======
-    "Uri" : "https://REDACTED.blob.core.windows.net/jtfsdirectorysaspermissionfail0423003cd18b16c7784/javapathdirectorysaspermissionfail296475a069f11687e?sv=2020-06-12&spr=https%2Chttp&st=2021-04-28T05%3A53%3A36Z&se=2021-04-30T05%3A53%3A36Z&sr=d&sp=cwd&sdd=1&sig=REDACTED&rscc=cache&rscd=disposition&rsce=encoding&rscl=language&rsct=type",
->>>>>>> 908c7134
+    "Uri" : "https://REDACTED.blob.core.windows.net/jtfsdirectorysaspermissionfail03485840f651af0b354/javapathdirectorysaspermissionfail215384ef2e0f61b04?sv=2020-08-04&spr=https%2Chttp&st=2021-05-03T18%3A20%3A49Z&se=2021-05-05T18%3A20%3A49Z&sr=d&sp=cwd&sdd=1&sig=REDACTED&rscc=cache&rscd=disposition&rsce=encoding&rscl=language&rsct=type",
     "Headers" : {
-      "x-ms-version" : "2020-06-12",
-      "User-Agent" : "azsdk-java-azure-storage-blob/12.11.0-beta.4 azsdk-java-azure-storage-file-datalake/12.5.0-beta.4 (11.0.8; Windows 10; 10.0)",
-      "x-ms-client-request-id" : "2025cd17-2757-4823-8747-e61a6d56d76b"
+      "x-ms-version" : "2020-08-04",
+      "User-Agent" : "azsdk-java-azure-storage-blob/12.12.0-beta.1 azsdk-java-azure-storage-file-datalake/12.6.0-beta.1 (11.0.7; Windows 10; 10.0)",
+      "x-ms-client-request-id" : "c4f2346d-39e1-4949-b163-0abe8793fdcf"
     },
     "Response" : {
-      "x-ms-version" : "2020-06-12",
+      "x-ms-version" : "2020-08-04",
       "Server" : "Windows-Azure-Blob/1.0 Microsoft-HTTPAPI/2.0",
       "x-ms-error-code" : "AuthorizationPermissionMismatch",
       "retry-after" : "0",
       "StatusCode" : "403",
-      "x-ms-request-id" : "a1ee4c26-901e-003b-72bb-3c0804000000",
-      "x-ms-client-request-id" : "2025cd17-2757-4823-8747-e61a6d56d76b",
-      "Date" : "Thu, 29 Apr 2021 05:53:36 GMT"
+      "x-ms-request-id" : "d81e5bba-301e-0050-6e12-418ff0000000",
+      "x-ms-client-request-id" : "c4f2346d-39e1-4949-b163-0abe8793fdcf",
+      "Date" : "Tue, 04 May 2021 18:20:48 GMT"
     },
     "Exception" : null
   }, {
     "Method" : "GET",
     "Uri" : "https://REDACTED.blob.core.windows.net?comp=list&prefix=jtfsdirectorysaspermissionfail",
     "Headers" : {
-      "x-ms-version" : "2020-06-12",
-      "User-Agent" : "azsdk-java-azure-storage-blob/12.11.0-beta.4 azsdk-java-azure-storage-file-datalake/12.5.0-beta.4 (11.0.8; Windows 10; 10.0)",
-      "x-ms-client-request-id" : "9c2f95a5-c010-4e65-8b8a-6d2985ea6dba"
+      "x-ms-version" : "2020-08-04",
+      "User-Agent" : "azsdk-java-azure-storage-blob/12.12.0-beta.1 azsdk-java-azure-storage-file-datalake/12.6.0-beta.1 (11.0.7; Windows 10; 10.0)",
+      "x-ms-client-request-id" : "9d9954db-c6ec-4eab-8633-b623d087d1b8"
     },
     "Response" : {
       "Transfer-Encoding" : "chunked",
-      "x-ms-version" : "2020-06-12",
+      "x-ms-version" : "2020-08-04",
       "Server" : "Windows-Azure-Blob/1.0 Microsoft-HTTPAPI/2.0",
       "retry-after" : "0",
       "StatusCode" : "200",
-      "x-ms-request-id" : "a1ee4c4f-901e-003b-15bb-3c0804000000",
-      "Body" : "﻿<?xml version=\"1.0\" encoding=\"utf-8\"?><EnumerationResults ServiceEndpoint=\"https://kasobolcanaryhns.blob.core.windows.net/\"><Prefix>jtfsdirectorysaspermissionfail</Prefix><Containers><Container><Name>jtfsdirectorysaspermissionfail0423003cd18b16c7784</Name><Properties><Last-Modified>Thu, 29 Apr 2021 05:53:35 GMT</Last-Modified><Etag>\"0x8D90AD320D22C06\"</Etag><LeaseStatus>unlocked</LeaseStatus><LeaseState>available</LeaseState><DefaultEncryptionScope>$account-encryption-key</DefaultEncryptionScope><DenyEncryptionScopeOverride>false</DenyEncryptionScopeOverride><HasImmutabilityPolicy>false</HasImmutabilityPolicy><HasLegalHold>false</HasLegalHold><VersionLevelWormEnabled>false</VersionLevelWormEnabled></Properties></Container></Containers><NextMarker /></EnumerationResults>",
-      "x-ms-client-request-id" : "9c2f95a5-c010-4e65-8b8a-6d2985ea6dba",
-      "Date" : "Thu, 29 Apr 2021 05:53:36 GMT",
+      "x-ms-request-id" : "d81e5bd5-301e-0050-7912-418ff0000000",
+      "Body" : "﻿<?xml version=\"1.0\" encoding=\"utf-8\"?><EnumerationResults ServiceEndpoint=\"https://gaprahnscanary.blob.core.windows.net/\"><Prefix>jtfsdirectorysaspermissionfail</Prefix><Containers><Container><Name>jtfsdirectorysaspermissionfail03485840f651af0b354</Name><Properties><Last-Modified>Tue, 04 May 2021 18:20:47 GMT</Last-Modified><Etag>\"0x8D90F2956DB9635\"</Etag><LeaseStatus>unlocked</LeaseStatus><LeaseState>available</LeaseState><DefaultEncryptionScope>$account-encryption-key</DefaultEncryptionScope><DenyEncryptionScopeOverride>false</DenyEncryptionScopeOverride><HasImmutabilityPolicy>false</HasImmutabilityPolicy><HasLegalHold>false</HasLegalHold><VersionLevelWormEnabled>false</VersionLevelWormEnabled></Properties></Container></Containers><NextMarker /></EnumerationResults>",
+      "x-ms-client-request-id" : "9d9954db-c6ec-4eab-8633-b623d087d1b8",
+      "Date" : "Tue, 04 May 2021 18:20:48 GMT",
       "Content-Type" : "application/xml"
     },
     "Exception" : null
   }, {
     "Method" : "DELETE",
-    "Uri" : "https://REDACTED.blob.core.windows.net/jtfsdirectorysaspermissionfail0423003cd18b16c7784?restype=container",
+    "Uri" : "https://REDACTED.blob.core.windows.net/jtfsdirectorysaspermissionfail03485840f651af0b354?restype=container",
     "Headers" : {
-      "x-ms-version" : "2020-06-12",
-      "User-Agent" : "azsdk-java-azure-storage-blob/12.11.0-beta.4 azsdk-java-azure-storage-file-datalake/12.5.0-beta.4 (11.0.8; Windows 10; 10.0)",
-      "x-ms-client-request-id" : "204a00d7-e3a0-41a4-a9e2-c585456e8480"
+      "x-ms-version" : "2020-08-04",
+      "User-Agent" : "azsdk-java-azure-storage-blob/12.12.0-beta.1 azsdk-java-azure-storage-file-datalake/12.6.0-beta.1 (11.0.7; Windows 10; 10.0)",
+      "x-ms-client-request-id" : "3b3e15b3-f203-48fd-8e54-d987cf8a2948"
     },
     "Response" : {
       "content-length" : "0",
-      "x-ms-version" : "2020-06-12",
+      "x-ms-version" : "2020-08-04",
       "Server" : "Windows-Azure-Blob/1.0 Microsoft-HTTPAPI/2.0",
       "retry-after" : "0",
       "StatusCode" : "202",
-      "x-ms-request-id" : "a1ee4c89-901e-003b-4dbb-3c0804000000",
-      "x-ms-client-request-id" : "204a00d7-e3a0-41a4-a9e2-c585456e8480",
-      "Date" : "Thu, 29 Apr 2021 05:53:36 GMT"
+      "x-ms-request-id" : "d81e5bed-301e-0050-0412-418ff0000000",
+      "x-ms-client-request-id" : "3b3e15b3-f203-48fd-8e54-d987cf8a2948",
+      "Date" : "Tue, 04 May 2021 18:20:48 GMT"
     },
     "Exception" : null
   } ],
-  "variables" : [ "jtfsdirectorysaspermissionfail0423003cd18b16c7784", "javapathdirectorysaspermissionfail13640936015ea0fd1", "javapathdirectorysaspermissionfail296475a069f11687e", "2021-04-29T05:53:36.845509300Z", "2021-04-29T05:53:36.855498Z" ]
+  "variables" : [ "jtfsdirectorysaspermissionfail03485840f651af0b354", "javapathdirectorysaspermissionfail12481567c0fa9354b", "javapathdirectorysaspermissionfail215384ef2e0f61b04", "2021-05-04T18:20:49.415920600Z", "2021-05-04T18:20:49.415920600Z" ]
 }