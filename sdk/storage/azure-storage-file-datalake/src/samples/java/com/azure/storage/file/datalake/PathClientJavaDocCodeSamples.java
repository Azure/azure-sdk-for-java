// Copyright (c) Microsoft Corporation. All rights reserved.
// Licensed under the MIT License.

package com.azure.storage.file.datalake;

import com.azure.core.http.rest.Response;
import com.azure.core.util.Context;
import com.azure.storage.file.datalake.models.AccessControlChangeResult;
import com.azure.storage.file.datalake.models.AccessControlChanges;
import com.azure.storage.file.datalake.models.DataLakeRequestConditions;
import com.azure.storage.file.datalake.models.PathAccessControl;
import com.azure.storage.file.datalake.models.PathAccessControlEntry;
import com.azure.storage.file.datalake.models.PathHttpHeaders;
import com.azure.storage.file.datalake.models.PathInfo;
import com.azure.storage.file.datalake.models.PathPermissions;
import com.azure.storage.file.datalake.models.PathProperties;
import com.azure.storage.file.datalake.models.PathRemoveAccessControlEntry;
import com.azure.storage.file.datalake.models.RolePermissions;
import com.azure.storage.file.datalake.models.UserDelegationKey;
import com.azure.storage.file.datalake.options.DataLakePathCreateOptions;
import com.azure.storage.file.datalake.options.DataLakePathDeleteOptions;
import com.azure.storage.file.datalake.options.PathRemoveAccessControlRecursiveOptions;
import com.azure.storage.file.datalake.options.PathSetAccessControlRecursiveOptions;
import com.azure.storage.file.datalake.options.PathUpdateAccessControlRecursiveOptions;
import com.azure.storage.file.datalake.sas.DataLakeServiceSasSignatureValues;
import com.azure.storage.file.datalake.sas.PathSasPermission;

import java.time.Duration;
import java.time.OffsetDateTime;
import java.util.ArrayList;
import java.util.Collections;
import java.util.List;
import java.util.Map;
import java.util.function.Consumer;

/**
 * Code snippets for {@link DataLakeFileSystemClient}
 */
@SuppressWarnings({"unused"})
public class PathClientJavaDocCodeSamples {
    private String fileName = "fileName";
    private DataLakeFileClient client = JavaDocCodeSnippetsHelpers.getFileClient(fileName);
    private String leaseId = "leaseId";
    private Duration timeout = Duration.ofSeconds(30);

    private String key1 = "key1";
    private String key2 = "key2";
    private String value1 = "val1";
    private String value2 = "val2";
    private String accountName = "accountName";
    private UserDelegationKey userDelegationKey = JavaDocCodeSnippetsHelpers.getUserDelegationKey();

    /**
     * Code snippets for {@link DataLakePathClient#create()} and
     * {@link DataLakePathClient#createWithResponse(String, String, PathHttpHeaders, Map, DataLakeRequestConditions, Duration, Context)}
     */
    public void createCodeSnippets() {
        // BEGIN: com.azure.storage.file.datalake.DataLakePathClient.create
        System.out.printf("Last Modified Time:%s", client.create().getLastModified());
        // END: com.azure.storage.file.datalake.DataLakePathClient.create

        // BEGIN: com.azure.storage.file.datalake.DataLakePathClient.create#boolean
        boolean overwrite = true;
        System.out.printf("Last Modified Time:%s", client.create(true).getLastModified());
        // END: com.azure.storage.file.datalake.DataLakePathClient.create#boolean

        // BEGIN: com.azure.storage.file.datalake.DataLakePathClient.createWithResponse#String-String-PathHttpHeaders-Map-DataLakeRequestConditions-Duration-Context
        PathHttpHeaders httpHeaders = new PathHttpHeaders()
            .setContentLanguage("en-US")
            .setContentType("binary");
        DataLakeRequestConditions requestConditions = new DataLakeRequestConditions()
            .setLeaseId(leaseId);
        String permissions = "permissions";
        String umask = "umask";

        Response<PathInfo> response = client.createWithResponse(permissions, umask, httpHeaders,
            Collections.singletonMap("metadata", "value"), requestConditions, timeout,
            new Context(key1, value1));
        System.out.printf("Last Modified Time:%s", response.getValue().getLastModified());
        // END: com.azure.storage.file.datalake.DataLakePathClient.createWithResponse#String-String-PathHttpHeaders-Map-DataLakeRequestConditions-Duration-Context
    }

    /**
     * Code snippets for {@link DataLakePathClient#setMetadata(Map)}
     */
    public void setMetadataCodeSnippets() {
        // BEGIN: com.azure.storage.file.datalake.DataLakePathClient.setMetadata#Map
        client.setMetadata(Collections.singletonMap("metadata", "value"));
        System.out.println("Set metadata completed");
        // END: com.azure.storage.file.datalake.DataLakePathClient.setMetadata#Map
    }

    /**
     * Code snippets for {@link DataLakePathClient#setMetadataWithResponse(Map, DataLakeRequestConditions, Duration, Context)}
     */
    public void setMetadataWithResponseCodeSnippets() {
        // BEGIN: com.azure.storage.file.datalake.DataLakePathClient.setMetadata#Map-DataLakeRequestConditions-Duration-Context
        DataLakeRequestConditions requestConditions = new DataLakeRequestConditions().setLeaseId(leaseId);

        client.setMetadataWithResponse(Collections.singletonMap("metadata", "value"), requestConditions, timeout,
            new Context(key2, value2));
        System.out.println("Set metadata completed");
        // END: com.azure.storage.file.datalake.DataLakePathClient.setMetadata#Map-DataLakeRequestConditions-Duration-Context
    }

    /**
     * Code snippets for {@link DataLakePathClient#setHttpHeaders(PathHttpHeaders)}
     */
    public void setHTTPHeadersCodeSnippet() {
        // BEGIN: com.azure.storage.file.datalake.DataLakePathClient.setHttpHeaders#PathHttpHeaders
        client.setHttpHeaders(new PathHttpHeaders()
            .setContentLanguage("en-US")
            .setContentType("binary"));
        // END: com.azure.storage.file.datalake.DataLakePathClient.setHttpHeaders#PathHttpHeaders
    }

    /**
     * Code snippets for {@link DataLakePathClient#setHttpHeadersWithResponse(PathHttpHeaders, DataLakeRequestConditions, Duration, Context)}
     */
    public void setHTTPHeadersWithResponseCodeSnippets() {
        // BEGIN: com.azure.storage.file.datalake.DataLakePathClient.setHttpHeadersWithResponse#PathHttpHeaders-DataLakeRequestConditions-Duration-Context
        DataLakeRequestConditions requestConditions = new DataLakeRequestConditions().setLeaseId(leaseId);

        Response<Void> response = client.setHttpHeadersWithResponse(new PathHttpHeaders()
            .setContentLanguage("en-US")
            .setContentType("binary"), requestConditions, timeout, new Context(key2, value2));
        System.out.printf("Set HTTP headers completed with status %d%n",
                    response.getStatusCode());
        // END: com.azure.storage.file.datalake.DataLakePathClient.setHttpHeadersWithResponse#PathHttpHeaders-DataLakeRequestConditions-Duration-Context
    }

    /**
     * Code snippets for {@link DataLakePathClient#getProperties()}
     */
    public void getPropertiesCodeSnippet() {
        // BEGIN: com.azure.storage.file.datalake.DataLakePathClient.getProperties
        System.out.printf("Creation Time: %s, Size: %d%n", client.getProperties().getCreationTime(),
            client.getProperties().getFileSize());
        // END: com.azure.storage.file.datalake.DataLakePathClient.getProperties
    }

    /**
     * Code snippets for {@link DataLakePathClient#getPropertiesWithResponse(DataLakeRequestConditions, Duration, Context)}
     */
    public void getPropertiesWithResponseCodeSnippets() {
        // BEGIN: com.azure.storage.file.datalake.DataLakePathClient.getPropertiesWithResponse#DataLakeRequestConditions-Duration-Context
        DataLakeRequestConditions requestConditions = new DataLakeRequestConditions().setLeaseId(leaseId);

        Response<PathProperties> response = client.getPropertiesWithResponse(requestConditions, timeout,
            new Context(key2, value2));

        System.out.printf("Creation Time: %s, Size: %d%n", response.getValue().getCreationTime(),
            response.getValue().getFileSize());
        // END: com.azure.storage.file.datalake.DataLakePathClient.getPropertiesWithResponse#DataLakeRequestConditions-Duration-Context
    }

    /**
     * Code snippets for {@link DataLakePathClient#exists()}
     */
    public void existsCodeSnippet() {
        // BEGIN: com.azure.storage.file.datalake.DataLakePathClient.exists
        System.out.printf("Exists? %b%n", client.exists());
        // END: com.azure.storage.file.datalake.DataLakePathClient.exists
    }

    /**
     * Code snippet for {@link DataLakePathClient#existsWithResponse(Duration, Context)}
     */
    public void existsWithResponseCodeSnippet() {
        // BEGIN: com.azure.storage.file.datalake.DataLakePathClient.existsWithResponse#Duration-Context
        System.out.printf("Exists? %b%n", client.existsWithResponse(timeout, new Context(key2, value2)).getValue());
        // END: com.azure.storage.file.datalake.DataLakePathClient.existsWithResponse#Duration-Context
    }

    /**
     * Code snippets for {@link DataLakePathClient#setAccessControlList(List, String, String)}
     */
    public void setAccessControlListCodeSnippets() {
        // BEGIN: com.azure.storage.file.datalake.DataLakePathClient.setAccessControlList#List-String-String
        PathAccessControlEntry pathAccessControlEntry = new PathAccessControlEntry()
            .setEntityId("entityId")
            .setPermissions(new RolePermissions().setReadPermission(true));
        List<PathAccessControlEntry> pathAccessControlEntries = new ArrayList<>();
        pathAccessControlEntries.add(pathAccessControlEntry);
        String group = "group";
        String owner = "owner";

        System.out.printf("Last Modified Time: %s", client.setAccessControlList(pathAccessControlEntries, group, owner)
            .getLastModified());
        // END: com.azure.storage.file.datalake.DataLakePathClient.setAccessControlList#List-String-String
    }

    /**
     * Code snippets for {@link DataLakePathClient#setAccessControlListWithResponse(List, String, String, DataLakeRequestConditions, Duration, Context)}
     */
    public void setAccessControlListWithResponseCodeSnippets() {
        // BEGIN: com.azure.storage.file.datalake.DataLakePathClient.setAccessControlListWithResponse#List-String-String-DataLakeRequestConditions-Duration-Context
        DataLakeRequestConditions requestConditions = new DataLakeRequestConditions().setLeaseId(leaseId);
        PathAccessControlEntry pathAccessControlEntry = new PathAccessControlEntry()
            .setEntityId("entityId")
            .setPermissions(new RolePermissions().setReadPermission(true));
        List<PathAccessControlEntry> pathAccessControlEntries = new ArrayList<>();
        pathAccessControlEntries.add(pathAccessControlEntry);
        String group = "group";
        String owner = "owner";

        Response<PathInfo> response = client.setAccessControlListWithResponse(pathAccessControlEntries, group, owner,
            requestConditions, timeout, new Context(key2, value2));
        System.out.printf("Last Modified Time: %s", response.getValue().getLastModified());
        // END: com.azure.storage.file.datalake.DataLakePathClient.setAccessControlListWithResponse#List-String-String-DataLakeRequestConditions-Duration-Context
    }

    /**
     * Code snippets for {@link DataLakePathClient#setAccessControlRecursive(List)}
     */
    public void setAccessControlListRecursiveCodeSnippets() {
        // BEGIN: com.azure.storage.file.datalake.DataLakePathClient.setAccessControlRecursive#List
        PathAccessControlEntry pathAccessControlEntry = new PathAccessControlEntry()
            .setEntityId("entityId")
            .setPermissions(new RolePermissions().setReadPermission(true));
        List<PathAccessControlEntry> pathAccessControlEntries = new ArrayList<>();
        pathAccessControlEntries.add(pathAccessControlEntry);

        AccessControlChangeResult response = client.setAccessControlRecursive(pathAccessControlEntries);

        System.out.printf("Successful changed file operations: %d",
            response.getCounters().getChangedFilesCount());
        // END: com.azure.storage.file.datalake.DataLakePathClient.setAccessControlRecursive#List
    }

    /**
     * Code snippets for {@link DataLakePathClient#setAccessControlRecursiveWithResponse(com.azure.storage.file.datalake.options.PathSetAccessControlRecursiveOptions, Duration, Context)}
     */
    public void setAccessControlRecursiveWithResponseCodeSnippets() {
        // BEGIN: com.azure.storage.file.datalake.DataLakePathClient.setAccessControlRecursiveWithResponse#PathSetAccessControlRecursiveOptions-Duration-Context
        DataLakeRequestConditions requestConditions = new DataLakeRequestConditions().setLeaseId(leaseId);
        PathAccessControlEntry pathAccessControlEntry = new PathAccessControlEntry()
            .setEntityId("entityId")
            .setPermissions(new RolePermissions().setReadPermission(true));
        List<PathAccessControlEntry> pathAccessControlEntries = new ArrayList<>();
        pathAccessControlEntries.add(pathAccessControlEntry);

        Integer batchSize = 2;
        Integer maxBatches = 10;
        boolean continueOnFailure = false;
        String continuationToken = null;
        Consumer<Response<AccessControlChanges>> progressHandler =
            response -> System.out.println("Received response");

        PathSetAccessControlRecursiveOptions options =
            new PathSetAccessControlRecursiveOptions(pathAccessControlEntries)
                .setBatchSize(batchSize)
                .setMaxBatches(maxBatches)
                .setContinueOnFailure(continueOnFailure)
                .setContinuationToken(continuationToken)
                .setProgressHandler(progressHandler);

        Response<AccessControlChangeResult> response = client.setAccessControlRecursiveWithResponse(options, timeout,
            new Context(key2, value2));
        System.out.printf("Successful changed file operations: %d",
            response.getValue().getCounters().getChangedFilesCount());
        // END: com.azure.storage.file.datalake.DataLakePathClient.setAccessControlRecursiveWithResponse#PathSetAccessControlRecursiveOptions-Duration-Context
    }

    /**
     * Code snippets for {@link DataLakePathClient#updateAccessControlRecursive(List)}
     */
    public void updateAccessControlListRecursiveCodeSnippets() {
        // BEGIN: com.azure.storage.file.datalake.DataLakePathClient.updateAccessControlRecursive#List
        PathAccessControlEntry pathAccessControlEntry = new PathAccessControlEntry()
            .setEntityId("entityId")
            .setPermissions(new RolePermissions().setReadPermission(true));
        List<PathAccessControlEntry> pathAccessControlEntries = new ArrayList<>();
        pathAccessControlEntries.add(pathAccessControlEntry);

        AccessControlChangeResult response = client.updateAccessControlRecursive(pathAccessControlEntries);

        System.out.printf("Successful changed file operations: %d",
            response.getCounters().getChangedFilesCount());
        // END: com.azure.storage.file.datalake.DataLakePathClient.updateAccessControlRecursive#List
    }

    /**
     * Code snippets for {@link DataLakePathClient#updateAccessControlRecursiveWithResponse(com.azure.storage.file.datalake.options.PathUpdateAccessControlRecursiveOptions, Duration, Context)}
     */
    public void updateAccessControlRecursiveWithResponseCodeSnippets() {
        // BEGIN: com.azure.storage.file.datalake.DataLakePathClient.updateAccessControlRecursiveWithResponse#PathUpdateAccessControlRecursiveOptions-Duration-Context
        DataLakeRequestConditions requestConditions = new DataLakeRequestConditions().setLeaseId(leaseId);
        PathAccessControlEntry pathAccessControlEntry = new PathAccessControlEntry()
            .setEntityId("entityId")
            .setPermissions(new RolePermissions().setReadPermission(true));
        List<PathAccessControlEntry> pathAccessControlEntries = new ArrayList<>();
        pathAccessControlEntries.add(pathAccessControlEntry);

        Integer batchSize = 2;
        Integer maxBatches = 10;
        boolean continueOnFailure = false;
        String continuationToken = null;
        Consumer<Response<AccessControlChanges>> progressHandler =
            response -> System.out.println("Received response");

        PathUpdateAccessControlRecursiveOptions options =
            new PathUpdateAccessControlRecursiveOptions(pathAccessControlEntries)
                .setBatchSize(batchSize)
                .setMaxBatches(maxBatches)
                .setContinueOnFailure(continueOnFailure)
                .setContinuationToken(continuationToken)
                .setProgressHandler(progressHandler);

        Response<AccessControlChangeResult> response = client.updateAccessControlRecursiveWithResponse(options, timeout,
            new Context(key2, value2));
        System.out.printf("Successful changed file operations: %d",
            response.getValue().getCounters().getChangedFilesCount());
        // END: com.azure.storage.file.datalake.DataLakePathClient.updateAccessControlRecursiveWithResponse#PathUpdateAccessControlRecursiveOptions-Duration-Context
    }

    /**
     * Code snippets for {@link DataLakePathClient#removeAccessControlRecursive(List)}
     */
    public void removeAccessControlListRecursiveCodeSnippets() {
        // BEGIN: com.azure.storage.file.datalake.DataLakePathClient.removeAccessControlRecursive#List
        PathRemoveAccessControlEntry pathAccessControlEntry = new PathRemoveAccessControlEntry()
            .setEntityId("entityId");
        List<PathRemoveAccessControlEntry> pathAccessControlEntries = new ArrayList<>();
        pathAccessControlEntries.add(pathAccessControlEntry);

        AccessControlChangeResult response = client.removeAccessControlRecursive(pathAccessControlEntries);

        System.out.printf("Successful changed file operations: %d",
            response.getCounters().getChangedFilesCount());
        // END: com.azure.storage.file.datalake.DataLakePathClient.removeAccessControlRecursive#List
    }

    /**
     * Code snippets for {@link DataLakePathClient#removeAccessControlRecursiveWithResponse(com.azure.storage.file.datalake.options.PathRemoveAccessControlRecursiveOptions, Duration, Context)}
     */
    public void removeAccessControlRecursiveWithResponseCodeSnippets() {
        // BEGIN: com.azure.storage.file.datalake.DataLakePathClient.removeAccessControlRecursiveWithResponse#PathRemoveAccessControlRecursiveOptions-Duration-Context
        DataLakeRequestConditions requestConditions = new DataLakeRequestConditions().setLeaseId(leaseId);
        PathRemoveAccessControlEntry pathAccessControlEntry = new PathRemoveAccessControlEntry()
            .setEntityId("entityId");
        List<PathRemoveAccessControlEntry> pathAccessControlEntries = new ArrayList<>();
        pathAccessControlEntries.add(pathAccessControlEntry);

        Integer batchSize = 2;
        Integer maxBatches = 10;
        boolean continueOnFailure = false;
        String continuationToken = null;
        Consumer<Response<AccessControlChanges>> progressHandler =
            response -> System.out.println("Received response");

        PathRemoveAccessControlRecursiveOptions options =
            new PathRemoveAccessControlRecursiveOptions(pathAccessControlEntries)
                .setBatchSize(batchSize)
                .setMaxBatches(maxBatches)
                .setContinueOnFailure(continueOnFailure)
                .setContinuationToken(continuationToken)
                .setProgressHandler(progressHandler);

        Response<AccessControlChangeResult> response = client.removeAccessControlRecursiveWithResponse(options, timeout,
            new Context(key2, value2));
        System.out.printf("Successful changed file operations: %d",
            response.getValue().getCounters().getChangedFilesCount());
        // END: com.azure.storage.file.datalake.DataLakePathClient.removeAccessControlRecursiveWithResponse#PathRemoveAccessControlRecursiveOptions-Duration-Context
    }

    /**
     * Code snippets for {@link DataLakePathClient#setPermissions(PathPermissions, String, String)}
     */
    public void setPermissionsCodeSnippets() {
        // BEGIN: com.azure.storage.file.datalake.DataLakePathClient.setPermissions#PathPermissions-String-String
        PathPermissions permissions = new PathPermissions()
            .setGroup(new RolePermissions().setExecutePermission(true).setReadPermission(true))
            .setOwner(new RolePermissions().setExecutePermission(true).setReadPermission(true).setWritePermission(true))
            .setOther(new RolePermissions().setReadPermission(true));
        String group = "group";
        String owner = "owner";

        System.out.printf("Last Modified Time: %s", client.setPermissions(permissions, group, owner)
            .getLastModified());
        // END: com.azure.storage.file.datalake.DataLakePathClient.setPermissions#PathPermissions-String-String
    }

    /**
     * Code snippets for {@link DataLakePathClient#setPermissionsWithResponse(PathPermissions, String, String, DataLakeRequestConditions, Duration, Context)}
     */
    public void setPermissonsWithResponseCodeSnippets() {
        // BEGIN: com.azure.storage.file.datalake.DataLakePathClient.setPermissionsWithResponse#PathPermissions-String-String-DataLakeRequestConditions-Duration-Context
        DataLakeRequestConditions requestConditions = new DataLakeRequestConditions().setLeaseId(leaseId);
        PathPermissions permissions = new PathPermissions()
            .setGroup(new RolePermissions().setExecutePermission(true).setReadPermission(true))
            .setOwner(new RolePermissions().setExecutePermission(true).setReadPermission(true).setWritePermission(true))
            .setOther(new RolePermissions().setReadPermission(true));
        String group = "group";
        String owner = "owner";

        Response<PathInfo> response = client.setPermissionsWithResponse(permissions, group, owner, requestConditions,
            timeout, new Context(key2, value2));
        System.out.printf("Last Modified Time: %s", response.getValue().getLastModified());
        // END: com.azure.storage.file.datalake.DataLakePathClient.setPermissionsWithResponse#PathPermissions-String-String-DataLakeRequestConditions-Duration-Context
    }

    /**
     * Code snippets for {@link DataLakePathClient#getAccessControl()}
     */
    public void getAccessControlCodeSnippets() {
        // BEGIN: com.azure.storage.file.datalake.DataLakePathClient.getAccessControl
        PathAccessControl response = client.getAccessControl();
        System.out.printf("Access Control List: %s, Group: %s, Owner: %s, Permissions: %s",
            PathAccessControlEntry.serializeList(response.getAccessControlList()), response.getGroup(),
            response.getOwner(), response.getPermissions());
        // END: com.azure.storage.file.datalake.DataLakePathClient.getAccessControl
    }

    /**
     * Code snippets for {@link DataLakePathClient#getAccessControlWithResponse(boolean, DataLakeRequestConditions, Duration, Context)}
     */
    public void getAccessControlWithResponseCodeSnippets() {
        // BEGIN: com.azure.storage.file.datalake.DataLakePathClient.getAccessControlWithResponse#boolean-DataLakeRequestConditions-Duration-Context
        DataLakeRequestConditions requestConditions = new DataLakeRequestConditions().setLeaseId(leaseId);
        boolean userPrincipalNameReturned = false;

        Response<PathAccessControl> response = client.getAccessControlWithResponse(userPrincipalNameReturned,
            requestConditions, timeout, new Context(key1, value1));

        PathAccessControl pac = response.getValue();

        System.out.printf("Access Control List: %s, Group: %s, Owner: %s, Permissions: %s",
            PathAccessControlEntry.serializeList(pac.getAccessControlList()), pac.getGroup(), pac.getOwner(),
            pac.getPermissions());
        // END: com.azure.storage.file.datalake.DataLakePathClient.getAccessControlWithResponse#boolean-DataLakeRequestConditions-Duration-Context
    }

    /**
     * Code snippet for {@link DataLakePathClient#generateUserDelegationSas(DataLakeServiceSasSignatureValues, UserDelegationKey)}
     * and {@link DataLakePathClient#generateSas(DataLakeServiceSasSignatureValues)}
     */
    public void generateSas() {
        // BEGIN: com.azure.storage.file.datalake.DataLakePathClient.generateSas#DataLakeServiceSasSignatureValues
        OffsetDateTime expiryTime = OffsetDateTime.now().plusDays(1);
        PathSasPermission permission = new PathSasPermission().setReadPermission(true);

        DataLakeServiceSasSignatureValues values = new DataLakeServiceSasSignatureValues(expiryTime, permission)
            .setStartTime(OffsetDateTime.now());

        client.generateSas(values); // Client must be authenticated via StorageSharedKeyCredential
        // END: com.azure.storage.file.datalake.DataLakePathClient.generateSas#DataLakeServiceSasSignatureValues

        // BEGIN: com.azure.storage.file.datalake.DataLakePathClient.generateUserDelegationSas#DataLakeServiceSasSignatureValues-UserDelegationKey
        OffsetDateTime myExpiryTime = OffsetDateTime.now().plusDays(1);
        PathSasPermission myPermission = new PathSasPermission().setReadPermission(true);

        DataLakeServiceSasSignatureValues myValues = new DataLakeServiceSasSignatureValues(expiryTime, permission)
            .setStartTime(OffsetDateTime.now());

        client.generateUserDelegationSas(values, userDelegationKey);
        // END: com.azure.storage.file.datalake.DataLakePathClient.generateUserDelegationSas#DataLakeServiceSasSignatureValues-UserDelegationKey
    }

    /**
     * Code snippet for {@link DataLakePathClient#generateUserDelegationSas(DataLakeServiceSasSignatureValues, UserDelegationKey, String, Context)}
     * and {@link DataLakePathClient#generateSas(DataLakeServiceSasSignatureValues, Context)}
     */
    public void generateSasWithContext() {
        // BEGIN: com.azure.storage.file.datalake.DataLakePathClient.generateSas#DataLakeServiceSasSignatureValues-Context
        OffsetDateTime expiryTime = OffsetDateTime.now().plusDays(1);
        PathSasPermission permission = new PathSasPermission().setReadPermission(true);

        DataLakeServiceSasSignatureValues values = new DataLakeServiceSasSignatureValues(expiryTime, permission)
            .setStartTime(OffsetDateTime.now());

        // Client must be authenticated via StorageSharedKeyCredential
        client.generateSas(values, new Context("key", "value"));
        // END: com.azure.storage.file.datalake.DataLakePathClient.generateSas#DataLakeServiceSasSignatureValues-Context

        // BEGIN: com.azure.storage.file.datalake.DataLakePathClient.generateUserDelegationSas#DataLakeServiceSasSignatureValues-UserDelegationKey-String-Context
        OffsetDateTime myExpiryTime = OffsetDateTime.now().plusDays(1);
        PathSasPermission myPermission = new PathSasPermission().setReadPermission(true);

        DataLakeServiceSasSignatureValues myValues = new DataLakeServiceSasSignatureValues(expiryTime, permission)
            .setStartTime(OffsetDateTime.now());

        client.generateUserDelegationSas(values, userDelegationKey, accountName, new Context("key", "value"));
        // END: com.azure.storage.file.datalake.DataLakePathClient.generateUserDelegationSas#DataLakeServiceSasSignatureValues-UserDelegationKey-String-Context
    }

    /**
     * Code snippets for {@link DataLakePathClient#createIfNotExists()} and
     * {@link DataLakePathClient#createIfNotExistsWithResponse(DataLakePathCreateOptions, Duration, Context)}
     */
    public void createIfNotExistsCodeSnippets() {
        // BEGIN: com.azure.storage.file.datalake.DataLakePathClient.createIfNotExists
        PathInfo pathInfo = client.createIfNotExists();
        System.out.printf("Last Modified Time:%s", pathInfo.getLastModified());
        // END: com.azure.storage.file.datalake.DataLakePathClient.createIfNotExists

        // BEGIN: com.azure.storage.file.datalake.DataLakePathClient.createIfNotExistsWithResponse#DataLakePathCreateOptions-Duration-Context
        PathHttpHeaders headers = new PathHttpHeaders()
            .setContentLanguage("en-US")
            .setContentType("binary");
        String permissions = "permissions";
        String umask = "umask";
        Map<String, String> metadata = Collections.singletonMap("metadata", "value");
        DataLakePathCreateOptions options = new DataLakePathCreateOptions().setPathHttpHeaders(headers)
            .setPermissions(permissions).setUmask(umask).setMetadata(metadata);

        Response<PathInfo> response = client.createIfNotExistsWithResponse(options, timeout, new Context(key1, value1));
        if (response.getStatusCode() == 409) {
            System.out.println("Already existed.");
        } else {
            System.out.printf("Create completed with status %d%n", response.getStatusCode());
        }
        // END: com.azure.storage.file.datalake.DataLakePathClient.createIfNotExistsWithResponse#DataLakePathCreateOptions-Duration-Context
    }

    /**
     * Code snippets for {@link DataLakePathClient#deleteIfExists()} and
     * {@link DataLakePathClient#deleteIfExistsWithResponse(DataLakePathDeleteOptions, Duration, Context)}
     */
    public void deleteIfExistsCodeSnippets() {
        // BEGIN: com.azure.storage.file.datalake.DataLakePathClient.deleteIfExists
        client.create();
        boolean result = client.deleteIfExists();
        System.out.println("Delete complete: " + result);
        // END: com.azure.storage.file.datalake.DataLakePathClient.deleteIfExists

        // BEGIN: com.azure.storage.file.datalake.DataLakePathClient.deleteIfExistsWithResponse#DataLakePathDeleteOptions-Duration-Context
        DataLakeRequestConditions requestConditions = new DataLakeRequestConditions()
            .setLeaseId(leaseId);

        DataLakePathDeleteOptions options = new DataLakePathDeleteOptions().setIsRecursive(false)
            .setRequestConditions(requestConditions);

<<<<<<< HEAD
        Response<Void> response = client.deleteIfExistsWithResponse(options, timeout, new Context(key1, value1));
=======
        Response<Boolean> response = client.deleteIfExistsWithResponse(options, timeout, new Context(key1, value1));
>>>>>>> 8d609db9

        if (response.getStatusCode() == 404) {
            System.out.println("Does not exist.");
        } else {
            System.out.printf("Delete completed with status %d%n", response.getStatusCode());
        }
        // END: com.azure.storage.file.datalake.DataLakePathClient.deleteIfExistsWithResponse#DataLakePathDeleteOptions-Duration-Context
    }

}<|MERGE_RESOLUTION|>--- conflicted
+++ resolved
@@ -531,11 +531,7 @@
         DataLakePathDeleteOptions options = new DataLakePathDeleteOptions().setIsRecursive(false)
             .setRequestConditions(requestConditions);
 
-<<<<<<< HEAD
-        Response<Void> response = client.deleteIfExistsWithResponse(options, timeout, new Context(key1, value1));
-=======
         Response<Boolean> response = client.deleteIfExistsWithResponse(options, timeout, new Context(key1, value1));
->>>>>>> 8d609db9
 
         if (response.getStatusCode() == 404) {
             System.out.println("Does not exist.");
