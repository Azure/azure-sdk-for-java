// Copyright (c) Microsoft Corporation. All rights reserved.
// Licensed under the MIT License.

package com.azure.storage.file.datalake;

import com.azure.core.http.rest.Response;
import com.azure.core.util.Context;
import com.azure.storage.file.datalake.models.DataLakeRequestConditions;
import com.azure.storage.file.datalake.models.PathHttpHeaders;
import com.azure.storage.file.datalake.options.DataLakePathCreateOptions;
import com.azure.storage.file.datalake.options.DataLakePathDeleteOptions;

import java.time.Duration;
import java.util.Collections;
import java.util.Map;
import java.util.UUID;

/**
 * Code snippets for {@link DataLakeDirectoryClient}
 */
@SuppressWarnings({"unused"})
public class DataLakeDirectoryClientJavaDocSamples {
    private String fileName = "fileName";
    private String directoryName = "directoryName";
    private DataLakeDirectoryClient client = JavaDocCodeSnippetsHelpers.getDirectoryClient(directoryName);
    private String leaseId = "leaseId";
    private Duration timeout = Duration.ofSeconds(30);
    private String key1 = "key1";
    private String value1 = "val1";
    private String destinationPath = "destinationPath";
    private String fileSystemName = "fileSystemName";

    /**
     * Code snippet for {@link DataLakeDirectoryClient#getSubdirectoryClient(String)}
     */
    public void getDirectoryClient() {
        // BEGIN: com.azure.storage.file.datalake.DataLakeDirectoryClient.getSubdirectoryClient#String
        DataLakeDirectoryClient dataLakeDirectoryClient = client.getSubdirectoryClient(directoryName);
        // END: com.azure.storage.file.datalake.DataLakeDirectoryClient.getSubdirectoryClient#String
    }

    /**
     * Code snippet for {@link DataLakeDirectoryClient#getFileClient(String)}
     */
    public void getFileClient() {
        // BEGIN: com.azure.storage.file.datalake.DataLakeDirectoryClient.getFileClient#String
        DataLakeFileClient dataLakeFileClient = client.getFileClient(fileName);
        // END: com.azure.storage.file.datalake.DataLakeDirectoryClient.getFileClient#String
    }

    /**
<<<<<<< HEAD
     * Code snippets for {@link DataLakeDirectoryClient#delete()} and
     * {@link DataLakeDirectoryClient#deleteWithResponse(boolean, DataLakeRequestConditions, Duration, Context)}
=======
     * Code snippets for {@link DataLakeDirectoryClient#delete()},
     * {@link DataLakeDirectoryClient#deleteWithResponse(boolean, DataLakeRequestConditions, Duration, Context)},
     * {@link DataLakeDirectoryClient#deleteRecursively()} and
     * {@link DataLakeDirectoryClient#deleteRecursivelyWithResponse(DataLakeRequestConditions, Duration, Context)
>>>>>>> 9e118302
     */
    public void deleteCodeSnippets() {
        // BEGIN: com.azure.storage.file.datalake.DataLakeDirectoryClient.delete
        client.delete();
        System.out.println("Delete request completed");
        // END: com.azure.storage.file.datalake.DataLakeDirectoryClient.delete

        // BEGIN: com.azure.storage.file.datalake.DataLakeDirectoryClient.deleteWithResponse#boolean-DataLakeRequestConditions-Duration-Context
        DataLakeRequestConditions requestConditions = new DataLakeRequestConditions()
            .setLeaseId(leaseId);
        boolean recursive = false; // Default value

        client.deleteWithResponse(recursive, requestConditions, timeout, new Context(key1, value1));
        System.out.println("Delete request completed");
        // END: com.azure.storage.file.datalake.DataLakeDirectoryClient.deleteWithResponse#boolean-DataLakeRequestConditions-Duration-Context
<<<<<<< HEAD
=======

        // BEGIN: com.azure.storage.file.datalake.DataLakeDirectoryClient.deleteRecursively
        client.deleteRecursively();
        System.out.println("Delete request completed");
        // END: com.azure.storage.file.datalake.DataLakeDirectoryClient.deleteRecursively

        // BEGIN: com.azure.storage.file.datalake.DataLakeDirectoryClient.deleteRecursivelyWithResponse#DataLakeRequestConditions-Duration-Context
        DataLakeRequestConditions deleteRequestConditions = new DataLakeRequestConditions()
            .setLeaseId(leaseId);
        client.deleteRecursivelyWithResponse(deleteRequestConditions, timeout, new Context(key1, value1));
        System.out.println("Delete request completed");
        // END: com.azure.storage.file.datalake.DataLakeDirectoryClient.deleteRecursivelyWithResponse#DataLakeRequestConditions-Duration-Context
>>>>>>> 9e118302
    }

    /**
     * Code snippets for {@link DataLakeDirectoryClient#createFile(String)},
     * {@link DataLakeDirectoryClient#createFile(String, boolean)} and
     * {@link DataLakeDirectoryClient#createFileWithResponse(String, String, String, PathHttpHeaders, Map, DataLakeRequestConditions, Duration, Context)}
     */
    public void createFileCodeSnippets() {
        // BEGIN: com.azure.storage.file.datalake.DataLakeDirectoryClient.createFile#String
        DataLakeFileClient fileClient = client.createFile(fileName);
        // END: com.azure.storage.file.datalake.DataLakeDirectoryClient.createFile#String

        // BEGIN: com.azure.storage.file.datalake.DataLakeDirectoryClient.createFile#String-boolean
        boolean overwrite = false; /* Default value. */
        DataLakeFileClient fClient = client.createFile(fileName, overwrite);
        // END: com.azure.storage.file.datalake.DataLakeDirectoryClient.createFile#String-boolean

        // BEGIN: com.azure.storage.file.datalake.DataLakeDirectoryClient.createFileWithResponse#String-String-String-PathHttpHeaders-Map-DataLakeRequestConditions-Duration-Context
        PathHttpHeaders httpHeaders = new PathHttpHeaders()
            .setContentLanguage("en-US")
            .setContentType("binary");
        DataLakeRequestConditions requestConditions = new DataLakeRequestConditions()
            .setLeaseId(leaseId);
        String permissions = "permissions";
        String umask = "umask";
        Response<DataLakeFileClient> newFileClient = client.createFileWithResponse(fileName, permissions, umask, httpHeaders,
            Collections.singletonMap("metadata", "value"), requestConditions,
            timeout, new Context(key1, value1));
        // END: com.azure.storage.file.datalake.DataLakeDirectoryClient.createFileWithResponse#String-String-String-PathHttpHeaders-Map-DataLakeRequestConditions-Duration-Context
    }

    /**
     * Code snippets for {@link DataLakeDirectoryClient#createFileWithResponse(String, DataLakePathCreateOptions, Duration, Context)}
     */
    public void createFileWithOptionsCodeSnippets() {
        // BEGIN: com.azure.storage.file.datalake.DataLakeDirectoryClient.createFileWithResponse#String-DataLakePathCreateOptions-Duration-Context
        PathHttpHeaders httpHeaders = new PathHttpHeaders()
            .setContentLanguage("en-US")
            .setContentType("binary");
        DataLakeRequestConditions requestConditions = new DataLakeRequestConditions()
            .setLeaseId(leaseId);
        Map<String, String> metadata = Collections.singletonMap("metadata", "value");
        String permissions = "permissions";
        String umask = "umask";
        String owner = "rwx";
        String group = "r--";
        String leaseId = UUID.randomUUID().toString();
        Integer duration = 15;
        DataLakePathCreateOptions options = new DataLakePathCreateOptions()
            .setPermissions(permissions)
            .setUmask(umask)
            .setOwner(owner)
            .setGroup(group)
            .setPathHttpHeaders(httpHeaders)
            .setRequestConditions(requestConditions)
            .setMetadata(metadata)
            .setProposedLeaseId(leaseId)
            .setLeaseDuration(duration);

        Response<DataLakeFileClient> newFileClient = client.createFileWithResponse(fileName, options, timeout,
            new Context(key1, value1));
        // END: com.azure.storage.file.datalake.DataLakeDirectoryClient.createFileWithResponse#String-DataLakePathCreateOptions-Duration-Context

    }

    /**
     * Code snippets for {@link DataLakeDirectoryClient#deleteFile(String)} and
     * {@link DataLakeDirectoryClient#deleteFileWithResponse(String, DataLakeRequestConditions, Duration, Context)}
     */
    public void deleteFileCodeSnippets() {
        // BEGIN: com.azure.storage.file.datalake.DataLakeDirectoryClient.deleteFile#String
        client.deleteFile(fileName);
        System.out.println("Delete request completed");
        // END: com.azure.storage.file.datalake.DataLakeDirectoryClient.deleteFile#String

        // BEGIN: com.azure.storage.file.datalake.DataLakeDirectoryClient.deleteFileWithResponse#String-DataLakeRequestConditions-Duration-Context
        DataLakeRequestConditions requestConditions = new DataLakeRequestConditions()
            .setLeaseId(leaseId);

        client.deleteFileWithResponse(fileName, requestConditions, timeout, new Context(key1, value1));
        System.out.println("Delete request completed");
        // END: com.azure.storage.file.datalake.DataLakeDirectoryClient.deleteFileWithResponse#String-DataLakeRequestConditions-Duration-Context
    }

    /**
     * Code snippets for {@link DataLakeDirectoryClient#createSubdirectory(String)},
     * {@link DataLakeDirectoryClient#createSubdirectory(String, boolean)} and
     * {@link DataLakeDirectoryClient#createSubdirectoryWithResponse(String, String, String, PathHttpHeaders, Map, DataLakeRequestConditions, Duration, Context)}
     */
    public void createSubdirectoryCodeSnippets() {
        // BEGIN: com.azure.storage.file.datalake.DataLakeDirectoryClient.createSubdirectory#String
        DataLakeDirectoryClient directoryClient = client.createSubdirectory(directoryName);
        // END: com.azure.storage.file.datalake.DataLakeDirectoryClient.createSubdirectory#String

        // BEGIN: com.azure.storage.file.datalake.DataLakeDirectoryClient.createSubdirectory#String-boolean
        boolean overwrite = false; /* Default value. */
        DataLakeDirectoryClient dClient = client.createSubdirectory(fileName, overwrite);
        // END: com.azure.storage.file.datalake.DataLakeDirectoryClient.createSubdirectory#String-boolean

        // BEGIN: com.azure.storage.file.datalake.DataLakeDirectoryClient.createSubdirectoryWithResponse#String-String-String-PathHttpHeaders-Map-DataLakeRequestConditions-Duration-Context
        PathHttpHeaders httpHeaders = new PathHttpHeaders()
            .setContentLanguage("en-US")
            .setContentType("binary");
        DataLakeRequestConditions requestConditions = new DataLakeRequestConditions()
            .setLeaseId(leaseId);
        String permissions = "permissions";
        String umask = "umask";
        Response<DataLakeDirectoryClient> newDirectoryClient = client.createSubdirectoryWithResponse(directoryName,
            permissions, umask, httpHeaders, Collections.singletonMap("metadata", "value"), requestConditions, timeout,
            new Context(key1, value1));
        // END: com.azure.storage.file.datalake.DataLakeDirectoryClient.createSubdirectoryWithResponse#String-String-String-PathHttpHeaders-Map-DataLakeRequestConditions-Duration-Context
    }

    /**
     * Code snippets for {@link DataLakeDirectoryClient#createSubdirectoryWithResponse(String, DataLakePathCreateOptions, Duration, Context)}
     */
    public void createSubdirectoryWithOptionsCodeSnippets() {
        // BEGIN: com.azure.storage.file.datalake.DataLakeDirectoryClient.createSubdirectoryWithResponse#String-DataLakePathCreateOptions-Duration-Context
        PathHttpHeaders httpHeaders = new PathHttpHeaders()
            .setContentLanguage("en-US")
            .setContentType("binary");
        DataLakeRequestConditions requestConditions = new DataLakeRequestConditions()
            .setLeaseId(leaseId);
        Map<String, String> metadata = Collections.singletonMap("metadata", "value");
        String permissions = "permissions";
        String umask = "umask";
        String owner = "rwx";
        String group = "r--";
        String leaseId = UUID.randomUUID().toString();
        Integer duration = 15;
        DataLakePathCreateOptions options = new DataLakePathCreateOptions()
            .setPermissions(permissions)
            .setUmask(umask)
            .setOwner(owner)
            .setGroup(group)
            .setPathHttpHeaders(httpHeaders)
            .setRequestConditions(requestConditions)
            .setMetadata(metadata)
            .setProposedLeaseId(leaseId)
            .setLeaseDuration(duration);

        Response<DataLakeDirectoryClient> newDirectoryClient = client.createSubdirectoryWithResponse(directoryName,
            options, timeout, new Context(key1, value1));
        // END: com.azure.storage.file.datalake.DataLakeDirectoryClient.createSubdirectoryWithResponse#String-DataLakePathCreateOptions-Duration-Context


    }

    /**
     * Code snippets for {@link DataLakeDirectoryClient#deleteSubdirectory(String)} and
     * {@link DataLakeDirectoryClient#deleteSubdirectoryWithResponse(String, boolean, DataLakeRequestConditions, Duration, Context)}
     */
    public void deleteSubdirectoryCodeSnippets() {
        // BEGIN: com.azure.storage.file.datalake.DataLakeDirectoryClient.deleteSubdirectory#String
        client.deleteSubdirectory(directoryName);
        System.out.println("Delete request completed");
        // END: com.azure.storage.file.datalake.DataLakeDirectoryClient.deleteSubdirectory#String

        // BEGIN: com.azure.storage.file.datalake.DataLakeDirectoryClient.deleteSubdirectoryWithResponse#String-boolean-DataLakeRequestConditions-Duration-Context
        DataLakeRequestConditions requestConditions = new DataLakeRequestConditions()
            .setLeaseId(leaseId);
        boolean recursive = false; // Default value

        client.deleteSubdirectoryWithResponse(directoryName, recursive, requestConditions, timeout,
            new Context(key1, value1));
        System.out.println("Delete request completed");
        // END: com.azure.storage.file.datalake.DataLakeDirectoryClient.deleteSubdirectoryWithResponse#String-boolean-DataLakeRequestConditions-Duration-Context
    }

    /**
     * Code snippets for {@link DataLakeDirectoryClient#rename(String, String)} and
     * {@link DataLakeDirectoryClient#renameWithResponse(String, String, DataLakeRequestConditions, DataLakeRequestConditions, Duration, Context)}
     */
    public void renameCodeSnippets() {
        // BEGIN: com.azure.storage.file.datalake.DataLakeDirectoryClient.rename#String-String
        DataLakeDirectoryClient renamedClient = client.rename(fileSystemName, destinationPath);
        System.out.println("Directory Client has been renamed");
        // END: com.azure.storage.file.datalake.DataLakeDirectoryClient.rename#String-String

        // BEGIN: com.azure.storage.file.datalake.DataLakeDirectoryClient.renameWithResponse#String-String-DataLakeRequestConditions-DataLakeRequestConditions-Duration-Context
        DataLakeRequestConditions sourceRequestConditions = new DataLakeRequestConditions()
            .setLeaseId(leaseId);
        DataLakeRequestConditions destinationRequestConditions = new DataLakeRequestConditions();

        DataLakeDirectoryClient newRenamedClient = client.renameWithResponse(fileSystemName, destinationPath,
            sourceRequestConditions, destinationRequestConditions, timeout, new Context(key1, value1)).getValue();
        System.out.println("Directory Client has been renamed");
        // END: com.azure.storage.file.datalake.DataLakeDirectoryClient.renameWithResponse#String-String-DataLakeRequestConditions-DataLakeRequestConditions-Duration-Context
    }

    /**
     * Code snippets for {@link DataLakeDirectoryClient#listPaths()} and
     * {@link DataLakeDirectoryClient#listPaths(boolean, boolean, Integer, Duration)}
     */
    public void listPaths() {
        // BEGIN: com.azure.storage.file.datalake.DataLakeDirectoryClient.listPaths
        client.listPaths().forEach(path -> System.out.printf("Name: %s%n", path.getName()));
        // END: com.azure.storage.file.datalake.DataLakeDirectoryClient.listPaths

        // BEGIN: com.azure.storage.file.datalake.DataLakeDirectoryClient.listPaths#boolean-boolean-Integer-Duration
        client.listPaths(false, false, 10, timeout)
            .forEach(path -> System.out.printf("Name: %s%n", path.getName()));
        // END: com.azure.storage.file.datalake.DataLakeDirectoryClient.listPaths#boolean-boolean-Integer-Duration
    }

    /**
     * Code snippets for {@link DataLakeDirectoryClient#deleteIfExists()} and
     * {@link DataLakeDirectoryClient#deleteIfExistsWithResponse(DataLakePathDeleteOptions, Duration, Context)}
     */
    public void deleteIfExistsCodeSnippets() {
        // BEGIN: com.azure.storage.file.datalake.DataLakeDirectoryClient.deleteIfExists
        boolean result = client.deleteIfExists();
        System.out.println("Delete request completed: " + result);
        // END: com.azure.storage.file.datalake.DataLakeDirectoryClient.deleteIfExists

        // BEGIN: com.azure.storage.file.datalake.DataLakeDirectoryClient.deleteIfExistsWithResponse#DataLakePathDeleteOptions-Duration-Context
        DataLakeRequestConditions requestConditions = new DataLakeRequestConditions()
            .setLeaseId(leaseId);
        boolean recursive = false; // Default value
        DataLakePathDeleteOptions options = new DataLakePathDeleteOptions().setIsRecursive(recursive)
            .setRequestConditions(requestConditions);

        Response<Boolean> response = client.deleteIfExistsWithResponse(options, timeout, new Context(key1, value1));
        if (response.getStatusCode() == 404) {
            System.out.println("Does not exist.");
        } else {
            System.out.printf("Delete completed with status %d%n", response.getStatusCode());
        }
        // END: com.azure.storage.file.datalake.DataLakeDirectoryClient.deleteIfExistsWithResponse#DataLakePathDeleteOptions-Duration-Context
    }

    /**
     * Code snippets for {@link DataLakeDirectoryClient#createFileIfNotExists(String)} and
     * {@link DataLakeDirectoryClient#createFileIfNotExistsWithResponse(String, DataLakePathCreateOptions, Duration, Context)}
     */
    public void createFileIfNotExistsCodeSnippets() {
        // BEGIN: com.azure.storage.file.datalake.DataLakeDirectoryClient.createFileIfNotExists#String
        DataLakeFileClient fileClient = client.createFileIfNotExists(fileName);
        // END: com.azure.storage.file.datalake.DataLakeDirectoryClient.createFileIfNotExists#String

        // BEGIN: com.azure.storage.file.datalake.DataLakeDirectoryClient.createFileIfNotExistsWithResponse#String-DataLakePathCreateOptions-Duration-Context
        PathHttpHeaders headers = new PathHttpHeaders().setContentLanguage("en-US").setContentType("binary");
        String permissions = "permissions";
        String umask = "umask";
        DataLakePathCreateOptions options = new DataLakePathCreateOptions()
            .setPermissions(permissions)
            .setUmask(umask)
            .setPathHttpHeaders(headers)
            .setMetadata(Collections.singletonMap("metadata", "value"));

        Response<DataLakeFileClient> response = client.createFileIfNotExistsWithResponse(fileName, options, timeout,
            new Context(key1, value1));
        if (response.getStatusCode() == 409) {
            System.out.println("Already existed.");
        } else {
            System.out.printf("Create completed with status %d%n", response.getStatusCode());
        }
        // END: com.azure.storage.file.datalake.DataLakeDirectoryClient.createFileIfNotExistsWithResponse#String-DataLakePathCreateOptions-Duration-Context
    }

    /**
     * Code snippets for {@link DataLakeDirectoryClient#deleteFileIfExists(String)} and
     * {@link DataLakeDirectoryClient#deleteFileIfExistsWithResponse(String, DataLakePathDeleteOptions, Duration, Context)}
     */
    public void deleteFileIfExistsCodeSnippets() {
        // BEGIN: com.azure.storage.file.datalake.DataLakeDirectoryClient.deleteFileIfExists#String
        boolean result = client.deleteFileIfExists(fileName);
        System.out.println("Delete request completed: " + result);
        // END: com.azure.storage.file.datalake.DataLakeDirectoryClient.deleteFileIfExists#String

        // BEGIN: com.azure.storage.file.datalake.DataLakeDirectoryClient.deleteFileIfExistsWithResponse#String-DataLakePathDeleteOptions-Duration-Context
        DataLakeRequestConditions requestConditions = new DataLakeRequestConditions()
            .setLeaseId(leaseId);
        DataLakePathDeleteOptions options = new DataLakePathDeleteOptions().setIsRecursive(false)
            .setRequestConditions(requestConditions);

        Response<Boolean> response = client.deleteFileIfExistsWithResponse(fileName, options, timeout,
            new Context(key1, value1));
        if (response.getStatusCode() == 404) {
            System.out.println("Does not exist.");
        } else {
            System.out.printf("Delete completed with status %d%n", response.getStatusCode());
        }
        // END: com.azure.storage.file.datalake.DataLakeDirectoryClient.deleteFileIfExistsWithResponse#String-DataLakePathDeleteOptions-Duration-Context
    }

    /**
     * Code snippets for {@link DataLakeDirectoryClient#createSubdirectoryIfNotExists(String)} and
     * {@link DataLakeDirectoryClient#createSubdirectoryIfNotExistsWithResponse(String, DataLakePathCreateOptions, Duration, Context)}
     */
    public void createSubdirectoryIfNotExistsCodeSnippets() {
        // BEGIN: com.azure.storage.file.datalake.DataLakeDirectoryClient.createSubdirectoryIfNotExists#String
        DataLakeDirectoryClient directoryClient = client.createSubdirectoryIfNotExists(directoryName);
        // END: com.azure.storage.file.datalake.DataLakeDirectoryClient.createSubdirectoryIfNotExists#String

        // BEGIN: com.azure.storage.file.datalake.DataLakeDirectoryClient.createSubdirectoryIfNotExistsWithResponse#String-DataLakePathCreateOptions-Duration-Context
        PathHttpHeaders headers = new PathHttpHeaders()
            .setContentLanguage("en-US")
            .setContentType("binary");
        String permissions = "permissions";
        String umask = "umask";
        DataLakePathCreateOptions options = new DataLakePathCreateOptions()
            .setPermissions(permissions)
            .setUmask(umask)
            .setPathHttpHeaders(headers)
            .setMetadata(Collections.singletonMap("metadata", "value"));

        Response<DataLakeDirectoryClient> response = client.createSubdirectoryIfNotExistsWithResponse(directoryName,
            options, timeout, new Context(key1, value1));
        if (response.getStatusCode() == 409) {
            System.out.println("Already existed.");
        } else {
            System.out.printf("Create completed with status %d%n", response.getStatusCode());
        }
        // END: com.azure.storage.file.datalake.DataLakeDirectoryClient.createSubdirectoryIfNotExistsWithResponse#String-DataLakePathCreateOptions-Duration-Context
    }

    /**
     * Code snippets for {@link DataLakeDirectoryClient#deleteSubdirectoryIfExists(String)}  and
     * {@link DataLakeDirectoryClient#deleteSubdirectoryIfExistsWithResponse(String, DataLakePathDeleteOptions, Duration, Context)}
     */
    public void deleteSubdirectoryIfExistsCodeSnippets() {
        // BEGIN: com.azure.storage.file.datalake.DataLakeDirectoryClient.deleteSubdirectoryIfExists#String
        boolean result = client.deleteSubdirectoryIfExists(directoryName);
        System.out.println("Delete request completed: " + result);
        // END: com.azure.storage.file.datalake.DataLakeDirectoryClient.deleteSubdirectoryIfExists#String

        // BEGIN: com.azure.storage.file.datalake.DataLakeDirectoryClient.deleteSubdirectoryIfExistsWithResponse#String-DataLakePathDeleteOptions-Duration-Context
        DataLakeRequestConditions requestConditions = new DataLakeRequestConditions()
            .setLeaseId(leaseId);
        boolean recursive = false; // Default value
        DataLakePathDeleteOptions options = new DataLakePathDeleteOptions().setIsRecursive(recursive)
            .setRequestConditions(requestConditions);

        Response<Boolean> response = client.deleteSubdirectoryIfExistsWithResponse(directoryName, options,
            timeout, new Context(key1, value1));
        if (response.getStatusCode() == 404) {
            System.out.println("Does not exist.");
        } else {
            System.out.printf("Delete completed with status %d%n", response.getStatusCode());
        }
        // END: com.azure.storage.file.datalake.DataLakeDirectoryClient.deleteSubdirectoryIfExistsWithResponse#String-DataLakePathDeleteOptions-Duration-Context
    }
}<|MERGE_RESOLUTION|>--- conflicted
+++ resolved
@@ -49,15 +49,10 @@
     }
 
     /**
-<<<<<<< HEAD
-     * Code snippets for {@link DataLakeDirectoryClient#delete()} and
-     * {@link DataLakeDirectoryClient#deleteWithResponse(boolean, DataLakeRequestConditions, Duration, Context)}
-=======
      * Code snippets for {@link DataLakeDirectoryClient#delete()},
      * {@link DataLakeDirectoryClient#deleteWithResponse(boolean, DataLakeRequestConditions, Duration, Context)},
      * {@link DataLakeDirectoryClient#deleteRecursively()} and
      * {@link DataLakeDirectoryClient#deleteRecursivelyWithResponse(DataLakeRequestConditions, Duration, Context)
->>>>>>> 9e118302
      */
     public void deleteCodeSnippets() {
         // BEGIN: com.azure.storage.file.datalake.DataLakeDirectoryClient.delete
@@ -73,8 +68,6 @@
         client.deleteWithResponse(recursive, requestConditions, timeout, new Context(key1, value1));
         System.out.println("Delete request completed");
         // END: com.azure.storage.file.datalake.DataLakeDirectoryClient.deleteWithResponse#boolean-DataLakeRequestConditions-Duration-Context
-<<<<<<< HEAD
-=======
 
         // BEGIN: com.azure.storage.file.datalake.DataLakeDirectoryClient.deleteRecursively
         client.deleteRecursively();
@@ -87,7 +80,6 @@
         client.deleteRecursivelyWithResponse(deleteRequestConditions, timeout, new Context(key1, value1));
         System.out.println("Delete request completed");
         // END: com.azure.storage.file.datalake.DataLakeDirectoryClient.deleteRecursivelyWithResponse#DataLakeRequestConditions-Duration-Context
->>>>>>> 9e118302
     }
 
     /**
