--- conflicted
+++ resolved
@@ -8,7 +8,6 @@
 import com.azure.storage.file.datalake.models.DataLakeRequestConditions;
 import com.azure.storage.file.datalake.models.DownloadRetryOptions;
 import com.azure.storage.file.datalake.models.FileRange;
-import com.azure.storage.file.datalake.models.ParallelTransferOptions;
 import com.azure.storage.file.datalake.models.PathHttpHeaders;
 import reactor.core.publisher.Flux;
 
@@ -17,17 +16,14 @@
 import java.io.UncheckedIOException;
 import java.nio.ByteBuffer;
 import java.nio.charset.StandardCharsets;
-<<<<<<< HEAD
 import java.nio.file.OpenOption;
 import java.nio.file.StandardOpenOption;
 import java.util.Arrays;
 import java.util.HashSet;
 import java.util.Set;
-=======
 import java.time.OffsetDateTime;
 import java.util.Collections;
 import java.util.Map;
->>>>>>> 6376fb73
 
 /**
  * Code snippets for {@link DataLakeFileAsyncClient}
@@ -121,7 +117,6 @@
     }
 
     /**
-<<<<<<< HEAD
      * Code snippets for {@link DataLakeFileAsyncClient#readToFile(String)} and {@link DataLakeFileAsyncClient#readToFileWithResponse(String,
      * FileRange, ParallelTransferOptions, DownloadRetryOptions, DataLakeRequestConditions, boolean, Set)}
      */
@@ -144,7 +139,9 @@
         client.readToFileWithResponse(file, fileRange, null, downloadRetryOptions, null, false, openOptions)
             .subscribe(response -> System.out.println("Completed download to file"));
         // END: com.azure.storage.file.datalake.DataLakeFileAsyncClient.readToFileWithResponse#String-FileRange-ParallelTransferOptions-DownloadRetryOptions-DataLakeRequestConditions-boolean-Set
-=======
+    }
+
+    /**
      * Code snippets for {@link DataLakeFileAsyncClient#upload(Flux, ParallelTransferOptions)},
      * {@link DataLakeFileAsyncClient#upload(Flux, ParallelTransferOptions, boolean)} and
      * {@link DataLakeFileAsyncClient#uploadWithResponse(Flux, ParallelTransferOptions, PathHttpHeaders, Map, DataLakeRequestConditions)}
@@ -234,7 +231,6 @@
             .doOnError(throwable -> System.err.printf("Failed to upload from file %s%n", throwable.getMessage()))
             .subscribe(completion -> System.out.println("Upload from file succeeded"));
         // END: com.azure.storage.file.datalake.DataLakeFileAsyncClient.uploadFromFile#String-ParallelTransferOptions-PathHttpHeaders-Map-DataLakeRequestConditions
->>>>>>> 6376fb73
     }
 
     /**
