// Copyright (c) Microsoft Corporation. All rights reserved.
// Licensed under the MIT License.

package com.azure.storage.file.datalake;

import com.azure.core.util.Context;
import com.azure.storage.common.ErrorReceiver;
import com.azure.storage.common.ParallelTransferOptions;
import com.azure.storage.common.ProgressReceiver;
import com.azure.storage.file.datalake.models.DataLakeRequestConditions;
import com.azure.storage.file.datalake.models.DownloadRetryOptions;
import com.azure.storage.file.datalake.models.FileQueryDelimitedSerialization;
import com.azure.storage.file.datalake.models.FileQueryError;
import com.azure.storage.file.datalake.models.FileQueryJsonSerialization;
import com.azure.storage.file.datalake.models.FileQueryOptions;
<<<<<<< HEAD
=======
import com.azure.storage.file.datalake.models.FileQueryProgress;
>>>>>>> f06719b6
import com.azure.storage.file.datalake.models.FileRange;
import com.azure.storage.file.datalake.models.PathHttpHeaders;
import reactor.core.publisher.Flux;

import java.io.ByteArrayOutputStream;
import java.io.IOException;
import java.io.UncheckedIOException;
import java.nio.ByteBuffer;
import java.nio.charset.StandardCharsets;
import java.nio.file.OpenOption;
import java.nio.file.StandardOpenOption;
import java.time.OffsetDateTime;
import java.util.Arrays;
import java.util.Collections;
import java.util.HashSet;
import java.util.Map;
import java.util.Set;
<<<<<<< HEAD
=======
import java.util.function.Consumer;
>>>>>>> f06719b6

/**
 * Code snippets for {@link DataLakeFileAsyncClient}
 */
@SuppressWarnings({"unused"})
public class DataLakeFileAsyncClientJavaDocSamples {
    private String fileName = "fileName";
    private DataLakeFileAsyncClient client = JavaDocCodeSnippetsHelpers.getFileAsyncClient(fileName);
    private String leaseId = "leaseId";
    private String destinationPath = "destinationPath";
    private String fileSystemName = "fileSystemName";
    private String filePath = "filePath";
    private Flux<ByteBuffer> data = Flux.just(ByteBuffer.wrap("data".getBytes(StandardCharsets.UTF_8)));
    private long length = 4L;
    private long position = 4L;
    private long offset = 0L;
    private String file = "file";

    /**
     * Code snippets for {@link DataLakeFileAsyncClient#delete()} and
     * {@link DataLakeFileAsyncClient#deleteWithResponse(DataLakeRequestConditions)}
     */
    public void deleteCodeSnippets() {
        // BEGIN: com.azure.storage.file.datalake.DataLakeFileAsyncClient.delete
        client.delete().subscribe(response ->
            System.out.println("Delete request completed"));
        // END: com.azure.storage.file.datalake.DataLakeFileAsyncClient.delete

        // BEGIN: com.azure.storage.file.datalake.DataLakeFileAsyncClient.deleteWithResponse#DataLakeRequestConditions
        DataLakeRequestConditions requestConditions = new DataLakeRequestConditions()
            .setLeaseId(leaseId);

        client.deleteWithResponse(requestConditions)
            .subscribe(response -> System.out.println("Delete request completed"));
        // END: com.azure.storage.file.datalake.DataLakeFileAsyncClient.deleteWithResponse#DataLakeRequestConditions
    }

    /**
     * Code snippets for {@link DataLakeFileAsyncClient#rename(String, String)} and
     * {@link DataLakeFileAsyncClient#renameWithResponse(String, String, DataLakeRequestConditions, DataLakeRequestConditions)}
     */
    public void renameCodeSnippets() {
        // BEGIN: com.azure.storage.file.datalake.DataLakeFileAsyncClient.rename#String-String
        DataLakeFileAsyncClient renamedClient = client.rename(fileSystemName, destinationPath).block();
        System.out.println("Directory Client has been renamed");
        // END: com.azure.storage.file.datalake.DataLakeFileAsyncClient.rename#String-String

        // BEGIN: com.azure.storage.file.datalake.DataLakeFileAsyncClient.renameWithResponse#String-String-DataLakeRequestConditions-DataLakeRequestConditions
        DataLakeRequestConditions sourceRequestConditions = new DataLakeRequestConditions()
            .setLeaseId(leaseId);
        DataLakeRequestConditions destinationRequestConditions = new DataLakeRequestConditions();

        DataLakeFileAsyncClient newRenamedClient = client.renameWithResponse(fileSystemName, destinationPath,
            sourceRequestConditions, destinationRequestConditions).block().getValue();
        System.out.println("Directory Client has been renamed");
        // END: com.azure.storage.file.datalake.DataLakeFileAsyncClient.renameWithResponse#String-String-DataLakeRequestConditions-DataLakeRequestConditions
    }

    /**
     * Code snippets for {@link DataLakeFileAsyncClient#read()} and
     * {@link DataLakeFileAsyncClient#readWithResponse(FileRange, DownloadRetryOptions, DataLakeRequestConditions, boolean)}
     * @throws UncheckedIOException if the read fails.
     */
    public void readCodeSnippets() {
        // BEGIN: com.azure.storage.file.datalake.DataLakeFileAsyncClient.read
        ByteArrayOutputStream downloadData = new ByteArrayOutputStream();
        client.read().subscribe(piece -> {
            try {
                downloadData.write(piece.array());
            } catch (IOException ex) {
                throw new UncheckedIOException(ex);
            }
        });
        // END: com.azure.storage.file.datalake.DataLakeFileAsyncClient.read

        // BEGIN: com.azure.storage.file.datalake.DataLakeFileAsyncClient.readWithResponse#FileRange-DownloadRetryOptions-DataLakeRequestConditions-boolean
        FileRange range = new FileRange(1024, 2048L);
        DownloadRetryOptions options = new DownloadRetryOptions().setMaxRetryRequests(5);

        client.readWithResponse(range, options, null, false).subscribe(response -> {
            ByteArrayOutputStream readData = new ByteArrayOutputStream();
            response.getValue().subscribe(piece -> {
                try {
                    readData.write(piece.array());
                } catch (IOException ex) {
                    throw new UncheckedIOException(ex);
                }
            });
        });
        // END: com.azure.storage.file.datalake.DataLakeFileAsyncClient.readWithResponse#FileRange-DownloadRetryOptions-DataLakeRequestConditions-boolean
    }

    /**
     * Code snippets for {@link DataLakeFileAsyncClient#readToFile(String)} and {@link DataLakeFileAsyncClient#readToFileWithResponse(String,
     * FileRange, ParallelTransferOptions, DownloadRetryOptions, DataLakeRequestConditions, boolean, Set)}
     */
    public void downloadToFileCodeSnippet() {
        // BEGIN: com.azure.storage.file.datalake.DataLakeFileAsyncClient.readToFile#String
        client.readToFile(file).subscribe(response -> System.out.println("Completed download to file"));
        // END: com.azure.storage.file.datalake.DataLakeFileAsyncClient.readToFile#String

        // BEGIN: com.azure.storage.file.datalake.DataLakeFileAsyncClient.readToFile#String-boolean
        boolean overwrite = false; // Default value
        client.readToFile(file, overwrite).subscribe(response -> System.out.println("Completed download to file"));
        // END: com.azure.storage.file.datalake.DataLakeFileAsyncClient.readToFile#String-boolean

        // BEGIN: com.azure.storage.file.datalake.DataLakeFileAsyncClient.readToFileWithResponse#String-FileRange-ParallelTransferOptions-DownloadRetryOptions-DataLakeRequestConditions-boolean-Set
        FileRange fileRange = new FileRange(1024, 2048L);
        DownloadRetryOptions downloadRetryOptions = new DownloadRetryOptions().setMaxRetryRequests(5);
        Set<OpenOption> openOptions = new HashSet<>(Arrays.asList(StandardOpenOption.CREATE_NEW,
            StandardOpenOption.WRITE, StandardOpenOption.READ)); // Default options

        client.readToFileWithResponse(file, fileRange, null, downloadRetryOptions, null, false, openOptions)
            .subscribe(response -> System.out.println("Completed download to file"));
        // END: com.azure.storage.file.datalake.DataLakeFileAsyncClient.readToFileWithResponse#String-FileRange-ParallelTransferOptions-DownloadRetryOptions-DataLakeRequestConditions-boolean-Set
    }

    /**
     * Code snippets for {@link DataLakeFileAsyncClient#upload(Flux, ParallelTransferOptions)},
     * {@link DataLakeFileAsyncClient#upload(Flux, ParallelTransferOptions, boolean)} and
     * {@link DataLakeFileAsyncClient#uploadWithResponse(Flux, ParallelTransferOptions, PathHttpHeaders, Map, DataLakeRequestConditions)}
     */
    public void uploadCodeSnippets() {
        // BEGIN: com.azure.storage.file.datalake.DataLakeFileAsyncClient.upload#Flux-ParallelTransferOptions
        client.uploadFromFile(filePath)
            .doOnError(throwable -> System.err.printf("Failed to upload from file %s%n", throwable.getMessage()))
            .subscribe(completion -> System.out.println("Upload from file succeeded"));
        // END: com.azure.storage.file.datalake.DataLakeFileAsyncClient.upload#Flux-ParallelTransferOptions

        // BEGIN: com.azure.storage.file.datalake.DataLakeFileAsyncClient.upload#Flux-ParallelTransferOptions-boolean
        boolean overwrite = false; // Default behavior
        client.uploadFromFile(filePath, overwrite)
            .doOnError(throwable -> System.err.printf("Failed to upload from file %s%n", throwable.getMessage()))
            .subscribe(completion -> System.out.println("Upload from file succeeded"));
        // END: com.azure.storage.file.datalake.DataLakeFileAsyncClient.upload#Flux-ParallelTransferOptions-boolean

        // BEGIN: com.azure.storage.file.datalake.DataLakeFileAsyncClient.uploadWithResponse#Flux-ParallelTransferOptions-PathHttpHeaders-Map-DataLakeRequestConditions
        PathHttpHeaders headers = new PathHttpHeaders()
            .setContentMd5("data".getBytes(StandardCharsets.UTF_8))
            .setContentLanguage("en-US")
            .setContentType("binary");

        Map<String, String> metadata = Collections.singletonMap("metadata", "value");
        DataLakeRequestConditions requestConditions = new DataLakeRequestConditions()
            .setLeaseId(leaseId)
            .setIfUnmodifiedSince(OffsetDateTime.now().minusDays(3));
        Long blockSize = 100L * 1024L * 1024L; // 100 MB;
        ParallelTransferOptions parallelTransferOptions = new ParallelTransferOptions().setBlockSizeLong(blockSize);

        client.uploadWithResponse(data, parallelTransferOptions, headers, metadata, requestConditions)
            .subscribe(response -> System.out.println("Uploaded file %n"));
        // END: com.azure.storage.file.datalake.DataLakeFileAsyncClient.uploadWithResponse#Flux-ParallelTransferOptions-PathHttpHeaders-Map-DataLakeRequestConditions

        // BEGIN: com.azure.storage.file.datalake.DataLakeFileAsyncClient.uploadWithResponse#Flux-ParallelTransferOptions-PathHttpHeaders-Map-DataLakeRequestConditions.ProgressReporter
        PathHttpHeaders httpHeaders = new PathHttpHeaders()
            .setContentMd5("data".getBytes(StandardCharsets.UTF_8))
            .setContentLanguage("en-US")
            .setContentType("binary");

        Map<String, String> metadataMap = Collections.singletonMap("metadata", "value");
        DataLakeRequestConditions conditions = new DataLakeRequestConditions()
            .setLeaseId(leaseId)
            .setIfUnmodifiedSince(OffsetDateTime.now().minusDays(3));
        ParallelTransferOptions pto = new ParallelTransferOptions()
            .setBlockSizeLong(blockSize)
            .setProgressReceiver(bytesTransferred -> System.out.printf("Upload progress: %s bytes sent", bytesTransferred));

        client.uploadWithResponse(data, pto, httpHeaders, metadataMap, conditions)
            .subscribe(response -> System.out.println("Uploaded file %n"));
        // END: com.azure.storage.file.datalake.DataLakeFileAsyncClient.uploadWithResponse#Flux-ParallelTransferOptions-PathHttpHeaders-Map-DataLakeRequestConditions.ProgressReporter
    }

    /**
     * Code snippets for {@link DataLakeFileAsyncClient#uploadFromFile(String)},
     * {@link DataLakeFileAsyncClient#uploadFromFile(String, boolean)} and
     * {@link DataLakeFileAsyncClient#uploadFromFile(String, ParallelTransferOptions, PathHttpHeaders, Map, DataLakeRequestConditions)}
     */
    public void uploadFromFileCodeSnippets() {
        // BEGIN: com.azure.storage.file.datalake.DataLakeFileAsyncClient.uploadFromFile#String
        client.uploadFromFile(filePath)
            .doOnError(throwable -> System.err.printf("Failed to upload from file %s%n", throwable.getMessage()))
            .subscribe(completion -> System.out.println("Upload from file succeeded"));
        // END: com.azure.storage.file.datalake.DataLakeFileAsyncClient.uploadFromFile#String

        // BEGIN: com.azure.storage.file.datalake.DataLakeFileAsyncClient.uploadFromFile#String-boolean
        boolean overwrite = false; // Default behavior
        client.uploadFromFile(filePath, overwrite)
            .doOnError(throwable -> System.err.printf("Failed to upload from file %s%n", throwable.getMessage()))
            .subscribe(completion -> System.out.println("Upload from file succeeded"));
        // END: com.azure.storage.file.datalake.DataLakeFileAsyncClient.uploadFromFile#String-boolean

        // BEGIN: com.azure.storage.file.datalake.DataLakeFileAsyncClient.uploadFromFile#String-ParallelTransferOptions-PathHttpHeaders-Map-DataLakeRequestConditions
        PathHttpHeaders headers = new PathHttpHeaders()
            .setContentMd5("data".getBytes(StandardCharsets.UTF_8))
            .setContentLanguage("en-US")
            .setContentType("binary");

        Map<String, String> metadata = Collections.singletonMap("metadata", "value");
        DataLakeRequestConditions requestConditions = new DataLakeRequestConditions()
            .setLeaseId(leaseId)
            .setIfUnmodifiedSince(OffsetDateTime.now().minusDays(3));
        Long blockSize = 100L * 1024L * 1024L; // 100 MB;
        ParallelTransferOptions parallelTransferOptions = new ParallelTransferOptions().setBlockSizeLong(blockSize);

        client.uploadFromFile(filePath, parallelTransferOptions, headers, metadata, requestConditions)
            .doOnError(throwable -> System.err.printf("Failed to upload from file %s%n", throwable.getMessage()))
            .subscribe(completion -> System.out.println("Upload from file succeeded"));
        // END: com.azure.storage.file.datalake.DataLakeFileAsyncClient.uploadFromFile#String-ParallelTransferOptions-PathHttpHeaders-Map-DataLakeRequestConditions
    }

    /**
     * Code snippets for {@link DataLakeFileAsyncClient#append(Flux, long, long)} and
     * {@link DataLakeFileAsyncClient#appendWithResponse(Flux, long, long, byte[], String, Context)}
     */
    public void appendCodeSnippets() {
        // BEGIN: com.azure.storage.file.datalake.DataLakeFileAsyncClient.append#Flux-long-long
        client.append(data, offset, length)
            .subscribe(
                response -> System.out.println("Append data completed"),
                error -> System.out.printf("Error when calling append data: %s", error));
        // END: com.azure.storage.file.datalake.DataLakeFileAsyncClient.append#Flux-long-long

        // BEGIN: com.azure.storage.file.datalake.DataLakeFileAsyncClient.appendWithResponse#Flux-long-long-byte-String
        FileRange range = new FileRange(1024, 2048L);
        DownloadRetryOptions options = new DownloadRetryOptions().setMaxRetryRequests(5);
        byte[] contentMd5 = new byte[0]; // Replace with valid md5

        client.appendWithResponse(data, offset, length, contentMd5, leaseId).subscribe(response ->
            System.out.printf("Append data completed with status %d%n", response.getStatusCode()));
        // END: com.azure.storage.file.datalake.DataLakeFileAsyncClient.appendWithResponse#Flux-long-long-byte-String
    }

    /**
     * Code snippets for {@link DataLakeFileAsyncClient#flush(long)}  and
     * {@link DataLakeFileAsyncClient#flushWithResponse(long, boolean, boolean, PathHttpHeaders, DataLakeRequestConditions)}
     */
    public void flushCodeSnippets() {
        // BEGIN: com.azure.storage.file.datalake.DataLakeFileAsyncClient.flush#long
        client.flush(position).subscribe(response ->
            System.out.println("Flush data completed"));
        // END: com.azure.storage.file.datalake.DataLakeFileAsyncClient.flush#long

        // BEGIN: com.azure.storage.file.datalake.DataLakeFileAsyncClient.flush#long-boolean
        boolean overwrite = true;
        client.flush(position, overwrite).subscribe(response ->
            System.out.println("Flush data completed"));
        // END: com.azure.storage.file.datalake.DataLakeFileAsyncClient.flush#long-boolean

        // BEGIN: com.azure.storage.file.datalake.DataLakeFileAsyncClient.flushWithResponse#long-boolean-boolean-PathHttpHeaders-DataLakeRequestConditions
        FileRange range = new FileRange(1024, 2048L);
        DownloadRetryOptions options = new DownloadRetryOptions().setMaxRetryRequests(5);
        byte[] contentMd5 = new byte[0]; // Replace with valid md5
        boolean retainUncommittedData = false;
        boolean close = false;
        PathHttpHeaders httpHeaders = new PathHttpHeaders()
            .setContentLanguage("en-US")
            .setContentType("binary");
        DataLakeRequestConditions requestConditions = new DataLakeRequestConditions()
            .setLeaseId(leaseId);

        client.flushWithResponse(position, retainUncommittedData, close, httpHeaders,
            requestConditions).subscribe(response ->
            System.out.printf("Flush data completed with status %d%n", response.getStatusCode()));
        // END: com.azure.storage.file.datalake.DataLakeFileAsyncClient.flushWithResponse#long-boolean-boolean-PathHttpHeaders-DataLakeRequestConditions
    }

    /**
     * Code snippet for {@link DataLakeFileAsyncClient#query(String)}
     * @throws UncheckedIOException for IOExceptions.
     */
    public void query() {
        // BEGIN: com.azure.storage.file.datalake.DataLakeFileAsyncClient.query#String
        ByteArrayOutputStream queryData = new ByteArrayOutputStream();
        String expression = "SELECT * from BlobStorage";
        client.query(expression).subscribe(piece -> {
            try {
                queryData.write(piece.array());
            } catch (IOException ex) {
                throw new UncheckedIOException(ex);
            }
        });
        // END: com.azure.storage.file.datalake.DataLakeFileAsyncClient.query#String
    }

    /**
     * Code snippet for {@link DataLakeFileAsyncClient#queryWithResponse(String, FileQueryOptions)}
     * @throws UncheckedIOException for IOExceptions.
     */
    public void queryWithResponse() {
        // BEGIN: com.azure.storage.file.datalake.DataLakeFileAsyncClient.queryWithResponse#String-FileQueryOptions
        String expression = "SELECT * from BlobStorage";
        FileQueryJsonSerialization input = new FileQueryJsonSerialization()
            .setRecordSeparator('\n');
        FileQueryDelimitedSerialization output = new FileQueryDelimitedSerialization()
            .setEscapeChar('\0')
            .setColumnSeparator(',')
            .setRecordSeparator('\n')
            .setFieldQuote('\'')
            .setHeadersPresent(true);
        DataLakeRequestConditions requestConditions = new DataLakeRequestConditions().setLeaseId(leaseId);
<<<<<<< HEAD
        ErrorReceiver<FileQueryError> errorHandler = System.out::println;
        ProgressReceiver progressReceiver = bytesTransferred -> System.out.println("total file bytes read: "
            + bytesTransferred);
=======
        Consumer<FileQueryError> errorConsumer = System.out::println;
        Consumer<FileQueryProgress> progressConsumer = progress -> System.out.println("total file bytes read: "
            + progress.getBytesScanned());
>>>>>>> f06719b6
        FileQueryOptions queryOptions = new FileQueryOptions()
            .setInputSerialization(input)
            .setOutputSerialization(output)
            .setRequestConditions(requestConditions)
<<<<<<< HEAD
            .setErrorReceiver(errorHandler)
            .setProgressReceiver(progressReceiver);
=======
            .setErrorConsumer(errorConsumer)
            .setProgressConsumer(progressConsumer);
>>>>>>> f06719b6

        client.queryWithResponse(expression, queryOptions)
            .subscribe(response -> {
                ByteArrayOutputStream queryData = new ByteArrayOutputStream();
                response.getValue().subscribe(piece -> {
                    try {
                        queryData.write(piece.array());
                    } catch (IOException ex) {
                        throw new UncheckedIOException(ex);
                    }
                });
            });
        // END: com.azure.storage.file.datalake.DataLakeFileAsyncClient.queryWithResponse#String-FileQueryOptions
    }

}<|MERGE_RESOLUTION|>--- conflicted
+++ resolved
@@ -4,19 +4,14 @@
 package com.azure.storage.file.datalake;
 
 import com.azure.core.util.Context;
-import com.azure.storage.common.ErrorReceiver;
 import com.azure.storage.common.ParallelTransferOptions;
-import com.azure.storage.common.ProgressReceiver;
 import com.azure.storage.file.datalake.models.DataLakeRequestConditions;
 import com.azure.storage.file.datalake.models.DownloadRetryOptions;
 import com.azure.storage.file.datalake.models.FileQueryDelimitedSerialization;
 import com.azure.storage.file.datalake.models.FileQueryError;
 import com.azure.storage.file.datalake.models.FileQueryJsonSerialization;
 import com.azure.storage.file.datalake.models.FileQueryOptions;
-<<<<<<< HEAD
-=======
 import com.azure.storage.file.datalake.models.FileQueryProgress;
->>>>>>> f06719b6
 import com.azure.storage.file.datalake.models.FileRange;
 import com.azure.storage.file.datalake.models.PathHttpHeaders;
 import reactor.core.publisher.Flux;
@@ -34,10 +29,7 @@
 import java.util.HashSet;
 import java.util.Map;
 import java.util.Set;
-<<<<<<< HEAD
-=======
 import java.util.function.Consumer;
->>>>>>> f06719b6
 
 /**
  * Code snippets for {@link DataLakeFileAsyncClient}
@@ -338,26 +330,15 @@
             .setFieldQuote('\'')
             .setHeadersPresent(true);
         DataLakeRequestConditions requestConditions = new DataLakeRequestConditions().setLeaseId(leaseId);
-<<<<<<< HEAD
-        ErrorReceiver<FileQueryError> errorHandler = System.out::println;
-        ProgressReceiver progressReceiver = bytesTransferred -> System.out.println("total file bytes read: "
-            + bytesTransferred);
-=======
         Consumer<FileQueryError> errorConsumer = System.out::println;
         Consumer<FileQueryProgress> progressConsumer = progress -> System.out.println("total file bytes read: "
             + progress.getBytesScanned());
->>>>>>> f06719b6
         FileQueryOptions queryOptions = new FileQueryOptions()
             .setInputSerialization(input)
             .setOutputSerialization(output)
             .setRequestConditions(requestConditions)
-<<<<<<< HEAD
-            .setErrorReceiver(errorHandler)
-            .setProgressReceiver(progressReceiver);
-=======
             .setErrorConsumer(errorConsumer)
             .setProgressConsumer(progressConsumer);
->>>>>>> f06719b6
 
         client.queryWithResponse(expression, queryOptions)
             .subscribe(response -> {
