--- conflicted
+++ resolved
@@ -3,10 +3,7 @@
 
 package com.azure.storage.file.datalake;
 
-<<<<<<< HEAD
 import com.azure.core.http.rest.Response;
-=======
->>>>>>> f0db22f6
 import com.azure.core.util.Context;
 import com.azure.storage.common.sas.AccountSasPermission;
 import com.azure.storage.common.sas.AccountSasResourceType;
@@ -147,7 +144,26 @@
     }
 
     /**
-<<<<<<< HEAD
+     * Code snippet for {@link DataLakeServiceAsyncClient#generateAccountSas(AccountSasSignatureValues, Context)}
+     */
+    public void generateAccountSasWithContext() {
+        // BEGIN: com.azure.storage.file.datalake.DataLakeServiceAsyncClient.generateAccountSas#AccountSasSignatureValues-Context
+        AccountSasPermission permissions = new AccountSasPermission()
+            .setListPermission(true)
+            .setReadPermission(true);
+        AccountSasResourceType resourceTypes = new AccountSasResourceType().setContainer(true);
+        AccountSasService services = new AccountSasService().setBlobAccess(true).setFileAccess(true);
+        OffsetDateTime expiryTime = OffsetDateTime.now().plus(Duration.ofDays(2));
+
+        AccountSasSignatureValues sasValues =
+            new AccountSasSignatureValues(expiryTime, permissions, services, resourceTypes);
+
+        // Client must be authenticated via StorageSharedKeyCredential
+        String sas = client.generateAccountSas(sasValues, new Context("key", "value"));
+        // END: com.azure.storage.file.datalake.DataLakeServiceAsyncClient.generateAccountSas#AccountSasSignatureValues-Context
+    }
+
+    /**
      * Code snippet for {@link DataLakeServiceAsyncClient#undeleteFileSystem(String, String)}
      */
     public void undeleteFileSystem() {
@@ -206,24 +222,5 @@
             .renameFileSystemWithResponse(new FileSystemRenameOptions("newFileSystemName",
                 "oldFileSystemName").setRequestConditions(requestConditions)).block().getValue();
         // END: com.azure.storage.file.datalake.DataLakeServiceAsyncClient.renameFileSystemWithResponse#FileSystemRenameOptions
-=======
-     * Code snippet for {@link DataLakeServiceAsyncClient#generateAccountSas(AccountSasSignatureValues, Context)}
-     */
-    public void generateAccountSasWithContext() {
-        // BEGIN: com.azure.storage.file.datalake.DataLakeServiceAsyncClient.generateAccountSas#AccountSasSignatureValues-Context
-        AccountSasPermission permissions = new AccountSasPermission()
-            .setListPermission(true)
-            .setReadPermission(true);
-        AccountSasResourceType resourceTypes = new AccountSasResourceType().setContainer(true);
-        AccountSasService services = new AccountSasService().setBlobAccess(true).setFileAccess(true);
-        OffsetDateTime expiryTime = OffsetDateTime.now().plus(Duration.ofDays(2));
-
-        AccountSasSignatureValues sasValues =
-            new AccountSasSignatureValues(expiryTime, permissions, services, resourceTypes);
-
-        // Client must be authenticated via StorageSharedKeyCredential
-        String sas = client.generateAccountSas(sasValues, new Context("key", "value"));
-        // END: com.azure.storage.file.datalake.DataLakeServiceAsyncClient.generateAccountSas#AccountSasSignatureValues-Context
->>>>>>> f0db22f6
     }
 }