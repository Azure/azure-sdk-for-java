// Copyright (c) Microsoft Corporation. All rights reserved.
// Licensed under the MIT License.

package com.azure.storage.file.datalake;

import com.azure.core.http.rest.Response;
import com.azure.core.util.BinaryData;
import com.azure.core.util.Context;
import com.azure.storage.common.ParallelTransferOptions;
import com.azure.storage.common.implementation.Constants;
import com.azure.storage.file.datalake.models.DataLakeRequestConditions;
import com.azure.storage.file.datalake.models.DownloadRetryOptions;
import com.azure.storage.file.datalake.models.FileQueryDelimitedSerialization;
import com.azure.storage.file.datalake.models.FileQueryError;
import com.azure.storage.file.datalake.models.FileQueryJsonSerialization;
import com.azure.storage.file.datalake.options.DataLakeFileAppendOptions;
import com.azure.storage.file.datalake.options.DataLakePathDeleteOptions;
import com.azure.storage.file.datalake.options.FileParallelUploadOptions;
import com.azure.storage.file.datalake.options.FileQueryOptions;
import com.azure.storage.file.datalake.models.FileQueryProgress;
import com.azure.storage.file.datalake.models.FileQuerySerialization;
import com.azure.storage.file.datalake.models.FileRange;
import com.azure.storage.file.datalake.models.PathHttpHeaders;
import com.azure.storage.file.datalake.models.PathInfo;
import com.azure.storage.file.datalake.options.FileScheduleDeletionOptions;

import java.io.ByteArrayInputStream;
import java.io.ByteArrayOutputStream;
import java.io.InputStream;
import java.io.OutputStream;
import java.io.UncheckedIOException;
import java.nio.charset.StandardCharsets;
import java.nio.file.OpenOption;
import java.nio.file.StandardOpenOption;
import java.time.Duration;
import java.time.OffsetDateTime;
import java.util.Arrays;
import java.util.Collections;
import java.util.HashSet;
import java.util.Map;
import java.util.Set;
import java.util.function.Consumer;

/**
 * Code snippets for {@link DataLakeFileClient}
 */
@SuppressWarnings({"unused"})
public class DataLakeFileClientJavaDocSamples {
    private String fileName = "fileName";
    private DataLakeFileClient client = JavaDocCodeSnippetsHelpers.getFileClient(fileName);
    private String leaseId = "leaseId";
    private Duration timeout = Duration.ofSeconds(30);
    private String key1 = "key1";
    private String key2 = "key2";
    private String value1 = "val1";
    private String value2 = "val2";
    private String destinationPath = "destinationPath";
    private String fileSystemName = "fileSystemName";
    private String filePath = "filePath";
    private InputStream data = new ByteArrayInputStream("data".getBytes(StandardCharsets.UTF_8));
    private long offset = 0L;
    private long length = 4L;
    private long position = 4L;
    private String file = "file";

    /**
     * Code snippets for {@link DataLakeFileClient#delete()} and
     * {@link DataLakeFileClient#deleteWithResponse(DataLakeRequestConditions, Duration, Context)}
     */
    public void deleteCodeSnippets() {
        // BEGIN: com.azure.storage.file.datalake.DataLakeFileClient.delete
        client.delete();
        System.out.println("Delete request completed");
        // END: com.azure.storage.file.datalake.DataLakeFileClient.delete

        // BEGIN: com.azure.storage.file.datalake.DataLakeFileClient.deleteWithResponse#DataLakeRequestConditions-Duration-Context
        DataLakeRequestConditions requestConditions = new DataLakeRequestConditions()
            .setLeaseId(leaseId);

        client.deleteWithResponse(requestConditions, timeout, new Context(key1, value1));
        System.out.println("Delete request completed");
        // END: com.azure.storage.file.datalake.DataLakeFileClient.deleteWithResponse#DataLakeRequestConditions-Duration-Context
    }

    /**
     * Code snippets for {@link DataLakeFileClient#rename(String, String)} and
     * {@link DataLakeFileClient#renameWithResponse(String, String, DataLakeRequestConditions, DataLakeRequestConditions, Duration, Context)}
     */
    public void renameCodeSnippets() {
        // BEGIN: com.azure.storage.file.datalake.DataLakeFileClient.rename#String-String
        DataLakeFileClient renamedClient = client.rename(fileSystemName, destinationPath);
        System.out.println("Directory Client has been renamed");
        // END: com.azure.storage.file.datalake.DataLakeFileClient.rename#String-String

        // BEGIN: com.azure.storage.file.datalake.DataLakeFileClient.renameWithResponse#String-String-DataLakeRequestConditions-DataLakeRequestConditions-Duration-Context
        DataLakeRequestConditions sourceRequestConditions = new DataLakeRequestConditions()
            .setLeaseId(leaseId);
        DataLakeRequestConditions destinationRequestConditions = new DataLakeRequestConditions();

        DataLakeFileClient newRenamedClient = client.renameWithResponse(fileSystemName, destinationPath,
            sourceRequestConditions, destinationRequestConditions, timeout, new Context(key1, value1)).getValue();
        System.out.println("Directory Client has been renamed");
        // END: com.azure.storage.file.datalake.DataLakeFileClient.renameWithResponse#String-String-DataLakeRequestConditions-DataLakeRequestConditions-Duration-Context
    }

    /**
     * Code snippets for {@link DataLakeFileClient#read(OutputStream)} and
     * {@link DataLakeFileClient#readWithResponse(OutputStream, FileRange, DownloadRetryOptions, DataLakeRequestConditions, boolean, Duration, Context)}
     */
    public void readCodeSnippets() {
        // BEGIN: com.azure.storage.file.datalake.DataLakeFileClient.read#OutputStream
        client.read(new ByteArrayOutputStream());
        System.out.println("Download completed.");
        // END: com.azure.storage.file.datalake.DataLakeFileClient.read#OutputStream

        // BEGIN: com.azure.storage.file.datalake.DataLakeFileClient.readWithResponse#OutputStream-FileRange-DownloadRetryOptions-DataLakeRequestConditions-boolean-Duration-Context
        FileRange range = new FileRange(1024, 2048L);
        DownloadRetryOptions options = new DownloadRetryOptions().setMaxRetryRequests(5);

        System.out.printf("Download completed with status %d%n",
            client.readWithResponse(new ByteArrayOutputStream(), range, options, null, false,
                timeout, new Context(key2, value2)).getStatusCode());
        // END: com.azure.storage.file.datalake.DataLakeFileClient.readWithResponse#OutputStream-FileRange-DownloadRetryOptions-DataLakeRequestConditions-boolean-Duration-Context
    }

    /**
     * Code snippets for {@link DataLakeFileClient#readToFile(String)} and
     * {@link DataLakeFileClient#readToFileWithResponse(String, FileRange, ParallelTransferOptions, DownloadRetryOptions, DataLakeRequestConditions,
     * boolean, Set, Duration, Context)}
     */
    public void downloadToFile() {
        // BEGIN: com.azure.storage.file.datalake.DataLakeFileClient.readToFile#String
        client.readToFile(file);
        System.out.println("Completed download to file");
        // END: com.azure.storage.file.datalake.DataLakeFileClient.readToFile#String

        // BEGIN: com.azure.storage.file.datalake.DataLakeFileClient.readToFile#String-boolean
        boolean overwrite = false; // Default value
        client.readToFile(file, overwrite);
        System.out.println("Completed download to file");
        // END: com.azure.storage.file.datalake.DataLakeFileClient.readToFile#String-boolean

        // BEGIN: com.azure.storage.file.datalake.DataLakeFileClient.readToFileWithResponse#String-FileRange-ParallelTransferOptions-DownloadRetryOptions-DataLakeRequestConditions-boolean-Set-Duration-Context
        FileRange fileRange = new FileRange(1024, 2048L);
        DownloadRetryOptions downloadRetryOptions = new DownloadRetryOptions().setMaxRetryRequests(5);
        Set<OpenOption> openOptions = new HashSet<>(Arrays.asList(StandardOpenOption.CREATE_NEW,
            StandardOpenOption.WRITE, StandardOpenOption.READ)); // Default options

        client.readToFileWithResponse(file, fileRange, new ParallelTransferOptions().setBlockSizeLong(4L * Constants.MB),
            downloadRetryOptions, null, false, openOptions, timeout, new Context(key2, value2));
        System.out.println("Completed download to file");
        // END: com.azure.storage.file.datalake.DataLakeFileClient.readToFileWithResponse#String-FileRange-ParallelTransferOptions-DownloadRetryOptions-DataLakeRequestConditions-boolean-Set-Duration-Context
    }

    /**
     * Code snippets for {@link DataLakeFileClient#upload(InputStream, long)},
     * {@link DataLakeFileClient#upload(InputStream, long, boolean)}, and
     * {@link DataLakeFileClient#uploadWithResponse(FileParallelUploadOptions, Duration, Context)}
     */
    public void uploadCodeSnippets() {
        // BEGIN: com.azure.storage.file.datalake.DataLakeFileClient.upload#InputStream-long
        try {
            client.upload(data, length);
            System.out.println("Upload from file succeeded");
        } catch (UncheckedIOException ex) {
            System.err.printf("Failed to upload from file %s%n", ex.getMessage());
        }
        // END: com.azure.storage.file.datalake.DataLakeFileClient.upload#InputStream-long

        // BEGIN: com.azure.storage.file.datalake.DataLakeFileClient.upload#InputStream-long-boolean
        try {
            boolean overwrite = false;
            client.upload(data, length, overwrite);
            System.out.println("Upload from file succeeded");
        } catch (UncheckedIOException ex) {
            System.err.printf("Failed to upload from file %s%n", ex.getMessage());
        }
        // END: com.azure.storage.file.datalake.DataLakeFileClient.upload#InputStream-long-boolean

        // BEGIN: com.azure.storage.file.datalake.DataLakeFileClient.uploadWithResponse#FileParallelUploadOptions-Duration-Context
        PathHttpHeaders headers = new PathHttpHeaders()
            .setContentMd5("data".getBytes(StandardCharsets.UTF_8))
            .setContentLanguage("en-US")
            .setContentType("binary");

        Map<String, String> metadata = Collections.singletonMap("metadata", "value");
        DataLakeRequestConditions requestConditions = new DataLakeRequestConditions()
            .setLeaseId(leaseId)
            .setIfUnmodifiedSince(OffsetDateTime.now().minusDays(3));
        Long blockSize = 100L * 1024L * 1024L; // 100 MB;
        ParallelTransferOptions parallelTransferOptions = new ParallelTransferOptions().setBlockSizeLong(blockSize);

        try {
            client.uploadWithResponse(new FileParallelUploadOptions(data, length)
                .setParallelTransferOptions(parallelTransferOptions).setHeaders(headers)
                .setMetadata(metadata).setRequestConditions(requestConditions)
                .setPermissions("permissions").setUmask("umask"), timeout, new Context("key", "value"));
            System.out.println("Upload from file succeeded");
        } catch (UncheckedIOException ex) {
            System.err.printf("Failed to upload from file %s%n", ex.getMessage());
        }
        // END: com.azure.storage.file.datalake.DataLakeFileClient.uploadWithResponse#FileParallelUploadOptions-Duration-Context
    }

    /**
     * Code snippets for {@link DataLakeFileClient#upload(BinaryData)} and
     * {@link DataLakeFileClient#upload(BinaryData, boolean)}
     */
    public void uploadBinaryDataCodeSnippets() {
        BinaryData binaryData = BinaryData.fromStream(data, length);
        // BEGIN: com.azure.storage.file.datalake.DataLakeFileClient.upload#BinaryData
        try {
            client.upload(binaryData);
            System.out.println("Upload from file succeeded");
        } catch (UncheckedIOException ex) {
            System.err.printf("Failed to upload from file %s%n", ex.getMessage());
        }
        // END: com.azure.storage.file.datalake.DataLakeFileClient.upload#BinaryData

        // BEGIN: com.azure.storage.file.datalake.DataLakeFileClient.upload#BinaryData-boolean
        try {
            boolean overwrite = false;
            client.upload(binaryData, overwrite);
            System.out.println("Upload from file succeeded");
        } catch (UncheckedIOException ex) {
            System.err.printf("Failed to upload from file %s%n", ex.getMessage());
        }
        // END: com.azure.storage.file.datalake.DataLakeFileClient.upload#BinaryData-boolean
    }

    /**
     * Code snippets for {@link DataLakeFileClient#uploadFromFile(String)},
     * {@link DataLakeFileClient#uploadFromFile(String, boolean)} and
     * {@link DataLakeFileClient#uploadFromFile(String, ParallelTransferOptions, PathHttpHeaders, Map, DataLakeRequestConditions, Duration)}
     */
    public void uploadFromFileCodeSnippets() {
        // BEGIN: com.azure.storage.file.datalake.DataLakeFileClient.uploadFromFile#String
        try {
            client.uploadFromFile(filePath);
            System.out.println("Upload from file succeeded");
        } catch (UncheckedIOException ex) {
            System.err.printf("Failed to upload from file %s%n", ex.getMessage());
        }
        // END: com.azure.storage.file.datalake.DataLakeFileClient.uploadFromFile#String

        // BEGIN: com.azure.storage.file.datalake.DataLakeFileClient.uploadFromFile#String-boolean
        try {
            boolean overwrite = false;
            client.uploadFromFile(filePath, overwrite);
            System.out.println("Upload from file succeeded");
        } catch (UncheckedIOException ex) {
            System.err.printf("Failed to upload from file %s%n", ex.getMessage());
        }
        // END: com.azure.storage.file.datalake.DataLakeFileClient.uploadFromFile#String-boolean

        // BEGIN: com.azure.storage.file.datalake.DataLakeFileClient.uploadFromFile#String-ParallelTransferOptions-PathHttpHeaders-Map-DataLakeRequestConditions-Duration
        PathHttpHeaders headers = new PathHttpHeaders()
            .setContentMd5("data".getBytes(StandardCharsets.UTF_8))
            .setContentLanguage("en-US")
            .setContentType("binary");

        Map<String, String> metadata = Collections.singletonMap("metadata", "value");
        DataLakeRequestConditions requestConditions = new DataLakeRequestConditions()
            .setLeaseId(leaseId)
            .setIfUnmodifiedSince(OffsetDateTime.now().minusDays(3));
        Long blockSize = 100L * 1024L * 1024L; // 100 MB;
        ParallelTransferOptions parallelTransferOptions = new ParallelTransferOptions().setBlockSizeLong(blockSize);

        try {
            client.uploadFromFile(filePath, parallelTransferOptions, headers, metadata, requestConditions, timeout);
            System.out.println("Upload from file succeeded");
        } catch (UncheckedIOException ex) {
            System.err.printf("Failed to upload from file %s%n", ex.getMessage());
        }
        // END: com.azure.storage.file.datalake.DataLakeFileClient.uploadFromFile#String-ParallelTransferOptions-PathHttpHeaders-Map-DataLakeRequestConditions-Duration
    }

    /**
     * Code snippets for {@link DataLakeFileClient#uploadFromFileWithResponse(String, ParallelTransferOptions,
     * PathHttpHeaders, Map, DataLakeRequestConditions, Duration)}
     */
    public void uploadFromFileWithResponseCodeSnippets() {
        // BEGIN: com.azure.storage.file.datalake.DataLakeFileClient.uploadFromFileWithResponse#String-ParallelTransferOptions-PathHttpHeaders-Map-DataLakeRequestConditions-Duration-Context
        PathHttpHeaders headers = new PathHttpHeaders()
            .setContentMd5("data".getBytes(StandardCharsets.UTF_8))
            .setContentLanguage("en-US")
            .setContentType("binary");

        Map<String, String> metadata = Collections.singletonMap("metadata", "value");
        DataLakeRequestConditions requestConditions = new DataLakeRequestConditions()
            .setLeaseId(leaseId)
            .setIfUnmodifiedSince(OffsetDateTime.now().minusDays(3));
        Long blockSize = 100L * 1024L * 1024L; // 100 MB;
        ParallelTransferOptions parallelTransferOptions = new ParallelTransferOptions().setBlockSizeLong(blockSize);

        try {
            Response<PathInfo> response = client.uploadFromFileWithResponse(filePath, parallelTransferOptions, headers,
                metadata, requestConditions, timeout, new Context("key", "value"));
            System.out.printf("Upload from file succeeded with status %d%n", response.getStatusCode());
        } catch (UncheckedIOException ex) {
            System.err.printf("Failed to upload from file %s%n", ex.getMessage());
        }
        // END: com.azure.storage.file.datalake.DataLakeFileClient.uploadFromFileWithResponse#String-ParallelTransferOptions-PathHttpHeaders-Map-DataLakeRequestConditions-Duration-Context
    }

    /**
     * Code snippets for {@link DataLakeFileClient#append(InputStream, long, long)} and
     * {@link DataLakeFileClient#appendWithResponse(InputStream, long, long, byte[], String, Duration, Context)}
     */
    public void appendCodeSnippets() {
        // BEGIN: com.azure.storage.file.datalake.DataLakeFileClient.append#InputStream-long-long
        client.append(data, offset, length);
        System.out.println("Append data completed");
        // END: com.azure.storage.file.datalake.DataLakeFileClient.append#InputStream-long-long

        // BEGIN: com.azure.storage.file.datalake.DataLakeFileClient.appendWithResponse#InputStream-long-long-byte-String-Duration-Context
        FileRange range = new FileRange(1024, 2048L);
        DownloadRetryOptions options = new DownloadRetryOptions().setMaxRetryRequests(5);
        byte[] contentMd5 = new byte[0]; // Replace with valid md5

        Response<Void> response = client.appendWithResponse(data, offset, length, contentMd5, leaseId, timeout,
            new Context(key1, value1));
        System.out.printf("Append data completed with status %d%n", response.getStatusCode());
        // END: com.azure.storage.file.datalake.DataLakeFileClient.appendWithResponse#InputStream-long-long-byte-String-Duration-Context
    }

    /**
<<<<<<< HEAD
     * Code snippet for {@link DataLakeFileClient#appendWithResponse(InputStream, long, long, DataLakeFileAppendOptions, Duration, Context)}
     */
    public void appendWithOptionsCodeSnippets() {
        // BEGIN: com.azure.storage.file.datalake.DataLakeFileClient.appendWithResponse#InputStream-long-long-DataLakeFileAppendOptions-Duration-Context
        FileRange range = new FileRange(1024, 2048L);
        byte[] contentMd5 = new byte[0]; // Replace with valid md5
        DataLakeFileAppendOptions appendOptions = new DataLakeFileAppendOptions()
            .setLeaseId(leaseId)
            .setContentHash(contentMd5)
            .setFlush(true);
        Response<Void> response = client.appendWithResponse(data, offset, length, appendOptions, timeout,
            new Context(key1, value1));
        System.out.printf("Append data completed with status %d%n", response.getStatusCode());
        // END: com.azure.storage.file.datalake.DataLakeFileClient.appendWithResponse#InputStream-long-long-DataLakeFileAppendOptions-Duration-Context
=======
     * Code snippets for {@link DataLakeFileClient#append(BinaryData, long)} and
     * {@link DataLakeFileClient#appendWithResponse(BinaryData, long, byte[], String, Duration, Context)}
     */
    public void appendBinaryDataCodeSnippets() {
        BinaryData binaryData = BinaryData.fromStream(data, length);
        // BEGIN: com.azure.storage.file.datalake.DataLakeFileClient.append#BinaryData-long
        client.append(binaryData, offset);
        System.out.println("Append data completed");
        // END: com.azure.storage.file.datalake.DataLakeFileClient.append#BinaryData-long

        // BEGIN: com.azure.storage.file.datalake.DataLakeFileClient.appendWithResponse#BinaryData-long-byte-String-Duration-Context
        FileRange range = new FileRange(1024, 2048L);
        DownloadRetryOptions options = new DownloadRetryOptions().setMaxRetryRequests(5);
        byte[] contentMd5 = new byte[0]; // Replace with valid md5

        Response<Void> response = client.appendWithResponse(binaryData, offset, contentMd5, leaseId, timeout,
            new Context(key1, value1));
        System.out.printf("Append data completed with status %d%n", response.getStatusCode());
        // END: com.azure.storage.file.datalake.DataLakeFileClient.appendWithResponse#BinaryData-long-byte-String-Duration-Context
>>>>>>> 3cdb2d22
    }

    /**
     * Code snippets for {@link DataLakeFileClient#flush(long)}  and
     * {@link DataLakeFileClient#flushWithResponse(long, boolean, boolean, PathHttpHeaders, DataLakeRequestConditions, Duration, Context)}
     */
    public void flushCodeSnippets() {
        // BEGIN: com.azure.storage.file.datalake.DataLakeFileClient.flush#long
        client.flush(position);
        System.out.println("Flush data completed");
        // END: com.azure.storage.file.datalake.DataLakeFileClient.flush#long

        // BEGIN: com.azure.storage.file.datalake.DataLakeFileClient.flush#long-boolean
        boolean overwrite = true;
        client.flush(position, overwrite);
        System.out.println("Flush data completed");
        // END: com.azure.storage.file.datalake.DataLakeFileClient.flush#long-boolean

        // BEGIN: com.azure.storage.file.datalake.DataLakeFileClient.flushWithResponse#long-boolean-boolean-PathHttpHeaders-DataLakeRequestConditions-Duration-Context
        FileRange range = new FileRange(1024, 2048L);
        DownloadRetryOptions options = new DownloadRetryOptions().setMaxRetryRequests(5);
        byte[] contentMd5 = new byte[0]; // Replace with valid md5
        boolean retainUncommittedData = false;
        boolean close = false;
        PathHttpHeaders httpHeaders = new PathHttpHeaders()
            .setContentLanguage("en-US")
            .setContentType("binary");
        DataLakeRequestConditions requestConditions = new DataLakeRequestConditions()
            .setLeaseId(leaseId);

        Response<PathInfo> response = client.flushWithResponse(position, retainUncommittedData, close, httpHeaders,
            requestConditions, timeout, new Context(key1, value1));
        System.out.printf("Flush data completed with status %d%n", response.getStatusCode());
        // END: com.azure.storage.file.datalake.DataLakeFileClient.flushWithResponse#long-boolean-boolean-PathHttpHeaders-DataLakeRequestConditions-Duration-Context
    }

    /**
     * Code snippet for {@link DataLakeFileClient#openQueryInputStream(String)}
     */
    public void openQueryInputStream() {
        // BEGIN: com.azure.storage.file.datalake.DataLakeFileClient.openQueryInputStream#String
        String expression = "SELECT * from BlobStorage";
        InputStream inputStream = client.openQueryInputStream(expression);
        // Now you can read from the input stream like you would normally.
        // END: com.azure.storage.file.datalake.DataLakeFileClient.openQueryInputStream#String
    }

    /**
     * Code snippet for {@link DataLakeFileClient#openQueryInputStreamWithResponse(FileQueryOptions)}
     */
    public void openQueryInputStream2() {
        // BEGIN: com.azure.storage.file.datalake.DataLakeFileClient.openQueryInputStream#FileQueryOptions
        String expression = "SELECT * from BlobStorage";
        FileQuerySerialization input = new FileQueryDelimitedSerialization()
            .setColumnSeparator(',')
            .setEscapeChar('\n')
            .setRecordSeparator('\n')
            .setHeadersPresent(true)
            .setFieldQuote('"');
        FileQuerySerialization output = new FileQueryJsonSerialization()
            .setRecordSeparator('\n');
        DataLakeRequestConditions requestConditions = new DataLakeRequestConditions()
            .setLeaseId("leaseId");
        Consumer<FileQueryError> errorConsumer = System.out::println;
        Consumer<FileQueryProgress> progressConsumer = progress -> System.out.println("total file bytes read: "
            + progress.getBytesScanned());
        FileQueryOptions queryOptions = new FileQueryOptions(expression)
            .setInputSerialization(input)
            .setOutputSerialization(output)
            .setRequestConditions(requestConditions)
            .setErrorConsumer(errorConsumer)
            .setProgressConsumer(progressConsumer);

        InputStream inputStream = client.openQueryInputStreamWithResponse(queryOptions).getValue();
        // Now you can read from the input stream like you would normally.
        // END: com.azure.storage.file.datalake.DataLakeFileClient.openQueryInputStream#FileQueryOptions
    }

    /**
     * Code snippet for {@link DataLakeFileClient#query(OutputStream, String)}
     */
    public void query() {
        // BEGIN: com.azure.storage.file.datalake.DataLakeFileClient.query#OutputStream-String
        ByteArrayOutputStream queryData = new ByteArrayOutputStream();
        String expression = "SELECT * from BlobStorage";
        client.query(queryData, expression);
        System.out.println("Query completed.");
        // END: com.azure.storage.file.datalake.DataLakeFileClient.query#OutputStream-String
    }

    /**
     * Code snippet for {@link DataLakeFileClient#queryWithResponse(FileQueryOptions, Duration, Context)}
     */
    public void queryWithResponse() {
        // BEGIN: com.azure.storage.file.datalake.DataLakeFileClient.queryWithResponse#FileQueryOptions-Duration-Context
        ByteArrayOutputStream queryData = new ByteArrayOutputStream();
        String expression = "SELECT * from BlobStorage";
        FileQueryJsonSerialization input = new FileQueryJsonSerialization()
            .setRecordSeparator('\n');
        FileQueryDelimitedSerialization output = new FileQueryDelimitedSerialization()
            .setEscapeChar('\0')
            .setColumnSeparator(',')
            .setRecordSeparator('\n')
            .setFieldQuote('\'')
            .setHeadersPresent(true);
        DataLakeRequestConditions requestConditions = new DataLakeRequestConditions().setLeaseId(leaseId);
        Consumer<FileQueryError> errorConsumer = System.out::println;
        Consumer<FileQueryProgress> progressConsumer = progress -> System.out.println("total file bytes read: "
            + progress.getBytesScanned());
        FileQueryOptions queryOptions = new FileQueryOptions(expression, queryData)
            .setInputSerialization(input)
            .setOutputSerialization(output)
            .setRequestConditions(requestConditions)
            .setErrorConsumer(errorConsumer)
            .setProgressConsumer(progressConsumer);
        System.out.printf("Query completed with status %d%n",
            client.queryWithResponse(queryOptions, timeout, new Context(key1, value1))
                .getStatusCode());
        // END: com.azure.storage.file.datalake.DataLakeFileClient.queryWithResponse#FileQueryOptions-Duration-Context
    }

    /**
     * Code snippet for {@link DataLakeFileClient#scheduleDeletion(FileScheduleDeletionOptions)}
     */
    public void scheduleDeletion() {
        // BEGIN: com.azure.storage.file.datalake.DataLakeFileClient.scheduleDeletion#FileScheduleDeletionOptions
        FileScheduleDeletionOptions options = new FileScheduleDeletionOptions(OffsetDateTime.now().plusDays(1));
        client.scheduleDeletion(options);
        System.out.println("File deletion has been scheduled");
        // END: com.azure.storage.file.datalake.DataLakeFileClient.scheduleDeletion#FileScheduleDeletionOptions
    }


    /**
     * Code snippet for {@link DataLakeFileClient#scheduleDeletionWithResponse(FileScheduleDeletionOptions, Duration, Context)}
     */
    public void scheduleDeletionWithResponse() {
        // BEGIN: com.azure.storage.file.datalake.DataLakeFileClient.scheduleDeletionWithResponse#FileScheduleDeletionOptions-Duration-Context
        FileScheduleDeletionOptions options = new FileScheduleDeletionOptions(OffsetDateTime.now().plusDays(1));
        Context context = new Context("key", "value");

        client.scheduleDeletionWithResponse(options, timeout, context);
        System.out.println("File deletion has been scheduled");
        // END: com.azure.storage.file.datalake.DataLakeFileClient.scheduleDeletionWithResponse#FileScheduleDeletionOptions-Duration-Context
    }

    /**
     * Code snippets for {@link DataLakeFileClient#deleteIfExists()}  and
     * {@link DataLakeFileClient#deleteIfExistsWithResponse(DataLakePathDeleteOptions, Duration, Context)}
     */
    public void deleteIfExistsCodeSnippets() {
        // BEGIN: com.azure.storage.file.datalake.DataLakeFileClient.deleteIfExists
        client.deleteIfExists();
        System.out.println("Delete request completed");
        // END: com.azure.storage.file.datalake.DataLakeFileClient.deleteIfExists

        // BEGIN: com.azure.storage.file.datalake.DataLakeFileClient.deleteIfExistsWithResponse#DataLakePathDeleteOptions-Duration-Context
        DataLakeRequestConditions requestConditions = new DataLakeRequestConditions()
            .setLeaseId(leaseId);
        DataLakePathDeleteOptions options = new DataLakePathDeleteOptions().setIsRecursive(false)
            .setRequestConditions(requestConditions);

        Response<Boolean> response = client.deleteIfExistsWithResponse(options, timeout, new Context(key1, value1));
        if (response.getStatusCode() == 404) {
            System.out.println("Does not exist.");
        } else {
            System.out.printf("Delete completed with status %d%n", response.getStatusCode());
        }
        // END: com.azure.storage.file.datalake.DataLakeFileClient.deleteIfExistsWithResponse#DataLakePathDeleteOptions-Duration-Context
    }

}
<|MERGE_RESOLUTION|>--- conflicted
+++ resolved
@@ -325,7 +325,6 @@
     }
 
     /**
-<<<<<<< HEAD
      * Code snippet for {@link DataLakeFileClient#appendWithResponse(InputStream, long, long, DataLakeFileAppendOptions, Duration, Context)}
      */
     public void appendWithOptionsCodeSnippets() {
@@ -340,7 +339,9 @@
             new Context(key1, value1));
         System.out.printf("Append data completed with status %d%n", response.getStatusCode());
         // END: com.azure.storage.file.datalake.DataLakeFileClient.appendWithResponse#InputStream-long-long-DataLakeFileAppendOptions-Duration-Context
-=======
+    }
+
+    /**
      * Code snippets for {@link DataLakeFileClient#append(BinaryData, long)} and
      * {@link DataLakeFileClient#appendWithResponse(BinaryData, long, byte[], String, Duration, Context)}
      */
@@ -360,7 +361,24 @@
             new Context(key1, value1));
         System.out.printf("Append data completed with status %d%n", response.getStatusCode());
         // END: com.azure.storage.file.datalake.DataLakeFileClient.appendWithResponse#BinaryData-long-byte-String-Duration-Context
->>>>>>> 3cdb2d22
+    }
+
+    /**
+     * Code snippet for {@link DataLakeFileClient#appendWithResponse(BinaryData, long, DataLakeFileAppendOptions, Duration, Context)}
+     */
+    public void appendBinaryDataWithOptionsCodeSnippets() {
+        // BEGIN: com.azure.storage.file.datalake.DataLakeFileClient.appendWithResponse#BinaryData-long-DataLakeFileAppendOptions-Duration-Context
+        BinaryData binaryData = BinaryData.fromStream(data, length);
+        FileRange range = new FileRange(1024, 2048L);
+        byte[] contentMd5 = new byte[0]; // Replace with valid md5
+        DataLakeFileAppendOptions appendOptions = new DataLakeFileAppendOptions()
+            .setLeaseId(leaseId)
+            .setContentHash(contentMd5)
+            .setFlush(true);
+        Response<Void> response = client.appendWithResponse(binaryData, offset, appendOptions, timeout,
+            new Context(key1, value1));
+        System.out.printf("Append data completed with status %d%n", response.getStatusCode());
+        // END: com.azure.storage.file.datalake.DataLakeFileClient.appendWithResponse#BinaryData-long-DataLakeFileAppendOptions-Duration-Context
     }
 
     /**
