--- conflicted
+++ resolved
@@ -250,32 +250,6 @@
     }
 
     /**
-<<<<<<< HEAD
-     * Code snippet for {@link DataLakeFileClient#scheduleDeletion(FileScheduleDeletionOptions)}
-     */
-    public void scheduleDeletion() {
-        // BEGIN: com.azure.storage.file.datalake.DataLakeFileClient.scheduleDeletion#FileScheduleDeletionOptions
-        FileScheduleDeletionOptions options = new FileScheduleDeletionOptions(OffsetDateTime.now().plusDays(1));
-
-        client.scheduleDeletion(options);
-        System.out.println("File deletion has been scheduled");
-        // END: com.azure.storage.file.datalake.DataLakeFileClient.scheduleDeletion#FileScheduleDeletionOptions
-    }
-
-    /**
-     * Code snippet for {@link DataLakeFileClient#scheduleDeletionWithResponse(FileScheduleDeletionOptions, Duration, Context)}
-     */
-    public void scheduleDeletionWithResponse() {
-        // BEGIN: com.azure.storage.file.datalake.DataLakeFileClient.scheduleDeletionWithResponse#FileScheduleDeletionOptions-Duration-Context
-        FileScheduleDeletionOptions options = new FileScheduleDeletionOptions(OffsetDateTime.now().plusDays(1));
-        Context context = new Context("key", "value");
-
-        client.scheduleDeletionWithResponse(options, timeout, context);
-        System.out.println("File deletion has been scheduled");
-        // END: com.azure.storage.file.datalake.DataLakeFileClient.scheduleDeletionWithResponse#FileScheduleDeletionOptions-Duration-Context
-    }
-}
-=======
      * Code snippet for {@link DataLakeFileClient#openQueryInputStream(String)}
      */
     public void openQueryInputStream() {
@@ -359,6 +333,28 @@
                 .getStatusCode());
         // END: com.azure.storage.file.datalake.DataLakeFileClient.queryWithResponse#OutputStream-String-FileQueryOptions-Duration-Context
     }
-
-}
->>>>>>> 98046fa1
+    /**
+     * Code snippet for {@link DataLakeFileClient#scheduleDeletion(FileScheduleDeletionOptions)}
+     */
+    public void scheduleDeletion() {
+        // BEGIN: com.azure.storage.file.datalake.DataLakeFileClient.scheduleDeletion#FileScheduleDeletionOptions
+        FileScheduleDeletionOptions options = new FileScheduleDeletionOptions(OffsetDateTime.now().plusDays(1));
+
+        client.scheduleDeletion(options);
+        System.out.println("File deletion has been scheduled");
+        // END: com.azure.storage.file.datalake.DataLakeFileClient.scheduleDeletion#FileScheduleDeletionOptions
+    }
+
+    /**
+     * Code snippet for {@link DataLakeFileClient#scheduleDeletionWithResponse(FileScheduleDeletionOptions, Duration, Context)}
+     */
+    public void scheduleDeletionWithResponse() {
+        // BEGIN: com.azure.storage.file.datalake.DataLakeFileClient.scheduleDeletionWithResponse#FileScheduleDeletionOptions-Duration-Context
+        FileScheduleDeletionOptions options = new FileScheduleDeletionOptions(OffsetDateTime.now().plusDays(1));
+        Context context = new Context("key", "value");
+
+        client.scheduleDeletionWithResponse(options, timeout, context);
+        System.out.println("File deletion has been scheduled");
+        // END: com.azure.storage.file.datalake.DataLakeFileClient.scheduleDeletionWithResponse#FileScheduleDeletionOptions-Duration-Context
+    }
+}