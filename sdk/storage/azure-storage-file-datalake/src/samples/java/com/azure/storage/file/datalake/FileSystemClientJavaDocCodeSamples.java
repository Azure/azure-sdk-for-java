// Copyright (c) Microsoft Corporation. All rights reserved.
// Licensed under the MIT License.

package com.azure.storage.file.datalake;

import com.azure.core.http.rest.Response;
import com.azure.core.util.Context;
import com.azure.storage.blob.models.BlobErrorCode;
import com.azure.storage.blob.models.BlobStorageException;
import com.azure.storage.file.datalake.models.DataLakeAccessPolicy;
import com.azure.storage.file.datalake.models.DataLakeRequestConditions;
import com.azure.storage.file.datalake.models.DataLakeSignedIdentifier;
import com.azure.storage.file.datalake.models.FileSystemAccessPolicies;
import com.azure.storage.file.datalake.models.FileSystemProperties;
import com.azure.storage.file.datalake.models.ListPathsOptions;
import com.azure.storage.file.datalake.models.PathHttpHeaders;
import com.azure.storage.file.datalake.models.PublicAccessType;
import com.azure.storage.file.datalake.models.UserDelegationKey;
import com.azure.storage.file.datalake.options.DataLakePathCreateOptions;
import com.azure.storage.file.datalake.options.DataLakePathDeleteOptions;
import com.azure.storage.file.datalake.sas.DataLakeServiceSasSignatureValues;
import com.azure.storage.file.datalake.sas.FileSystemSasPermission;

import java.time.Duration;
import java.time.OffsetDateTime;
import java.util.Collections;
import java.util.List;
import java.util.Map;

/**
 * Code snippets for {@link DataLakeFileSystemClient}
 */
@SuppressWarnings({"unused"})
public class FileSystemClientJavaDocCodeSamples {

    private DataLakeFileSystemClient client = JavaDocCodeSnippetsHelpers.getFileSystemClient();
    private String fileName = "fileName";
    private String directoryName = "directoryName";
    private String leaseId = "leaseId";
    private String proposedId = "proposedId";
    private int leaseDuration = (int) Duration.ofSeconds(30).getSeconds();
    private Duration timeout = Duration.ofSeconds(30);
    private String key1 = "key1";
    private String value1 = "value1";
    private String accountName = "accountName";
    private UserDelegationKey userDelegationKey = JavaDocCodeSnippetsHelpers.getUserDelegationKey();

    /**
     * Code snippet for {@link DataLakeFileSystemClient#getFileClient(String)}
     */
    public void getFileClient() {
        // BEGIN: com.azure.storage.file.datalake.DataLakeFileSystemClient.getFileClient#String
        DataLakeFileClient dataLakeFileClient = client.getFileClient(fileName);
        // END: com.azure.storage.file.datalake.DataLakeFileSystemClient.getFileClient#String
    }

    /**
     * Code snippet for {@link DataLakeFileSystemClient#getDirectoryClient(String)}
     */
    public void getDirectoryClient() {
        // BEGIN: com.azure.storage.file.datalake.DataLakeFileSystemClient.getDirectoryClient#String
        DataLakeDirectoryClient dataLakeDirectoryClient = client.getDirectoryClient(directoryName);
        // END: com.azure.storage.file.datalake.DataLakeFileSystemClient.getDirectoryClient#String
    }

    /**
     * Code snippet for {@link DataLakeFileSystemClient#getRootDirectoryClient}
     */
    public void getRootDirectoryClient() {
        // BEGIN: com.azure.storage.file.datalake.DataLakeFileSystemClient.getRootDirectoryClient
        DataLakeDirectoryClient dataLakeDirectoryClient = client.getRootDirectoryClient();
        // END: com.azure.storage.file.datalake.DataLakeFileSystemClient.getRootDirectoryClient
    }

    /**
     * Generates a code sample for using {@link DataLakeFileSystemClient#getFileSystemName()}
     */
    public void getFileSystemName() {
        // BEGIN: com.azure.storage.file.datalake.DataLakeFileSystemClient.getFileSystemName
        String fileSystemName = client.getFileSystemName();
        System.out.println("The name of the file system is " + fileSystemName);
        // END: com.azure.storage.file.datalake.DataLakeFileSystemClient.getFileSystemName
    }

    /**
     * Code snippet for {@link DataLakeFileSystemClient#create()}
     */
    public void create() {
        // BEGIN: com.azure.storage.file.datalake.DataLakeFileSystemClient.create
        try {
            client.create();
            System.out.printf("Create completed%n");
        } catch (BlobStorageException error) {
            if (error.getErrorCode().equals(BlobErrorCode.CONTAINER_ALREADY_EXISTS)) {
                System.out.printf("Can't create file system. It already exists %n");
            }
        }
        // END: com.azure.storage.file.datalake.DataLakeFileSystemClient.create
    }

    /**
     * Code snippet for {@link DataLakeFileSystemClient#createWithResponse(Map, PublicAccessType, Duration, Context)}
     */
    public void create2() {
        // BEGIN: com.azure.storage.file.datalake.DataLakeFileSystemClient.createWithResponse#Map-PublicAccessType-Duration-Context
        Map<String, String> metadata = Collections.singletonMap("metadata", "value");
        Context context = new Context("Key", "Value");

        System.out.printf("Create completed with status %d%n",
            client.createWithResponse(metadata, PublicAccessType.CONTAINER, timeout, context).getStatusCode());
        // END: com.azure.storage.file.datalake.DataLakeFileSystemClient.createWithResponse#Map-PublicAccessType-Duration-Context
    }

    /**
     * Code snippet for {@link DataLakeFileSystemClient#delete()}
     */
    public void setDelete() {
        // BEGIN: com.azure.storage.file.datalake.DataLakeFileSystemClient.delete
        try {
            client.delete();
            System.out.printf("Delete completed%n");
        } catch (BlobStorageException error) {
            if (error.getErrorCode().equals(BlobErrorCode.CONTAINER_NOT_FOUND)) {
                System.out.printf("Delete failed. File System was not found %n");
            }
        }
        // END: com.azure.storage.file.datalake.DataLakeFileSystemClient.delete
    }

    /**
     * Code snippet for {@link DataLakeFileSystemClient#deleteWithResponse(DataLakeRequestConditions, Duration, Context)}
     */
    public void delete2() {
        // BEGIN: com.azure.storage.file.datalake.DataLakeFileSystemClient.deleteWithResponse#DataLakeRequestConditions-Duration-Context
        DataLakeRequestConditions requestConditions = new DataLakeRequestConditions()
            .setLeaseId(leaseId)
            .setIfUnmodifiedSince(OffsetDateTime.now().minusDays(3));
        Context context = new Context("Key", "Value");

        System.out.printf("Delete completed with status %d%n", client.deleteWithResponse(
            requestConditions, timeout, context).getStatusCode());
        // END: com.azure.storage.file.datalake.DataLakeFileSystemClient.deleteWithResponse#DataLakeRequestConditions-Duration-Context
    }

    /**
     * Code snippet for {@link DataLakeFileSystemClient#getProperties()}
     */
    public void getProperties() {
        // BEGIN: com.azure.storage.file.datalake.DataLakeFileSystemClient.getProperties
        FileSystemProperties properties = client.getProperties();
        System.out.printf("Public Access Type: %s, Legal Hold? %b, Immutable? %b%n",
            properties.getDataLakePublicAccess(),
            properties.hasLegalHold(),
            properties.hasImmutabilityPolicy());
        // END: com.azure.storage.file.datalake.DataLakeFileSystemClient.getProperties
    }

    /**
     * Code snippet for {@link DataLakeFileSystemClient#getPropertiesWithResponse(String, Duration, Context)}
     */
    public void getProperties2() {
        // BEGIN: com.azure.storage.file.datalake.DataLakeFileSystemClient.getPropertiesWithResponse#String-Duration-Context
        Context context = new Context("Key", "Value");

        FileSystemProperties properties = client.getPropertiesWithResponse(leaseId, timeout, context)
            .getValue();
        System.out.printf("Public Access Type: %s, Legal Hold? %b, Immutable? %b%n",
            properties.getDataLakePublicAccess(),
            properties.hasLegalHold(),
            properties.hasImmutabilityPolicy());
        // END: com.azure.storage.file.datalake.DataLakeFileSystemClient.getPropertiesWithResponse#String-Duration-Context
    }

    /**
     * Code snippet for {@link DataLakeFileSystemClient#setMetadata(Map)}
     */
    public void setMetadata() {
        // BEGIN: com.azure.storage.file.datalake.DataLakeFileSystemClient.setMetadata#Map
        Map<String, String> metadata = Collections.singletonMap("metadata", "value");
        try {
            client.setMetadata(metadata);
            System.out.printf("Set metadata completed with status %n");
        } catch (UnsupportedOperationException error) {
            System.out.printf("Fail while setting metadata %n");
        }
        // END: com.azure.storage.file.datalake.DataLakeFileSystemClient.setMetadata#Map
    }

    /**
     * Code snippet for {@link DataLakeFileSystemClient#setMetadataWithResponse(Map, DataLakeRequestConditions, Duration,
     * Context)}
     */
    public void setMetadata2() {
        // BEGIN: com.azure.storage.file.datalake.DataLakeFileSystemClient.setMetadataWithResponse#Map-DataLakeRequestConditions-Duration-Context
        Map<String, String> metadata = Collections.singletonMap("metadata", "value");
        DataLakeRequestConditions requestConditions = new DataLakeRequestConditions()
            .setLeaseId(leaseId)
            .setIfUnmodifiedSince(OffsetDateTime.now().minusDays(3));
        Context context = new Context("Key", "Value");

        System.out.printf("Set metadata completed with status %d%n",
            client.setMetadataWithResponse(metadata, requestConditions, timeout, context).getStatusCode());
        // END: com.azure.storage.file.datalake.DataLakeFileSystemClient.setMetadataWithResponse#Map-DataLakeRequestConditions-Duration-Context
    }

    /**
     * Code snippets for {@link DataLakeFileSystemClient#createFile(String)},
     * {@link DataLakeFileSystemClient#createFile(String, boolean)} and
     * {@link DataLakeFileSystemClient#createFileWithResponse(String, String, String, PathHttpHeaders, Map, DataLakeRequestConditions, Duration, Context)}
     */
    public void createFileCodeSnippets() {
        // BEGIN: com.azure.storage.file.datalake.DataLakeFileSystemClient.createFile#String
        DataLakeFileClient fileClient = client.createFile(fileName);
        // END: com.azure.storage.file.datalake.DataLakeFileSystemClient.createFile#String

        // BEGIN: com.azure.storage.file.datalake.DataLakeFileSystemClient.createFile#String-boolean
        boolean overwrite = false; /* Default value. */
        DataLakeFileClient fClient = client.createFile(fileName, overwrite);
        // END: com.azure.storage.file.datalake.DataLakeFileSystemClient.createFile#String-boolean

        // BEGIN: com.azure.storage.file.datalake.DataLakeFileSystemClient.createFileWithResponse#String-String-String-PathHttpHeaders-Map-DataLakeRequestConditions-Duration-Context
        PathHttpHeaders httpHeaders = new PathHttpHeaders()
            .setContentLanguage("en-US")
            .setContentType("binary");
        DataLakeRequestConditions requestConditions = new DataLakeRequestConditions()
            .setLeaseId(leaseId);
        String permissions = "permissions";
        String umask = "umask";
        Response<DataLakeFileClient> newFileClient = client.createFileWithResponse(fileName, permissions, umask, httpHeaders,
            Collections.singletonMap("metadata", "value"), requestConditions,
            timeout, new Context(key1, value1));
        // END: com.azure.storage.file.datalake.DataLakeFileSystemClient.createFileWithResponse#String-String-String-PathHttpHeaders-Map-DataLakeRequestConditions-Duration-Context
    }

    /**
     * Code snippets for {@link DataLakeFileSystemClient#deleteFile(String)} and
     * {@link DataLakeFileSystemClient#deleteFileWithResponse(String, DataLakeRequestConditions, Duration, Context)}
     */
    public void deleteFileCodeSnippets() {
        // BEGIN: com.azure.storage.file.datalake.DataLakeFileSystemClient.deleteFile#String
        client.deleteFile(fileName);
        System.out.println("Delete request completed");
        // END: com.azure.storage.file.datalake.DataLakeFileSystemClient.deleteFile#String

        // BEGIN: com.azure.storage.file.datalake.DataLakeFileSystemClient.deleteFileWithResponse#String-DataLakeRequestConditions-Duration-Context
        DataLakeRequestConditions requestConditions = new DataLakeRequestConditions()
            .setLeaseId(leaseId);

        client.deleteFileWithResponse(fileName, requestConditions, timeout, new Context(key1, value1));
        System.out.println("Delete request completed");
        // END: com.azure.storage.file.datalake.DataLakeFileSystemClient.deleteFileWithResponse#String-DataLakeRequestConditions-Duration-Context
    }

    /**
     * Code snippets for {@link DataLakeFileSystemClient#createDirectory(String)},
     * {@link DataLakeFileSystemClient#createDirectory(String, boolean)} and
     * {@link DataLakeFileSystemClient#createDirectoryWithResponse(String, String, String, PathHttpHeaders, Map, DataLakeRequestConditions, Duration, Context)}
     */
    public void createDirectoryCodeSnippets() {
        // BEGIN: com.azure.storage.file.datalake.DataLakeFileSystemClient.createDirectory#String
        DataLakeDirectoryClient directoryClient = client.createDirectory(directoryName);
        // END: com.azure.storage.file.datalake.DataLakeFileSystemClient.createDirectory#String

        // BEGIN: com.azure.storage.file.datalake.DataLakeFileSystemClient.createDirectory#String-boolean
        boolean overwrite = false; /* Default value. */
        DataLakeDirectoryClient dClient = client.createDirectory(fileName, overwrite);
        // END: com.azure.storage.file.datalake.DataLakeFileSystemClient.createDirectory#String-boolean

        // BEGIN: com.azure.storage.file.datalake.DataLakeFileSystemClient.createDirectoryWithResponse#String-String-String-PathHttpHeaders-Map-DataLakeRequestConditions-Duration-Context
        PathHttpHeaders httpHeaders = new PathHttpHeaders()
            .setContentLanguage("en-US")
            .setContentType("binary");
        DataLakeRequestConditions requestConditions = new DataLakeRequestConditions()
            .setLeaseId(leaseId);
        String permissions = "permissions";
        String umask = "umask";
        Response<DataLakeDirectoryClient> newDirectoryClient = client.createDirectoryWithResponse(directoryName,
            permissions, umask, httpHeaders, Collections.singletonMap("metadata", "value"), requestConditions,
            timeout, new Context(key1, value1));
        // END: com.azure.storage.file.datalake.DataLakeFileSystemClient.createDirectoryWithResponse#String-String-String-PathHttpHeaders-Map-DataLakeRequestConditions-Duration-Context
    }

    /**
     * Code snippets for {@link DataLakeFileSystemClient#deleteDirectory(String)} and
     * {@link DataLakeFileSystemClient#deleteDirectoryWithResponse(String, boolean, DataLakeRequestConditions, Duration, Context)}
     */
    public void deleteDirectoryCodeSnippets() {
        // BEGIN: com.azure.storage.file.datalake.DataLakeFileSystemClient.deleteDirectory#String
        client.deleteDirectory(directoryName);
        System.out.println("Delete request completed");
        // END: com.azure.storage.file.datalake.DataLakeFileSystemClient.deleteDirectory#String

        // BEGIN: com.azure.storage.file.datalake.DataLakeFileSystemClient.deleteDirectoryWithResponse#String-boolean-DataLakeRequestConditions-Duration-Context
        DataLakeRequestConditions requestConditions = new DataLakeRequestConditions()
            .setLeaseId(leaseId);
        boolean recursive = false; // Default value

        client.deleteDirectoryWithResponse(directoryName, recursive, requestConditions, timeout,
            new Context(key1, value1));
        System.out.println("Delete request completed");
        // END: com.azure.storage.file.datalake.DataLakeFileSystemClient.deleteDirectoryWithResponse#String-boolean-DataLakeRequestConditions-Duration-Context
    }

    /**
     * Code snippet for {@link DataLakeFileSystemClient#undeletePath(String, String)}
     */
    public void restorePathCodeSnippet() {
        String deletedPath = null;
        String deletionId = null;

        // BEGIN: com.azure.storage.file.datalake.DataLakeFileSystemClient.undeletePath#String-String
        client.undeletePath(deletedPath, deletionId);
        System.out.println("Delete request completed");
        // END: com.azure.storage.file.datalake.DataLakeFileSystemClient.undeletePath#String-String

        // BEGIN: com.azure.storage.file.datalake.DataLakeFileSystemClient.undeletePathWithResponse#String-String-Duration-Context
        client.undeletePathWithResponse(deletedPath, deletionId, timeout, new Context(key1, value1));
        System.out.println("Delete request completed");
        // END: com.azure.storage.file.datalake.DataLakeFileSystemClient.undeletePathWithResponse#String-String-Duration-Context
    }

    /**
     * Code snippets for {@link DataLakeFileSystemClient#listPaths()} and
     * {@link DataLakeFileSystemClient#listPaths(ListPathsOptions, Duration)}
     */
    public void listPaths() {
        // BEGIN: com.azure.storage.file.datalake.DataLakeFileSystemClient.listPaths
        client.listPaths().forEach(path -> System.out.printf("Name: %s%n", path.getName()));
        // END: com.azure.storage.file.datalake.DataLakeFileSystemClient.listPaths

        // BEGIN: com.azure.storage.file.datalake.DataLakeFileSystemClient.listPaths#ListPathsOptions-Duration
        ListPathsOptions options = new ListPathsOptions()
            .setPath("pathPrefixToMatch")
            .setMaxResults(10);

        client.listPaths(options, timeout).forEach(path -> System.out.printf("Name: %s%n", path.getName()));
        // END: com.azure.storage.file.datalake.DataLakeFileSystemClient.listPaths#ListPathsOptions-Duration
    }

    /**
     * Code snippets for {@link DataLakeFileSystemClient#listDeletedPaths()} and
     * {@link DataLakeFileSystemClient#listDeletedPaths(String, Duration, Context)}
     */
    public void listDeletedPaths() {
        // BEGIN: com.azure.storage.file.datalake.DataLakeFileSystemClient.listDeletedPaths
        client.listDeletedPaths().forEach(path -> System.out.printf("Name: %s%n", path.getPath()));
        // END: com.azure.storage.file.datalake.DataLakeFileSystemClient.listDeletedPaths

        // BEGIN: com.azure.storage.file.datalake.DataLakeFileSystemClient.listDeletedPaths#String-Duration-Context
        Context context = new Context("Key", "Value");
        int pageSize = 10;

        client.listDeletedPaths("PathPrefixToMatch", timeout, context)
            .iterableByPage(pageSize)
            .forEach(page ->
                page.getValue().forEach(path ->
                    System.out.printf("Name: %s%n", path.getPath())));
        // END: com.azure.storage.file.datalake.DataLakeFileSystemClient.listDeletedPaths#String-Duration-Context
    }

    /**
     * Code snippet for {@link DataLakeFileSystemClient#getAccessPolicy()}
     */
    public void getAccessPolicy() {
        // BEGIN: com.azure.storage.file.datalake.DataLakeFileSystemClient.getAccessPolicy
        FileSystemAccessPolicies accessPolicies = client.getAccessPolicy();
        System.out.printf("Data Lake Access Type: %s%n", accessPolicies.getDataLakeAccessType());

        for (DataLakeSignedIdentifier identifier : accessPolicies.getIdentifiers()) {
            System.out.printf("Identifier Name: %s, Permissions %s%n",
                identifier.getId(),
                identifier.getAccessPolicy().getPermissions());
        }
        // END: com.azure.storage.file.datalake.DataLakeFileSystemClient.getAccessPolicy
    }

    /**
     * Code snippet for {@link DataLakeFileSystemClient#getAccessPolicyWithResponse(String, Duration, Context)}
     */
    public void getAccessPolicy2() {
        // BEGIN: com.azure.storage.file.datalake.DataLakeFileSystemClient.getAccessPolicyWithResponse#String-Duration-Context
        Context context = new Context("Key", "Value");
        FileSystemAccessPolicies accessPolicies = client.getAccessPolicyWithResponse(leaseId, timeout, context)
            .getValue();
        System.out.printf("Data Lake Access Type: %s%n", accessPolicies.getDataLakeAccessType());

        for (DataLakeSignedIdentifier identifier : accessPolicies.getIdentifiers()) {
            System.out.printf("Identifier Name: %s, Permissions %s%n",
                identifier.getId(),
                identifier.getAccessPolicy().getPermissions());
        }
        // END: com.azure.storage.file.datalake.DataLakeFileSystemClient.getAccessPolicyWithResponse#String-Duration-Context
    }

    /**
     * Code snippet for {@link DataLakeFileSystemClient#setAccessPolicy(PublicAccessType, List)}
     */
    public void setAccessPolicy() {
        // BEGIN: com.azure.storage.file.datalake.DataLakeFileSystemClient.setAccessPolicy#PublicAccessType-List
        DataLakeSignedIdentifier identifier = new DataLakeSignedIdentifier()
            .setId("name")
            .setAccessPolicy(new DataLakeAccessPolicy()
                .setStartsOn(OffsetDateTime.now())
                .setExpiresOn(OffsetDateTime.now().plusDays(7))
                .setPermissions("permissionString"));

        try {
            client.setAccessPolicy(PublicAccessType.CONTAINER, Collections.singletonList(identifier));
            System.out.printf("Set Access Policy completed %n");
        } catch (UnsupportedOperationException error) {
            System.out.printf("Set Access Policy completed %s%n", error);
        }
        // END: com.azure.storage.file.datalake.DataLakeFileSystemClient.setAccessPolicy#PublicAccessType-List
    }

    /**
     * Code snippet for {@link DataLakeFileSystemClient#setAccessPolicyWithResponse(PublicAccessType, List, DataLakeRequestConditions, Duration, Context)}
     */
    public void setAccessPolicy2() {
        // BEGIN: com.azure.storage.file.datalake.DataLakeFileSystemClient.setAccessPolicyWithResponse#PublicAccessType-List-DataLakeRequestConditions-Duration-Context
        DataLakeSignedIdentifier identifier = new DataLakeSignedIdentifier()
            .setId("name")
            .setAccessPolicy(new DataLakeAccessPolicy()
                .setStartsOn(OffsetDateTime.now())
                .setExpiresOn(OffsetDateTime.now().plusDays(7))
                .setPermissions("permissionString"));

        DataLakeRequestConditions requestConditions = new DataLakeRequestConditions()
            .setLeaseId(leaseId)
            .setIfUnmodifiedSince(OffsetDateTime.now().minusDays(3));

        Context context = new Context("Key", "Value");

        System.out.printf("Set access policy completed with status %d%n",
            client.setAccessPolicyWithResponse(PublicAccessType.CONTAINER,
                Collections.singletonList(identifier),
                requestConditions,
                timeout,
                context).getStatusCode());
        // END: com.azure.storage.file.datalake.DataLakeFileSystemClient.setAccessPolicyWithResponse#PublicAccessType-List-DataLakeRequestConditions-Duration-Context
    }

    /**
     * Code snippet for {@link DataLakeFileSystemClient#generateUserDelegationSas(DataLakeServiceSasSignatureValues, UserDelegationKey)}
     * and {@link DataLakeFileSystemClient#generateSas(DataLakeServiceSasSignatureValues)}
     */
    public void generateSas() {
        // BEGIN: com.azure.storage.file.datalake.DataLakeFileSystemClient.generateSas#DataLakeServiceSasSignatureValues
        OffsetDateTime expiryTime = OffsetDateTime.now().plusDays(1);
        FileSystemSasPermission permission = new FileSystemSasPermission().setReadPermission(true);

        DataLakeServiceSasSignatureValues values = new DataLakeServiceSasSignatureValues(expiryTime, permission)
            .setStartTime(OffsetDateTime.now());

        client.generateSas(values); // Client must be authenticated via StorageSharedKeyCredential
        // END: com.azure.storage.file.datalake.DataLakeFileSystemClient.generateSas#DataLakeServiceSasSignatureValues

        // BEGIN: com.azure.storage.file.datalake.DataLakeFileSystemClient.generateUserDelegationSas#DataLakeServiceSasSignatureValues-UserDelegationKey
        OffsetDateTime myExpiryTime = OffsetDateTime.now().plusDays(1);
        FileSystemSasPermission myPermission = new FileSystemSasPermission().setReadPermission(true);

        DataLakeServiceSasSignatureValues myValues = new DataLakeServiceSasSignatureValues(expiryTime, permission)
            .setStartTime(OffsetDateTime.now());

        client.generateUserDelegationSas(values, userDelegationKey);
        // END: com.azure.storage.file.datalake.DataLakeFileSystemClient.generateUserDelegationSas#DataLakeServiceSasSignatureValues-UserDelegationKey
    }

    /**
     * Code snippet for {@link DataLakeFileSystemClient#generateUserDelegationSas(DataLakeServiceSasSignatureValues, UserDelegationKey, String, Context)}
     * and {@link DataLakeFileSystemClient#generateSas(DataLakeServiceSasSignatureValues, Context)}
     */
    public void generateSasWithContext() {
        // BEGIN: com.azure.storage.file.datalake.DataLakeFileSystemClient.generateSas#DataLakeServiceSasSignatureValues-Context
        OffsetDateTime expiryTime = OffsetDateTime.now().plusDays(1);
        FileSystemSasPermission permission = new FileSystemSasPermission().setReadPermission(true);

        DataLakeServiceSasSignatureValues values = new DataLakeServiceSasSignatureValues(expiryTime, permission)
            .setStartTime(OffsetDateTime.now());

        // Client must be authenticated via StorageSharedKeyCredential
        client.generateSas(values, new Context("key", "value"));
        // END: com.azure.storage.file.datalake.DataLakeFileSystemClient.generateSas#DataLakeServiceSasSignatureValues-Context

        // BEGIN: com.azure.storage.file.datalake.DataLakeFileSystemClient.generateUserDelegationSas#DataLakeServiceSasSignatureValues-UserDelegationKey-String-Context
        OffsetDateTime myExpiryTime = OffsetDateTime.now().plusDays(1);
        FileSystemSasPermission myPermission = new FileSystemSasPermission().setReadPermission(true);

        DataLakeServiceSasSignatureValues myValues = new DataLakeServiceSasSignatureValues(expiryTime, permission)
            .setStartTime(OffsetDateTime.now());

        client.generateUserDelegationSas(values, userDelegationKey, accountName, new Context("key", "value"));
        // END: com.azure.storage.file.datalake.DataLakeFileSystemClient.generateUserDelegationSas#DataLakeServiceSasSignatureValues-UserDelegationKey-String-Context
    }

    /**
     * Code snippet for {@link DataLakeFileSystemClient#createIfNotExists()} and
     * {@link DataLakeFileSystemClient#createIfNotExistsWithResponse(Map, PublicAccessType, Duration, Context)}
     */
    public void createIfNotExistsCodeSnippets() {
        // BEGIN: com.azure.storage.file.datalake.DataLakeFileSystemClient.createIfNotExists
        boolean result = client.createIfNotExists();
        System.out.println("file system created: " + result);
        // END: com.azure.storage.file.datalake.DataLakeFileSystemClient.createIfNotExists

        // BEGIN: com.azure.storage.file.datalake.DataLakeFileSystemClient.createIfNotExistsWithResponse#Map-PublicAccessType-Duration-Context
        Map<String, String> metadata = Collections.singletonMap("metadata", "value");
        Context context = new Context("Key", "Value");

<<<<<<< HEAD
        Response<Void> response = client.createIfNotExistsWithResponse(metadata, PublicAccessType.CONTAINER, timeout, context);
=======
        Response<Boolean> response = client.createIfNotExistsWithResponse(metadata, PublicAccessType.CONTAINER, timeout,
            context);
>>>>>>> 8d609db9
        if (response.getStatusCode() == 409) {
            System.out.println("Already existed.");
        } else {
            System.out.printf("Create completed with status %d%n", response.getStatusCode());
        }
        // END: com.azure.storage.file.datalake.DataLakeFileSystemClient.createIfNotExistsWithResponse#Map-PublicAccessType-Duration-Context
    }

    /**
     * Code snippet for {@link DataLakeFileSystemClient#deleteIfExists()} and
     * {@link DataLakeFileSystemClient#deleteIfExistsWithResponse(DataLakePathDeleteOptions, Duration, Context)}
     */
    public void deleteIfExistsCodeSnippets() {
        // BEGIN: com.azure.storage.file.datalake.DataLakeFileSystemClient.deleteIfExists
        client.deleteIfExists();
        // END: com.azure.storage.file.datalake.DataLakeFileSystemClient.deleteIfExists

        // BEGIN: com.azure.storage.file.datalake.DataLakeFileSystemClient.deleteIfExistsWithResponse#DataLakePathDeleteOptions-Duration-Context
        DataLakeRequestConditions requestConditions = new DataLakeRequestConditions()
            .setLeaseId(leaseId)
            .setIfUnmodifiedSince(OffsetDateTime.now().minusDays(3));
        Context context = new Context("Key", "Value");
        DataLakePathDeleteOptions options = new DataLakePathDeleteOptions().setIsRecursive(false)
            .setRequestConditions(requestConditions);

<<<<<<< HEAD
        Response<Void> response = client.deleteIfExistsWithResponse(options, timeout, context);
=======
        Response<Boolean> response = client.deleteIfExistsWithResponse(options, timeout, context);
>>>>>>> 8d609db9
        if (response.getStatusCode() == 404) {
            System.out.println("Does not exist.");
        } else {
            System.out.printf("Delete completed with status %d%n", response.getStatusCode());
        }
        // END: com.azure.storage.file.datalake.DataLakeFileSystemClient.deleteIfExistsWithResponse#DataLakePathDeleteOptions-Duration-Context
    }

    /**
     * Code snippets for {@link DataLakeFileSystemClient#createFileIfNotExists(String)} and
     * {@link DataLakeFileSystemClient#createFileIfNotExistsWithResponse(String, DataLakePathCreateOptions, Duration, Context)}
     */
    public void createFileIfNotExistsCodeSnippets() {
        // BEGIN: com.azure.storage.file.datalake.DataLakeFileSystemClient.createFileIfNotExists#String
        DataLakeFileClient fileClient = client.createFile(fileName);
        // END: com.azure.storage.file.datalake.DataLakeFileSystemClient.createFileIfNotExists#String

        // BEGIN: com.azure.storage.file.datalake.DataLakeFileSystemClient.createFileIfNotExistsWithResponse#String-DataLakePathCreateOptions-Duration-Context

        PathHttpHeaders headers = new PathHttpHeaders().setContentLanguage("en-US").setContentType("binary");
        String permissions = "permissions";
        String umask = "umask";
        DataLakePathCreateOptions options = new DataLakePathCreateOptions().setPathHttpHeaders(headers)
            .setPermissions(permissions).setUmask(umask).setMetadata(Collections.singletonMap("metadata", "value"));

        Response<DataLakeFileClient> response = client.createFileIfNotExistsWithResponse(fileName, options, timeout,
            new Context(key1, value1));
        if (response.getStatusCode() == 409) {
            System.out.println("Already existed.");
        } else {
            System.out.printf("Create completed with status %d%n", response.getStatusCode());
        }
        // END: com.azure.storage.file.datalake.DataLakeFileSystemClient.createFileIfNotExistsWithResponse#String-DataLakePathCreateOptions-Duration-Context
    }

    /**
     * Code snippets for {@link DataLakeFileSystemClient#deleteFileIfExists(String)} and
     * {@link DataLakeFileSystemClient#deleteFileIfExistsWithResponse(String, DataLakePathDeleteOptions, Duration, Context)}
     */
    public void deleteFileIfExistsCodeSnippets() {
        // BEGIN: com.azure.storage.file.datalake.DataLakeFileSystemClient.deleteFileIfExists#String
        boolean result = client.deleteFileIfExists(fileName);
        System.out.println("Delete request completed: " + result);
        // END: com.azure.storage.file.datalake.DataLakeFileSystemClient.deleteFileIfExists#String

        // BEGIN: com.azure.storage.file.datalake.DataLakeFileSystemClient.deleteFileIfExistsWithResponse#String-DataLakePathDeleteOptions-Duration-Context
        DataLakeRequestConditions requestConditions = new DataLakeRequestConditions()
            .setLeaseId(leaseId);
        DataLakePathDeleteOptions options = new DataLakePathDeleteOptions().setRequestConditions(requestConditions);

<<<<<<< HEAD
        Response<Void> response = client.deleteFileIfExistsWithResponse(fileName, options, timeout, new Context(key1, value1));
=======
        Response<Boolean> response = client.deleteFileIfExistsWithResponse(fileName, options, timeout,
            new Context(key1, value1));
>>>>>>> 8d609db9
        if (response.getStatusCode() == 404) {
            System.out.println("Does not exist.");
        } else {
            System.out.printf("Delete completed with status %d%n", response.getStatusCode());
        }
        // END: com.azure.storage.file.datalake.DataLakeFileSystemClient.deleteFileIfExistsWithResponse#String-DataLakePathDeleteOptions-Duration-Context
    }

    /**
     * Code snippets for {@link DataLakeFileSystemClient#createDirectoryIfNotExists(String)} and
     * {@link DataLakeFileSystemClient#createDirectoryIfNotExistsWithResponse(String, DataLakePathCreateOptions, Duration, Context)}
     */
    public void createDirectoryIfNotExistsCodeSnippets() {
        // BEGIN: com.azure.storage.file.datalake.DataLakeFileSystemClient.createDirectoryIfNotExists#String
        DataLakeDirectoryClient directoryClient = client.createDirectoryIfNotExists(directoryName);
        // END: com.azure.storage.file.datalake.DataLakeFileSystemClient.createDirectoryIfNotExists#String

        // BEGIN: com.azure.storage.file.datalake.DataLakeFileSystemClient.createDirectoryIfNotExistsWithResponse#String-DataLakePathCreateOptions-Duration-Context
        PathHttpHeaders headers = new PathHttpHeaders()
            .setContentLanguage("en-US")
            .setContentType("binary");
        String permissions = "permissions";
        String umask = "umask";
        DataLakePathCreateOptions options = new DataLakePathCreateOptions().setPathHttpHeaders(headers)
            .setPermissions(permissions).setUmask(umask).setMetadata(Collections.singletonMap("metadata", "value"));

        Response<DataLakeDirectoryClient> response = client.createDirectoryIfNotExistsWithResponse(directoryName,
            options, timeout, new Context(key1, value1));
        if (response.getStatusCode() == 409) {
            System.out.println("Already existed.");
        } else {
            System.out.printf("Create completed with status %d%n", response.getStatusCode());
        }
        // END: com.azure.storage.file.datalake.DataLakeFileSystemClient.createDirectoryIfNotExistsWithResponse#String-DataLakePathCreateOptions-Duration-Context
    }

    /**
     * Code snippets for {@link DataLakeFileSystemClient#deleteDirectoryIfExists(String)} and
     * {@link DataLakeFileSystemClient#deleteDirectoryIfExistsWithResponse(String, DataLakePathDeleteOptions, Duration, Context)}
     */
    public void deleteDirectoryIfExistsCodeSnippets() {
        // BEGIN: com.azure.storage.file.datalake.DataLakeFileSystemClient.deleteDirectoryIfExists#String
        boolean result = client.deleteDirectoryIfExists(directoryName);
        System.out.println("Delete request completed: " + result);
        // END: com.azure.storage.file.datalake.DataLakeFileSystemClient.deleteDirectoryIfExists#String

        // BEGIN: com.azure.storage.file.datalake.DataLakeFileSystemClient.deleteDirectoryIfExistsWithResponse#String-DataLakePathDeleteOptions-Duration-Context
        DataLakeRequestConditions requestConditions = new DataLakeRequestConditions()
            .setLeaseId(leaseId);
        boolean recursive = false; // Default value
        DataLakePathDeleteOptions options = new DataLakePathDeleteOptions().setIsRecursive(recursive)
            .setRequestConditions(requestConditions);

<<<<<<< HEAD
        Response<Void> response = client.deleteDirectoryIfExistsWithResponse(directoryName, options,
=======
        Response<Boolean> response = client.deleteDirectoryIfExistsWithResponse(directoryName, options,
>>>>>>> 8d609db9
            timeout, new Context(key1, value1));
        if (response.getStatusCode() == 404) {
            System.out.println("Does not exist.");
        } else {
            System.out.printf("Delete completed with status %d%n", response.getStatusCode());
        }
        // END: com.azure.storage.file.datalake.DataLakeFileSystemClient.deleteDirectoryIfExistsWithResponse#String-DataLakePathDeleteOptions-Duration-Context
    }

//    /**
//     * Code snippet for {@link DataLakeFileSystemClient#rename(String)}
//     */
//    public void renameContainer() {
//        // BEGIN: com.azure.storage.file.datalake.DataLakeFileSystemClient.rename#String
//        DataLakeFileSystemClient fileSystemClient = client.rename("newFileSystemName");
//        // END: com.azure.storage.file.datalake.DataLakeFileSystemClient.rename#String
//    }
//
//    /**
//     * Code snippet for {@link DataLakeFileSystemClient#renameWithResponse(FileSystemRenameOptions, Duration, Context)}
//     */
//    public void renameContainerWithResponse() {
//        // BEGIN: com.azure.storage.file.datalake.DataLakeFileSystemClient.renameWithResponse#FileSystemRenameOptions-Duration-Context
//        DataLakeRequestConditions requestConditions = new DataLakeRequestConditions().setLeaseId("lease-id");
//        Context context = new Context("Key", "Value");
//
//        DataLakeFileSystemClient fileSystemClient = client.renameWithResponse(
//            new FileSystemRenameOptions("newFileSystemName")
//                .setRequestConditions(requestConditions),
//            Duration.ofSeconds(1),
//            context).getValue();
//        // END: com.azure.storage.file.datalake.DataLakeFileSystemClient.renameWithResponse#FileSystemRenameOptions-Duration-Context
//    }

}<|MERGE_RESOLUTION|>--- conflicted
+++ resolved
@@ -507,12 +507,8 @@
         Map<String, String> metadata = Collections.singletonMap("metadata", "value");
         Context context = new Context("Key", "Value");
 
-<<<<<<< HEAD
-        Response<Void> response = client.createIfNotExistsWithResponse(metadata, PublicAccessType.CONTAINER, timeout, context);
-=======
         Response<Boolean> response = client.createIfNotExistsWithResponse(metadata, PublicAccessType.CONTAINER, timeout,
             context);
->>>>>>> 8d609db9
         if (response.getStatusCode() == 409) {
             System.out.println("Already existed.");
         } else {
@@ -538,11 +534,7 @@
         DataLakePathDeleteOptions options = new DataLakePathDeleteOptions().setIsRecursive(false)
             .setRequestConditions(requestConditions);
 
-<<<<<<< HEAD
-        Response<Void> response = client.deleteIfExistsWithResponse(options, timeout, context);
-=======
         Response<Boolean> response = client.deleteIfExistsWithResponse(options, timeout, context);
->>>>>>> 8d609db9
         if (response.getStatusCode() == 404) {
             System.out.println("Does not exist.");
         } else {
@@ -593,12 +585,8 @@
             .setLeaseId(leaseId);
         DataLakePathDeleteOptions options = new DataLakePathDeleteOptions().setRequestConditions(requestConditions);
 
-<<<<<<< HEAD
-        Response<Void> response = client.deleteFileIfExistsWithResponse(fileName, options, timeout, new Context(key1, value1));
-=======
         Response<Boolean> response = client.deleteFileIfExistsWithResponse(fileName, options, timeout,
             new Context(key1, value1));
->>>>>>> 8d609db9
         if (response.getStatusCode() == 404) {
             System.out.println("Does not exist.");
         } else {
@@ -652,11 +640,7 @@
         DataLakePathDeleteOptions options = new DataLakePathDeleteOptions().setIsRecursive(recursive)
             .setRequestConditions(requestConditions);
 
-<<<<<<< HEAD
-        Response<Void> response = client.deleteDirectoryIfExistsWithResponse(directoryName, options,
-=======
         Response<Boolean> response = client.deleteDirectoryIfExistsWithResponse(directoryName, options,
->>>>>>> 8d609db9
             timeout, new Context(key1, value1));
         if (response.getStatusCode() == 404) {
             System.out.println("Does not exist.");
