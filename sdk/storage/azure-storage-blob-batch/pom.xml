--- conflicted
+++ resolved
@@ -13,11 +13,7 @@
 
   <groupId>com.azure</groupId>
   <artifactId>azure-storage-blob-batch</artifactId>
-<<<<<<< HEAD
-  <version>12.2.0</version> <!-- {x-version-update;com.azure:azure-storage-blob-batch;current} -->
-=======
   <version>12.4.0-beta.1</version> <!-- {x-version-update;com.azure:azure-storage-blob-batch;current} -->
->>>>>>> 174756db
 
   <name>Microsoft Azure client library for Blob Storage batching</name>
   <description>This module contains client library for Microsoft Azure Blob Storage batching.</description>
@@ -59,11 +55,7 @@
     <dependency>
       <groupId>com.azure</groupId>
       <artifactId>azure-core</artifactId>
-<<<<<<< HEAD
-      <version>1.2.0</version> <!-- {x-version-update;com.azure:azure-core;dependency} -->
-=======
       <version>1.3.0-beta.1</version> <!-- {x-version-update;unreleased_com.azure:azure-core;dependency} -->
->>>>>>> 174756db
     </dependency>
     <dependency>
       <groupId>com.azure</groupId>
@@ -73,11 +65,7 @@
     <dependency>
       <groupId>com.azure</groupId>
       <artifactId>azure-storage-blob</artifactId>
-<<<<<<< HEAD
-      <version>12.2.0</version> <!-- {x-version-update;com.azure:azure-storage-blob;current} -->
-=======
       <version>12.4.0-beta.1</version> <!-- {x-version-update;com.azure:azure-storage-blob;current} -->
->>>>>>> 174756db
     </dependency>
     <dependency>
       <groupId>org.slf4j</groupId>
@@ -104,11 +92,7 @@
     <dependency>
       <groupId>com.azure</groupId>
       <artifactId>azure-identity</artifactId>
-<<<<<<< HEAD
-      <version>1.0.2</version> <!-- {x-version-update;com.azure:azure-identity;dependency} -->
-=======
       <version>1.0.3</version> <!-- {x-version-update;com.azure:azure-identity;dependency} -->
->>>>>>> 174756db
       <scope>test</scope>
     </dependency>
     <dependency>
