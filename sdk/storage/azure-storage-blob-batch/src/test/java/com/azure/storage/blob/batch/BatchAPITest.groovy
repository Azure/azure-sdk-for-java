package com.azure.storage.blob.batch

import com.azure.core.http.HttpPipelineBuilder
import com.azure.core.http.policy.HttpPipelinePolicy
import com.azure.core.util.Context
import com.azure.storage.blob.BlobServiceAsyncClient
import com.azure.storage.blob.models.AccessTier
import com.azure.storage.blob.models.DeleteSnapshotsOptionType
import com.azure.storage.blob.models.BlobStorageException

class BatchAPITest extends APISpec {
    static def setupCustomPolicyBatch(BlobServiceAsyncClient blobServiceAsyncClient, HttpPipelinePolicy customPolicy) {
        def clientPipeline = blobServiceAsyncClient.getHttpPipeline()

        def policies = new HttpPipelinePolicy[clientPipeline.getPolicyCount() + 1]
        for (def i = 0; i < clientPipeline.getPolicyCount(); i++) {
            policies[i] = clientPipeline.getPolicy(i)
        }

        policies[clientPipeline.getPolicyCount()] = customPolicy

        return new BlobBatch(blobServiceAsyncClient.getAccountUrl(), new HttpPipelineBuilder()
            .policies(policies)
            .httpClient(clientPipeline.getHttpClient())
            .build())
    }

    BlobBatchClient batchClient

    def setup() {
        batchClient = new BlobBatchClientBuilder(primaryBlobServiceClient).buildClient()
    }

    def "Empty batch"() {
        when:
        def batch = batchClient.getBlobBatch()
        batchClient.submitBatch(batch)

        then:
        thrown(UnsupportedOperationException)
    }

    def "Mixed batch"() {
        when:
        def batch = batchClient.getBlobBatch()
        batch.deleteBlob("container", "blob")
        batch.setBlobAccessTier("container", "blob2", AccessTier.HOT)

        then:
        thrown(UnsupportedOperationException)

        when:
        batch = batchClient.getBlobBatch()
        batch.setBlobAccessTier("container", "blob", AccessTier.HOT)
        batch.deleteBlob("container", "blob2")

        then:
        thrown(UnsupportedOperationException)
    }

    def "Set tier all succeed"() {
        setup:
        def containerName = generateContainerName()
        def blobName1 = generateBlobName()
        def blobName2 = generateBlobName()
        def batch = batchClient.getBlobBatch()
        def containerClient = primaryBlobServiceClient.getBlobContainerClient(containerName)
        containerClient.create()
        containerClient.getBlobClient(blobName1).getBlockBlobClient().upload(defaultInputStream.get(), defaultDataSize)
        containerClient.getBlobClient(blobName2).getBlockBlobClient().upload(defaultInputStream.get(), defaultDataSize)

        when:
        def response1 = batch.setBlobAccessTier(containerName, blobName1, AccessTier.HOT)
        def response2 = batch.setBlobAccessTier(containerName, blobName2, AccessTier.COOL)
        batchClient.submitBatch(batch)

        then:
        notThrown(BlobStorageException)
        response1.getStatusCode() == 200
        response2.getStatusCode() == 200
    }

    def "Set tier some succeed throw on any error"() {
        setup:
        def containerName = generateContainerName()
        def blobName1 = generateBlobName()
        def blobName2 = generateBlobName()
        def batch = batchClient.getBlobBatch()
        def containerClient = primaryBlobServiceClient.getBlobContainerClient(containerName)
        containerClient.create()
        containerClient.getBlobClient(blobName1).getBlockBlobClient().upload(defaultInputStream.get(), defaultDataSize)

        when:
        def response1 = batch.setBlobAccessTier(containerName, blobName1, AccessTier.HOT)
        def response2 = batch.setBlobAccessTier(containerName, blobName2, AccessTier.COOL)
        batchClient.submitBatch(batch)

        then:
<<<<<<< HEAD
        thrown(StorageBlobBatchException)
=======
        thrown(BlobStorageException)
>>>>>>> e7fe4bba
        response1.getStatusCode() == 200

        when:
        response2.getStatusCode()

        then:
        thrown(BlobStorageException)
    }

    def "Set tier some succeed do not throw on any error"() {
        setup:
        def containerName = generateContainerName()
        def blobName1 = generateBlobName()
        def blobName2 = generateBlobName()
        def batch = batchClient.getBlobBatch()
        def containerClient = primaryBlobServiceClient.getBlobContainerClient(containerName)
        containerClient.create()
        containerClient.getBlobClient(blobName1).getBlockBlobClient().upload(defaultInputStream.get(), defaultDataSize)

        when:
        def response1 = batch.setBlobAccessTier(containerName, blobName1, AccessTier.HOT)
        def response2 = batch.setBlobAccessTier(containerName, blobName2, AccessTier.COOL)
        batchClient.submitBatchWithResponse(batch, false, null, Context.NONE)

        then:
        notThrown(BlobStorageException)
        response1.getStatusCode() == 200

        when:
        response2.getStatusCode()

        then:
        thrown(BlobStorageException)
    }

    def "Set tier none succeed throw on any error"() {
        setup:
        def containerName = generateContainerName()
        def blobName1 = generateBlobName()
        def blobName2 = generateBlobName()
        def batch = batchClient.getBlobBatch()
        def containerClient = primaryBlobServiceClient.getBlobContainerClient(containerName)
        containerClient.create()

        when:
        def response1 = batch.setBlobAccessTier(containerName, blobName1, AccessTier.HOT)
        def response2 = batch.setBlobAccessTier(containerName, blobName2, AccessTier.COOL)
        batchClient.submitBatch(batch)

        then:
<<<<<<< HEAD
        thrown(StorageBlobBatchException)
=======
        thrown(BlobStorageException)
>>>>>>> e7fe4bba

        when:
        response1.getStatusCode()

        then:
        thrown(BlobStorageException)

        when:
        response2.getStatusCode()

        then:
        thrown(StorageException)
    }

    def "Set tier none succeed do not throw on any error"() {
        setup:
        def containerName = generateContainerName()
        def blobName1 = generateBlobName()
        def blobName2 = generateBlobName()
        def batch = batchClient.getBlobBatch()
        def containerClient = primaryBlobServiceClient.getBlobContainerClient(containerName)
        containerClient.create()

        when:
        def response1 = batch.setBlobAccessTier(containerName, blobName1, AccessTier.HOT)
        def response2 = batch.setBlobAccessTier(containerName, blobName2, AccessTier.COOL)
        batchClient.submitBatchWithResponse(batch, false, null, Context.NONE)

        then:
        notThrown(BlobStorageException)

        when:
        response1.getStatusCode()

        then:
        thrown(BlobStorageException)

        when:
        response2.getStatusCode()

        then:
        thrown(BlobStorageException)
    }

    def "Delete blob all succeed"() {
        setup:
        def containerName = generateContainerName()
        def blobName1 = generateBlobName()
        def blobName2 = generateBlobName()
        def batch = batchClient.getBlobBatch()
        def containerClient = primaryBlobServiceClient.getBlobContainerClient(containerName)
        containerClient.create()
        containerClient.getBlobClient(blobName1).getPageBlobClient().create(0)
        containerClient.getBlobClient(blobName2).getPageBlobClient().create(0)

        when:
        def response1 = batch.deleteBlob(containerName, blobName1)
        def response2 = batch.deleteBlob(containerName, blobName2)
        batchClient.submitBatch(batch)

        then:
        notThrown(BlobStorageException)
        response1.getStatusCode() == 202
        response2.getStatusCode() == 202
    }

    def "Delete blob some succeed throw on any error"() {
        setup:
        def containerName = generateContainerName()
        def blobName1 = generateBlobName()
        def blobName2 = generateBlobName()
        def batch = batchClient.getBlobBatch()
        def containerClient = primaryBlobServiceClient.getBlobContainerClient(containerName)
        containerClient.create()
        containerClient.getBlobClient(blobName1).getPageBlobClient().create(0)

        when:
        def response1 = batch.deleteBlob(containerName, blobName1)
        def response2 = batch.deleteBlob(containerName, blobName2)
        batchClient.submitBatch(batch)

        then:
<<<<<<< HEAD
        thrown(StorageBlobBatchException)
=======
        thrown(BlobStorageException)
>>>>>>> e7fe4bba
        response1.getStatusCode() == 202

        when:
        response2.getStatusCode()

        then:
        thrown(BlobStorageException)
    }

    def "Delete blob some succeed do not throw on any error"() {
        setup:
        def containerName = generateContainerName()
        def blobName1 = generateBlobName()
        def blobName2 = generateBlobName()
        def batch = batchClient.getBlobBatch()
        def containerClient = primaryBlobServiceClient.getBlobContainerClient(containerName)
        containerClient.create()
        containerClient.getBlobClient(blobName1).getPageBlobClient().create(0)

        when:
        def response1 = batch.deleteBlob(containerName, blobName1)
        def response2 = batch.deleteBlob(containerName, blobName2)
        batchClient.submitBatchWithResponse(batch, false, null, Context.NONE)

        then:
        notThrown(BlobStorageException)
        response1.getStatusCode() == 202

        when:
        response2.getStatusCode()

        then:
        thrown(BlobStorageException)
    }

    def "Delete blob none succeed throw on any error"() {
        setup:
        def containerName = generateContainerName()
        def blobName1 = generateBlobName()
        def blobName2 = generateBlobName()
        def batch = batchClient.getBlobBatch()
        def containerClient = primaryBlobServiceClient.getBlobContainerClient(containerName)
        containerClient.create()

        when:
        def response1 = batch.deleteBlob(containerName, blobName1)
        def response2 = batch.deleteBlob(containerName, blobName2)
        batchClient.submitBatch(batch)

        then:
<<<<<<< HEAD
        thrown(StorageBlobBatchException)
=======
        thrown(BlobStorageException)
>>>>>>> e7fe4bba

        when:
        response1.getStatusCode()

        then:
        thrown(BlobStorageException)

        when:
        response2.getStatusCode()

        then:
        thrown(StorageException)
    }

    def "Delete blob none succeed do not throw on any error"() {
        setup:
        def containerName = generateContainerName()
        def blobName1 = generateBlobName()
        def blobName2 = generateBlobName()
        def batch = batchClient.getBlobBatch()
        def containerClient = primaryBlobServiceClient.getBlobContainerClient(containerName)
        containerClient.create()

        when:
        def response1 = batch.deleteBlob(containerName, blobName1)
        def response2 = batch.deleteBlob(containerName, blobName2)
        batchClient.submitBatchWithResponse(batch, false, null, Context.NONE)

        then:
        notThrown(BlobStorageException)

        when:
        response1.getStatusCode()

        then:
        thrown(BlobStorageException)

        when:
        response2.getStatusCode()

        then:
        thrown(BlobStorageException)
    }

    def "Accessing batch request before submission throws"() {
        setup:
        def batch = batchClient.getBlobBatch()

        when:
        def batchRequest = batch.deleteBlob("blob", "container")
        batchRequest.getStatusCode()

        then:
        thrown(UnsupportedOperationException)
    }

    def "Bulk delete blobs"() {
        setup:
        def blobUrls = new ArrayList<String>()
        for (def i = 0; i < 10; i++) {
            def pageBlobClient = cc.getBlobClient(generateBlobName()).getPageBlobClient()
            pageBlobClient.create(512)
            blobUrls.add(pageBlobClient.getBlobUrl())
        }

        when:
        def responses = batchClient.deleteBlobs(blobUrls, DeleteSnapshotsOptionType.INCLUDE)

        then:
        for (def response : responses) {
            assert response.getStatusCode() == 202
        }
    }

    def "Bulk set access tier"() {
        setup:
        def blobUrls = new ArrayList<String>()
        for (def i = 0; i < 10; i++) {
            def pageBlobClient = cc.getBlobClient(generateBlobName()).getBlockBlobClient()
            pageBlobClient.upload(defaultInputStream.get(), defaultDataSize)
            blobUrls.add(pageBlobClient.getBlobUrl())
        }

        when:
        def responses = batchClient.setBlobsAccessTier(blobUrls, AccessTier.HOT)

        then:
        for (def response : responses) {
            assert response.getStatusCode() == 200
        }
    }
}<|MERGE_RESOLUTION|>--- conflicted
+++ resolved
@@ -96,11 +96,7 @@
         batchClient.submitBatch(batch)
 
         then:
-<<<<<<< HEAD
         thrown(StorageBlobBatchException)
-=======
-        thrown(BlobStorageException)
->>>>>>> e7fe4bba
         response1.getStatusCode() == 200
 
         when:
@@ -151,11 +147,8 @@
         batchClient.submitBatch(batch)
 
         then:
-<<<<<<< HEAD
-        thrown(StorageBlobBatchException)
-=======
-        thrown(BlobStorageException)
->>>>>>> e7fe4bba
+        def ex = thrown(StorageBlobBatchException)
+        ex.getCauses().size() == 2
 
         when:
         response1.getStatusCode()
@@ -167,7 +160,7 @@
         response2.getStatusCode()
 
         then:
-        thrown(StorageException)
+        thrown(BlobStorageException)
     }
 
     def "Set tier none succeed do not throw on any error"() {
@@ -238,11 +231,7 @@
         batchClient.submitBatch(batch)
 
         then:
-<<<<<<< HEAD
         thrown(StorageBlobBatchException)
-=======
-        thrown(BlobStorageException)
->>>>>>> e7fe4bba
         response1.getStatusCode() == 202
 
         when:
@@ -293,11 +282,8 @@
         batchClient.submitBatch(batch)
 
         then:
-<<<<<<< HEAD
-        thrown(StorageBlobBatchException)
-=======
-        thrown(BlobStorageException)
->>>>>>> e7fe4bba
+        def ex = thrown(StorageBlobBatchException)
+        ex.getCauses().size() == 2
 
         when:
         response1.getStatusCode()
@@ -309,7 +295,7 @@
         response2.getStatusCode()
 
         then:
-        thrown(StorageException)
+        thrown(BlobStorageException)
     }
 
     def "Delete blob none succeed do not throw on any error"() {
