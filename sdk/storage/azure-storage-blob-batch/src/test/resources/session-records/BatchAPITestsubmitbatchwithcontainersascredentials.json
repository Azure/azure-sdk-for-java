--- conflicted
+++ resolved
@@ -1,116 +1,112 @@
 {
   "networkCallRecords" : [ {
     "Method" : "PUT",
-    "Uri" : "https://REDACTED.blob.core.windows.net/jtcsubmitbatchwithcontainersascredentials020535d0b6cc45?restype=container",
+    "Uri" : "https://REDACTED.blob.core.windows.net/jtcsubmitbatchwithcontainersascredentials034002e1e6dd86?restype=container",
     "Headers" : {
-      "x-ms-version" : "2020-06-12",
-      "User-Agent" : "azsdk-java-azure-storage-blob/12.11.0-beta.4 (11.0.8; Windows 10; 10.0)",
-      "x-ms-client-request-id" : "b5420284-aa47-4d8e-81ca-006f59943ca9"
+      "x-ms-version" : "2020-08-04",
+      "User-Agent" : "azsdk-java-azure-storage-blob/12.12.0-beta.1 (11.0.7; Windows 10; 10.0)",
+      "x-ms-client-request-id" : "01e049a1-404d-478a-851a-13370c46b61b"
     },
     "Response" : {
       "content-length" : "0",
-      "x-ms-version" : "2020-06-12",
+      "x-ms-version" : "2020-08-04",
       "Server" : "Windows-Azure-Blob/1.0 Microsoft-HTTPAPI/2.0",
-      "eTag" : "0x8D90AD2E8E9E920",
-      "Last-Modified" : "Thu, 29 Apr 2021 05:52:01 GMT",
+      "eTag" : "0x8D90F24D27B0E93",
+      "Last-Modified" : "Tue, 04 May 2021 17:48:27 GMT",
       "retry-after" : "0",
       "StatusCode" : "201",
-      "x-ms-request-id" : "90a02457-c01e-0009-5abb-3cb3f2000000",
-      "x-ms-client-request-id" : "b5420284-aa47-4d8e-81ca-006f59943ca9",
-      "Date" : "Thu, 29 Apr 2021 05:52:01 GMT"
+      "x-ms-request-id" : "de79ff87-201e-005c-090d-4118f8000000",
+      "x-ms-client-request-id" : "01e049a1-404d-478a-851a-13370c46b61b",
+      "Date" : "Tue, 04 May 2021 17:48:26 GMT"
     },
     "Exception" : null
   }, {
     "Method" : "PUT",
-    "Uri" : "https://REDACTED.blob.core.windows.net/jtcsubmitbatchwithcontainersascredentials020535d0b6cc45/javablobsubmitbatchwithcontainersascredentials198225e36bd",
+    "Uri" : "https://REDACTED.blob.core.windows.net/jtcsubmitbatchwithcontainersascredentials034002e1e6dd86/javablobsubmitbatchwithcontainersascredentials13644365688",
     "Headers" : {
-      "x-ms-version" : "2020-06-12",
-      "User-Agent" : "azsdk-java-azure-storage-blob/12.11.0-beta.4 (11.0.8; Windows 10; 10.0)",
-      "x-ms-client-request-id" : "f28e0d61-afbc-4ea6-8441-abd7df2050f3"
+      "x-ms-version" : "2020-08-04",
+      "User-Agent" : "azsdk-java-azure-storage-blob/12.12.0-beta.1 (11.0.7; Windows 10; 10.0)",
+      "x-ms-client-request-id" : "0acad4be-1fd3-4e82-a788-0da153f370e3"
     },
     "Response" : {
       "content-length" : "0",
-      "x-ms-version" : "2020-06-12",
+      "x-ms-version" : "2020-08-04",
       "Server" : "Windows-Azure-Blob/1.0 Microsoft-HTTPAPI/2.0",
-      "eTag" : "0x8D90AD2E92548D7",
-      "Last-Modified" : "Thu, 29 Apr 2021 05:52:02 GMT",
-      "x-ms-version-id" : "2021-04-29T05:52:02.0580567Z",
+      "eTag" : "0x8D90F24D2B76791",
+      "Last-Modified" : "Tue, 04 May 2021 17:48:27 GMT",
+      "x-ms-version-id" : "2021-05-04T17:48:27.8110097Z",
       "retry-after" : "0",
       "StatusCode" : "201",
-      "x-ms-request-id" : "90a0247a-c01e-0009-74bb-3cb3f2000000",
+      "x-ms-request-id" : "de79ffc2-201e-005c-3b0d-4118f8000000",
       "x-ms-request-server-encrypted" : "true",
-      "x-ms-client-request-id" : "f28e0d61-afbc-4ea6-8441-abd7df2050f3",
-      "Date" : "Thu, 29 Apr 2021 05:52:01 GMT"
+      "x-ms-client-request-id" : "0acad4be-1fd3-4e82-a788-0da153f370e3",
+      "Date" : "Tue, 04 May 2021 17:48:27 GMT"
     },
     "Exception" : null
   }, {
     "Method" : "PUT",
-    "Uri" : "https://REDACTED.blob.core.windows.net/jtcsubmitbatchwithcontainersascredentials020535d0b6cc45/javablobsubmitbatchwithcontainersascredentials26574825c8e",
+    "Uri" : "https://REDACTED.blob.core.windows.net/jtcsubmitbatchwithcontainersascredentials034002e1e6dd86/javablobsubmitbatchwithcontainersascredentials22869553c9a",
     "Headers" : {
-      "x-ms-version" : "2020-06-12",
-      "User-Agent" : "azsdk-java-azure-storage-blob/12.11.0-beta.4 (11.0.8; Windows 10; 10.0)",
-      "x-ms-client-request-id" : "3320e983-17cb-464d-9b61-7844c08be4b7"
+      "x-ms-version" : "2020-08-04",
+      "User-Agent" : "azsdk-java-azure-storage-blob/12.12.0-beta.1 (11.0.7; Windows 10; 10.0)",
+      "x-ms-client-request-id" : "df253677-014c-4bc1-9b04-b856042d6ed5"
     },
     "Response" : {
       "content-length" : "0",
-      "x-ms-version" : "2020-06-12",
+      "x-ms-version" : "2020-08-04",
       "Server" : "Windows-Azure-Blob/1.0 Microsoft-HTTPAPI/2.0",
-      "eTag" : "0x8D90AD2E9365E67",
-      "Last-Modified" : "Thu, 29 Apr 2021 05:52:02 GMT",
-      "x-ms-version-id" : "2021-04-29T05:52:02.1710201Z",
+      "eTag" : "0x8D90F24D2C7B8D6",
+      "Last-Modified" : "Tue, 04 May 2021 17:48:27 GMT",
+      "x-ms-version-id" : "2021-05-04T17:48:27.9179478Z",
       "retry-after" : "0",
       "StatusCode" : "201",
-      "x-ms-request-id" : "90a02488-c01e-0009-01bb-3cb3f2000000",
+      "x-ms-request-id" : "de79ffcb-201e-005c-430d-4118f8000000",
       "x-ms-request-server-encrypted" : "true",
-      "x-ms-client-request-id" : "3320e983-17cb-464d-9b61-7844c08be4b7",
-      "Date" : "Thu, 29 Apr 2021 05:52:02 GMT"
+      "x-ms-client-request-id" : "df253677-014c-4bc1-9b04-b856042d6ed5",
+      "Date" : "Tue, 04 May 2021 17:48:27 GMT"
     },
     "Exception" : null
   }, {
     "Method" : "POST",
-<<<<<<< HEAD
-    "Uri" : "https://REDACTED.blob.core.windows.net/jtcsubmitbatchwithcontainersascredentials0838249e960876?restype=container&comp=batch&sv=2020-08-04&spr=https%2Chttp&st=2021-01-05T23%3A50%3A01Z&se=2021-01-07T23%3A50%3A01Z&sip=0.0.0.0-255.255.255.255&sr=c&sp=racwdlme&sig=REDACTED&rscc=cache&rscd=disposition&rsce=encoding&rscl=language&rsct=type",
-=======
-    "Uri" : "https://REDACTED.blob.core.windows.net/jtcsubmitbatchwithcontainersascredentials020535d0b6cc45?restype=container&comp=batch&sv=2020-06-12&spr=https%2Chttp&st=2021-04-28T05%3A52%3A02Z&se=2021-04-30T05%3A52%3A02Z&sr=c&sp=racwdlme&sig=REDACTED&rscc=cache&rscd=disposition&rsce=encoding&rscl=language&rsct=type",
->>>>>>> 908c7134
+    "Uri" : "https://REDACTED.blob.core.windows.net/jtcsubmitbatchwithcontainersascredentials034002e1e6dd86?restype=container&comp=batch&sv=2020-08-04&spr=https%2Chttp&st=2021-05-03T17%3A48%3A29Z&se=2021-05-05T17%3A48%3A28Z&sr=c&sp=racwdlme&sig=REDACTED&rscc=cache&rscd=disposition&rsce=encoding&rscl=language&rsct=type",
     "Headers" : {
-      "x-ms-version" : "2020-06-12",
-      "User-Agent" : "azsdk-java-azure-storage-blob/12.11.0-beta.4 azsdk-java-azure-storage-blob-batch/12.9.0-beta.4 (11.0.8; Windows 10; 10.0)",
-      "x-ms-client-request-id" : "64622ae3-1882-478d-adab-18daee8add4a",
-      "Content-Type" : "multipart/mixed; boundary=batch_4786bb52-6077-445f-a9cd-7ab2f3612bc0"
+      "x-ms-version" : "2020-08-04",
+      "User-Agent" : "azsdk-java-azure-storage-blob/12.12.0-beta.1 azsdk-java-azure-storage-blob-batch/12.10.0-beta.1 (11.0.7; Windows 10; 10.0)",
+      "x-ms-client-request-id" : "19481194-a440-49a0-8c33-339065b1bbcf",
+      "Content-Type" : "multipart/mixed; boundary=batch_d173c86d-5112-4ac8-ad10-731e5f4b0f16"
     },
     "Response" : {
       "Transfer-Encoding" : "chunked",
-      "x-ms-version" : "2020-06-12",
+      "x-ms-version" : "2020-08-04",
       "Server" : "Windows-Azure-Blob/1.0 Microsoft-HTTPAPI/2.0",
       "retry-after" : "0",
       "StatusCode" : "202",
-      "x-ms-request-id" : "90a0249f-c01e-0009-15bb-3cb3f2000000",
-      "Body" : "--batchresponse_15391868-c64c-47b9-93f2-6138f03c214f\r\nContent-Type: application/http\r\nContent-ID: 0\r\n\r\nHTTP/1.1 202 Accepted\r\nx-ms-delete-type-permanent: true\r\nx-ms-request-id: 90a0249f-c01e-0009-15bb-3cb3f21e51ba\r\nx-ms-version: 2020-06-12\r\nx-ms-client-request-id: 31da2238-362b-42fc-ba93-ba257b22175b\r\nServer: Windows-Azure-Blob/1.0\r\n\r\n--batchresponse_15391868-c64c-47b9-93f2-6138f03c214f\r\nContent-Type: application/http\r\nContent-ID: 1\r\n\r\nHTTP/1.1 202 Accepted\r\nx-ms-delete-type-permanent: true\r\nx-ms-request-id: 90a0249f-c01e-0009-15bb-3cb3f21e51bc\r\nx-ms-version: 2020-06-12\r\nx-ms-client-request-id: 521495de-e092-423a-a791-4b95caa70fb4\r\nServer: Windows-Azure-Blob/1.0\r\n\r\n--batchresponse_15391868-c64c-47b9-93f2-6138f03c214f--",
-      "x-ms-client-request-id" : "64622ae3-1882-478d-adab-18daee8add4a",
-      "Date" : "Thu, 29 Apr 2021 05:52:02 GMT",
-      "Content-Type" : "multipart/mixed; boundary=batchresponse_15391868-c64c-47b9-93f2-6138f03c214f"
+      "x-ms-request-id" : "de79fffa-201e-005c-620d-4118f8000000",
+      "Body" : "--batchresponse_f63b12fc-46a8-46c3-a8a5-07838831d849\r\nContent-Type: application/http\r\nContent-ID: 0\r\n\r\nHTTP/1.1 202 Accepted\r\nx-ms-delete-type-permanent: true\r\nx-ms-request-id: de79fffa-201e-005c-620d-4118f81e5148\r\nx-ms-version: 2020-08-04\r\nx-ms-client-request-id: 01a41c4d-2cc6-49ee-b9ec-87bc881aa4c6\r\nServer: Windows-Azure-Blob/1.0\r\n\r\n--batchresponse_f63b12fc-46a8-46c3-a8a5-07838831d849\r\nContent-Type: application/http\r\nContent-ID: 1\r\n\r\nHTTP/1.1 202 Accepted\r\nx-ms-delete-type-permanent: true\r\nx-ms-request-id: de79fffa-201e-005c-620d-4118f81e514a\r\nx-ms-version: 2020-08-04\r\nx-ms-client-request-id: a97b3bc2-6e8c-4b58-9d65-4927e42c3c03\r\nServer: Windows-Azure-Blob/1.0\r\n\r\n--batchresponse_f63b12fc-46a8-46c3-a8a5-07838831d849--",
+      "x-ms-client-request-id" : "19481194-a440-49a0-8c33-339065b1bbcf",
+      "Date" : "Tue, 04 May 2021 17:48:27 GMT",
+      "Content-Type" : "multipart/mixed; boundary=batchresponse_f63b12fc-46a8-46c3-a8a5-07838831d849"
     },
     "Exception" : null
   }, {
     "Method" : "DELETE",
-    "Uri" : "https://REDACTED.blob.core.windows.net/jtcsubmitbatchwithcontainersascredentials020535d0b6cc45?restype=container",
+    "Uri" : "https://REDACTED.blob.core.windows.net/jtcsubmitbatchwithcontainersascredentials034002e1e6dd86?restype=container",
     "Headers" : {
-      "x-ms-version" : "2020-06-12",
-      "User-Agent" : "azsdk-java-azure-storage-blob/12.11.0-beta.4 (11.0.8; Windows 10; 10.0)",
-      "x-ms-client-request-id" : "fa8c6e7a-a794-473c-92cf-14850cecaad8"
+      "x-ms-version" : "2020-08-04",
+      "User-Agent" : "azsdk-java-azure-storage-blob/12.12.0-beta.1 (11.0.7; Windows 10; 10.0)",
+      "x-ms-client-request-id" : "c9ded8a8-ce65-4ae5-8bc7-4f867c7cdb80"
     },
     "Response" : {
       "content-length" : "0",
-      "x-ms-version" : "2020-06-12",
+      "x-ms-version" : "2020-08-04",
       "Server" : "Windows-Azure-Blob/1.0 Microsoft-HTTPAPI/2.0",
       "retry-after" : "0",
       "StatusCode" : "202",
-      "x-ms-request-id" : "90a024b8-c01e-0009-29bb-3cb3f2000000",
-      "x-ms-client-request-id" : "fa8c6e7a-a794-473c-92cf-14850cecaad8",
-      "Date" : "Thu, 29 Apr 2021 05:52:02 GMT"
+      "x-ms-request-id" : "de7a0034-201e-005c-0c0d-4118f8000000",
+      "x-ms-client-request-id" : "c9ded8a8-ce65-4ae5-8bc7-4f867c7cdb80",
+      "Date" : "Tue, 04 May 2021 17:48:27 GMT"
     },
     "Exception" : null
   } ],
-  "variables" : [ "jtcsubmitbatchwithcontainersascredentials020535d0b6cc45", "javablobsubmitbatchwithcontainersascredentials198225e36bd", "javablobsubmitbatchwithcontainersascredentials26574825c8e", "2021-04-29T05:52:02.405404300Z", "2021-04-29T05:52:02.429408900Z" ]
+  "variables" : [ "jtcsubmitbatchwithcontainersascredentials034002e1e6dd86", "javablobsubmitbatchwithcontainersascredentials13644365688", "javablobsubmitbatchwithcontainersascredentials22869553c9a", "2021-05-04T17:48:28.981727700Z", "2021-05-04T17:48:29.008734700Z" ]
 }