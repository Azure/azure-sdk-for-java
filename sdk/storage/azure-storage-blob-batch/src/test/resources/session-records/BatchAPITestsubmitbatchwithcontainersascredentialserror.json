--- conflicted
+++ resolved
@@ -1,116 +1,112 @@
 {
   "networkCallRecords" : [ {
     "Method" : "PUT",
-    "Uri" : "https://REDACTED.blob.core.windows.net/jtcsubmitbatchwithcontainersascredentialserror057078ce847?restype=container",
+    "Uri" : "https://REDACTED.blob.core.windows.net/jtcsubmitbatchwithcontainersascredentialserror000584455d6?restype=container",
     "Headers" : {
-      "x-ms-version" : "2020-06-12",
-      "User-Agent" : "azsdk-java-azure-storage-blob/12.11.0-beta.4 (11.0.8; Windows 10; 10.0)",
-      "x-ms-client-request-id" : "c0d4166c-a19e-4a10-9493-df218abacde9"
+      "x-ms-version" : "2020-08-04",
+      "User-Agent" : "azsdk-java-azure-storage-blob/12.12.0-beta.1 (11.0.7; Windows 10; 10.0)",
+      "x-ms-client-request-id" : "91069df9-a58b-4038-8418-15c2646d9153"
     },
     "Response" : {
       "content-length" : "0",
-      "x-ms-version" : "2020-06-12",
+      "x-ms-version" : "2020-08-04",
       "Server" : "Windows-Azure-Blob/1.0 Microsoft-HTTPAPI/2.0",
-      "eTag" : "0x8D90AD2F5E26379",
-      "Last-Modified" : "Thu, 29 Apr 2021 05:52:23 GMT",
+      "eTag" : "0x8D90F24DF9A9683",
+      "Last-Modified" : "Tue, 04 May 2021 17:48:49 GMT",
       "retry-after" : "0",
       "StatusCode" : "201",
-      "x-ms-request-id" : "77a3b8e1-e01e-00d5-02bb-3c19ac000000",
-      "x-ms-client-request-id" : "c0d4166c-a19e-4a10-9493-df218abacde9",
-      "Date" : "Thu, 29 Apr 2021 05:52:23 GMT"
+      "x-ms-request-id" : "60edb61d-d01e-003a-350d-4157d8000000",
+      "x-ms-client-request-id" : "91069df9-a58b-4038-8418-15c2646d9153",
+      "Date" : "Tue, 04 May 2021 17:48:49 GMT"
     },
     "Exception" : null
   }, {
     "Method" : "PUT",
-    "Uri" : "https://REDACTED.blob.core.windows.net/jtcsubmitbatchwithcontainersascredentialserror057078ce847/javablobsubmitbatchwithcontainersascredentialserror15323991f",
+    "Uri" : "https://REDACTED.blob.core.windows.net/jtcsubmitbatchwithcontainersascredentialserror000584455d6/javablobsubmitbatchwithcontainersascredentialserror130762e97",
     "Headers" : {
-      "x-ms-version" : "2020-06-12",
-      "User-Agent" : "azsdk-java-azure-storage-blob/12.11.0-beta.4 (11.0.8; Windows 10; 10.0)",
-      "x-ms-client-request-id" : "258a61df-59d5-4c87-85ec-34b87d9d6218"
+      "x-ms-version" : "2020-08-04",
+      "User-Agent" : "azsdk-java-azure-storage-blob/12.12.0-beta.1 (11.0.7; Windows 10; 10.0)",
+      "x-ms-client-request-id" : "a5d11da9-1a48-440b-9d02-ae4613f53cdf"
     },
     "Response" : {
       "content-length" : "0",
-      "x-ms-version" : "2020-06-12",
+      "x-ms-version" : "2020-08-04",
       "Server" : "Windows-Azure-Blob/1.0 Microsoft-HTTPAPI/2.0",
-      "eTag" : "0x8D90AD2F616DC24",
-      "Last-Modified" : "Thu, 29 Apr 2021 05:52:23 GMT",
-      "x-ms-version-id" : "2021-04-29T05:52:23.7739044Z",
+      "eTag" : "0x8D90F24DFF30D6F",
+      "Last-Modified" : "Tue, 04 May 2021 17:48:50 GMT",
+      "x-ms-version-id" : "2021-05-04T17:48:50.0122991Z",
       "retry-after" : "0",
       "StatusCode" : "201",
-      "x-ms-request-id" : "77a3b901-e01e-00d5-1dbb-3c19ac000000",
+      "x-ms-request-id" : "60edb632-d01e-003a-430d-4157d8000000",
       "x-ms-request-server-encrypted" : "true",
-      "x-ms-client-request-id" : "258a61df-59d5-4c87-85ec-34b87d9d6218",
-      "Date" : "Thu, 29 Apr 2021 05:52:23 GMT"
+      "x-ms-client-request-id" : "a5d11da9-1a48-440b-9d02-ae4613f53cdf",
+      "Date" : "Tue, 04 May 2021 17:48:49 GMT"
     },
     "Exception" : null
   }, {
     "Method" : "PUT",
-    "Uri" : "https://REDACTED.blob.core.windows.net/jtcsubmitbatchwithcontainersascredentialserror057078ce847/javablobsubmitbatchwithcontainersascredentialserror257782128",
+    "Uri" : "https://REDACTED.blob.core.windows.net/jtcsubmitbatchwithcontainersascredentialserror000584455d6/javablobsubmitbatchwithcontainersascredentialserror2072559f0",
     "Headers" : {
-      "x-ms-version" : "2020-06-12",
-      "User-Agent" : "azsdk-java-azure-storage-blob/12.11.0-beta.4 (11.0.8; Windows 10; 10.0)",
-      "x-ms-client-request-id" : "3c9892ad-11d7-4692-b84b-68c4b7cea670"
+      "x-ms-version" : "2020-08-04",
+      "User-Agent" : "azsdk-java-azure-storage-blob/12.12.0-beta.1 (11.0.7; Windows 10; 10.0)",
+      "x-ms-client-request-id" : "810508cd-e85f-4365-9c2c-7a4112226796"
     },
     "Response" : {
       "content-length" : "0",
-      "x-ms-version" : "2020-06-12",
+      "x-ms-version" : "2020-08-04",
       "Server" : "Windows-Azure-Blob/1.0 Microsoft-HTTPAPI/2.0",
-      "eTag" : "0x8D90AD2F6272E74",
-      "Last-Modified" : "Thu, 29 Apr 2021 05:52:23 GMT",
-      "x-ms-version-id" : "2021-04-29T05:52:23.8808692Z",
+      "eTag" : "0x8D90F24E005A859",
+      "Last-Modified" : "Tue, 04 May 2021 17:48:50 GMT",
+      "x-ms-version-id" : "2021-05-04T17:48:50.1342297Z",
       "retry-after" : "0",
       "StatusCode" : "201",
-      "x-ms-request-id" : "77a3b909-e01e-00d5-23bb-3c19ac000000",
+      "x-ms-request-id" : "60edb643-d01e-003a-510d-4157d8000000",
       "x-ms-request-server-encrypted" : "true",
-      "x-ms-client-request-id" : "3c9892ad-11d7-4692-b84b-68c4b7cea670",
-      "Date" : "Thu, 29 Apr 2021 05:52:23 GMT"
+      "x-ms-client-request-id" : "810508cd-e85f-4365-9c2c-7a4112226796",
+      "Date" : "Tue, 04 May 2021 17:48:50 GMT"
     },
     "Exception" : null
   }, {
     "Method" : "POST",
-<<<<<<< HEAD
-    "Uri" : "https://REDACTED.blob.core.windows.net/jtcsubmitbatchwithcontainersascredentialserror0660860d065?restype=container&comp=batch&sv=2020-08-04&spr=https%2Chttp&st=2021-01-05T23%3A50%3A01Z&se=2021-01-07T23%3A50%3A01Z&sip=0.0.0.0-255.255.255.255&sr=c&sp=rcw&sig=REDACTED&rscc=cache&rscd=disposition&rsce=encoding&rscl=language&rsct=type",
-=======
-    "Uri" : "https://REDACTED.blob.core.windows.net/jtcsubmitbatchwithcontainersascredentialserror057078ce847?restype=container&comp=batch&sv=2020-06-12&spr=https%2Chttp&st=2021-04-28T05%3A52%3A24Z&se=2021-04-30T05%3A52%3A24Z&sr=c&sp=rcw&sig=REDACTED&rscc=cache&rscd=disposition&rsce=encoding&rscl=language&rsct=type",
->>>>>>> 908c7134
+    "Uri" : "https://REDACTED.blob.core.windows.net/jtcsubmitbatchwithcontainersascredentialserror000584455d6?restype=container&comp=batch&sv=2020-08-04&spr=https%2Chttp&st=2021-05-03T17%3A48%3A51Z&se=2021-05-05T17%3A48%3A51Z&sr=c&sp=rcw&sig=REDACTED&rscc=cache&rscd=disposition&rsce=encoding&rscl=language&rsct=type",
     "Headers" : {
-      "x-ms-version" : "2020-06-12",
-      "User-Agent" : "azsdk-java-azure-storage-blob/12.11.0-beta.4 azsdk-java-azure-storage-blob-batch/12.9.0-beta.4 (11.0.8; Windows 10; 10.0)",
-      "x-ms-client-request-id" : "018c5823-5cdd-49fd-aa37-7eb167b12964",
-      "Content-Type" : "multipart/mixed; boundary=batch_a1b10744-ff46-4157-852a-3d68be4963d5"
+      "x-ms-version" : "2020-08-04",
+      "User-Agent" : "azsdk-java-azure-storage-blob/12.12.0-beta.1 azsdk-java-azure-storage-blob-batch/12.10.0-beta.1 (11.0.7; Windows 10; 10.0)",
+      "x-ms-client-request-id" : "ca9507c6-1aa9-49c6-8d97-500f6551f1e5",
+      "Content-Type" : "multipart/mixed; boundary=batch_8d809439-b5b5-4543-bcaa-f8d8ee59b49f"
     },
     "Response" : {
       "Transfer-Encoding" : "chunked",
-      "x-ms-version" : "2020-06-12",
+      "x-ms-version" : "2020-08-04",
       "Server" : "Windows-Azure-Blob/1.0 Microsoft-HTTPAPI/2.0",
       "retry-after" : "0",
       "StatusCode" : "202",
-      "x-ms-request-id" : "77a3b910-e01e-00d5-29bb-3c19ac000000",
-      "Body" : "--batchresponse_8f58aa52-e395-428e-ba91-d59d92caec12\r\nContent-Type: application/http\r\nContent-ID: 1\r\n\r\nHTTP/1.1 403 This request is not authorized to perform this operation using this permission.\r\nx-ms-error-code: AuthorizationPermissionMismatch\r\nx-ms-request-id: 77a3b910-e01e-00d5-29bb-3c19ac1e80e3\r\nx-ms-version: 2020-06-12\r\nx-ms-client-request-id: 40df36b9-438d-4bc6-b5ee-e52f446ad45d\r\nContent-Length: 280\r\nContent-Type: application/xml\r\nServer: Windows-Azure-Blob/1.0\r\n\r\n﻿<?xml version=\"1.0\" encoding=\"utf-8\"?>\n<Error><Code>AuthorizationPermissionMismatch</Code><Message>This request is not authorized to perform this operation using this permission.\nRequestId:77a3b910-e01e-00d5-29bb-3c19ac1e80e3\nTime:2021-04-29T05:52:24.2547587Z</Message></Error>\r\n--batchresponse_8f58aa52-e395-428e-ba91-d59d92caec12\r\nContent-Type: application/http\r\nContent-ID: 0\r\n\r\nHTTP/1.1 403 This request is not authorized to perform this operation using this permission.\r\nx-ms-error-code: AuthorizationPermissionMismatch\r\nx-ms-request-id: 77a3b910-e01e-00d5-29bb-3c19ac1e80e4\r\nx-ms-version: 2020-06-12\r\nx-ms-client-request-id: ba94c6cc-947a-4c89-bf83-f447e2437258\r\nContent-Length: 280\r\nContent-Type: application/xml\r\nServer: Windows-Azure-Blob/1.0\r\n\r\n﻿<?xml version=\"1.0\" encoding=\"utf-8\"?>\n<Error><Code>AuthorizationPermissionMismatch</Code><Message>This request is not authorized to perform this operation using this permission.\nRequestId:77a3b910-e01e-00d5-29bb-3c19ac1e80e4\nTime:2021-04-29T05:52:24.2557576Z</Message></Error>\r\n--batchresponse_8f58aa52-e395-428e-ba91-d59d92caec12--",
-      "x-ms-client-request-id" : "018c5823-5cdd-49fd-aa37-7eb167b12964",
-      "Date" : "Thu, 29 Apr 2021 05:52:24 GMT",
-      "Content-Type" : "multipart/mixed; boundary=batchresponse_8f58aa52-e395-428e-ba91-d59d92caec12"
+      "x-ms-request-id" : "60edb64b-d01e-003a-560d-4157d8000000",
+      "Body" : "--batchresponse_44385f7c-7dfb-4077-9015-b6ec3a438b4a\r\nContent-Type: application/http\r\nContent-ID: 0\r\n\r\nHTTP/1.1 403 This request is not authorized to perform this operation using this permission.\r\nx-ms-error-code: AuthorizationPermissionMismatch\r\nx-ms-request-id: 60edb64b-d01e-003a-560d-4157d81ecf31\r\nx-ms-version: 2020-08-04\r\nx-ms-client-request-id: d4666412-97a9-422e-a636-976c16ebfb64\r\nContent-Length: 280\r\nContent-Type: application/xml\r\nServer: Windows-Azure-Blob/1.0\r\n\r\n﻿<?xml version=\"1.0\" encoding=\"utf-8\"?>\n<Error><Code>AuthorizationPermissionMismatch</Code><Message>This request is not authorized to perform this operation using this permission.\nRequestId:60edb64b-d01e-003a-560d-4157d81ecf31\nTime:2021-05-04T17:48:50.5219148Z</Message></Error>\r\n--batchresponse_44385f7c-7dfb-4077-9015-b6ec3a438b4a\r\nContent-Type: application/http\r\nContent-ID: 1\r\n\r\nHTTP/1.1 403 This request is not authorized to perform this operation using this permission.\r\nx-ms-error-code: AuthorizationPermissionMismatch\r\nx-ms-request-id: 60edb64b-d01e-003a-560d-4157d81ecf34\r\nx-ms-version: 2020-08-04\r\nx-ms-client-request-id: a22bd4c1-c269-4fef-92e7-c591bdcf11ff\r\nContent-Length: 280\r\nContent-Type: application/xml\r\nServer: Windows-Azure-Blob/1.0\r\n\r\n﻿<?xml version=\"1.0\" encoding=\"utf-8\"?>\n<Error><Code>AuthorizationPermissionMismatch</Code><Message>This request is not authorized to perform this operation using this permission.\nRequestId:60edb64b-d01e-003a-560d-4157d81ecf34\nTime:2021-05-04T17:48:50.5439023Z</Message></Error>\r\n--batchresponse_44385f7c-7dfb-4077-9015-b6ec3a438b4a--",
+      "x-ms-client-request-id" : "ca9507c6-1aa9-49c6-8d97-500f6551f1e5",
+      "Date" : "Tue, 04 May 2021 17:48:50 GMT",
+      "Content-Type" : "multipart/mixed; boundary=batchresponse_44385f7c-7dfb-4077-9015-b6ec3a438b4a"
     },
     "Exception" : null
   }, {
     "Method" : "DELETE",
-    "Uri" : "https://REDACTED.blob.core.windows.net/jtcsubmitbatchwithcontainersascredentialserror057078ce847?restype=container",
+    "Uri" : "https://REDACTED.blob.core.windows.net/jtcsubmitbatchwithcontainersascredentialserror000584455d6?restype=container",
     "Headers" : {
-      "x-ms-version" : "2020-06-12",
-      "User-Agent" : "azsdk-java-azure-storage-blob/12.11.0-beta.4 (11.0.8; Windows 10; 10.0)",
-      "x-ms-client-request-id" : "1de182f0-a926-4e16-a9cd-777030fc71bf"
+      "x-ms-version" : "2020-08-04",
+      "User-Agent" : "azsdk-java-azure-storage-blob/12.12.0-beta.1 (11.0.7; Windows 10; 10.0)",
+      "x-ms-client-request-id" : "d795eb2d-8667-45d0-b56f-45161df521fd"
     },
     "Response" : {
       "content-length" : "0",
-      "x-ms-version" : "2020-06-12",
+      "x-ms-version" : "2020-08-04",
       "Server" : "Windows-Azure-Blob/1.0 Microsoft-HTTPAPI/2.0",
       "retry-after" : "0",
       "StatusCode" : "202",
-      "x-ms-request-id" : "77a3b934-e01e-00d5-48bb-3c19ac000000",
-      "x-ms-client-request-id" : "1de182f0-a926-4e16-a9cd-777030fc71bf",
-      "Date" : "Thu, 29 Apr 2021 05:52:24 GMT"
+      "x-ms-request-id" : "60edb66f-d01e-003a-6c0d-4157d8000000",
+      "x-ms-client-request-id" : "d795eb2d-8667-45d0-b56f-45161df521fd",
+      "Date" : "Tue, 04 May 2021 17:48:50 GMT"
     },
     "Exception" : null
   } ],
-  "variables" : [ "jtcsubmitbatchwithcontainersascredentialserror057078ce847", "javablobsubmitbatchwithcontainersascredentialserror15323991f", "javablobsubmitbatchwithcontainersascredentialserror257782128", "2021-04-29T05:52:24.104030700Z", "2021-04-29T05:52:24.118028100Z" ]
+  "variables" : [ "jtcsubmitbatchwithcontainersascredentialserror000584455d6", "javablobsubmitbatchwithcontainersascredentialserror130762e97", "javablobsubmitbatchwithcontainersascredentialserror2072559f0", "2021-05-04T17:48:51.210294200Z", "2021-05-04T17:48:51.235293500Z" ]
 }