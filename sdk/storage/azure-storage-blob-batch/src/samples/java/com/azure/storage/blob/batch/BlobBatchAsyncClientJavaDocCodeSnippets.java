// Copyright (c) Microsoft Corporation. All rights reserved.
// Licensed under the MIT License.

package com.azure.storage.blob.batch;

import com.azure.core.http.rest.Response;
import com.azure.core.util.Configuration;
import com.azure.storage.blob.BlobClient;
import com.azure.storage.blob.BlobContainerClient;
import com.azure.storage.blob.BlobServiceClient;
import com.azure.storage.blob.BlobServiceClientBuilder;
import com.azure.storage.blob.models.AccessTier;
import com.azure.storage.blob.models.BlobRequestConditions;
import com.azure.storage.blob.models.DeleteSnapshotsOptionType;

import java.util.ArrayList;
import java.util.List;

/**
 * Code snippets for {@link BlobBatchAsyncClient}
 */
public class BlobBatchAsyncClientJavaDocCodeSnippets {
    private static final String ENDPOINT = Configuration.getGlobalConfiguration().get("PRIMARY_STORAGE_BLOB_ENDPOINT");
    private static final String SASTOKEN = Configuration.getGlobalConfiguration().get("SAS_TOKEN");

<<<<<<< HEAD
    private BlobServiceClient blobServiceClient = new BlobServiceClientBuilder()
                                                    .endpoint(ENDPOINT)
                                                    .sasToken(SASTOKEN)
                                                    .buildClient();
    
    private BlobBatchAsyncClient batchAsyncClient = new BlobBatchClientBuilder(blobServiceClient).buildAsyncClient();

=======
    private BlobBatchAsyncClient batchAsyncClient = new BlobBatchClientBuilder(new BlobServiceClientBuilder()
                                                                                    .encryptionScope(ENDPOINT)
                                                                                    .sasToken(SASTOKEN).buildClient())
                                                                                .buildAsyncClient();
>>>>>>> fbb67993

    /**
     * Code snippet for {@link BlobBatchAsyncClient#submitBatch(BlobBatch)}
     */
    public void submitBatch() {
        // BEGIN: com.azure.storage.blob.batch.BlobBatchAsyncClient.submitBatch#BlobBatch
        BlobBatch batch = batchAsyncClient.getBlobBatch();

        Response<Void> deleteResponse1 = batch.deleteBlob("container", "blob1");
        Response<Void> deleteResponse2 = batch.deleteBlob("container", "blob2", DeleteSnapshotsOptionType.INCLUDE,
            new BlobRequestConditions().setLeaseId("leaseId"));

        batchAsyncClient.submitBatch(batch).subscribe(response -> {
            System.out.println("Batch submission completed successfully.");
            System.out.printf("Delete operation 1 completed with status code: %d%n", deleteResponse1.getStatusCode());
            System.out.printf("Delete operation 2 completed with status code: %d%n", deleteResponse2.getStatusCode());
        }, error -> System.err.printf("Batch submission failed. Error message: %s%n", error.getMessage()));
        // END: com.azure.storage.blob.batch.BlobBatchAsyncClient.submitBatch#BlobBatch
    }

    /**
     * Code snippet for {@link BlobBatchAsyncClient#submitBatchWithResponse(BlobBatch, boolean)}
     */
    public void submitBatchWithResponse() {
        // BEGIN: com.azure.storage.blob.batch.BlobBatchAsyncClient.submitBatch#BlobBatch-boolean
        BlobBatch batch = batchAsyncClient.getBlobBatch();

        Response<Void> deleteResponse1 = batch.deleteBlob("container", "blob1");
        Response<Void> deleteResponse2 = batch.deleteBlob("container", "blob2", DeleteSnapshotsOptionType.INCLUDE,
            new BlobRequestConditions().setLeaseId("leaseId"));

        batchAsyncClient.submitBatchWithResponse(batch, true).subscribe(response -> {
            System.out.printf("Batch submission completed with status code: %d%n", response.getStatusCode());
            System.out.printf("Delete operation 1 completed with status code: %d%n", deleteResponse1.getStatusCode());
            System.out.printf("Delete operation 2 completed with status code: %d%n", deleteResponse2.getStatusCode());
        }, error -> System.err.printf("Batch submission failed. Error message: %s%n", error.getMessage()));
        // END: com.azure.storage.blob.batch.BlobBatchAsyncClient.submitBatch#BlobBatch-boolean
    }

    /**
     * Code snippet for {@link BlobBatchAsyncClient#deleteBlobs(List, DeleteSnapshotsOptionType)}
     */
    public void deleteBlobs() {
        BlobContainerClient containerClient = blobServiceClient.getBlobContainerClient("<CONTAINER_NAME>");
        BlobClient blobClient1 = containerClient.getBlobClient("<BLOB_NAME1>");
        BlobClient blobClient2 = containerClient.getBlobClient("<BLOB_NAME2>");
        BlobClient blobClient3 = containerClient.getBlobClient("<BLOB_NAME3>");

        // BEGIN: com.azure.storage.blob.batch.BlobBatchAsyncClient.deleteBlobs#List-DeleteSnapshotsOptionType
        List<String> blobUrls = new ArrayList<>();
        blobUrls.add(blobClient1.getBlobUrl());
        blobUrls.add(blobClient2.getBlobUrl());
        blobUrls.add(blobClient3.getBlobUrl());

        batchAsyncClient.deleteBlobs(blobUrls, DeleteSnapshotsOptionType.INCLUDE).subscribe(response ->
                System.out.printf("Deleting blob with URL %s completed with status code %d%n",
                    response.getRequest().getUrl(), response.getStatusCode()),
            error -> System.err.printf("Deleting blob failed with exception: %s%n", error.getMessage()));
        // END: com.azure.storage.blob.batch.BlobBatchAsyncClient.deleteBlobs#List-DeleteSnapshotsOptionType
    }

    /**
     * Code snippet for {@link BlobBatchAsyncClient#setBlobsAccessTier(List, AccessTier)}
     */
    public void setBlobsAccessTier() {
        BlobContainerClient containerClient = blobServiceClient.getBlobContainerClient("<CONTAINER_NAME>");
        BlobClient blobClient1 = containerClient.getBlobClient("<BLOB_NAME1>");
        BlobClient blobClient2 = containerClient.getBlobClient("<BLOB_NAME2>");
        BlobClient blobClient3 = containerClient.getBlobClient("<BLOB_NAME3>");

        // BEGIN: com.azure.storage.blob.batch.BlobBatchAsyncClient.setBlobsAccessTier#List-AccessTier
        List<String> blobUrls = new ArrayList<>();
        blobUrls.add(blobClient1.getBlobUrl());
        blobUrls.add(blobClient2.getBlobUrl());
        blobUrls.add(blobClient3.getBlobUrl());

        batchAsyncClient.setBlobsAccessTier(blobUrls, AccessTier.HOT).subscribe(response ->
                System.out.printf("Setting blob access tier with URL %s completed with status code %d%n",
                    response.getRequest().getUrl(), response.getStatusCode()),
            error -> System.err.printf("Setting blob access tier failed with exception: %s%n", error.getMessage()));
        // END: com.azure.storage.blob.batch.BlobBatchAsyncClient.setBlobsAccessTier#List-AccessTier
    }
}<|MERGE_RESOLUTION|>--- conflicted
+++ resolved
@@ -23,20 +23,12 @@
     private static final String ENDPOINT = Configuration.getGlobalConfiguration().get("PRIMARY_STORAGE_BLOB_ENDPOINT");
     private static final String SASTOKEN = Configuration.getGlobalConfiguration().get("SAS_TOKEN");
 
-<<<<<<< HEAD
     private BlobServiceClient blobServiceClient = new BlobServiceClientBuilder()
                                                     .endpoint(ENDPOINT)
                                                     .sasToken(SASTOKEN)
                                                     .buildClient();
     
     private BlobBatchAsyncClient batchAsyncClient = new BlobBatchClientBuilder(blobServiceClient).buildAsyncClient();
-
-=======
-    private BlobBatchAsyncClient batchAsyncClient = new BlobBatchClientBuilder(new BlobServiceClientBuilder()
-                                                                                    .encryptionScope(ENDPOINT)
-                                                                                    .sasToken(SASTOKEN).buildClient())
-                                                                                .buildAsyncClient();
->>>>>>> fbb67993
 
     /**
      * Code snippet for {@link BlobBatchAsyncClient#submitBatch(BlobBatch)}
