// Copyright (c) Microsoft Corporation. All rights reserved.
// Licensed under the MIT License.

package com.azure.storage.blob.batch;

import com.azure.core.annotation.ReturnType;
import com.azure.core.annotation.ServiceClient;
import com.azure.core.annotation.ServiceMethod;
import com.azure.core.http.rest.PagedIterable;
import com.azure.core.http.rest.Response;
import com.azure.core.util.Context;
import com.azure.storage.blob.models.AccessTier;
import com.azure.storage.blob.models.DeleteSnapshotsOptionType;
import com.azure.storage.blob.models.BlobStorageException;
import com.azure.storage.common.Utility;

import java.time.Duration;
import java.util.List;

/**
 * This class provides a client that contains all operations that apply to Azure Storage Blob batching.
 *
 * <p>This client offers the ability to delete and set access tier on multiple blobs at once and to submit a {@link
 * BlobBatch}.</p>
 *
 * @see BlobBatch
 * @see BlobBatchClientBuilder
 */
@ServiceClient(builder = BlobBatchClientBuilder.class)
public final class BlobBatchClient {
    private final BlobBatchAsyncClient client;

    BlobBatchClient(BlobBatchAsyncClient client) {
        this.client = client;
    }

    /**
     * Gets a {@link BlobBatch} used to configure a batching operation to send to Azure Storage blobs.
     *
     * @return a new {@link BlobBatch} instance.
     */
    public BlobBatch getBlobBatch() {
        return client.getBlobBatch();
    }

    /**
     * Submits a batch operation.
     *
     * <p>If any request in a batch fails this will throw a {@link BlobStorageException}.</p>
     *
     * <p><strong>Code samples</strong></p>
     *
     * {@codesnippet com.azure.storage.blob.batch.BlobBatchClient.submitBatch#BlobBatch}
     *
     * @param batch Batch to submit.
<<<<<<< HEAD
     * @throws StorageException If the batch request is malformed.
     * @throws StorageBlobBatchException If any request in the {@link BlobBatch} failed.
=======
     * @throws BlobStorageException If any request in the {@link BlobBatch} failed or the batch request is malformed.
>>>>>>> e7fe4bba
     */
    @ServiceMethod(returns = ReturnType.SINGLE)
    public void submitBatch(BlobBatch batch) {
        submitBatchWithResponse(batch, true, null, Context.NONE);
    }

    /**
     * Submits a batch operation.
     *
     * <p>If {@code throwOnAnyFailure} is {@code true} a {@link BlobStorageException} will be thrown if any request
     * fails.</p>
     *
     * <p><strong>Code samples</strong></p>
     *
     * {@codesnippet com.azure.storage.blob.batch.BlobBatchClient.submitBatch#BlobBatch-boolean-Duration-Context}
     *
     * @param batch Batch to submit.
     * @param throwOnAnyFailure Flag to indicate if an exception should be thrown if any request in the batch fails.
     * @param timeout An optional timeout value beyond which a {@link RuntimeException} will be raised.
     * @param context Additional context that is passed through the Http pipeline during the service call.
     * @return A response only containing header and status code information, used to indicate that the batch operation
     * has completed.
     * @throws RuntimeException If the {@code timeout} duration completes before a response is returned.
<<<<<<< HEAD
     * @throws StorageException If the batch request is malformed.
     * @throws StorageBlobBatchException If {@code throwOnAnyFailure} is {@code true} and any request in the
     * {@link BlobBatch} failed.
=======
     * @throws BlobStorageException If {@code throwOnAnyFailure} is {@code true} and any request in the
     * {@link BlobBatch} failed or the batch request is malformed.
>>>>>>> e7fe4bba
     */
    @ServiceMethod(returns = ReturnType.SINGLE)
    public Response<Void> submitBatchWithResponse(BlobBatch batch, boolean throwOnAnyFailure, Duration timeout,
        Context context) {
        return Utility.blockWithOptionalTimeout(client.submitBatchWithResponse(batch, throwOnAnyFailure, context),
            timeout);
    }

    /**
     * Delete multiple blobs in a single request to the service.
     *
     * <p><strong>Code samples</strong></p>
     *
     * {@codesnippet com.azure.storage.blob.batch.BlobBatchClient.deleteBlobs#List-DeleteSnapshotsOptionType}
     *
     * @param blobUrls Urls of the blobs to delete.
     * @param deleteOptions The deletion option for all blobs.
     * @return The status of each delete operation.
<<<<<<< HEAD
     * @throws StorageException If the batch request is malformed.
     * @throws StorageBlobBatchException If any of the delete operations fail.
=======
     * @throws BlobStorageException If any of the delete operations fail or the request is malformed.
>>>>>>> e7fe4bba
     */
    @ServiceMethod(returns = ReturnType.COLLECTION)
    public PagedIterable<Response<Void>> deleteBlobs(List<String> blobUrls, DeleteSnapshotsOptionType deleteOptions) {
        return new PagedIterable<>(client.deleteBlobs(blobUrls, deleteOptions));
    }

    /**
     * Delete multiple blobs in a single request to the service.
     *
     * <p><strong>Code samples</strong></p>
     *
     * {@codesnippet com.azure.storage.blob.batch.BlobBatchClient.deleteBlobs#List-DeleteSnapshotsOptionType-Duration-Context}
     *
     * @param blobUrls Urls of the blobs to delete.
     * @param deleteOptions The deletion option for all blobs.
     * @param timeout An optional timeout value beyond which a {@link RuntimeException} will be raised.
     * @param context Additional context that is passed through the Http pipeline during the service call.
     * @return The status of each delete operation.
<<<<<<< HEAD
     * @throws RuntimeException If the {@code timeout} duration completes before a response is returned.
     * @throws StorageException If the batch request is malformed.
     * @throws StorageBlobBatchException If any of the delete operations fail.
=======
     * @throws BlobStorageException If any of the delete operations fail or the request is malformed.
>>>>>>> e7fe4bba
     */
    @ServiceMethod(returns = ReturnType.COLLECTION)
    public PagedIterable<Response<Void>> deleteBlobs(List<String> blobUrls, DeleteSnapshotsOptionType deleteOptions,
        Duration timeout, Context context) {
        return new PagedIterable<>(client.deleteBlobsWithTimeout(blobUrls, deleteOptions, timeout, context));
    }

    /**
     * Set access tier on multiple blobs in a single request to the service.
     *
     * <p><strong>Code samples</strong></p>
     *
     * {@codesnippet com.azure.storage.blob.batch.BlobBatchClient.setBlobsAccessTier#List-AccessTier}
     *
     * @param blobUrls Urls of the blobs to set their access tier.
     * @param accessTier {@link AccessTier} to set on each blob.
     * @return The status of each set tier operation.
<<<<<<< HEAD
     * @throws StorageException If the batch request is malformed.
     * @throws StorageBlobBatchException If any of the set tier operations fail.
=======
     * @throws BlobStorageException If any of the set tier operations fail or the request is malformed.
>>>>>>> e7fe4bba
     */
    @ServiceMethod(returns = ReturnType.COLLECTION)
    public PagedIterable<Response<Void>> setBlobsAccessTier(List<String> blobUrls, AccessTier accessTier) {
        return new PagedIterable<>(client.setBlobsAccessTier(blobUrls, accessTier));
    }

    /**
     * Set access tier on multiple blobs in a single request to the service.
     *
     * <p><strong>Code samples</strong></p>
     *
     * {@codesnippet com.azure.storage.blob.batch.BlobBatchClient.setBlobsAccessTier#List-AccessTier-Duration-Context}
     *
     * @param blobUrls Urls of the blobs to set their access tier.
     * @param accessTier {@link AccessTier} to set on each blob.
     * @param timeout An optional timeout value beyond which a {@link RuntimeException} will be raised.
     * @param context Additional context that is passed through the Http pipeline during the service call.
     * @return The status of each set tier operation.
<<<<<<< HEAD
     * @throws RuntimeException If the {@code timeout} duration completes before a response is returned.
     * @throws StorageException If the batch request is malformed.
     * @throws StorageBlobBatchException If any of the set tier operations fail.
=======
     * @throws BlobStorageException If any of the set tier operations fail or the request is malformed.
>>>>>>> e7fe4bba
     */
    public PagedIterable<Response<Void>> setBlobsAccessTier(List<String> blobUrls, AccessTier accessTier,
        Duration timeout, Context context) {
        return new PagedIterable<>(client.setBlobsAccessTierWithTimeout(blobUrls, accessTier, timeout, context));
    }
}<|MERGE_RESOLUTION|>--- conflicted
+++ resolved
@@ -10,8 +10,8 @@
 import com.azure.core.http.rest.Response;
 import com.azure.core.util.Context;
 import com.azure.storage.blob.models.AccessTier;
+import com.azure.storage.blob.models.BlobStorageException;
 import com.azure.storage.blob.models.DeleteSnapshotsOptionType;
-import com.azure.storage.blob.models.BlobStorageException;
 import com.azure.storage.common.Utility;
 
 import java.time.Duration;
@@ -53,12 +53,8 @@
      * {@codesnippet com.azure.storage.blob.batch.BlobBatchClient.submitBatch#BlobBatch}
      *
      * @param batch Batch to submit.
-<<<<<<< HEAD
-     * @throws StorageException If the batch request is malformed.
+     * @throws BlobStorageException If the batch request is malformed.
      * @throws StorageBlobBatchException If any request in the {@link BlobBatch} failed.
-=======
-     * @throws BlobStorageException If any request in the {@link BlobBatch} failed or the batch request is malformed.
->>>>>>> e7fe4bba
      */
     @ServiceMethod(returns = ReturnType.SINGLE)
     public void submitBatch(BlobBatch batch) {
@@ -82,14 +78,9 @@
      * @return A response only containing header and status code information, used to indicate that the batch operation
      * has completed.
      * @throws RuntimeException If the {@code timeout} duration completes before a response is returned.
-<<<<<<< HEAD
-     * @throws StorageException If the batch request is malformed.
+     * @throws BlobStorageException If the batch request is malformed.
      * @throws StorageBlobBatchException If {@code throwOnAnyFailure} is {@code true} and any request in the
      * {@link BlobBatch} failed.
-=======
-     * @throws BlobStorageException If {@code throwOnAnyFailure} is {@code true} and any request in the
-     * {@link BlobBatch} failed or the batch request is malformed.
->>>>>>> e7fe4bba
      */
     @ServiceMethod(returns = ReturnType.SINGLE)
     public Response<Void> submitBatchWithResponse(BlobBatch batch, boolean throwOnAnyFailure, Duration timeout,
@@ -108,12 +99,8 @@
      * @param blobUrls Urls of the blobs to delete.
      * @param deleteOptions The deletion option for all blobs.
      * @return The status of each delete operation.
-<<<<<<< HEAD
-     * @throws StorageException If the batch request is malformed.
+     * @throws BlobStorageException If the batch request is malformed.
      * @throws StorageBlobBatchException If any of the delete operations fail.
-=======
-     * @throws BlobStorageException If any of the delete operations fail or the request is malformed.
->>>>>>> e7fe4bba
      */
     @ServiceMethod(returns = ReturnType.COLLECTION)
     public PagedIterable<Response<Void>> deleteBlobs(List<String> blobUrls, DeleteSnapshotsOptionType deleteOptions) {
@@ -132,13 +119,9 @@
      * @param timeout An optional timeout value beyond which a {@link RuntimeException} will be raised.
      * @param context Additional context that is passed through the Http pipeline during the service call.
      * @return The status of each delete operation.
-<<<<<<< HEAD
      * @throws RuntimeException If the {@code timeout} duration completes before a response is returned.
-     * @throws StorageException If the batch request is malformed.
+     * @throws BlobStorageException If the batch request is malformed.
      * @throws StorageBlobBatchException If any of the delete operations fail.
-=======
-     * @throws BlobStorageException If any of the delete operations fail or the request is malformed.
->>>>>>> e7fe4bba
      */
     @ServiceMethod(returns = ReturnType.COLLECTION)
     public PagedIterable<Response<Void>> deleteBlobs(List<String> blobUrls, DeleteSnapshotsOptionType deleteOptions,
@@ -156,12 +139,8 @@
      * @param blobUrls Urls of the blobs to set their access tier.
      * @param accessTier {@link AccessTier} to set on each blob.
      * @return The status of each set tier operation.
-<<<<<<< HEAD
-     * @throws StorageException If the batch request is malformed.
+     * @throws BlobStorageException If the batch request is malformed.
      * @throws StorageBlobBatchException If any of the set tier operations fail.
-=======
-     * @throws BlobStorageException If any of the set tier operations fail or the request is malformed.
->>>>>>> e7fe4bba
      */
     @ServiceMethod(returns = ReturnType.COLLECTION)
     public PagedIterable<Response<Void>> setBlobsAccessTier(List<String> blobUrls, AccessTier accessTier) {
@@ -180,13 +159,9 @@
      * @param timeout An optional timeout value beyond which a {@link RuntimeException} will be raised.
      * @param context Additional context that is passed through the Http pipeline during the service call.
      * @return The status of each set tier operation.
-<<<<<<< HEAD
      * @throws RuntimeException If the {@code timeout} duration completes before a response is returned.
-     * @throws StorageException If the batch request is malformed.
+     * @throws BlobStorageException If the batch request is malformed.
      * @throws StorageBlobBatchException If any of the set tier operations fail.
-=======
-     * @throws BlobStorageException If any of the set tier operations fail or the request is malformed.
->>>>>>> e7fe4bba
      */
     public PagedIterable<Response<Void>> setBlobsAccessTier(List<String> blobUrls, AccessTier accessTier,
         Duration timeout, Context context) {
