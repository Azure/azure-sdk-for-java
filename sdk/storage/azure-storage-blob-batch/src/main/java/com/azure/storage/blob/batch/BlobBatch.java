// Copyright (c) Microsoft Corporation. All rights reserved.
// Licensed under the MIT License.

package com.azure.storage.blob.batch;

import com.azure.core.http.HttpHeaders;
import com.azure.core.http.HttpPipeline;
import com.azure.core.http.HttpPipelineBuilder;
import com.azure.core.http.HttpPipelineCallContext;
import com.azure.core.http.HttpPipelineNextPolicy;
import com.azure.core.http.HttpRequest;
import com.azure.core.http.HttpResponse;
import com.azure.core.http.policy.HttpPipelinePolicy;
import com.azure.core.http.rest.Response;
import com.azure.core.implementation.http.UrlBuilder;
import com.azure.core.implementation.util.ImplUtils;
import com.azure.core.util.logging.ClientLogger;
import com.azure.storage.blob.BlobAsyncClient;
import com.azure.storage.blob.BlobClientBuilder;
import com.azure.storage.blob.models.AccessTier;
import com.azure.storage.blob.models.BlobAccessConditions;
import com.azure.storage.blob.models.DeleteSnapshotsOptionType;
import com.azure.storage.blob.models.LeaseAccessConditions;
<<<<<<< HEAD
import com.azure.storage.common.Utility;
import com.azure.storage.common.policy.SharedKeyCredentialPolicy;
=======
import com.azure.storage.common.policy.StorageSharedKeyCredentialPolicy;
>>>>>>> ca64b49a
import reactor.core.Disposable;
import reactor.core.Exceptions;
import reactor.core.publisher.Flux;
import reactor.core.publisher.Mono;
import reactor.util.context.Context;

import java.net.MalformedURLException;
import java.nio.ByteBuffer;
import java.nio.charset.StandardCharsets;
import java.util.ArrayList;
import java.util.Deque;
import java.util.List;
import java.util.Locale;
import java.util.Map;
import java.util.UUID;
import java.util.concurrent.ConcurrentHashMap;
import java.util.concurrent.ConcurrentLinkedDeque;
import java.util.concurrent.atomic.AtomicInteger;

/**
 * This class allows for batching of multiple Azure Storage operations in a single request via {@link
 * BlobBatchClient#submitBatch(BlobBatch)} or {@link BlobBatchAsyncClient#submitBatch(BlobBatch)}.
 *
 * <p>Azure Storage Blob batches are homogeneous which means a {@link #deleteBlob(String) delete} and {@link
 * #setBlobAccessTier(String, AccessTier) set tier} are not allowed to be in the same batch.</p>
 *
 * {@codesnippet com.azure.storage.blob.batch.BlobBatch.illegalBatchOperation}
 *
 * <p>Please refer to the <a href="https://docs.microsoft.com/rest/api/storageservices/blob-batch">Azure Docs</a>
 * for more information.</p>
 */
public final class BlobBatch {
    private static final String X_MS_VERSION = "x-ms-version";
    private static final String BATCH_REQUEST_CONTENT_ID = "Batch-Request-Content-Id";
    private static final String BATCH_REQUEST_URL_PATH = "Batch-Request-Url-Path";
    private static final String CONTENT_ID = "Content-Id";
    private static final String BATCH_BOUNDARY_TEMPLATE = "batch_%s";
    private static final String REQUEST_CONTENT_TYPE_TEMPLATE = "multipart/mixed; boundary=%s";
    private static final String BATCH_OPERATION_CONTENT_TYPE = "Content-Type: application/http";
    private static final String BATCH_OPERATION_CONTENT_TRANSFER_ENCODING = "Content-Transfer-Encoding: binary";
    private static final String BATCH_OPERATION_CONTENT_ID_TEMPLATE = "Content-ID: %d";
    private static final String HTTP_VERSION = "HTTP/1.1";
    private static final String OPERATION_TEMPLATE = "%s %s %s";
    private static final String HEADER_TEMPLATE = "%s: %s";
    private static final String PATH_TEMPLATE = "%s/%s";

    /*
     * Track the status codes expected for the batching operations here as the batch body does not get parsed in
     * Azure Core where this information is maintained.
     */
    private static final int[] EXPECTED_DELETE_STATUS_CODES = {202};
    private static final int[] EXPECTED_SET_TIER_STATUS_CODES = {200, 202};

    private final ClientLogger logger = new ClientLogger(BlobBatch.class);

    private final BlobAsyncClient blobAsyncClient;

    private final Deque<Mono<? extends Response<?>>> batchOperationQueue;
    private final List<ByteBuffer> batchRequest;
    private final Map<Integer, BlobBatchOperationResponse<?>> batchMapping;

    private final AtomicInteger contentId;
    private final String batchBoundary;
    private final String contentType;

    private BlobBatchType batchType;

    BlobBatch(String accountUrl, HttpPipeline pipeline) {
        this.contentId = new AtomicInteger();
        this.batchBoundary = String.format(BATCH_BOUNDARY_TEMPLATE, UUID.randomUUID());
        this.contentType = String.format(REQUEST_CONTENT_TYPE_TEMPLATE, batchBoundary);

        boolean batchHeadersPolicySet = false;
        HttpPipelineBuilder batchPipelineBuilder = new HttpPipelineBuilder().httpClient(this::setupBatchOperation);
        for (int i = 0; i < pipeline.getPolicyCount(); i++) {
            HttpPipelinePolicy policy = pipeline.getPolicy(i);

            if (policy instanceof StorageSharedKeyCredentialPolicy) {
                batchHeadersPolicySet = true;
                // The batch policy needs to be added before the SharedKey policy to run preparation cleanup.
                batchPipelineBuilder.policies(this::cleanseHeaders, this::setRequestUrl);
            }

            batchPipelineBuilder.policies(policy);
        }

        if (!batchHeadersPolicySet) {
            batchPipelineBuilder.policies(this::cleanseHeaders, this::setRequestUrl);
        }

        this.blobAsyncClient = new BlobClientBuilder()
            .endpoint(accountUrl)
            .blobName("")
            .pipeline(batchPipelineBuilder.build())
            .buildAsyncClient();

        this.batchOperationQueue = new ConcurrentLinkedDeque<>();
        this.batchRequest = new ArrayList<>();
        this.batchMapping = new ConcurrentHashMap<>();
    }

    /**
     * Adds a delete blob operation to the batch.
     *
     * <p>Blob name is encoded to UTF-8 using the {@link com.azure.storage.common.Utility#urlEncode(String)} method.</p>
     *
     * <p><strong>Code sample</strong></p>
     *
     * {@codesnippet com.azure.storage.blob.batch.BlobBatch.deleteBlob#String-String}
     *
     * @param containerName The container of the blob.
     * @param blobName The name of the blob.
     * @return a {@link Response} that will be used to associate this operation to the response when the batch is
     * submitted.
     * @throws UnsupportedOperationException If this batch has already added an operation of another type.
     */
    public Response<Void> deleteBlob(String containerName, String blobName) {
<<<<<<< HEAD
        return deleteBlobHelper(String.format("%s/%s", containerName, Utility.urlEncode(blobName)), null, null);
=======
        return deleteBlobHelper(String.format(PATH_TEMPLATE, containerName, blobName), null, null);
>>>>>>> ca64b49a
    }

    /**
     * Adds a delete blob operation to the batch.
     *
     * <p>Blob name is encoded to UTF-8 using the {@link com.azure.storage.common.Utility#urlEncode(String)} method.</p>
     *
     * <p><strong>Code sample</strong></p>
     *
     * {@codesnippet com.azure.storage.blob.batch.BlobBatch.deleteBlob#String-String-DeleteSnapshotsOptionType-BlobAccessConditions}
     *
     * @param containerName The container of the blob.
     * @param blobName The name of the blob.
     * @param deleteOptions Delete options for the blob and its snapshots.
     * @param blobAccessConditions Additional access conditions that must be met to allow this operation.
     * @return a {@link Response} that will be used to associate this operation to the response when the batch is
     * submitted.
     * @throws UnsupportedOperationException If this batch has already added an operation of another type.
     */
    public Response<Void> deleteBlob(String containerName, String blobName,
        DeleteSnapshotsOptionType deleteOptions, BlobAccessConditions blobAccessConditions) {
<<<<<<< HEAD
        return deleteBlobHelper(String.format("%s/%s", containerName, Utility.urlEncode(blobName)), deleteOptions, blobAccessConditions);
=======
        return deleteBlobHelper(String.format(PATH_TEMPLATE, containerName, blobName),
            deleteOptions, blobAccessConditions);
>>>>>>> ca64b49a
    }

    /**
     * Adds a delete blob operation to the batch.
     *
     * <p><strong>Code sample</strong></p>
     *
     * {@codesnippet com.azure.storage.blob.batch.BlobBatch.deleteBlob#String}
     *
     * @param blobUrl URL of the blob.
     * @return a {@link Response} that will be used to associate this operation to the response when the batch is
     * submitted.
     * @throws UnsupportedOperationException If this batch has already added an operation of another type.
     */
    public Response<Void> deleteBlob(String blobUrl) {
        return deleteBlobHelper(getUrlPath(blobUrl), null, null);
    }

    /**
     * Adds a delete blob operation to the batch.
     *
     * <p><strong>Code sample</strong></p>
     *
     * {@codesnippet com.azure.storage.blob.batch.BlobBatch.deleteBlob#String-DeleteSnapshotsOptionType-BlobAccessConditions}
     *
     * @param blobUrl URL of the blob.
     * @param deleteOptions Delete options for the blob and its snapshots.
     * @param blobAccessConditions Additional access conditions that must be met to allow this operation.
     * @return a {@link Response} that will be used to associate this operation to the response when the batch is
     * submitted.
     * @throws UnsupportedOperationException If this batch has already added an operation of another type.
     */
    public Response<Void> deleteBlob(String blobUrl, DeleteSnapshotsOptionType deleteOptions,
        BlobAccessConditions blobAccessConditions) {
        return deleteBlobHelper(getUrlPath(blobUrl), deleteOptions, blobAccessConditions);
    }

    private Response<Void> deleteBlobHelper(String urlPath, DeleteSnapshotsOptionType deleteOptions,
        BlobAccessConditions blobAccessConditions) {
        setBatchType(BlobBatchType.DELETE);
        return createBatchOperation(blobAsyncClient.deleteWithResponse(deleteOptions, blobAccessConditions),
            urlPath, EXPECTED_DELETE_STATUS_CODES);
    }

    /**
     * Adds a set tier operation to the batch.
     *
     * <p>Blob name is encoded to UTF-8 using the {@link com.azure.storage.common.Utility#urlEncode(String)} method.</p>
     *
     * <p><strong>Code sample</strong></p>
     *
     * {@codesnippet com.azure.storage.blob.batch.BlobBatch.setBlobAccessTier#String-String-AccessTier}
     *
     * @param containerName The container of the blob.
     * @param blobName The name of the blob.
     * @param accessTier The tier to set on the blob.
     * @return a {@link Response} that will be used to associate this operation to the response when the batch is
     * submitted.
     * @throws UnsupportedOperationException If this batch has already added an operation of another type.
     */
    public Response<Void> setBlobAccessTier(String containerName, String blobName, AccessTier accessTier) {
<<<<<<< HEAD
        return setBlobAccessTierHelper(String.format("%s/%s", containerName, Utility.urlEncode(blobName)), accessTier, null);
=======
        return setBlobAccessTierHelper(String.format(PATH_TEMPLATE, containerName, blobName), accessTier, null);
>>>>>>> ca64b49a
    }

    /**
     * Adds a set tier operation to the batch.
     *
     * <p>Blob name is encoded to UTF-8 using the {@link com.azure.storage.common.Utility#urlEncode(String)} method.</p>
     *
     * <p><strong>Code sample</strong></p>
     *
     * {@codesnippet com.azure.storage.blob.batch.BlobBatch.setBlobAccessTier#String-String-AccessTier-LeaseAccessConditions}
     *
     * @param containerName The container of the blob.
     * @param blobName The name of the blob.
     * @param accessTier The tier to set on the blob.
     * @param leaseAccessConditions Lease access conditions that must be met to allow this operation.
     * @return a {@link Response} that will be used to associate this operation to the response when the batch is
     * submitted.
     * @throws UnsupportedOperationException If this batch has already added an operation of another type.
     */
    public Response<Void> setBlobAccessTier(String containerName, String blobName, AccessTier accessTier,
        LeaseAccessConditions leaseAccessConditions) {
<<<<<<< HEAD
        return setBlobAccessTierHelper(String.format("%s/%s", containerName, Utility.urlEncode(blobName)), accessTier,
=======
        return setBlobAccessTierHelper(String.format(PATH_TEMPLATE, containerName, blobName), accessTier,
>>>>>>> ca64b49a
            leaseAccessConditions);
    }

    /**
     * Adds a set tier operation to the batch.
     *
     * <p><strong>Code sample</strong></p>
     *
     * {@codesnippet com.azure.storage.blob.batch.BlobBatch.setBlobAccessTier#String-AccessTier}
     *
     * @param blobUrl URL of the blob.
     * @param accessTier The tier to set on the blob.
     * @return a {@link Response} that will be used to associate this operation to the response when the batch is
     * submitted.
     * @throws UnsupportedOperationException If this batch has already added an operation of another type.
     */
    public Response<Void> setBlobAccessTier(String blobUrl, AccessTier accessTier) {
        return setBlobAccessTierHelper(getUrlPath(blobUrl), accessTier, null);
    }

    /**
     * Adds a set tier operation to the batch.
     *
     * <p><strong>Code sample</strong></p>
     *
     * {@codesnippet com.azure.storage.blob.batch.BlobBatch.setBlobAccessTier#String-AccessTier-LeaseAccessConditions}
     *
     * @param blobUrl URL of the blob.
     * @param accessTier The tier to set on the blob.
     * @param leaseAccessConditions Lease access conditions that must be met to allow this operation.
     * @return a {@link Response} that will be used to associate this operation to the response when the batch is
     * submitted.
     * @throws UnsupportedOperationException If this batch has already added an operation of another type.
     */
    public Response<Void> setBlobAccessTier(String blobUrl, AccessTier accessTier,
        LeaseAccessConditions leaseAccessConditions) {
        return setBlobAccessTierHelper(getUrlPath(blobUrl), accessTier, leaseAccessConditions);
    }

    private Response<Void> setBlobAccessTierHelper(String urlPath, AccessTier accessTier,
        LeaseAccessConditions leaseAccessConditions) {
        setBatchType(BlobBatchType.SET_TIER);
        return createBatchOperation(blobAsyncClient.setAccessTierWithResponse(accessTier, null, leaseAccessConditions),
            urlPath, EXPECTED_SET_TIER_STATUS_CODES);
    }

    private <T> Response<T> createBatchOperation(Mono<Response<T>> response, String urlPath,
        int... expectedStatusCodes) {
        int id = contentId.getAndIncrement();
        batchOperationQueue.add(response
            .subscriberContext(Context.of(BATCH_REQUEST_CONTENT_ID, id, BATCH_REQUEST_URL_PATH, urlPath)));

        BlobBatchOperationResponse<T> batchOperationResponse = new BlobBatchOperationResponse<>(expectedStatusCodes);
        batchMapping.put(id, batchOperationResponse);
        return batchOperationResponse;
    }

    private String getUrlPath(String url) {
        return UrlBuilder.parse(url).getPath();
    }

    private void setBatchType(BlobBatchType batchType) {
        if (this.batchType == null) {
            this.batchType = batchType;
        } else if (this.batchType != batchType) {
            throw logger.logExceptionAsError(new UnsupportedOperationException(String.format(Locale.ROOT,
                "'BlobBatch' only supports homogeneous operations and is a %s batch.", this.batchType)));
        }
    }

    Flux<ByteBuffer> getBody() {
        if (batchOperationQueue.isEmpty()) {
            throw logger.logExceptionAsError(new UnsupportedOperationException("Empty batch requests aren't allowed."));
        }

        // 'flatMap' the requests to trigger them to run through the pipeline.
        Disposable disposable = Flux.fromStream(batchOperationQueue.stream())
            .flatMap(batchOperation -> batchOperation)
            .subscribe();

        /* Wait until the 'Flux' is disposed of (aka complete) instead of blocking as this will prevent Reactor from
         * throwing an exception if this was ran in a Reactor thread.
         */
        while (!disposable.isDisposed()) {
            // This is used as opposed to block as it won't trigger an exception if ran in a Reactor thread.
        }

        this.batchRequest.add(ByteBuffer.wrap(
            String.format("--%s--%s", batchBoundary, BlobBatchHelper.HTTP_NEWLINE).getBytes(StandardCharsets.UTF_8)));

        return Flux.fromIterable(batchRequest);
    }

    long getContentLength() {
        long contentLength = 0;

        for (ByteBuffer request : batchRequest) {
            contentLength += request.remaining();
        }

        return contentLength;
    }

    String getContentType() {
        return contentType;
    }

    BlobBatchOperationResponse<?> getBatchRequest(int contentId) {
        return batchMapping.get(contentId);
    }

    int getOperationCount() {
        return batchMapping.size();
    }

    /*
     * This performs a cleanup operation that would be handled when the request is sent through Netty or OkHttp.
     * Additionally, it removes the "x-ms-version" header from the request as batch operation requests cannot have this
     * and it adds the header "Content-Id" that allows the request to be mapped to the response.
     */
    private Mono<HttpResponse> cleanseHeaders(HttpPipelineCallContext context, HttpPipelineNextPolicy next) {
        // Remove the "x-ms-version" as it shouldn't be included in the batch operation request.
        context.getHttpRequest().getHeaders().remove(X_MS_VERSION);

        // Remove any null headers (this is done in Netty and OkHttp normally).
        Map<String, String> headers = context.getHttpRequest().getHeaders().toMap();
        headers.entrySet().removeIf(header -> header.getValue() == null);

        context.getHttpRequest().setHeaders(new HttpHeaders(headers));

        // Add the "Content-Id" header which allows this request to be mapped to the response.
        context.getHttpRequest().setHeader(CONTENT_ID, context.getData(BATCH_REQUEST_CONTENT_ID).get().toString());

        return next.process();
    }

    /*
     * This performs changing the request URL to the value passed through the pipeline context. This policy is used in
     * place of constructing a new client for each batch request that is being sent.
     */
    private Mono<HttpResponse> setRequestUrl(HttpPipelineCallContext context, HttpPipelineNextPolicy next) {
        // Set the request URL to the correct endpoint.
        try {
            UrlBuilder requestUrl = UrlBuilder.parse(context.getHttpRequest().getUrl());
            requestUrl.setPath(context.getData(BATCH_REQUEST_URL_PATH).get().toString());
            context.getHttpRequest().setUrl(requestUrl.toURL());
        } catch (MalformedURLException ex) {
            throw logger.logExceptionAsError(Exceptions.propagate(new IllegalStateException(ex)));
        }

        return next.process();
    }

    /*
     * This will "send" the batch operation request when triggered, it simply acts as a way to build and write the
     * batch operation into the overall request and then returns nothing as the response.
     */
    private Mono<HttpResponse> setupBatchOperation(HttpRequest request) {
        return Mono.fromRunnable(() -> {
            int contentId = Integer.parseInt(request.getHeaders().remove(CONTENT_ID).getValue());

            StringBuilder batchRequestBuilder = new StringBuilder();
            appendWithNewline(batchRequestBuilder, "--" + batchBoundary);
            appendWithNewline(batchRequestBuilder, BATCH_OPERATION_CONTENT_TYPE);
            appendWithNewline(batchRequestBuilder, BATCH_OPERATION_CONTENT_TRANSFER_ENCODING);
            appendWithNewline(batchRequestBuilder, String.format(BATCH_OPERATION_CONTENT_ID_TEMPLATE, contentId));
            batchRequestBuilder.append(BlobBatchHelper.HTTP_NEWLINE);

            String method = request.getHttpMethod().toString();
            String urlPath = request.getUrl().getPath();
            String urlQuery = request.getUrl().getQuery();
            if (!ImplUtils.isNullOrEmpty(urlQuery)) {
                urlPath = urlPath + "?" + urlQuery;
            }
            appendWithNewline(batchRequestBuilder, String.format(OPERATION_TEMPLATE, method, urlPath, HTTP_VERSION));

            request.getHeaders().stream()
                .filter(header -> !X_MS_VERSION.equalsIgnoreCase(header.getName()))
                .forEach(header -> appendWithNewline(batchRequestBuilder,
                    String.format(HEADER_TEMPLATE, header.getName(), header.getValue())));

            batchRequestBuilder.append(BlobBatchHelper.HTTP_NEWLINE);

            batchRequest.add(ByteBuffer.wrap(batchRequestBuilder.toString().getBytes(StandardCharsets.UTF_8)));
            batchMapping.get(contentId).setRequest(request);
        });
    }

    private void appendWithNewline(StringBuilder stringBuilder, String value) {
        stringBuilder.append(value).append(BlobBatchHelper.HTTP_NEWLINE);
    }
}<|MERGE_RESOLUTION|>--- conflicted
+++ resolved
@@ -21,12 +21,8 @@
 import com.azure.storage.blob.models.BlobAccessConditions;
 import com.azure.storage.blob.models.DeleteSnapshotsOptionType;
 import com.azure.storage.blob.models.LeaseAccessConditions;
-<<<<<<< HEAD
 import com.azure.storage.common.Utility;
-import com.azure.storage.common.policy.SharedKeyCredentialPolicy;
-=======
 import com.azure.storage.common.policy.StorageSharedKeyCredentialPolicy;
->>>>>>> ca64b49a
 import reactor.core.Disposable;
 import reactor.core.Exceptions;
 import reactor.core.publisher.Flux;
@@ -144,11 +140,7 @@
      * @throws UnsupportedOperationException If this batch has already added an operation of another type.
      */
     public Response<Void> deleteBlob(String containerName, String blobName) {
-<<<<<<< HEAD
-        return deleteBlobHelper(String.format("%s/%s", containerName, Utility.urlEncode(blobName)), null, null);
-=======
-        return deleteBlobHelper(String.format(PATH_TEMPLATE, containerName, blobName), null, null);
->>>>>>> ca64b49a
+        return deleteBlobHelper(String.format(PATH_TEMPLATE, containerName, Utility.urlEncode(blobName)), null, null);
     }
 
     /**
@@ -170,12 +162,8 @@
      */
     public Response<Void> deleteBlob(String containerName, String blobName,
         DeleteSnapshotsOptionType deleteOptions, BlobAccessConditions blobAccessConditions) {
-<<<<<<< HEAD
-        return deleteBlobHelper(String.format("%s/%s", containerName, Utility.urlEncode(blobName)), deleteOptions, blobAccessConditions);
-=======
-        return deleteBlobHelper(String.format(PATH_TEMPLATE, containerName, blobName),
+        return deleteBlobHelper(String.format(PATH_TEMPLATE, containerName, Utility.urlEncode(blobName)),
             deleteOptions, blobAccessConditions);
->>>>>>> ca64b49a
     }
 
     /**
@@ -237,11 +225,7 @@
      * @throws UnsupportedOperationException If this batch has already added an operation of another type.
      */
     public Response<Void> setBlobAccessTier(String containerName, String blobName, AccessTier accessTier) {
-<<<<<<< HEAD
-        return setBlobAccessTierHelper(String.format("%s/%s", containerName, Utility.urlEncode(blobName)), accessTier, null);
-=======
-        return setBlobAccessTierHelper(String.format(PATH_TEMPLATE, containerName, blobName), accessTier, null);
->>>>>>> ca64b49a
+        return setBlobAccessTierHelper(String.format(PATH_TEMPLATE, containerName, Utility.urlEncode(blobName)), accessTier, null);
     }
 
     /**
@@ -263,11 +247,7 @@
      */
     public Response<Void> setBlobAccessTier(String containerName, String blobName, AccessTier accessTier,
         LeaseAccessConditions leaseAccessConditions) {
-<<<<<<< HEAD
-        return setBlobAccessTierHelper(String.format("%s/%s", containerName, Utility.urlEncode(blobName)), accessTier,
-=======
-        return setBlobAccessTierHelper(String.format(PATH_TEMPLATE, containerName, blobName), accessTier,
->>>>>>> ca64b49a
+        return setBlobAccessTierHelper(String.format(PATH_TEMPLATE, containerName, Utility.urlEncode(blobName)), accessTier,
             leaseAccessConditions);
     }
 
