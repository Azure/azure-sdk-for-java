<?xml version="1.0" encoding="UTF-8"?>
<project xmlns="http://maven.apache.org/POM/4.0.0"
         xmlns:xsi="http://www.w3.org/2001/XMLSchema-instance"
         xsi:schemaLocation="http://maven.apache.org/POM/4.0.0 http://maven.apache.org/xsd/maven-4.0.0.xsd">
  <modelVersion>4.0.0</modelVersion>

  <groupId>com.azure</groupId>
  <artifactId>azure-storage-file-datalake-stress</artifactId>
  <packaging>jar</packaging>
  <version>1.0.0-beta.1</version>

  <properties>
    <project.build.sourceEncoding>UTF-8</project.build.sourceEncoding>
    <project.reporting.outputEncoding>UTF-8</project.reporting.outputEncoding>

    <!-- Always target the minimum supported Java release in stress tests. -->
    <maven.compiler.source>1.8</maven.compiler.source>
    <maven.compiler.target>1.8</maven.compiler.target>

    <!-- Skip missing Javadocs in stress tests. -->
    <doclint>all,-missing</doclint>
  </properties>

  <dependencies>
    <dependency>
      <groupId>ch.qos.logback</groupId>
      <artifactId>logback-classic</artifactId>
      <version>1.3.12</version> <!-- {x-version-update;ch.qos.logback:logback-classic;external_dependency} -->
    </dependency>
    <dependency>
      <groupId>com.azure</groupId>
      <artifactId>azure-core</artifactId>
      <version>1.48.0</version> <!-- {x-version-update;com.azure:azure-core;dependency} -->
    </dependency>
    <dependency>
      <groupId>com.azure</groupId>
      <artifactId>azure-core-http-netty</artifactId>
      <version>1.14.2</version> <!-- {x-version-update;com.azure:azure-core-http-netty;dependency} -->
    </dependency>
    <dependency>
      <groupId>com.azure</groupId>
      <artifactId>azure-storage-file-datalake</artifactId>
<<<<<<< HEAD
      <version>12.19.0-beta.1</version> <!-- {x-version-update;com.azure:azure-storage-file-datalake;current} -->
=======
      <version>12.19.0-beta.2</version> <!-- {x-version-update;com.azure:azure-storage-file-datalake;current} -->
>>>>>>> 66eb25f9
    </dependency>
    <dependency>
      <groupId>com.azure</groupId>
      <artifactId>azure-storage-stress</artifactId>
      <version>1.0.0-beta.1</version>
    </dependency>

    <!-- logging, tracing, metrics -->
    <dependency>
      <groupId>com.azure</groupId>
      <artifactId>azure-monitor-opentelemetry-exporter</artifactId>
      <version>1.0.0-beta.21</version> <!-- {x-version-update;com.azure:azure-monitor-opentelemetry-exporter;dependency} -->
    </dependency>
    <dependency>
      <groupId>io.opentelemetry.instrumentation</groupId>
      <artifactId>opentelemetry-runtime-telemetry-java8</artifactId>
      <version>1.32.0-alpha</version> <!-- {x-version-update;io.opentelemetry.instrumentation:opentelemetry-runtime-telemetry-java8;external_dependency} -->
    </dependency>
    <dependency>
      <groupId>io.opentelemetry.instrumentation</groupId>
      <artifactId>opentelemetry-logback-appender-1.0</artifactId>
      <version>1.32.0-alpha</version> <!-- {x-version-update;io.opentelemetry.instrumentation:opentelemetry-logback-appender-1.0;external_dependency} -->
    </dependency>

    <dependency>
      <groupId>com.azure</groupId>
      <artifactId>azure-core-tracing-opentelemetry</artifactId>
      <version>1.0.0-beta.45</version> <!--{x-version-update;com.azure:azure-core-tracing-opentelemetry;dependency} -->
    </dependency>
  </dependencies>

  <build>
    <plugins>
      <plugin>
        <groupId>org.apache.maven.plugins</groupId>
        <artifactId>maven-assembly-plugin</artifactId>
        <version>3.2.0</version> <!-- {x-version-update;org.apache.maven.plugins:maven-assembly-plugin;external_dependency} -->
        <executions>
          <execution>
            <phase>package</phase>
            <goals>
              <goal>single</goal>
            </goals>
            <configuration>
              <archive>
                <manifest>
                  <mainClass>com.azure.storage.file.datalake.stress.App</mainClass>
                </manifest>
              </archive>
              <descriptorRefs>
                <descriptorRef>jar-with-dependencies</descriptorRef>
              </descriptorRefs>
            </configuration>
          </execution>
        </executions>
      </plugin>
    </plugins>
  </build>

</project><|MERGE_RESOLUTION|>--- conflicted
+++ resolved
@@ -40,11 +40,7 @@
     <dependency>
       <groupId>com.azure</groupId>
       <artifactId>azure-storage-file-datalake</artifactId>
-<<<<<<< HEAD
-      <version>12.19.0-beta.1</version> <!-- {x-version-update;com.azure:azure-storage-file-datalake;current} -->
-=======
       <version>12.19.0-beta.2</version> <!-- {x-version-update;com.azure:azure-storage-file-datalake;current} -->
->>>>>>> 66eb25f9
     </dependency>
     <dependency>
       <groupId>com.azure</groupId>
