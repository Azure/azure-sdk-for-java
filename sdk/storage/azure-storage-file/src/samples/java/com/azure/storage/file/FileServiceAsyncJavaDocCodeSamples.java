// Copyright (c) Microsoft Corporation. All rights reserved.
// Licensed under the MIT License.
package com.azure.storage.file;

import com.azure.storage.common.AccountSASPermission;
import com.azure.storage.common.AccountSASResourceType;
import com.azure.storage.common.AccountSASService;
import com.azure.storage.common.Constants;
import com.azure.storage.common.IPRange;
import com.azure.storage.common.SASProtocol;
import com.azure.storage.common.Utility;
import com.azure.storage.common.credentials.SASTokenCredential;
import com.azure.storage.common.credentials.SharedKeyCredential;
import com.azure.storage.file.models.FileServiceProperties;
import com.azure.storage.file.models.ListSharesOptions;
import java.time.LocalDateTime;
import java.time.OffsetDateTime;
import java.time.ZoneOffset;
import java.util.Collections;
import java.util.Map;

/**
 * Contains code snippets when generating javadocs through doclets for {@link FileServiceClient} and {@link FileServiceAsyncClient}.
 */
public class FileServiceAsyncJavaDocCodeSamples {

    /**
     * Generates code sample for {@link FileServiceAsyncClient} instantiation.
     */
    public void asyncInitialization() {
        // BEGIN: com.azure.storage.file.fileServiceAsyncClient.instantiation
        ShareAsyncClient client = new ShareClientBuilder()
            .connectionString("${connectionString}")
            .endpoint("${endpoint}")
            .buildAsyncClient();
        // END: com.azure.storage.file.fileServiceAsyncClient.instantiation
    }

    /**
     * Generates code sample for creating a {@link FileServiceAsyncClient} with {@link SASTokenCredential}
     * @return An instance of {@link FileServiceAsyncClient}
     */
    public FileServiceAsyncClient createAsyncClientWithSASToken() {
        // BEGIN: com.azure.storage.file.fileServiceAsyncClient.instantiation.sastoken
        FileServiceAsyncClient fileServiceAsyncClient = new FileServiceClientBuilder()
            .endpoint("https://{accountName}.file.core.windows.net?{SASToken}")
            .buildAsyncClient();
        // END: com.azure.storage.file.fileServiceAsyncClient.instantiation.sastoken
        return fileServiceAsyncClient;
    }

    /**
     * Generates code sample for creating a {@link FileServiceAsyncClient} with {@link SASTokenCredential}
     * @return An instance of {@link FileServiceAsyncClient}
     */
    public FileServiceAsyncClient createAsyncClientWithCredential() {
        // BEGIN: com.azure.storage.file.fileServiceAsyncClient.instantiation.credential
        FileServiceAsyncClient fileServiceAsyncClient = new FileServiceClientBuilder()
            .endpoint("https://{accountName}.file.core.windows.net")
            .credential(SASTokenCredential.fromQueryParameters(Utility.parseQueryString("${SASTokenQueryParams}")))
            .buildAsyncClient();
        // END: com.azure.storage.file.fileServiceAsyncClient.instantiation.credential
        return fileServiceAsyncClient;
    }

    /**
     * Generates code sample for creating a {@link FileServiceAsyncClient} with {@code connectionString} which turns into {@link SharedKeyCredential}
     * @return An instance of {@link FileServiceAsyncClient}
     */
    public FileServiceAsyncClient createAsyncClientWithConnectionString() {
        // BEGIN: com.azure.storage.file.fileServiceAsyncClient.instantiation.connectionstring
        String connectionString = "DefaultEndpointsProtocol=https;AccountName={name};AccountKey={key};"
            + "EndpointSuffix={core.windows.net}";
        FileServiceAsyncClient fileServiceAsyncClient = new FileServiceClientBuilder()
            .connectionString(connectionString)
            .buildAsyncClient();
        // END: com.azure.storage.file.fileServiceAsyncClient.instantiation.connectionstring
        return fileServiceAsyncClient;
    }

    /**
     * Generates a code sample for using {@link FileServiceAsyncClient#createShare(String)}
     */
    public void createShareAsync() {
        FileServiceAsyncClient fileServiceAsyncClient = createAsyncClientWithSASToken();
        // BEGIN: com.azure.storage.file.fileServiceAsyncClient.createShare#string
        fileServiceAsyncClient.createShare("myshare").subscribe(
            response -> { },
            error -> System.err.print(error.toString()),
            () -> System.out.println("Complete creating the share!")
        );
        // END: com.azure.storage.file.fileServiceAsyncClient.createShare#string
    }

    /**
     * Generates a code sample for using {@link FileServiceAsyncClient#createShareWithResponse(String, Map, Integer)} with metadata
     */
    public void createShareWithResponse() {
        FileServiceAsyncClient fileServiceAsyncClient = createAsyncClientWithSASToken();
        // BEGIN: com.azure.storage.file.fileServiceAsyncClient.createShareWithResponse#string-map-integer.metadata
        fileServiceAsyncClient.createShareWithResponse("test", Collections.singletonMap("share", "metadata"), null)
            .subscribe(
                response -> System.out.printf("Creating the share completed with status code %d", response.getStatusCode()),
                error -> System.err.print(error.toString()),
                () -> System.out.println("Complete creating the share!")
            );
        // END: com.azure.storage.file.fileServiceAsyncClient.createShareWithResponse#string-map-integer.metadata
    }

    /**
     * Generates a code sample for using {@link FileServiceAsyncClient#createShareWithResponse(String, Map, Integer)} with quota.
     */
    public void createShareAsyncWithQuota() {
        FileServiceAsyncClient fileServiceAsyncClient = createAsyncClientWithSASToken();
        // BEGIN: com.azure.storage.file.fileServiceAsyncClient.createShareWithResponse#string-map-integer.quota
        fileServiceAsyncClient.createShareWithResponse("test", null, 10)
            .subscribe(
                response -> System.out.printf("Creating the share completed with status code %d",
                    response.getStatusCode()),
                error -> System.err.print(error.toString()),
                () -> System.out.println("Complete creating the share!")
            );
        // END: com.azure.storage.file.fileServiceAsyncClient.createShareWithResponse#string-map-integer.quota
    }

    /**
     * Generates a code sample for using {@link FileServiceAsyncClient#listShares()}
     */
    public void listSharesAsync() {
        FileServiceAsyncClient fileServiceAsyncClient = createAsyncClientWithSASToken();
        // BEGIN: com.azure.storage.file.fileServiceAsyncClient.listShares
        fileServiceAsyncClient.listShares().subscribe(
            shareItem -> System.out.printf("Share %s exists in the account", shareItem.getName()),
            error -> System.err.print(error.toString()),
            () -> System.out.println("Complete listing the shares!")
        );
        // END: com.azure.storage.file.fileServiceAsyncClient.listShares
    }

    /**
     * Generates a code sample for using {@link FileServiceAsyncClient#listShares(ListSharesOptions)} of prefix.
     */
    public void listSharesAsyncWithPrefix() {
        FileServiceAsyncClient fileServiceAsyncClient = createAsyncClientWithSASToken();
        // BEGIN: com.azure.storage.file.fileServiceAsyncClient.listShares#ListSharesOptions.prefix
        fileServiceAsyncClient.listShares(new ListSharesOptions().prefix("azure")).subscribe(
            shareItem -> System.out.printf("Share %s exists in the account", shareItem.getName()),
            error -> System.err.print(error.toString()),
            () -> System.out.println("Complete listing the shares!")
        );
        // END: com.azure.storage.file.fileServiceAsyncClient.listShares#ListSharesOptions.prefix
    }

    /**
     * Generates a code sample for using {@link FileServiceAsyncClient#listShares(ListSharesOptions)} of metadata and snapshot.
     */
    public void listSharesAsyncWithOverload() {
        FileServiceAsyncClient fileServiceAsyncClient = createAsyncClientWithSASToken();
        // BEGIN: com.azure.storage.file.fileServiceAsyncClient.listShares#ListSharesOptions.metadata.snapshot
        fileServiceAsyncClient.listShares(new ListSharesOptions().includeMetadata(true).includeSnapshots(true))
            .subscribe(
                shareItem -> System.out.printf("Share %s exists in the account", shareItem.getName()),
                error -> System.err.print(error.toString()),
                () -> System.out.println("Complete listing the shares!")
            );
        // END: com.azure.storage.file.fileServiceAsyncClient.listShares#ListSharesOptions.metadata.snapshot
    }

    /**
     * Generates a code sample for using {@link FileServiceAsyncClient#deleteShare(String)}
     */
    public void deleteShareAsync() {
        FileServiceAsyncClient fileServiceAsyncClient = createAsyncClientWithSASToken();
        // BEGIN: com.azure.storage.file.fileServiceAsyncClient.deleteShare#string
        fileServiceAsyncClient.deleteShare("test").doOnSuccess(
            response -> System.out.println("Deleting the share completed.")
        );
        // END: com.azure.storage.file.fileServiceAsyncClient.deleteShare#string
    }

    /**
     * Generates a code sample for using {@link FileServiceAsyncClient#deleteShareWithResponse(String, String)}
     */
    public void deleteShareAsyncMaxOverload() {
        FileServiceAsyncClient fileServiceAsyncClient = createAsyncClientWithSASToken();
        // BEGIN: com.azure.storage.file.fileServiceAsyncClient.deleteShareWithResponse#string-string
        OffsetDateTime midnight = OffsetDateTime.of(LocalDateTime.now(), ZoneOffset.UTC);
        fileServiceAsyncClient.deleteShareWithResponse("test", midnight.toString())
            .subscribe(response -> System.out.printf("Deleting the snapshot completed with status code %d",
                response.getStatusCode()));
        // END: com.azure.storage.file.fileServiceAsyncClient.deleteShareWithResponse#string-string
    }

    /**
     * Generates a code sample for using {@link FileServiceAsyncClient#getProperties()}
     */
    public void getPropertiesAsync() {
        FileServiceAsyncClient fileServiceAsyncClient = createAsyncClientWithSASToken();
        // BEGIN: com.azure.storage.file.fileServiceAsyncClient.getProperties
        fileServiceAsyncClient.getProperties()
            .subscribe(properties -> {
                System.out.printf("Hour metrics enabled: %b, Minute metrics enabled: %b",
                    properties.getHourMetrics().getEnabled(), properties.getMinuteMetrics().getEnabled());
            });
        // END: com.azure.storage.file.fileServiceAsyncClient.getProperties
    }

    /**
     * Generates a code sample for using {@link FileServiceAsyncClient#getPropertiesWithResponse()}
     */
    public void getPropertiesWithResponse() {
        FileServiceAsyncClient fileServiceAsyncClient = createAsyncClientWithSASToken();
        // BEGIN: com.azure.storage.file.fileServiceAsyncClient.getPropertiesWithResponse
        fileServiceAsyncClient.getPropertiesWithResponse()
            .subscribe(properties -> {
                System.out.printf("Hour metrics enabled: %b, Minute metrics enabled: %b",
<<<<<<< HEAD
                    properties.getValue().hourMetrics().enabled(), properties.getValue().minuteMetrics().enabled());
=======
                    properties.value().getHourMetrics().getEnabled(), properties.value().getMinuteMetrics().getEnabled());
>>>>>>> 9f362581
            });
        // END: com.azure.storage.file.fileServiceAsyncClient.getPropertiesWithResponse
    }

    /**
     * Generates a code sample for using {@link FileServiceAsyncClient#setProperties(FileServiceProperties)}
     */
    public void setPropertiesAsync() {
        FileServiceAsyncClient fileServiceAsyncClient = createAsyncClientWithSASToken();
        // BEGIN: com.azure.storage.file.fileServiceAsyncClient.setProperties#fileServiceProperties
        fileServiceAsyncClient.getProperties().subscribe(properties -> {
            properties.getMinuteMetrics().setEnabled(true);
            properties.getHourMetrics().setEnabled(true);

            fileServiceAsyncClient.setProperties(properties)
                .subscribe(r -> System.out.println("Setting File service properties completed."));
        });
        // END: com.azure.storage.file.fileServiceAsyncClient.setProperties#fileServiceProperties
    }


    /**
     * Generates a code sample for using {@link FileServiceAsyncClient#setPropertiesWithResponse(FileServiceProperties)}
     */
    public void setPropertiesWithResponseAsync() {
        FileServiceAsyncClient fileServiceAsyncClient = createAsyncClientWithSASToken();
        // BEGIN: com.azure.storage.file.fileServiceAsyncClient.setPropertiesWithResponseAsync#fileServiceProperties
        fileServiceAsyncClient.getPropertiesWithResponse().subscribe(response -> {
<<<<<<< HEAD
            FileServiceProperties properties = response.getValue();
            properties.minuteMetrics().enabled(true);
            properties.hourMetrics().enabled(true);
=======
            FileServiceProperties properties = response.value();
            properties.getMinuteMetrics().setEnabled(true);
            properties.getHourMetrics().setEnabled(true);
>>>>>>> 9f362581

            fileServiceAsyncClient.setPropertiesWithResponse(properties).subscribe(r ->
                System.out.printf("Setting File service properties completed with status code %d", r.getStatusCode()));
        });
        // END: com.azure.storage.file.fileServiceAsyncClient.setPropertiesWithResponseAsync#fileServiceProperties
    }

    /**
     * Generates a code sample for using {@link FileServiceAsyncClient#setPropertiesWithResponse(FileServiceProperties)} to clear CORS in file service.
     */
    public void clearPropertiesAsync() {
        FileServiceAsyncClient fileServiceAsyncClient = createAsyncClientWithSASToken();
        // BEGIN: com.azure.storage.file.fileServiceAsyncClient.setPropertiesWithResponse#fileServiceProperties.clearCORS
        fileServiceAsyncClient.getProperties().subscribe(properties -> {
            properties.setCors(Collections.emptyList());

            fileServiceAsyncClient.setPropertiesWithResponse(properties).subscribe(response ->
                System.out.printf("Setting File service properties completed with status code %d",
                    response.getStatusCode()));
        });
        // END: com.azure.storage.file.fileServiceAsyncClient.setPropertiesWithResponse#fileServiceProperties.clearCORS
    }

    /**
     * Generates a code sample for using {@link FileServiceAsyncClient#generateAccountSAS(AccountSASService,
     * AccountSASResourceType, AccountSASPermission, OffsetDateTime, OffsetDateTime, String, IPRange, SASProtocol)}
     */
    public void generateAccountSASAsync() {
        FileServiceAsyncClient fileServiceAsyncClient = createAsyncClientWithSASToken();
        // BEGIN: com.azure.storage.file.FileServiceAsyncClient.generateAccountSAS#AccountSASService-AccountSASResourceType-AccountSASPermission-OffsetDateTime-OffsetDateTime-String-IPRange-SASProtocol
        AccountSASService service = new AccountSASService()
            .setBlob(true)
            .setFile(true)
            .setQueue(true)
            .setTable(true);
        AccountSASResourceType resourceType = new AccountSASResourceType()
            .setContainer(true)
            .setObject(true)
            .setService(true);
        AccountSASPermission permission = new AccountSASPermission()
            .setRead(true)
            .setAdd(true)
            .setCreate(true)
            .setWrite(true)
            .setDelete(true)
            .setList(true)
            .setProcessMessages(true)
            .setUpdate(true);
        OffsetDateTime startTime = OffsetDateTime.now().minusDays(1);
        OffsetDateTime expiryTime = OffsetDateTime.now().plusDays(1);
        IPRange ipRange = new IPRange()
            .setIpMin("0.0.0.0")
            .setIpMax("255.255.255.255");
        SASProtocol sasProtocol = SASProtocol.HTTPS_HTTP;
        String version = Constants.HeaderConstants.TARGET_STORAGE_VERSION;

        String sas = fileServiceAsyncClient.generateAccountSAS(service, resourceType, permission, expiryTime, startTime,
            version, ipRange, sasProtocol);
        // END: com.azure.storage.file.FileServiceAsyncClient.generateAccountSAS#AccountSASService-AccountSASResourceType-AccountSASPermission-OffsetDateTime-OffsetDateTime-String-IPRange-SASProtocol
    }
}<|MERGE_RESOLUTION|>--- conflicted
+++ resolved
@@ -212,14 +212,9 @@
         FileServiceAsyncClient fileServiceAsyncClient = createAsyncClientWithSASToken();
         // BEGIN: com.azure.storage.file.fileServiceAsyncClient.getPropertiesWithResponse
         fileServiceAsyncClient.getPropertiesWithResponse()
-            .subscribe(properties -> {
-                System.out.printf("Hour metrics enabled: %b, Minute metrics enabled: %b",
-<<<<<<< HEAD
-                    properties.getValue().hourMetrics().enabled(), properties.getValue().minuteMetrics().enabled());
-=======
-                    properties.value().getHourMetrics().getEnabled(), properties.value().getMinuteMetrics().getEnabled());
->>>>>>> 9f362581
-            });
+            .subscribe(properties -> System.out.printf("Hour metrics enabled: %b, Minute metrics enabled: %b",
+                properties.getValue().getHourMetrics().getEnabled(),
+                properties.getValue().getMinuteMetrics().getEnabled()));
         // END: com.azure.storage.file.fileServiceAsyncClient.getPropertiesWithResponse
     }
 
@@ -247,15 +242,9 @@
         FileServiceAsyncClient fileServiceAsyncClient = createAsyncClientWithSASToken();
         // BEGIN: com.azure.storage.file.fileServiceAsyncClient.setPropertiesWithResponseAsync#fileServiceProperties
         fileServiceAsyncClient.getPropertiesWithResponse().subscribe(response -> {
-<<<<<<< HEAD
             FileServiceProperties properties = response.getValue();
-            properties.minuteMetrics().enabled(true);
-            properties.hourMetrics().enabled(true);
-=======
-            FileServiceProperties properties = response.value();
             properties.getMinuteMetrics().setEnabled(true);
             properties.getHourMetrics().setEnabled(true);
->>>>>>> 9f362581
 
             fileServiceAsyncClient.setPropertiesWithResponse(properties).subscribe(r ->
                 System.out.printf("Setting File service properties completed with status code %d", r.getStatusCode()));
