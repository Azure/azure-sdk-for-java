// Copyright (c) Microsoft Corporation. All rights reserved.
// Licensed under the MIT License.
package com.azure.storage.file;

import com.azure.storage.common.Utility;
import com.azure.storage.common.credentials.SASTokenCredential;
import com.azure.storage.common.credentials.SharedKeyCredential;
import com.azure.storage.file.models.FileHTTPHeaders;

import java.time.LocalDateTime;
import java.time.OffsetDateTime;
import java.time.ZoneOffset;
import java.util.Collections;
import java.util.Map;

/**
 * Contains code snippets when generating javadocs through doclets for {@link DirectoryClient} and {@link DirectoryAsyncClient}.
 */
public class DirectoryAsyncJavaDocCodeSamples {

    /**
     * Generates code sample for {@link DirectoryAsyncClient} instantiation.
     */
    public void asyncInitialization() {
        // BEGIN: com.azure.storage.file.directoryAsyncClient.instantiation
        DirectoryAsyncClient client = new DirectoryClientBuilder()
            .connectionString("${connectionString}")
            .endpoint("${endpoint}")
            .buildAsyncClient();
        // END: com.azure.storage.file.directoryAsyncClient.instantiation
    }

    /**
     * Generates code sample for creating a {@link DirectoryAsyncClient} with {@link SASTokenCredential}
     * @return An instance of {@link DirectoryAsyncClient}
     */
    public DirectoryAsyncClient createAsyncClientWithSASToken() {
        // BEGIN: com.azure.storage.file.directoryAsyncClient.instantiation.sastoken
        DirectoryAsyncClient directoryAsyncClient = new DirectoryClientBuilder()
            .endpoint("https://{accountName}.file.core.windows.net?{SASToken}")
            .shareName("myshare")
            .directoryPath("mydirectory")
            .buildAsyncClient();
        // END: com.azure.storage.file.directoryAsyncClient.instantiation.sastoken
        return directoryAsyncClient;
    }

    /**
     * Generates code sample for creating a {@link DirectoryAsyncClient} with {@link SASTokenCredential}
     * @return An instance of {@link DirectoryAsyncClient}
     */
    public DirectoryAsyncClient createAsyncClientWithCredential() {
        // BEGIN: com.azure.storage.file.directoryAsyncClient.instantiation.credential
        DirectoryAsyncClient direcotryAsyncClient = new DirectoryClientBuilder()
            .endpoint("https://{accountName}.file.core.windows.net")
            .credential(SASTokenCredential.fromQueryParameters(Utility.parseQueryString("${SASTokenQueryParams}")))
            .shareName("myshare")
            .directoryPath("mydirectory")
            .buildAsyncClient();
        // END: com.azure.storage.file.directoryAsyncClient.instantiation.credential
        return direcotryAsyncClient;
    }

    /**
     * Generates code sample for creating a {@link DirectoryAsyncClient} with {@code connectionString} which turns into {@link SharedKeyCredential}
     * @return An instance of {@link DirectoryAsyncClient}
     */
    public DirectoryAsyncClient createAsyncClientWithConnectionString() {
        // BEGIN: com.azure.storage.file.directoryAsyncClient.instantiation.connectionstring
        String connectionString = "DefaultEndpointsProtocol=https;AccountName={name};AccountKey={key};"
            + "EndpointSuffix={core.windows.net}";
        DirectoryAsyncClient directoryAsyncClient = new DirectoryClientBuilder()
            .connectionString(connectionString).shareName("myshare").directoryPath("mydirectory")
            .buildAsyncClient();
        // END: com.azure.storage.file.directoryAsyncClient.instantiation.connectionstring
        return directoryAsyncClient;
    }


    /**
     * Generates a code sample for using {@link DirectoryAsyncClient#create}
     */
    public void createDirectoryAsync() {
        DirectoryAsyncClient directoryAsyncClient = createAsyncClientWithSASToken();
        // BEGIN: com.azure.storage.file.directoryAsyncClient.create
        directoryAsyncClient.create().subscribe(
            response -> { },
            error -> System.err.print(error.toString()),
            () -> System.out.println("Completed creating the directory!")
        );
        // END: com.azure.storage.file.directoryAsyncClient.create
    }

    /**
     * Generates a code sample for using {@link DirectoryAsyncClient#createWithResponse(Map)}
     */
    public void createDirectoryWithResponseAsync() {
        DirectoryAsyncClient directoryAsyncClient = createAsyncClientWithSASToken();
        // BEGIN: com.azure.storage.file.directoryAsyncClient.createWithResponse#Map
        directoryAsyncClient.createWithResponse(Collections.singletonMap("directory", "metadata")).subscribe(
            response -> System.out.println("Completed creating the directory with status code:" + response.statusCode()),
            error -> System.err.print(error.toString())
        );
        // END: com.azure.storage.file.directoryAsyncClient.createWithResponse#Map
    }

    /**
     * Generates code sample for creating a subdirectory with {@link DirectoryAsyncClient}
     */
    public void createSubDirectory() {
        DirectoryAsyncClient directoryAsyncClient = createAsyncClientWithSASToken();
        // BEGIN: com.azure.storage.file.directoryAsyncClient.createSubDirectory#string
        directoryAsyncClient.createSubDirectory("subdir")
            .doOnSuccess(response -> System.out.println("Completed creating the subdirectory."));
        // END: com.azure.storage.file.directoryAsyncClient.createSubDirectory#string
    }

    /**
     * Generates a code sample for using {@link DirectoryAsyncClient#createSubDirectoryWithResponse(String, Map)}
     */
    public void createSubDirectoryAsyncMaxOverload() {
        DirectoryAsyncClient directoryAsyncClient = createAsyncClientWithSASToken();
        // BEGIN: com.azure.storage.file.directoryAsyncClient.createSubDirectoryWithResponse#string-map
        directoryAsyncClient.createSubDirectoryWithResponse("subdir",
            Collections.singletonMap("directory", "metadata")).subscribe(
                response ->
                    System.out.println("Successfully creating the subdirectory with status code: "
                        + response.statusCode()),
                error -> System.err.println(error.toString())
        );
        // END: com.azure.storage.file.directoryAsyncClient.createSubDirectoryWithResponse#string-map
    }

    /**
     * Generates a code sample for using {@link DirectoryAsyncClient#createFile(String, long)}
     */
    public void createFileAsync() {
        DirectoryAsyncClient directoryAsyncClient = createAsyncClientWithSASToken();
        // BEGIN: com.azure.storage.file.directoryAsyncClient.createFile#string-long
        directoryAsyncClient.createFile("myfile", 1024).subscribe(
            response -> { },
            error -> System.err.println(error.toString()),
            () -> System.out.println("Completed creating the file.")
        );
        // END: com.azure.storage.file.directoryAsyncClient.createFile#string-long
    }

    /**
     * Generates a code sample for using {@link DirectoryAsyncClient#createFileWithResponse(String, long, FileHTTPHeaders, Map)}
     */
    public void createFileWithResponse() {
        DirectoryAsyncClient directoryAsyncClient = createAsyncClientWithSASToken();
        // BEGIN: com.azure.storage.file.directoryAsyncClient.createFileWithResponse#string-long-fileHTTPHeaders-map
        FileHTTPHeaders httpHeaders = new FileHTTPHeaders().fileContentType("text/plain");
        directoryAsyncClient.createFileWithResponse("myFile", 1024, httpHeaders,
            Collections.singletonMap("directory", "metadata")).subscribe(
                response ->  System.out.printf("Creating the file completed with status code %d", response.statusCode()),
                error -> System.err.println(error.toString()),
                () -> System.out.println("Completed creating the file.")
        );
        // END: com.azure.storage.file.directoryAsyncClient.createFileWithResponse#string-long-fileHTTPHeaders-map
    }

    /**
     * Generates a code sample for using {@link DirectoryAsyncClient#listFilesAndDirectories()}
     */
    public void listDirectoriesAndFilesAsync() {
        DirectoryAsyncClient directoryAsyncClient = createAsyncClientWithSASToken();
        // BEGIN: com.azure.storage.file.directoryAsyncClient.listFilesAndDirectories
        directoryAsyncClient.listFilesAndDirectories().subscribe(
            fileRef -> System.out.printf("Is the resource a directory? %b. The resource name is: %s.",
                fileRef.isDirectory(), fileRef.name()),
            error -> System.err.println(error.toString()),
            () -> System.out.println("Completed listing the directories and files.")
        );
        // END: com.azure.storage.file.directoryAsyncClient.listFilesAndDirectories
    }

    /**
     * Generates a code sample for using {@link DirectoryAsyncClient#listFilesAndDirectories(String, Integer)}
     */
    public void listDirectoriesAndFilesAsyncMaxOverload() {
        DirectoryAsyncClient directoryAsyncClient = createAsyncClientWithSASToken();
        // BEGIN: com.azure.storage.file.directoryAsyncClient.listFilesAndDirectories#string-integer
        directoryAsyncClient.listFilesAndDirectories("subdir", 10).subscribe(
            fileRef -> System.out.printf("Is the resource a directory? %b. The resource name is: %s.",
                fileRef.isDirectory(), fileRef.name()),
            error -> System.err.println(error.toString()),
            () -> System.out.println("Completed listing the directories and files.")
        );
        // END: com.azure.storage.file.directoryAsyncClient.listFilesAndDirectories#string-integer
    }

    /**
     * Generates a code sample for using {@link DirectoryAsyncClient#deleteFile(String)} ()}
     */
    public void deleteFileAsync() {
        DirectoryAsyncClient directoryAsyncClient = createAsyncClientWithSASToken();
        // BEGIN: com.azure.storage.file.directoryAsyncClient.deleteFile#string
        directoryAsyncClient.deleteFile("myfile").subscribe(
            response -> { },
            error -> System.err.println(error.toString()),
            () -> System.out.println("Completed deleting the file.")
        );
        // END: com.azure.storage.file.directoryAsyncClient.deleteFile#string
    }

    /**
     * Generates a code sample for using {@link DirectoryAsyncClient#deleteFileWithResponse(String)}
     */
    public void deleteFileWithResponse() {
        DirectoryAsyncClient directoryAsyncClient = createAsyncClientWithSASToken();
        // BEGIN: com.azure.storage.file.directoryAsyncClient.deleteFileWithResponse#string
        directoryAsyncClient.deleteFileWithResponse("myfile").subscribe(
            response ->  System.out.printf("Delete file completed with status code %d", response.statusCode()),
            error -> System.err.println(error.toString()),
            () -> System.out.println("Completed deleting the file.")
        );
        // END: com.azure.storage.file.directoryAsyncClient.deleteFileWithResponse#string
    }

    /**
     * Generates a code sample for using {@link DirectoryAsyncClient#deleteSubDirectory(String)} ()}
     */
    public void deleteSubDirectoryAsync() {
        DirectoryAsyncClient directoryAsyncClient = createAsyncClientWithSASToken();
        // BEGIN: com.azure.storage.file.directoryAsyncClient.deleteSubDirectory#string
        directoryAsyncClient.deleteSubDirectory("mysubdirectory").subscribe(
            response -> { },
            error -> System.err.println(error.toString()),
            () -> System.out.println("Completed deleting the subdirectory.")
        );
        // END: com.azure.storage.file.directoryAsyncClient.deleteSubDirectory#string
    }

    /**
     * Generates a code sample for using {@link DirectoryAsyncClient#deleteSubDirectoryWithResponse(String)} ()}
     */
    public void deleteSubDirectoryWithResponse() {
        DirectoryAsyncClient directoryAsyncClient = createAsyncClientWithSASToken();
        // BEGIN: com.azure.storage.file.directoryAsyncClient.deleteSubDirectoryWithResponse#string
        directoryAsyncClient.deleteSubDirectoryWithResponse("mysubdirectory").subscribe(
            response ->  System.out.printf("Delete subdirectory completed with status code %d", response.statusCode()),
            error -> System.err.println(error.toString()),
            () -> System.out.println("Completed deleting the subdirectory.")
        );
        // END: com.azure.storage.file.directoryAsyncClient.deleteSubDirectoryWithResponse#string
    }

    /**
     * Generates a code sample for using {@link DirectoryAsyncClient#delete()}
     */
    public void deleteDirectoryAsync() {
        DirectoryAsyncClient directoryAsyncClient = createAsyncClientWithSASToken();
        // BEGIN: com.azure.storage.file.directoryAsyncClient.delete
        directoryAsyncClient.delete().subscribe(
            response -> { },
            error -> System.err.println(error.toString()),
            () -> System.out.println("Completed deleting the file.")
        );
        // END: com.azure.storage.file.directoryAsyncClient.delete
    }

    /**
     * Generates a code sample for using {@link DirectoryAsyncClient#deleteWithResponse()}
     */
    public void deleteWithResponse() {
        DirectoryAsyncClient directoryAsyncClient = createAsyncClientWithSASToken();
        // BEGIN: com.azure.storage.file.directoryAsyncClient.deleteWithResponse
        directoryAsyncClient.deleteWithResponse().subscribe(
            response ->  System.out.printf("Delete completed with status code %d", response.statusCode()),
            error -> System.err.println(error.toString())
        );
        // END: com.azure.storage.file.directoryAsyncClient.deleteWithResponse
    }

    /**
     * Generates a code sample for using {@link DirectoryAsyncClient#getProperties()}
     */
    public void getPropertiesAsync() {
        DirectoryAsyncClient directoryAsyncClient = createAsyncClientWithSASToken();
        // BEGIN: com.azure.storage.file.directoryAsyncClient.getProperties
        directoryAsyncClient.getProperties().subscribe(properties -> {
            System.out.printf("Directory latest modified date is %s.", properties.lastModified());
        });
        // END: com.azure.storage.file.directoryAsyncClient.getProperties
    }

    /**
     * Generates a code sample for using {@link DirectoryAsyncClient#getPropertiesWithResponse()}
     */
    public void getPropertiesWithResponse() {
        DirectoryAsyncClient directoryAsyncClient = createAsyncClientWithSASToken();
        // BEGIN: com.azure.storage.file.directoryAsyncClient.getPropertiesWithResponse
        directoryAsyncClient.getPropertiesWithResponse().subscribe(properties -> {
            System.out.printf("Directory latest modified date is %s:", properties.value().lastModified());
        });
        // END: com.azure.storage.file.directoryAsyncClient.getPropertiesWithResponse
    }

    /**
     * Generates a code sample for using {@link DirectoryAsyncClient#setMetadata(Map)}
     */
    public void setMetadataAsync() {
        DirectoryAsyncClient directoryAsyncClient = createAsyncClientWithSASToken();
        // BEGIN: com.azure.storage.file.directoryAsyncClient.setMetadata#map
        directoryAsyncClient.setMetadata(Collections.singletonMap("directory", "updatedMetadata"))
            .subscribe(response -> System.out.println("Setting the directory metadata completed."));
        // END: com.azure.storage.file.directoryAsyncClient.setMetadata#map
    }

    /**
     * Generates a code sample for using {@link DirectoryAsyncClient#setMetadata(Map)} to clear the metadata.
     */
    public void setMetadataClear() {
        DirectoryAsyncClient directoryAsyncClient = createAsyncClientWithSASToken();
        // BEGIN: com.azure.storage.file.directoryAsyncClient.setMetadata#map.clearMetadata
        directoryAsyncClient.setMetadata(null)
            .doOnSuccess(response ->  System.out.println("Clearing the directory metadata completed"));
        // END: com.azure.storage.file.directoryAsyncClient.setMetadata#map.clearMetadata
    }

    /**
     * Generates a code sample for using {@link DirectoryAsyncClient#setMetadataWithResponse(Map)} to clear the metadata.
     */
    public void setMetadataWithResponseClear() {
        DirectoryAsyncClient directoryAsyncClient = createAsyncClientWithSASToken();
        // BEGIN: com.azure.storage.file.directoryAsyncClient.setMetadataWithResponse#map.clearMetadata
        directoryAsyncClient.setMetadataWithResponse(null).subscribe(
            response ->  System.out.printf("Clearing the directory metadata completed with status code %d",
                response.statusCode()));
        // END: com.azure.storage.file.directoryAsyncClient.setMetadataWithResponse#map.clearMetadata
    }

    /**
     * Generates a code sample for using {@link DirectoryAsyncClient#setMetadataWithResponse(Map)}
     */
    public void setMetadataWithResponse() {
        DirectoryAsyncClient directoryAsyncClient = createAsyncClientWithSASToken();
        // BEGIN: com.azure.storage.file.directoryAsyncClient.setMetadataWithResponse#map
        directoryAsyncClient.setMetadataWithResponse(Collections.singletonMap("directory", "updatedMetadata"))
            .subscribe(response -> System.out.println("Setting the directory metadata completed with status code:"
                + response.statusCode()));
        // END: com.azure.storage.file.directoryAsyncClient.setMetadataWithResponse#map
    }

    /**
     * Generates a code sample for using {@link DirectoryAsyncClient#listHandles(Integer, boolean)}
     */
    public void listHandlesAsync() {
        DirectoryAsyncClient directoryAsyncClient = createAsyncClientWithSASToken();
        // BEGIN: com.azure.storage.file.directoryAsyncClient.listHandles#integer-boolean
        directoryAsyncClient.listHandles(10, true)
            .subscribe(handleItem -> System.out.printf("Get handles completed with handle id %s",
                handleItem.handleId()));
        // END: com.azure.storage.file.directoryAsyncClient.listHandles#integer-boolean
    }

    /**
     * Generates a code sample for using {@link DirectoryAsyncClient#forceCloseHandles(String, boolean)}
     */
    public void forceCloseHandlesAsync() {
        DirectoryAsyncClient directoryAsyncClient = createAsyncClientWithSASToken();
        // BEGIN: com.azure.storage.file.directoryAsyncClient.forceCloseHandles
<<<<<<< HEAD
        directoryAsyncClient.getHandles(10, true)
            .subscribe(handleItem -> directoryAsyncClient.forceCloseHandles(handleItem.handleId(), true)
                .subscribe(numOfClosedHandles -> System.out.printf("Closed %d handles.", numOfClosedHandles)));
=======
        directoryAsyncClient.listHandles(10, true)
            .subscribe(handleItem -> {
                directoryAsyncClient.forceCloseHandles(handleItem.handleId(), true)
                    .subscribe(numOfClosedHandles ->
                    System.out.printf("Close %d handles.", numOfClosedHandles));
            });
>>>>>>> 27cfb8e3
        // END: com.azure.storage.file.directoryAsyncClient.forceCloseHandles
    }

    /**
     * Generates a code sample for using {@link DirectoryAsyncClient#getShareSnapshotId()}
     */
    public void getShareSnapshotIdAsync() {
        // BEGIN: com.azure.storage.file.directoryAsyncClient.getShareSnapshotId
        OffsetDateTime currentTime = OffsetDateTime.of(LocalDateTime.now(), ZoneOffset.UTC);
        DirectoryAsyncClient directoryAsyncClient = new DirectoryClientBuilder()
            .endpoint("https://${accountName}.file.core.windows.net")
            .credential(SASTokenCredential.fromSASTokenString("${SASToken}"))
            .shareName("myshare")
            .directoryPath("mydirectory")
            .snapshot(currentTime.toString())
            .buildAsyncClient();

        System.out.printf("Snapshot ID: %s%n", directoryAsyncClient.getShareSnapshotId());
        // END: com.azure.storage.file.directoryAsyncClient.getShareSnapshotId
    }
}<|MERGE_RESOLUTION|>--- conflicted
+++ resolved
@@ -362,18 +362,9 @@
     public void forceCloseHandlesAsync() {
         DirectoryAsyncClient directoryAsyncClient = createAsyncClientWithSASToken();
         // BEGIN: com.azure.storage.file.directoryAsyncClient.forceCloseHandles
-<<<<<<< HEAD
         directoryAsyncClient.getHandles(10, true)
             .subscribe(handleItem -> directoryAsyncClient.forceCloseHandles(handleItem.handleId(), true)
                 .subscribe(numOfClosedHandles -> System.out.printf("Closed %d handles.", numOfClosedHandles)));
-=======
-        directoryAsyncClient.listHandles(10, true)
-            .subscribe(handleItem -> {
-                directoryAsyncClient.forceCloseHandles(handleItem.handleId(), true)
-                    .subscribe(numOfClosedHandles ->
-                    System.out.printf("Close %d handles.", numOfClosedHandles));
-            });
->>>>>>> 27cfb8e3
         // END: com.azure.storage.file.directoryAsyncClient.forceCloseHandles
     }
 
