--- conflicted
+++ resolved
@@ -349,19 +349,11 @@
      */
     public void listHandlesAsync() {
         DirectoryAsyncClient directoryAsyncClient = createAsyncClientWithSASToken();
-<<<<<<< HEAD
-        // BEGIN: com.azure.storage.file.DirectoryAsyncClient.getHandles#Integer-boolean
-        directoryAsyncClient.getHandles(10, true)
-            .subscribe(handleItem -> System.out.printf("Get handles completed with handle id %s",
-                handleItem.handleId()));
-        // END: com.azure.storage.file.DirectoryAsyncClient.getHandles#Integer-boolean
-=======
         // BEGIN: com.azure.storage.file.directoryAsyncClient.listHandles#integer-boolean
         directoryAsyncClient.listHandles(10, true)
             .subscribe(handleItem -> System.out.printf("Get handles completed with handle id %s",
                 handleItem.handleId()));
         // END: com.azure.storage.file.directoryAsyncClient.listHandles#integer-boolean
->>>>>>> 27cfb8e3
     }
 
     /**
