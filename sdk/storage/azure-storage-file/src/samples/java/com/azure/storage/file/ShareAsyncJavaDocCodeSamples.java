// Copyright (c) Microsoft Corporation. All rights reserved.
// Licensed under the MIT License.
package com.azure.storage.file;

import com.azure.storage.common.Constants;
import com.azure.storage.common.IPRange;
import com.azure.storage.common.SASProtocol;
import com.azure.storage.common.Utility;
import com.azure.storage.common.credentials.SASTokenCredential;
import com.azure.storage.common.credentials.SharedKeyCredential;
import com.azure.storage.file.models.AccessPolicy;
import com.azure.storage.file.models.FileHTTPHeaders;
import com.azure.storage.file.models.NtfsFileAttributes;
import com.azure.storage.file.models.SignedIdentifier;

import java.time.LocalDateTime;
import java.time.OffsetDateTime;
import java.time.ZoneOffset;
import java.util.Collections;
import java.util.EnumSet;
import java.util.List;
import java.util.Map;

/**
* Contains code snippets when generating javadocs through doclets for {@link ShareAsyncClient}.
*/
public class ShareAsyncJavaDocCodeSamples {


    /**
    * Generates code sample for {@link ShareAsyncClient} instantiation.
    */
    public void asyncInitialization() {
        // BEGIN: com.azure.storage.file.shareAsyncClient.instantiation
        ShareAsyncClient client = new ShareClientBuilder()
            .connectionString("${connectionString}")
            .endpoint("${endpoint}")
            .buildAsyncClient();
        // END: com.azure.storage.file.shareAsyncClient.instantiation
    }

    /**
    * Generates code sample for creating a {@link ShareAsyncClient} with {@link SASTokenCredential}
    * @return An instance of {@link ShareAsyncClient}
    */
    public ShareAsyncClient createAsyncClientWithSASToken() {
        // BEGIN: com.azure.storage.file.shareAsyncClient.instantiation.sastoken
        ShareAsyncClient shareAsyncClient = new ShareClientBuilder()
            .endpoint("https://{accountName}.file.core.windows.net?{SASToken}")
            .shareName("myshare")
            .buildAsyncClient();
        // END: com.azure.storage.file.shareAsyncClient.instantiation.sastoken
        return shareAsyncClient;
    }

    /**
     * Generates code sample for creating a {@link ShareAsyncClient} with {@link SASTokenCredential}
     * @return An instance of {@link ShareAsyncClient}
     */
    public ShareAsyncClient createAsyncClientWithCredential() {
        // BEGIN: com.azure.storage.file.shareAsyncClient.instantiation.credential
        ShareAsyncClient shareAsyncClient = new ShareClientBuilder()
            .endpoint("https://{accountName}.file.core.windows.net")
            .credential(SASTokenCredential.fromQueryParameters(Utility.parseQueryString("${SASTokenQueryParams}")))
            .shareName("myshare")
            .buildAsyncClient();
        // END: com.azure.storage.file.shareAsyncClient.instantiation.credential
        return shareAsyncClient;
    }

    /**
    * Generates code sample for creating a {@link ShareAsyncClient} with {@code connectionString} which turns into {@link SharedKeyCredential}
    * @return An instance of {@link ShareAsyncClient}
    */
    public ShareAsyncClient createAsyncClientWithConnectionString() {
        // BEGIN: com.azure.storage.file.shareAsyncClient.instantiation.connectionstring
        String connectionString = "DefaultEndpointsProtocol=https;AccountName={name};AccountKey={key};"
            + "EndpointSuffix={core.windows.net}";
        ShareAsyncClient shareAsyncClient = new ShareClientBuilder()
            .connectionString(connectionString).shareName("myshare")
            .buildAsyncClient();
        // END: com.azure.storage.file.shareAsyncClient.instantiation.connectionstring
        return shareAsyncClient;
    }

    /**
    * Generates a code sample for using {@link ShareAsyncClient#create}
    */
    public void createShareAsync() {
        ShareAsyncClient shareAsyncClient = createAsyncClientWithSASToken();
        // BEGIN: com.azure.storage.file.shareAsyncClient.create
        shareAsyncClient.create().subscribe(
            response -> { },
            error -> System.err.print(error.toString()),
            () -> System.out.println("Complete creating the share!")
        );
        // END: com.azure.storage.file.shareAsyncClient.create
    }

    /**
    * Generates a code sample for using {@link ShareAsyncClient#createWithResponse(Map, Integer)} with Metadata.
    */
    public void createWithResponse() {
        ShareAsyncClient shareAsyncClient = createAsyncClientWithSASToken();
        // BEGIN: com.azure.storage.file.shareAsyncClient.createWithResponse#map-integer.metadata
        shareAsyncClient.createWithResponse(Collections.singletonMap("share", "metadata"), null).subscribe(
            response -> System.out.printf("Creating the share completed with status code %d", response.getStatusCode()),
            error -> System.err.print(error.toString()),
            () -> System.out.println("Complete creating the share!")
        );
        // END: com.azure.storage.file.shareAsyncClient.createWithResponse#map-integer.metadata
    }

    /**
     * Generates a code sample for using {@link ShareAsyncClient#createWithResponse(Map, Integer)} with Quota.
     */
    public void createShareAsyncMaxOverloadQuota() {
        ShareAsyncClient shareAsyncClient = createAsyncClientWithSASToken();
        // BEGIN: com.azure.storage.file.shareAsyncClient.createWithResponse#map-integer.quota
        shareAsyncClient.createWithResponse(null, 10).subscribe(
            response -> System.out.printf("Creating the share completed with status code %d", response.getStatusCode()),
            error -> System.err.print(error.toString()),
            () -> System.out.println("Complete creating the share!")
        );
        // END: com.azure.storage.file.shareAsyncClient.createWithResponse#map-integer.quota
    }

    /**
    * Generates a code sample for using {@link ShareAsyncClient#createDirectory(String)}
    */
    public void createDirectoryAsync() {
        ShareAsyncClient shareAsyncClient = createAsyncClientWithSASToken();
        // BEGIN: com.azure.storage.file.shareAsyncClient.createDirectory#string
        shareAsyncClient.createDirectory("mydirectory").subscribe(
            response -> { },
            error -> System.err.print(error.toString()),
            () -> System.out.println("Complete creating the directory!")
        );
        // END: com.azure.storage.file.shareAsyncClient.createDirectory#string
    }

    /**
    * Generates a code sample for using {@link ShareAsyncClient#createFile(String, long)}
    */
    public void createFileAsync() {
        ShareAsyncClient shareAsyncClient = createAsyncClientWithSASToken();
        // BEGIN: com.azure.storage.file.shareAsyncClient.createFile#string-long
        shareAsyncClient.createFile("myfile", 1024).subscribe(
            response -> { },
            error -> System.err.print(error.toString()),
            () -> System.out.println("Complete creating the directory!")
        );
        // END: com.azure.storage.file.shareAsyncClient.createFile#string-long
    }

    /**
    * Generates a code sample for using {@link ShareAsyncClient#createSnapshot()}
    */
    public void createSnapshotAsync() {
        ShareAsyncClient shareAsyncClient = createAsyncClientWithSASToken();
        // BEGIN: com.azure.storage.file.shareAsyncClient.createSnapshot
        shareAsyncClient.createSnapshot().subscribe(
            response -> System.out.println("Successfully creating the share snapshot with snapshot id: "
                + response.getSnapshot()),
            error -> System.err.println(error.toString()),
            () -> System.out.println("Complete creating the share snapshot.")
        );
        // END: com.azure.storage.file.shareAsyncClient.createSnapshot
    }

    /**
    * Generates a code sample for using {@link ShareAsyncClient#createSnapshotWithResponse(Map)}
    */
    public void createSnapshotAsyncWithMetadata() {
        ShareAsyncClient shareAsyncClient = createAsyncClientWithSASToken();
        // BEGIN: com.azure.storage.file.shareAsyncClient.createSnapshotWithResponse#map
        shareAsyncClient.createSnapshotWithResponse(Collections.singletonMap("snapshot", "metadata")).subscribe(
            response -> System.out.println("Successfully creating the share snapshot with snapshot id: "
<<<<<<< HEAD
                + response.getValue().snapshot()),
=======
                + response.value().getSnapshot()),
>>>>>>> 9f362581
            error -> System.err.println(error.toString()),
            () -> System.out.println("Complete creating the share snapshot.")
        );
        // END: com.azure.storage.file.shareAsyncClient.createSnapshotWithResponse#map
    }

    /**
     * Generates a code sample for using {@link ShareAsyncClient#createDirectoryWithResponse(String, FileSmbProperties, String, Map)}
     */
    public void createDirectoryWithResponse() {
        ShareAsyncClient shareAsyncClient = createAsyncClientWithSASToken();
        // BEGIN: com.azure.storage.file.shareAsyncClient.createDirectoryWithResponse#string-filesmbproperties-string-map
        FileSmbProperties smbProperties = new FileSmbProperties();
        String filePermission = "filePermission";
        shareAsyncClient.createDirectoryWithResponse("documents", smbProperties, filePermission,
            Collections.singletonMap("directory", "metadata"))
            .subscribe(response -> System.out.printf("Creating the directory completed with status code %d",
                response.getStatusCode()));
        // END: com.azure.storage.file.shareAsyncClient.createDirectoryWithResponse#string-filesmbproperties-string-map
    }

    /**
    * Generates a code sample for using {@link ShareAsyncClient#createFile(String, long)}
    */
    public void createFileAsyncMaxOverload() {
        ShareAsyncClient shareAsyncClient = createAsyncClientWithSASToken();
        // BEGIN: com.azure.storage.file.shareAsyncClient.createFile#string-long-filehttpheaders-map
        shareAsyncClient.createFile("myfile", 1024)
            .doOnSuccess(response -> System.out.println("Creating the file completed."));
        // END: com.azure.storage.file.shareAsyncClient.createFile#string-long-filehttpheaders-map
    }

    /**
     * Generates a code sample for using {@link ShareAsyncClient#createFileWithResponse(String, long, FileHTTPHeaders, FileSmbProperties, String, Map)}
     */
    public void createFileWithResponse() {
        ShareAsyncClient shareAsyncClient = createAsyncClientWithSASToken();
        // BEGIN: com.azure.storage.file.shareAsyncClient.createFileWithResponse#string-long-filehttpheaders-filesmbproperties-string-map
        FileHTTPHeaders httpHeaders = new FileHTTPHeaders()
            .setFileContentType("text/html")
            .setFileContentEncoding("gzip")
            .setFileContentLanguage("en")
            .setFileCacheControl("no-transform")
            .setFileContentDisposition("attachment");
        FileSmbProperties smbProperties = new FileSmbProperties()
            .setNtfsFileAttributes(EnumSet.of(NtfsFileAttributes.READ_ONLY))
            .setFileCreationTime(OffsetDateTime.now())
            .setFileLastWriteTime(OffsetDateTime.now())
            .setFilePermissionKey("filePermissionKey");
        String filePermission = "filePermission";
        // NOTE: filePermission and filePermissionKey should never be both set
        shareAsyncClient.createFileWithResponse("myfile", 1024, httpHeaders, smbProperties,
            filePermission, Collections.singletonMap("directory", "metadata"))
            .subscribe(response -> System.out.printf("Creating the file completed with status code %d",
                response.getStatusCode()));
        // END: com.azure.storage.file.shareAsyncClient.createFileWithResponse#string-long-filehttpheaders-filesmbproperties-string-map
    }

    /**
     * Generates a code sample for using {@link ShareAsyncClient#deleteDirectory(String)}
     */
    public void deleteDirectoryAsync() {
        ShareAsyncClient shareAsyncClient = createAsyncClientWithSASToken();
        // BEGIN: com.azure.storage.file.shareAsyncClient.deleteDirectory#string
        shareAsyncClient.deleteDirectory("mydirectory").subscribe(
            response -> { },
            error -> System.err.println(error.toString()),
            () -> System.out.println("Complete deleting the directory.")
        );
        // END: com.azure.storage.file.shareAsyncClient.deleteDirectory#string
    }

    /**
     * Generates a code sample for using {@link ShareAsyncClient#deleteFile(String)}
     */
    public void deleteFileAsync() {
        ShareAsyncClient shareAsyncClient = createAsyncClientWithSASToken();
        // BEGIN: com.azure.storage.file.shareAsyncClient.deleteFile#string
        shareAsyncClient.deleteFile("myfile").subscribe(
            response -> { },
            error -> System.err.println(error.toString()),
            () -> System.out.println("Complete deleting the file.")
        );
        // END: com.azure.storage.file.shareAsyncClient.deleteFile#string
    }

    /**
    * Generates a code sample for using {@link ShareAsyncClient#delete}
    */
    public void deleteShareAsync() {
        ShareAsyncClient shareAsyncClient = createAsyncClientWithSASToken();
        // BEGIN: com.azure.storage.file.shareAsyncClient.delete
        shareAsyncClient.delete().subscribe(
            response -> System.out.println("Deleting the shareAsyncClient completed."),
            error -> System.err.println(error.toString()),
            () -> System.out.println("Complete deleting the share.")
        );
        // END: com.azure.storage.file.shareAsyncClient.delete
    }

    /**
     * Generates a code sample for using {@link ShareAsyncClient#deleteWithResponse()}
     */
    public void deleteWithResponse() {
        ShareAsyncClient shareAsyncClient = createAsyncClientWithSASToken();
        // BEGIN: com.azure.storage.file.shareAsyncClient.deleteWithResponse
        shareAsyncClient.deleteWithResponse().subscribe(
            response -> System.out.println("Deleting the shareAsyncClient completed with status code: "
                + response.getStatusCode()),
            error -> System.err.println(error.toString()),
            () -> System.out.println("Complete deleting the share.")
        );
        // END: com.azure.storage.file.shareAsyncClient.deleteWithResponse
    }

    /**
    * Generates a code sample for using {@link ShareAsyncClient#getProperties()}
    */
    public void getPropertiesAsync() {
        ShareAsyncClient shareAsyncClient = createAsyncClientWithSASToken();
        // BEGIN: com.azure.storage.file.shareAsyncClient.getProperties
        shareAsyncClient.getProperties()
            .subscribe(properties -> {
                System.out.printf("Share quota: %d, Metadata: %s", properties.getQuota(), properties.getMetadata());
            });
        // END: com.azure.storage.file.shareAsyncClient.getProperties
    }

    /**
     * Generates a code sample for using {@link ShareAsyncClient#getPropertiesWithResponse()}
     */
    public void getPropertiesWithResponse() {
        ShareAsyncClient shareAsyncClient = createAsyncClientWithSASToken();
        // BEGIN: com.azure.storage.file.shareAsyncClient.getPropertiesWithResponse
        shareAsyncClient.getPropertiesWithResponse()
            .subscribe(properties -> {
<<<<<<< HEAD
                System.out.printf("Share quota: %d, Metadata: %s", properties.getValue().quota(), properties.getValue().metadata());
=======
                System.out.printf("Share quota: %d, Metadata: %s", properties.value().getQuota(),
                    properties.value().getMetadata());
>>>>>>> 9f362581
            });
        // END: com.azure.storage.file.shareAsyncClient.getPropertiesWithResponse
    }

    /**
    * Generates a code sample for using {@link ShareAsyncClient#setQuota(int)}
    */
    public void setQuotaAsync() {
        ShareAsyncClient shareAsyncClient = createAsyncClientWithSASToken();
        // BEGIN: com.azure.storage.file.ShareAsyncClient.setQuota#int
        shareAsyncClient.setQuota(1024).doOnSuccess(response ->
            System.out.println("Setting the share quota completed.")
        );
        // END: com.azure.storage.file.ShareAsyncClient.setQuota#int
    }

    /**
     * Generates a code sample for using {@link ShareAsyncClient#setQuotaWithResponse(int)}
     */
    public void setQuotaWithResponse() {
        ShareAsyncClient shareAsyncClient = createAsyncClientWithSASToken();
        // BEGIN: com.azure.storage.file.ShareAsyncClient.setQuotaWithResponse#int
        shareAsyncClient.setQuotaWithResponse(1024)
            .subscribe(response ->
                System.out.printf("Setting the share quota completed with status code %d", response.getStatusCode())
            );
        // END: com.azure.storage.file.ShareAsyncClient.setQuotaWithResponse#int
    }


    /**
    * Generates a code sample for using {@link ShareAsyncClient#setMetadata(Map)}
    */
    public void setMetadataAsync() {
        ShareAsyncClient shareAsyncClient = createAsyncClientWithSASToken();
        // BEGIN: com.azure.storage.file.shareAsyncClient.setMetadata#map
        shareAsyncClient.setMetadata(Collections.singletonMap("share", "updatedMetadata")).doOnSuccess(response ->
            System.out.println("Setting the share metadata completed.")
        );
        // END: com.azure.storage.file.shareAsyncClient.setMetadata#map
    }

    /**
     * Generates a code sample for using {@link ShareAsyncClient#setMetadataWithResponse(Map)}
     */
    public void setMetadataWithResponse() {
        ShareAsyncClient shareAsyncClient = createAsyncClientWithSASToken();
        // BEGIN: com.azure.storage.file.shareAsyncClient.setMetadataWithResponse#map
        shareAsyncClient.setMetadataWithResponse(Collections.singletonMap("share", "updatedMetadata"))
            .subscribe(response ->
                System.out.printf("Setting the share metadata completed with status code %d", response.getStatusCode())
            );
        // END: com.azure.storage.file.shareAsyncClient.setMetadataWithResponse#map
    }

    /**
    * Generates a code sample for using {@link ShareAsyncClient#setMetadata(Map)} to clear the metadata.
    */
    public void clearMetadataAsync() {
        ShareAsyncClient shareAsyncClient = createAsyncClientWithSASToken();
        // BEGIN: com.azure.storage.file.shareAsyncClient.clearMetadata#map
        shareAsyncClient.setMetadata(null).doOnSuccess(response ->
            System.out.println("Setting the share metadata completed.")
        );
        // END: com.azure.storage.file.shareAsyncClient.clearMetadata#map
    }

    /**
    * Generates a code sample for using {@link ShareAsyncClient#getAccessPolicy()}
    */
    public void getAccessPolicyAsync() {
        ShareAsyncClient shareAsyncClient = createAsyncClientWithSASToken();
        // BEGIN: com.azure.storage.file.shareAsyncClient.getAccessPolicy
        shareAsyncClient.getAccessPolicy()
            .subscribe(result -> System.out.printf("Access policy %s allows these permissions: %s", result.getId(),
                result.getAccessPolicy().getPermission())
            );
        // END: com.azure.storage.file.shareAsyncClient.getAccessPolicy
    }

    /**
    * Generates a code sample for using {@link ShareAsyncClient#setAccessPolicy(List)}
    */
    public void setAccessPolicyAsync() {
        ShareAsyncClient shareAsyncClient = createAsyncClientWithSASToken();
        // BEGIN: com.azure.storage.file.ShareAsyncClient.setAccessPolicy#List
        AccessPolicy accessPolicy = new AccessPolicy().setPermission("r")
            .setStart(OffsetDateTime.now(ZoneOffset.UTC))
            .setExpiry(OffsetDateTime.now(ZoneOffset.UTC).plusDays(10));

        SignedIdentifier permission = new SignedIdentifier().setId("mypolicy").setAccessPolicy(accessPolicy);
        shareAsyncClient.setAccessPolicy(Collections.singletonList(permission)).doOnSuccess(
            response -> System.out.println("Setting access policies completed."));
        // END: com.azure.storage.file.ShareAsyncClient.setAccessPolicy#List
    }

    /**
     * Generates a code sample for using {@link ShareAsyncClient#setAccessPolicyWithResponse(List)}
     */
    public void setAccessPolicyWithResponse() {
        ShareAsyncClient shareAsyncClient = createAsyncClientWithSASToken();
        // BEGIN: com.azure.storage.file.ShareAsyncClient.setAccessPolicyWithResponse#List
        AccessPolicy accessPolicy = new AccessPolicy().setPermission("r")
            .setStart(OffsetDateTime.now(ZoneOffset.UTC))
            .setExpiry(OffsetDateTime.now(ZoneOffset.UTC).plusDays(10));

        SignedIdentifier permission = new SignedIdentifier().setId("mypolicy").setAccessPolicy(accessPolicy);
        shareAsyncClient.setAccessPolicyWithResponse(Collections.singletonList(permission))
            .subscribe(response -> System.out.printf("Setting access policies completed completed with status code %d",
                response.getStatusCode()));
        // END: com.azure.storage.file.ShareAsyncClient.setAccessPolicyWithResponse#List
    }

    /**
    * Generates a code sample for using {@link ShareAsyncClient#getStatistics()}
    */
    public void getStatisticsAsync() {
        ShareAsyncClient shareAsyncClient = createAsyncClientWithSASToken();
        // BEGIN: com.azure.storage.file.shareAsyncClient.getStatistics
        shareAsyncClient.getStatistics().doOnSuccess(response -> System.out.printf("The share is using %d GB",
            response.getShareUsageInGB()));
        // END: com.azure.storage.file.shareAsyncClient.getStatistics
    }

    /**
     * Generates a code sample for using {@link ShareAsyncClient#createPermission(String)}
     */
    public void createPermissionAsync() {
        ShareAsyncClient shareAsyncClient = createAsyncClientWithSASToken();
        // BEGIN: com.azure.storage.file.shareAsyncClient.createPermission#string
        shareAsyncClient.createPermission("filePermission").subscribe(
            response -> System.out.printf("The file permission key is %s", response));
        // END: com.azure.storage.file.shareAsyncClient.createPermission#string
    }

    /**
     * Generates a code sample for using {@link ShareAsyncClient#createPermissionWithResponse(String)}
     */
    public void createPermissionWithResponse() {
        ShareAsyncClient shareAsyncClient = createAsyncClientWithSASToken();
        // BEGIN: com.azure.storage.file.shareAsyncClient.createPermissionWithResponse#string
        shareAsyncClient.createPermissionWithResponse("filePermission").subscribe(
            response -> System.out.printf("The file permission key is %s", response.getValue()));
        // END: com.azure.storage.file.shareAsyncClient.createPermissionWithResponse#string
    }

    /**
     * Generates a code sample for using {@link ShareAsyncClient#getPermission(String)}
     */
    public void getPermissionAsync() {
        ShareAsyncClient shareAsyncClient = createAsyncClientWithSASToken();
        // BEGIN: com.azure.storage.file.shareAsyncClient.getPermission#string
        shareAsyncClient.getPermission("filePermissionKey").subscribe(
            response -> System.out.printf("The file permission is %s", response));
        // END: com.azure.storage.file.shareAsyncClient.getPermission#string
    }

    /**
     * Generates a code sample for using {@link ShareAsyncClient#getPermissionWithResponse(String)}
     */
    public void getPermissionWithResponse() {
        ShareAsyncClient shareAsyncClient = createAsyncClientWithSASToken();
        // BEGIN: com.azure.storage.file.shareAsyncClient.getPermissionWithResponse#string
        shareAsyncClient.getPermissionWithResponse("filePermissionKey").subscribe(
            response -> System.out.printf("The file permission is %s", response.getValue()));
        // END: com.azure.storage.file.shareAsyncClient.getPermissionWithResponse#string
    }

    /**
     * Generates a code sample for using {@link ShareAsyncClient#getStatisticsWithResponse()}
     */
    public void getStatisticsWithResponse() {
        ShareAsyncClient shareAsyncClient = createAsyncClientWithSASToken();
        // BEGIN: com.azure.storage.file.shareAsyncClient.getStatisticsWithResponse
        shareAsyncClient.getStatisticsWithResponse().subscribe(response -> System.out.printf("The share is using %d GB",
            response.getValue().getShareUsageInGB()));
        // END: com.azure.storage.file.shareAsyncClient.getStatisticsWithResponse
    }

    /**
     * Generates a code sample for using {@link ShareAsyncClient#getSnapshotId()}
     */
    public void getSnapshotIdAsync() {
        // BEGIN: com.azure.storage.file.shareAsyncClient.getSnapshotId
        OffsetDateTime currentTime = OffsetDateTime.of(LocalDateTime.now(), ZoneOffset.UTC);
        ShareAsyncClient shareAysncClient = new ShareClientBuilder().endpoint(
            "https://${accountName}.file.core.windows.net")
            .credential(SASTokenCredential.fromSASTokenString("${SASToken}"))
            .shareName("myshare")
            .snapshot(currentTime.toString())
            .buildAsyncClient();

        System.out.printf("Snapshot ID: %s%n", shareAysncClient.getSnapshotId());
        // END: com.azure.storage.file.shareAsyncClient.getSnapshotId
    }

    /**
     * Generates a code sample for using {@link ShareAsyncClient#generateSAS(String, ShareSASPermission, OffsetDateTime,
     * OffsetDateTime, String, SASProtocol, IPRange, String, String, String, String, String)}
     */
    public void generateSASAsync() {
        ShareAsyncClient shareAsyncClient = createAsyncClientWithSASToken();
        // BEGIN: com.azure.storage.file.shareAsyncClient.generateSAS#String-ShareSASPermission-OffsetDateTime-OffsetDateTime-String-SASProtocol-IPRange-String-String-String-String-String
        String identifier = "identifier";
        ShareSASPermission permissions = new ShareSASPermission()
            .setRead(true)
            .setCreate(true)
            .setDelete(true)
            .setWrite(true)
            .setList(true);
        OffsetDateTime startTime = OffsetDateTime.now().minusDays(1);
        OffsetDateTime expiryTime = OffsetDateTime.now().plusDays(1);
        IPRange ipRange = new IPRange()
            .setIpMin("0.0.0.0")
            .setIpMax("255.255.255.255");
        SASProtocol sasProtocol = SASProtocol.HTTPS_HTTP;
        String cacheControl = "cache";
        String contentDisposition = "disposition";
        String contentEncoding = "encoding";
        String contentLanguage = "language";
        String contentType = "type";
        String version = Constants.HeaderConstants.TARGET_STORAGE_VERSION;
        String sas = shareAsyncClient.generateSAS(identifier, permissions, expiryTime, startTime, version, sasProtocol,
            ipRange, cacheControl, contentDisposition, contentEncoding, contentLanguage, contentType);
        // END: com.azure.storage.file.shareAsyncClient.generateSAS#String-ShareSASPermission-OffsetDateTime-OffsetDateTime-String-SASProtocol-IPRange-String-String-String-String-String
    }
}<|MERGE_RESOLUTION|>--- conflicted
+++ resolved
@@ -176,11 +176,7 @@
         // BEGIN: com.azure.storage.file.shareAsyncClient.createSnapshotWithResponse#map
         shareAsyncClient.createSnapshotWithResponse(Collections.singletonMap("snapshot", "metadata")).subscribe(
             response -> System.out.println("Successfully creating the share snapshot with snapshot id: "
-<<<<<<< HEAD
-                + response.getValue().snapshot()),
-=======
-                + response.value().getSnapshot()),
->>>>>>> 9f362581
+                + response.getValue().getSnapshot()),
             error -> System.err.println(error.toString()),
             () -> System.out.println("Complete creating the share snapshot.")
         );
@@ -317,12 +313,8 @@
         // BEGIN: com.azure.storage.file.shareAsyncClient.getPropertiesWithResponse
         shareAsyncClient.getPropertiesWithResponse()
             .subscribe(properties -> {
-<<<<<<< HEAD
-                System.out.printf("Share quota: %d, Metadata: %s", properties.getValue().quota(), properties.getValue().metadata());
-=======
-                System.out.printf("Share quota: %d, Metadata: %s", properties.value().getQuota(),
-                    properties.value().getMetadata());
->>>>>>> 9f362581
+                System.out.printf("Share quota: %d, Metadata: %s", properties.getValue().getQuota(),
+                    properties.getValue().getMetadata());
             });
         // END: com.azure.storage.file.shareAsyncClient.getPropertiesWithResponse
     }
