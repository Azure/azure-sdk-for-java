// Copyright (c) Microsoft Corporation. All rights reserved.
// Licensed under the MIT License.
package com.azure.storage.file;

import com.azure.core.http.rest.Response;
<<<<<<< HEAD
import com.azure.core.http.rest.VoidResponse;
import com.azure.storage.common.AccountSASPermission;
import com.azure.storage.common.AccountSASResourceType;
import com.azure.storage.common.AccountSASService;
import com.azure.storage.common.Constants;
import com.azure.storage.common.IPRange;
import com.azure.storage.common.SASProtocol;
import com.azure.storage.common.Utility;
import com.azure.core.util.Context;
import com.azure.storage.common.credentials.SASTokenCredential;
=======
import com.azure.core.util.Context;
>>>>>>> f9b68898
import com.azure.storage.common.credentials.SharedKeyCredential;
import com.azure.storage.file.models.FileServiceProperties;
import com.azure.storage.file.models.ListSharesOptions;
import java.time.Duration;
import java.time.LocalDateTime;
import java.time.OffsetDateTime;
import java.time.ZoneOffset;
import java.util.Collections;
import java.util.Map;

/**
 * Contains code snippets when generating javadocs through doclets for {@link FileServiceClient} and {@link FileServiceAsyncClient}.
 */
public class FileServiceJavaDocCodeSamples {

    private String key1 = "key1";
    private String value1 = "val1";

    /**
     * Generates code sample for {@link FileServiceClient} instantiation.
     */
    public void initialization() {
        // BEGIN: com.azure.storage.file.fileServiceClient.instantiation
        FileServiceClient client = new FileServiceClientBuilder()
            .connectionString("${connectionString}")
            .endpoint("${endpoint}")
            .buildClient();
        // END: com.azure.storage.file.fileServiceClient.instantiation
    }

    /**
     * Generates code sample for {@link FileServiceAsyncClient} instantiation.
     */
    public void asyncInitialization() {
        // BEGIN: com.azure.storage.file.fileServiceAsyncClient.instantiation
        ShareAsyncClient client = new ShareClientBuilder()
            .connectionString("${connectionString}")
            .endpoint("${endpoint}")
            .buildAsyncClient();
        // END: com.azure.storage.file.fileServiceAsyncClient.instantiation
    }
    /**
     * Generates code sample for creating a {@link FileServiceClient} with SAS token.
     * @return An instance of {@link FileServiceClient}
     */
    public FileServiceClient createClientWithSASToken() {
        // BEGIN: com.azure.storage.file.fileServiceClient.instantiation.sastoken
        FileServiceClient fileServiceClient = new FileServiceClientBuilder()
            .endpoint("https://${accountName}.file.core.windows.net?${SASToken}")
            .buildClient();
        // END: com.azure.storage.file.fileServiceClient.instantiation.sastoken
        return fileServiceClient;
    }

    /**
<<<<<<< HEAD
     * Generates code sample for creating a {@link FileServiceClient} with {@link SASTokenCredential}
=======
     * Generates code sample for creating a {@link FileServiceClient} with SAS token.
>>>>>>> f9b68898
     * {@code SASTokenQueryParams} is composed of the Key
     * @return An instance of {@link FileServiceClient}
     */
    public FileServiceClient createClientWithCredential() {
        // BEGIN: com.azure.storage.file.fileServiceClient.instantiation.credential
        FileServiceClient fileServiceClient = new FileServiceClientBuilder()
            .endpoint("https://{accountName}.file.core.windows.net")
<<<<<<< HEAD
            .credential(SASTokenCredential.fromQueryParameters(Utility.parseQueryString("${SASTokenQueryParams}")))
=======
            .sasToken("${SASTokenQueryParams}")
>>>>>>> f9b68898
            .buildClient();
        // END: com.azure.storage.file.fileServiceClient.instantiation.credential
        return fileServiceClient;
    }

    /**
     * Generates code sample for creating a {@link FileServiceClient} with {@code connectionString} which turns into {@link SharedKeyCredential}
     * @return An instance of {@link FileServiceClient}
     */
    public FileServiceClient createClientWithConnectionString() {
        // BEGIN: com.azure.storage.file.fileServiceClient.instantiation.connectionstring
        String connectionString = "DefaultEndpointsProtocol=https;AccountName={name};AccountKey={key};"
            + "EndpointSuffix={core.windows.net}";
        FileServiceClient fileServiceClient = new FileServiceClientBuilder()
            .connectionString(connectionString)
            .buildClient();
        // END: com.azure.storage.file.fileServiceClient.instantiation.connectionstring
        return fileServiceClient;
    }


    /**
     * Generates a code sample for using {@link FileServiceClient#createShare(String)}
     */
    public void createShare() {
        FileServiceClient fileServiceClient = createClientWithSASToken();
        // BEGIN: com.azure.storage.file.fileServiceClient.createShare#string
        fileServiceClient.createShare("myshare");
        System.out.println("Creating the share completed.");
        // END: com.azure.storage.file.fileServiceClient.createShare#string
    }

    /**
     * Generates a code sample for using {@link FileServiceClient#createShareWithResponse(String, Map, Integer,
     * Duration, Context)} with metadata
     */
    public void createShareWithMetadata() {
        FileServiceClient fileServiceClient = createClientWithSASToken();
        // BEGIN: com.azure.storage.file.FileServiceClient.createShareWithResponse#string-map-integer-duration-context
        Response<ShareClient> response = fileServiceClient.createShareWithResponse("test",
            Collections.singletonMap("share", "metadata"), null, Duration.ofSeconds(1),
            new Context(key1, value1));
<<<<<<< HEAD
        System.out.printf("Creating the share completed with status code %d", response.statusCode());
=======
        System.out.printf("Creating the share completed with status code %d", response.getStatusCode());
>>>>>>> f9b68898
        // END: com.azure.storage.file.FileServiceClient.createShareWithResponse#string-map-integer-duration-context
    }

    /**
     * Generates a code sample for using {@link FileServiceClient#listShares()}
     */
    public void listShares() {
        FileServiceClient fileServiceClient = createClientWithSASToken();
        // BEGIN: com.azure.storage.file.fileServiceClient.listShares
        fileServiceClient.listShares().forEach(
            shareItem -> System.out.printf("Share %s exists in the account", shareItem.getName())
        );
        // END: com.azure.storage.file.fileServiceClient.listShares
    }

    /**
     * Generates a code sample for using {@link FileServiceClient#listShares(ListSharesOptions, Duration, Context)} of prefix.
     */
    public void listSharesWithPrefix() {
        FileServiceClient fileServiceClient = createClientWithSASToken();
        // BEGIN: com.azure.storage.file.FileServiceClient.listShares#ListSharesOptions-Duration-Context1
<<<<<<< HEAD
        fileServiceClient.listShares(new ListSharesOptions().prefix("azure"), Duration.ofSeconds(1),
            new Context(key1, value1)).forEach(
                shareItem -> System.out.printf("Share %s exists in the account", shareItem.name())
=======
        fileServiceClient.listShares(new ListSharesOptions().setPrefix("azure"), Duration.ofSeconds(1),
            new Context(key1, value1)).forEach(
                shareItem -> System.out.printf("Share %s exists in the account", shareItem.getName())
>>>>>>> f9b68898
        );
        // END: com.azure.storage.file.FileServiceClient.listShares#ListSharesOptions-Duration-Context1
    }

    /**
     * Generates a code sample for using {@link FileServiceClient#listShares(ListSharesOptions, Duration, Context)}
     * of metadata and snapshot.
     */
    public void listSharesWithMetadataAndSnapshot() {
        FileServiceClient fileServiceClient = createClientWithSASToken();
        // BEGIN: com.azure.storage.file.FileServiceClient.listShares#ListSharesOptions-Duration-Context2
<<<<<<< HEAD
        fileServiceClient.listShares(new ListSharesOptions().includeMetadata(true)
            .includeSnapshots(true), Duration.ofSeconds(1), new Context(key1, value1)).forEach(
                shareItem -> System.out.printf("Share %s exists in the account", shareItem.name())
=======
        fileServiceClient.listShares(new ListSharesOptions().setIncludeMetadata(true)
            .setIncludeSnapshots(true), Duration.ofSeconds(1), new Context(key1, value1)).forEach(
                shareItem -> System.out.printf("Share %s exists in the account", shareItem.getName())
>>>>>>> f9b68898
        );
        // END: com.azure.storage.file.FileServiceClient.listShares#ListSharesOptions-Duration-Context2
    }

    /**
     * Generates a code sample for using {@link FileServiceClient#deleteShare(String)}
     */
    public void deleteShare() {
        FileServiceClient fileServiceClient = createClientWithSASToken();
        // BEGIN: com.azure.storage.file.fileServiceClient.deleteShare#string
        fileServiceClient.deleteShare("myshare");
        // END: com.azure.storage.file.fileServiceClient.deleteShare#string
    }

    /**
     * Generates a code sample for using {@link FileServiceClient#deleteShareWithResponse(String, String,
     * Duration, Context)}
     */
    public void deleteShareMaxOverload() {
        FileServiceClient fileServiceClient = createClientWithSASToken();
        // BEGIN: com.azure.storage.file.fileServiceClient.deleteShareWithResponse#string-string-duration-context
        OffsetDateTime midnight = OffsetDateTime.of(LocalDateTime.now(), ZoneOffset.UTC);
<<<<<<< HEAD
        VoidResponse response = fileServiceClient.deleteShareWithResponse("test", midnight.toString(),
            Duration.ofSeconds(1), new Context(key1, value1));
        System.out.printf("Deleting the snapshot completed with status code %d", response.statusCode());
=======
        Response<Void> response = fileServiceClient.deleteShareWithResponse("test", midnight.toString(),
            Duration.ofSeconds(1), new Context(key1, value1));
        System.out.printf("Deleting the snapshot completed with status code %d", response.getStatusCode());
>>>>>>> f9b68898
        // END: com.azure.storage.file.fileServiceClient.deleteShareWithResponse#string-string-duration-context
    }

    /**
     * Generates a code sample for using {@link FileServiceClient#getProperties()}
     */
    public void getProperties() {
        FileServiceClient fileServiceClient = createClientWithSASToken();
        // BEGIN: com.azure.storage.file.fileServiceClient.getProperties
        FileServiceProperties properties = fileServiceClient.getProperties();
<<<<<<< HEAD
        System.out.printf("Hour metrics enabled: %b, Minute metrics enabled: %b", properties.hourMetrics().enabled(),
            properties.minuteMetrics().enabled());
=======
        System.out.printf("Hour metrics enabled: %b, Minute metrics enabled: %b", properties.getHourMetrics().isEnabled(),
            properties.getMinuteMetrics().isEnabled());
>>>>>>> f9b68898
        // END: com.azure.storage.file.fileServiceClient.getProperties
    }

    /**
     * Generates a code sample for using {@link FileServiceClient#getPropertiesWithResponse(Duration, Context)}
     */
    public void getPropertiesWithResponse() {
        FileServiceClient fileServiceClient = createClientWithSASToken();
        // BEGIN: com.azure.storage.file.fileServiceClient.getPropertiesWithResponse#duration-context
        FileServiceProperties properties = fileServiceClient.getPropertiesWithResponse(
<<<<<<< HEAD
            Duration.ofSeconds(1), new Context(key1, value1)).value();
        System.out.printf("Hour metrics enabled: %b, Minute metrics enabled: %b", properties.hourMetrics().enabled(),
            properties.minuteMetrics().enabled());
=======
            Duration.ofSeconds(1), new Context(key1, value1)).getValue();
        System.out.printf("Hour metrics enabled: %b, Minute metrics enabled: %b", properties.getHourMetrics().isEnabled(),
            properties.getMinuteMetrics().isEnabled());
>>>>>>> f9b68898
        // END: com.azure.storage.file.fileServiceClient.getPropertiesWithResponse#duration-context
    }

    /**
     * Generates a code sample for using {@link FileServiceClient#setProperties(FileServiceProperties)}
     */
    public void setProperties() {
        FileServiceClient fileServiceClient = createClientWithSASToken();
        // BEGIN: com.azure.storage.file.fileServiceClient.setProperties#fileServiceProperties
        FileServiceProperties properties = fileServiceClient.getProperties();

        properties.getMinuteMetrics().setEnabled(true);
        properties.getHourMetrics().setEnabled(true);

        fileServiceClient.setProperties(properties);
        System.out.println("Setting File service properties completed.");
        // END: com.azure.storage.file.fileServiceClient.setProperties#fileServiceProperties
    }

    /**
     * Generates a code sample for using {@link FileServiceClient#setProperties(FileServiceProperties)}
     */
    public void setPropertiesWithResponse() {
        FileServiceClient fileServiceClient = createClientWithSASToken();
        // BEGIN: com.azure.storage.file.fileServiceClient.setPropertiesWithResponse#fileServiceProperties-Context
        FileServiceProperties properties = fileServiceClient.getPropertiesWithResponse(
<<<<<<< HEAD
            Duration.ofSeconds(1), new Context(key1, value1)).value();
=======
            Duration.ofSeconds(1), new Context(key1, value1)).getValue();
>>>>>>> f9b68898

        properties.getMinuteMetrics().setEnabled(true);
        properties.getHourMetrics().setEnabled(true);

<<<<<<< HEAD
        VoidResponse response = fileServiceClient.setPropertiesWithResponse(properties,
            Duration.ofSeconds(1), new Context(key1, value1));
        System.out.printf("Setting File service properties completed with status code %d", response.statusCode());
=======
        Response<Void> response = fileServiceClient.setPropertiesWithResponse(properties,
            Duration.ofSeconds(1), new Context(key1, value1));
        System.out.printf("Setting File service properties completed with status code %d", response.getStatusCode());
>>>>>>> f9b68898
        // END: com.azure.storage.file.fileServiceClient.setPropertiesWithResponse#fileServiceProperties-Context
    }

    /**
     * Generates a code sample for using {@link FileServiceClient#setProperties(FileServiceProperties)} to clear CORS in file service.
     */
    public void clearProperties() {
        FileServiceClient fileServiceClient = createClientWithSASToken();
        // BEGIN: com.azure.storage.file.fileServiceClient.setPropertiesWithResponse#fileServiceProperties-Context.clearCORS
        FileServiceProperties properties = fileServiceClient.getProperties();
<<<<<<< HEAD
        properties.cors(Collections.emptyList());

        VoidResponse response = fileServiceClient.setPropertiesWithResponse(properties,
            Duration.ofSeconds(1), new Context(key1, value1));
        System.out.printf("Setting File service properties completed with status code %d", response.statusCode());
        // END: com.azure.storage.file.fileServiceClient.setPropertiesWithResponse#fileServiceProperties-Context.clearCORS
    }

    /**
     * Generates a code sample for using {@link FileServiceClient#generateAccountSAS(AccountSASService,
     * AccountSASResourceType, AccountSASPermission, OffsetDateTime, OffsetDateTime, String, IPRange, SASProtocol)}
     */
    public void generateAccountSAS() {
        FileServiceClient fileServiceClient = createClientWithSASToken();
        // BEGIN: com.azure.storage.file.FileServiceClient.generateAccountSAS#AccountSASService-AccountSASResourceType-AccountSASPermission-OffsetDateTime-OffsetDateTime-String-IPRange-SASProtocol
        AccountSASService service = new AccountSASService()
            .blob(true)
            .file(true)
            .queue(true)
            .table(true);
        AccountSASResourceType resourceType = new AccountSASResourceType()
            .container(true)
            .object(true)
            .service(true);
        AccountSASPermission permission = new AccountSASPermission()
            .read(true)
            .add(true)
            .create(true)
            .write(true)
            .delete(true)
            .list(true)
            .processMessages(true)
            .update(true);
        OffsetDateTime startTime = OffsetDateTime.now().minusDays(1);
        OffsetDateTime expiryTime = OffsetDateTime.now().plusDays(1);
        IPRange ipRange = new IPRange()
            .ipMin("0.0.0.0")
            .ipMax("255.255.255.255");
        SASProtocol sasProtocol = SASProtocol.HTTPS_HTTP;
        String version = Constants.HeaderConstants.TARGET_STORAGE_VERSION;

        String sas = fileServiceClient.generateAccountSAS(service, resourceType, permission, expiryTime, startTime,
            version, ipRange, sasProtocol);
        // END: com.azure.storage.file.FileServiceClient.generateAccountSAS#AccountSASService-AccountSASResourceType-AccountSASPermission-OffsetDateTime-OffsetDateTime-String-IPRange-SASProtocol
=======
        properties.setCors(Collections.emptyList());

        Response<Void> response = fileServiceClient.setPropertiesWithResponse(properties,
            Duration.ofSeconds(1), new Context(key1, value1));
        System.out.printf("Setting File service properties completed with status code %d", response.getStatusCode());
        // END: com.azure.storage.file.fileServiceClient.setPropertiesWithResponse#fileServiceProperties-Context.clearCORS
>>>>>>> f9b68898
    }


}<|MERGE_RESOLUTION|>--- conflicted
+++ resolved
@@ -3,20 +3,7 @@
 package com.azure.storage.file;
 
 import com.azure.core.http.rest.Response;
-<<<<<<< HEAD
-import com.azure.core.http.rest.VoidResponse;
-import com.azure.storage.common.AccountSASPermission;
-import com.azure.storage.common.AccountSASResourceType;
-import com.azure.storage.common.AccountSASService;
-import com.azure.storage.common.Constants;
-import com.azure.storage.common.IPRange;
-import com.azure.storage.common.SASProtocol;
-import com.azure.storage.common.Utility;
 import com.azure.core.util.Context;
-import com.azure.storage.common.credentials.SASTokenCredential;
-=======
-import com.azure.core.util.Context;
->>>>>>> f9b68898
 import com.azure.storage.common.credentials.SharedKeyCredential;
 import com.azure.storage.file.models.FileServiceProperties;
 import com.azure.storage.file.models.ListSharesOptions;
@@ -72,11 +59,7 @@
     }
 
     /**
-<<<<<<< HEAD
-     * Generates code sample for creating a {@link FileServiceClient} with {@link SASTokenCredential}
-=======
      * Generates code sample for creating a {@link FileServiceClient} with SAS token.
->>>>>>> f9b68898
      * {@code SASTokenQueryParams} is composed of the Key
      * @return An instance of {@link FileServiceClient}
      */
@@ -84,11 +67,7 @@
         // BEGIN: com.azure.storage.file.fileServiceClient.instantiation.credential
         FileServiceClient fileServiceClient = new FileServiceClientBuilder()
             .endpoint("https://{accountName}.file.core.windows.net")
-<<<<<<< HEAD
-            .credential(SASTokenCredential.fromQueryParameters(Utility.parseQueryString("${SASTokenQueryParams}")))
-=======
             .sasToken("${SASTokenQueryParams}")
->>>>>>> f9b68898
             .buildClient();
         // END: com.azure.storage.file.fileServiceClient.instantiation.credential
         return fileServiceClient;
@@ -131,11 +110,7 @@
         Response<ShareClient> response = fileServiceClient.createShareWithResponse("test",
             Collections.singletonMap("share", "metadata"), null, Duration.ofSeconds(1),
             new Context(key1, value1));
-<<<<<<< HEAD
-        System.out.printf("Creating the share completed with status code %d", response.statusCode());
-=======
         System.out.printf("Creating the share completed with status code %d", response.getStatusCode());
->>>>>>> f9b68898
         // END: com.azure.storage.file.FileServiceClient.createShareWithResponse#string-map-integer-duration-context
     }
 
@@ -157,15 +132,9 @@
     public void listSharesWithPrefix() {
         FileServiceClient fileServiceClient = createClientWithSASToken();
         // BEGIN: com.azure.storage.file.FileServiceClient.listShares#ListSharesOptions-Duration-Context1
-<<<<<<< HEAD
-        fileServiceClient.listShares(new ListSharesOptions().prefix("azure"), Duration.ofSeconds(1),
-            new Context(key1, value1)).forEach(
-                shareItem -> System.out.printf("Share %s exists in the account", shareItem.name())
-=======
         fileServiceClient.listShares(new ListSharesOptions().setPrefix("azure"), Duration.ofSeconds(1),
             new Context(key1, value1)).forEach(
                 shareItem -> System.out.printf("Share %s exists in the account", shareItem.getName())
->>>>>>> f9b68898
         );
         // END: com.azure.storage.file.FileServiceClient.listShares#ListSharesOptions-Duration-Context1
     }
@@ -177,15 +146,9 @@
     public void listSharesWithMetadataAndSnapshot() {
         FileServiceClient fileServiceClient = createClientWithSASToken();
         // BEGIN: com.azure.storage.file.FileServiceClient.listShares#ListSharesOptions-Duration-Context2
-<<<<<<< HEAD
-        fileServiceClient.listShares(new ListSharesOptions().includeMetadata(true)
-            .includeSnapshots(true), Duration.ofSeconds(1), new Context(key1, value1)).forEach(
-                shareItem -> System.out.printf("Share %s exists in the account", shareItem.name())
-=======
         fileServiceClient.listShares(new ListSharesOptions().setIncludeMetadata(true)
             .setIncludeSnapshots(true), Duration.ofSeconds(1), new Context(key1, value1)).forEach(
                 shareItem -> System.out.printf("Share %s exists in the account", shareItem.getName())
->>>>>>> f9b68898
         );
         // END: com.azure.storage.file.FileServiceClient.listShares#ListSharesOptions-Duration-Context2
     }
@@ -208,15 +171,9 @@
         FileServiceClient fileServiceClient = createClientWithSASToken();
         // BEGIN: com.azure.storage.file.fileServiceClient.deleteShareWithResponse#string-string-duration-context
         OffsetDateTime midnight = OffsetDateTime.of(LocalDateTime.now(), ZoneOffset.UTC);
-<<<<<<< HEAD
-        VoidResponse response = fileServiceClient.deleteShareWithResponse("test", midnight.toString(),
-            Duration.ofSeconds(1), new Context(key1, value1));
-        System.out.printf("Deleting the snapshot completed with status code %d", response.statusCode());
-=======
         Response<Void> response = fileServiceClient.deleteShareWithResponse("test", midnight.toString(),
             Duration.ofSeconds(1), new Context(key1, value1));
         System.out.printf("Deleting the snapshot completed with status code %d", response.getStatusCode());
->>>>>>> f9b68898
         // END: com.azure.storage.file.fileServiceClient.deleteShareWithResponse#string-string-duration-context
     }
 
@@ -227,13 +184,8 @@
         FileServiceClient fileServiceClient = createClientWithSASToken();
         // BEGIN: com.azure.storage.file.fileServiceClient.getProperties
         FileServiceProperties properties = fileServiceClient.getProperties();
-<<<<<<< HEAD
-        System.out.printf("Hour metrics enabled: %b, Minute metrics enabled: %b", properties.hourMetrics().enabled(),
-            properties.minuteMetrics().enabled());
-=======
         System.out.printf("Hour metrics enabled: %b, Minute metrics enabled: %b", properties.getHourMetrics().isEnabled(),
             properties.getMinuteMetrics().isEnabled());
->>>>>>> f9b68898
         // END: com.azure.storage.file.fileServiceClient.getProperties
     }
 
@@ -244,15 +196,9 @@
         FileServiceClient fileServiceClient = createClientWithSASToken();
         // BEGIN: com.azure.storage.file.fileServiceClient.getPropertiesWithResponse#duration-context
         FileServiceProperties properties = fileServiceClient.getPropertiesWithResponse(
-<<<<<<< HEAD
-            Duration.ofSeconds(1), new Context(key1, value1)).value();
-        System.out.printf("Hour metrics enabled: %b, Minute metrics enabled: %b", properties.hourMetrics().enabled(),
-            properties.minuteMetrics().enabled());
-=======
             Duration.ofSeconds(1), new Context(key1, value1)).getValue();
         System.out.printf("Hour metrics enabled: %b, Minute metrics enabled: %b", properties.getHourMetrics().isEnabled(),
             properties.getMinuteMetrics().isEnabled());
->>>>>>> f9b68898
         // END: com.azure.storage.file.fileServiceClient.getPropertiesWithResponse#duration-context
     }
 
@@ -279,24 +225,14 @@
         FileServiceClient fileServiceClient = createClientWithSASToken();
         // BEGIN: com.azure.storage.file.fileServiceClient.setPropertiesWithResponse#fileServiceProperties-Context
         FileServiceProperties properties = fileServiceClient.getPropertiesWithResponse(
-<<<<<<< HEAD
-            Duration.ofSeconds(1), new Context(key1, value1)).value();
-=======
             Duration.ofSeconds(1), new Context(key1, value1)).getValue();
->>>>>>> f9b68898
 
         properties.getMinuteMetrics().setEnabled(true);
         properties.getHourMetrics().setEnabled(true);
 
-<<<<<<< HEAD
-        VoidResponse response = fileServiceClient.setPropertiesWithResponse(properties,
-            Duration.ofSeconds(1), new Context(key1, value1));
-        System.out.printf("Setting File service properties completed with status code %d", response.statusCode());
-=======
         Response<Void> response = fileServiceClient.setPropertiesWithResponse(properties,
             Duration.ofSeconds(1), new Context(key1, value1));
         System.out.printf("Setting File service properties completed with status code %d", response.getStatusCode());
->>>>>>> f9b68898
         // END: com.azure.storage.file.fileServiceClient.setPropertiesWithResponse#fileServiceProperties-Context
     }
 
@@ -307,60 +243,11 @@
         FileServiceClient fileServiceClient = createClientWithSASToken();
         // BEGIN: com.azure.storage.file.fileServiceClient.setPropertiesWithResponse#fileServiceProperties-Context.clearCORS
         FileServiceProperties properties = fileServiceClient.getProperties();
-<<<<<<< HEAD
-        properties.cors(Collections.emptyList());
-
-        VoidResponse response = fileServiceClient.setPropertiesWithResponse(properties,
-            Duration.ofSeconds(1), new Context(key1, value1));
-        System.out.printf("Setting File service properties completed with status code %d", response.statusCode());
-        // END: com.azure.storage.file.fileServiceClient.setPropertiesWithResponse#fileServiceProperties-Context.clearCORS
-    }
-
-    /**
-     * Generates a code sample for using {@link FileServiceClient#generateAccountSAS(AccountSASService,
-     * AccountSASResourceType, AccountSASPermission, OffsetDateTime, OffsetDateTime, String, IPRange, SASProtocol)}
-     */
-    public void generateAccountSAS() {
-        FileServiceClient fileServiceClient = createClientWithSASToken();
-        // BEGIN: com.azure.storage.file.FileServiceClient.generateAccountSAS#AccountSASService-AccountSASResourceType-AccountSASPermission-OffsetDateTime-OffsetDateTime-String-IPRange-SASProtocol
-        AccountSASService service = new AccountSASService()
-            .blob(true)
-            .file(true)
-            .queue(true)
-            .table(true);
-        AccountSASResourceType resourceType = new AccountSASResourceType()
-            .container(true)
-            .object(true)
-            .service(true);
-        AccountSASPermission permission = new AccountSASPermission()
-            .read(true)
-            .add(true)
-            .create(true)
-            .write(true)
-            .delete(true)
-            .list(true)
-            .processMessages(true)
-            .update(true);
-        OffsetDateTime startTime = OffsetDateTime.now().minusDays(1);
-        OffsetDateTime expiryTime = OffsetDateTime.now().plusDays(1);
-        IPRange ipRange = new IPRange()
-            .ipMin("0.0.0.0")
-            .ipMax("255.255.255.255");
-        SASProtocol sasProtocol = SASProtocol.HTTPS_HTTP;
-        String version = Constants.HeaderConstants.TARGET_STORAGE_VERSION;
-
-        String sas = fileServiceClient.generateAccountSAS(service, resourceType, permission, expiryTime, startTime,
-            version, ipRange, sasProtocol);
-        // END: com.azure.storage.file.FileServiceClient.generateAccountSAS#AccountSASService-AccountSASResourceType-AccountSASPermission-OffsetDateTime-OffsetDateTime-String-IPRange-SASProtocol
-=======
         properties.setCors(Collections.emptyList());
 
         Response<Void> response = fileServiceClient.setPropertiesWithResponse(properties,
             Duration.ofSeconds(1), new Context(key1, value1));
         System.out.printf("Setting File service properties completed with status code %d", response.getStatusCode());
         // END: com.azure.storage.file.fileServiceClient.setPropertiesWithResponse#fileServiceProperties-Context.clearCORS
->>>>>>> f9b68898
-    }
-
-
+    }
 }