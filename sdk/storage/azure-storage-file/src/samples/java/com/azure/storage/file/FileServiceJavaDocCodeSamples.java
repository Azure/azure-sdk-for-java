--- conflicted
+++ resolved
@@ -107,61 +107,11 @@
      */
     public void createShareWithMetadata() {
         FileServiceClient fileServiceClient = createClientWithSASToken();
-<<<<<<< HEAD
-        // BEGIN: com.azure.storage.file.FileServiceClient.createShare-metadata#String-Map-Integer
-        Response<ShareClient> response = fileServiceClient.createShare("test",
-            Collections.singletonMap("share", "metadata"), null);
-        System.out.printf("Creating the share completed with status code %d", response.statusCode());
-        // END: com.azure.storage.file.FileServiceClient.createShare-metadata#String-Map-Integer
-    }
-
-    /**
-     * Generates a code sample for using {@link FileServiceAsyncClient#createShare(String, Map, Integer)} with metadata
-     */
-    public void createShareAsyncWithMetadata() {
-        FileServiceAsyncClient fileServiceAsyncClient = createAsyncClientWithSASToken();
-        // BEGIN: com.azure.storage.file.FileServiceAsyncClient.createShare-metadata#String-Map-Integer
-        fileServiceAsyncClient.createShare("test", Collections.singletonMap("share", "metadata"), null)
-            .subscribe(
-                response -> System.out.printf("Creating the share completed with status code %d", response.statusCode()),
-                error -> System.err.print(error.toString()),
-                () -> System.out.println("Complete creating the share!")
-            );
-        // END: com.azure.storage.file.FileServiceAsyncClient.createShare-metadata#String-Map-Integer
-    }
-
-    /**
-     * Generates a code sample for using {@link FileServiceClient#createShare(String, Map, Integer)} with quota.
-     */
-    public void createShareWithQuota() {
-        FileServiceClient fileServiceClient = createClientWithSASToken();
-        // BEGIN: com.azure.storage.file.FileServiceClient.createShare-quota#String-Map-Integer
-        Response<ShareClient> response = fileServiceClient.createShare("test", null, 10);
-        System.out.printf("Creating the share completed with status code %d", response.statusCode());
-        // END: com.azure.storage.file.FileServiceClient.createShare-quota#String-Map-Integer
-    }
-
-    /**
-     * Generates a code sample for using {@link FileServiceAsyncClient#createShare(String, Map, Integer)} with quota.
-     */
-    public void createShareAsyncWithQuota() {
-        FileServiceAsyncClient fileServiceAsyncClient = createAsyncClientWithSASToken();
-        // BEGIN: com.azure.storage.file.FileServiceAsyncClient.createShare-quota#String-Map-Integer
-        fileServiceAsyncClient.createShare("test", null, 10)
-            .subscribe(
-                response -> System.out.printf("Creating the share completed with status code %d",
-                    response.statusCode()),
-                error -> System.err.print(error.toString()),
-                () -> System.out.println("Complete creating the share!")
-            );
-        // END: com.azure.storage.file.FileServiceAsyncClient.createShare-quota#String-Map-Integer
-=======
         // BEGIN: com.azure.storage.file.fileServiceClient.createShareWithResponse#string-map-integer.quota-Context
         Response<ShareClient> response = fileServiceClient.createShareWithResponse("test",
             Collections.singletonMap("share", "metadata"), null, new Context(key1, value1));
         System.out.printf("Creating the share completed with status code %d", response.statusCode());
         // END: com.azure.storage.file.fileServiceClient.createShareWithResponse#string-map-integer.quota-Context
->>>>>>> 64efc1be
     }
 
     /**
@@ -181,62 +131,27 @@
      */
     public void listSharesWithPrefix() {
         FileServiceClient fileServiceClient = createClientWithSASToken();
-        // BEGIN: com.azure.storage.file.FileServiceClient.listShares-prefix#ListSharesOptions
+        // BEGIN: com.azure.storage.file.fileServiceClient.listShares#ListSharesOptions.prefix
         fileServiceClient.listShares(new ListSharesOptions().prefix("azure")).forEach(
             shareItem -> System.out.printf("Share %s exists in the account", shareItem.name())
         );
-        // END: com.azure.storage.file.FileServiceClient.listShares-prefix#ListSharesOptions
-    }
-
-    /**
-<<<<<<< HEAD
-     * Generates a code sample for using {@link FileServiceAsyncClient#listShares(ListSharesOptions)} of prefix.
-     */
-    public void listSharesAsyncWithPrefix() {
-        FileServiceAsyncClient fileServiceAsyncClient = createAsyncClientWithSASToken();
-        // BEGIN: com.azure.storage.file.FileServiceAsyncClient.listShares-prefix#ListSharesOptions
-        fileServiceAsyncClient.listShares(new ListSharesOptions().prefix("azure")).subscribe(
-            shareItem -> System.out.printf("Share %s exists in the account", shareItem.name()),
-            error -> System.err.print(error.toString()),
-            () -> System.out.println("Complete listing the shares!")
-        );
-        // END: com.azure.storage.file.FileServiceAsyncClient.listShares-prefix#ListSharesOptions
-    }
-
-    /**
-=======
->>>>>>> 64efc1be
+        // END: com.azure.storage.file.fileServiceClient.listShares#ListSharesOptions.prefix
+    }
+
+    /**
      * Generates a code sample for using {@link FileServiceClient#listShares(ListSharesOptions)} of metadata and snapshot.
      */
     public void listSharesWithMetadataAndSnapshot() {
         FileServiceClient fileServiceClient = createClientWithSASToken();
-        // BEGIN: com.azure.storage.file.FileServiceClient.listShares-metadata-snapshot#ListSharesOptions
+        // BEGIN: com.azure.storage.file.fileServiceClient.listShares#ListSharesOptions.metadata.snapshot
         fileServiceClient.listShares(new ListSharesOptions().includeMetadata(true)
             .includeSnapshots(true)).forEach(
                 shareItem -> System.out.printf("Share %s exists in the account", shareItem.name())
         );
-        // END: com.azure.storage.file.FileServiceClient.listShares-metadata-snapshot#ListSharesOptions
-    }
-
-    /**
-<<<<<<< HEAD
-     * Generates a code sample for using {@link FileServiceAsyncClient#listShares(ListSharesOptions)} of metadata and snapshot.
-     */
-    public void listSharesAsyncWithOverload() {
-        FileServiceAsyncClient fileServiceAsyncClient = createAsyncClientWithSASToken();
-        // BEGIN: com.azure.storage.file.FileServiceAsyncClient.listShares-metadata-snapshot#ListSharesOptions
-        fileServiceAsyncClient.listShares(new ListSharesOptions().includeMetadata(true)
-            .includeSnapshots(true)).subscribe(
-                shareItem -> System.out.printf("Share %s exists in the account", shareItem.name()),
-                error -> System.err.print(error.toString()),
-                () -> System.out.println("Complete listing the shares!")
-        );
-        // END: com.azure.storage.file.FileServiceAsyncClient.listShares-metadata-snapshot#ListSharesOptions
-    }
-
-    /**
-=======
->>>>>>> 64efc1be
+        // END: com.azure.storage.file.fileServiceClient.listShares#ListSharesOptions.metadata.snapshot
+    }
+
+    /**
      * Generates a code sample for using {@link FileServiceClient#deleteShare(String)}
      */
     public void deleteShare() {
