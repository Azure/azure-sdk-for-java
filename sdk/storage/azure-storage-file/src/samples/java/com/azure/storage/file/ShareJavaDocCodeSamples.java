--- conflicted
+++ resolved
@@ -297,15 +297,9 @@
      */
     public void setQuota() {
         ShareClient shareClient = createClientWithSASToken();
-<<<<<<< HEAD
         // BEGIN: com.azure.storage.file.ShareClient.setQuota#int
-        System.out.printf("Setting the share quota completed." + shareClient.setQuota(1024));
+        System.out.println("Setting the share quota completed." + shareClient.setQuota(1024));
         // END: com.azure.storage.file.ShareClient.setQuota#int
-=======
-        // BEGIN: com.azure.storage.file.shareClient.setQuota
-        System.out.println("Setting the share quota completed." + shareClient.setQuota(1024));
-        // END: com.azure.storage.file.shareClient.setQuota
->>>>>>> e0f3c5af
     }
 
     /**
@@ -381,13 +375,8 @@
         SignedIdentifier permission = new SignedIdentifier().id("mypolicy").accessPolicy(accessPolicy);
 
         shareClient.setAccessPolicy(Collections.singletonList(permission));
-<<<<<<< HEAD
-        System.out.printf("Setting access policies completed.");
+        System.out.println("Setting access policies completed.");
         // END: com.azure.storage.file.ShareClient.setAccessPolicy#List
-=======
-        System.out.println("Setting access policies completed.");
-        // END: com.azure.storage.file.shareClient.setAccessPolicy
->>>>>>> e0f3c5af
     }
 
     /**
