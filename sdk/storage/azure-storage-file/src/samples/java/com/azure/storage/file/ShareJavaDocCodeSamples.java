// Copyright (c) Microsoft Corporation. All rights reserved.
// Licensed under the MIT License.
package com.azure.storage.file;

import com.azure.core.http.rest.Response;
<<<<<<< HEAD
import com.azure.core.http.rest.VoidResponse;
import com.azure.storage.common.Constants;
import com.azure.storage.common.IPRange;
import com.azure.storage.common.SASProtocol;
import com.azure.storage.common.Utility;
import com.azure.core.util.Context;
import com.azure.storage.common.credentials.SASTokenCredential;
=======
import com.azure.core.util.Context;
>>>>>>> f9b68898
import com.azure.storage.common.credentials.SharedKeyCredential;
import com.azure.storage.file.models.AccessPolicy;
import com.azure.storage.file.models.FileHTTPHeaders;
import com.azure.storage.file.models.NtfsFileAttributes;
import com.azure.storage.file.models.ShareInfo;
import com.azure.storage.file.models.ShareProperties;
import com.azure.storage.file.models.ShareSnapshotInfo;
import com.azure.storage.file.models.ShareStatistics;
import com.azure.storage.file.models.SignedIdentifier;
import java.time.Duration;
import java.time.LocalDateTime;
import java.time.OffsetDateTime;
import java.time.ZoneOffset;
import java.util.Collections;
import java.util.EnumSet;
import java.util.List;
import java.util.Map;

/**
 * Contains code snippets when generating javadocs through doclets for {@link ShareClient}.
 */
public class ShareJavaDocCodeSamples {

    private String key1 = "key1";
    private String value1 = "val1";

    /**
     * Generates code sample for {@link ShareClient} instantiation.
     */
    public void initialization() {
        // BEGIN: com.azure.storage.file.shareClient.instantiation
        ShareClient client = new ShareClientBuilder()
            .connectionString("${connectionString}")
            .endpoint("${endpoint}")
            .buildClient();
        // END: com.azure.storage.file.shareClient.instantiation
    }

    /**
<<<<<<< HEAD
     * Generates code sample for creating a {@link ShareClient} with {@link SASTokenCredential}
=======
     * Generates code sample for creating a {@link ShareClient} with SAS token
>>>>>>> f9b68898
     * @return An instance of {@link ShareClient}
     */
    public ShareClient createClientWithSASToken() {

        // BEGIN: com.azure.storage.file.shareClient.instantiation.sastoken
        ShareClient shareClient = new ShareClientBuilder()
            .endpoint("https://${accountName}.file.core.windows.net?${SASToken}")
            .shareName("myshare")
            .buildClient();
        // END: com.azure.storage.file.shareClient.instantiation.sastoken
        return shareClient;
    }


    /**
     * Generates code sample for creating a {@link ShareClient} with SAS token
     * @return An instance of {@link ShareClient}
     */
    public ShareClient createClientWithCredential() {

        // BEGIN: com.azure.storage.file.shareClient.instantiation.credential
        ShareClient shareClient = new ShareClientBuilder()
            .endpoint("https://${accountName}.file.core.windows.net")
<<<<<<< HEAD
            .credential(SASTokenCredential.fromQueryParameters(Utility.parseQueryString("${SASTokenQueryParams}")))
=======
            .sasToken("${SASTokenQueryParams}")
>>>>>>> f9b68898
            .shareName("myshare")
            .buildClient();
        // END: com.azure.storage.file.shareClient.instantiation.credential
        return shareClient;
    }

    /**
     * Generates code sample for creating a {@link ShareClient} with {@code connectionString} which turns into {@link SharedKeyCredential}
     * @return An instance of {@link ShareClient}
     */
    public ShareClient createClientWithConnectionString() {
        // BEGIN: com.azure.storage.file.shareClient.instantiation.connectionstring
        String connectionString = "DefaultEndpointsProtocol=https;AccountName={name};AccountKey={key};"
            + "EndpointSuffix={core.windows.net}";
        ShareClient shareClient = new ShareClientBuilder()
            .connectionString(connectionString).shareName("myshare")
            .buildClient();
        // END: com.azure.storage.file.shareClient.instantiation.connectionstring
        return shareClient;
    }

    /**
     * Generates a code sample for using {@link ShareClient#create()}
     */
    public void createShare() {
        ShareClient shareClient = createClientWithSASToken();
        // BEGIN: com.azure.storage.file.shareClient.create
        ShareInfo response = shareClient.create();
        System.out.println("Complete creating the shares with status code: " + response);
        // END: com.azure.storage.file.shareClient.create
    }

    /**
     * Generates a code sample for using {@link ShareClient#create()}.
     */
    public void createShareMaxOverloadMetadata() {
        ShareClient shareClient = createClientWithSASToken();
        // BEGIN: com.azure.storage.file.shareClient.create#map-integer.metadata
        ShareInfo response = shareClient.create();
        System.out.println("Complete creating the shares.");
        // END: com.azure.storage.file.shareClient.create#map-integer.metadata
    }

    /**
     * Generates a code sample for using {@link ShareClient#createWithResponse(Map, Integer,
     * Duration, Context)} with Quota.
     */
    public void createWithResponse() {
        ShareClient shareClient = createClientWithSASToken();
        // BEGIN: com.azure.storage.file.ShareClient.createWithResponse#map-integer-duration-context.quota
        Response<ShareInfo> response = shareClient.createWithResponse(null, 10,
            Duration.ofSeconds(1), new Context(key1, value1));
<<<<<<< HEAD
        System.out.println("Complete creating the shares with status code: " + response.statusCode());
=======
        System.out.println("Complete creating the shares with status code: " + response.getStatusCode());
>>>>>>> f9b68898
        // END: com.azure.storage.file.ShareClient.createWithResponse#map-integer-duration-context.quota
    }

    /**
     * Generates a code sample for using {@link ShareClient#createWithResponse(Map, Integer,
     * Duration, Context)} with Metadata.
     */
    public void createWithResponseMetadata() {
        ShareClient shareClient = createClientWithSASToken();
        // BEGIN: com.azure.storage.file.ShareClient.createWithResponse#map-integer-duration-context.metadata
        Response<ShareInfo> response = shareClient.createWithResponse(Collections.singletonMap("share", "metadata"),
            null, Duration.ofSeconds(1), new Context(key1, value1));
<<<<<<< HEAD
        System.out.println("Complete creating the shares with status code: " + response.statusCode());
=======
        System.out.println("Complete creating the shares with status code: " + response.getStatusCode());
>>>>>>> f9b68898
        // END: com.azure.storage.file.ShareClient.createWithResponse#map-integer-duration-context.metadata
    }

    /**
     * Generates a code sample for using {@link ShareClient#createDirectory(String)} ()}
     */
    public void createDirectory() {
        ShareClient shareClient = createClientWithSASToken();
        // BEGIN: com.azure.storage.file.shareClient.createDirectory#string
        DirectoryClient response = shareClient.createDirectory("mydirectory");
        System.out.println("Complete creating the directory.");
        // END: com.azure.storage.file.shareClient.createDirectory#string
    }

    /**
     * Generates a code sample for using {@link ShareClient#createDirectoryWithResponse(String, FileSmbProperties, String, Map, Duration, Context)}
     */
    public void createDirectoryWithResponse() {
        ShareClient shareClient = createClientWithSASToken();
        // BEGIN: com.azure.storage.file.shareClient.createDirectoryWithResponse#string-filesmbproperties-string-map-duration-context
        FileSmbProperties smbProperties = new FileSmbProperties();
        String filePermission = "filePermission";
        Response<DirectoryClient> response = shareClient.createDirectoryWithResponse("documents",
            smbProperties, filePermission, Collections.singletonMap("directory", "metadata"),
            Duration.ofSeconds(1), new Context(key1, value1));
<<<<<<< HEAD
        System.out.printf("Creating the directory completed with status code %d", response.statusCode());
=======
        System.out.printf("Creating the directory completed with status code %d", response.getStatusCode());
>>>>>>> f9b68898
        // END: com.azure.storage.file.shareClient.createDirectoryWithResponse#string-filesmbproperties-string-map-duration-context
    }

    /**
     * Generates a code sample for using {@link ShareClient#createFile(String, long)}
     */
    public void createFile() {
        ShareClient shareClient = createClientWithSASToken();
        // BEGIN: com.azure.storage.file.shareClient.createFile#string-long
        FileClient response = shareClient.createFile("myfile", 1024);
        System.out.println("Complete creating the file with snapshot Id:" + response.getShareSnapshotId());
        // END: com.azure.storage.file.shareClient.createFile#string-long
    }

    /**
     * Generates a code sample for using {@link ShareClient#createSnapshot()}
     */
    public void createSnapshot() {
        ShareClient shareClient = createClientWithSASToken();
        // BEGIN: com.azure.storage.file.shareClient.createSnapshot
        ShareSnapshotInfo response = shareClient.createSnapshot();
<<<<<<< HEAD
        System.out.println("Complete creating the share snpashot with snapshot id: " + response.snapshot());
=======
        System.out.println("Complete creating the share snpashot with snapshot id: " + response.getSnapshot());
>>>>>>> f9b68898
        // END: com.azure.storage.file.shareClient.createSnapshot
    }

    /**
     * Generates a code sample for using {@link ShareClient#createSnapshotWithResponse(Map, Duration, Context)}
     */
    public void createSnapshotWithMetadata() {
        ShareClient shareClient = createClientWithSASToken();
        // BEGIN: com.azure.storage.file.shareClient.createSnapshotWithResponse#map-duration-context
        Response<ShareSnapshotInfo> response =
            shareClient.createSnapshotWithResponse(Collections.singletonMap("snpashot", "metadata"),
                Duration.ofSeconds(1), new Context(key1, value1));
<<<<<<< HEAD
        System.out.println("Complete creating the share snpashot with snapshot id: " + response.value().snapshot());
=======
        System.out.println("Complete creating the share snpashot with snapshot id: " + response.getValue().getSnapshot());
>>>>>>> f9b68898
        // END: com.azure.storage.file.shareClient.createSnapshotWithResponse#map-duration-context
    }

    /**
     * Generates a code sample for using {@link ShareClient#createFileWithResponse(String, long, FileHTTPHeaders, FileSmbProperties, String, Map, Duration, Context)}
     */
    public void createFileWithResponse() {
        ShareClient shareClient = createClientWithSASToken();
        // BEGIN: com.azure.storage.file.shareClient.createFileWithResponse#string-long-filehttpheaders-filesmbproperties-string-map-duration-context
        FileHTTPHeaders httpHeaders = new FileHTTPHeaders()
<<<<<<< HEAD
            .fileContentType("text/html")
            .fileContentEncoding("gzip")
            .fileContentLanguage("en")
            .fileCacheControl("no-transform")
            .fileContentDisposition("attachment");
        FileSmbProperties smbProperties = new FileSmbProperties()
            .ntfsFileAttributes(EnumSet.of(NtfsFileAttributes.READ_ONLY))
            .fileCreationTime(OffsetDateTime.now())
            .fileLastWriteTime(OffsetDateTime.now())
            .filePermissionKey("filePermissionKey");
=======
            .setFileContentType("text/html")
            .setFileContentEncoding("gzip")
            .setFileContentLanguage("en")
            .setFileCacheControl("no-transform")
            .setFileContentDisposition("attachment");
        FileSmbProperties smbProperties = new FileSmbProperties()
            .setNtfsFileAttributes(EnumSet.of(NtfsFileAttributes.READ_ONLY))
            .setFileCreationTime(OffsetDateTime.now())
            .setFileLastWriteTime(OffsetDateTime.now())
            .setFilePermissionKey("filePermissionKey");
>>>>>>> f9b68898
        String filePermission = "filePermission";
        // NOTE: filePermission and filePermissionKey should never be both set
        Response<FileClient> response = shareClient.createFileWithResponse("myfile", 1024,
            httpHeaders, smbProperties, filePermission, Collections.singletonMap("directory", "metadata"),
            Duration.ofSeconds(1), new Context(key1, value1));
<<<<<<< HEAD
        System.out.printf("Creating the file completed with status code %d", response.statusCode());
=======
        System.out.printf("Creating the file completed with status code %d", response.getStatusCode());
>>>>>>> f9b68898
        // END: com.azure.storage.file.shareClient.createFileWithResponse#string-long-filehttpheaders-filesmbproperties-string-map-duration-context
    }

    /**
     * Generates a code sample for using {@link ShareClient#deleteDirectory(String)}
     */
    public void deleteDirectory() {
        ShareClient shareClient = createClientWithSASToken();
        // BEGIN: com.azure.storage.file.shareClient.deleteDirectory#string
        shareClient.deleteDirectory("mydirectory");
        System.out.println("Completed deleting the directory.");
        // END: com.azure.storage.file.shareClient.deleteDirectory#string
    }

    /**
     * Generates a code sample for using {@link ShareClient#deleteDirectoryWithResponse(String, Duration, Context)}
     */
    public void deleteDirectoryWithResponse() {
        ShareClient shareClient = createClientWithSASToken();
        // BEGIN: com.azure.storage.file.shareClient.deleteDirectoryWithResponse#string-duration-context
<<<<<<< HEAD
        VoidResponse response = shareClient.deleteDirectoryWithResponse("mydirectory",
            Duration.ofSeconds(1), new Context(key1, value1));
        System.out.println("Complete deleting the directory with status code: " + response.statusCode());
=======
        Response<Void> response = shareClient.deleteDirectoryWithResponse("mydirectory",
            Duration.ofSeconds(1), new Context(key1, value1));
        System.out.println("Complete deleting the directory with status code: " + response.getStatusCode());
>>>>>>> f9b68898
        // END: com.azure.storage.file.shareClient.deleteDirectoryWithResponse#string-duration-context
    }

    /**
     * Generates a code sample for using {@link ShareClient#deleteFile(String)}
     */
    public void deleteFile() {
        ShareClient shareClient = createClientWithSASToken();
        // BEGIN: com.azure.storage.file.shareClient.deleteFile#string
        shareClient.deleteFile("myfile");
        System.out.println("Complete deleting the file.");
        // END: com.azure.storage.file.shareClient.deleteFile#string
    }

    /**
     * Generates a code sample for using {@link ShareClient#deleteFileWithResponse(String, Duration, Context)}
     */
    public void deleteFileWithResponse() {
        ShareClient shareClient = createClientWithSASToken();
        // BEGIN: com.azure.storage.file.shareClient.deleteFileWithResponse#string-duration-context
<<<<<<< HEAD
        VoidResponse response = shareClient.deleteFileWithResponse("myfile",
            Duration.ofSeconds(1), new Context(key1, value1));
        System.out.println("Complete deleting the file with status code: " + response.statusCode());
=======
        Response<Void> response = shareClient.deleteFileWithResponse("myfile",
            Duration.ofSeconds(1), new Context(key1, value1));
        System.out.println("Complete deleting the file with status code: " + response.getStatusCode());
>>>>>>> f9b68898
        // END: com.azure.storage.file.shareClient.deleteFileWithResponse#string-duration-context
    }

    /**
     * Generates a code sample for using {@link ShareClient#delete}
     */
    public void deleteShare() {
        ShareClient shareClient = createClientWithSASToken();
        // BEGIN: com.azure.storage.file.shareClient.delete
        shareClient.delete();
        System.out.println("Completed deleting the share.");
        // END: com.azure.storage.file.shareClient.delete
    }

    /**
     * Generates a code sample for using {@link ShareClient#deleteWithResponse(Duration, Context)}
     */
    public void deleteShareWithResponse() {
        ShareClient shareClient = createClientWithSASToken();
        // BEGIN: com.azure.storage.file.shareClient.deleteWithResponse#duration-context
<<<<<<< HEAD
        VoidResponse response = shareClient.deleteWithResponse(Duration.ofSeconds(1), new Context(key1, value1));
        System.out.println("Complete deleting the share with status code: " + response.statusCode());
=======
        Response<Void> response = shareClient.deleteWithResponse(Duration.ofSeconds(1), new Context(key1, value1));
        System.out.println("Complete deleting the share with status code: " + response.getStatusCode());
>>>>>>> f9b68898
        // END: com.azure.storage.file.shareClient.deleteWithResponse#duration-context
    }

    /**
     * Generates a code sample for using {@link ShareClient#getProperties()}
     */
    public void getProperties() {
        ShareClient shareClient = createClientWithSASToken();
        // BEGIN: com.azure.storage.file.shareClient.getProperties
        ShareProperties properties = shareClient.getProperties();
<<<<<<< HEAD
        System.out.printf("Share quota: %d, Metadata: %s", properties.quota(), properties.metadata());
=======
        System.out.printf("Share quota: %d, Metadata: %s", properties.getQuota(), properties.getMetadata());
>>>>>>> f9b68898
        // END: com.azure.storage.file.shareClient.getProperties
    }

    /**
     * Generates a code sample for using {@link ShareClient#getPropertiesWithResponse(Duration, Context)}
     */
    public void getPropertiesWithResponse() {
        ShareClient shareClient = createClientWithSASToken();
        // BEGIN: com.azure.storage.file.shareClient.getPropertiesWithResponse#duration-context
        ShareProperties properties = shareClient.getPropertiesWithResponse(
<<<<<<< HEAD
            Duration.ofSeconds(1), new Context(key1, value1)).value();
        System.out.printf("Share quota: %d, Metadata: %s", properties.quota(), properties.metadata());
=======
            Duration.ofSeconds(1), new Context(key1, value1)).getValue();
        System.out.printf("Share quota: %d, Metadata: %s", properties.getQuota(), properties.getMetadata());
>>>>>>> f9b68898
        // END: com.azure.storage.file.shareClient.getPropertiesWithResponse#duration-context
    }

    /**
     * Generates a code sample for using {@link ShareClient#setQuota(int)}
     */
    public void setQuota() {
        ShareClient shareClient = createClientWithSASToken();
        // BEGIN: com.azure.storage.file.ShareClient.setQuota#int
        System.out.println("Setting the share quota completed." + shareClient.setQuota(1024));
        // END: com.azure.storage.file.ShareClient.setQuota#int
    }

    /**
     * Generates a code sample for using {@link ShareClient#setQuotaWithResponse(int, Duration, Context)}
     */
    public void setQuotaWithResponse() {
        ShareClient shareClient = createClientWithSASToken();
        // BEGIN: com.azure.storage.file.shareClient.setQuotaWithResponse#int-duration-context
        Response<ShareInfo> response = shareClient.setQuotaWithResponse(1024,
            Duration.ofSeconds(1), new Context(key1, value1));
<<<<<<< HEAD
        System.out.printf("Setting the share quota completed with status code %d", response.statusCode());
=======
        System.out.printf("Setting the share quota completed with status code %d", response.getStatusCode());
>>>>>>> f9b68898
        // END: com.azure.storage.file.shareClient.setQuotaWithResponse#int-duration-context
    }

    /**
     * Generates a code sample for using {@link ShareClient#setMetadata(Map)}
     */
    public void setMetadata() {
        ShareClient shareClient = createClientWithSASToken();
        // BEGIN: com.azure.storage.file.shareClient.setMetadata#map
        shareClient.setMetadata(Collections.singletonMap("share", "updatedMetadata"));
        System.out.println("Setting the share metadata.");
        // END: com.azure.storage.file.shareClient.setMetadata#map
    }

    /**
     * Generates a code sample for using {@link ShareClient#setMetadataWithResponse(Map, Duration, Context)}
     */
    public void setMetadataWithResponse() {
        ShareClient shareClient = createClientWithSASToken();
        // BEGIN: com.azure.storage.file.shareClient.setMetadataWithResponse#map-duration-context
        Response<ShareInfo> response = shareClient.setMetadataWithResponse(
            Collections.singletonMap("share", "updatedMetadata"), Duration.ofSeconds(1),
            new Context(key1, value1));
<<<<<<< HEAD
        System.out.printf("Setting the share metadata completed with status code %d", response.statusCode());
=======
        System.out.printf("Setting the share metadata completed with status code %d", response.getStatusCode());
>>>>>>> f9b68898
        // END: com.azure.storage.file.shareClient.setMetadataWithResponse#map-duration-context
    }


    /**
     * Generates a code sample for using {@link ShareClient#setMetadata(Map)} to clear the metadata.
     */
    public void clearMetadata() {
        ShareClient shareClient = createClientWithSASToken();
        // BEGIN: com.azure.storage.file.shareClient.clearMetadata#map
        shareClient.setMetadata(null);
        System.out.println("Clear metadata completed.");
        // END: com.azure.storage.file.shareClient.clearMetadata#map
    }


    /**
     * Generates a code sample for using {@link ShareClient#getAccessPolicy()}
     */
    public void getAccessPolicy() {
        ShareClient shareClient = createClientWithSASToken();
        // BEGIN: com.azure.storage.file.shareClient.getAccessPolicy
        for (SignedIdentifier result : shareClient.getAccessPolicy()) {
            System.out.printf("Access policy %s allows these permissions: %s",
<<<<<<< HEAD
                result.id(), result.accessPolicy().permission());
=======
                result.getId(), result.getAccessPolicy().getPermission());
>>>>>>> f9b68898
        }
        // END: com.azure.storage.file.shareClient.getAccessPolicy
    }

    /**
     * Generates a code sample for using {@link ShareClient#setAccessPolicy(List)}
     */
    public void setAccessPolicy() {
        ShareClient shareClient = createClientWithSASToken();
        // BEGIN: com.azure.storage.file.ShareClient.setAccessPolicy#List
<<<<<<< HEAD
        AccessPolicy accessPolicy = new AccessPolicy().permission("r")
            .start(OffsetDateTime.now(ZoneOffset.UTC))
            .expiry(OffsetDateTime.now(ZoneOffset.UTC).plusDays(10));
=======
        AccessPolicy accessPolicy = new AccessPolicy().setPermission("r")
            .setStart(OffsetDateTime.now(ZoneOffset.UTC))
            .setExpiry(OffsetDateTime.now(ZoneOffset.UTC).plusDays(10));
>>>>>>> f9b68898

        SignedIdentifier permission = new SignedIdentifier().setId("mypolicy").setAccessPolicy(accessPolicy);

        shareClient.setAccessPolicy(Collections.singletonList(permission));
        System.out.println("Setting access policies completed.");
        // END: com.azure.storage.file.ShareClient.setAccessPolicy#List
    }

    /**
     * Generates a code sample for using {@link ShareClient#setAccessPolicyWithResponse(List, Duration, Context)}
     */
    public void setAccessPolicyWithResponse() {
        ShareClient shareClient = createClientWithSASToken();
        // BEGIN: com.azure.storage.file.shareClient.setAccessPolicyWithResponse#list-duration-context
<<<<<<< HEAD
        AccessPolicy accessPolicy = new AccessPolicy().permission("r")
            .start(OffsetDateTime.now(ZoneOffset.UTC))
            .expiry(OffsetDateTime.now(ZoneOffset.UTC).plusDays(10));

        SignedIdentifier permission = new SignedIdentifier().id("mypolicy").accessPolicy(accessPolicy);

        Response<ShareInfo> response = shareClient.setAccessPolicyWithResponse(Collections.singletonList(permission),
            Duration.ofSeconds(1), new Context(key1, value1));
        System.out.printf("Setting access policies completed with status code %d", response.statusCode());
=======
        AccessPolicy accessPolicy = new AccessPolicy().setPermission("r")
            .setStart(OffsetDateTime.now(ZoneOffset.UTC))
            .setExpiry(OffsetDateTime.now(ZoneOffset.UTC).plusDays(10));

        SignedIdentifier permission = new SignedIdentifier().setId("mypolicy").setAccessPolicy(accessPolicy);

        Response<ShareInfo> response = shareClient.setAccessPolicyWithResponse(Collections.singletonList(permission),
            Duration.ofSeconds(1), new Context(key1, value1));
        System.out.printf("Setting access policies completed with status code %d", response.getStatusCode());
>>>>>>> f9b68898
        // END: com.azure.storage.file.shareClient.setAccessPolicyWithResponse#list-duration-context
    }


    /**
     * Generates a code sample for using {@link ShareClient#getStatistics()}
     */
    public void getStatistics() {
        ShareClient shareClient = createClientWithSASToken();
        // BEGIN: com.azure.storage.file.shareClient.getStatistics
        ShareStatistics response = shareClient.getStatistics();
        System.out.printf("The share is using %d GB", response.getShareUsageInGB());
        // END: com.azure.storage.file.shareClient.getStatistics
    }

    /**
     * Generates a code sample for using {@link ShareClient#getStatisticsWithResponse(Duration, Context)}
     */
    public void getStatisticsWithResponse() {
        ShareClient shareClient = createClientWithSASToken();
        // BEGIN: com.azure.storage.file.shareClient.getStatisticsWithResponse#duration-context
        Response<ShareStatistics> response = shareClient.getStatisticsWithResponse(
            Duration.ofSeconds(1), new Context(key1, value1));
<<<<<<< HEAD
        System.out.printf("The share is using %d GB", response.value().getShareUsageInGB());
=======
        System.out.printf("The share is using %d GB", response.getValue().getShareUsageInGB());
>>>>>>> f9b68898
        // END: com.azure.storage.file.shareClient.getStatisticsWithResponse#duration-context
    }

    /**
     * Generates a code sample for using {@link ShareClient#createPermission(String)}
<<<<<<< HEAD
     */
    public void createPermissionAsync() {
        ShareClient shareClient = createClientWithSASToken();
        // BEGIN: com.azure.storage.file.shareClient.createPermission#string
        String response = shareClient.createPermission("filePermission");
        System.out.printf("The file permission key is %s", response);
        // END: com.azure.storage.file.shareClient.createPermission#string
    }

    /**
     * Generates a code sample for using {@link ShareClient#createPermissionWithResponse(String, Context)}
     */
=======
     */
    public void createPermissionAsync() {
        ShareClient shareClient = createClientWithSASToken();
        // BEGIN: com.azure.storage.file.shareClient.createPermission#string
        String response = shareClient.createPermission("filePermission");
        System.out.printf("The file permission key is %s", response);
        // END: com.azure.storage.file.shareClient.createPermission#string
    }

    /**
     * Generates a code sample for using {@link ShareClient#createPermissionWithResponse(String, Context)}
     */
>>>>>>> f9b68898
    public void createPermissionWithResponse() {
        ShareClient shareClient = createClientWithSASToken();
        // BEGIN: com.azure.storage.file.shareClient.createPermissionWithResponse#string-context
        Response<String> response = shareClient.createPermissionWithResponse("filePermission", Context.NONE);
<<<<<<< HEAD
        System.out.printf("The file permission key is %s", response.value());
=======
        System.out.printf("The file permission key is %s", response.getValue());
>>>>>>> f9b68898
        // END: com.azure.storage.file.shareClient.createPermissionWithResponse#string-context
    }

    /**
     * Generates a code sample for using {@link ShareClient#getPermission(String)}
     */
    public void getPermission() {
        ShareClient shareClient = createClientWithSASToken();
        // BEGIN: com.azure.storage.file.shareClient.getPermission#string
        String response = shareClient.getPermission("filePermissionKey");
        System.out.printf("The file permission is %s", response);
        // END: com.azure.storage.file.shareClient.getPermission#string
    }

    /**
     * Generates a code sample for using {@link ShareClient#getPermissionWithResponse(String, Context)}
     */
    public void getPermissionWithResponse() {
        ShareClient shareClient = createClientWithSASToken();
        // BEGIN: com.azure.storage.file.shareClient.getPermissionWithResponse#string-context
        Response<String> response = shareClient.getPermissionWithResponse("filePermissionKey", Context.NONE);
<<<<<<< HEAD
        System.out.printf("The file permission is %s", response.value());
=======
        System.out.printf("The file permission is %s", response.getValue());
>>>>>>> f9b68898
        // END: com.azure.storage.file.shareClient.getPermissionWithResponse#string-context
    }

    /**
     * Generates a code sample for using {@link ShareClient#getSnapshotId()}
     */
    public void getSnapshotId() {
        // BEGIN: com.azure.storage.file.shareClient.getSnapshotId
        OffsetDateTime currentTime = OffsetDateTime.of(LocalDateTime.now(), ZoneOffset.UTC);
        ShareClient shareClient = new ShareClientBuilder().endpoint("https://${accountName}.file.core.windows.net")
<<<<<<< HEAD
            .credential(SASTokenCredential.fromSASTokenString("${SASToken}"))
=======
            .sasToken("${SASToken}")
>>>>>>> f9b68898
            .shareName("myshare")
            .snapshot(currentTime.toString())
            .buildClient();

        System.out.printf("Snapshot ID: %s%n", shareClient.getSnapshotId());
        // END: com.azure.storage.file.shareClient.getSnapshotId
    }

    /**
<<<<<<< HEAD
     * Generates a code sample for using {@link ShareClient#generateSAS(String, ShareSASPermission, OffsetDateTime,
     * OffsetDateTime, String, SASProtocol, IPRange, String, String, String, String, String)}
     */
    public void generateSAS() {
        ShareClient shareClient = createClientWithSASToken();
        // BEGIN: com.azure.storage.file.ShareClient.generateSAS#String-ShareSASPermission-OffsetDateTime-OffsetDateTime-String-SASProtocol-IPRange-String-String-String-String-String
        String identifier = "identifier";
        ShareSASPermission permissions = new ShareSASPermission()
            .read(true)
            .create(true)
            .delete(true)
            .write(true)
            .list(true);
        OffsetDateTime startTime = OffsetDateTime.now().minusDays(1);
        OffsetDateTime expiryTime = OffsetDateTime.now().plusDays(1);
        IPRange ipRange = new IPRange()
            .ipMin("0.0.0.0")
            .ipMax("255.255.255.255");
        SASProtocol sasProtocol = SASProtocol.HTTPS_HTTP;
        String cacheControl = "cache";
        String contentDisposition = "disposition";
        String contentEncoding = "encoding";
        String contentLanguage = "language";
        String contentType = "type";
        String version = Constants.HeaderConstants.TARGET_STORAGE_VERSION;
        String sas = shareClient.generateSAS(identifier, permissions, expiryTime, startTime, version, sasProtocol,
            ipRange, cacheControl, contentDisposition, contentEncoding, contentLanguage, contentType);
        // END: com.azure.storage.file.ShareClient.generateSAS#String-ShareSASPermission-OffsetDateTime-OffsetDateTime-String-SASProtocol-IPRange-String-String-String-String-String
=======
     * Generates a code sample for using {@link ShareClient#getShareName()}
     */
    public void getShareName() {
        ShareClient shareAsyncClient = createClientWithSASToken();
        // BEGIN: com.azure.storage.file.shareClient.getShareName
        String shareName = shareAsyncClient.getShareName();
        System.out.println("The name of the share is " + shareName);
        // END: com.azure.storage.file.shareClient.getShareName
>>>>>>> f9b68898
    }
}<|MERGE_RESOLUTION|>--- conflicted
+++ resolved
@@ -3,17 +3,7 @@
 package com.azure.storage.file;
 
 import com.azure.core.http.rest.Response;
-<<<<<<< HEAD
-import com.azure.core.http.rest.VoidResponse;
-import com.azure.storage.common.Constants;
-import com.azure.storage.common.IPRange;
-import com.azure.storage.common.SASProtocol;
-import com.azure.storage.common.Utility;
 import com.azure.core.util.Context;
-import com.azure.storage.common.credentials.SASTokenCredential;
-=======
-import com.azure.core.util.Context;
->>>>>>> f9b68898
 import com.azure.storage.common.credentials.SharedKeyCredential;
 import com.azure.storage.file.models.AccessPolicy;
 import com.azure.storage.file.models.FileHTTPHeaders;
@@ -53,11 +43,7 @@
     }
 
     /**
-<<<<<<< HEAD
-     * Generates code sample for creating a {@link ShareClient} with {@link SASTokenCredential}
-=======
      * Generates code sample for creating a {@link ShareClient} with SAS token
->>>>>>> f9b68898
      * @return An instance of {@link ShareClient}
      */
     public ShareClient createClientWithSASToken() {
@@ -81,11 +67,7 @@
         // BEGIN: com.azure.storage.file.shareClient.instantiation.credential
         ShareClient shareClient = new ShareClientBuilder()
             .endpoint("https://${accountName}.file.core.windows.net")
-<<<<<<< HEAD
-            .credential(SASTokenCredential.fromQueryParameters(Utility.parseQueryString("${SASTokenQueryParams}")))
-=======
             .sasToken("${SASTokenQueryParams}")
->>>>>>> f9b68898
             .shareName("myshare")
             .buildClient();
         // END: com.azure.storage.file.shareClient.instantiation.credential
@@ -138,11 +120,7 @@
         // BEGIN: com.azure.storage.file.ShareClient.createWithResponse#map-integer-duration-context.quota
         Response<ShareInfo> response = shareClient.createWithResponse(null, 10,
             Duration.ofSeconds(1), new Context(key1, value1));
-<<<<<<< HEAD
-        System.out.println("Complete creating the shares with status code: " + response.statusCode());
-=======
         System.out.println("Complete creating the shares with status code: " + response.getStatusCode());
->>>>>>> f9b68898
         // END: com.azure.storage.file.ShareClient.createWithResponse#map-integer-duration-context.quota
     }
 
@@ -155,11 +133,7 @@
         // BEGIN: com.azure.storage.file.ShareClient.createWithResponse#map-integer-duration-context.metadata
         Response<ShareInfo> response = shareClient.createWithResponse(Collections.singletonMap("share", "metadata"),
             null, Duration.ofSeconds(1), new Context(key1, value1));
-<<<<<<< HEAD
-        System.out.println("Complete creating the shares with status code: " + response.statusCode());
-=======
         System.out.println("Complete creating the shares with status code: " + response.getStatusCode());
->>>>>>> f9b68898
         // END: com.azure.storage.file.ShareClient.createWithResponse#map-integer-duration-context.metadata
     }
 
@@ -185,11 +159,7 @@
         Response<DirectoryClient> response = shareClient.createDirectoryWithResponse("documents",
             smbProperties, filePermission, Collections.singletonMap("directory", "metadata"),
             Duration.ofSeconds(1), new Context(key1, value1));
-<<<<<<< HEAD
-        System.out.printf("Creating the directory completed with status code %d", response.statusCode());
-=======
         System.out.printf("Creating the directory completed with status code %d", response.getStatusCode());
->>>>>>> f9b68898
         // END: com.azure.storage.file.shareClient.createDirectoryWithResponse#string-filesmbproperties-string-map-duration-context
     }
 
@@ -211,11 +181,7 @@
         ShareClient shareClient = createClientWithSASToken();
         // BEGIN: com.azure.storage.file.shareClient.createSnapshot
         ShareSnapshotInfo response = shareClient.createSnapshot();
-<<<<<<< HEAD
-        System.out.println("Complete creating the share snpashot with snapshot id: " + response.snapshot());
-=======
         System.out.println("Complete creating the share snpashot with snapshot id: " + response.getSnapshot());
->>>>>>> f9b68898
         // END: com.azure.storage.file.shareClient.createSnapshot
     }
 
@@ -228,11 +194,7 @@
         Response<ShareSnapshotInfo> response =
             shareClient.createSnapshotWithResponse(Collections.singletonMap("snpashot", "metadata"),
                 Duration.ofSeconds(1), new Context(key1, value1));
-<<<<<<< HEAD
-        System.out.println("Complete creating the share snpashot with snapshot id: " + response.value().snapshot());
-=======
         System.out.println("Complete creating the share snpashot with snapshot id: " + response.getValue().getSnapshot());
->>>>>>> f9b68898
         // END: com.azure.storage.file.shareClient.createSnapshotWithResponse#map-duration-context
     }
 
@@ -243,18 +205,6 @@
         ShareClient shareClient = createClientWithSASToken();
         // BEGIN: com.azure.storage.file.shareClient.createFileWithResponse#string-long-filehttpheaders-filesmbproperties-string-map-duration-context
         FileHTTPHeaders httpHeaders = new FileHTTPHeaders()
-<<<<<<< HEAD
-            .fileContentType("text/html")
-            .fileContentEncoding("gzip")
-            .fileContentLanguage("en")
-            .fileCacheControl("no-transform")
-            .fileContentDisposition("attachment");
-        FileSmbProperties smbProperties = new FileSmbProperties()
-            .ntfsFileAttributes(EnumSet.of(NtfsFileAttributes.READ_ONLY))
-            .fileCreationTime(OffsetDateTime.now())
-            .fileLastWriteTime(OffsetDateTime.now())
-            .filePermissionKey("filePermissionKey");
-=======
             .setFileContentType("text/html")
             .setFileContentEncoding("gzip")
             .setFileContentLanguage("en")
@@ -265,17 +215,12 @@
             .setFileCreationTime(OffsetDateTime.now())
             .setFileLastWriteTime(OffsetDateTime.now())
             .setFilePermissionKey("filePermissionKey");
->>>>>>> f9b68898
         String filePermission = "filePermission";
         // NOTE: filePermission and filePermissionKey should never be both set
         Response<FileClient> response = shareClient.createFileWithResponse("myfile", 1024,
             httpHeaders, smbProperties, filePermission, Collections.singletonMap("directory", "metadata"),
             Duration.ofSeconds(1), new Context(key1, value1));
-<<<<<<< HEAD
-        System.out.printf("Creating the file completed with status code %d", response.statusCode());
-=======
         System.out.printf("Creating the file completed with status code %d", response.getStatusCode());
->>>>>>> f9b68898
         // END: com.azure.storage.file.shareClient.createFileWithResponse#string-long-filehttpheaders-filesmbproperties-string-map-duration-context
     }
 
@@ -296,15 +241,9 @@
     public void deleteDirectoryWithResponse() {
         ShareClient shareClient = createClientWithSASToken();
         // BEGIN: com.azure.storage.file.shareClient.deleteDirectoryWithResponse#string-duration-context
-<<<<<<< HEAD
-        VoidResponse response = shareClient.deleteDirectoryWithResponse("mydirectory",
-            Duration.ofSeconds(1), new Context(key1, value1));
-        System.out.println("Complete deleting the directory with status code: " + response.statusCode());
-=======
         Response<Void> response = shareClient.deleteDirectoryWithResponse("mydirectory",
             Duration.ofSeconds(1), new Context(key1, value1));
         System.out.println("Complete deleting the directory with status code: " + response.getStatusCode());
->>>>>>> f9b68898
         // END: com.azure.storage.file.shareClient.deleteDirectoryWithResponse#string-duration-context
     }
 
@@ -325,15 +264,9 @@
     public void deleteFileWithResponse() {
         ShareClient shareClient = createClientWithSASToken();
         // BEGIN: com.azure.storage.file.shareClient.deleteFileWithResponse#string-duration-context
-<<<<<<< HEAD
-        VoidResponse response = shareClient.deleteFileWithResponse("myfile",
-            Duration.ofSeconds(1), new Context(key1, value1));
-        System.out.println("Complete deleting the file with status code: " + response.statusCode());
-=======
         Response<Void> response = shareClient.deleteFileWithResponse("myfile",
             Duration.ofSeconds(1), new Context(key1, value1));
         System.out.println("Complete deleting the file with status code: " + response.getStatusCode());
->>>>>>> f9b68898
         // END: com.azure.storage.file.shareClient.deleteFileWithResponse#string-duration-context
     }
 
@@ -354,13 +287,8 @@
     public void deleteShareWithResponse() {
         ShareClient shareClient = createClientWithSASToken();
         // BEGIN: com.azure.storage.file.shareClient.deleteWithResponse#duration-context
-<<<<<<< HEAD
-        VoidResponse response = shareClient.deleteWithResponse(Duration.ofSeconds(1), new Context(key1, value1));
-        System.out.println("Complete deleting the share with status code: " + response.statusCode());
-=======
         Response<Void> response = shareClient.deleteWithResponse(Duration.ofSeconds(1), new Context(key1, value1));
         System.out.println("Complete deleting the share with status code: " + response.getStatusCode());
->>>>>>> f9b68898
         // END: com.azure.storage.file.shareClient.deleteWithResponse#duration-context
     }
 
@@ -371,11 +299,7 @@
         ShareClient shareClient = createClientWithSASToken();
         // BEGIN: com.azure.storage.file.shareClient.getProperties
         ShareProperties properties = shareClient.getProperties();
-<<<<<<< HEAD
-        System.out.printf("Share quota: %d, Metadata: %s", properties.quota(), properties.metadata());
-=======
         System.out.printf("Share quota: %d, Metadata: %s", properties.getQuota(), properties.getMetadata());
->>>>>>> f9b68898
         // END: com.azure.storage.file.shareClient.getProperties
     }
 
@@ -386,13 +310,8 @@
         ShareClient shareClient = createClientWithSASToken();
         // BEGIN: com.azure.storage.file.shareClient.getPropertiesWithResponse#duration-context
         ShareProperties properties = shareClient.getPropertiesWithResponse(
-<<<<<<< HEAD
-            Duration.ofSeconds(1), new Context(key1, value1)).value();
-        System.out.printf("Share quota: %d, Metadata: %s", properties.quota(), properties.metadata());
-=======
             Duration.ofSeconds(1), new Context(key1, value1)).getValue();
         System.out.printf("Share quota: %d, Metadata: %s", properties.getQuota(), properties.getMetadata());
->>>>>>> f9b68898
         // END: com.azure.storage.file.shareClient.getPropertiesWithResponse#duration-context
     }
 
@@ -414,11 +333,7 @@
         // BEGIN: com.azure.storage.file.shareClient.setQuotaWithResponse#int-duration-context
         Response<ShareInfo> response = shareClient.setQuotaWithResponse(1024,
             Duration.ofSeconds(1), new Context(key1, value1));
-<<<<<<< HEAD
-        System.out.printf("Setting the share quota completed with status code %d", response.statusCode());
-=======
         System.out.printf("Setting the share quota completed with status code %d", response.getStatusCode());
->>>>>>> f9b68898
         // END: com.azure.storage.file.shareClient.setQuotaWithResponse#int-duration-context
     }
 
@@ -442,11 +357,7 @@
         Response<ShareInfo> response = shareClient.setMetadataWithResponse(
             Collections.singletonMap("share", "updatedMetadata"), Duration.ofSeconds(1),
             new Context(key1, value1));
-<<<<<<< HEAD
-        System.out.printf("Setting the share metadata completed with status code %d", response.statusCode());
-=======
         System.out.printf("Setting the share metadata completed with status code %d", response.getStatusCode());
->>>>>>> f9b68898
         // END: com.azure.storage.file.shareClient.setMetadataWithResponse#map-duration-context
     }
 
@@ -471,11 +382,7 @@
         // BEGIN: com.azure.storage.file.shareClient.getAccessPolicy
         for (SignedIdentifier result : shareClient.getAccessPolicy()) {
             System.out.printf("Access policy %s allows these permissions: %s",
-<<<<<<< HEAD
-                result.id(), result.accessPolicy().permission());
-=======
                 result.getId(), result.getAccessPolicy().getPermission());
->>>>>>> f9b68898
         }
         // END: com.azure.storage.file.shareClient.getAccessPolicy
     }
@@ -486,15 +393,9 @@
     public void setAccessPolicy() {
         ShareClient shareClient = createClientWithSASToken();
         // BEGIN: com.azure.storage.file.ShareClient.setAccessPolicy#List
-<<<<<<< HEAD
-        AccessPolicy accessPolicy = new AccessPolicy().permission("r")
-            .start(OffsetDateTime.now(ZoneOffset.UTC))
-            .expiry(OffsetDateTime.now(ZoneOffset.UTC).plusDays(10));
-=======
         AccessPolicy accessPolicy = new AccessPolicy().setPermission("r")
             .setStart(OffsetDateTime.now(ZoneOffset.UTC))
             .setExpiry(OffsetDateTime.now(ZoneOffset.UTC).plusDays(10));
->>>>>>> f9b68898
 
         SignedIdentifier permission = new SignedIdentifier().setId("mypolicy").setAccessPolicy(accessPolicy);
 
@@ -509,17 +410,6 @@
     public void setAccessPolicyWithResponse() {
         ShareClient shareClient = createClientWithSASToken();
         // BEGIN: com.azure.storage.file.shareClient.setAccessPolicyWithResponse#list-duration-context
-<<<<<<< HEAD
-        AccessPolicy accessPolicy = new AccessPolicy().permission("r")
-            .start(OffsetDateTime.now(ZoneOffset.UTC))
-            .expiry(OffsetDateTime.now(ZoneOffset.UTC).plusDays(10));
-
-        SignedIdentifier permission = new SignedIdentifier().id("mypolicy").accessPolicy(accessPolicy);
-
-        Response<ShareInfo> response = shareClient.setAccessPolicyWithResponse(Collections.singletonList(permission),
-            Duration.ofSeconds(1), new Context(key1, value1));
-        System.out.printf("Setting access policies completed with status code %d", response.statusCode());
-=======
         AccessPolicy accessPolicy = new AccessPolicy().setPermission("r")
             .setStart(OffsetDateTime.now(ZoneOffset.UTC))
             .setExpiry(OffsetDateTime.now(ZoneOffset.UTC).plusDays(10));
@@ -529,7 +419,6 @@
         Response<ShareInfo> response = shareClient.setAccessPolicyWithResponse(Collections.singletonList(permission),
             Duration.ofSeconds(1), new Context(key1, value1));
         System.out.printf("Setting access policies completed with status code %d", response.getStatusCode());
->>>>>>> f9b68898
         // END: com.azure.storage.file.shareClient.setAccessPolicyWithResponse#list-duration-context
     }
 
@@ -553,17 +442,12 @@
         // BEGIN: com.azure.storage.file.shareClient.getStatisticsWithResponse#duration-context
         Response<ShareStatistics> response = shareClient.getStatisticsWithResponse(
             Duration.ofSeconds(1), new Context(key1, value1));
-<<<<<<< HEAD
-        System.out.printf("The share is using %d GB", response.value().getShareUsageInGB());
-=======
         System.out.printf("The share is using %d GB", response.getValue().getShareUsageInGB());
->>>>>>> f9b68898
         // END: com.azure.storage.file.shareClient.getStatisticsWithResponse#duration-context
     }
 
     /**
      * Generates a code sample for using {@link ShareClient#createPermission(String)}
-<<<<<<< HEAD
      */
     public void createPermissionAsync() {
         ShareClient shareClient = createClientWithSASToken();
@@ -576,29 +460,11 @@
     /**
      * Generates a code sample for using {@link ShareClient#createPermissionWithResponse(String, Context)}
      */
-=======
-     */
-    public void createPermissionAsync() {
-        ShareClient shareClient = createClientWithSASToken();
-        // BEGIN: com.azure.storage.file.shareClient.createPermission#string
-        String response = shareClient.createPermission("filePermission");
-        System.out.printf("The file permission key is %s", response);
-        // END: com.azure.storage.file.shareClient.createPermission#string
-    }
-
-    /**
-     * Generates a code sample for using {@link ShareClient#createPermissionWithResponse(String, Context)}
-     */
->>>>>>> f9b68898
     public void createPermissionWithResponse() {
         ShareClient shareClient = createClientWithSASToken();
         // BEGIN: com.azure.storage.file.shareClient.createPermissionWithResponse#string-context
         Response<String> response = shareClient.createPermissionWithResponse("filePermission", Context.NONE);
-<<<<<<< HEAD
-        System.out.printf("The file permission key is %s", response.value());
-=======
         System.out.printf("The file permission key is %s", response.getValue());
->>>>>>> f9b68898
         // END: com.azure.storage.file.shareClient.createPermissionWithResponse#string-context
     }
 
@@ -620,11 +486,7 @@
         ShareClient shareClient = createClientWithSASToken();
         // BEGIN: com.azure.storage.file.shareClient.getPermissionWithResponse#string-context
         Response<String> response = shareClient.getPermissionWithResponse("filePermissionKey", Context.NONE);
-<<<<<<< HEAD
-        System.out.printf("The file permission is %s", response.value());
-=======
         System.out.printf("The file permission is %s", response.getValue());
->>>>>>> f9b68898
         // END: com.azure.storage.file.shareClient.getPermissionWithResponse#string-context
     }
 
@@ -635,11 +497,7 @@
         // BEGIN: com.azure.storage.file.shareClient.getSnapshotId
         OffsetDateTime currentTime = OffsetDateTime.of(LocalDateTime.now(), ZoneOffset.UTC);
         ShareClient shareClient = new ShareClientBuilder().endpoint("https://${accountName}.file.core.windows.net")
-<<<<<<< HEAD
-            .credential(SASTokenCredential.fromSASTokenString("${SASToken}"))
-=======
             .sasToken("${SASToken}")
->>>>>>> f9b68898
             .shareName("myshare")
             .snapshot(currentTime.toString())
             .buildClient();
@@ -649,36 +507,6 @@
     }
 
     /**
-<<<<<<< HEAD
-     * Generates a code sample for using {@link ShareClient#generateSAS(String, ShareSASPermission, OffsetDateTime,
-     * OffsetDateTime, String, SASProtocol, IPRange, String, String, String, String, String)}
-     */
-    public void generateSAS() {
-        ShareClient shareClient = createClientWithSASToken();
-        // BEGIN: com.azure.storage.file.ShareClient.generateSAS#String-ShareSASPermission-OffsetDateTime-OffsetDateTime-String-SASProtocol-IPRange-String-String-String-String-String
-        String identifier = "identifier";
-        ShareSASPermission permissions = new ShareSASPermission()
-            .read(true)
-            .create(true)
-            .delete(true)
-            .write(true)
-            .list(true);
-        OffsetDateTime startTime = OffsetDateTime.now().minusDays(1);
-        OffsetDateTime expiryTime = OffsetDateTime.now().plusDays(1);
-        IPRange ipRange = new IPRange()
-            .ipMin("0.0.0.0")
-            .ipMax("255.255.255.255");
-        SASProtocol sasProtocol = SASProtocol.HTTPS_HTTP;
-        String cacheControl = "cache";
-        String contentDisposition = "disposition";
-        String contentEncoding = "encoding";
-        String contentLanguage = "language";
-        String contentType = "type";
-        String version = Constants.HeaderConstants.TARGET_STORAGE_VERSION;
-        String sas = shareClient.generateSAS(identifier, permissions, expiryTime, startTime, version, sasProtocol,
-            ipRange, cacheControl, contentDisposition, contentEncoding, contentLanguage, contentType);
-        // END: com.azure.storage.file.ShareClient.generateSAS#String-ShareSASPermission-OffsetDateTime-OffsetDateTime-String-SASProtocol-IPRange-String-String-String-String-String
-=======
      * Generates a code sample for using {@link ShareClient#getShareName()}
      */
     public void getShareName() {
@@ -687,6 +515,5 @@
         String shareName = shareAsyncClient.getShareName();
         System.out.println("The name of the share is " + shareName);
         // END: com.azure.storage.file.shareClient.getShareName
->>>>>>> f9b68898
     }
 }