--- conflicted
+++ resolved
@@ -298,7 +298,7 @@
     public void setQuota() {
         ShareClient shareClient = createClientWithSASToken();
         // BEGIN: com.azure.storage.file.shareClient.setQuota
-        System.out.printf("Setting the share quota completed." + shareClient.setQuota(1024));
+        System.out.println("Setting the share quota completed." + shareClient.setQuota(1024));
         // END: com.azure.storage.file.shareClient.setQuota
     }
 
@@ -319,8 +319,8 @@
     public void setMetadata() {
         ShareClient shareClient = createClientWithSASToken();
         // BEGIN: com.azure.storage.file.shareClient.setMetadata#map
-        System.out.printf("Setting the share metadata.", shareClient.setMetadata(
-            Collections.singletonMap("share", "updatedMetadata")));
+        shareClient.setMetadata(Collections.singletonMap("share", "updatedMetadata"));
+        System.out.println("Setting the share metadata.");
         // END: com.azure.storage.file.shareClient.setMetadata#map
     }
 
@@ -344,7 +344,8 @@
     public void clearMetadata() {
         ShareClient shareClient = createClientWithSASToken();
         // BEGIN: com.azure.storage.file.shareClient.clearMetadata#map
-        System.out.printf("Clear metadata completed.", shareClient.setMetadata(null));
+        shareClient.setMetadata(null);
+        System.out.println("Clear metadata completed.");
         // END: com.azure.storage.file.shareClient.clearMetadata#map
     }
 
@@ -374,7 +375,7 @@
         SignedIdentifier permission = new SignedIdentifier().id("mypolicy").accessPolicy(accessPolicy);
 
         shareClient.setAccessPolicy(Collections.singletonList(permission));
-        System.out.printf("Setting access policies completed.");
+        System.out.println("Setting access policies completed.");
         // END: com.azure.storage.file.shareClient.setAccessPolicy
     }
 
@@ -434,23 +435,4 @@
         System.out.printf("Snapshot ID: %s%n", shareClient.getSnapshotId());
         // END: com.azure.storage.file.shareClient.getSnapshotId
     }
-<<<<<<< HEAD
-
-    /**
-     * Generates a code sample for using {@link ShareAsyncClient#getSnapshotId()}
-     */
-    public void getSnapshotIdAsync() {
-        // BEGIN: com.azure.storage.file.shareAsyncClient.getSnapshotId
-        OffsetDateTime currentTime = OffsetDateTime.of(LocalDateTime.now(), ZoneOffset.UTC);
-        ShareAsyncClient shareAysncClient = new ShareClientBuilder().endpoint("https://${accountName}.file.core.windows.net")
-            .credential(SASTokenCredential.fromSASTokenString("${SASToken}"))
-            .shareName("myshare")
-            .snapshot(currentTime.toString())
-            .buildAsyncClient();
-
-        System.out.printf("Snapshot ID: %s%n", shareAysncClient.getSnapshotId());
-        // END: com.azure.storage.file.shareAsyncClient.getSnapshotId
-    }
-=======
->>>>>>> 1234a3ab
 }