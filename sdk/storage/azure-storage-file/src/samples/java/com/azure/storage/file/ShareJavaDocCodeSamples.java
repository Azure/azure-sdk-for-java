--- conflicted
+++ resolved
@@ -105,30 +105,6 @@
      */
     public void createShareMaxOverloadMetadata() {
         ShareClient shareClient = createClientWithSASToken();
-<<<<<<< HEAD
-        // BEGIN: com.azure.storage.file.ShareClient.create-metadata#Map-Integer
-        Response<ShareInfo> response = shareClient.create(Collections.singletonMap("share", "metadata"), null);
-        System.out.println("Complete creating the shares with status code: " + response.statusCode());
-        // END: com.azure.storage.file.ShareClient.create-metadata#Map-Integer
-    }
-
-    /**
-     * Generates a code sample for using {@link ShareAsyncClient#create(Map, Integer)} with Metadata.
-     */
-    public void createShareAsyncMaxOverloadMetadata() {
-        ShareAsyncClient shareAsyncClient = createAsyncClientWithSASToken();
-        // BEGIN: com.azure.storage.file.ShareAsyncClient.create-metadata#Map-Integer
-        shareAsyncClient.create(Collections.singletonMap("share", "metadata"), null).subscribe(
-            response -> System.out.printf("Creating the share completed with status code %d", response.statusCode()),
-            error -> System.err.print(error.toString()),
-            () -> System.out.println("Complete creating the share!")
-        );
-        // END: com.azure.storage.file.ShareAsyncClient.create-metadata#Map-Integer
-    }
-
-    /**
-     * Generates a code sample for using {@link ShareClient#create(Map, Integer)} with Quota.
-=======
         // BEGIN: com.azure.storage.file.shareClient.create#map-integer.metadata
         ShareInfo response = shareClient.create();
         System.out.println("Complete creating the shares.");
@@ -137,37 +113,18 @@
 
     /**
      * Generates a code sample for using {@link ShareClient#createWithResponse(Map, Integer, Context)} with Quota.
->>>>>>> 64efc1be
      */
     public void createWithResponse() {
         ShareClient shareClient = createClientWithSASToken();
-<<<<<<< HEAD
-        // BEGIN: com.azure.storage.file.ShareClient.create-quota#Map-Integer
-        Response<ShareInfo> response = shareClient.create(null, 10);
-        System.out.println("Complete creating the shares with status code: " + response.statusCode());
-        // END: com.azure.storage.file.ShareClient.create-quota#Map-Integer
-=======
         // BEGIN: com.azure.storage.file.shareClient.createWithResponse#map-integer.quota
         Response<ShareInfo> response = shareClient.createWithResponse(null, 10, new Context(key1, value1));
         System.out.println("Complete creating the shares with status code: " + response.statusCode());
         // END: com.azure.storage.file.shareClient.createWithResponse#map-integer.quota
->>>>>>> 64efc1be
     }
 
     /**
      * Generates a code sample for using {@link ShareClient#createWithResponse(Map, Integer, Context)} with Metadata.
      */
-<<<<<<< HEAD
-    public void createShareAsyncMaxOverloadQuota() {
-        ShareAsyncClient shareAsyncClient = createAsyncClientWithSASToken();
-        // BEGIN: com.azure.storage.file.ShareAsyncClient.create-quota#Map-Integer
-        shareAsyncClient.create(null, 10).subscribe(
-            response -> System.out.printf("Creating the share completed with status code %d", response.statusCode()),
-            error -> System.err.print(error.toString()),
-            () -> System.out.println("Complete creating the share!")
-        );
-        // END: com.azure.storage.file.ShareAsyncClient.create-quota#Map-Integer
-=======
     public void createWithResponseMetadata() {
         ShareClient shareClient = createClientWithSASToken();
         // BEGIN: com.azure.storage.file.shareClient.createWithResponse#map-integer.metadata
@@ -175,7 +132,6 @@
             new Context(key1, value1));
         System.out.println("Complete creating the shares with status code: " + response.statusCode());
         // END: com.azure.storage.file.shareClient.createWithResponse#map-integer.metadata
->>>>>>> 64efc1be
     }
 
     /**
@@ -341,38 +297,20 @@
      */
     public void setQuota() {
         ShareClient shareClient = createClientWithSASToken();
-<<<<<<< HEAD
         // BEGIN: com.azure.storage.file.ShareClient.setQuota#int
-        Response<ShareInfo> response = shareClient.setQuota(1024);
-        System.out.printf("Setting the share quota completed with status code %d", response.statusCode());
-        // END: com.azure.storage.file.ShareClient.setQuota#int
-=======
-        // BEGIN: com.azure.storage.file.shareClient.setQuota
         System.out.printf("Setting the share quota completed." + shareClient.setQuota(1024));
-        // END: com.azure.storage.file.shareClient.setQuota
->>>>>>> 64efc1be
+        // BEGIN: com.azure.storage.file.ShareClient.setQuota#int
     }
 
     /**
      * Generates a code sample for using {@link ShareClient#setQuotaWithResponse(int, Context)}
      */
-<<<<<<< HEAD
-    public void setQuotaAsync() {
-        ShareAsyncClient shareAsyncClient = createAsyncClientWithSASToken();
-        // BEGIN: com.azure.storage.file.ShareAsyncClient.setQuota#int
-        shareAsyncClient.setQuota(1024)
-            .subscribe(response ->
-                System.out.printf("Setting the share quota completed with status code %d", response.statusCode())
-            );
-        // END: com.azure.storage.file.ShareAsyncClient.setQuota#int
-=======
     public void setQuotaWithResponse() {
         ShareClient shareClient = createClientWithSASToken();
         // BEGIN: com.azure.storage.file.shareClient.setQuotaWithResponse#int-Context
         Response<ShareInfo> response = shareClient.setQuotaWithResponse(1024, new Context(key1, value1));
         System.out.printf("Setting the share quota completed with status code %d", response.statusCode());
         // END: com.azure.storage.file.shareClient.setQuotaWithResponse#int-Context
->>>>>>> 64efc1be
     }
 
     /**
@@ -405,29 +343,6 @@
      */
     public void clearMetadata() {
         ShareClient shareClient = createClientWithSASToken();
-<<<<<<< HEAD
-        // BEGIN: com.azure.storage.file.ShareClient.setMetadata-clearMetadata#Map
-        Response<ShareInfo> response = shareClient.setMetadata(null);
-        System.out.printf("Setting the share metadata completed with status code %d", response.statusCode());
-        // END: com.azure.storage.file.ShareClient.setMetadata-clearMetadata#Map
-    }
-
-
-    /**
-     * Generates a code sample for using {@link ShareAsyncClient#setMetadata(Map)} to clear the metadata.
-     */
-    public void clearMetadataAsync() {
-        ShareAsyncClient shareAsyncClient = createAsyncClientWithSASToken();
-        // BEGIN: com.azure.storage.file.ShareAsyncClient.setMetadata-clearMetadata#Map
-        shareAsyncClient.setMetadata(null)
-            .subscribe(response ->
-                System.out.printf("Setting the share metadata completed with status code %d", response.statusCode())
-            );
-        // END: com.azure.storage.file.ShareAsyncClient.setMetadata-clearMetadata#Map
-    }
-
-    /**
-=======
         // BEGIN: com.azure.storage.file.shareClient.clearMetadata#map
         System.out.printf("Clear metadata completed.", shareClient.setMetadata(null));
         // END: com.azure.storage.file.shareClient.clearMetadata#map
@@ -435,7 +350,6 @@
 
 
     /**
->>>>>>> 64efc1be
      * Generates a code sample for using {@link ShareClient#getAccessPolicy()}
      */
     public void getAccessPolicy() {
@@ -452,53 +366,34 @@
      */
     public void setAccessPolicy() {
         ShareClient shareClient = createClientWithSASToken();
-        // BEGIN: com.azure.storage.file.ShareClient.setAccessPolicy#List
+        // BEGIN: com.azure.storage.file.shareClient.setAccessPolicy
         AccessPolicy accessPolicy = new AccessPolicy().permission("r")
             .start(OffsetDateTime.now(ZoneOffset.UTC))
             .expiry(OffsetDateTime.now(ZoneOffset.UTC).plusDays(10));
 
         SignedIdentifier permission = new SignedIdentifier().id("mypolicy").accessPolicy(accessPolicy);
 
-<<<<<<< HEAD
-        Response<ShareInfo> response = shareClient.setAccessPolicy(Collections.singletonList(permission));
-        System.out.printf("Setting access policies completed with status code %d", response.statusCode());
-        // END: com.azure.storage.file.ShareClient.setAccessPolicy#List
-=======
         shareClient.setAccessPolicy(Collections.singletonList(permission));
         System.out.printf("Setting access policies completed.");
         // END: com.azure.storage.file.shareClient.setAccessPolicy
->>>>>>> 64efc1be
     }
 
     /**
      * Generates a code sample for using {@link ShareClient#setAccessPolicyWithResponse(List, Context)}
      */
-<<<<<<< HEAD
-    public void setAccessPolicyAsync() {
-        ShareAsyncClient shareAsyncClient = createAsyncClientWithSASToken();
-        // BEGIN: com.azure.storage.file.ShareAsyncClient.setAccessPolicy#List
-=======
     public void setAccessPolicyWithResponse() {
         ShareClient shareClient = createClientWithSASToken();
         // BEGIN: com.azure.storage.file.shareClient.setAccessPolicyWithResponse#List-Context
->>>>>>> 64efc1be
         AccessPolicy accessPolicy = new AccessPolicy().permission("r")
             .start(OffsetDateTime.now(ZoneOffset.UTC))
             .expiry(OffsetDateTime.now(ZoneOffset.UTC).plusDays(10));
 
         SignedIdentifier permission = new SignedIdentifier().id("mypolicy").accessPolicy(accessPolicy);
-<<<<<<< HEAD
-        shareAsyncClient.setAccessPolicy(Collections.singletonList(permission))
-            .subscribe(response -> System.out.printf("Setting access policies completed with status code %d",
-                response.statusCode()));
-        // END: com.azure.storage.file.ShareAsyncClient.setAccessPolicy#List
-=======
 
         Response<ShareInfo> response = shareClient.setAccessPolicyWithResponse(Collections.singletonList(permission),
             new Context(key1, value1));
         System.out.printf("Setting access policies completed with status code %d", response.statusCode());
         // END: com.azure.storage.file.shareClient.setAccessPolicyWithResponse#List-Context
->>>>>>> 64efc1be
     }
 
 
