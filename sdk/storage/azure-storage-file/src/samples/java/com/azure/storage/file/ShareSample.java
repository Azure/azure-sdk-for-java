--- conflicted
+++ resolved
@@ -77,15 +77,8 @@
             .buildClient();
 
         try {
-<<<<<<< HEAD
-            Response<ShareProperties> shareProperties1 = shareClientWithSnapshot1.getProperties();
-            System.out.println("This is the first snapshot eTag: " + shareProperties1.value().etag());
-=======
-            shareClientWithSnapshot1 = new ShareClientBuilder().endpoint(ENDPOINT)
-                .shareName(shareName).snapshot(shareSnapshot1).buildClient();
             ShareProperties shareProperties1 = shareClientWithSnapshot1.getProperties();
             System.out.println("This is the first snapshot eTag: " + shareProperties1.etag());
->>>>>>> 1234a3ab
         } catch (StorageErrorException e) {
             System.out.println("Failed to get properties for the first share snapshot. Reasons: " + e.getMessage());
         }
@@ -98,15 +91,8 @@
             .buildClient();
 
         try {
-<<<<<<< HEAD
-            Response<ShareProperties> shareProperties2 = shareClientWithSnapshot2.getProperties();
-            System.out.println("This is the second snapshot eTag: " + shareProperties2.value().etag());
-=======
-            shareClientWithSnapshot2 = new ShareClientBuilder().endpoint(ENDPOINT)
-                .shareName(shareName).snapshot(shareSnapshot2).buildClient();
             ShareProperties shareProperties2 = shareClientWithSnapshot2.getProperties();
             System.out.println("This is the second snapshot eTag: " + shareProperties2.etag());
->>>>>>> 1234a3ab
         } catch (StorageErrorException e) {
             System.out.println("Failed to get properties for the second share snapshot. Reasons: " + e.getMessage());
         }
