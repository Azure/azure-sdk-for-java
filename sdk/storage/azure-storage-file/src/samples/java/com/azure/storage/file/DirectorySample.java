// Copyright (c) Microsoft Corporation. All rights reserved.
// Licensed under the MIT License.
package com.azure.storage.file;

import com.azure.core.util.configuration.ConfigurationManager;
import com.azure.storage.file.models.DirectoryProperties;
import com.azure.storage.file.models.StorageErrorException;

import java.util.UUID;

/**
 * Sample demonstrates how to create, list and delete directory and its subdirectories and files
 *  and how to get and set properties.
 */
public class DirectorySample {
    private static final String ENDPOINT = ConfigurationManager.getConfiguration().get("AZURE_STORAGE_FILE_ENDPOINT");

    // This is the helper method to generate random name.
    private static String generateRandomName() {
        return UUID.randomUUID().toString().substring(0, 8);
    }

    /**
     * The main method shows how to do the basic operation using directory sync client.
     * @param args No args needed for the main method.
     */
    public static void main(String[] args) {
        String shareName = generateRandomName();
        ShareClient shareClient = new ShareClientBuilder().endpoint(ENDPOINT).shareName(shareName).buildClient();
        shareClient.create();
        // Build up a directory client
        DirectoryClient directoryClient = new DirectoryClientBuilder().endpoint(ENDPOINT).shareName(generateRandomName())
                                            .shareName(shareName)
                                            .directoryPath(generateRandomName()).buildClient();
        // Create a parent directory
        try {
            directoryClient.create();
        } catch (StorageErrorException e) {
            System.out.println("Failed to create a directory. Reasons: " + e.getMessage());
        }

        // Create a child directory.
        String childDirectoryName = generateRandomName();
        try {
            directoryClient.createSubDirectory(childDirectoryName);
        } catch (StorageErrorException e) {
            System.out.println("Failed to create sub directory. Reasons: " + e.getMessage());
        }

        // Create a 1KB file under the child directory.
        DirectoryClient childDirClient = directoryClient.getSubDirectoryClient(childDirectoryName);
        String fileName = generateRandomName();
        try {
            childDirClient.createFile(fileName, 1024);
        } catch (StorageErrorException e) {
            System.out.println("Failed to create a file under the child directory. Reasons: " + e.getMessage());
        }

        // Delete the child directory. The operation will fail because storage service only allowed to delete the empty directory.
        try {
            childDirClient.delete();
        } catch (StorageErrorException e) {
            System.out.println("This is expected as the child directory is not empty.");
        }

        // List all the sub directories and files.
        try {
            directoryClient.listFilesAndDirectories().forEach(
                fileRef -> System.out.printf("Is the resource a directory? %b. The resource name is: %s%n",
                    fileRef.isDirectory(), fileRef.name()));
        } catch (StorageErrorException e) {
            System.out.println("Failed to list all the subdirectories and files. Reasons: " + e.getMessage());
        }

        // Get the parent directory properties.
        try {
<<<<<<< HEAD
            Response<DirectoryProperties> propertiesResponse = directoryClient.getProperties();
            System.out.printf("This is the eTag of the directory: %s%n", propertiesResponse.value().eTag());
=======
            DirectoryProperties propertiesResponse = directoryClient.getProperties();
            System.out.printf("This is the eTag %s of the directory: ", propertiesResponse.eTag());
>>>>>>> 1234a3ab
        } catch (StorageErrorException e) {
            System.out.println("Failed to get the properties of the parent directory");
        }

        // Delete the file.
        try {
            childDirClient.deleteFile(fileName);
        } catch (StorageErrorException e) {
            System.out.println("Failed to delete the file. Reasons: " + e.getMessage());
        }

        // Delete the child folder
        try {
            directoryClient.deleteSubDirectory(childDirectoryName);
        } catch (StorageErrorException e) {
            System.out.println("Failed to delete the child directory. Reasons: " + e.getMessage());
        }

        // Delete the parent folder
        try {
            directoryClient.delete();
        } catch (StorageErrorException e) {
            System.out.println("Failed to delete the parent directory. Reasons: " + e.getMessage());
        }

        shareClient.delete();
    }

}<|MERGE_RESOLUTION|>--- conflicted
+++ resolved
@@ -74,13 +74,8 @@
 
         // Get the parent directory properties.
         try {
-<<<<<<< HEAD
-            Response<DirectoryProperties> propertiesResponse = directoryClient.getProperties();
-            System.out.printf("This is the eTag of the directory: %s%n", propertiesResponse.value().eTag());
-=======
             DirectoryProperties propertiesResponse = directoryClient.getProperties();
-            System.out.printf("This is the eTag %s of the directory: ", propertiesResponse.eTag());
->>>>>>> 1234a3ab
+            System.out.printf("This is the eTag of the directory: %s%n", propertiesResponse.eTag());
         } catch (StorageErrorException e) {
             System.out.println("Failed to get the properties of the parent directory");
         }
