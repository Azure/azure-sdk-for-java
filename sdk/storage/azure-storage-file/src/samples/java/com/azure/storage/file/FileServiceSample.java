--- conflicted
+++ resolved
@@ -41,13 +41,8 @@
         try {
             FileServiceProperties properties = fileServiceClient.getProperties();
 
-<<<<<<< HEAD
             System.out.printf("Hour metrics enabled: %b, Minute metrics enabled: %b%n",
-                response.value().hourMetrics(), response.value().minuteMetrics());
-=======
-            System.out.printf("Hour metrics enabled: %b, Minute metrics enabled: %b\n",
                 properties.hourMetrics(), properties.minuteMetrics());
->>>>>>> 1234a3ab
         } catch (StorageErrorException e) {
             System.out.println("Failed to get the account properties. Reasons: " + e.getMessage());
         }
