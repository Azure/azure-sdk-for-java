--- conflicted
+++ resolved
@@ -332,21 +332,6 @@
     }
 
     /**
-<<<<<<< HEAD
-     * Generates a code sample for using {@link DirectoryAsyncClient#listHandles(Integer, boolean)}
-     */
-    public void listHandlesAsync() {
-        DirectoryAsyncClient directoryAsyncClient = createAsyncClientWithSASToken();
-        // BEGIN: com.azure.storage.file.directoryAsyncClient.listHandles
-        directoryAsyncClient.listHandles(10, true)
-            .subscribe(handleItem -> System.out.printf("Get handles completed with handle id %s",
-                handleItem.handleId()));
-        // END: com.azure.storage.file.directoryAsyncClient.listHandles
-    }
-
-    /**
-=======
->>>>>>> 1234a3ab
      * Generates a code sample for using {@link DirectoryClient#forceCloseHandles(String, boolean)}
      */
     public void forceCloseHandles() {
@@ -360,25 +345,9 @@
         // END: com.azure.storage.file.directoryClient.forceCloseHandles
     }
 
-    /**
-<<<<<<< HEAD
-     * Generates a code sample for using {@link DirectoryAsyncClient#forceCloseHandles(String, boolean)}
-     */
-    public void forceCloseHandlesAsync() {
-        DirectoryAsyncClient directoryAsyncClient = createAsyncClientWithSASToken();
-        // BEGIN: com.azure.storage.file.directoryAsyncClient.forceCloseHandles
-        directoryAsyncClient.listHandles(10, true)
-            .subscribe(handleItem -> {
-                directoryAsyncClient.forceCloseHandles(handleItem.handleId(), true)
-                    .subscribe(numOfClosedHandles ->
-                    System.out.printf("Close %d handles.", numOfClosedHandles));
-            });
-        // END: com.azure.storage.file.directoryAsyncClient.forceCloseHandles
-    }
-
-    /**
-=======
->>>>>>> 1234a3ab
+
+
+    /**
      * Generates a code sample for using {@link DirectoryClient#getShareSnapshotId()}
      */
     public void getShareSnapshotId() {
