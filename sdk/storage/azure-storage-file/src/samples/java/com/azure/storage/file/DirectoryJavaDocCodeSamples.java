// Copyright (c) Microsoft Corporation. All rights reserved.
// Licensed under the MIT License.
package com.azure.storage.file;

import com.azure.core.http.rest.Response;
import com.azure.core.http.rest.VoidResponse;
import com.azure.storage.common.Utility;
import com.azure.core.util.Context;
import com.azure.storage.common.credentials.SASTokenCredential;
import com.azure.storage.common.credentials.SharedKeyCredential;
import com.azure.storage.file.models.DirectoryInfo;
import com.azure.storage.file.models.DirectoryProperties;
import com.azure.storage.file.models.DirectorySetMetadataInfo;
import com.azure.storage.file.models.FileHTTPHeaders;
import com.azure.storage.file.models.HandleItem;

import java.time.LocalDateTime;
import java.time.OffsetDateTime;
import java.time.ZoneOffset;
import java.util.Collections;
import java.util.Map;

/**
 * Contains code snippets when generating javadocs through doclets for {@link DirectoryClient}.
 */
public class DirectoryJavaDocCodeSamples {

    private String key1 = "key1";
    private String value1 = "val1";

    /**
     * Generates code sample for {@link DirectoryClient} instantiation.
     */
    public void initialization() {
        // BEGIN: com.azure.storage.file.directoryClient.instantiation
        DirectoryClient client = new DirectoryClientBuilder()
            .connectionString("${connectionString}")
            .endpoint("${endpoint}")
            .buildClient();
        // END: com.azure.storage.file.directoryClient.instantiation
    }

    /**
     * Generates code sample for creating a {@link DirectoryClient} with {@link SASTokenCredential}
     * @return An instance of {@link DirectoryClient}
     */
    public DirectoryClient createClientWithSASToken() {
        // BEGIN: com.azure.storage.file.directoryClient.instantiation.sastoken
        DirectoryClient directoryClient = new DirectoryClientBuilder()
            .endpoint("https://${accountName}.file.core.windows.net?${SASToken}")
            .shareName("myshare")
            .directoryPath("mydirectory")
            .buildClient();
        // END: com.azure.storage.file.directoryClient.instantiation.sastoken
        return directoryClient;
    }

    /**
     * Generates code sample for creating a {@link DirectoryClient} with {@link SASTokenCredential}
     * @return An instance of {@link DirectoryClient}
     */
    public DirectoryClient createClientWithCredential() {

        // BEGIN: com.azure.storage.file.directoryClient.instantiation.credential
        DirectoryClient directoryClient = new DirectoryClientBuilder()
            .endpoint("https://${accountName}.file.core.windows.net")
            .credential(SASTokenCredential.fromQueryParameters(Utility.parseQueryString("${SASTokenQueryParams}")))
            .shareName("myshare")
            .directoryPath("mydirectory")
            .buildClient();
        // END: com.azure.storage.file.directoryClient.instantiation.credential
        return directoryClient;
    }

    /**
     * Generates code sample for creating a {@link DirectoryClient} with {@code connectionString} which turns into {@link SharedKeyCredential}
     * @return An instance of {@link DirectoryClient}
     */
    public DirectoryClient createClientWithConnectionString() {
        // BEGIN: com.azure.storage.file.directoryClient.instantiation.connectionstring
        String connectionString = "DefaultEndpointsProtocol=https;AccountName={name};AccountKey={key}"
            + ";EndpointSuffix={core.windows.net}";
        DirectoryClient directoryClient = new DirectoryClientBuilder()
            .connectionString(connectionString).shareName("myshare").directoryPath("mydirectory")
            .buildClient();
        // END: com.azure.storage.file.directoryClient.instantiation.connectionstring
        return directoryClient;
    }

    /**
     * Generates a code sample for using {@link DirectoryClient#create()}
     */
    public void createDirectory() {
        DirectoryClient directoryClient = createClientWithSASToken();
        // BEGIN: com.azure.storage.file.directoryClient.createDirectory
        directoryClient.create();
        System.out.println("Completed creating the directory. ");
        // END: com.azure.storage.file.directoryClient.createDirectory
    }

    /**
     * Generates a code sample for using {@link DirectoryClient#createWithResponse(Map, Context)}
     */
    public void createWithResponse() {
        DirectoryClient directoryClient = createClientWithSASToken();
        // BEGIN: com.azure.storage.file.directoryClient.createWithResponse#map-Context
        Response<DirectoryInfo> response = directoryClient.createWithResponse(
            Collections.singletonMap("directory", "metadata"), new Context(key1, value1));
        System.out.println("Completed creating the directory with status code: " + response.statusCode());
        // END: com.azure.storage.file.directoryClient.createWithResponse#map-Context
    }

    /**
     * Generates a code sample for using {@link DirectoryClient#createSubDirectory(String)}
     */
    public void createSubDirectory() {
        DirectoryClient directoryClient = createClientWithSASToken();
        // BEGIN: com.azure.storage.file.directoryClient.createSubDirectory#string
        directoryClient.createSubDirectory("subdir");
        System.out.println("Completed creating the subdirectory.");
        // END: com.azure.storage.file.directoryClient.createSubDirectory#string
    }

    /**
     * Generates a code sample for using {@link DirectoryClient#createSubDirectoryWithResponse(String, Map, Context)}
     */
    public void createSubDirectoryMaxOverload() {
        DirectoryClient directoryClient = createClientWithSASToken();
        // BEGIN: com.azure.storage.file.directoryClient.createSubDirectoryWithResponse#string-map-Context
        Response<DirectoryClient> response = directoryClient.createSubDirectoryWithResponse("subdir",
            Collections.singletonMap("directory", "metadata"), new Context(key1, value1));
        System.out.printf("Creating the sub directory completed with status code %d", response.statusCode());
        // END: com.azure.storage.file.directoryClient.createSubDirectoryWithResponse#string-map-Context
    }

    /**
     * Generates a code sample for using {@link DirectoryClient#createFile(String, long)}
     */
    public void createFile() {
        DirectoryClient directoryClient = createClientWithSASToken();
        // BEGIN: com.azure.storage.file.directoryClient.createFile#string-long
        FileClient response = directoryClient.createFile("myfile", 1024);
        System.out.println("Completed creating the file: " + response);
        // END: com.azure.storage.file.directoryClient.createFile#string-long
    }

    /**
     * Generates a code sample for using {@link DirectoryClient#createFileWithResponse(String, long, FileHTTPHeaders, Map, Context)}
     */
    public void createFileMaxOverload() {
        DirectoryClient directoryClient = createClientWithSASToken();
        // BEGIN: com.azure.storage.file.directoryClient.createFile#string-long-fileHTTPHeaders-map-Context
        FileHTTPHeaders httpHeaders = new FileHTTPHeaders().fileContentType("text/plain");
        Response<FileClient> response = directoryClient.createFileWithResponse("myFile", 1024,
            httpHeaders, Collections.singletonMap("directory", "metadata"), new Context(key1, value1));
        System.out.println("Completed creating the file with status code: " + response.statusCode());
        // END: com.azure.storage.file.directoryClient.createFile#string-long-fileHTTPHeaders-map-Context
    }

    /**
     * Generates a code sample for using {@link DirectoryClient#listFilesAndDirectories()}
     */
    public void listDirectoriesAndFiles() {
        DirectoryClient directoryClient = createClientWithSASToken();
        // BEGIN: com.azure.storage.file.directoryClient.listFilesAndDirectories
        directoryClient.listFilesAndDirectories().forEach(
            fileRef -> System.out.printf("Is the resource a directory? %b. The resource name is: %s.",
                fileRef.isDirectory(), fileRef.name())
        );
        // END: com.azure.storage.file.directoryClient.listFilesAndDirectories
    }

    /**
     * Generates a code sample for using {@link DirectoryClient#listFilesAndDirectories(String, Integer)}
     */
    public void listDirectoriesAndFilesMaxOverload() {
        DirectoryClient directoryClient = createClientWithSASToken();
        // BEGIN: com.azure.storage.file.directoryClient.listFilesAndDirectories#string-integer
        directoryClient.listFilesAndDirectories("subdir", 10).forEach(
            fileRef -> System.out.printf("Is the resource a directory? %b. The resource name is: %s.",
                fileRef.isDirectory(), fileRef.name())
        );
        // END: com.azure.storage.file.directoryClient.listFilesAndDirectories#string-integer
    }

    /**
     * Generates a code sample for using {@link DirectoryClient#deleteFile(String)} ()}
     */
    public void deleteFile() {
        DirectoryClient directoryClient = createClientWithSASToken();
        // BEGIN: com.azure.storage.file.directoryClient.deleteFile#string
        directoryClient.deleteFile("myfile");
        System.out.println("Completed deleting the file.");
        // END: com.azure.storage.file.directoryClient.deleteFile#string
    }

    /**
     * Generates a code sample for using {@link DirectoryClient#deleteFileWithResponse(String, Context)}
     */
    public void deleteFileWithResponse() {
        DirectoryClient directoryClient = createClientWithSASToken();
        // BEGIN: com.azure.storage.file.directoryClient.deleteFileWithResponse#string-Context
        VoidResponse response = directoryClient.deleteFileWithResponse("myfile", new Context(key1, value1));
        System.out.println("Completed deleting the file with status code: " + response.statusCode());
        // END: com.azure.storage.file.directoryClient.deleteFileWithResponse#string-Context
    }

    /**
     * Generates a code sample for using {@link DirectoryClient#deleteSubDirectory(String)}
     */
    public void deleteSubDirectory() {
        DirectoryClient directoryClient = createClientWithSASToken();
        // BEGIN: com.azure.storage.file.directoryClient.deleteSubDirectory#string
        directoryClient.deleteSubDirectory("mysubdirectory");
        System.out.println("Complete deleting the subdirectory.");
        // END: com.azure.storage.file.directoryClient.deleteSubDirectory#string
    }

    /**
     * Generates a code sample for using {@link DirectoryClient#deleteSubDirectoryWithResponse(String, Context)}
     */
    public void deleteSubDirectoryWithResponse() {
        DirectoryClient directoryClient = createClientWithSASToken();
        // BEGIN: com.azure.storage.file.directoryClient.deleteSubDirectoryWithResponse#string-Context
        VoidResponse response = directoryClient.deleteSubDirectoryWithResponse("mysubdirectory",
            new Context(key1, value1));
        System.out.println("Completed deleting the subdirectory with status code: " + response.statusCode());
        // END: com.azure.storage.file.directoryClient.deleteSubDirectoryWithResponse#string-Context
    }

    /**
     * Generates a code sample for using {@link DirectoryClient#delete()}
     */
    public void deleteDirectory() {
        DirectoryClient directoryClient = createClientWithSASToken();
        // BEGIN: com.azure.storage.file.directoryClient.delete
        directoryClient.delete();
        System.out.println("Completed deleting the file.");
        // END: com.azure.storage.file.directoryClient.delete
    }

    /**
     * Generates a code sample for using {@link DirectoryClient#deleteWithResponse(Context)}
     */
    public void deleteWithResponse() {
        DirectoryClient directoryClient = createClientWithSASToken();
        // BEGIN: com.azure.storage.file.directoryClient.deleteWithResponse
        VoidResponse response = directoryClient.deleteWithResponse(new Context(key1, value1));
        System.out.println("Completed deleting the file with status code: " + response.statusCode());
        // END: com.azure.storage.file.directoryClient.deleteWithResponse
    }

    /**
     * Generates a code sample for using {@link DirectoryClient#getProperties()}
     */
    public void getProperties() {
        DirectoryClient directoryClient = createClientWithSASToken();
        // BEGIN: com.azure.storage.file.directoryClient.getProperties
        DirectoryProperties response = directoryClient.getProperties();
        System.out.printf("Directory latest modified date is %s.", response.lastModified());
        // END: com.azure.storage.file.directoryClient.getProperties
    }

    /**
     * Generates a code sample for using {@link DirectoryClient#getPropertiesWithResponse(Context)}
     */
    public void getPropertiesWithResponse() {
        DirectoryClient directoryClient = createClientWithSASToken();
        // BEGIN: com.azure.storage.file.directoryClient.getPropertiesWithResponse#Context
        Response<DirectoryProperties> response = directoryClient.getPropertiesWithResponse(new Context(key1, value1));
        System.out.printf("Directory latest modified date is %s.", response.value().lastModified());
        // END: com.azure.storage.file.directoryClient.getPropertiesWithResponse#Context
    }

    /**
     * Generates a code sample for using {@link DirectoryClient#setMetadata(Map)}
     */
    public void setMetadata() {
        DirectoryClient directoryClient = createClientWithSASToken();
        // BEGIN: com.azure.storage.file.directoryClient.setMetadata#map
        DirectorySetMetadataInfo response =
            directoryClient.setMetadata(Collections.singletonMap("directory", "updatedMetadata"));
        System.out.printf("Setting the directory metadata completed with updated etag %d", response.eTag());
        // END: com.azure.storage.file.directoryClient.setMetadata#map
    }

    /**
     * Generates a code sample for using {@link DirectoryClient#setMetadataWithResponse(Map, Context)}
     */
    public void setMetadataWithResponse() {
        DirectoryClient directoryClient = createClientWithSASToken();
        // BEGIN: com.azure.storage.file.directoryClient.setMetadataWithResponse#map-Context
        Response<DirectorySetMetadataInfo> response =
            directoryClient.setMetadataWithResponse(Collections.singletonMap("directory", "updatedMetadata"),
                new Context(key1, value1));
        System.out.printf("Setting the directory metadata completed with updated etag %d", response.statusCode());
        // END: com.azure.storage.file.directoryClient.setMetadataWithResponse#map-Context
    }

    /**
     * Generates a code sample for using {@link DirectoryClient#setMetadata(Map)} to clear the metadata.
     */
    public void clearSetMetadata() {
        DirectoryClient directoryClient = createClientWithSASToken();
        // BEGIN: com.azure.storage.file.directoryClient.setMetadata#map.clearMetadata
        DirectorySetMetadataInfo response = directoryClient.setMetadata(null);
        System.out.printf("Cleared metadata.");
        // END: com.azure.storage.file.directoryClient.setMetadata#map.clearMetadata
    }

    /**
     * Generates a code sample for using {@link DirectoryClient#setMetadata(Map)} to clear the metadata.
     */
    public void clearMetadata() {
        DirectoryClient directoryClient = createClientWithSASToken();
        // BEGIN: com.azure.storage.file.directoryClient.setMetadataWithResponse#map.clearMetadata
        Response<DirectorySetMetadataInfo> response = directoryClient.setMetadataWithResponse(null,
            new Context(key1, value1));
        System.out.printf("Directory latest modified date is %s.", response.statusCode());
        // END: com.azure.storage.file.directoryClient.setMetadataWithResponse#map.clearMetadata
    }

    /**
     * Generates a code sample for using {@link DirectoryClient#getHandles(Integer, boolean)}
     */
    public void getHandles() {
        DirectoryClient directoryClient = createClientWithSASToken();
        // BEGIN: com.azure.storage.file.directoryClient.getHandles
        Iterable<HandleItem> result = directoryClient.getHandles(10, true);
        System.out.printf("Get handles completed with handle id %s", result.iterator().next().handleId());
        // END: com.azure.storage.file.directoryClient.getHandles
    }

    /**
     * Generates a code sample for using {@link DirectoryClient#forceCloseHandles(String, boolean)}
     */
    public void forceCloseHandles() {
        DirectoryClient directoryClient = createClientWithSASToken();
        // BEGIN: com.azure.storage.file.directoryClient.forceCloseHandles
        Iterable<HandleItem> result = directoryClient.getHandles(10, true);
        result.forEach(handleItem ->  {
            directoryClient.forceCloseHandles(handleItem.handleId(), true).forEach(numOfClosedHandles ->
                System.out.printf("Get handles completed with handle id %s", handleItem.handleId()));
        });
        // END: com.azure.storage.file.directoryClient.forceCloseHandles
    }

    /**
     * Generates a code sample for using {@link DirectoryClient#getShareSnapshotId()}
     */
    public void getShareSnapshotId() {
        // BEGIN: com.azure.storage.file.directoryClient.getShareSnapshotId
        OffsetDateTime currentTime = OffsetDateTime.of(LocalDateTime.now(), ZoneOffset.UTC);
        DirectoryClient directoryClient = new DirectoryClientBuilder()
            .endpoint("https://${accountName}.file.core.windows.net")
            .credential(SASTokenCredential.fromSASTokenString("${SASToken}"))
            .shareName("myshare")
            .directoryPath("mydirectory")
            .snapshot(currentTime.toString())
            .buildClient();

        System.out.printf("Snapshot ID: %s%n", directoryClient.getShareSnapshotId());
        // END: com.azure.storage.file.directoryClient.getShareSnapshotId
    }
<<<<<<< HEAD

    /**
     * Generates a code sample for using {@link DirectoryAsyncClient#getShareSnapshotId()}
     */
    public void getShareSnapshotIdAsync() {
        // BEGIN: com.azure.storage.file.directoryAsyncClient.getShareSnapshotId
        OffsetDateTime currentTime = OffsetDateTime.of(LocalDateTime.now(), ZoneOffset.UTC);
        DirectoryAsyncClient directoryAsyncClient = new DirectoryClientBuilder()
            .endpoint("https://${accountName}.file.core.windows.net")
            .credential(SASTokenCredential.fromSASTokenString("${SASToken}"))
            .shareName("myshare")
            .directoryPath("mydirectory")
            .snapshot(currentTime.toString())
            .buildAsyncClient();

        System.out.printf("Snapshot ID: %s%n", directoryAsyncClient.getShareSnapshotId());
        // END: com.azure.storage.file.directoryAsyncClient.getShareSnapshotId
    }
=======
>>>>>>> 1234a3ab
}<|MERGE_RESOLUTION|>--- conflicted
+++ resolved
@@ -362,25 +362,4 @@
         System.out.printf("Snapshot ID: %s%n", directoryClient.getShareSnapshotId());
         // END: com.azure.storage.file.directoryClient.getShareSnapshotId
     }
-<<<<<<< HEAD
-
-    /**
-     * Generates a code sample for using {@link DirectoryAsyncClient#getShareSnapshotId()}
-     */
-    public void getShareSnapshotIdAsync() {
-        // BEGIN: com.azure.storage.file.directoryAsyncClient.getShareSnapshotId
-        OffsetDateTime currentTime = OffsetDateTime.of(LocalDateTime.now(), ZoneOffset.UTC);
-        DirectoryAsyncClient directoryAsyncClient = new DirectoryClientBuilder()
-            .endpoint("https://${accountName}.file.core.windows.net")
-            .credential(SASTokenCredential.fromSASTokenString("${SASToken}"))
-            .shareName("myshare")
-            .directoryPath("mydirectory")
-            .snapshot(currentTime.toString())
-            .buildAsyncClient();
-
-        System.out.printf("Snapshot ID: %s%n", directoryAsyncClient.getShareSnapshotId());
-        // END: com.azure.storage.file.directoryAsyncClient.getShareSnapshotId
-    }
-=======
->>>>>>> 1234a3ab
 }