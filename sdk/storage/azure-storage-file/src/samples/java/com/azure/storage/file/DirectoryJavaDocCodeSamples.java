// Copyright (c) Microsoft Corporation. All rights reserved.
// Licensed under the MIT License.
package com.azure.storage.file;

import com.azure.core.http.rest.Response;
import com.azure.core.http.rest.VoidResponse;
import com.azure.core.util.Context;
import com.azure.storage.common.Utility;
import com.azure.storage.common.credentials.SASTokenCredential;
import com.azure.storage.common.credentials.SharedKeyCredential;
import com.azure.storage.file.models.DirectoryInfo;
import com.azure.storage.file.models.DirectoryProperties;
import com.azure.storage.file.models.DirectorySetMetadataInfo;
import com.azure.storage.file.models.FileHTTPHeaders;
import com.azure.storage.file.models.HandleItem;
import com.azure.storage.file.models.NtfsFileAttributes;

import java.time.Duration;
import java.time.LocalDateTime;
import java.time.OffsetDateTime;
import java.time.ZoneOffset;
import java.util.Collections;
import java.util.EnumSet;
import java.util.Map;

/**
 * Contains code snippets when generating javadocs through doclets for {@link DirectoryClient}.
 */
public class DirectoryJavaDocCodeSamples {

    private String key1 = "key1";
    private String value1 = "val1";

    /**
     * Generates code sample for {@link DirectoryClient} instantiation.
     */
    public void initialization() {
        // BEGIN: com.azure.storage.file.directoryClient.instantiation
        DirectoryClient client = new FileClientBuilder()
            .connectionString("${connectionString}")
            .endpoint("${endpoint}")
            .buildDirectoryClient();
        // END: com.azure.storage.file.directoryClient.instantiation
    }

    /**
     * Generates code sample for creating a {@link DirectoryClient} with {@link SASTokenCredential}
     * @return An instance of {@link DirectoryClient}
     */
    public DirectoryClient createClientWithSASToken() {
        // BEGIN: com.azure.storage.file.directoryClient.instantiation.sastoken
        DirectoryClient directoryClient = new FileClientBuilder()
            .endpoint("https://${accountName}.file.core.windows.net?${SASToken}")
            .shareName("myshare")
            .resourcePath("mydirectory")
            .buildDirectoryClient();
        // END: com.azure.storage.file.directoryClient.instantiation.sastoken
        return directoryClient;
    }

    /**
     * Generates code sample for creating a {@link DirectoryClient} with {@link SASTokenCredential}
     * @return An instance of {@link DirectoryClient}
     */
    public DirectoryClient createClientWithCredential() {

        // BEGIN: com.azure.storage.file.directoryClient.instantiation.credential
        DirectoryClient directoryClient = new FileClientBuilder()
            .endpoint("https://${accountName}.file.core.windows.net")
            .credential(SASTokenCredential.fromQueryParameters(Utility.parseQueryString("${SASTokenQueryParams}")))
            .shareName("myshare")
            .resourcePath("mydirectory")
            .buildDirectoryClient();
        // END: com.azure.storage.file.directoryClient.instantiation.credential
        return directoryClient;
    }

    /**
     * Generates code sample for creating a {@link DirectoryClient} with {@code connectionString} which turns into {@link SharedKeyCredential}
     * @return An instance of {@link DirectoryClient}
     */
    public DirectoryClient createClientWithConnectionString() {
        // BEGIN: com.azure.storage.file.directoryClient.instantiation.connectionstring
        String connectionString = "DefaultEndpointsProtocol=https;AccountName={name};AccountKey={key}"
            + ";EndpointSuffix={core.windows.net}";
        DirectoryClient directoryClient = new FileClientBuilder()
            .connectionString(connectionString)
            .shareName("myshare")
            .resourcePath("mydirectory")
            .buildDirectoryClient();
        // END: com.azure.storage.file.directoryClient.instantiation.connectionstring
        return directoryClient;
    }

    /**
     * Generates a code sample for using {@link DirectoryClient#create()}
     */
    public void createDirectory() {
        DirectoryClient directoryClient = createClientWithSASToken();
        // BEGIN: com.azure.storage.file.directoryClient.createDirectory
        directoryClient.create();
        System.out.println("Completed creating the directory. ");
        // END: com.azure.storage.file.directoryClient.createDirectory
    }

    /**
     * Generates a code sample for using {@link DirectoryClient#createWithResponse(FileSmbProperties, String, Map,
     * Duration, Context)}
     */
    public void createWithResponse() {
        DirectoryClient directoryClient = createClientWithSASToken();
        // BEGIN: com.azure.storage.file.directoryClient.createWithResponse#filesmbproperties-string-map-duration-context
        FileSmbProperties smbProperties = new FileSmbProperties();
        String filePermission = "filePermission";
        Response<DirectoryInfo> response = directoryClient.createWithResponse(smbProperties, filePermission,
            Collections.singletonMap("directory", "metadata"), Duration.ofSeconds(1), new Context(key1, value1));
        System.out.println("Completed creating the directory with status code: " + response.getStatusCode());
        // END: com.azure.storage.file.directoryClient.createWithResponse#filesmbproperties-string-map-duration-context
    }

    /**
     * Generates a code sample for using {@link DirectoryClient#createSubDirectory(String)}
     */
    public void createSubDirectory() {
        DirectoryClient directoryClient = createClientWithSASToken();
        // BEGIN: com.azure.storage.file.directoryClient.createSubDirectory#string
        directoryClient.createSubDirectory("subdir");
        System.out.println("Completed creating the subdirectory.");
        // END: com.azure.storage.file.directoryClient.createSubDirectory#string
    }

    /**
     * Generates a code sample for using {@link DirectoryClient#createSubDirectoryWithResponse(String, FileSmbProperties, String, Map, Duration, Context)}
     */
    public void createSubDirectoryMaxOverload() {
        DirectoryClient directoryClient = createClientWithSASToken();
        // BEGIN: com.azure.storage.file.directoryClient.createSubDirectoryWithResponse#string-filesmbproperties-string-map-duration-context
        FileSmbProperties smbProperties = new FileSmbProperties();
        String filePermission = "filePermission";
        Response<DirectoryClient> response = directoryClient.createSubDirectoryWithResponse("subdir",
            smbProperties, filePermission, Collections.singletonMap("directory", "metadata"),
            Duration.ofSeconds(1), new Context(key1, value1));
        System.out.printf("Creating the sub directory completed with status code %d", response.getStatusCode());
        // END: com.azure.storage.file.directoryClient.createSubDirectoryWithResponse#string-filesmbproperties-string-map-duration-context
    }

    /**
     * Generates a code sample for using {@link DirectoryClient#createFile(String, long)}
     */
    public void createFile() {
        DirectoryClient directoryClient = createClientWithSASToken();
        // BEGIN: com.azure.storage.file.directoryClient.createFile#string-long
        FileClient response = directoryClient.createFile("myfile", 1024);
        System.out.println("Completed creating the file: " + response);
        // END: com.azure.storage.file.directoryClient.createFile#string-long
    }

    /**
     * Generates a code sample for using {@link DirectoryClient#createFileWithResponse(String, long, FileHTTPHeaders, FileSmbProperties, String, Map, Duration, Context)}
     */
    public void createFileMaxOverload() {
        DirectoryClient directoryClient = createClientWithSASToken();
        // BEGIN: com.azure.storage.file.directoryClient.createFile#string-long-filehttpheaders-filesmbproperties-string-map-duration-context
        FileHTTPHeaders httpHeaders = new FileHTTPHeaders()
            .setFileContentType("text/html")
            .setFileContentEncoding("gzip")
            .setFileContentLanguage("en")
            .setFileCacheControl("no-transform")
            .setFileContentDisposition("attachment");
        FileSmbProperties smbProperties = new FileSmbProperties()
            .setNtfsFileAttributes(EnumSet.of(NtfsFileAttributes.READ_ONLY))
            .setFileCreationTime(OffsetDateTime.now())
            .setFileLastWriteTime(OffsetDateTime.now())
            .setFilePermissionKey("filePermissionKey");
        String filePermission = "filePermission";
        // NOTE: filePermission and filePermissionKey should never be both set
        Response<FileClient> response = directoryClient.createFileWithResponse("myFile", 1024,
            httpHeaders, smbProperties, filePermission, Collections.singletonMap("directory", "metadata"),
            Duration.ofSeconds(1), new Context(key1, value1));
        System.out.println("Completed creating the file with status code: " + response.getStatusCode());
        // END: com.azure.storage.file.directoryClient.createFile#string-long-filehttpheaders-filesmbproperties-string-map-duration-context
    }

    /**
     * Generates a code sample for using {@link DirectoryClient#listFilesAndDirectories()}
     */
    public void listDirectoriesAndFiles() {
        DirectoryClient directoryClient = createClientWithSASToken();
        // BEGIN: com.azure.storage.file.directoryClient.listFilesAndDirectories
        directoryClient.listFilesAndDirectories().forEach(
            fileRef -> System.out.printf("Is the resource a directory? %b. The resource name is: %s.",
                fileRef.isDirectory(), fileRef.getName())
        );
        // END: com.azure.storage.file.directoryClient.listFilesAndDirectories
    }

    /**
     * Generates a code sample for using {@link DirectoryClient#listFilesAndDirectories(String, Integer, Duration, Context)}
     */
    public void listDirectoriesAndFilesMaxOverload() {
        DirectoryClient directoryClient = createClientWithSASToken();
        // BEGIN: com.azure.storage.file.directoryClient.listFilesAndDirectories#string-integer-duration-context
        directoryClient.listFilesAndDirectories("subdir", 10, Duration.ofSeconds(1),
            new Context(key1, value1)).forEach(
                fileRef -> System.out.printf("Is the resource a directory? %b. The resource name is: %s.",
                    fileRef.isDirectory(), fileRef.getName())
        );
        // END: com.azure.storage.file.directoryClient.listFilesAndDirectories#string-integer-duration-context
    }

    /**
     * Generates a code sample for using {@link DirectoryClient#deleteFile(String)} ()}
     */
    public void deleteFile() {
        DirectoryClient directoryClient = createClientWithSASToken();
        // BEGIN: com.azure.storage.file.directoryClient.deleteFile#string
        directoryClient.deleteFile("myfile");
        System.out.println("Completed deleting the file.");
        // END: com.azure.storage.file.directoryClient.deleteFile#string
    }

    /**
     * Generates a code sample for using {@link DirectoryClient#deleteFileWithResponse(String, Duration, Context)}
     */
    public void deleteFileWithResponse() {
        DirectoryClient directoryClient = createClientWithSASToken();
        // BEGIN: com.azure.storage.file.DirectoryClient.deleteFileWithResponse#string-duration-context
        VoidResponse response = directoryClient.deleteFileWithResponse("myfile",
            Duration.ofSeconds(1), new Context(key1, value1));
        System.out.println("Completed deleting the file with status code: " + response.getStatusCode());
        // END: com.azure.storage.file.DirectoryClient.deleteFileWithResponse#string-duration-context
    }

    /**
     * Generates a code sample for using {@link DirectoryClient#deleteSubDirectory(String)}
     */
    public void deleteSubDirectory() {
        DirectoryClient directoryClient = createClientWithSASToken();
        // BEGIN: com.azure.storage.file.directoryClient.deleteSubDirectory#string
        directoryClient.deleteSubDirectory("mysubdirectory");
        System.out.println("Complete deleting the subdirectory.");
        // END: com.azure.storage.file.directoryClient.deleteSubDirectory#string
    }

    /**
     * Generates a code sample for using {@link DirectoryClient#deleteSubDirectoryWithResponse(String, Duration, Context)}
     */
    public void deleteSubDirectoryWithResponse() {
        DirectoryClient directoryClient = createClientWithSASToken();
        // BEGIN: com.azure.storage.file.directoryClient.deleteSubDirectoryWithResponse#string-duration-context
        VoidResponse response = directoryClient.deleteSubDirectoryWithResponse("mysubdirectory",
            Duration.ofSeconds(1), new Context(key1, value1));
        System.out.println("Completed deleting the subdirectory with status code: " + response.getStatusCode());
        // END: com.azure.storage.file.directoryClient.deleteSubDirectoryWithResponse#string-duration-context
    }

    /**
     * Generates a code sample for using {@link DirectoryClient#delete()}
     */
    public void deleteDirectory() {
        DirectoryClient directoryClient = createClientWithSASToken();
        // BEGIN: com.azure.storage.file.directoryClient.delete
        directoryClient.delete();
        System.out.println("Completed deleting the file.");
        // END: com.azure.storage.file.directoryClient.delete
    }

    /**
     * Generates a code sample for using {@link DirectoryClient#deleteWithResponse(Duration, Context)}
     */
    public void deleteWithResponse() {
        DirectoryClient directoryClient = createClientWithSASToken();
        // BEGIN: com.azure.storage.file.DirectoryClient.deleteWithResponse#duration-context
        VoidResponse response = directoryClient.deleteWithResponse(Duration.ofSeconds(1), new Context(key1, value1));
        System.out.println("Completed deleting the file with status code: " + response.getStatusCode());
        // END: com.azure.storage.file.DirectoryClient.deleteWithResponse#duration-context
    }

    /**
     * Generates a code sample for using {@link DirectoryClient#getProperties()}
     */
    public void getProperties() {
        DirectoryClient directoryClient = createClientWithSASToken();
        // BEGIN: com.azure.storage.file.directoryClient.getProperties
        DirectoryProperties response = directoryClient.getProperties();
        System.out.printf("Directory latest modified date is %s.", response.getLastModified());
        // END: com.azure.storage.file.directoryClient.getProperties
    }

    /**
     * Generates a code sample for using {@link DirectoryClient#getPropertiesWithResponse(Duration, Context)}
     */
    public void getPropertiesWithResponse() {
        DirectoryClient directoryClient = createClientWithSASToken();
        // BEGIN: com.azure.storage.file.DirectoryClient.getPropertiesWithResponse#duration-Context
        Response<DirectoryProperties> response = directoryClient.getPropertiesWithResponse(
            Duration.ofSeconds(1), new Context(key1, value1));
<<<<<<< HEAD
        System.out.printf("Directory latest modified date is %s.", response.getValue().lastModified());
=======
        System.out.printf("Directory latest modified date is %s.", response.value().getLastModified());
>>>>>>> 9f362581
        // END: com.azure.storage.file.DirectoryClient.getPropertiesWithResponse#duration-Context
    }

    /**
     * Generates a code sample for using {@link DirectoryClient#setProperties(FileSmbProperties, String)}
     */
    public void setProperties() {
        DirectoryClient directoryClient = createClientWithSASToken();
        // BEGIN: com.azure.storage.file.directoryClient.setProperties#filesmbproperties-string
        FileSmbProperties smbProperties = new FileSmbProperties();
        String filePermission = "filePermission";
        DirectoryInfo response = directoryClient.setProperties(smbProperties, filePermission);
        System.out.printf("Directory latest modified date is %s.", response.getLastModified());
        // END: com.azure.storage.file.directoryClient.setProperties#filesmbproperties-string
    }

    /**
     * Generates a code sample for using {@link DirectoryClient#setPropertiesWithResponse(FileSmbProperties, String, Duration, Context)}
     */
    public void setPropertiesWithResponse() {
        DirectoryClient directoryClient = createClientWithSASToken();
        // BEGIN: com.azure.storage.file.directoryClient.setPropertiesWithResponse#filesmbproperties-string-duration-Context
        FileSmbProperties smbProperties = new FileSmbProperties();
        String filePermission = "filePermission";
        Response<DirectoryInfo> response = directoryClient.setPropertiesWithResponse(smbProperties, filePermission,
            Duration.ofSeconds(1), new Context(key1, value1));
<<<<<<< HEAD
        System.out.printf("Directory latest modified date is %s.", response.getValue().lastModified());
=======
        System.out.printf("Directory latest modified date is %s.", response.value().getLastModified());
>>>>>>> 9f362581
        // END: com.azure.storage.file.directoryClient.setPropertiesWithResponse#filesmbproperties-string-duration-Context
    }

    /**
     * Generates a code sample for using {@link DirectoryClient#setMetadata(Map)}
     */
    public void setMetadata() {
        DirectoryClient directoryClient = createClientWithSASToken();
        // BEGIN: com.azure.storage.file.directoryClient.setMetadata#map
        DirectorySetMetadataInfo response =
            directoryClient.setMetadata(Collections.singletonMap("directory", "updatedMetadata"));
        System.out.printf("Setting the directory metadata completed with updated etag %d", response.getETag());
        // END: com.azure.storage.file.directoryClient.setMetadata#map
    }

    /**
     * Generates a code sample for using {@link DirectoryClient#setMetadataWithResponse(Map, Duration, Context)}
     */
    public void setMetadataWithResponse() {
        DirectoryClient directoryClient = createClientWithSASToken();
        // BEGIN: com.azure.storage.file.directoryClient.setMetadataWithResponse#map-duration-context
        Response<DirectorySetMetadataInfo> response =
            directoryClient.setMetadataWithResponse(Collections.singletonMap("directory", "updatedMetadata"),
                Duration.ofSeconds(1), new Context(key1, value1));
        System.out.printf("Setting the directory metadata completed with updated etag %d", response.getStatusCode());
        // END: com.azure.storage.file.directoryClient.setMetadataWithResponse#map-duration-context
    }

    /**
     * Generates a code sample for using {@link DirectoryClient#setMetadata(Map)} to clear the metadata.
     */
    public void clearSetMetadata() {
        DirectoryClient directoryClient = createClientWithSASToken();
        // BEGIN: com.azure.storage.file.directoryClient.setMetadata#map.clearMetadata
        DirectorySetMetadataInfo response = directoryClient.setMetadata(null);
        System.out.printf("Cleared metadata.");
        // END: com.azure.storage.file.directoryClient.setMetadata#map.clearMetadata
    }

    /**
     * Generates a code sample for using {@link DirectoryClient#setMetadata(Map)} to clear the metadata.
     */
    public void clearMetadata() {
        DirectoryClient directoryClient = createClientWithSASToken();
        // BEGIN: com.azure.storage.file.DirectoryClient.setMetadataWithResponse#map-duration-context.clearMetadata
        Response<DirectorySetMetadataInfo> response = directoryClient.setMetadataWithResponse(null,
            Duration.ofSeconds(1), new Context(key1, value1));
        System.out.printf("Directory latest modified date is %s.", response.getStatusCode());
        // END: com.azure.storage.file.DirectoryClient.setMetadataWithResponse#map-duration-context.clearMetadata
    }

    /**
     * Generates a code sample for using {@link DirectoryClient#listHandles(Integer, boolean, Duration, Context)}
     */
    public void listHandles() {
        DirectoryClient directoryClient = createClientWithSASToken();
        // BEGIN: com.azure.storage.file.directoryClient.listHandles#Integer-boolean-duration-context
        Iterable<HandleItem> result = directoryClient.listHandles(10, true, Duration.ofSeconds(1),
            new Context(key1, value1));
        System.out.printf("Get handles completed with handle id %s", result.iterator().next().getHandleId());
        // END: com.azure.storage.file.directoryClient.listHandles#Integer-boolean-duration-context
    }

    /**
     * Generates a code sample for using {@link DirectoryClient#forceCloseHandles(String, boolean, Duration, Context)}
     */
    public void forceCloseHandles() {
        DirectoryClient directoryClient = createClientWithSASToken();
        // BEGIN: com.azure.storage.file.directoryClient.forceCloseHandles
        Iterable<HandleItem> result = directoryClient.listHandles(10, true, Duration.ofSeconds(1),
            new Context(key1, value1));
        result.forEach(handleItem ->  {
            directoryClient.forceCloseHandles(handleItem.getHandleId(), true, Duration.ofSeconds(1),
                new Context(key1, value1))
                .forEach(numOfClosedHandles ->
                System.out.printf("Get handles completed with handle id %s", handleItem.getHandleId()));
        });
        // END: com.azure.storage.file.directoryClient.forceCloseHandles
    }

    /**
     * Generates a code sample for using {@link DirectoryClient#getShareSnapshotId()}
     */
    public void getShareSnapshotId() {
        // BEGIN: com.azure.storage.file.directoryClient.getShareSnapshotId
        OffsetDateTime currentTime = OffsetDateTime.of(LocalDateTime.now(), ZoneOffset.UTC);
        DirectoryClient directoryClient = new FileClientBuilder()
            .endpoint("https://${accountName}.file.core.windows.net")
            .credential(SASTokenCredential.fromSASTokenString("${SASToken}"))
            .shareName("myshare")
            .resourcePath("mydirectory")
            .snapshot(currentTime.toString())
            .buildDirectoryClient();

        System.out.printf("Snapshot ID: %s%n", directoryClient.getShareSnapshotId());
        // END: com.azure.storage.file.directoryClient.getShareSnapshotId
    }
}<|MERGE_RESOLUTION|>--- conflicted
+++ resolved
@@ -45,6 +45,7 @@
 
     /**
      * Generates code sample for creating a {@link DirectoryClient} with {@link SASTokenCredential}
+     *
      * @return An instance of {@link DirectoryClient}
      */
     public DirectoryClient createClientWithSASToken() {
@@ -60,6 +61,7 @@
 
     /**
      * Generates code sample for creating a {@link DirectoryClient} with {@link SASTokenCredential}
+     *
      * @return An instance of {@link DirectoryClient}
      */
     public DirectoryClient createClientWithCredential() {
@@ -76,7 +78,9 @@
     }
 
     /**
-     * Generates code sample for creating a {@link DirectoryClient} with {@code connectionString} which turns into {@link SharedKeyCredential}
+     * Generates code sample for creating a {@link DirectoryClient} with {@code connectionString} which turns into
+     * {@link SharedKeyCredential}
+     *
      * @return An instance of {@link DirectoryClient}
      */
     public DirectoryClient createClientWithConnectionString() {
@@ -130,7 +134,8 @@
     }
 
     /**
-     * Generates a code sample for using {@link DirectoryClient#createSubDirectoryWithResponse(String, FileSmbProperties, String, Map, Duration, Context)}
+     * Generates a code sample for using {@link DirectoryClient#createSubDirectoryWithResponse(String,
+     * FileSmbProperties, String, Map, Duration, Context)}
      */
     public void createSubDirectoryMaxOverload() {
         DirectoryClient directoryClient = createClientWithSASToken();
@@ -156,7 +161,8 @@
     }
 
     /**
-     * Generates a code sample for using {@link DirectoryClient#createFileWithResponse(String, long, FileHTTPHeaders, FileSmbProperties, String, Map, Duration, Context)}
+     * Generates a code sample for using {@link DirectoryClient#createFileWithResponse(String, long, FileHTTPHeaders,
+     * FileSmbProperties, String, Map, Duration, Context)}
      */
     public void createFileMaxOverload() {
         DirectoryClient directoryClient = createClientWithSASToken();
@@ -195,15 +201,16 @@
     }
 
     /**
-     * Generates a code sample for using {@link DirectoryClient#listFilesAndDirectories(String, Integer, Duration, Context)}
+     * Generates a code sample for using {@link DirectoryClient#listFilesAndDirectories(String, Integer, Duration,
+     * Context)}
      */
     public void listDirectoriesAndFilesMaxOverload() {
         DirectoryClient directoryClient = createClientWithSASToken();
         // BEGIN: com.azure.storage.file.directoryClient.listFilesAndDirectories#string-integer-duration-context
         directoryClient.listFilesAndDirectories("subdir", 10, Duration.ofSeconds(1),
             new Context(key1, value1)).forEach(
-                fileRef -> System.out.printf("Is the resource a directory? %b. The resource name is: %s.",
-                    fileRef.isDirectory(), fileRef.getName())
+            fileRef -> System.out.printf("Is the resource a directory? %b. The resource name is: %s.",
+                fileRef.isDirectory(), fileRef.getName())
         );
         // END: com.azure.storage.file.directoryClient.listFilesAndDirectories#string-integer-duration-context
     }
@@ -243,7 +250,8 @@
     }
 
     /**
-     * Generates a code sample for using {@link DirectoryClient#deleteSubDirectoryWithResponse(String, Duration, Context)}
+     * Generates a code sample for using {@link DirectoryClient#deleteSubDirectoryWithResponse(String, Duration,
+     * Context)}
      */
     public void deleteSubDirectoryWithResponse() {
         DirectoryClient directoryClient = createClientWithSASToken();
@@ -295,11 +303,7 @@
         // BEGIN: com.azure.storage.file.DirectoryClient.getPropertiesWithResponse#duration-Context
         Response<DirectoryProperties> response = directoryClient.getPropertiesWithResponse(
             Duration.ofSeconds(1), new Context(key1, value1));
-<<<<<<< HEAD
-        System.out.printf("Directory latest modified date is %s.", response.getValue().lastModified());
-=======
-        System.out.printf("Directory latest modified date is %s.", response.value().getLastModified());
->>>>>>> 9f362581
+        System.out.printf("Directory latest modified date is %s.", response.getValue().getLastModified());
         // END: com.azure.storage.file.DirectoryClient.getPropertiesWithResponse#duration-Context
     }
 
@@ -317,7 +321,8 @@
     }
 
     /**
-     * Generates a code sample for using {@link DirectoryClient#setPropertiesWithResponse(FileSmbProperties, String, Duration, Context)}
+     * Generates a code sample for using {@link DirectoryClient#setPropertiesWithResponse(FileSmbProperties, String,
+     * Duration, Context)}
      */
     public void setPropertiesWithResponse() {
         DirectoryClient directoryClient = createClientWithSASToken();
@@ -326,11 +331,7 @@
         String filePermission = "filePermission";
         Response<DirectoryInfo> response = directoryClient.setPropertiesWithResponse(smbProperties, filePermission,
             Duration.ofSeconds(1), new Context(key1, value1));
-<<<<<<< HEAD
-        System.out.printf("Directory latest modified date is %s.", response.getValue().lastModified());
-=======
-        System.out.printf("Directory latest modified date is %s.", response.value().getLastModified());
->>>>>>> 9f362581
+        System.out.printf("Directory latest modified date is %s.", response.getValue().getLastModified());
         // END: com.azure.storage.file.directoryClient.setPropertiesWithResponse#filesmbproperties-string-duration-Context
     }
 
@@ -342,7 +343,7 @@
         // BEGIN: com.azure.storage.file.directoryClient.setMetadata#map
         DirectorySetMetadataInfo response =
             directoryClient.setMetadata(Collections.singletonMap("directory", "updatedMetadata"));
-        System.out.printf("Setting the directory metadata completed with updated etag %d", response.getETag());
+        System.out.printf("Setting the directory metadata completed with updated etag %s", response.getETag());
         // END: com.azure.storage.file.directoryClient.setMetadata#map
     }
 
@@ -402,12 +403,10 @@
         // BEGIN: com.azure.storage.file.directoryClient.forceCloseHandles
         Iterable<HandleItem> result = directoryClient.listHandles(10, true, Duration.ofSeconds(1),
             new Context(key1, value1));
-        result.forEach(handleItem ->  {
-            directoryClient.forceCloseHandles(handleItem.getHandleId(), true, Duration.ofSeconds(1),
-                new Context(key1, value1))
-                .forEach(numOfClosedHandles ->
-                System.out.printf("Get handles completed with handle id %s", handleItem.getHandleId()));
-        });
+        result.forEach(handleItem -> directoryClient
+            .forceCloseHandles(handleItem.getHandleId(), true, Duration.ofSeconds(1), new Context(key1, value1))
+            .forEach(numOfClosedHandles ->
+                System.out.printf("Get handles completed with handle id %s", handleItem.getHandleId())));
         // END: com.azure.storage.file.directoryClient.forceCloseHandles
     }
 
