// Copyright (c) Microsoft Corporation. All rights reserved.
// Licensed under the MIT License.
package com.azure.storage.file;

import com.azure.core.http.rest.Response;
import com.azure.core.http.rest.VoidResponse;
import com.azure.storage.common.Utility;
import com.azure.core.util.Context;
import com.azure.storage.common.credentials.SASTokenCredential;
import com.azure.storage.common.credentials.SharedKeyCredential;
import com.azure.storage.file.models.DirectoryInfo;
import com.azure.storage.file.models.DirectoryProperties;
import com.azure.storage.file.models.DirectorySetMetadataInfo;
import com.azure.storage.file.models.FileHTTPHeaders;
import com.azure.storage.file.models.HandleItem;
<<<<<<< HEAD
import java.time.Duration;
=======
import com.azure.storage.file.models.NtfsFileAttributes;

>>>>>>> 708e2389
import java.time.LocalDateTime;
import java.time.OffsetDateTime;
import java.time.ZoneOffset;
import java.util.Collections;
import java.util.EnumSet;
import java.util.Map;

/**
 * Contains code snippets when generating javadocs through doclets for {@link DirectoryClient}.
 */
public class DirectoryJavaDocCodeSamples {

    private String key1 = "key1";
    private String value1 = "val1";

    /**
     * Generates code sample for {@link DirectoryClient} instantiation.
     */
    public void initialization() {
        // BEGIN: com.azure.storage.file.directoryClient.instantiation
        DirectoryClient client = new FileClientBuilder()
            .connectionString("${connectionString}")
            .endpoint("${endpoint}")
            .buildDirectoryClient();
        // END: com.azure.storage.file.directoryClient.instantiation
    }

    /**
     * Generates code sample for creating a {@link DirectoryClient} with {@link SASTokenCredential}
     * @return An instance of {@link DirectoryClient}
     */
    public DirectoryClient createClientWithSASToken() {
        // BEGIN: com.azure.storage.file.directoryClient.instantiation.sastoken
        DirectoryClient directoryClient = new FileClientBuilder()
            .endpoint("https://${accountName}.file.core.windows.net?${SASToken}")
            .shareName("myshare")
            .resourcePath("mydirectory")
            .buildDirectoryClient();
        // END: com.azure.storage.file.directoryClient.instantiation.sastoken
        return directoryClient;
    }

    /**
     * Generates code sample for creating a {@link DirectoryClient} with {@link SASTokenCredential}
     * @return An instance of {@link DirectoryClient}
     */
    public DirectoryClient createClientWithCredential() {

        // BEGIN: com.azure.storage.file.directoryClient.instantiation.credential
        DirectoryClient directoryClient = new FileClientBuilder()
            .endpoint("https://${accountName}.file.core.windows.net")
            .credential(SASTokenCredential.fromQueryParameters(Utility.parseQueryString("${SASTokenQueryParams}")))
            .shareName("myshare")
            .resourcePath("mydirectory")
            .buildDirectoryClient();
        // END: com.azure.storage.file.directoryClient.instantiation.credential
        return directoryClient;
    }

    /**
     * Generates code sample for creating a {@link DirectoryClient} with {@code connectionString} which turns into {@link SharedKeyCredential}
     * @return An instance of {@link DirectoryClient}
     */
    public DirectoryClient createClientWithConnectionString() {
        // BEGIN: com.azure.storage.file.directoryClient.instantiation.connectionstring
        String connectionString = "DefaultEndpointsProtocol=https;AccountName={name};AccountKey={key}"
            + ";EndpointSuffix={core.windows.net}";
        DirectoryClient directoryClient = new FileClientBuilder()
            .connectionString(connectionString)
            .shareName("myshare")
            .resourcePath("mydirectory")
            .buildDirectoryClient();
        // END: com.azure.storage.file.directoryClient.instantiation.connectionstring
        return directoryClient;
    }

    /**
     * Generates a code sample for using {@link DirectoryClient#create()}
     */
    public void createDirectory() {
        DirectoryClient directoryClient = createClientWithSASToken();
        // BEGIN: com.azure.storage.file.directoryClient.createDirectory
        directoryClient.create();
        System.out.println("Completed creating the directory. ");
        // END: com.azure.storage.file.directoryClient.createDirectory
    }

    /**
<<<<<<< HEAD
     * Generates a code sample for using {@link DirectoryClient#createWithResponse(Map, Duration, Context)}
     */
    public void createWithResponse() {
        DirectoryClient directoryClient = createClientWithSASToken();
        // BEGIN: com.azure.storage.file.directoryClient.createWithResponse#map-duration-context
        Response<DirectoryInfo> response = directoryClient.createWithResponse(
            Collections.singletonMap("directory", "metadata"), Duration.ofSeconds(1), new Context(key1, value1));
        System.out.println("Completed creating the directory with status code: " + response.statusCode());
        // END: com.azure.storage.file.directoryClient.createWithResponse#map-duration-context
=======
     * Generates a code sample for using {@link DirectoryClient#createWithResponse(FileSmbProperties, String, Map, Context)}
     */
    public void createWithResponse() {
        DirectoryClient directoryClient = createClientWithSASToken();
        // BEGIN: com.azure.storage.file.directoryClient.createWithResponse#filesmbproperties-string-map-context
        FileSmbProperties smbProperties = new FileSmbProperties();
        String filePermission = "filePermission";
        Response<DirectoryInfo> response = directoryClient.createWithResponse(smbProperties, filePermission,
            Collections.singletonMap("directory", "metadata"), new Context(key1, value1));
        System.out.println("Completed creating the directory with status code: " + response.statusCode());
        // END: com.azure.storage.file.directoryClient.createWithResponse#filesmbproperties-string-map-context
>>>>>>> 708e2389
    }

    /**
     * Generates a code sample for using {@link DirectoryClient#createSubDirectory(String)}
     */
    public void createSubDirectory() {
        DirectoryClient directoryClient = createClientWithSASToken();
        // BEGIN: com.azure.storage.file.directoryClient.createSubDirectory#string
        directoryClient.createSubDirectory("subdir");
        System.out.println("Completed creating the subdirectory.");
        // END: com.azure.storage.file.directoryClient.createSubDirectory#string
    }

    /**
<<<<<<< HEAD
     * Generates a code sample for using {@link DirectoryClient#createSubDirectoryWithResponse(String, Map,
     * Duration, Context)}
     */
    public void createSubDirectoryMaxOverload() {
        DirectoryClient directoryClient = createClientWithSASToken();
        // BEGIN: com.azure.storage.file.directoryClient.createSubDirectoryWithResponse#string-map-duration-context
        Response<DirectoryClient> response = directoryClient.createSubDirectoryWithResponse("subdir",
            Collections.singletonMap("directory", "metadata"), Duration.ofSeconds(1), new Context(key1, value1));
        System.out.printf("Creating the sub directory completed with status code %d", response.statusCode());
        // END: com.azure.storage.file.directoryClient.createSubDirectoryWithResponse#string-map-duration-context
=======
     * Generates a code sample for using {@link DirectoryClient#createSubDirectoryWithResponse(String, FileSmbProperties, String, Map, Context)}
     */
    public void createSubDirectoryMaxOverload() {
        DirectoryClient directoryClient = createClientWithSASToken();
        // BEGIN: com.azure.storage.file.directoryClient.createSubDirectoryWithResponse#string-filesmbproperties-string-map-context
        FileSmbProperties smbProperties = new FileSmbProperties();
        String filePermission = "filePermission";
        Response<DirectoryClient> response = directoryClient.createSubDirectoryWithResponse("subdir",
            smbProperties, filePermission, Collections.singletonMap("directory", "metadata"), new Context(key1, value1));
        System.out.printf("Creating the sub directory completed with status code %d", response.statusCode());
        // END: com.azure.storage.file.directoryClient.createSubDirectoryWithResponse#string-filesmbproperties-string-map-context
>>>>>>> 708e2389
    }

    /**
     * Generates a code sample for using {@link DirectoryClient#createFile(String, long)}
     */
    public void createFile() {
        DirectoryClient directoryClient = createClientWithSASToken();
        // BEGIN: com.azure.storage.file.directoryClient.createFile#string-long
        FileClient response = directoryClient.createFile("myfile", 1024);
        System.out.println("Completed creating the file: " + response);
        // END: com.azure.storage.file.directoryClient.createFile#string-long
    }

    /**
<<<<<<< HEAD
     * Generates a code sample for using {@link DirectoryClient#createFileWithResponse(String, long, FileHTTPHeaders,
     * Map, Duration, Context)}
     */
    public void createFileMaxOverload() {
        DirectoryClient directoryClient = createClientWithSASToken();
        // BEGIN: com.azure.storage.file.directoryClient.createFile#string-long-fileHTTPHeaders-map-duration-context
        FileHTTPHeaders httpHeaders = new FileHTTPHeaders().fileContentType("text/plain");
        Response<FileClient> response = directoryClient.createFileWithResponse("myFile", 1024,
            httpHeaders, Collections.singletonMap("directory", "metadata"), Duration.ofSeconds(1),
            new Context(key1, value1));
        System.out.println("Completed creating the file with status code: " + response.statusCode());
        // END: com.azure.storage.file.directoryClient.createFile#string-long-fileHTTPHeaders-map-duration-context
=======
     * Generates a code sample for using {@link DirectoryClient#createFileWithResponse(String, long, FileHTTPHeaders, FileSmbProperties, String, Map, Context)}
     */
    public void createFileMaxOverload() {
        DirectoryClient directoryClient = createClientWithSASToken();
        // BEGIN: com.azure.storage.file.directoryClient.createFile#string-long-filehttpheaders-filesmbproperties-string-map-context
        FileHTTPHeaders httpHeaders = new FileHTTPHeaders()
            .fileContentType("text/html")
            .fileContentEncoding("gzip")
            .fileContentLanguage("en")
            .fileCacheControl("no-transform")
            .fileContentDisposition("attachment");
        FileSmbProperties smbProperties = new FileSmbProperties()
            .ntfsFileAttributes(EnumSet.of(NtfsFileAttributes.READ_ONLY))
            .fileCreationTime(OffsetDateTime.now())
            .fileLastWriteTime(OffsetDateTime.now())
            .filePermissionKey("filePermissionKey");
        String filePermission = "filePermission";
        // NOTE: filePermission and filePermissionKey should never be both set
        Response<FileClient> response = directoryClient.createFileWithResponse("myFile", 1024,
            httpHeaders, smbProperties, filePermission, Collections.singletonMap("directory", "metadata"),
            new Context(key1, value1));
        System.out.println("Completed creating the file with status code: " + response.statusCode());
        // END: com.azure.storage.file.directoryClient.createFile#string-long-filehttpheaders-filesmbproperties-string-map-context
>>>>>>> 708e2389
    }

    /**
     * Generates a code sample for using {@link DirectoryClient#listFilesAndDirectories()}
     */
    public void listDirectoriesAndFiles() {
        DirectoryClient directoryClient = createClientWithSASToken();
        // BEGIN: com.azure.storage.file.directoryClient.listFilesAndDirectories
        directoryClient.listFilesAndDirectories().forEach(
            fileRef -> System.out.printf("Is the resource a directory? %b. The resource name is: %s.",
                fileRef.isDirectory(), fileRef.name())
        );
        // END: com.azure.storage.file.directoryClient.listFilesAndDirectories
    }

    /**
     * Generates a code sample for using {@link DirectoryClient#listFilesAndDirectories(String, Integer, Duration, Context)}
     */
    public void listDirectoriesAndFilesMaxOverload() {
        DirectoryClient directoryClient = createClientWithSASToken();
        // BEGIN: com.azure.storage.file.directoryClient.listFilesAndDirectories#string-integer-duration-context
        directoryClient.listFilesAndDirectories("subdir", 10, Duration.ofSeconds(1),
            new Context(key1, value1)).forEach(
                fileRef -> System.out.printf("Is the resource a directory? %b. The resource name is: %s.",
                    fileRef.isDirectory(), fileRef.name())
        );
        // END: com.azure.storage.file.directoryClient.listFilesAndDirectories#string-integer-duration-context
    }

    /**
     * Generates a code sample for using {@link DirectoryClient#deleteFile(String)} ()}
     */
    public void deleteFile() {
        DirectoryClient directoryClient = createClientWithSASToken();
        // BEGIN: com.azure.storage.file.directoryClient.deleteFile#string
        directoryClient.deleteFile("myfile");
        System.out.println("Completed deleting the file.");
        // END: com.azure.storage.file.directoryClient.deleteFile#string
    }

    /**
     * Generates a code sample for using {@link DirectoryClient#deleteFileWithResponse(String, Duration, Context)}
     */
    public void deleteFileWithResponse() {
        DirectoryClient directoryClient = createClientWithSASToken();
        // BEGIN: com.azure.storage.file.DirectoryClient.deleteFileWithResponse#string-duration-context
        VoidResponse response = directoryClient.deleteFileWithResponse("myfile",
            Duration.ofSeconds(1), new Context(key1, value1));
        System.out.println("Completed deleting the file with status code: " + response.statusCode());
        // END: com.azure.storage.file.DirectoryClient.deleteFileWithResponse#string-duration-context
    }

    /**
     * Generates a code sample for using {@link DirectoryClient#deleteSubDirectory(String)}
     */
    public void deleteSubDirectory() {
        DirectoryClient directoryClient = createClientWithSASToken();
        // BEGIN: com.azure.storage.file.directoryClient.deleteSubDirectory#string
        directoryClient.deleteSubDirectory("mysubdirectory");
        System.out.println("Complete deleting the subdirectory.");
        // END: com.azure.storage.file.directoryClient.deleteSubDirectory#string
    }

    /**
     * Generates a code sample for using {@link DirectoryClient#deleteSubDirectoryWithResponse(String, Duration, Context)}
     */
    public void deleteSubDirectoryWithResponse() {
        DirectoryClient directoryClient = createClientWithSASToken();
        // BEGIN: com.azure.storage.file.directoryClient.deleteSubDirectoryWithResponse#string-duration-context
        VoidResponse response = directoryClient.deleteSubDirectoryWithResponse("mysubdirectory",
            Duration.ofSeconds(1), new Context(key1, value1));
        System.out.println("Completed deleting the subdirectory with status code: " + response.statusCode());
        // END: com.azure.storage.file.directoryClient.deleteSubDirectoryWithResponse#string-duration-context
    }

    /**
     * Generates a code sample for using {@link DirectoryClient#delete()}
     */
    public void deleteDirectory() {
        DirectoryClient directoryClient = createClientWithSASToken();
        // BEGIN: com.azure.storage.file.directoryClient.delete
        directoryClient.delete();
        System.out.println("Completed deleting the file.");
        // END: com.azure.storage.file.directoryClient.delete
    }

    /**
     * Generates a code sample for using {@link DirectoryClient#deleteWithResponse(Duration, Context)}
     */
    public void deleteWithResponse() {
        DirectoryClient directoryClient = createClientWithSASToken();
        // BEGIN: com.azure.storage.file.DirectoryClient.deleteWithResponse#duration-context
        VoidResponse response = directoryClient.deleteWithResponse(Duration.ofSeconds(1), new Context(key1, value1));
        System.out.println("Completed deleting the file with status code: " + response.statusCode());
        // END: com.azure.storage.file.DirectoryClient.deleteWithResponse#duration-context
    }

    /**
     * Generates a code sample for using {@link DirectoryClient#getProperties()}
     */
    public void getProperties() {
        DirectoryClient directoryClient = createClientWithSASToken();
        // BEGIN: com.azure.storage.file.directoryClient.getProperties
        DirectoryProperties response = directoryClient.getProperties();
        System.out.printf("Directory latest modified date is %s.", response.lastModified());
        // END: com.azure.storage.file.directoryClient.getProperties
    }

    /**
     * Generates a code sample for using {@link DirectoryClient#getPropertiesWithResponse(Duration, Context)}
     */
    public void getPropertiesWithResponse() {
        DirectoryClient directoryClient = createClientWithSASToken();
        // BEGIN: com.azure.storage.file.directoryClient.getPropertiesWithResponse#duration-context
        Response<DirectoryProperties> response = directoryClient.getPropertiesWithResponse(
            Duration.ofSeconds(1), new Context(key1, value1));
        System.out.printf("Directory latest modified date is %s.", response.value().lastModified());
        // END: com.azure.storage.file.directoryClient.getPropertiesWithResponse#duration-context
    }

    /**
     * Generates a code sample for using {@link DirectoryClient#setProperties(FileSmbProperties, String)}
     */
    public void setProperties() {
        DirectoryClient directoryClient = createClientWithSASToken();
        // BEGIN: com.azure.storage.file.directoryClient.setProperties#filesmbproperties-string
        FileSmbProperties smbProperties = new FileSmbProperties();
        String filePermission = "filePermission";
        DirectoryInfo response = directoryClient.setProperties(smbProperties, filePermission);
        System.out.printf("Directory latest modified date is %s.", response.lastModified());
        // END: com.azure.storage.file.directoryClient.setProperties#filesmbproperties-string
    }

    /**
     * Generates a code sample for using {@link DirectoryClient#setPropertiesWithResponse(FileSmbProperties, String,Context)}
     */
    public void setPropertiesWithResponse() {
        DirectoryClient directoryClient = createClientWithSASToken();
        // BEGIN: com.azure.storage.file.directoryClient.setPropertiesWithResponse#filesmbproperties-string-Context
        FileSmbProperties smbProperties = new FileSmbProperties();
        String filePermission = "filePermission";
        Response<DirectoryInfo> response = directoryClient.setPropertiesWithResponse(smbProperties, filePermission,
            new Context(key1, value1));
        System.out.printf("Directory latest modified date is %s.", response.value().lastModified());
        // END: com.azure.storage.file.directoryClient.setPropertiesWithResponse#filesmbproperties-string-Context
    }

    /**
     * Generates a code sample for using {@link DirectoryClient#setMetadata(Map)}
     */
    public void setMetadata() {
        DirectoryClient directoryClient = createClientWithSASToken();
        // BEGIN: com.azure.storage.file.directoryClient.setMetadata#map
        DirectorySetMetadataInfo response =
            directoryClient.setMetadata(Collections.singletonMap("directory", "updatedMetadata"));
        System.out.printf("Setting the directory metadata completed with updated etag %d", response.eTag());
        // END: com.azure.storage.file.directoryClient.setMetadata#map
    }

    /**
     * Generates a code sample for using {@link DirectoryClient#setMetadataWithResponse(Map, Duration, Context)}
     */
    public void setMetadataWithResponse() {
        DirectoryClient directoryClient = createClientWithSASToken();
        // BEGIN: com.azure.storage.file.directoryClient.setMetadataWithResponse#map-duration-context
        Response<DirectorySetMetadataInfo> response =
            directoryClient.setMetadataWithResponse(Collections.singletonMap("directory", "updatedMetadata"),
                Duration.ofSeconds(1), new Context(key1, value1));
        System.out.printf("Setting the directory metadata completed with updated etag %d", response.statusCode());
        // END: com.azure.storage.file.directoryClient.setMetadataWithResponse#map-duration-context
    }

    /**
     * Generates a code sample for using {@link DirectoryClient#setMetadata(Map)} to clear the metadata.
     */
    public void clearSetMetadata() {
        DirectoryClient directoryClient = createClientWithSASToken();
        // BEGIN: com.azure.storage.file.directoryClient.setMetadata#map.clearMetadata
        DirectorySetMetadataInfo response = directoryClient.setMetadata(null);
        System.out.printf("Cleared metadata.");
        // END: com.azure.storage.file.directoryClient.setMetadata#map.clearMetadata
    }

    /**
     * Generates a code sample for using {@link DirectoryClient#setMetadata(Map)} to clear the metadata.
     */
    public void clearMetadata() {
        DirectoryClient directoryClient = createClientWithSASToken();
        // BEGIN: com.azure.storage.file.DirectoryClient.setMetadataWithResponse#map-duration-context.clearMetadata
        Response<DirectorySetMetadataInfo> response = directoryClient.setMetadataWithResponse(null,
            Duration.ofSeconds(1), new Context(key1, value1));
        System.out.printf("Directory latest modified date is %s.", response.statusCode());
        // END: com.azure.storage.file.DirectoryClient.setMetadataWithResponse#map-duration-context.clearMetadata
    }

    /**
     * Generates a code sample for using {@link DirectoryClient#listHandles(Integer, boolean, Duration, Context)}
     */
    public void listHandles() {
        DirectoryClient directoryClient = createClientWithSASToken();
        // BEGIN: com.azure.storage.file.directoryClient.listHandles#Integer-boolean-duration-context
        Iterable<HandleItem> result = directoryClient.listHandles(10, true, Duration.ofSeconds(1),
            new Context(key1, value1));
        System.out.printf("Get handles completed with handle id %s", result.iterator().next().handleId());
        // END: com.azure.storage.file.directoryClient.listHandles#Integer-boolean-duration-context
    }

    /**
     * Generates a code sample for using {@link DirectoryClient#forceCloseHandles(String, boolean, Duration, Context)}
     */
    public void forceCloseHandles() {
        DirectoryClient directoryClient = createClientWithSASToken();
        // BEGIN: com.azure.storage.file.directoryClient.forceCloseHandles
        Iterable<HandleItem> result = directoryClient.listHandles(10, true, Duration.ofSeconds(1),
            new Context(key1, value1));
        result.forEach(handleItem ->  {
            directoryClient.forceCloseHandles(handleItem.handleId(), true, Duration.ofSeconds(1),
                new Context(key1, value1))
                .forEach(numOfClosedHandles ->
                System.out.printf("Get handles completed with handle id %s", handleItem.handleId()));
        });
        // END: com.azure.storage.file.directoryClient.forceCloseHandles
    }

    /**
     * Generates a code sample for using {@link DirectoryClient#getShareSnapshotId()}
     */
    public void getShareSnapshotId() {
        // BEGIN: com.azure.storage.file.directoryClient.getShareSnapshotId
        OffsetDateTime currentTime = OffsetDateTime.of(LocalDateTime.now(), ZoneOffset.UTC);
        DirectoryClient directoryClient = new FileClientBuilder()
            .endpoint("https://${accountName}.file.core.windows.net")
            .credential(SASTokenCredential.fromSASTokenString("${SASToken}"))
            .shareName("myshare")
            .resourcePath("mydirectory")
            .snapshot(currentTime.toString())
            .buildDirectoryClient();

        System.out.printf("Snapshot ID: %s%n", directoryClient.getShareSnapshotId());
        // END: com.azure.storage.file.directoryClient.getShareSnapshotId
    }
}<|MERGE_RESOLUTION|>--- conflicted
+++ resolved
@@ -13,12 +13,9 @@
 import com.azure.storage.file.models.DirectorySetMetadataInfo;
 import com.azure.storage.file.models.FileHTTPHeaders;
 import com.azure.storage.file.models.HandleItem;
-<<<<<<< HEAD
 import java.time.Duration;
-=======
 import com.azure.storage.file.models.NtfsFileAttributes;
 
->>>>>>> 708e2389
 import java.time.LocalDateTime;
 import java.time.OffsetDateTime;
 import java.time.ZoneOffset;
@@ -107,29 +104,18 @@
     }
 
     /**
-<<<<<<< HEAD
-     * Generates a code sample for using {@link DirectoryClient#createWithResponse(Map, Duration, Context)}
+     * Generates a code sample for using {@link DirectoryClient#createWithResponse(FileSmbProperties, String, Map,
+     * Duration, Context)}
      */
     public void createWithResponse() {
         DirectoryClient directoryClient = createClientWithSASToken();
-        // BEGIN: com.azure.storage.file.directoryClient.createWithResponse#map-duration-context
-        Response<DirectoryInfo> response = directoryClient.createWithResponse(
-            Collections.singletonMap("directory", "metadata"), Duration.ofSeconds(1), new Context(key1, value1));
-        System.out.println("Completed creating the directory with status code: " + response.statusCode());
-        // END: com.azure.storage.file.directoryClient.createWithResponse#map-duration-context
-=======
-     * Generates a code sample for using {@link DirectoryClient#createWithResponse(FileSmbProperties, String, Map, Context)}
-     */
-    public void createWithResponse() {
-        DirectoryClient directoryClient = createClientWithSASToken();
-        // BEGIN: com.azure.storage.file.directoryClient.createWithResponse#filesmbproperties-string-map-context
+        // BEGIN: com.azure.storage.file.directoryClient.createWithResponse#filesmbproperties-string-map-duration-context
         FileSmbProperties smbProperties = new FileSmbProperties();
         String filePermission = "filePermission";
         Response<DirectoryInfo> response = directoryClient.createWithResponse(smbProperties, filePermission,
-            Collections.singletonMap("directory", "metadata"), new Context(key1, value1));
+            Collections.singletonMap("directory", "metadata"), Duration.ofSeconds(1), new Context(key1, value1));
         System.out.println("Completed creating the directory with status code: " + response.statusCode());
-        // END: com.azure.storage.file.directoryClient.createWithResponse#filesmbproperties-string-map-context
->>>>>>> 708e2389
+        // END: com.azure.storage.file.directoryClient.createWithResponse#filesmbproperties-string-map-duration-context
     }
 
     /**
@@ -144,30 +130,18 @@
     }
 
     /**
-<<<<<<< HEAD
-     * Generates a code sample for using {@link DirectoryClient#createSubDirectoryWithResponse(String, Map,
-     * Duration, Context)}
+     * Generates a code sample for using {@link DirectoryClient#createSubDirectoryWithResponse(String, FileSmbProperties, String, Map, Duration, Context)}
      */
     public void createSubDirectoryMaxOverload() {
         DirectoryClient directoryClient = createClientWithSASToken();
-        // BEGIN: com.azure.storage.file.directoryClient.createSubDirectoryWithResponse#string-map-duration-context
-        Response<DirectoryClient> response = directoryClient.createSubDirectoryWithResponse("subdir",
-            Collections.singletonMap("directory", "metadata"), Duration.ofSeconds(1), new Context(key1, value1));
-        System.out.printf("Creating the sub directory completed with status code %d", response.statusCode());
-        // END: com.azure.storage.file.directoryClient.createSubDirectoryWithResponse#string-map-duration-context
-=======
-     * Generates a code sample for using {@link DirectoryClient#createSubDirectoryWithResponse(String, FileSmbProperties, String, Map, Context)}
-     */
-    public void createSubDirectoryMaxOverload() {
-        DirectoryClient directoryClient = createClientWithSASToken();
-        // BEGIN: com.azure.storage.file.directoryClient.createSubDirectoryWithResponse#string-filesmbproperties-string-map-context
+        // BEGIN: com.azure.storage.file.directoryClient.createSubDirectoryWithResponse#string-filesmbproperties-string-map-duration-context
         FileSmbProperties smbProperties = new FileSmbProperties();
         String filePermission = "filePermission";
         Response<DirectoryClient> response = directoryClient.createSubDirectoryWithResponse("subdir",
-            smbProperties, filePermission, Collections.singletonMap("directory", "metadata"), new Context(key1, value1));
+            smbProperties, filePermission, Collections.singletonMap("directory", "metadata"),
+            Duration.ofSeconds(1), new Context(key1, value1));
         System.out.printf("Creating the sub directory completed with status code %d", response.statusCode());
-        // END: com.azure.storage.file.directoryClient.createSubDirectoryWithResponse#string-filesmbproperties-string-map-context
->>>>>>> 708e2389
+        // END: com.azure.storage.file.directoryClient.createSubDirectoryWithResponse#string-filesmbproperties-string-map-duration-context
     }
 
     /**
@@ -182,25 +156,11 @@
     }
 
     /**
-<<<<<<< HEAD
-     * Generates a code sample for using {@link DirectoryClient#createFileWithResponse(String, long, FileHTTPHeaders,
-     * Map, Duration, Context)}
+     * Generates a code sample for using {@link DirectoryClient#createFileWithResponse(String, long, FileHTTPHeaders, FileSmbProperties, String, Map, Duration, Context)}
      */
     public void createFileMaxOverload() {
         DirectoryClient directoryClient = createClientWithSASToken();
-        // BEGIN: com.azure.storage.file.directoryClient.createFile#string-long-fileHTTPHeaders-map-duration-context
-        FileHTTPHeaders httpHeaders = new FileHTTPHeaders().fileContentType("text/plain");
-        Response<FileClient> response = directoryClient.createFileWithResponse("myFile", 1024,
-            httpHeaders, Collections.singletonMap("directory", "metadata"), Duration.ofSeconds(1),
-            new Context(key1, value1));
-        System.out.println("Completed creating the file with status code: " + response.statusCode());
-        // END: com.azure.storage.file.directoryClient.createFile#string-long-fileHTTPHeaders-map-duration-context
-=======
-     * Generates a code sample for using {@link DirectoryClient#createFileWithResponse(String, long, FileHTTPHeaders, FileSmbProperties, String, Map, Context)}
-     */
-    public void createFileMaxOverload() {
-        DirectoryClient directoryClient = createClientWithSASToken();
-        // BEGIN: com.azure.storage.file.directoryClient.createFile#string-long-filehttpheaders-filesmbproperties-string-map-context
+        // BEGIN: com.azure.storage.file.directoryClient.createFile#string-long-filehttpheaders-filesmbproperties-string-map-duration-context
         FileHTTPHeaders httpHeaders = new FileHTTPHeaders()
             .fileContentType("text/html")
             .fileContentEncoding("gzip")
@@ -216,10 +176,9 @@
         // NOTE: filePermission and filePermissionKey should never be both set
         Response<FileClient> response = directoryClient.createFileWithResponse("myFile", 1024,
             httpHeaders, smbProperties, filePermission, Collections.singletonMap("directory", "metadata"),
-            new Context(key1, value1));
+            Duration.ofSeconds(1), new Context(key1, value1));
         System.out.println("Completed creating the file with status code: " + response.statusCode());
-        // END: com.azure.storage.file.directoryClient.createFile#string-long-filehttpheaders-filesmbproperties-string-map-context
->>>>>>> 708e2389
+        // END: com.azure.storage.file.directoryClient.createFile#string-long-filehttpheaders-filesmbproperties-string-map-duration-context
     }
 
     /**
@@ -354,17 +313,17 @@
     }
 
     /**
-     * Generates a code sample for using {@link DirectoryClient#setPropertiesWithResponse(FileSmbProperties, String,Context)}
+     * Generates a code sample for using {@link DirectoryClient#setPropertiesWithResponse(FileSmbProperties, String, Duration, Context)}
      */
     public void setPropertiesWithResponse() {
         DirectoryClient directoryClient = createClientWithSASToken();
-        // BEGIN: com.azure.storage.file.directoryClient.setPropertiesWithResponse#filesmbproperties-string-Context
+        // BEGIN: com.azure.storage.file.directoryClient.setPropertiesWithResponse#filesmbproperties-string-duration-Context
         FileSmbProperties smbProperties = new FileSmbProperties();
         String filePermission = "filePermission";
         Response<DirectoryInfo> response = directoryClient.setPropertiesWithResponse(smbProperties, filePermission,
-            new Context(key1, value1));
+            Duration.ofSeconds(1), new Context(key1, value1));
         System.out.printf("Directory latest modified date is %s.", response.value().lastModified());
-        // END: com.azure.storage.file.directoryClient.setPropertiesWithResponse#filesmbproperties-string-Context
+        // END: com.azure.storage.file.directoryClient.setPropertiesWithResponse#filesmbproperties-string-duration-Context
     }
 
     /**
