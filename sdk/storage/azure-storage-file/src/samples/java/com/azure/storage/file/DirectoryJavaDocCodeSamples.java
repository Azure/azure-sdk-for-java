// Copyright (c) Microsoft Corporation. All rights reserved.
// Licensed under the MIT License.
package com.azure.storage.file;

import com.azure.core.http.rest.Response;
import com.azure.core.http.rest.VoidResponse;
import com.azure.storage.common.Utility;
import com.azure.core.util.Context;
import com.azure.storage.common.credentials.SASTokenCredential;
import com.azure.storage.common.credentials.SharedKeyCredential;
import com.azure.storage.file.models.DirectoryInfo;
import com.azure.storage.file.models.DirectoryProperties;
import com.azure.storage.file.models.DirectorySetMetadataInfo;
import com.azure.storage.file.models.FileHTTPHeaders;
import com.azure.storage.file.models.HandleItem;

import java.time.LocalDateTime;
import java.time.OffsetDateTime;
import java.time.ZoneOffset;
import java.util.Collections;
import java.util.Map;

/**
 * Contains code snippets when generating javadocs through doclets for {@link DirectoryClient}.
 */
public class DirectoryJavaDocCodeSamples {

    private String key1 = "key1";
    private String value1 = "val1";

    /**
     * Generates code sample for {@link DirectoryClient} instantiation.
     */
    public void initialization() {
        // BEGIN: com.azure.storage.file.directoryClient.instantiation
        DirectoryClient client = new DirectoryClientBuilder()
            .connectionString("${connectionString}")
            .endpoint("${endpoint}")
            .buildClient();
        // END: com.azure.storage.file.directoryClient.instantiation
    }

    /**
     * Generates code sample for creating a {@link DirectoryClient} with {@link SASTokenCredential}
     * @return An instance of {@link DirectoryClient}
     */
    public DirectoryClient createClientWithSASToken() {
        // BEGIN: com.azure.storage.file.directoryClient.instantiation.sastoken
        DirectoryClient directoryClient = new DirectoryClientBuilder()
            .endpoint("https://${accountName}.file.core.windows.net?${SASToken}")
            .shareName("myshare")
            .directoryPath("mydirectory")
            .buildClient();
        // END: com.azure.storage.file.directoryClient.instantiation.sastoken
        return directoryClient;
    }

    /**
     * Generates code sample for creating a {@link DirectoryClient} with {@link SASTokenCredential}
     * @return An instance of {@link DirectoryClient}
     */
    public DirectoryClient createClientWithCredential() {

        // BEGIN: com.azure.storage.file.directoryClient.instantiation.credential
        DirectoryClient directoryClient = new DirectoryClientBuilder()
            .endpoint("https://${accountName}.file.core.windows.net")
            .credential(SASTokenCredential.fromQueryParameters(Utility.parseQueryString("${SASTokenQueryParams}")))
            .shareName("myshare")
            .directoryPath("mydirectory")
            .buildClient();
        // END: com.azure.storage.file.directoryClient.instantiation.credential
        return directoryClient;
    }

    /**
     * Generates code sample for creating a {@link DirectoryClient} with {@code connectionString} which turns into {@link SharedKeyCredential}
     * @return An instance of {@link DirectoryClient}
     */
    public DirectoryClient createClientWithConnectionString() {
        // BEGIN: com.azure.storage.file.directoryClient.instantiation.connectionstring
        String connectionString = "DefaultEndpointsProtocol=https;AccountName={name};AccountKey={key}"
            + ";EndpointSuffix={core.windows.net}";
        DirectoryClient directoryClient = new DirectoryClientBuilder()
            .connectionString(connectionString).shareName("myshare").directoryPath("mydirectory")
            .buildClient();
        // END: com.azure.storage.file.directoryClient.instantiation.connectionstring
        return directoryClient;
    }

    /**
     * Generates a code sample for using {@link DirectoryClient#create()}
     */
    public void createDirectory() {
        DirectoryClient directoryClient = createClientWithSASToken();
        // BEGIN: com.azure.storage.file.directoryClient.createDirectory
        directoryClient.create();
        System.out.println("Completed creating the directory. ");
        // END: com.azure.storage.file.directoryClient.createDirectory
    }

    /**
     * Generates a code sample for using {@link DirectoryClient#createWithResponse(Map, Context)}
     */
    public void createWithResponse() {
        DirectoryClient directoryClient = createClientWithSASToken();
        // BEGIN: com.azure.storage.file.directoryClient.createWithResponse#map-Context
        Response<DirectoryInfo> response = directoryClient.createWithResponse(
            Collections.singletonMap("directory", "metadata"), new Context(key1, value1));
        System.out.println("Completed creating the directory with status code: " + response.statusCode());
        // END: com.azure.storage.file.directoryClient.createWithResponse#map-Context
    }

    /**
     * Generates a code sample for using {@link DirectoryClient#createSubDirectory(String)}
     */
    public void createSubDirectory() {
        DirectoryClient directoryClient = createClientWithSASToken();
        // BEGIN: com.azure.storage.file.directoryClient.createSubDirectory#string
        directoryClient.createSubDirectory("subdir");
        System.out.println("Completed creating the subdirectory.");
        // END: com.azure.storage.file.directoryClient.createSubDirectory#string
    }

    /**
     * Generates a code sample for using {@link DirectoryClient#createSubDirectoryWithResponse(String, Map, Context)}
     */
    public void createSubDirectoryMaxOverload() {
        DirectoryClient directoryClient = createClientWithSASToken();
        // BEGIN: com.azure.storage.file.directoryClient.createSubDirectoryWithResponse#string-map-Context
        Response<DirectoryClient> response = directoryClient.createSubDirectoryWithResponse("subdir",
            Collections.singletonMap("directory", "metadata"), new Context(key1, value1));
        System.out.printf("Creating the sub directory completed with status code %d", response.statusCode());
        // END: com.azure.storage.file.directoryClient.createSubDirectoryWithResponse#string-map-Context
    }

    /**
     * Generates a code sample for using {@link DirectoryClient#createFile(String, long)}
     */
    public void createFile() {
        DirectoryClient directoryClient = createClientWithSASToken();
        // BEGIN: com.azure.storage.file.directoryClient.createFile#string-long
        FileClient response = directoryClient.createFile("myfile", 1024);
        System.out.println("Completed creating the file: " + response);
        // END: com.azure.storage.file.directoryClient.createFile#string-long
    }

    /**
     * Generates a code sample for using {@link DirectoryClient#createFileWithResponse(String, long, FileHTTPHeaders, Map, Context)}
     */
    public void createFileMaxOverload() {
        DirectoryClient directoryClient = createClientWithSASToken();
        // BEGIN: com.azure.storage.file.directoryClient.createFile#string-long-fileHTTPHeaders-map-Context
        FileHTTPHeaders httpHeaders = new FileHTTPHeaders().fileContentType("text/plain");
        Response<FileClient> response = directoryClient.createFileWithResponse("myFile", 1024,
            httpHeaders, Collections.singletonMap("directory", "metadata"), new Context(key1, value1));
        System.out.println("Completed creating the file with status code: " + response.statusCode());
        // END: com.azure.storage.file.directoryClient.createFile#string-long-fileHTTPHeaders-map-Context
    }

    /**
     * Generates a code sample for using {@link DirectoryClient#listFilesAndDirectories()}
     */
    public void listDirectoriesAndFiles() {
        DirectoryClient directoryClient = createClientWithSASToken();
        // BEGIN: com.azure.storage.file.directoryClient.listFilesAndDirectories
        directoryClient.listFilesAndDirectories().forEach(
            fileRef -> System.out.printf("Is the resource a directory? %b. The resource name is: %s.",
                fileRef.isDirectory(), fileRef.name())
        );
        // END: com.azure.storage.file.directoryClient.listFilesAndDirectories
    }

    /**
     * Generates a code sample for using {@link DirectoryClient#listFilesAndDirectories(String, Integer)}
     */
    public void listDirectoriesAndFilesMaxOverload() {
        DirectoryClient directoryClient = createClientWithSASToken();
        // BEGIN: com.azure.storage.file.directoryClient.listFilesAndDirectories#string-integer
        directoryClient.listFilesAndDirectories("subdir", 10).forEach(
            fileRef -> System.out.printf("Is the resource a directory? %b. The resource name is: %s.",
                fileRef.isDirectory(), fileRef.name())
        );
        // END: com.azure.storage.file.directoryClient.listFilesAndDirectories#string-integer
    }

    /**
     * Generates a code sample for using {@link DirectoryClient#deleteFile(String)} ()}
     */
    public void deleteFile() {
        DirectoryClient directoryClient = createClientWithSASToken();
        // BEGIN: com.azure.storage.file.directoryClient.deleteFile#string
        directoryClient.deleteFile("myfile");
        System.out.println("Completed deleting the file.");
        // END: com.azure.storage.file.directoryClient.deleteFile#string
    }

    /**
     * Generates a code sample for using {@link DirectoryClient#deleteFileWithResponse(String, Context)}
     */
    public void deleteFileWithResponse() {
        DirectoryClient directoryClient = createClientWithSASToken();
        // BEGIN: com.azure.storage.file.directoryClient.deleteFileWithResponse#string-Context
        VoidResponse response = directoryClient.deleteFileWithResponse("myfile", new Context(key1, value1));
        System.out.println("Completed deleting the file with status code: " + response.statusCode());
        // END: com.azure.storage.file.directoryClient.deleteFileWithResponse#string-Context
    }

    /**
     * Generates a code sample for using {@link DirectoryClient#deleteSubDirectory(String)}
     */
    public void deleteSubDirectory() {
        DirectoryClient directoryClient = createClientWithSASToken();
        // BEGIN: com.azure.storage.file.directoryClient.deleteSubDirectory#string
        directoryClient.deleteSubDirectory("mysubdirectory");
        System.out.println("Complete deleting the subdirectory.");
        // END: com.azure.storage.file.directoryClient.deleteSubDirectory#string
    }

    /**
     * Generates a code sample for using {@link DirectoryClient#deleteSubDirectoryWithResponse(String, Context)}
     */
    public void deleteSubDirectoryWithResponse() {
        DirectoryClient directoryClient = createClientWithSASToken();
        // BEGIN: com.azure.storage.file.directoryClient.deleteSubDirectoryWithResponse#string-Context
        VoidResponse response = directoryClient.deleteSubDirectoryWithResponse("mysubdirectory",
            new Context(key1, value1));
        System.out.println("Completed deleting the subdirectory with status code: " + response.statusCode());
        // END: com.azure.storage.file.directoryClient.deleteSubDirectoryWithResponse#string-Context
    }

    /**
     * Generates a code sample for using {@link DirectoryClient#delete()}
     */
    public void deleteDirectory() {
        DirectoryClient directoryClient = createClientWithSASToken();
        // BEGIN: com.azure.storage.file.directoryClient.delete
        directoryClient.delete();
        System.out.println("Completed deleting the file.");
        // END: com.azure.storage.file.directoryClient.delete
    }

    /**
     * Generates a code sample for using {@link DirectoryClient#deleteWithResponse(Context)}
     */
    public void deleteWithResponse() {
        DirectoryClient directoryClient = createClientWithSASToken();
        // BEGIN: com.azure.storage.file.directoryClient.deleteWithResponse
        VoidResponse response = directoryClient.deleteWithResponse(new Context(key1, value1));
        System.out.println("Completed deleting the file with status code: " + response.statusCode());
        // END: com.azure.storage.file.directoryClient.deleteWithResponse
    }

    /**
     * Generates a code sample for using {@link DirectoryClient#getProperties()}
     */
    public void getProperties() {
        DirectoryClient directoryClient = createClientWithSASToken();
        // BEGIN: com.azure.storage.file.directoryClient.getProperties
        DirectoryProperties response = directoryClient.getProperties();
        System.out.printf("Directory latest modified date is %s.", response.lastModified());
        // END: com.azure.storage.file.directoryClient.getProperties
    }

    /**
     * Generates a code sample for using {@link DirectoryClient#getPropertiesWithResponse(Context)}
     */
    public void getPropertiesWithResponse() {
        DirectoryClient directoryClient = createClientWithSASToken();
        // BEGIN: com.azure.storage.file.directoryClient.getPropertiesWithResponse#Context
        Response<DirectoryProperties> response = directoryClient.getPropertiesWithResponse(new Context(key1, value1));
        System.out.printf("Directory latest modified date is %s.", response.value().lastModified());
        // END: com.azure.storage.file.directoryClient.getPropertiesWithResponse#Context
    }

    /**
     * Generates a code sample for using {@link DirectoryClient#setMetadata(Map)}
     */
    public void setMetadata() {
        DirectoryClient directoryClient = createClientWithSASToken();
        // BEGIN: com.azure.storage.file.directoryClient.setMetadata#map
        DirectorySetMetadataInfo response =
            directoryClient.setMetadata(Collections.singletonMap("directory", "updatedMetadata"));
        System.out.printf("Setting the directory metadata completed with updated etag %d", response.eTag());
        // END: com.azure.storage.file.directoryClient.setMetadata#map
    }

    /**
     * Generates a code sample for using {@link DirectoryClient#setMetadataWithResponse(Map, Context)}
     */
    public void setMetadataWithResponse() {
        DirectoryClient directoryClient = createClientWithSASToken();
        // BEGIN: com.azure.storage.file.directoryClient.setMetadataWithResponse#map-Context
        Response<DirectorySetMetadataInfo> response =
            directoryClient.setMetadataWithResponse(Collections.singletonMap("directory", "updatedMetadata"),
                new Context(key1, value1));
        System.out.printf("Setting the directory metadata completed with updated etag %d", response.statusCode());
        // END: com.azure.storage.file.directoryClient.setMetadataWithResponse#map-Context
    }

    /**
     * Generates a code sample for using {@link DirectoryClient#setMetadata(Map)} to clear the metadata.
     */
    public void clearSetMetadata() {
        DirectoryClient directoryClient = createClientWithSASToken();
<<<<<<< HEAD
        // BEGIN: com.azure.storage.file.DirectoryClient.setMetadata-clearMetadata#Map
        Response<DirectorySetMetadataInfo> response = directoryClient.setMetadata(null);
        System.out.printf("Directory latest modified date is %s.", response.statusCode());
        // END: com.azure.storage.file.DirectoryClient.setMetadata-clearMetadata#Map
=======
        // BEGIN: com.azure.storage.file.directoryClient.setMetadata#map.clearMetadata
        DirectorySetMetadataInfo response = directoryClient.setMetadata(null);
        System.out.printf("Cleared metadata.");
        // END: com.azure.storage.file.directoryClient.setMetadata#map.clearMetadata
>>>>>>> 64efc1be
    }

    /**
     * Generates a code sample for using {@link DirectoryClient#setMetadata(Map)} to clear the metadata.
     */
<<<<<<< HEAD
    public void clearMetadataAsync() {
        DirectoryAsyncClient directoryAsyncClient = createAsyncClientWithSASToken();
        // BEGIN: com.azure.storage.file.DirectoryAsyncClient.setMetadata-clearMetadataAsync#Map
        directoryAsyncClient.setMetadata(null)
            .subscribe(response ->  System.out.printf("Clearing the directory metadata completed with status code %d",
                response.statusCode()));
        // END: com.azure.storage.file.DirectoryAsyncClient.setMetadata-clearMetadataAsync#Map
=======
    public void clearMetadata() {
        DirectoryClient directoryClient = createClientWithSASToken();
        // BEGIN: com.azure.storage.file.directoryClient.setMetadataWithResponse#map.clearMetadata
        Response<DirectorySetMetadataInfo> response = directoryClient.setMetadataWithResponse(null,
            new Context(key1, value1));
        System.out.printf("Directory latest modified date is %s.", response.statusCode());
        // END: com.azure.storage.file.directoryClient.setMetadataWithResponse#map.clearMetadata
>>>>>>> 64efc1be
    }

    /**
     * Generates a code sample for using {@link DirectoryClient#getHandles(Integer, boolean)}
     */
    public void getHandles() {
        DirectoryClient directoryClient = createClientWithSASToken();
        // BEGIN: com.azure.storage.file.DirectoryClient.getHandles#Integer-boolean
        Iterable<HandleItem> result = directoryClient.getHandles(10, true);
        System.out.printf("Get handles completed with handle id %s", result.iterator().next().handleId());
        // END: com.azure.storage.file.DirectoryClient.getHandles#Integer-boolean
    }

    /**
<<<<<<< HEAD
     * Generates a code sample for using {@link DirectoryAsyncClient#getHandles(Integer, boolean)}
     */
    public void getHandlesAsync() {
        DirectoryAsyncClient directoryAsyncClient = createAsyncClientWithSASToken();
        // BEGIN: com.azure.storage.file.DirectoryAsyncClient.getHandles#Integer-boolean
        directoryAsyncClient.getHandles(10, true)
            .subscribe(handleItem -> System.out.printf("Get handles completed with handle id %s",
                handleItem.handleId()));
        // END: com.azure.storage.file.DirectoryAsyncClient.getHandles#Integer-boolean
    }

    /**
=======
>>>>>>> 64efc1be
     * Generates a code sample for using {@link DirectoryClient#forceCloseHandles(String, boolean)}
     */
    public void forceCloseHandles() {
        DirectoryClient directoryClient = createClientWithSASToken();
        // BEGIN: com.azure.storage.file.directoryClient.forceCloseHandles
        Iterable<HandleItem> result = directoryClient.getHandles(10, true);
        result.forEach(handleItem ->  {
            directoryClient.forceCloseHandles(handleItem.handleId(), true).forEach(numOfClosedHandles ->
                System.out.printf("Get handles completed with handle id %s", handleItem.handleId()));
        });
        // END: com.azure.storage.file.directoryClient.forceCloseHandles
    }

    /**
     * Generates a code sample for using {@link DirectoryClient#getShareSnapshotId()}
     */
    public void getShareSnapshotId() {
        // BEGIN: com.azure.storage.file.directoryClient.getShareSnapshotId
        OffsetDateTime currentTime = OffsetDateTime.of(LocalDateTime.now(), ZoneOffset.UTC);
        DirectoryClient directoryClient = new DirectoryClientBuilder()
            .endpoint("https://${accountName}.file.core.windows.net")
            .credential(SASTokenCredential.fromSASTokenString("${SASToken}"))
            .shareName("myshare")
            .directoryPath("mydirectory")
            .snapshot(currentTime.toString())
            .buildClient();
        directoryClient.getShareSnapshotId();
        // END: com.azure.storage.file.directoryClient.getShareSnapshotId
    }
}<|MERGE_RESOLUTION|>--- conflicted
+++ resolved
@@ -302,31 +302,15 @@
      */
     public void clearSetMetadata() {
         DirectoryClient directoryClient = createClientWithSASToken();
-<<<<<<< HEAD
-        // BEGIN: com.azure.storage.file.DirectoryClient.setMetadata-clearMetadata#Map
-        Response<DirectorySetMetadataInfo> response = directoryClient.setMetadata(null);
-        System.out.printf("Directory latest modified date is %s.", response.statusCode());
-        // END: com.azure.storage.file.DirectoryClient.setMetadata-clearMetadata#Map
-=======
         // BEGIN: com.azure.storage.file.directoryClient.setMetadata#map.clearMetadata
         DirectorySetMetadataInfo response = directoryClient.setMetadata(null);
         System.out.printf("Cleared metadata.");
         // END: com.azure.storage.file.directoryClient.setMetadata#map.clearMetadata
->>>>>>> 64efc1be
     }
 
     /**
      * Generates a code sample for using {@link DirectoryClient#setMetadata(Map)} to clear the metadata.
      */
-<<<<<<< HEAD
-    public void clearMetadataAsync() {
-        DirectoryAsyncClient directoryAsyncClient = createAsyncClientWithSASToken();
-        // BEGIN: com.azure.storage.file.DirectoryAsyncClient.setMetadata-clearMetadataAsync#Map
-        directoryAsyncClient.setMetadata(null)
-            .subscribe(response ->  System.out.printf("Clearing the directory metadata completed with status code %d",
-                response.statusCode()));
-        // END: com.azure.storage.file.DirectoryAsyncClient.setMetadata-clearMetadataAsync#Map
-=======
     public void clearMetadata() {
         DirectoryClient directoryClient = createClientWithSASToken();
         // BEGIN: com.azure.storage.file.directoryClient.setMetadataWithResponse#map.clearMetadata
@@ -334,7 +318,6 @@
             new Context(key1, value1));
         System.out.printf("Directory latest modified date is %s.", response.statusCode());
         // END: com.azure.storage.file.directoryClient.setMetadataWithResponse#map.clearMetadata
->>>>>>> 64efc1be
     }
 
     /**
@@ -349,21 +332,6 @@
     }
 
     /**
-<<<<<<< HEAD
-     * Generates a code sample for using {@link DirectoryAsyncClient#getHandles(Integer, boolean)}
-     */
-    public void getHandlesAsync() {
-        DirectoryAsyncClient directoryAsyncClient = createAsyncClientWithSASToken();
-        // BEGIN: com.azure.storage.file.DirectoryAsyncClient.getHandles#Integer-boolean
-        directoryAsyncClient.getHandles(10, true)
-            .subscribe(handleItem -> System.out.printf("Get handles completed with handle id %s",
-                handleItem.handleId()));
-        // END: com.azure.storage.file.DirectoryAsyncClient.getHandles#Integer-boolean
-    }
-
-    /**
-=======
->>>>>>> 64efc1be
      * Generates a code sample for using {@link DirectoryClient#forceCloseHandles(String, boolean)}
      */
     public void forceCloseHandles() {
