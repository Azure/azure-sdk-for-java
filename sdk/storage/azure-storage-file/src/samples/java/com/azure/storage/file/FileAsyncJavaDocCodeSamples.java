// Copyright (c) Microsoft Corporation. All rights reserved.
// Licensed under the MIT License.
package com.azure.storage.file;

<<<<<<< HEAD
=======
import com.azure.storage.common.Constants;
import com.azure.storage.common.IpRange;
import com.azure.storage.common.SASProtocol;
>>>>>>> 2d0cd476
import com.azure.storage.common.Utility;
import com.azure.storage.common.credentials.SASTokenCredential;
import com.azure.storage.common.credentials.SharedKeyCredential;
import com.azure.storage.file.models.FileHTTPHeaders;
import com.azure.storage.file.models.FileProperties;
import com.azure.storage.file.models.FileRange;
import com.azure.storage.file.models.NtfsFileAttributes;
import reactor.core.publisher.Flux;

import java.net.URI;
import java.net.URISyntaxException;
import java.nio.ByteBuffer;
import java.nio.charset.StandardCharsets;
import java.nio.file.Files;
import java.nio.file.Paths;
import java.time.LocalDateTime;
import java.time.OffsetDateTime;
import java.time.ZoneOffset;
import java.util.Collections;
import java.util.EnumSet;
import java.util.Map;

/**
 * Contains code snippets when generating javadocs through doclets for {@link FileClient} and {@link FileAsyncClient}.
 */
public class FileAsyncJavaDocCodeSamples {

    /**
     * Generates code sample for {@link FileAsyncClient} instantiation.
     */
    public void asyncInitialization() {
        // BEGIN: com.azure.storage.file.fileAsyncClient.instantiation
        FileAsyncClient client = new FileClientBuilder()
            .connectionString("${connectionString}")
            .endpoint("${endpoint}")
            .buildFileAsyncClient();
        // END: com.azure.storage.file.fileAsyncClient.instantiation
    }


    /**
     * Generates code sample for creating a {@link FileAsyncClient} with {@link SASTokenCredential}
     * @return An instance of {@link FileAsyncClient}
     */
    public FileAsyncClient createAsyncClientWithSASToken() {
        // BEGIN: com.azure.storage.file.fileAsyncClient.instantiation.sastoken
        FileAsyncClient fileAsyncClient = new FileClientBuilder()
            .endpoint("https://{accountName}.file.core.windows.net?{SASToken}")
            .shareName("myshare")
            .resourcePath("myfilepath")
            .buildFileAsyncClient();
        // END: com.azure.storage.file.fileAsyncClient.instantiation.sastoken
        return fileAsyncClient;
    }

    /**
     * Generates code sample for creating a {@link FileAsyncClient} with {@link SASTokenCredential}
     * @return An instance of {@link FileAsyncClient}
     */
    public FileAsyncClient createAsyncClientWithCredential() {
        // BEGIN: com.azure.storage.file.fileAsyncClient.instantiation.credential
        FileAsyncClient fileAsyncClient = new FileClientBuilder()
            .endpoint("https://{accountName}.file.core.windows.net")
            .credential(SASTokenCredential.fromQueryParameters(Utility.parseQueryString("${SASTokenQueryParams}")))
            .shareName("myshare")
            .resourcePath("myfilepath")
            .buildFileAsyncClient();
        // END: com.azure.storage.file.fileAsyncClient.instantiation.credential
        return fileAsyncClient;
    }

    /**
     * Generates code sample for creating a {@link FileAsyncClient} with {@code connectionString}
     * which turns into {@link SharedKeyCredential}
     * @return An instance of {@link FileAsyncClient}
     */
    public FileAsyncClient createAsyncClientWithConnectionString() {
        // BEGIN: com.azure.storage.file.fileAsyncClient.instantiation.connectionstring
        String connectionString = "DefaultEndpointsProtocol=https;AccountName={name};AccountKey={key};"
            + "EndpointSuffix={core.windows.net}";
        FileAsyncClient fileAsyncClient = new FileClientBuilder()
            .connectionString(connectionString).shareName("myshare").resourcePath("myfilepath")
            .buildFileAsyncClient();
        // END: com.azure.storage.file.fileAsyncClient.instantiation.connectionstring
        return fileAsyncClient;
    }


    /**
     * Generates a code sample for using {@link FileAsyncClient#create(long)}
     */
    public void createFileAsync() {
        FileAsyncClient fileAsyncClient = createAsyncClientWithSASToken();
        // BEGIN: com.azure.storage.file.fileAsyncClient.create
        fileAsyncClient.create(1024).subscribe(
            response -> { },
            error -> System.err.print(error.toString()),
            () -> System.out.println("Complete creating the file!")
        );
        // END: com.azure.storage.file.fileAsyncClient.create
    }

    /**
     * Generates a code sample for using {@link FileAsyncClient#create(long)}
     */
    public void createFileAsyncMaxOverload() {
        FileAsyncClient fileAsyncClient = createAsyncClientWithSASToken();
        // BEGIN: com.azure.storage.file.fileAsyncClient.create#long-filehttpheaders-map
        FileHTTPHeaders httpHeaders = new FileHTTPHeaders().setFileContentType("text/plain");
        fileAsyncClient.create(1024)
            .doOnSuccess(response -> System.out.println("Creating the file completed."));
        // END: com.azure.storage.file.fileAsyncClient.create#long-filehttpheaders-map
    }

    /**
     * Generates a code sample for using {@link FileAsyncClient#createWithResponse(long, FileHTTPHeaders, FileSmbProperties, String, Map)}
     */
    public void createWithResponse() {
        FileAsyncClient fileAsyncClient = createAsyncClientWithSASToken();
        // BEGIN: com.azure.storage.file.fileAsyncClient.createWithResponse#long-filehttpheaders-filesmbproperties-string-map
        FileHTTPHeaders httpHeaders = new FileHTTPHeaders()
            .setFileContentType("text/html")
            .setFileContentEncoding("gzip")
            .setFileContentLanguage("en")
            .setFileCacheControl("no-transform")
            .setFileContentDisposition("attachment");
        FileSmbProperties smbProperties = new FileSmbProperties()
            .setNtfsFileAttributes(EnumSet.of(NtfsFileAttributes.READ_ONLY))
            .setFileCreationTime(OffsetDateTime.now())
            .setFileLastWriteTime(OffsetDateTime.now())
            .setFilePermissionKey("filePermissionKey");
        String filePermission = "filePermission";
        // NOTE: filePermission and filePermissionKey should never be both set
        fileAsyncClient.createWithResponse(1024, httpHeaders, smbProperties, filePermission,
            Collections.singletonMap("directory", "metadata"))
            .subscribe(response -> System.out.printf("Creating the file completed with status code %d",
                response.getStatusCode()));
        // END: com.azure.storage.file.fileAsyncClient.createWithResponse#long-filehttpheaders-filesmbproperties-string-map
    }

    /**
     * Generates a code sample for using {@link FileAsyncClient#startCopy(String, Map)}
     */
    public void copyFileAsync() {
        FileAsyncClient fileAsyncClient = createAsyncClientWithSASToken();
        // BEGIN: com.azure.storage.file.fileAsyncClient.startCopy#string-map
        fileAsyncClient.startCopy("https://{accountName}.file.core.windows.net?{SASToken}",
            Collections.singletonMap("file", "metadata")).subscribe(
                response -> System.out.println("Successfully copied the file;"),
                error -> System.err.println(error.toString()),
                () -> System.out.println("Complete copying the file.")
        );
        // END: com.azure.storage.file.fileAsyncClient.startCopy#string-map
    }

    /**
     * Generates a code sample for using {@link FileAsyncClient#startCopyWithResponse(String, Map)}
     */
    public void startCopyWithResponse() {
        FileAsyncClient fileAsyncClient = createAsyncClientWithSASToken();
        // BEGIN: com.azure.storage.file.fileAsyncClient.startCopyWithResponse#string-map
        fileAsyncClient.startCopyWithResponse("https://{accountName}.file.core.windows.net?{SASToken}",
            Collections.singletonMap("file", "metadata")).subscribe(
                response ->
                    System.out.println("Successfully copying the file with status code: " + response.getStatusCode()),
                error -> System.err.println(error.toString())
        );
        // END: com.azure.storage.file.fileAsyncClient.startCopyWithResponse#string-map
    }

    /**
     * Generates a code sample for using {@link FileAsyncClient#abortCopy(String)}
     */
    public void abortCopyFileAsync() {
        FileAsyncClient fileAsyncClient = createAsyncClientWithSASToken();
        // BEGIN: com.azure.storage.file.fileAsyncClient.abortCopy#string
        fileAsyncClient.abortCopy("someCopyId")
            .doOnSuccess(response -> System.out.println("Abort copying the file completed."));
        // END: com.azure.storage.file.fileAsyncClient.abortCopy#string
    }

    /**
     * Generates a code sample for using {@link FileAsyncClient#abortCopyWithResponse(String)}
     */
    public void abortCopyWithResponse() {
        FileAsyncClient fileAsyncClient = createAsyncClientWithSASToken();
        // BEGIN: com.azure.storage.file.fileAsyncClient.abortCopyWithResponse#string
        fileAsyncClient.abortCopyWithResponse("someCopyId")
            .subscribe(response -> System.out.printf("Abort copying the file completed with status code %d",
                response.getStatusCode()));
        // END: com.azure.storage.file.fileAsyncClient.abortCopyWithResponse#string
    }

    /**
     * Generates a code sample for using {@link FileAsyncClient#upload(Flux, long)}
     */
    public void uploadDataAsync() {
        FileAsyncClient fileAsyncClient = createAsyncClientWithSASToken();
        // BEGIN: com.azure.storage.file.fileAsyncClient.upload#flux-long
        ByteBuffer defaultData = ByteBuffer.wrap("default".getBytes(StandardCharsets.UTF_8));
        fileAsyncClient.upload(Flux.just(defaultData), defaultData.remaining()).subscribe(
            response -> { },
            error -> System.err.print(error.toString()),
            () -> System.out.println("Complete deleting the file!")
        );
        // END: com.azure.storage.file.fileAsyncClient.upload#flux-long
    }

    /**
     * Generates a code sample for using {@link FileAsyncClient#upload(Flux, long, long)}
     */
    public void uploadDataMaxOverloadAsync() {
        FileAsyncClient fileAsyncClient = createAsyncClientWithSASToken();
        // BEGIN: com.azure.storage.file.fileAsyncClient.upload#flux-long-long
        ByteBuffer defaultData = ByteBuffer.wrap("default".getBytes(StandardCharsets.UTF_8));
        fileAsyncClient.upload(Flux.just(defaultData), defaultData.remaining()).subscribe(
            response -> { },
            error -> System.err.print(error.toString()),
            () -> System.out.println("Complete deleting the file!")
        );
        // END: com.azure.storage.file.fileAsyncClient.upload#flux-long-long
    }

    /**
     * Generates a code sample for using {@link FileAsyncClient#uploadWithResponse(Flux, long)}
     */
    public void uploadWithResponse() {
        FileAsyncClient fileAsyncClient = createAsyncClientWithSASToken();
        // BEGIN: com.azure.storage.file.fileAsyncClient.uploadWithResponse#flux-long
        ByteBuffer defaultData = ByteBuffer.wrap("default".getBytes(StandardCharsets.UTF_8));
        fileAsyncClient.uploadWithResponse(Flux.just(defaultData), defaultData.remaining()).subscribe(
            response -> System.out.println("Complete deleting the file with status code:" + response.getStatusCode()),
            error -> System.err.print(error.toString())
        );
        // END: com.azure.storage.file.fileAsyncClient.uploadWithResponse#flux-long
    }

    /**
     * Generates a code sample for using {@link FileAsyncClient#uploadWithResponse(Flux, long, long)}
     */
    public void uploadWithResponseOverload() {
        FileAsyncClient fileAsyncClient = createAsyncClientWithSASToken();
        // BEGIN: com.azure.storage.file.fileAsyncClient.uploadWithResponse#flux-long-long
        ByteBuffer defaultData = ByteBuffer.wrap("default".getBytes(StandardCharsets.UTF_8));
        fileAsyncClient.uploadWithResponse(Flux.just(defaultData), defaultData.remaining(), 1024).subscribe(
            response -> System.out.println("Complete deleting the file with status code" + response.getStatusCode()),
            error -> System.err.print(error.toString())
        );
        // END: com.azure.storage.file.fileAsyncClient.uploadWithResponse#flux-long-long
    }

    /**
     * Generates a code sample for using {@link FileAsyncClient#clearRange(long)}
     */
    public void clearRangeAsync() {
        FileAsyncClient fileAsyncClient = createAsyncClientWithSASToken();
        // BEGIN: com.azure.storage.file.fileAsyncClient.clearRange#long
        fileAsyncClient.clearRange(1024).subscribe(
            response -> { },
            error -> System.err.print(error.toString()),
            () -> System.out.println("Complete clearing the range!")
        );
        // END: com.azure.storage.file.fileAsyncClient.clearRange#long
    }

    /**
     * Generates a code sample for using {@link FileAsyncClient#clearRangeWithResponse(long, long)}
     */
    public void clearRangeAsyncMaxOverload() {
        FileAsyncClient fileAsyncClient = createAsyncClientWithSASToken();
        // BEGIN: com.azure.storage.file.fileAsyncClient.clearRange#long-long
        fileAsyncClient.clearRangeWithResponse(1024, 1024).subscribe(
            response -> { },
            error -> System.err.print(error.toString()),
            () -> System.out.println("Complete clearing the range!")
        );
        // END: com.azure.storage.file.fileAsyncClient.clearRange#long-long
    }

    /**
     * Generates a code sample for using {@link FileAsyncClient#uploadFromFile(String)}
     */
    public void uploadFileAsync() {
        FileAsyncClient fileAsyncClient = createAsyncClientWithSASToken();
        // BEGIN: com.azure.storage.file.fileAsyncClient.uploadFromFile#string
        fileAsyncClient.uploadFromFile("someFilePath").subscribe(
            response -> { },
            error -> System.err.print(error.toString()),
            () -> System.out.println("Complete deleting the file!")
        );
        // END: com.azure.storage.file.fileAsyncClient.uploadFromFile#string
    }

    /**
     * Generates a code sample for using {@link FileAsyncClient#uploadRangeFromUrl(long, long, long, URI)}
     * @throws URISyntaxException when the URI is invalid
     */
    public void uploadFileFromURLAsync() throws URISyntaxException {
        FileAsyncClient fileAsyncClient = createAsyncClientWithSASToken();
        // BEGIN: com.azure.storage.file.fileAsyncClient.uploadRangeFromUrl#long-long-long-uri
        fileAsyncClient.uploadRangeFromUrl(6, 8, 0, new URI("filewithSAStoken")).subscribe(
            response -> { },
            error -> System.err.print(error.toString()),
            () -> System.out.println("Completed upload range from url!")
        );
        // END: com.azure.storage.file.fileAsyncClient.uploadRangeFromUrl#long-long-long-uri
    }

    /**
     * Generates a code sample for using {@link FileAsyncClient#uploadRangeFromUrlWithResponse(long, long, long, URI)}
     * @throws URISyntaxException when the URI is invalid
     */
    public void uploadFileFromURLWithResponseAsync() throws URISyntaxException {
        FileAsyncClient fileAsyncClient = createAsyncClientWithSASToken();
        // BEGIN: com.azure.storage.file.fileAsyncClient.uploadRangeFromUrlWithResponse#long-long-long-uri
        fileAsyncClient.uploadRangeFromUrlWithResponse(6, 8, 0, new URI("filewithSAStoken")).subscribe(
            response -> { },
            error -> System.err.print(error.toString()),
            () -> System.out.println("Completed upload range from url!")
        );
        // END: com.azure.storage.file.fileAsyncClient.uploadRangeFromUrlWithResponse#long-long-long-uri
    }

    /**
     * Generates a code sample for using {@link FileAsyncClient#downloadWithProperties()}
     */
    public void downloadDataAsync() {
        FileAsyncClient fileAsyncClient = createAsyncClientWithSASToken();
        // BEGIN: com.azure.storage.file.fileAsyncClient.downloadWithProperties
        fileAsyncClient.downloadWithProperties().subscribe(
            response -> { },
            error -> System.err.print(error.toString()),
            () -> System.out.println("Complete downloading the data!")
        );
        // END: com.azure.storage.file.fileAsyncClient.downloadWithProperties
    }

    /**
     * Generates a code sample for using {@link FileAsyncClient#downloadWithPropertiesWithResponse(FileRange, Boolean)}
     */
    public void downloadDataAsyncMaxOverload() {
        FileAsyncClient fileAsyncClient = createAsyncClientWithSASToken();
        // BEGIN: com.azure.storage.file.fileAsyncClient.downloadWithProperties#filerange-boolean
        fileAsyncClient.downloadWithPropertiesWithResponse(new FileRange(1024, 2047L), false).
            subscribe(
                response -> { },
                error -> System.err.print(error.toString()),
                () -> System.out.println("Complete downloading the data!")
            );
        // END: com.azure.storage.file.fileAsyncClient.downloadWithProperties#filerange-boolean
    }

    /**
     * Generates a code sample for using {@link FileAsyncClient#downloadWithPropertiesWithResponse(FileRange, Boolean)}
     */
    public void downloadWithPropertiesWithResponse() {
        FileAsyncClient fileAsyncClient = createAsyncClientWithSASToken();
        // BEGIN: com.azure.storage.file.fileAsyncClient.downloadWithPropertiesWithResponse#filerange-boolean
        fileAsyncClient.downloadWithPropertiesWithResponse(new FileRange(1024, 2047L), false)
            .subscribe(
                response -> System.out.println("Complete downloading the data with status code: " + response.getStatusCode()),
                error -> System.err.print(error.toString())
            );
        // END: com.azure.storage.file.fileAsyncClient.downloadWithPropertiesWithResponse#filerange-boolean
    }

    /**
     * Generates a code sample for using {@link FileAsyncClient#downloadToFile(String)}
     */
    public void downloadFileAsync() {
        FileAsyncClient fileAsyncClient = createAsyncClientWithSASToken();
        // BEGIN: com.azure.storage.file.fileAsyncClient.downloadToFile#string
        fileAsyncClient.downloadToFile("somelocalfilepath").subscribe(
            response -> {
                if (Files.exists(Paths.get("somelocalfilepath"))) {
                    System.out.println("Successfully downloaded the file.");
                }
            },
            error -> System.err.print(error.toString()),
            () -> System.out.println("Complete downloading the file!")
        );
        // END: com.azure.storage.file.fileAsyncClient.downloadToFile#string
    }

    /**
     * Generates a code sample for using {@link FileAsyncClient#downloadToFileWithResponse(String, FileRange)}
     */
    public void downloadFileAsyncMaxOverload() {
        FileAsyncClient fileAsyncClient = createAsyncClientWithSASToken();
        // BEGIN: com.azure.storage.file.fileAsyncClient.downloadToFileWithResponse#string-filerange
        fileAsyncClient.downloadToFileWithResponse("somelocalfilepath", new FileRange(1024, 2047L))
            .subscribe(
                response -> {
                    if (Files.exists(Paths.get("somelocalfilepath"))) {
                        System.out.println("Successfully downloaded the file with status code "
                            + response.getStatusCode());
                    }
                },
                error -> System.err.print(error.toString()),
                () -> System.out.println("Complete downloading the file!")
            );
        // END: com.azure.storage.file.fileAsyncClient.downloadToFileWithResponse#string-filerange
    }

    /**
     * Generates a code sample for using {@link FileAsyncClient#delete()}
     */
    public void deleteFileAsync() {
        FileAsyncClient fileAsyncClient = createAsyncClientWithSASToken();
        // BEGIN: com.azure.storage.file.fileAsyncClient.delete
        fileAsyncClient.delete().subscribe(
            response -> { },
            error -> System.err.print(error.toString()),
            () -> System.out.println("Complete deleting the file!")
        );
        // END: com.azure.storage.file.fileAsyncClient.delete
    }

    /**
     * Generates a code sample for using {@link FileAsyncClient#deleteWithResponse()}
     */
    public void deleteWithResponse() {
        FileAsyncClient fileAsyncClient = createAsyncClientWithSASToken();
        // BEGIN: com.azure.storage.file.fileAsyncClient.deleteWithResponse
        fileAsyncClient.deleteWithResponse().subscribe(
            response -> System.out.println("Complete deleting the file with status code:" + response.getStatusCode()),
            error -> System.err.print(error.toString())
        );
        // END: com.azure.storage.file.fileAsyncClient.deleteWithResponse
    }

    /**
     * Generates a code sample for using {@link FileAsyncClient#getProperties()}
     */
    public void getPropertiesAsync() {
        FileAsyncClient fileAsyncClient = createAsyncClientWithSASToken();
        // BEGIN: com.azure.storage.file.fileAsyncClient.getProperties
        fileAsyncClient.getProperties()
            .subscribe(properties -> {
                System.out.printf("File latest modified date is %s.", properties.getLastModified());
            });
        // END: com.azure.storage.file.fileAsyncClient.getProperties
    }

    /**
     * Generates a code sample for using {@link FileAsyncClient#getPropertiesWithResponse()}
     */
    public void getPropertiesWithResponse() {
        FileAsyncClient fileAsyncClient = createAsyncClientWithSASToken();
        // BEGIN: com.azure.storage.file.fileAsyncClient.getPropertiesWithResponse
        fileAsyncClient.getPropertiesWithResponse()
            .subscribe(response -> {
                FileProperties properties = response.getValue();
                System.out.printf("File latest modified date is %s.", properties.getLastModified());
            });
        // END: com.azure.storage.file.fileAsyncClient.getPropertiesWithResponse
    }

    /**
     * Generates a code sample for using {@link FileAsyncClient#setMetadata(Map)}
     */
    public void setMetadataAsync() {
        FileAsyncClient fileAsyncClient = createAsyncClientWithSASToken();
        // BEGIN: com.azure.storage.file.fileAsyncClient.setMetadata#map
        fileAsyncClient.setMetadata(Collections.singletonMap("file", "updatedMetadata"))
            .doOnSuccess(response -> System.out.println("Setting the file metadata completed."));
        // END: com.azure.storage.file.fileAsyncClient.setMetadata#map
    }

    /**
     * Generates a code sample for using {@link FileAsyncClient#setMetadata(Map)}
     */
    public void setMetadataWithResponse() {
        FileAsyncClient fileAsyncClient = createAsyncClientWithSASToken();
        // BEGIN: com.azure.storage.file.fileAsyncClient.setMetadataWithResponse#map
        fileAsyncClient.setMetadataWithResponse(Collections.singletonMap("file", "updatedMetadata"))
            .subscribe(response -> System.out.printf("Setting the file metadata completed with status code %d",
                response.getStatusCode()));
        // END: com.azure.storage.file.fileAsyncClient.setMetadataWithResponse#map
    }

    /**
     * Generates a code sample for using {@link FileAsyncClient#setMetadataWithResponse(Map)} to clear metadata.
     */
    public void clearMetadataAsync() {
        FileAsyncClient fileAsyncClient = createAsyncClientWithSASToken();
        // BEGIN: com.azure.storage.file.fileAsyncClient.setMetadataWithResponse#map.clearMetadata
        fileAsyncClient.setMetadataWithResponse(null).subscribe(
            response -> System.out.printf("Setting the file metadata completed with status code %d",
                response.getStatusCode()));
        // END: com.azure.storage.file.fileAsyncClient.setMetadataWithResponse#map.clearMetadata
    }

    /**
     * Generates a code sample for using {@link FileAsyncClient#setMetadata(Map)} to clear metadata.
     */
    public void clearMetadata() {
        FileAsyncClient fileAsyncClient = createAsyncClientWithSASToken();
        // BEGIN: com.azure.storage.file.fileAsyncClient.setMetadata#map.clearMetadata
        fileAsyncClient.setMetadata(null).subscribe(
            response -> System.out.println("Setting the file metadata completed.")
        );
        // END: com.azure.storage.file.fileAsyncClient.setMetadata#map.clearMetadata
    }

    /**
     * Generates a code sample for using {@link FileAsyncClient#setProperties(long, FileHTTPHeaders, FileSmbProperties, String)}
     */
    public void setFilePropertiesAsync() {
        FileAsyncClient fileAsyncClient = createAsyncClientWithSASToken();
        // BEGIN: com.azure.storage.file.fileAsyncClient.setProperties#long-filehttpheaders-filesmbproperties-string
        FileHTTPHeaders httpHeaders = new FileHTTPHeaders()
            .setFileContentType("text/html")
            .setFileContentEncoding("gzip")
            .setFileContentLanguage("en")
            .setFileCacheControl("no-transform")
            .setFileContentDisposition("attachment");
        FileSmbProperties smbProperties = new FileSmbProperties()
            .setNtfsFileAttributes(EnumSet.of(NtfsFileAttributes.READ_ONLY))
            .setFileCreationTime(OffsetDateTime.now())
            .setFileLastWriteTime(OffsetDateTime.now())
            .setFilePermissionKey("filePermissionKey");
        String filePermission = "filePermission";
        // NOTE: filePermission and filePermissionKey should never be both set
        fileAsyncClient.setProperties(1024, httpHeaders, smbProperties, filePermission)
            .doOnSuccess(response -> System.out.println("Setting the file properties completed."));
        // END: com.azure.storage.file.fileAsyncClient.setProperties#long-filehttpheaders-filesmbproperties-string
    }

    /**
     * Generates a code sample for using {@link FileAsyncClient#setPropertiesWithResponse(long, FileHTTPHeaders, FileSmbProperties, String)}
     */
    public void setHttpHeadersWithResponse() {
        FileAsyncClient fileAsyncClient = createAsyncClientWithSASToken();
        // BEGIN: com.azure.storage.file.fileAsyncClient.setPropertiesWithResponse#long-filehttpheaders-filesmbproperties-string
        FileHTTPHeaders httpHeaders = new FileHTTPHeaders()
            .setFileContentType("text/html")
            .setFileContentEncoding("gzip")
            .setFileContentLanguage("en")
            .setFileCacheControl("no-transform")
            .setFileContentDisposition("attachment");
        FileSmbProperties smbProperties = new FileSmbProperties()
            .setNtfsFileAttributes(EnumSet.of(NtfsFileAttributes.READ_ONLY))
            .setFileCreationTime(OffsetDateTime.now())
            .setFileLastWriteTime(OffsetDateTime.now())
            .setFilePermissionKey("filePermissionKey");
        String filePermission = "filePermission";
        // NOTE: filePermission and filePermissionKey should never be both set
        fileAsyncClient.setPropertiesWithResponse(1024, httpHeaders, smbProperties, filePermission)
            .subscribe(response -> System.out.printf("Setting the file properties completed with status code %d",
                response.getStatusCode()));
        // END: com.azure.storage.file.fileAsyncClient.setPropertiesWithResponse#long-filehttpheaders-filesmbproperties-string
    }

    /**
     * Generates a code sample for using {@link FileAsyncClient#setPropertiesWithResponse(long, FileHTTPHeaders, FileSmbProperties, String)}
     * to clear httpHeaders.
     */
    public void clearHTTPHeadersAsync() {
        FileAsyncClient fileAsyncClient = createAsyncClientWithSASToken();
        // BEGIN: com.azure.storage.file.fileAsyncClient.setPropertiesWithResponse#long-filehttpheaders-filesmbproperties-string.clearHttpHeaderspreserveSMBProperties
        fileAsyncClient.setPropertiesWithResponse(1024, null, null, null)
            .subscribe(response -> System.out.printf("Setting the file httpHeaders completed with status code %d",
                response.getStatusCode()));
        // END: com.azure.storage.file.fileAsyncClient.setPropertiesWithResponse#long-filehttpheaders-filesmbproperties-string.clearHttpHeaderspreserveSMBProperties
    }

    /**
     * Generates a code sample for using {@link FileAsyncClient#setProperties(long, FileHTTPHeaders, FileSmbProperties, String)}
     * to clear httpHeaders.
     */
    public void clearHTTPHeaders() {
        FileAsyncClient fileAsyncClient = createAsyncClientWithSASToken();
        // BEGIN: com.azure.storage.file.fileAsyncClient.setProperties#long-filehttpheaders-filesmbproperties-string.clearHttpHeaderspreserveSMBProperties
        fileAsyncClient.setProperties(1024, null, null, null)
            .subscribe(response -> System.out.println("Setting the file httpHeaders completed."));
        // END: com.azure.storage.file.fileAsyncClient.setProperties#long-filehttpheaders-filesmbproperties-string.clearHttpHeaderspreserveSMBProperties
    }

    /**
     * Generates a code sample for using {@link FileAsyncClient#listRanges()}
     */
    public void listRangesAsync() {
        FileAsyncClient fileAsyncClient = createAsyncClientWithSASToken();
        // BEGIN: com.azure.storage.file.fileAsyncClient.listRanges
        fileAsyncClient.listRanges().subscribe(range ->
            System.out.printf("List ranges completed with start: %d, end: %d", range.getStart(), range.getEnd()));
        // END: com.azure.storage.file.fileAsyncClient.listRanges
    }

    /**
     * Generates a code sample for using {@link FileAsyncClient#listRanges(FileRange)}
     */
    public void listRangesAsyncMaxOverload() {
        FileAsyncClient fileAsyncClient = createAsyncClientWithSASToken();
        // BEGIN: com.azure.storage.file.fileAsyncClient.listRanges#filerange
        fileAsyncClient.listRanges(new FileRange(1024, 2048L))
            .subscribe(result -> System.out.printf("List ranges completed with start: %d, end: %d",
                result.getStart(), result.getEnd()));
        // END: com.azure.storage.file.fileAsyncClient.listRanges#filerange
    }

    /**
     * Generates a code sample for using {@link FileAsyncClient#listHandles()}
     */
    public void listHandlesAsync() {
        FileAsyncClient fileAsyncClient = createAsyncClientWithSASToken();
        // BEGIN: com.azure.storage.file.fileAsyncClient.listHandles
        fileAsyncClient.listHandles()
            .subscribe(result -> System.out.printf("List handles completed with handle id %s", result.getHandleId()));
        // END: com.azure.storage.file.fileAsyncClient.listHandles
    }

    /**
     * Generates a code sample for using {@link FileAsyncClient#listHandles(Integer)}
     */
    public void listHandlesAsyncMaxOverload() {
        FileAsyncClient fileAsyncClient = createAsyncClientWithSASToken();
        // BEGIN: com.azure.storage.file.fileAsyncClient.listHandles#integer
        fileAsyncClient.listHandles(10)
            .subscribe(result -> System.out.printf("List handles completed with handle id %s", result.getHandleId()));
        // END: com.azure.storage.file.fileAsyncClient.listHandles#integer
    }

    /**
     * Generates a code sample for using {@link FileAsyncClient#forceCloseHandles(String)}
     */
    public void forceCloseHandlesAsync() {
        FileAsyncClient fileAsyncClient = createAsyncClientWithSASToken();
        // BEGIN: com.azure.storage.file.fileAsyncClient.forceCloseHandles#string
        fileAsyncClient.listHandles(10)
            .subscribe(result -> {
                fileAsyncClient.forceCloseHandles(result.getHandleId()).subscribe(
                    numOfClosedHandles -> System.out.printf("Close %d handles.", numOfClosedHandles));
            });
        // END: com.azure.storage.file.fileAsyncClient.forceCloseHandles#string
    }

    /**
<<<<<<< HEAD
=======
     * Generates a code sample for using {@link FileAsyncClient#generateSAS(String, FileSasPermission, OffsetDateTime,
     * OffsetDateTime, String, SASProtocol, IpRange, String, String, String, String, String)}
     */
    public void generateSASAsync() {
        FileAsyncClient fileAsyncClient = createAsyncClientWithSASToken();
        // BEGIN: com.azure.storage.file.fileAsyncClient.generateSAS#String-FileSasPermission-OffsetDateTime-OffsetDateTime-String-SASProtocol-IpRange-String-String-String-String-String
        String identifier = "identifier";
        FileSasPermission permissions = new FileSasPermission()
            .setReadPermission(true)
            .setCreatePermission(true)
            .setDeletePermission(true)
            .setWritePermission(true);
        OffsetDateTime startTime = OffsetDateTime.now().minusDays(1);
        OffsetDateTime expiryTime = OffsetDateTime.now().plusDays(1);
        IpRange ipRange = new IpRange()
            .setIpMin("0.0.0.0")
            .setIpMax("255.255.255.255");
        SASProtocol sasProtocol = SASProtocol.HTTPS_HTTP;
        String cacheControl = "cache";
        String contentDisposition = "disposition";
        String contentEncoding = "encoding";
        String contentLanguage = "language";
        String contentType = "type";
        String version = Constants.HeaderConstants.TARGET_STORAGE_VERSION;
        String sas = fileAsyncClient.generateSAS(identifier, permissions, expiryTime, startTime, version, sasProtocol,
            ipRange, cacheControl, contentDisposition, contentEncoding, contentLanguage, contentType);
        // END: com.azure.storage.file.fileAsyncClient.generateSAS#String-FileSasPermission-OffsetDateTime-OffsetDateTime-String-SASProtocol-IpRange-String-String-String-String-String
    }

    /**
>>>>>>> 2d0cd476
     * Generates a code sample for using {@link FileAsyncClient#getShareSnapshotId()}
     */
    public void getShareSnapshotIdAsync() {
        // BEGIN: com.azure.storage.file.fileAsyncClient.getShareSnapshotId
        OffsetDateTime currentTime = OffsetDateTime.of(LocalDateTime.now(), ZoneOffset.UTC);
        FileAsyncClient fileAsyncClient = new FileClientBuilder()
            .endpoint("https://${accountName}.file.core.windows.net")
            .credential(SASTokenCredential.fromSASTokenString("${SASToken}"))
            .shareName("myshare")
            .resourcePath("myfiile")
            .snapshot(currentTime.toString())
            .buildFileAsyncClient();

        System.out.printf("Snapshot ID: %s%n", fileAsyncClient.getShareSnapshotId());
        // END: com.azure.storage.file.fileAsyncClient.getShareSnapshotId
    }

    /**
     * Generates a code sample for using {@link FileAsyncClient#getShareName()}
     */
    public void getShareNameAsync() {
        FileAsyncClient directoryAsyncClient = createAsyncClientWithSASToken();
        // BEGIN: com.azure.storage.file.fileAsyncClient.getShareName
        String shareName = directoryAsyncClient.getShareName();
        System.out.println("The share name of the directory is " + shareName);
        // END: com.azure.storage.file.fileAsyncClient.getShareName
    }

    /**
     * Generates a code sample for using {@link FileAsyncClient#getFilePath()}
     */
    public void getFilePathAsync() {
        FileAsyncClient fileAsyncClient = createAsyncClientWithSASToken();
        // BEGIN: com.azure.storage.file.fileAsyncClient.getFilePath
        String filePath = fileAsyncClient.getFilePath();
        System.out.println("The name of the file is " + filePath);
        // END: com.azure.storage.file.fileAsyncClient.getFilePath
    }
}<|MERGE_RESOLUTION|>--- conflicted
+++ resolved
@@ -2,12 +2,6 @@
 // Licensed under the MIT License.
 package com.azure.storage.file;
 
-<<<<<<< HEAD
-=======
-import com.azure.storage.common.Constants;
-import com.azure.storage.common.IpRange;
-import com.azure.storage.common.SASProtocol;
->>>>>>> 2d0cd476
 import com.azure.storage.common.Utility;
 import com.azure.storage.common.credentials.SASTokenCredential;
 import com.azure.storage.common.credentials.SharedKeyCredential;
@@ -647,39 +641,6 @@
     }
 
     /**
-<<<<<<< HEAD
-=======
-     * Generates a code sample for using {@link FileAsyncClient#generateSAS(String, FileSasPermission, OffsetDateTime,
-     * OffsetDateTime, String, SASProtocol, IpRange, String, String, String, String, String)}
-     */
-    public void generateSASAsync() {
-        FileAsyncClient fileAsyncClient = createAsyncClientWithSASToken();
-        // BEGIN: com.azure.storage.file.fileAsyncClient.generateSAS#String-FileSasPermission-OffsetDateTime-OffsetDateTime-String-SASProtocol-IpRange-String-String-String-String-String
-        String identifier = "identifier";
-        FileSasPermission permissions = new FileSasPermission()
-            .setReadPermission(true)
-            .setCreatePermission(true)
-            .setDeletePermission(true)
-            .setWritePermission(true);
-        OffsetDateTime startTime = OffsetDateTime.now().minusDays(1);
-        OffsetDateTime expiryTime = OffsetDateTime.now().plusDays(1);
-        IpRange ipRange = new IpRange()
-            .setIpMin("0.0.0.0")
-            .setIpMax("255.255.255.255");
-        SASProtocol sasProtocol = SASProtocol.HTTPS_HTTP;
-        String cacheControl = "cache";
-        String contentDisposition = "disposition";
-        String contentEncoding = "encoding";
-        String contentLanguage = "language";
-        String contentType = "type";
-        String version = Constants.HeaderConstants.TARGET_STORAGE_VERSION;
-        String sas = fileAsyncClient.generateSAS(identifier, permissions, expiryTime, startTime, version, sasProtocol,
-            ipRange, cacheControl, contentDisposition, contentEncoding, contentLanguage, contentType);
-        // END: com.azure.storage.file.fileAsyncClient.generateSAS#String-FileSasPermission-OffsetDateTime-OffsetDateTime-String-SASProtocol-IpRange-String-String-String-String-String
-    }
-
-    /**
->>>>>>> 2d0cd476
      * Generates a code sample for using {@link FileAsyncClient#getShareSnapshotId()}
      */
     public void getShareSnapshotIdAsync() {
