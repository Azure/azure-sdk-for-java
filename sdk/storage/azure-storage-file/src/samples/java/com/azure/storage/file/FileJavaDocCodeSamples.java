// Copyright (c) Microsoft Corporation. All rights reserved.
// Licensed under the MIT License.
package com.azure.storage.file;

import com.azure.core.http.rest.Response;
import com.azure.core.http.rest.VoidResponse;
import com.azure.storage.common.Utility;
import com.azure.core.util.Context;
import com.azure.storage.common.credentials.SASTokenCredential;
import com.azure.storage.common.credentials.SharedKeyCredential;
import com.azure.storage.file.models.FileCopyInfo;
import com.azure.storage.file.models.FileDownloadInfo;
import com.azure.storage.file.models.FileHTTPHeaders;
import com.azure.storage.file.models.FileInfo;
import com.azure.storage.file.models.FileMetadataInfo;
import com.azure.storage.file.models.FileProperties;
import com.azure.storage.file.models.FileRange;
import com.azure.storage.file.models.FileRangeWriteType;
import com.azure.storage.file.models.FileUploadInfo;

import java.nio.ByteBuffer;
import java.nio.charset.StandardCharsets;
import java.nio.file.Files;
import java.nio.file.Paths;
import java.time.LocalDateTime;
import java.time.OffsetDateTime;
import java.time.ZoneOffset;
import java.util.Collections;
import java.util.Map;

/**
 * Contains code snippets when generating javadocs through doclets for {@link FileClient} and {@link FileAsyncClient}.
 */
public class FileJavaDocCodeSamples {

    private String key1 = "key1";
    private String value1 = "val1";

    /**
     * Generates code sample for {@link FileClient} instantiation.
     */
    public void initialization() {
        // BEGIN: com.azure.storage.file.fileClient.instantiation
        FileClient client = new FileClientBuilder()
            .connectionString("${connectionString}")
            .endpoint("${endpoint}")
            .buildClient();
        // END: com.azure.storage.file.fileClient.instantiation
    }

    /**
     * Generates code sample for creating a {@link FileClient} with {@link SASTokenCredential}
     * @return An instance of {@link FileClient}
     */
    public FileClient createClientWithSASToken() {

        // BEGIN: com.azure.storage.file.fileClient.instantiation.sastoken
        FileClient fileClient = new FileClientBuilder()
            .endpoint("https://${accountName}.file.core.windows.net?${SASToken}")
            .shareName("myshare")
            .filePath("myfilepath")
            .buildClient();
        // END: com.azure.storage.file.fileClient.instantiation.sastoken
        return fileClient;
    }


    /**
     * Generates code sample for creating a {@link FileClient} with {@link SASTokenCredential}
     * @return An instance of {@link FileClient}
     */
    public FileClient createClientWithCredential() {

        // BEGIN: com.azure.storage.file.fileClient.instantiation.credential
        FileClient fileClient = new FileClientBuilder()
            .endpoint("https://${accountName}.file.core.windows.net")
            .credential(SASTokenCredential.fromQueryParameters(Utility.parseQueryString("${SASTokenQueryParams}")))
            .shareName("myshare")
            .filePath("myfilepath")
            .buildClient();
        // END: com.azure.storage.file.fileClient.instantiation.credential
        return fileClient;
    }

    /**
     * Generates code sample for creating a {@link FileClient} with {@code connectionString} which turns into {@link SharedKeyCredential}
     * @return An instance of {@link FileClient}
     */
    public FileClient createClientWithConnectionString() {
        // BEGIN: com.azure.storage.file.fileClient.instantiation.connectionstring
        String connectionString = "DefaultEndpointsProtocol=https;AccountName={name};AccountKey={key};"
            + "EndpointSuffix={core.windows.net}";
        FileClient fileClient = new FileClientBuilder()
            .connectionString(connectionString).shareName("myshare").filePath("myfilepath")
            .buildClient();
        // END: com.azure.storage.file.fileClient.instantiation.connectionstring
        return fileClient;
    }

    /**
     * Generates a code sample for using {@link FileClient#create(long)}
     */
    public void createFile() {
        FileClient fileClient = createClientWithSASToken();
        // BEGIN: com.azure.storage.file.fileClient.create
        FileInfo response = fileClient.create(1024);
        System.out.println("Complete creating the file.");
        // END: com.azure.storage.file.fileClient.create
    }

    /**
     * Generates a code sample for using {@link FileClient#createWithResponse(long, FileHTTPHeaders, Map, Context)}
     */
    public void createWithResponse() {
        FileClient fileClient = createClientWithSASToken();
        // BEGIN: com.azure.storage.file.fileClient.createWithResponse#long-filehttpheaders-map-Context
        FileHTTPHeaders httpHeaders = new FileHTTPHeaders().fileContentType("text/plain");
        Response<FileInfo> response = fileClient.createWithResponse(1024, httpHeaders,
            Collections.singletonMap("file", "updatedMetadata"), new Context(key1, value1));
        System.out.printf("Creating the file completed with status code %d", response.statusCode());
        // END: com.azure.storage.file.fileClient.createWithResponse#long-filehttpheaders-map-Context
    }

    /**
     * Generates a code sample for using {@link FileClient#startCopy(String, Map)}
     */
    public void startCopy() {
        FileClient fileClient = createClientWithSASToken();
        // BEGIN: com.azure.storage.file.fileClient.startCopy#string-map
        FileCopyInfo response = fileClient.startCopy(
            "https://{accountName}.file.core.windows.net?{SASToken}",
            Collections.singletonMap("file", "metadata"));
        System.out.println("Complete copying the file with copy Id: " + response.copyId());
        // END: com.azure.storage.file.fileClient.startCopy#string-map
    }

    /**
     * Generates a code sample for using {@link FileClient#startCopyWithResponse(String, Map, Context)}
     */
    public void startCopyWithResponse() {
        FileClient fileClient = createClientWithSASToken();
        // BEGIN: com.azure.storage.file.fileClient.startCopyWithResponse#string-map-Context
        Response<FileCopyInfo> response = fileClient.startCopyWithResponse(
            "https://{accountName}.file.core.windows.net?{SASToken}",
            Collections.singletonMap("file", "metadata"), new Context(key1, value1));
        System.out.println("Complete copying the file with copy Id: " + response.value().copyId());
        // END: com.azure.storage.file.fileClient.startCopyWithResponse#string-map-Context
    }

    /**
     * Generates a code sample for using {@link FileClient#abortCopy(String)}
     */
    public void abortCopyFile() {
        FileClient fileClient = createClientWithSASToken();
        // BEGIN: com.azure.storage.file.fileClient.abortCopy#string
        fileClient.abortCopy("someCopyId");
        System.out.printf("Abort copying the file completed.");
        // END: com.azure.storage.file.fileClient.abortCopy#string
    }

    /**
     * Generates a code sample for using {@link FileClient#abortCopyWithResponse(String, Context)}
     */
    public void abortCopyWithResponse() {
        FileClient fileClient = createClientWithSASToken();
        // BEGIN: com.azure.storage.file.fileClient.abortCopyWithResponse#string-Context
        VoidResponse response = fileClient.abortCopyWithResponse("someCopyId", new Context(key1, value1));
        System.out.printf("Abort copying the file completed with status code %d", response.statusCode());
        // END: com.azure.storage.file.fileClient.abortCopyWithResponse#string-Context
    }

    /**
     * Generates a code sample for using {@link FileClient#upload(ByteBuffer, long)}
     */
    public void uploadData() {
        FileClient fileClient = createClientWithSASToken();
        // BEGIN: com.azure.storage.file.fileClient.upload#bytebuffer-long
        ByteBuffer defaultData = ByteBuffer.wrap("default".getBytes(StandardCharsets.UTF_8));
<<<<<<< HEAD
        Response<FileUploadInfo> response = fileClient.upload(defaultData, defaultData.remaining());
        System.out.println("Complete uploading the data with status code: " + response.statusCode());
        // END: com.azure.storage.file.fileClient.upload#bytebuffer-long
=======
        FileUploadInfo response = fileClient.upload(defaultData, defaultData.remaining());
        System.out.println("Complete uploading the data.");
        // END: com.azure.storage.file.fileClient.upload#flux-long
>>>>>>> 64efc1be
    }

    /**
     * Generates a code sample for using {@link FileClient#uploadWithResponse(ByteBuffer, long, Context)}
     */
<<<<<<< HEAD
    public void uploadDataAsync() {
        FileAsyncClient fileAsyncClient = createAsyncClientWithSASToken();
        // BEGIN: com.azure.storage.file.fileAsyncClient.upload#flux-long
        ByteBuffer defaultData = ByteBuffer.wrap("default".getBytes(StandardCharsets.UTF_8));
        fileAsyncClient.upload(Flux.just(defaultData), defaultData.remaining()).subscribe(
            response -> { },
            error -> System.err.print(error.toString()),
            () -> System.out.println("Complete uploading the data!")
        );
        // END: com.azure.storage.file.fileAsyncClient.upload#flux-long
    }

    /**
     * Generates a code sample for using {@link FileClient#upload(ByteBuffer, long, long)}
     */
    public void uploadDataMaxOverload() {
        FileClient fileClient = createClientWithSASToken();
        // BEGIN: com.azure.storage.file.fileClient.upload#bytebuffer-long-long
        ByteBuffer defaultData = ByteBuffer.wrap("default".getBytes(StandardCharsets.UTF_8));
        Response<FileUploadInfo> response = fileClient.upload(defaultData, defaultData.remaining(), 1024);
        System.out.println("Complete uploading the data with status code: " + response.statusCode());
        // END: com.azure.storage.file.fileClient.upload#bytebuffer-long-long
    }

    /**
     * Generates a code sample for using {@link FileAsyncClient#upload(Flux, long, long)}
     */
    public void uploadDataAsyncMaxOverload() {
        FileAsyncClient fileAsyncClient = createAsyncClientWithSASToken();
        // BEGIN: com.azure.storage.file.fileAsyncClient.upload#flux-long-long
        ByteBuffer defaultData = ByteBuffer.wrap("default".getBytes(StandardCharsets.UTF_8));
        fileAsyncClient.upload(Flux.just(defaultData), defaultData.remaining(), 1024).subscribe(
                response -> { },
                error -> System.err.print(error.toString()),
                () -> System.out.println("Complete uploading the data!")
        );
        // END: com.azure.storage.file.fileAsyncClient.upload#flux-long-long
    }

    /**
     * Generates a code sample for using {@link FileClient#clearRange(long)}
     */
    public void clearRange() {
        FileClient fileClient = createClientWithSASToken();
        // BEGIN: com.azure.storage.file.fileClient.clearRange#long
        Response<FileUploadInfo> response = fileClient.clearRange(1024);
        System.out.println("Complete clearing the range with status code: " + response.statusCode());
        // END: com.azure.storage.file.fileClient.clearRange#long
    }

    /**
     * Generates a code sample for using {@link FileAsyncClient#clearRange(long)}
     */
    public void clearRangeAsync() {
        FileAsyncClient fileAsyncClient = createAsyncClientWithSASToken();
        // BEGIN: com.azure.storage.file.fileAsyncClient.clearRange#long
        fileAsyncClient.clearRange(1024).subscribe(
            response -> { },
            error -> System.err.print(error.toString()),
            () -> System.out.println("Complete clearing the range!")
        );
        // END: com.azure.storage.file.fileAsyncClient.upload#flux-long-long-filerangewritetype
        // END: com.azure.storage.file.fileAsyncClient.clearRange#long
    }

    /**
     * Generates a code sample for using {@link FileClient#clearRange(long, long)}
     */
    public void clearRangeMaxOverload() {
        FileClient fileClient = createClientWithSASToken();
        // BEGIN: com.azure.storage.file.fileClient.clearRange#long-long
        Response<FileUploadInfo> response = fileClient.clearRange(1024, 1024);
        System.out.println("Complete clearing the range with status code: " + response.statusCode());
        // END: com.azure.storage.file.fileClient.clearRange#long-long
    }

    /**
     * Generates a code sample for using {@link FileAsyncClient#clearRange(long, long)}
     */
    public void clearRangeAsyncMaxOverload() {
        FileAsyncClient fileAsyncClient = createAsyncClientWithSASToken();
        // BEGIN: com.azure.storage.file.fileAsyncClient.clearRange#long-long
        fileAsyncClient.clearRange(1024, 1024).subscribe(
            response -> { },
            error -> System.err.print(error.toString()),
            () -> System.out.println("Complete clearing the range!")
        );
        // END: com.azure.storage.file.fileAsyncClient.clearRange#long-long
=======
    public void uploadWithResponseData() {
        FileClient fileClient = createClientWithSASToken();
        // BEGIN: com.azure.storage.file.fileClient.uploadWithResponse#flux-long
        ByteBuffer defaultData = ByteBuffer.wrap("default".getBytes(StandardCharsets.UTF_8));
        Response<FileUploadInfo> response = fileClient.uploadWithResponse(defaultData, defaultData.remaining(),
            new Context(key1, value1));
        System.out.println("Complete uploading the data with status code: " + response.statusCode());
        // END: com.azure.storage.file.fileClient.uploadWithResponse#flux-long
    }

    /**
     * Generates a code sample for using {@link FileClient#uploadWithResponse(ByteBuffer, long, int, FileRangeWriteType, Context)}
     */
    public void uploadWithResponse() {
        FileClient fileClient = createClientWithSASToken();
        // BEGIN: com.azure.storage.file.fileClient.uploadWithResponse#bytebuffer-long-int-filerangewritetype-Context
        ByteBuffer defaultData = ByteBuffer.wrap("default".getBytes(StandardCharsets.UTF_8));
        Response<FileUploadInfo> response = fileClient.uploadWithResponse(defaultData, defaultData.remaining(), 1024,
            FileRangeWriteType.UPDATE, new Context(key1, value1));
        System.out.println("Complete uploading the data with status code: " + response.statusCode());
        // END: com.azure.storage.file.fileClient.uploadWithResponse#bytebuffer-long-int-filerangewritetype-Context
>>>>>>> 64efc1be
    }

    /**
     * Generates a code sample for using {@link FileClient#uploadFromFile(String)}
     */
    public void uploadFile() {
        FileClient fileClient = createClientWithSASToken();
        // BEGIN: com.azure.storage.file.fileClient.uploadFromFile#string
        fileClient.uploadFromFile("someFilePath");
        // END: com.azure.storage.file.fileClient.uploadFromFile#string
    }

    /**
<<<<<<< HEAD
     * Generates a code sample for using {@link FileAsyncClient#uploadFromFile(String)}
     */
    public void uploadFileAsync() {
        FileAsyncClient fileAsyncClient = createAsyncClientWithSASToken();
        // BEGIN: com.azure.storage.file.fileAsyncClient.uploadFromFile#string
        fileAsyncClient.uploadFromFile("someFilePath").subscribe(
            response -> { },
            error -> System.err.print(error.toString()),
            () -> System.out.println("Complete deleting the file!")
        );
        // END: com.azure.storage.file.fileAsyncClient.uploadFromFile#string
=======
     * Generates a code sample for using {@link FileClient#uploadFromFile(String, FileRangeWriteType)}
     */
    public void uploadFileMaxOverload() {
        FileClient fileClient = createClientWithSASToken();
        // BEGIN: com.azure.storage.file.fileClient.uploadFromFile#string-filerangewritetype
        fileClient.uploadFromFile("someFilePath", FileRangeWriteType.UPDATE);
        if (fileClient.getProperties() != null) {
            System.out.printf("Upload the file with length of %d completed",
                fileClient.getProperties().contentLength());
        }
        // END: com.azure.storage.file.fileClient.uploadFromFile#string-filerangewritetype
>>>>>>> 64efc1be
    }

    /**
     * Generates a code sample for using {@link FileClient#downloadWithProperties()}
     */
    public void downloadData() {
        FileClient fileClient = createClientWithSASToken();
        // BEGIN: com.azure.storage.file.fileClient.downloadWithProperties
        FileDownloadInfo response = fileClient.downloadWithProperties();
        System.out.println("Complete downloading the data.");
        response.body().subscribe(
            byteBuffer ->  System.out.println("Complete downloading the data with body: "
                + new String(byteBuffer.array(), StandardCharsets.UTF_8)),
            error -> System.err.print(error.toString()),
            () -> System.out.println("Complete downloading the data!")
        );
        // END: com.azure.storage.file.fileClient.downloadWithProperties
    }

    /**
     * Generates a code sample for using {@link FileClient#downloadWithPropertiesWithResponse(FileRange, Boolean, Context)}
     */
    public void downloadWithPropertiesWithResponse() {
        FileClient fileClient = createClientWithSASToken();
        // BEGIN: com.azure.storage.file.fileClient.downloadWithPropertiesWithResponse#filerange-boolean-Context
        Response<FileDownloadInfo> response = fileClient.downloadWithPropertiesWithResponse(new FileRange(1024, 2047L),
            false, new Context(key1, value1));
        System.out.println("Complete downloading the data with status code: " + response.statusCode());
        response.value().body().subscribe(
            byteBuffer ->  System.out.println("Complete downloading the data with body: "
                + new String(byteBuffer.array(), StandardCharsets.UTF_8)),
            error -> System.err.print(error.toString()),
            () -> System.out.println("Complete downloading the data!")
        );
        // END: com.azure.storage.file.fileClient.downloadWithPropertiesWithResponse#filerange-boolean-Context
    }

    /**
     * Generates a code sample for using {@link FileClient#downloadToFile(String)}
     */
    public void downloadFile() {
        FileClient fileClient = createClientWithSASToken();
        // BEGIN: com.azure.storage.file.fileClient.downloadToFile#string
        fileClient.downloadToFile("somelocalfilepath");
        if (Files.exists(Paths.get("somelocalfilepath"))) {
            System.out.println("Complete downloading the file.");
        }
        // END: com.azure.storage.file.fileClient.downloadToFile#string
    }

    /**
     * Generates a code sample for using {@link FileClient#downloadToFile(String, FileRange)}
     */
    public void downloadFileMaxOverload() {
        FileClient fileClient = createClientWithSASToken();
        // BEGIN: com.azure.storage.file.fileClient.downloadToFile#string-filerange
        fileClient.downloadToFile("somelocalfilepath", new FileRange(1024, 2047L));
        if (Files.exists(Paths.get("somelocalfilepath"))) {
            System.out.println("Complete downloading the file.");
        }
        // END: com.azure.storage.file.fileClient.downloadToFile#string-filerange
    }

    /**
     * Generates a code sample for using {@link FileClient#delete()}
     */
    public void deleteFile() {
        FileClient fileClient = createClientWithSASToken();
        // BEGIN: com.azure.storage.file.fileClient.delete
        fileClient.delete();
        System.out.println("Complete deleting the file.");
        // END: com.azure.storage.file.fileClient.delete
    }

    /**
     * Generates a code sample for using {@link FileClient#deleteWithResponse(Context)}
     */
    public void deleteWithResponse() {
        FileClient fileClient = createClientWithSASToken();
        // BEGIN: com.azure.storage.file.fileClient.deleteWithResponse#Context
        VoidResponse response = fileClient.deleteWithResponse(new Context(key1, value1));
        System.out.println("Complete deleting the file with status code: " + response.statusCode());
        // END: com.azure.storage.file.fileClient.deleteWithResponse#Context
    }

    /**
     * Generates a code sample for using {@link FileClient#getProperties()}
     */
    public void getProperties() {
        FileClient fileClient = createClientWithSASToken();
        // BEGIN: com.azure.storage.file.fileClient.getProperties
        FileProperties properties = fileClient.getProperties();
        System.out.printf("File latest modified date is %s.", properties.lastModified());
        // END: com.azure.storage.file.fileClient.getProperties
    }

    /**
     * Generates a code sample for using {@link FileClient#getPropertiesWithResponse(Context)}
     */
    public void getPropertiesWithResponse() {
        FileClient fileClient = createClientWithSASToken();
        // BEGIN: com.azure.storage.file.fileClient.getPropertiesWithResponse#Context
        Response<FileProperties> response = fileClient.getPropertiesWithResponse(new Context(key1, value1));
        System.out.printf("File latest modified date is %s.", response.value().lastModified());
        // END: com.azure.storage.file.fileClient.getPropertiesWithResponse#Context
    }

    /**
     * Generates a code sample for using {@link FileClient#setMetadata(Map)}
     */
    public void setMetadata() {
        FileClient fileClient = createClientWithSASToken();
        // BEGIN: com.azure.storage.file.fileClient.setMetadata#map
        fileClient.setMetadata(Collections.singletonMap("file", "updatedMetadata"));
        System.out.printf("Setting the file metadata completed.");
        // END: com.azure.storage.file.fileClient.setMetadata#map
    }

    /**
     * Generates a code sample for using {@link FileClient#setMetadataWithResponse(Map, Context)}
     */
    public void setMetadataWithResponse() {
        FileClient fileClient = createClientWithSASToken();
        // BEGIN: com.azure.storage.file.fileClient.setMetadataWithResponse#map-Context
        Response<FileMetadataInfo> response = fileClient.setMetadataWithResponse(
            Collections.singletonMap("file", "updatedMetadata"), new Context(key1, value1));
        System.out.printf("Setting the file metadata completed with status code %d", response.statusCode());
        // END: com.azure.storage.file.fileClient.setMetadataWithResponse#map-Context
    }

    /**
     * Generates a code sample for using {@link FileClient#setMetadataWithResponse(Map, Context)} to clear metadata.
     */
    public void clearMetadataWithResponse() {
        FileClient fileClient = createClientWithSASToken();
        // BEGIN: com.azure.storage.file.fileClient.setMetadataWithResponse#map-Context.clearMetadata
        Response<FileMetadataInfo> response = fileClient.setMetadataWithResponse(null, new Context(key1, value1));
        System.out.printf("Setting the file metadata completed with status code %d", response.statusCode());
        // END: com.azure.storage.file.fileClient.setMetadataWithResponse#map-Context.clearMetadata
    }

    /**
     * Generates a code sample for using {@link FileClient#setMetadataWithResponse(Map, Context)} to clear metadata.
     */
    public void clearMetadata() {
        FileClient fileClient = createClientWithSASToken();
        // BEGIN: com.azure.storage.file.fileClient.setMetadata#map.clearMetadata
        fileClient.setMetadata(null);
        System.out.printf("Setting the file metadata completed.");
        // END: com.azure.storage.file.fileClient.setMetadata#map.clearMetadata
    }

    /**
     * Generates a code sample for using {@link FileClient#setHttpHeaders(long, FileHTTPHeaders)}
     */
    public void setHTTPHeaders() {
        FileClient fileClient = createClientWithSASToken();
        // BEGIN: com.azure.storage.file.fileClient.setHttpHeaders#long-filehttpheaders
        FileHTTPHeaders httpHeaders = new FileHTTPHeaders().fileContentType("text/plain");
        fileClient.setHttpHeaders(1024, httpHeaders);
        System.out.printf("Setting the file httpHeaders completed.");
        // END: com.azure.storage.file.fileClient.setHttpHeaders#long-filehttpheaders
    }

    /**
     * Generates a code sample for using {@link FileClient#setHttpHeaders(long, FileHTTPHeaders)} to clear httpHeaders.
     */
    public void clearSyncHTTPHeaders() {
        FileClient fileClient = createClientWithSASToken();
        // BEGIN: com.azure.storage.file.fileClient.setHttpHeaders#long-filehttpheaders.clearHttpHeaders
        FileInfo response = fileClient.setHttpHeaders(1024, null);
        System.out.printf("Setting the file httpHeaders completed.");
        // END: com.azure.storage.file.fileClient.setHttpHeaders#long-filehttpheaders.clearHttpHeaders
    }

    /**
     * Generates a code sample for using {@link FileClient#setHttpHeadersWithResponse(long, FileHTTPHeaders, Context)}
     */
    public void setHttpHeadersWithResponse() {
        FileClient fileClient = createClientWithSASToken();
        // BEGIN: com.azure.storage.file.fileClient.setHttpHeadersWithResponse#long-filehttpheaders-Context
        FileHTTPHeaders httpHeaders = new FileHTTPHeaders().fileContentType("text/plain");
        Response<FileInfo> response = fileClient.setHttpHeadersWithResponse(1024, httpHeaders,
            new Context(key1, value1));
        System.out.printf("Setting the file httpHeaders completed with status code %d", response.statusCode());
        // END: com.azure.storage.file.fileClient.setHttpHeadersWithResponse#long-filehttpheaders-Context
    }

    /**
     * Generates a code sample for using {@link FileClient#setHttpHeadersWithResponse(long, FileHTTPHeaders, Context)}
     * (long, FileHTTPHeaders)} to clear httpHeaders.
     */
    public void clearHTTPHeaders() {
        FileClient fileClient = createClientWithSASToken();
        // BEGIN: com.azure.storage.file.fileClient.setHttpHeadersWithResponse#long-filehttpheaders-Context.clearHttpHeaders
        Response<FileInfo> response = fileClient.setHttpHeadersWithResponse(1024, null,
            new Context(key1, value1));
        System.out.printf("Setting the file httpHeaders completed with status code %d", response.statusCode());
        // END: com.azure.storage.file.fileClient.setHttpHeadersWithResponse#long-filehttpheaders-Context.clearHttpHeaders
    }

    /**
     * Generates a code sample for using {@link FileClient#listRanges()}
     */
    public void listRanges() {
        FileClient fileClient = createClientWithSASToken();
        // BEGIN: com.azure.storage.file.fileClient.listRanges
        Iterable<FileRange> ranges = fileClient.listRanges();
        ranges.forEach(range ->
            System.out.printf("List ranges completed with start: %d, end: %d", range.start(), range.end()));
        // END: com.azure.storage.file.fileClient.listRanges
    }

    /**
     * Generates a code sample for using {@link FileClient#listRanges(FileRange)}
     */
    public void listRangesMaxOverload() {
        FileClient fileClient = createClientWithSASToken();
        // BEGIN: com.azure.storage.file.fileClient.listRanges#filerange
        Iterable<FileRange> ranges = fileClient.listRanges(new FileRange(1024, 2048L));
        ranges.forEach(range ->
            System.out.printf("List ranges completed with start: %d, end: %d", range.start(), range.end()));
        // END: com.azure.storage.file.fileClient.listRanges#filerange
    }

    /**
     * Generates a code sample for using {@link FileClient#listHandles()}
     */
    public void listHandles() {
        FileClient fileClient = createClientWithSASToken();
        // BEGIN: com.azure.storage.file.fileClient.listHandles
        fileClient.listHandles()
            .forEach(handleItem -> System.out.printf("List handles completed with handleId %d",
                handleItem.handleId()));
        // END: com.azure.storage.file.fileClient.listHandles
    }

    /**
     * Generates a code sample for using {@link FileClient#listHandles(Integer)}
     */
    public void listHandlesWithOverload() {
        FileClient fileClient = createClientWithSASToken();
        // BEGIN: com.azure.storage.file.fileClient.listHandles#integer
        fileClient.listHandles(10)
            .forEach(handleItem -> System.out.printf("List handles completed with handleId %d",
                handleItem.handleId()));
        // END: com.azure.storage.file.fileClient.listHandles#integer
    }

    /**
     * Generates a code sample for using {@link FileClient#forceCloseHandles(String)}
     */
    public void forceCloseHandles() {
        FileClient fileClient = createClientWithSASToken();
        // BEGIN: com.azure.storage.file.fileClient.forceCloseHandles#string
        fileClient.listHandles(10)
            .forEach(result ->
                fileClient.forceCloseHandles(result.handleId()).forEach(numOfClosedHandles ->
                    System.out.printf("Close %d handles.", numOfClosedHandles)
                ));
        // END: com.azure.storage.file.fileClient.forceCloseHandles#string
    }

    /**
     * Generates a code sample for using {@link FileClient#getShareSnapshotId()}
     */
    public void getShareSnapshotId() {
        // BEGIN: com.azure.storage.file.fileClient.getShareSnapshotId
        OffsetDateTime currentTime = OffsetDateTime.of(LocalDateTime.now(), ZoneOffset.UTC);
        FileClient fileClient = new FileClientBuilder()
            .endpoint("https://${accountName}.file.core.windows.net")
            .credential(SASTokenCredential.fromSASTokenString("${SASToken}"))
            .shareName("myshare")
            .filePath("myfile")
            .snapshot(currentTime.toString())
            .buildClient();
        fileClient.getShareSnapshotId();
        // END: com.azure.storage.file.fileClient.getShareSnapshotId
    }
}<|MERGE_RESOLUTION|>--- conflicted
+++ resolved
@@ -176,58 +176,34 @@
         FileClient fileClient = createClientWithSASToken();
         // BEGIN: com.azure.storage.file.fileClient.upload#bytebuffer-long
         ByteBuffer defaultData = ByteBuffer.wrap("default".getBytes(StandardCharsets.UTF_8));
-<<<<<<< HEAD
-        Response<FileUploadInfo> response = fileClient.upload(defaultData, defaultData.remaining());
+        FileUploadInfo response = fileClient.upload(defaultData, defaultData.remaining());
+        System.out.println("Complete uploading the data with eTag: " + response.eTag());
+        // END: com.azure.storage.file.fileClient.upload#bytebuffer-long
+    }
+
+    /**
+     * Generates a code sample for using {@link FileClient#uploadWithResponse(ByteBuffer, long, Context)}
+     */
+    public void uploadWithResponseData() {
+        FileClient fileClient = createClientWithSASToken();
+        // BEGIN: com.azure.storage.file.fileClient.uploadWithResponse#bytebuffer-long-long
+        ByteBuffer defaultData = ByteBuffer.wrap("default".getBytes(StandardCharsets.UTF_8));
+        Response<FileUploadInfo> response = fileClient.uploadWithResponse(defaultData, defaultData.remaining(),
+            new Context(key1, value1));
         System.out.println("Complete uploading the data with status code: " + response.statusCode());
-        // END: com.azure.storage.file.fileClient.upload#bytebuffer-long
-=======
-        FileUploadInfo response = fileClient.upload(defaultData, defaultData.remaining());
-        System.out.println("Complete uploading the data.");
-        // END: com.azure.storage.file.fileClient.upload#flux-long
->>>>>>> 64efc1be
-    }
-
-    /**
-     * Generates a code sample for using {@link FileClient#uploadWithResponse(ByteBuffer, long, Context)}
-     */
-<<<<<<< HEAD
-    public void uploadDataAsync() {
-        FileAsyncClient fileAsyncClient = createAsyncClientWithSASToken();
-        // BEGIN: com.azure.storage.file.fileAsyncClient.upload#flux-long
+        // END: com.azure.storage.file.fileClient.uploadWithResponse#bytebuffer-long-long
+    }
+
+    /**
+     * Generates a code sample for using {@link FileClient#uploadWithResponse(ByteBuffer, long, long, Context)}
+     */
+    public void uploadWithResponse() {
+        FileClient fileClient = createClientWithSASToken();
+        // BEGIN: com.azure.storage.file.fileClient.uploadWithResponse#bytebuffer-long-int-Context
         ByteBuffer defaultData = ByteBuffer.wrap("default".getBytes(StandardCharsets.UTF_8));
-        fileAsyncClient.upload(Flux.just(defaultData), defaultData.remaining()).subscribe(
-            response -> { },
-            error -> System.err.print(error.toString()),
-            () -> System.out.println("Complete uploading the data!")
-        );
-        // END: com.azure.storage.file.fileAsyncClient.upload#flux-long
-    }
-
-    /**
-     * Generates a code sample for using {@link FileClient#upload(ByteBuffer, long, long)}
-     */
-    public void uploadDataMaxOverload() {
-        FileClient fileClient = createClientWithSASToken();
-        // BEGIN: com.azure.storage.file.fileClient.upload#bytebuffer-long-long
-        ByteBuffer defaultData = ByteBuffer.wrap("default".getBytes(StandardCharsets.UTF_8));
-        Response<FileUploadInfo> response = fileClient.upload(defaultData, defaultData.remaining(), 1024);
+        Response<FileUploadInfo> response = fileClient.uploadWithResponse(defaultData, defaultData.remaining(), 1024, new Context(key1, value1));
         System.out.println("Complete uploading the data with status code: " + response.statusCode());
-        // END: com.azure.storage.file.fileClient.upload#bytebuffer-long-long
-    }
-
-    /**
-     * Generates a code sample for using {@link FileAsyncClient#upload(Flux, long, long)}
-     */
-    public void uploadDataAsyncMaxOverload() {
-        FileAsyncClient fileAsyncClient = createAsyncClientWithSASToken();
-        // BEGIN: com.azure.storage.file.fileAsyncClient.upload#flux-long-long
-        ByteBuffer defaultData = ByteBuffer.wrap("default".getBytes(StandardCharsets.UTF_8));
-        fileAsyncClient.upload(Flux.just(defaultData), defaultData.remaining(), 1024).subscribe(
-                response -> { },
-                error -> System.err.print(error.toString()),
-                () -> System.out.println("Complete uploading the data!")
-        );
-        // END: com.azure.storage.file.fileAsyncClient.upload#flux-long-long
+        // END: com.azure.storage.file.fileClient.uploadWithResponse#bytebuffer-long-long-Context
     }
 
     /**
@@ -279,29 +255,6 @@
             () -> System.out.println("Complete clearing the range!")
         );
         // END: com.azure.storage.file.fileAsyncClient.clearRange#long-long
-=======
-    public void uploadWithResponseData() {
-        FileClient fileClient = createClientWithSASToken();
-        // BEGIN: com.azure.storage.file.fileClient.uploadWithResponse#flux-long
-        ByteBuffer defaultData = ByteBuffer.wrap("default".getBytes(StandardCharsets.UTF_8));
-        Response<FileUploadInfo> response = fileClient.uploadWithResponse(defaultData, defaultData.remaining(),
-            new Context(key1, value1));
-        System.out.println("Complete uploading the data with status code: " + response.statusCode());
-        // END: com.azure.storage.file.fileClient.uploadWithResponse#flux-long
-    }
-
-    /**
-     * Generates a code sample for using {@link FileClient#uploadWithResponse(ByteBuffer, long, int, FileRangeWriteType, Context)}
-     */
-    public void uploadWithResponse() {
-        FileClient fileClient = createClientWithSASToken();
-        // BEGIN: com.azure.storage.file.fileClient.uploadWithResponse#bytebuffer-long-int-filerangewritetype-Context
-        ByteBuffer defaultData = ByteBuffer.wrap("default".getBytes(StandardCharsets.UTF_8));
-        Response<FileUploadInfo> response = fileClient.uploadWithResponse(defaultData, defaultData.remaining(), 1024,
-            FileRangeWriteType.UPDATE, new Context(key1, value1));
-        System.out.println("Complete uploading the data with status code: " + response.statusCode());
-        // END: com.azure.storage.file.fileClient.uploadWithResponse#bytebuffer-long-int-filerangewritetype-Context
->>>>>>> 64efc1be
     }
 
     /**
@@ -315,7 +268,20 @@
     }
 
     /**
-<<<<<<< HEAD
+     * Generates a code sample for using {@link FileClient#uploadFromFile(String)}
+     */
+    public void uploadFileMaxOverload() {
+        FileClient fileClient = createClientWithSASToken();
+        // BEGIN: com.azure.storage.file.fileClient.uploadFromFile#string-filerangewritetype
+        fileClient.uploadFromFile("someFilePath");
+        if (fileClient.getProperties() != null) {
+            System.out.printf("Upload the file with length of %d completed",
+                fileClient.getProperties().contentLength());
+        }
+        // END: com.azure.storage.file.fileClient.uploadFromFile#string-filerangewritetype
+    }
+
+    /**
      * Generates a code sample for using {@link FileAsyncClient#uploadFromFile(String)}
      */
     public void uploadFileAsync() {
@@ -327,19 +293,6 @@
             () -> System.out.println("Complete deleting the file!")
         );
         // END: com.azure.storage.file.fileAsyncClient.uploadFromFile#string
-=======
-     * Generates a code sample for using {@link FileClient#uploadFromFile(String, FileRangeWriteType)}
-     */
-    public void uploadFileMaxOverload() {
-        FileClient fileClient = createClientWithSASToken();
-        // BEGIN: com.azure.storage.file.fileClient.uploadFromFile#string-filerangewritetype
-        fileClient.uploadFromFile("someFilePath", FileRangeWriteType.UPDATE);
-        if (fileClient.getProperties() != null) {
-            System.out.printf("Upload the file with length of %d completed",
-                fileClient.getProperties().contentLength());
-        }
-        // END: com.azure.storage.file.fileClient.uploadFromFile#string-filerangewritetype
->>>>>>> 64efc1be
     }
 
     /**
