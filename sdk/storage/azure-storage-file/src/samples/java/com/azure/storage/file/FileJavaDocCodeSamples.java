// Copyright (c) Microsoft Corporation. All rights reserved.
// Licensed under the MIT License.
package com.azure.storage.file;

import com.azure.core.http.rest.Response;
import com.azure.core.http.rest.VoidResponse;
import com.azure.storage.common.Utility;
import com.azure.core.util.Context;
import com.azure.storage.common.credentials.SASTokenCredential;
import com.azure.storage.common.credentials.SharedKeyCredential;
import com.azure.storage.file.models.FileCopyInfo;
import com.azure.storage.file.models.FileDownloadInfo;
import com.azure.storage.file.models.FileHTTPHeaders;
import com.azure.storage.file.models.FileInfo;
import com.azure.storage.file.models.FileMetadataInfo;
import com.azure.storage.file.models.FileProperties;
import com.azure.storage.file.models.FileRange;
import com.azure.storage.file.models.FileRangeWriteType;
import com.azure.storage.file.models.FileUploadInfo;

import java.nio.ByteBuffer;
import java.nio.charset.StandardCharsets;
import java.nio.file.Files;
import java.nio.file.Paths;
import java.time.LocalDateTime;
import java.time.OffsetDateTime;
import java.time.ZoneOffset;
import java.util.Collections;
import java.util.Map;

/**
 * Contains code snippets when generating javadocs through doclets for {@link FileClient} and {@link FileAsyncClient}.
 */
public class FileJavaDocCodeSamples {

    private String key1 = "key1";
    private String value1 = "val1";

    /**
     * Generates code sample for {@link FileClient} instantiation.
     */
    public void initialization() {
        // BEGIN: com.azure.storage.file.fileClient.instantiation
        FileClient client = new FileClientBuilder()
            .connectionString("${connectionString}")
            .endpoint("${endpoint}")
            .buildClient();
        // END: com.azure.storage.file.fileClient.instantiation
    }

    /**
     * Generates code sample for creating a {@link FileClient} with {@link SASTokenCredential}
     * @return An instance of {@link FileClient}
     */
    public FileClient createClientWithSASToken() {

        // BEGIN: com.azure.storage.file.fileClient.instantiation.sastoken
        FileClient fileClient = new FileClientBuilder()
            .endpoint("https://${accountName}.file.core.windows.net?${SASToken}")
            .shareName("myshare")
            .filePath("myfilepath")
            .buildClient();
        // END: com.azure.storage.file.fileClient.instantiation.sastoken
        return fileClient;
    }


    /**
     * Generates code sample for creating a {@link FileClient} with {@link SASTokenCredential}
     * @return An instance of {@link FileClient}
     */
    public FileClient createClientWithCredential() {

        // BEGIN: com.azure.storage.file.fileClient.instantiation.credential
        FileClient fileClient = new FileClientBuilder()
            .endpoint("https://${accountName}.file.core.windows.net")
            .credential(SASTokenCredential.fromQueryParameters(Utility.parseQueryString("${SASTokenQueryParams}")))
            .shareName("myshare")
            .filePath("myfilepath")
            .buildClient();
        // END: com.azure.storage.file.fileClient.instantiation.credential
        return fileClient;
    }

    /**
     * Generates code sample for creating a {@link FileClient} with {@code connectionString} which turns into {@link SharedKeyCredential}
     * @return An instance of {@link FileClient}
     */
    public FileClient createClientWithConnectionString() {
        // BEGIN: com.azure.storage.file.fileClient.instantiation.connectionstring
        String connectionString = "DefaultEndpointsProtocol=https;AccountName={name};AccountKey={key};"
            + "EndpointSuffix={core.windows.net}";
        FileClient fileClient = new FileClientBuilder()
            .connectionString(connectionString).shareName("myshare").filePath("myfilepath")
            .buildClient();
        // END: com.azure.storage.file.fileClient.instantiation.connectionstring
        return fileClient;
    }

    /**
     * Generates a code sample for using {@link FileClient#create(long)}
     */
    public void createFile() {
        FileClient fileClient = createClientWithSASToken();
        // BEGIN: com.azure.storage.file.fileClient.create
        FileInfo response = fileClient.create(1024);
        System.out.println("Complete creating the file.");
        // END: com.azure.storage.file.fileClient.create
    }

    /**
     * Generates a code sample for using {@link FileClient#createWithResponse(long, FileHTTPHeaders, Map, Context)}
     */
    public void createWithResponse() {
        FileClient fileClient = createClientWithSASToken();
        // BEGIN: com.azure.storage.file.fileClient.createWithResponse#long-filehttpheaders-map-Context
        FileHTTPHeaders httpHeaders = new FileHTTPHeaders().fileContentType("text/plain");
        Response<FileInfo> response = fileClient.createWithResponse(1024, httpHeaders,
            Collections.singletonMap("file", "updatedMetadata"), new Context(key1, value1));
        System.out.printf("Creating the file completed with status code %d", response.statusCode());
        // END: com.azure.storage.file.fileClient.createWithResponse#long-filehttpheaders-map-Context
    }

    /**
     * Generates a code sample for using {@link FileClient#startCopy(String, Map)}
     */
    public void startCopy() {
        FileClient fileClient = createClientWithSASToken();
        // BEGIN: com.azure.storage.file.fileClient.startCopy#string-map
        FileCopyInfo response = fileClient.startCopy(
            "https://{accountName}.file.core.windows.net?{SASToken}",
            Collections.singletonMap("file", "metadata"));
        System.out.println("Complete copying the file with copy Id: " + response.copyId());
        // END: com.azure.storage.file.fileClient.startCopy#string-map
    }

    /**
     * Generates a code sample for using {@link FileClient#startCopyWithResponse(String, Map, Context)}
     */
    public void startCopyWithResponse() {
        FileClient fileClient = createClientWithSASToken();
        // BEGIN: com.azure.storage.file.fileClient.startCopyWithResponse#string-map-Context
        Response<FileCopyInfo> response = fileClient.startCopyWithResponse(
            "https://{accountName}.file.core.windows.net?{SASToken}",
            Collections.singletonMap("file", "metadata"), new Context(key1, value1));
        System.out.println("Complete copying the file with copy Id: " + response.value().copyId());
        // END: com.azure.storage.file.fileClient.startCopyWithResponse#string-map-Context
    }

    /**
     * Generates a code sample for using {@link FileClient#abortCopy(String)}
     */
    public void abortCopyFile() {
        FileClient fileClient = createClientWithSASToken();
        // BEGIN: com.azure.storage.file.fileClient.abortCopy#string
        fileClient.abortCopy("someCopyId");
        System.out.printf("Abort copying the file completed.");
        // END: com.azure.storage.file.fileClient.abortCopy#string
    }

    /**
     * Generates a code sample for using {@link FileClient#abortCopyWithResponse(String, Context)}
     */
    public void abortCopyWithResponse() {
        FileClient fileClient = createClientWithSASToken();
        // BEGIN: com.azure.storage.file.fileClient.abortCopyWithResponse#string-Context
        VoidResponse response = fileClient.abortCopyWithResponse("someCopyId", new Context(key1, value1));
        System.out.printf("Abort copying the file completed with status code %d", response.statusCode());
        // END: com.azure.storage.file.fileClient.abortCopyWithResponse#string-Context
    }

    /**
     * Generates a code sample for using {@link FileClient#upload(ByteBuffer, long)}
     */
    public void uploadData() {
        FileClient fileClient = createClientWithSASToken();
        // BEGIN: com.azure.storage.file.fileClient.upload#flux-long
        ByteBuffer defaultData = ByteBuffer.wrap("default".getBytes(StandardCharsets.UTF_8));
        FileUploadInfo response = fileClient.upload(defaultData, defaultData.remaining());
        System.out.println("Complete uploading the data.");
        // END: com.azure.storage.file.fileClient.upload#flux-long
    }

    /**
     * Generates a code sample for using {@link FileClient#uploadWithResponse(ByteBuffer, long, Context)}
     */
    public void uploadWithResponseData() {
        FileClient fileClient = createClientWithSASToken();
        // BEGIN: com.azure.storage.file.fileClient.uploadWithResponse#flux-long
        ByteBuffer defaultData = ByteBuffer.wrap("default".getBytes(StandardCharsets.UTF_8));
        Response<FileUploadInfo> response = fileClient.uploadWithResponse(defaultData, defaultData.remaining(),
            new Context(key1, value1));
        System.out.println("Complete uploading the data with status code: " + response.statusCode());
        // END: com.azure.storage.file.fileClient.uploadWithResponse#flux-long
    }

    /**
     * Generates a code sample for using {@link FileClient#uploadWithResponse(ByteBuffer, long, int, FileRangeWriteType, Context)}
     */
    public void uploadWithResponse() {
        FileClient fileClient = createClientWithSASToken();
        // BEGIN: com.azure.storage.file.fileClient.uploadWithResponse#bytebuffer-long-int-filerangewritetype-Context
        ByteBuffer defaultData = ByteBuffer.wrap("default".getBytes(StandardCharsets.UTF_8));
        Response<FileUploadInfo> response = fileClient.uploadWithResponse(defaultData, defaultData.remaining(), 1024,
            FileRangeWriteType.UPDATE, new Context(key1, value1));
        System.out.println("Complete uploading the data with status code: " + response.statusCode());
        // END: com.azure.storage.file.fileClient.uploadWithResponse#bytebuffer-long-int-filerangewritetype-Context
    }

    /**
     * Generates a code sample for using {@link FileClient#uploadFromFile(String)}
     */
    public void uploadFile() {
        FileClient fileClient = createClientWithSASToken();
        // BEGIN: com.azure.storage.file.fileClient.uploadFromFile#string
        fileClient.uploadFromFile("someFilePath");
        // END: com.azure.storage.file.fileClient.uploadFromFile#string
    }

    /**
     * Generates a code sample for using {@link FileClient#uploadFromFile(String, FileRangeWriteType)}
     */
    public void uploadFileMaxOverload() {
        FileClient fileClient = createClientWithSASToken();
        // BEGIN: com.azure.storage.file.fileClient.uploadFromFile#string-filerangewritetype
        fileClient.uploadFromFile("someFilePath", FileRangeWriteType.UPDATE);
        if (fileClient.getProperties() != null) {
            System.out.printf("Upload the file with length of %d completed",
                fileClient.getProperties().contentLength());
        }
        // END: com.azure.storage.file.fileClient.uploadFromFile#string-filerangewritetype
    }

    /**
<<<<<<< HEAD
     * Generates a code sample for using {@link FileAsyncClient#uploadFromFile(String, FileRangeWriteType)}
     */
    public void uploadFileAsyncMaxOverload() {
        FileAsyncClient fileAsyncClient = createAsyncClientWithSASToken();
        // BEGIN: com.azure.storage.file.fileAsyncClient.uploadFromFile#string-filerangewritetype
        fileAsyncClient.uploadFromFile("someFilePath", FileRangeWriteType.UPDATE)
            .subscribe(response -> System.out.println("Uploaded file successfully!"),
                error -> System.err.printf("Failed to upload file. Reason: %s%n", error.getMessage()));
        // END: com.azure.storage.file.fileAsyncClient.uploadFromFile#string-filerangewritetype
    }

    /**
=======
>>>>>>> 1234a3ab
     * Generates a code sample for using {@link FileClient#downloadWithProperties()}
     */
    public void downloadData() {
        FileClient fileClient = createClientWithSASToken();
        // BEGIN: com.azure.storage.file.fileClient.downloadWithProperties
        FileDownloadInfo response = fileClient.downloadWithProperties();
        System.out.println("Complete downloading the data.");
        response.body().subscribe(
            byteBuffer ->  System.out.println("Complete downloading the data with body: "
                + new String(byteBuffer.array(), StandardCharsets.UTF_8)),
            error -> System.err.print(error.toString()),
            () -> System.out.println("Complete downloading the data!")
        );
        // END: com.azure.storage.file.fileClient.downloadWithProperties
    }

    /**
     * Generates a code sample for using {@link FileClient#downloadWithPropertiesWithResponse(FileRange, Boolean, Context)}
     */
    public void downloadWithPropertiesWithResponse() {
        FileClient fileClient = createClientWithSASToken();
        // BEGIN: com.azure.storage.file.fileClient.downloadWithPropertiesWithResponse#filerange-boolean-Context
        Response<FileDownloadInfo> response = fileClient.downloadWithPropertiesWithResponse(new FileRange(1024, 2047L),
            false, new Context(key1, value1));
        System.out.println("Complete downloading the data with status code: " + response.statusCode());
        response.value().body().subscribe(
            byteBuffer ->  System.out.println("Complete downloading the data with body: "
                + new String(byteBuffer.array(), StandardCharsets.UTF_8)),
            error -> System.err.print(error.toString()),
            () -> System.out.println("Complete downloading the data!")
        );
        // END: com.azure.storage.file.fileClient.downloadWithPropertiesWithResponse#filerange-boolean-Context
    }

    /**
     * Generates a code sample for using {@link FileClient#downloadToFile(String)}
     */
    public void downloadFile() {
        FileClient fileClient = createClientWithSASToken();
        // BEGIN: com.azure.storage.file.fileClient.downloadToFile#string
        fileClient.downloadToFile("somelocalfilepath");
        if (Files.exists(Paths.get("somelocalfilepath"))) {
            System.out.println("Complete downloading the file.");
        }
        // END: com.azure.storage.file.fileClient.downloadToFile#string
    }

    /**
     * Generates a code sample for using {@link FileClient#downloadToFile(String, FileRange)}
     */
    public void downloadFileMaxOverload() {
        FileClient fileClient = createClientWithSASToken();
        // BEGIN: com.azure.storage.file.fileClient.downloadToFile#string-filerange
        fileClient.downloadToFile("somelocalfilepath", new FileRange(1024, 2047L));
        if (Files.exists(Paths.get("somelocalfilepath"))) {
            System.out.println("Complete downloading the file.");
        }
        // END: com.azure.storage.file.fileClient.downloadToFile#string-filerange
    }

    /**
     * Generates a code sample for using {@link FileClient#delete()}
     */
    public void deleteFile() {
        FileClient fileClient = createClientWithSASToken();
        // BEGIN: com.azure.storage.file.fileClient.delete
        fileClient.delete();
        System.out.println("Complete deleting the file.");
        // END: com.azure.storage.file.fileClient.delete
    }

    /**
     * Generates a code sample for using {@link FileClient#deleteWithResponse(Context)}
     */
    public void deleteWithResponse() {
        FileClient fileClient = createClientWithSASToken();
        // BEGIN: com.azure.storage.file.fileClient.deleteWithResponse#Context
        VoidResponse response = fileClient.deleteWithResponse(new Context(key1, value1));
        System.out.println("Complete deleting the file with status code: " + response.statusCode());
        // END: com.azure.storage.file.fileClient.deleteWithResponse#Context
    }

    /**
     * Generates a code sample for using {@link FileClient#getProperties()}
     */
    public void getProperties() {
        FileClient fileClient = createClientWithSASToken();
        // BEGIN: com.azure.storage.file.fileClient.getProperties
        FileProperties properties = fileClient.getProperties();
        System.out.printf("File latest modified date is %s.", properties.lastModified());
        // END: com.azure.storage.file.fileClient.getProperties
    }

    /**
     * Generates a code sample for using {@link FileClient#getPropertiesWithResponse(Context)}
     */
    public void getPropertiesWithResponse() {
        FileClient fileClient = createClientWithSASToken();
        // BEGIN: com.azure.storage.file.fileClient.getPropertiesWithResponse#Context
        Response<FileProperties> response = fileClient.getPropertiesWithResponse(new Context(key1, value1));
        System.out.printf("File latest modified date is %s.", response.value().lastModified());
        // END: com.azure.storage.file.fileClient.getPropertiesWithResponse#Context
    }

    /**
     * Generates a code sample for using {@link FileClient#setMetadata(Map)}
     */
    public void setMetadata() {
        FileClient fileClient = createClientWithSASToken();
        // BEGIN: com.azure.storage.file.fileClient.setMetadata#map
        fileClient.setMetadata(Collections.singletonMap("file", "updatedMetadata"));
        System.out.printf("Setting the file metadata completed.");
        // END: com.azure.storage.file.fileClient.setMetadata#map
    }

    /**
     * Generates a code sample for using {@link FileClient#setMetadataWithResponse(Map, Context)}
     */
    public void setMetadataWithResponse() {
        FileClient fileClient = createClientWithSASToken();
        // BEGIN: com.azure.storage.file.fileClient.setMetadataWithResponse#map-Context
        Response<FileMetadataInfo> response = fileClient.setMetadataWithResponse(
            Collections.singletonMap("file", "updatedMetadata"), new Context(key1, value1));
        System.out.printf("Setting the file metadata completed with status code %d", response.statusCode());
        // END: com.azure.storage.file.fileClient.setMetadataWithResponse#map-Context
    }

    /**
     * Generates a code sample for using {@link FileClient#setMetadataWithResponse(Map, Context)} to clear metadata.
     */
    public void clearMetadataWithResponse() {
        FileClient fileClient = createClientWithSASToken();
        // BEGIN: com.azure.storage.file.fileClient.setMetadataWithResponse#map-Context.clearMetadata
        Response<FileMetadataInfo> response = fileClient.setMetadataWithResponse(null, new Context(key1, value1));
        System.out.printf("Setting the file metadata completed with status code %d", response.statusCode());
        // END: com.azure.storage.file.fileClient.setMetadataWithResponse#map-Context.clearMetadata
    }

    /**
     * Generates a code sample for using {@link FileClient#setMetadataWithResponse(Map, Context)} to clear metadata.
     */
    public void clearMetadata() {
        FileClient fileClient = createClientWithSASToken();
        // BEGIN: com.azure.storage.file.fileClient.setMetadata#map.clearMetadata
        fileClient.setMetadata(null);
        System.out.printf("Setting the file metadata completed.");
        // END: com.azure.storage.file.fileClient.setMetadata#map.clearMetadata
    }

    /**
     * Generates a code sample for using {@link FileClient#setHttpHeaders(long, FileHTTPHeaders)}
     */
    public void setHTTPHeaders() {
        FileClient fileClient = createClientWithSASToken();
        // BEGIN: com.azure.storage.file.fileClient.setHttpHeaders#long-filehttpheaders
        FileHTTPHeaders httpHeaders = new FileHTTPHeaders().fileContentType("text/plain");
        fileClient.setHttpHeaders(1024, httpHeaders);
        System.out.printf("Setting the file httpHeaders completed.");
        // END: com.azure.storage.file.fileClient.setHttpHeaders#long-filehttpheaders
    }

    /**
     * Generates a code sample for using {@link FileClient#setHttpHeaders(long, FileHTTPHeaders)} to clear httpHeaders.
     */
    public void clearSyncHTTPHeaders() {
        FileClient fileClient = createClientWithSASToken();
        // BEGIN: com.azure.storage.file.fileClient.setHttpHeaders#long-filehttpheaders.clearHttpHeaders
        FileInfo response = fileClient.setHttpHeaders(1024, null);
        System.out.printf("Setting the file httpHeaders completed.");
        // END: com.azure.storage.file.fileClient.setHttpHeaders#long-filehttpheaders.clearHttpHeaders
    }

    /**
     * Generates a code sample for using {@link FileClient#setHttpHeadersWithResponse(long, FileHTTPHeaders, Context)}
     */
    public void setHttpHeadersWithResponse() {
        FileClient fileClient = createClientWithSASToken();
        // BEGIN: com.azure.storage.file.fileClient.setHttpHeadersWithResponse#long-filehttpheaders-Context
        FileHTTPHeaders httpHeaders = new FileHTTPHeaders().fileContentType("text/plain");
        Response<FileInfo> response = fileClient.setHttpHeadersWithResponse(1024, httpHeaders,
            new Context(key1, value1));
        System.out.printf("Setting the file httpHeaders completed with status code %d", response.statusCode());
        // END: com.azure.storage.file.fileClient.setHttpHeadersWithResponse#long-filehttpheaders-Context
    }

    /**
     * Generates a code sample for using {@link FileClient#setHttpHeadersWithResponse(long, FileHTTPHeaders, Context)}
     * (long, FileHTTPHeaders)} to clear httpHeaders.
     */
    public void clearHTTPHeaders() {
        FileClient fileClient = createClientWithSASToken();
        // BEGIN: com.azure.storage.file.fileClient.setHttpHeadersWithResponse#long-filehttpheaders-Context.clearHttpHeaders
        Response<FileInfo> response = fileClient.setHttpHeadersWithResponse(1024, null,
            new Context(key1, value1));
        System.out.printf("Setting the file httpHeaders completed with status code %d", response.statusCode());
        // END: com.azure.storage.file.fileClient.setHttpHeadersWithResponse#long-filehttpheaders-Context.clearHttpHeaders
    }

    /**
     * Generates a code sample for using {@link FileClient#listRanges()}
     */
    public void listRanges() {
        FileClient fileClient = createClientWithSASToken();
        // BEGIN: com.azure.storage.file.fileClient.listRanges
        Iterable<FileRange> ranges = fileClient.listRanges();
        ranges.forEach(range ->
            System.out.printf("List ranges completed with start: %d, end: %d", range.start(), range.end()));
        // END: com.azure.storage.file.fileClient.listRanges
    }

    /**
     * Generates a code sample for using {@link FileClient#listRanges(FileRange)}
     */
    public void listRangesMaxOverload() {
        FileClient fileClient = createClientWithSASToken();
        // BEGIN: com.azure.storage.file.fileClient.listRanges#filerange
        Iterable<FileRange> ranges = fileClient.listRanges(new FileRange(1024, 2048L));
        ranges.forEach(range ->
            System.out.printf("List ranges completed with start: %d, end: %d", range.start(), range.end()));
        // END: com.azure.storage.file.fileClient.listRanges#filerange
    }

    /**
     * Generates a code sample for using {@link FileClient#listHandles()}
     */
    public void listHandles() {
        FileClient fileClient = createClientWithSASToken();
        // BEGIN: com.azure.storage.file.fileClient.listHandles
        fileClient.listHandles()
            .forEach(handleItem -> System.out.printf("List handles completed with handleId %s",
                handleItem.handleId()));
        // END: com.azure.storage.file.fileClient.listHandles
    }

    /**
     * Generates a code sample for using {@link FileClient#listHandles(Integer)}
     */
    public void listHandlesWithOverload() {
        FileClient fileClient = createClientWithSASToken();
        // BEGIN: com.azure.storage.file.fileClient.listHandles#integer
        fileClient.listHandles(10)
            .forEach(handleItem -> System.out.printf("List handles completed with handleId %s",
                handleItem.handleId()));
        // END: com.azure.storage.file.fileClient.listHandles#integer
    }

    /**
     * Generates a code sample for using {@link FileClient#forceCloseHandles(String)}
     */
    public void forceCloseHandles() {
        FileClient fileClient = createClientWithSASToken();
        // BEGIN: com.azure.storage.file.fileClient.forceCloseHandles#string
        fileClient.listHandles(10)
            .forEach(result ->
                fileClient.forceCloseHandles(result.handleId()).forEach(numOfClosedHandles ->
                    System.out.printf("Close %d handles.", numOfClosedHandles)
                ));
        // END: com.azure.storage.file.fileClient.forceCloseHandles#string
    }

    /**
     * Generates a code sample for using {@link FileClient#getShareSnapshotId()}
     */
    public void getShareSnapshotId() {
        // BEGIN: com.azure.storage.file.fileClient.getShareSnapshotId
        OffsetDateTime currentTime = OffsetDateTime.of(LocalDateTime.now(), ZoneOffset.UTC);
        FileClient fileClient = new FileClientBuilder()
            .endpoint("https://${accountName}.file.core.windows.net")
            .credential(SASTokenCredential.fromSASTokenString("${SASToken}"))
            .shareName("myshare")
            .filePath("myfile")
            .snapshot(currentTime.toString())
            .buildClient();

        System.out.printf("Snapshot ID: %s%n", fileClient.getShareSnapshotId());
        // END: com.azure.storage.file.fileClient.getShareSnapshotId
    }
<<<<<<< HEAD

    /**
     * Generates a code sample for using {@link FileAsyncClient#getShareSnapshotId()}
     */
    public void getShareSnapshotIdAsync() {
        // BEGIN: com.azure.storage.file.fileAsyncClient.getShareSnapshotId
        OffsetDateTime currentTime = OffsetDateTime.of(LocalDateTime.now(), ZoneOffset.UTC);
        FileAsyncClient fileAsyncClient = new FileClientBuilder()
            .endpoint("https://${accountName}.file.core.windows.net")
            .credential(SASTokenCredential.fromSASTokenString("${SASToken}"))
            .shareName("myshare")
            .filePath("myfiile")
            .snapshot(currentTime.toString())
            .buildAsyncClient();

        System.out.printf("Snapshot ID: %s%n", fileAsyncClient.getShareSnapshotId());
        // END: com.azure.storage.file.fileAsyncClient.getShareSnapshotId
    }
=======
>>>>>>> 1234a3ab
}<|MERGE_RESOLUTION|>--- conflicted
+++ resolved
@@ -232,21 +232,6 @@
     }
 
     /**
-<<<<<<< HEAD
-     * Generates a code sample for using {@link FileAsyncClient#uploadFromFile(String, FileRangeWriteType)}
-     */
-    public void uploadFileAsyncMaxOverload() {
-        FileAsyncClient fileAsyncClient = createAsyncClientWithSASToken();
-        // BEGIN: com.azure.storage.file.fileAsyncClient.uploadFromFile#string-filerangewritetype
-        fileAsyncClient.uploadFromFile("someFilePath", FileRangeWriteType.UPDATE)
-            .subscribe(response -> System.out.println("Uploaded file successfully!"),
-                error -> System.err.printf("Failed to upload file. Reason: %s%n", error.getMessage()));
-        // END: com.azure.storage.file.fileAsyncClient.uploadFromFile#string-filerangewritetype
-    }
-
-    /**
-=======
->>>>>>> 1234a3ab
      * Generates a code sample for using {@link FileClient#downloadWithProperties()}
      */
     public void downloadData() {
@@ -524,25 +509,4 @@
         System.out.printf("Snapshot ID: %s%n", fileClient.getShareSnapshotId());
         // END: com.azure.storage.file.fileClient.getShareSnapshotId
     }
-<<<<<<< HEAD
-
-    /**
-     * Generates a code sample for using {@link FileAsyncClient#getShareSnapshotId()}
-     */
-    public void getShareSnapshotIdAsync() {
-        // BEGIN: com.azure.storage.file.fileAsyncClient.getShareSnapshotId
-        OffsetDateTime currentTime = OffsetDateTime.of(LocalDateTime.now(), ZoneOffset.UTC);
-        FileAsyncClient fileAsyncClient = new FileClientBuilder()
-            .endpoint("https://${accountName}.file.core.windows.net")
-            .credential(SASTokenCredential.fromSASTokenString("${SASToken}"))
-            .shareName("myshare")
-            .filePath("myfiile")
-            .snapshot(currentTime.toString())
-            .buildAsyncClient();
-
-        System.out.printf("Snapshot ID: %s%n", fileAsyncClient.getShareSnapshotId());
-        // END: com.azure.storage.file.fileAsyncClient.getShareSnapshotId
-    }
-=======
->>>>>>> 1234a3ab
 }