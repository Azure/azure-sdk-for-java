--- conflicted
+++ resolved
@@ -174,19 +174,11 @@
      */
     public void uploadData() {
         FileClient fileClient = createClientWithSASToken();
-<<<<<<< HEAD
-        // BEGIN: com.azure.storage.file.FileClient.upload#ByteBuffer-long
-        ByteBuffer defaultData = ByteBuffer.wrap("default".getBytes(StandardCharsets.UTF_8));
-        FileUploadInfo response = fileClient.upload(defaultData, defaultData.remaining());
-        System.out.println("Complete uploading the data.");
-        // END: com.azure.storage.file.FileClient.upload#ByteBuffer-long
-=======
         // BEGIN: com.azure.storage.file.fileClient.upload#bytebuffer-long
         ByteBuffer defaultData = ByteBuffer.wrap("default".getBytes(StandardCharsets.UTF_8));
         FileUploadInfo response = fileClient.upload(defaultData, defaultData.remaining());
         System.out.println("Complete uploading the data with eTag: " + response.eTag());
         // END: com.azure.storage.file.fileClient.upload#bytebuffer-long
->>>>>>> 6d300f31
     }
 
     /**
@@ -194,20 +186,12 @@
      */
     public void uploadWithResponse() {
         FileClient fileClient = createClientWithSASToken();
-<<<<<<< HEAD
-        // BEGIN: com.azure.storage.file.FileClient.uploadWithResponse#ByteBuffer-long-Context
-=======
         // BEGIN: com.azure.storage.file.fileClient.uploadWithResponse#bytebuffer-long-Context
->>>>>>> 6d300f31
         ByteBuffer defaultData = ByteBuffer.wrap("default".getBytes(StandardCharsets.UTF_8));
         Response<FileUploadInfo> response = fileClient.uploadWithResponse(defaultData, defaultData.remaining(),
             new Context(key1, value1));
         System.out.println("Complete uploading the data with status code: " + response.statusCode());
-<<<<<<< HEAD
-        // END: com.azure.storage.file.FileClient.uploadWithResponse#ByteBuffer-long-Context
-=======
         // END: com.azure.storage.file.fileClient.uploadWithResponse#bytebuffer-long-Context
->>>>>>> 6d300f31
     }
 
     /**
