// Copyright (c) Microsoft Corporation. All rights reserved.
// Licensed under the MIT License.
package com.azure.storage.file;

import com.azure.core.http.rest.Response;
import com.azure.core.http.rest.VoidResponse;
import com.azure.storage.common.Utility;
import com.azure.storage.common.credentials.SASTokenCredential;
import com.azure.storage.common.credentials.SharedKeyCredential;
import com.azure.storage.file.models.FileCopyInfo;
import com.azure.storage.file.models.FileDownloadInfo;
import com.azure.storage.file.models.FileHTTPHeaders;
import com.azure.storage.file.models.FileInfo;
import com.azure.storage.file.models.FileMetadataInfo;
import com.azure.storage.file.models.FileProperties;
import com.azure.storage.file.models.FileRange;
import com.azure.storage.file.models.FileRangeWriteType;
import com.azure.storage.file.models.FileUploadInfo;
import reactor.core.publisher.Flux;

import java.nio.ByteBuffer;
import java.nio.charset.StandardCharsets;
import java.nio.file.Files;
import java.nio.file.Paths;
import java.time.LocalDateTime;
import java.time.OffsetDateTime;
import java.time.ZoneOffset;
import java.util.Collections;
import java.util.Map;

/**
 * Contains code snippets when generating javadocs through doclets for {@link FileClient} and {@link FileAsyncClient}.
 */
public class FileJavaDocCodeSamples {
    /**
     * Generates code sample for {@link FileClient} instantiation.
     */
    public void initialization() {
        // BEGIN: com.azure.storage.file.fileClient.instantiation
        FileClient client = new FileClientBuilder()
            .connectionString("${connectionString}")
            .endpoint("${endpoint}")
            .buildClient();
        // END: com.azure.storage.file.fileClient.instantiation
    }

    /**
     * Generates code sample for {@link FileAsyncClient} instantiation.
     */
    public void asyncInitialization() {
        // BEGIN: com.azure.storage.file.fileAsyncClient.instantiation
        FileAsyncClient client = new FileClientBuilder()
            .connectionString("${connectionString}")
            .endpoint("${endpoint}")
            .buildAsyncClient();
        // END: com.azure.storage.file.fileAsyncClient.instantiation
    }

    /**
     * Generates code sample for creating a {@link FileClient} with {@link SASTokenCredential}
     * @return An instance of {@link FileClient}
     */
    public FileClient createClientWithSASToken() {

        // BEGIN: com.azure.storage.file.fileClient.instantiation.sastoken
        FileClient fileClient = new FileClientBuilder()
            .endpoint("https://${accountName}.file.core.windows.net?${SASToken}")
            .shareName("myshare")
            .filePath("myfilepath")
            .buildClient();
        // END: com.azure.storage.file.fileClient.instantiation.sastoken
        return fileClient;
    }

    /**
     * Generates code sample for creating a {@link FileAsyncClient} with {@link SASTokenCredential}
     * @return An instance of {@link FileAsyncClient}
     */
    public FileAsyncClient createAsyncClientWithSASToken() {
        // BEGIN: com.azure.storage.file.fileAsyncClient.instantiation.sastoken
        FileAsyncClient fileAsyncClient = new FileClientBuilder()
            .endpoint("https://{accountName}.file.core.windows.net?{SASToken}")
            .shareName("myshare")
            .filePath("myfilepath")
            .buildAsyncClient();
        // END: com.azure.storage.file.fileAsyncClient.instantiation.sastoken
        return fileAsyncClient;
    }

    /**
     * Generates code sample for creating a {@link FileClient} with {@link SASTokenCredential}
     * @return An instance of {@link FileClient}
     */
    public FileClient createClientWithCredential() {

        // BEGIN: com.azure.storage.file.fileClient.instantiation.credential
        FileClient fileClient = new FileClientBuilder()
            .endpoint("https://${accountName}.file.core.windows.net")
            .credential(SASTokenCredential.fromQueryParameters(Utility.parseQueryString("${SASTokenQueryParams}")))
            .shareName("myshare")
            .filePath("myfilepath")
            .buildClient();
        // END: com.azure.storage.file.fileClient.instantiation.credential
        return fileClient;
    }

    /**
     * Generates code sample for creating a {@link FileAsyncClient} with {@link SASTokenCredential}
     * @return An instance of {@link FileAsyncClient}
     */
    public FileAsyncClient createAsyncClientWithCredential() {
        // BEGIN: com.azure.storage.file.fileAsyncClient.instantiation.credential
        FileAsyncClient fileAsyncClient = new FileClientBuilder()
            .endpoint("https://{accountName}.file.core.windows.net")
            .credential(SASTokenCredential.fromQueryParameters(Utility.parseQueryString("${SASTokenQueryParams}")))
            .shareName("myshare")
            .filePath("myfilepath")
            .buildAsyncClient();
        // END: com.azure.storage.file.fileAsyncClient.instantiation.credential
        return fileAsyncClient;
    }

    /**
     * Generates code sample for creating a {@link FileClient} with {@code connectionString} which turns into {@link SharedKeyCredential}
     * @return An instance of {@link FileClient}
     */
    public FileClient createClientWithConnectionString() {
        // BEGIN: com.azure.storage.file.fileClient.instantiation.connectionstring
        String connectionString = "DefaultEndpointsProtocol=https;AccountName={name};AccountKey={key};"
            + "EndpointSuffix={core.windows.net}";
        FileClient fileClient = new FileClientBuilder()
            .connectionString(connectionString).shareName("myshare").filePath("myfilepath")
            .buildClient();
        // END: com.azure.storage.file.fileClient.instantiation.connectionstring
        return fileClient;
    }

    /**
     * Generates code sample for creating a {@link FileAsyncClient} with {@code connectionString} which turns into {@link SharedKeyCredential}
     * @return An instance of {@link FileAsyncClient}
     */
    public FileAsyncClient createAsyncClientWithConnectionString() {
        // BEGIN: com.azure.storage.file.fileAsyncClient.instantiation.connectionstring
        String connectionString = "DefaultEndpointsProtocol=https;AccountName={name};AccountKey={key};"
            + "EndpointSuffix={core.windows.net}";
        FileAsyncClient fileAsyncClient = new FileClientBuilder()
            .connectionString(connectionString).shareName("myshare").filePath("myfilepath")
            .buildAsyncClient();
        // END: com.azure.storage.file.fileAsyncClient.instantiation.connectionstring
        return fileAsyncClient;
    }

    /**
     * Generates a code sample for using {@link FileClient#create(long)}
     */
    public void createFile() {
        FileClient fileClient = createClientWithSASToken();
        // BEGIN: com.azure.storage.file.fileClient.create
        Response<FileInfo> response = fileClient.create(1024);
        System.out.println("Complete creating the file with status code: " + response.statusCode());
        // END: com.azure.storage.file.fileClient.create
    }

    /**
     * Generates a code sample for using {@link FileAsyncClient#create(long)}
     */
    public void createFileAsync() {
        FileAsyncClient fileAsyncClient = createAsyncClientWithSASToken();
        // BEGIN: com.azure.storage.file.fileAsyncClient.create
        fileAsyncClient.create(1024).subscribe(
            response -> { },
            error -> System.err.print(error.toString()),
            () -> System.out.println("Complete creating the file!")
        );
        // END: com.azure.storage.file.fileAsyncClient.create
    }

    /**
     * Generates a code sample for using {@link FileClient#create(long, FileHTTPHeaders, Map)}
     */
    public void createFileMaxOverload() {
        FileClient fileClient = createClientWithSASToken();
        // BEGIN: com.azure.storage.file.fileClient.create#long-filehttpheaders-map
        FileHTTPHeaders httpHeaders = new FileHTTPHeaders().fileContentType("text/plain");
        Response<FileInfo> response = fileClient.create(1024, httpHeaders,
            Collections.singletonMap("file", "updatedMetadata"));
        System.out.printf("Creating the file completed with status code %d", response.statusCode());
        // END: com.azure.storage.file.fileClient.create#long-filehttpheaders-map
    }

    /**
     * Generates a code sample for using {@link FileAsyncClient#create(long, FileHTTPHeaders, Map)}
     */
    public void createFileAsyncMaxOverload() {
        FileAsyncClient fileAsyncClient = createAsyncClientWithSASToken();
        // BEGIN: com.azure.storage.file.fileAsyncClient.create#long-filehttpheaders-map
        FileHTTPHeaders httpHeaders = new FileHTTPHeaders().fileContentType("text/plain");
        fileAsyncClient.create(1024, httpHeaders, Collections.singletonMap("file", "updatedMetadata"))
            .subscribe(response -> System.out.printf("Creating the file completed with status code %d",
                response.statusCode()));
        // END: com.azure.storage.file.fileAsyncClient.create#long-filehttpheaders-map
    }

    /**
     * Generates a code sample for using {@link FileClient#startCopy(String, Map)}
     */
    public void copyFile() {
        FileClient fileClient = createClientWithSASToken();
        // BEGIN: com.azure.storage.file.fileClient.startCopy#string-map
        Response<FileCopyInfo> response = fileClient.startCopy(
            "https://{accountName}.file.core.windows.net?{SASToken}",
            Collections.singletonMap("file", "metadata"));
        System.out.println("Complete copying the file with status code: " + response.statusCode());
        // END: com.azure.storage.file.fileClient.startCopy#string-map
    }

    /**
     * Generates a code sample for using {@link FileClient#startCopy(String, Map)}
     */
    public void copyFileAsync() {
        FileAsyncClient fileAsyncClient = createAsyncClientWithSASToken();
        // BEGIN: com.azure.storage.file.fileAsyncClient.startCopy#string-map
        fileAsyncClient.startCopy("https://{accountName}.file.core.windows.net?{SASToken}",
            Collections.singletonMap("file", "metadata")).subscribe(
                response -> System.out.println("Successfully copying the file with status code: " + response.statusCode()),
                error -> System.err.println(error.toString()),
                () -> System.out.println("Complete copying the file.")
        );
        // END: com.azure.storage.file.fileAsyncClient.startCopy#string-map
    }

    /**
     * Generates a code sample for using {@link FileClient#abortCopy(String)}
     */
    public void abortCopyFile() {
        FileClient fileClient = createClientWithSASToken();
        // BEGIN: com.azure.storage.file.fileClient.abortCopy#string
        VoidResponse response = fileClient.abortCopy("someCopyId");
        System.out.printf("Abort copying the file completed with status code %d", response.statusCode());
        // END: com.azure.storage.file.fileClient.abortCopy#string
    }

    /**
     * Generates a code sample for using {@link FileClient#abortCopy(String)}
     */
    public void abortCopyFileAsync() {
        FileAsyncClient fileAsyncClient = createAsyncClientWithSASToken();
        // BEGIN: com.azure.storage.file.fileAsyncClient.abortCopy#string
        fileAsyncClient.abortCopy("someCopyId")
            .subscribe(response -> System.out.printf("Abort copying the file completed with status code %d",
                response.statusCode()));
        // END: com.azure.storage.file.fileAsyncClient.abortCopy#string
    }

    /**
     * Generates a code sample for using {@link FileClient#upload(ByteBuffer, long)}
     */
    public void uploadData() {
        FileClient fileClient = createClientWithSASToken();
<<<<<<< HEAD
        // BEGIN: com.azure.storage.file.fileClient.upload#bytebuf-long
        ByteBuf defaultData = Unpooled.wrappedBuffer("default".getBytes(StandardCharsets.UTF_8));
        Response<FileUploadInfo> response = fileClient.upload(defaultData, defaultData.readableBytes());
=======
        // BEGIN: com.azure.storage.file.fileClient.upload#flux-long
        ByteBuffer defaultData = ByteBuffer.wrap("default".getBytes(StandardCharsets.UTF_8));
        Response<FileUploadInfo> response = fileClient.upload(defaultData, defaultData.remaining());
>>>>>>> 5583eb0f
        System.out.println("Complete uploading the data with status code: " + response.statusCode());
        // END: com.azure.storage.file.fileClient.upload#bytebuf-long
    }

    /**
     * Generates a code sample for using {@link FileAsyncClient#upload(Flux, long)}
     */
    public void uploadDataAsync() {
        FileAsyncClient fileAsyncClient = createAsyncClientWithSASToken();
        // BEGIN: com.azure.storage.file.fileAsyncClient.upload#flux-long
        ByteBuffer defaultData = ByteBuffer.wrap("default".getBytes(StandardCharsets.UTF_8));
        fileAsyncClient.upload(Flux.just(defaultData), defaultData.remaining()).subscribe(
            response -> { },
            error -> System.err.print(error.toString()),
            () -> System.out.println("Complete uploading the data!")
        );
        // END: com.azure.storage.file.fileAsyncClient.upload#flux-long
    }

    /**
<<<<<<< HEAD
     * Generates a code sample for using {@link FileClient#upload(ByteBuf, long, int)}
     */
    public void uploadDataMaxOverload() {
        FileClient fileClient = createClientWithSASToken();
        // BEGIN: com.azure.storage.file.fileClient.upload#bytebuf-long-int
        ByteBuf defaultData = Unpooled.wrappedBuffer("default".getBytes(StandardCharsets.UTF_8));
        Response<FileUploadInfo> response = fileClient.upload(defaultData, defaultData.readableBytes(), 1024);
        System.out.println("Complete uploading the data with status code: " + response.statusCode());
        // END: com.azure.storage.file.fileClient.upload#bytebuf-long-int
=======
     * Generates a code sample for using {@link FileClient#upload(ByteBuffer, long, int, FileRangeWriteType)}
     */
    public void uploadDataMaxOverload() {
        FileClient fileClient = createClientWithSASToken();
        // BEGIN: com.azure.storage.file.fileClient.upload#bytebuffer-long-int-filerangewritetype
        ByteBuffer defaultData = ByteBuffer.wrap("default".getBytes(StandardCharsets.UTF_8));
        Response<FileUploadInfo> response = fileClient.upload(defaultData, defaultData.remaining(), 1024,
            FileRangeWriteType.UPDATE);
        System.out.println("Complete uploading the data with status code: " + response.statusCode());
        // END: com.azure.storage.file.fileClient.upload#bytebuffer-long-int-filerangewritetype
>>>>>>> 5583eb0f
    }

    /**
     * Generates a code sample for using {@link FileAsyncClient#upload(Flux, long)}
     */
    public void uploadDataAsyncMaxOverload() {
        FileAsyncClient fileAsyncClient = createAsyncClientWithSASToken();
<<<<<<< HEAD
        // BEGIN: com.azure.storage.file.fileAsyncClient.upload#flux-long-int
        ByteBuf defaultData = Unpooled.wrappedBuffer("default".getBytes(StandardCharsets.UTF_8));
        fileAsyncClient.upload(Flux.just(defaultData), defaultData.readableBytes(), 1024).subscribe(
=======
        // BEGIN: com.azure.storage.file.fileAsyncClient.upload#flux-long-long-filerangewritetype
        ByteBuffer defaultData = ByteBuffer.wrap("default".getBytes(StandardCharsets.UTF_8));
        fileAsyncClient.upload(Flux.just(defaultData), defaultData.remaining(), 1024,
            FileRangeWriteType.UPDATE).subscribe(
>>>>>>> 5583eb0f
                response -> { },
                error -> System.err.print(error.toString()),
                () -> System.out.println("Complete uploading the data!")
        );
<<<<<<< HEAD
        // END: com.azure.storage.file.fileAsyncClient.upload#flux-long-int
    }

    /**
     * Generates a code sample for using {@link FileClient#clearRange(long)}
     */
    public void clearRange() {
        FileClient fileClient = createClientWithSASToken();
        // BEGIN: com.azure.storage.file.fileClient.clearRange#long
        Response<FileUploadInfo> response = fileClient.clearRange(1024);
        System.out.println("Complete clearing the range with status code: " + response.statusCode());
        // END: com.azure.storage.file.fileClient.clearRange#long
    }

    /**
     * Generates a code sample for using {@link FileAsyncClient#clearRange(long)}
     */
    public void clearRangeAsync() {
        FileAsyncClient fileAsyncClient = createAsyncClientWithSASToken();
        // BEGIN: com.azure.storage.file.fileAsyncClient.clearRange#long
        fileAsyncClient.clearRange(1024).subscribe(
            response -> { },
            error -> System.err.print(error.toString()),
            () -> System.out.println("Complete clearing the range!")
        );
        // END: com.azure.storage.file.fileAsyncClient.clearRange#long
    }

    /**
     * Generates a code sample for using {@link FileClient#clearRange(long, int)}
     */
    public void clearRangeMaxOverload() {
        FileClient fileClient = createClientWithSASToken();
        // BEGIN: com.azure.storage.file.fileClient.clearRange#long-int
        Response<FileUploadInfo> response = fileClient.clearRange(1024, 1024);
        System.out.println("Complete clearing the range with status code: " + response.statusCode());
        // END: com.azure.storage.file.fileClient.clearRange#long-int
    }

    /**
     * Generates a code sample for using {@link FileAsyncClient#clearRange(long)}
     */
    public void clearRangeAsyncMaxOverload() {
        FileAsyncClient fileAsyncClient = createAsyncClientWithSASToken();
        // BEGIN: com.azure.storage.file.fileAsyncClient.clearRange#long-int
        fileAsyncClient.clearRange(1024, 1024).subscribe(
            response -> { },
            error -> System.err.print(error.toString()),
            () -> System.out.println("Complete clearing the range!")
        );
        // END: com.azure.storage.file.fileAsyncClient.clearRange#long-int
=======
        // END: com.azure.storage.file.fileAsyncClient.upload#flux-long-long-filerangewritetype
>>>>>>> 5583eb0f
    }

    /**
     * Generates a code sample for using {@link FileClient#uploadFromFile(String)}
     */
    public void uploadFile() {
        FileClient fileClient = createClientWithSASToken();
        // BEGIN: com.azure.storage.file.fileClient.uploadFromFile#string
        fileClient.uploadFromFile("someFilePath");
        // END: com.azure.storage.file.fileClient.uploadFromFile#string
    }

    /**
     * Generates a code sample for using {@link FileAsyncClient#uploadFromFile(String)}
     */
    public void uploadFileAsync() {
        FileAsyncClient fileAsyncClient = createAsyncClientWithSASToken();
        // BEGIN: com.azure.storage.file.fileAsyncClient.uploadFromFile#string
        fileAsyncClient.uploadFromFile("someFilePath").subscribe(
            response -> { },
            error -> System.err.print(error.toString()),
            () -> System.out.println("Complete deleting the file!")
        );
        // END: com.azure.storage.file.fileAsyncClient.uploadFromFile#string
    }

    /**
     * Generates a code sample for using {@link FileClient#downloadWithProperties()}
     */
    public void downloadData() {
        FileClient fileClient = createClientWithSASToken();
        // BEGIN: com.azure.storage.file.fileClient.downloadWithProperties
        Response<FileDownloadInfo> response = fileClient.downloadWithProperties();
        System.out.println("Complete downloading the data with status code: " + response.statusCode());
        response.value().body().subscribe(
            byteBuffer -> System.out.println("Complete downloading the data with body: "
                + new String(byteBuffer.array(), StandardCharsets.UTF_8)),
            error -> System.err.print(error.toString()),
            () -> System.out.println("Complete downloading the data!")
        );
        // END: com.azure.storage.file.fileClient.downloadWithProperties
    }

    /**
     * Generates a code sample for using {@link FileAsyncClient#downloadWithProperties()}
     */
    public void downloadDataAsync() {
        FileAsyncClient fileAsyncClient = createAsyncClientWithSASToken();
        // BEGIN: com.azure.storage.file.fileAsyncClient.downloadWithProperties
        fileAsyncClient.downloadWithProperties().subscribe(
            response -> { },
            error -> System.err.print(error.toString()),
            () -> System.out.println("Complete downloading the data!")
        );
        // END: com.azure.storage.file.fileAsyncClient.downloadWithProperties
    }

    /**
     * Generates a code sample for using {@link FileClient#downloadWithProperties(FileRange, Boolean)}
     */
    public void downloadDataMaxOverload() {
        FileClient fileClient = createClientWithSASToken();
        // BEGIN: com.azure.storage.file.fileClient.downloadWithProperties#filerange-boolean
        Response<FileDownloadInfo> response = fileClient.downloadWithProperties(new FileRange(1024, 2047L),
            false);
        System.out.println("Complete downloading the data with status code: " + response.statusCode());
        response.value().body().subscribe(
            byteBuffer ->  System.out.println("Complete downloading the data with body: "
                + new String(byteBuffer.array(), StandardCharsets.UTF_8)),
            error -> System.err.print(error.toString()),
            () -> System.out.println("Complete downloading the data!")
        );
        // END: com.azure.storage.file.fileClient.downloadWithProperties#filerange-boolean
    }

    /**
     * Generates a code sample for using {@link FileAsyncClient#downloadWithProperties(FileRange, Boolean)}
     */
    public void downloadDataAsyncMaxOverload() {
        FileAsyncClient fileAsyncClient = createAsyncClientWithSASToken();
        // BEGIN: com.azure.storage.file.fileAsyncClient.downloadWithProperties#filerange-boolean
        fileAsyncClient.downloadWithProperties(new FileRange(1024, 2047L), false).subscribe(
            response -> { },
            error -> System.err.print(error.toString()),
            () -> System.out.println("Complete downloading the data!")
        );
        // END: com.azure.storage.file.fileAsyncClient.downloadWithProperties#filerange-boolean
    }

    /**
     * Generates a code sample for using {@link FileClient#downloadToFile(String)}
     */
    public void downloadFile() {
        FileClient fileClient = createClientWithSASToken();
        // BEGIN: com.azure.storage.file.fileClient.downloadToFile#string
        fileClient.downloadToFile("somelocalfilepath");
        if (Files.exists(Paths.get("somelocalfilepath"))) {
            System.out.println("Complete downloading the file.");
        }
        // END: com.azure.storage.file.fileClient.downloadToFile#string
    }

    /**
     * Generates a code sample for using {@link FileAsyncClient#downloadToFile(String)}
     */
    public void downloadFileAsync() {
        FileAsyncClient fileAsyncClient = createAsyncClientWithSASToken();
        // BEGIN: com.azure.storage.file.fileAsyncClient.downloadToFile#string
        fileAsyncClient.downloadToFile("somelocalfilepath").subscribe(
            response -> {
                if (Files.exists(Paths.get("somelocalfilepath"))) {
                    System.out.println("Successfully downloaded the file.");
                }
            },
            error -> System.err.print(error.toString()),
            () -> System.out.println("Complete downloading the file!")
        );
        // END: com.azure.storage.file.fileAsyncClient.downloadToFile#string
    }

    /**
     * Generates a code sample for using {@link FileClient#downloadToFile(String, FileRange)}
     */
    public void downloadFileMaxOverload() {
        FileClient fileClient = createClientWithSASToken();
        // BEGIN: com.azure.storage.file.fileClient.downloadToFile#string-filerange
        fileClient.downloadToFile("somelocalfilepath", new FileRange(1024, 2047L));
        if (Files.exists(Paths.get("somelocalfilepath"))) {
            System.out.println("Complete downloading the file.");
        }
        // END: com.azure.storage.file.fileClient.downloadToFile#string-filerange
    }

    /**
     * Generates a code sample for using {@link FileAsyncClient#downloadToFile(String, FileRange)}
     */
    public void downloadFileAsyncMaxOverload() {
        FileAsyncClient fileAsyncClient = createAsyncClientWithSASToken();
        // BEGIN: com.azure.storage.file.fileAsyncClient.downloadToFile#string-filerange
        fileAsyncClient.downloadToFile("somelocalfilepath", new FileRange(1024, 2047L)).subscribe(
            response -> {
                if (Files.exists(Paths.get("somelocalfilepath"))) {
                    System.out.println("Successfully downloaded the file.");
                }
            },
            error -> System.err.print(error.toString()),
            () -> System.out.println("Complete downloading the file!")
        );
        // END: com.azure.storage.file.fileAsyncClient.downloadToFile#string-filerange
    }

    /**
     * Generates a code sample for using {@link FileClient#delete()}
     */
    public void deleteFile() {
        FileClient fileClient = createClientWithSASToken();
        // BEGIN: com.azure.storage.file.fileClient.delete
        VoidResponse response = fileClient.delete();
        System.out.println("Complete deleting the file with status code: " + response.statusCode());
        // END: com.azure.storage.file.fileClient.delete
    }

    /**
     * Generates a code sample for using {@link FileAsyncClient#delete()}
     */
    public void deleteFileAsync() {
        FileAsyncClient fileAsyncClient = createAsyncClientWithSASToken();
        // BEGIN: com.azure.storage.file.fileAsyncClient.delete
        fileAsyncClient.delete().subscribe(
            response -> { },
            error -> System.err.print(error.toString()),
            () -> System.out.println("Complete deleting the file!")
        );
        // END: com.azure.storage.file.fileAsyncClient.delete
    }

    /**
     * Generates a code sample for using {@link FileClient#getProperties()}
     */
    public void getProperties() {
        FileClient fileClient = createClientWithSASToken();
        // BEGIN: com.azure.storage.file.fileClient.getProperties
        Response<FileProperties> response = fileClient.getProperties();
        FileProperties properties = response.value();
        System.out.printf("File latest modified date is %s.", properties.lastModified());
        // END: com.azure.storage.file.fileClient.getProperties
    }

    /**
     * Generates a code sample for using {@link FileAsyncClient#getProperties()}
     */
    public void getPropertiesAsync() {
        FileAsyncClient fileAsyncClient = createAsyncClientWithSASToken();
        // BEGIN: com.azure.storage.file.fileAsyncClient.getProperties
        fileAsyncClient.getProperties()
            .subscribe(response -> {
                FileProperties properties = response.value();
                System.out.printf("File latest modified date is %s.", properties.lastModified());
            });
        // END: com.azure.storage.file.fileAsyncClient.getProperties
    }

    /**
     * Generates a code sample for using {@link FileClient#setMetadata(Map)}
     */
    public void setMetadata() {
        FileClient fileClient = createClientWithSASToken();
        // BEGIN: com.azure.storage.file.fileClient.setMetadata#map
        Response<FileMetadataInfo> response = fileClient.setMetadata(
            Collections.singletonMap("file", "updatedMetadata"));
        System.out.printf("Setting the file metadata completed with status code %d", response.statusCode());
        // END: com.azure.storage.file.fileClient.setMetadata#map
    }

    /**
     * Generates a code sample for using {@link FileAsyncClient#setMetadata(Map)}
     */
    public void setMetadataAsync() {
        FileAsyncClient fileAsyncClient = createAsyncClientWithSASToken();
        // BEGIN: com.azure.storage.file.fileAsyncClient.setMetadata#map
        fileAsyncClient.setMetadata(Collections.singletonMap("file", "updatedMetadata"))
            .subscribe(response -> System.out.printf("Setting the file metadata completed with status code %d",
                response.statusCode()));
        // END: com.azure.storage.file.fileAsyncClient.setMetadata#map
    }

    /**
     * Generates a code sample for using {@link FileClient#setMetadata(Map)} to clear metadata.
     */
    public void clearMetadata() {
        FileClient fileClient = createClientWithSASToken();
        // BEGIN: com.azure.storage.file.fileClient.setMetadata#map.clearMetadata
        Response<FileMetadataInfo> response = fileClient.setMetadata(null);
        System.out.printf("Setting the file metadata completed with status code %d", response.statusCode());
        // END: com.azure.storage.file.fileClient.setMetadata#map.clearMetadata
    }

    /**
     * Generates a code sample for using {@link FileAsyncClient#setMetadata(Map)} to clear metadata.
     */
    public void clearMetadataAsync() {
        FileAsyncClient fileAsyncClient = createAsyncClientWithSASToken();
        // BEGIN: com.azure.storage.file.fileAsyncClient.setMetadata#map.clearMetadata
        fileAsyncClient.setMetadata(null)
            .subscribe(response -> System.out.printf("Setting the file metadata completed with status code %d",
                response.statusCode()));
        // END: com.azure.storage.file.fileAsyncClient.setMetadata#map.clearMetadata
    }

    /**
     * Generates a code sample for using {@link FileClient#setHttpHeaders(long, FileHTTPHeaders)}
     */
    public void setHTTPHeaders() {
        FileClient fileClient = createClientWithSASToken();
        // BEGIN: com.azure.storage.file.fileClient.setHttpHeaders#long-filehttpheaders
        FileHTTPHeaders httpHeaders = new FileHTTPHeaders().fileContentType("text/plain");
        Response<FileInfo> response = fileClient.setHttpHeaders(1024, httpHeaders);
        System.out.printf("Setting the file httpHeaders completed with status code %d", response.statusCode());
        // END: com.azure.storage.file.fileClient.setHttpHeaders#long-filehttpheaders
    }

    /**
     * Generates a code sample for using {@link FileAsyncClient#setHttpHeaders(long, FileHTTPHeaders)}
     */
    public void setHTTPHeadersAsync() {
        FileAsyncClient fileAsyncClient = createAsyncClientWithSASToken();
        // BEGIN: com.azure.storage.file.fileAsyncClient.setHttpHeaders#long-filehttpheaders
        FileHTTPHeaders httpHeaders = new FileHTTPHeaders().fileContentType("text/plain");
        fileAsyncClient.setHttpHeaders(1024, httpHeaders)
            .subscribe(response -> System.out.printf("Setting the file httpHeaders completed with status code %d",
                response.statusCode()));
        // END: com.azure.storage.file.fileAsyncClient.setHttpHeaders#long-filehttpheaders
    }

    /**
     * Generates a code sample for using {@link FileClient#setHttpHeaders(long, FileHTTPHeaders)} to clear httpHeaders.
     */
    public void clearHTTPHeaders() {
        FileClient fileClient = createClientWithSASToken();
        // BEGIN: com.azure.storage.file.fileClient.setHttpHeaders#long-filehttpheaders.clearHttpHeaders
        Response<FileInfo> response = fileClient.setHttpHeaders(1024, null);
        System.out.printf("Setting the file httpHeaders completed with status code %d", response.statusCode());
        // END: com.azure.storage.file.fileClient.setHttpHeaders#long-filehttpheaders.clearHttpHeaders
    }

    /**
     * Generates a code sample for using {@link FileAsyncClient#setHttpHeaders(long, FileHTTPHeaders)} to clear httpHeaders.
     */
    public void clearHTTPHeadersAsync() {
        FileAsyncClient fileAsyncClient = createAsyncClientWithSASToken();
        // BEGIN: com.azure.storage.file.fileAsyncClient.setHttpHeaders#long-filehttpheaders.clearHttpHeaders
        fileAsyncClient.setHttpHeaders(1024, null)
            .subscribe(response -> System.out.printf("Setting the file httpHeaders completed with status code %d",
                response.statusCode()));
        // END: com.azure.storage.file.fileAsyncClient.setHttpHeaders#long-filehttpheaders.clearHttpHeaders
    }

    /**
     * Generates a code sample for using {@link FileClient#listRanges()}
     */
    public void listRanges() {
        FileClient fileClient = createClientWithSASToken();
        // BEGIN: com.azure.storage.file.fileClient.listRanges
        Iterable<FileRange> ranges = fileClient.listRanges();
        ranges.forEach(range ->
            System.out.printf("List ranges completed with start: %d, end: %d", range.start(), range.end()));
        // END: com.azure.storage.file.fileClient.listRanges
    }

    /**
     * Generates a code sample for using {@link FileAsyncClient#listRanges()}
     */
    public void listRangesAsync() {
        FileAsyncClient fileAsyncClient = createAsyncClientWithSASToken();
        // BEGIN: com.azure.storage.file.fileAsyncClient.listRanges
        fileAsyncClient.listRanges().subscribe(range ->
            System.out.printf("List ranges completed with start: %d, end: %d", range.start(), range.end()));
        // END: com.azure.storage.file.fileAsyncClient.listRanges
    }
    /**
     * Generates a code sample for using {@link FileClient#listRanges(FileRange)}
     */
    public void listRangesMaxOverload() {
        FileClient fileClient = createClientWithSASToken();
        // BEGIN: com.azure.storage.file.fileClient.listRanges#filerange
        Iterable<FileRange> ranges = fileClient.listRanges(new FileRange(1024, 2048L));
        ranges.forEach(range ->
            System.out.printf("List ranges completed with start: %d, end: %d", range.start(), range.end()));
        // END: com.azure.storage.file.fileClient.listRanges#filerange
    }

    /**
     * Generates a code sample for using {@link FileAsyncClient#listRanges(FileRange)}
     */
    public void listRangesAsyncMaxOverload() {
        FileAsyncClient fileAsyncClient = createAsyncClientWithSASToken();
        // BEGIN: com.azure.storage.file.fileAsyncClient.listRanges#filerange
        fileAsyncClient.listRanges(new FileRange(1024, 2048L))
            .subscribe(result -> System.out.printf("List ranges completed with start: %d, end: %d",
                result.start(), result.end()));
        // END: com.azure.storage.file.fileAsyncClient.listRanges#filerange
    }
    /**
     * Generates a code sample for using {@link FileClient#listHandles()}
     */
    public void listHandles() {
        FileClient fileClient = createClientWithSASToken();
        // BEGIN: com.azure.storage.file.fileClient.listHandles
        fileClient.listHandles()
            .forEach(handleItem -> System.out.printf("List handles completed with handleId %d",
                handleItem.handleId()));
        // END: com.azure.storage.file.fileClient.listHandles
    }

    /**
     * Generates a code sample for using {@link FileAsyncClient#listHandles()}
     */
    public void listHandlesAsync() {
        FileAsyncClient fileAsyncClient = createAsyncClientWithSASToken();
        // BEGIN: com.azure.storage.file.fileAsyncClient.listHandles
        fileAsyncClient.listHandles()
            .subscribe(result -> System.out.printf("List handles completed with handle id %s", result.handleId()));
        // END: com.azure.storage.file.fileAsyncClient.listHandles
    }
    /**
     * Generates a code sample for using {@link FileClient#listHandles(Integer)}
     */
    public void listHandlesWithOverload() {
        FileClient fileClient = createClientWithSASToken();
        // BEGIN: com.azure.storage.file.fileClient.listHandles#integer
        fileClient.listHandles(10)
            .forEach(handleItem -> System.out.printf("List handles completed with handleId %d",
                handleItem.handleId()));
        // END: com.azure.storage.file.fileClient.listHandles#integer
    }

    /**
     * Generates a code sample for using {@link FileAsyncClient#listHandles(Integer)}
     */
    public void listHandlesAsyncMaxOverload() {
        FileAsyncClient fileAsyncClient = createAsyncClientWithSASToken();
        // BEGIN: com.azure.storage.file.fileAsyncClient.listHandles#integer
        fileAsyncClient.listHandles(10)
            .subscribe(result -> System.out.printf("List handles completed with handle id %s", result.handleId()));
        // END: com.azure.storage.file.fileAsyncClient.listHandles#integer
    }
    /**
     * Generates a code sample for using {@link FileClient#forceCloseHandles(String)}
     */
    public void forceCloseHandles() {
        FileClient fileClient = createClientWithSASToken();
        // BEGIN: com.azure.storage.file.fileClient.forceCloseHandles#string
        fileClient.listHandles(10)
            .forEach(result ->
                fileClient.forceCloseHandles(result.handleId()).forEach(numOfClosedHandles ->
                    System.out.printf("Close %d handles.", numOfClosedHandles)
                ));
        // END: com.azure.storage.file.fileClient.forceCloseHandles#string
    }

    /**
     * Generates a code sample for using {@link FileAsyncClient#forceCloseHandles(String)}
     */
    public void forceCloseHandlesAsync() {
        FileAsyncClient fileAsyncClient = createAsyncClientWithSASToken();
        // BEGIN: com.azure.storage.file.fileAsyncClient.forceCloseHandles#string
        fileAsyncClient.listHandles(10)
            .subscribe(result -> {
                fileAsyncClient.forceCloseHandles(result.handleId()).subscribe(numOfClosedHandles ->
                    System.out.printf("Close %d handles.", numOfClosedHandles));
            });
        // END: com.azure.storage.file.fileAsyncClient.forceCloseHandles#string
    }

    /**
     * Generates a code sample for using {@link FileClient#getShareSnapshotId()}
     */
    public void getShareSnapshotId() {
        // BEGIN: com.azure.storage.file.fileClient.getShareSnapshotId
        OffsetDateTime currentTime = OffsetDateTime.of(LocalDateTime.now(), ZoneOffset.UTC);
        FileClient fileClient = new FileClientBuilder()
            .endpoint("https://${accountName}.file.core.windows.net")
            .credential(SASTokenCredential.fromSASTokenString("${SASToken}"))
            .shareName("myshare")
            .filePath("myfile")
            .snapshot(currentTime.toString())
            .buildClient();
        fileClient.getShareSnapshotId();
        // END: com.azure.storage.file.fileClient.getShareSnapshotId
    }

    /**
     * Generates a code sample for using {@link FileAsyncClient#getShareSnapshotId()}
     */
    public void getShareSnapshotIdAsync() {
        // BEGIN: com.azure.storage.file.fileAsyncClient.getShareSnapshotId
        OffsetDateTime currentTime = OffsetDateTime.of(LocalDateTime.now(), ZoneOffset.UTC);
        FileAsyncClient fileAsyncClient = new FileClientBuilder()
            .endpoint("https://${accountName}.file.core.windows.net")
            .credential(SASTokenCredential.fromSASTokenString("${SASToken}"))
            .shareName("myshare")
            .filePath("myfiile")
            .snapshot(currentTime.toString())
            .buildAsyncClient();
        fileAsyncClient.getShareSnapshotId();
        // END: com.azure.storage.file.fileAsyncClient.getShareSnapshotId
    }
}<|MERGE_RESOLUTION|>--- conflicted
+++ resolved
@@ -257,17 +257,11 @@
      */
     public void uploadData() {
         FileClient fileClient = createClientWithSASToken();
-<<<<<<< HEAD
-        // BEGIN: com.azure.storage.file.fileClient.upload#bytebuf-long
-        ByteBuf defaultData = Unpooled.wrappedBuffer("default".getBytes(StandardCharsets.UTF_8));
-        Response<FileUploadInfo> response = fileClient.upload(defaultData, defaultData.readableBytes());
-=======
-        // BEGIN: com.azure.storage.file.fileClient.upload#flux-long
+        // BEGIN: com.azure.storage.file.fileClient.upload#bytebuffer-long
         ByteBuffer defaultData = ByteBuffer.wrap("default".getBytes(StandardCharsets.UTF_8));
         Response<FileUploadInfo> response = fileClient.upload(defaultData, defaultData.remaining());
->>>>>>> 5583eb0f
         System.out.println("Complete uploading the data with status code: " + response.statusCode());
-        // END: com.azure.storage.file.fileClient.upload#bytebuf-long
+        // END: com.azure.storage.file.fileClient.upload#bytebuffer-long
     }
 
     /**
@@ -286,28 +280,15 @@
     }
 
     /**
-<<<<<<< HEAD
-     * Generates a code sample for using {@link FileClient#upload(ByteBuf, long, int)}
+     * Generates a code sample for using {@link FileClient#upload(ByteBuffer, long, int, FileRangeWriteType)}
      */
     public void uploadDataMaxOverload() {
         FileClient fileClient = createClientWithSASToken();
-        // BEGIN: com.azure.storage.file.fileClient.upload#bytebuf-long-int
-        ByteBuf defaultData = Unpooled.wrappedBuffer("default".getBytes(StandardCharsets.UTF_8));
-        Response<FileUploadInfo> response = fileClient.upload(defaultData, defaultData.readableBytes(), 1024);
+        // BEGIN: com.azure.storage.file.fileClient.upload#bytebuffer-long-int
+        ByteBuffer defaultData = ByteBuffer.wrap("default".getBytes(StandardCharsets.UTF_8));
+        Response<FileUploadInfo> response = fileClient.upload(defaultData, defaultData.remaining(), 1024);
         System.out.println("Complete uploading the data with status code: " + response.statusCode());
-        // END: com.azure.storage.file.fileClient.upload#bytebuf-long-int
-=======
-     * Generates a code sample for using {@link FileClient#upload(ByteBuffer, long, int, FileRangeWriteType)}
-     */
-    public void uploadDataMaxOverload() {
-        FileClient fileClient = createClientWithSASToken();
-        // BEGIN: com.azure.storage.file.fileClient.upload#bytebuffer-long-int-filerangewritetype
-        ByteBuffer defaultData = ByteBuffer.wrap("default".getBytes(StandardCharsets.UTF_8));
-        Response<FileUploadInfo> response = fileClient.upload(defaultData, defaultData.remaining(), 1024,
-            FileRangeWriteType.UPDATE);
-        System.out.println("Complete uploading the data with status code: " + response.statusCode());
-        // END: com.azure.storage.file.fileClient.upload#bytebuffer-long-int-filerangewritetype
->>>>>>> 5583eb0f
+        // END: com.azure.storage.file.fileClient.upload#bytebuffer-long-int
     }
 
     /**
@@ -315,21 +296,14 @@
      */
     public void uploadDataAsyncMaxOverload() {
         FileAsyncClient fileAsyncClient = createAsyncClientWithSASToken();
-<<<<<<< HEAD
         // BEGIN: com.azure.storage.file.fileAsyncClient.upload#flux-long-int
-        ByteBuf defaultData = Unpooled.wrappedBuffer("default".getBytes(StandardCharsets.UTF_8));
-        fileAsyncClient.upload(Flux.just(defaultData), defaultData.readableBytes(), 1024).subscribe(
-=======
-        // BEGIN: com.azure.storage.file.fileAsyncClient.upload#flux-long-long-filerangewritetype
         ByteBuffer defaultData = ByteBuffer.wrap("default".getBytes(StandardCharsets.UTF_8));
         fileAsyncClient.upload(Flux.just(defaultData), defaultData.remaining(), 1024,
             FileRangeWriteType.UPDATE).subscribe(
->>>>>>> 5583eb0f
                 response -> { },
                 error -> System.err.print(error.toString()),
                 () -> System.out.println("Complete uploading the data!")
         );
-<<<<<<< HEAD
         // END: com.azure.storage.file.fileAsyncClient.upload#flux-long-int
     }
 
@@ -355,6 +329,7 @@
             error -> System.err.print(error.toString()),
             () -> System.out.println("Complete clearing the range!")
         );
+        // END: com.azure.storage.file.fileAsyncClient.upload#flux-long-long-filerangewritetype
         // END: com.azure.storage.file.fileAsyncClient.clearRange#long
     }
 
@@ -381,9 +356,6 @@
             () -> System.out.println("Complete clearing the range!")
         );
         // END: com.azure.storage.file.fileAsyncClient.clearRange#long-int
-=======
-        // END: com.azure.storage.file.fileAsyncClient.upload#flux-long-long-filerangewritetype
->>>>>>> 5583eb0f
     }
 
     /**
