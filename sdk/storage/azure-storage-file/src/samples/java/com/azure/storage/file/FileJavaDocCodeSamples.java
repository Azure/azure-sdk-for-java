// Copyright (c) Microsoft Corporation. All rights reserved.
// Licensed under the MIT License.
package com.azure.storage.file;

import com.azure.core.http.rest.Response;
<<<<<<< HEAD
import com.azure.core.http.rest.VoidResponse;
import com.azure.storage.common.Constants;
import com.azure.storage.common.IPRange;
import com.azure.storage.common.SASProtocol;
import com.azure.storage.common.Utility;
import com.azure.core.util.Context;
import com.azure.storage.common.credentials.SASTokenCredential;
=======
import com.azure.core.util.Context;
>>>>>>> f9b68898
import com.azure.storage.common.credentials.SharedKeyCredential;
import com.azure.storage.file.models.FileCopyInfo;
import com.azure.storage.file.models.FileDownloadInfo;
import com.azure.storage.file.models.FileHTTPHeaders;
import com.azure.storage.file.models.FileInfo;
import com.azure.storage.file.models.FileMetadataInfo;
import com.azure.storage.file.models.FileProperties;
import com.azure.storage.file.models.FileRange;
import com.azure.storage.file.models.FileUploadInfo;
<<<<<<< HEAD
import com.azure.storage.file.models.FileUploadRangeFromURLInfo;
import com.azure.storage.file.models.NtfsFileAttributes;

=======
import com.azure.storage.file.models.FileUploadRangeFromUrlInfo;
import com.azure.storage.file.models.NtfsFileAttributes;
>>>>>>> f9b68898
import java.net.URI;
import java.net.URISyntaxException;
import java.nio.ByteBuffer;
import java.nio.charset.StandardCharsets;
import java.nio.file.Files;
import java.nio.file.Paths;
import java.time.Duration;
import java.time.LocalDateTime;
import java.time.OffsetDateTime;
import java.time.ZoneOffset;
import java.util.Collections;
import java.util.EnumSet;
import java.util.Map;

/**
 * Contains code snippets when generating javadocs through doclets for {@link FileClient} and {@link FileAsyncClient}.
 */
public class FileJavaDocCodeSamples {

    private String key1 = "key1";
    private String value1 = "val1";

    /**
     * Generates code sample for {@link FileClient} instantiation.
     */
    public void initialization() {
        // BEGIN: com.azure.storage.file.fileClient.instantiation
        FileClient client = new FileClientBuilder()
            .connectionString("${connectionString}")
            .endpoint("${endpoint}")
            .buildFileClient();
        // END: com.azure.storage.file.fileClient.instantiation
    }

    /**
<<<<<<< HEAD
     * Generates code sample for creating a {@link FileClient} with {@link SASTokenCredential}
=======
     * Generates code sample for creating a {@link FileClient} with SAS token.
>>>>>>> f9b68898
     * @return An instance of {@link FileClient}
     */
    public FileClient createClientWithSASToken() {

        // BEGIN: com.azure.storage.file.fileClient.instantiation.sastoken
        FileClient fileClient = new FileClientBuilder()
            .endpoint("https://${accountName}.file.core.windows.net?${SASToken}")
            .shareName("myshare")
            .resourcePath("myfilepath")
            .buildFileClient();
        // END: com.azure.storage.file.fileClient.instantiation.sastoken
        return fileClient;
    }


    /**
     * Generates code sample for creating a {@link FileClient} with SAS token.
     * @return An instance of {@link FileClient}
     */
    public FileClient createClientWithCredential() {

        // BEGIN: com.azure.storage.file.fileClient.instantiation.credential
        FileClient fileClient = new FileClientBuilder()
            .endpoint("https://${accountName}.file.core.windows.net")
<<<<<<< HEAD
            .credential(SASTokenCredential.fromQueryParameters(Utility.parseQueryString("${SASTokenQueryParams}")))
=======
            .sasToken("${SASTokenQueryParams}")
>>>>>>> f9b68898
            .shareName("myshare")
            .resourcePath("myfilepath")
            .buildFileClient();
        // END: com.azure.storage.file.fileClient.instantiation.credential
        return fileClient;
    }

    /**
     * Generates code sample for creating a {@link FileClient} with {@code connectionString}
     * which turns into {@link SharedKeyCredential}
     * @return An instance of {@link FileClient}
     */
    public FileClient createClientWithConnectionString() {
        // BEGIN: com.azure.storage.file.fileClient.instantiation.connectionstring
        String connectionString = "DefaultEndpointsProtocol=https;AccountName={name};AccountKey={key};"
            + "EndpointSuffix={core.windows.net}";
        FileClient fileClient = new FileClientBuilder()
            .connectionString(connectionString).shareName("myshare").resourcePath("myfilepath")
            .buildFileClient();
        // END: com.azure.storage.file.fileClient.instantiation.connectionstring
        return fileClient;
    }

    /**
     * Generates a code sample for using {@link FileClient#create(long)}
     */
    public void createFile() {
        FileClient fileClient = createClientWithSASToken();
        // BEGIN: com.azure.storage.file.fileClient.create
        FileInfo response = fileClient.create(1024);
        System.out.println("Complete creating the file.");
        // END: com.azure.storage.file.fileClient.create
    }

    /**
     * Generates a code sample for using {@link FileClient#createWithResponse(long, FileHTTPHeaders, FileSmbProperties,
     * String, Map, Duration, Context)}
     */
    public void createWithResponse() {
        FileClient fileClient = createClientWithSASToken();
        // BEGIN: com.azure.storage.file.fileClient.createWithResponse#long-filehttpheaders-filesmbproperties-string-map-duration-context
        FileHTTPHeaders httpHeaders = new FileHTTPHeaders()
<<<<<<< HEAD
            .fileContentType("text/html")
            .fileContentEncoding("gzip")
            .fileContentLanguage("en")
            .fileCacheControl("no-transform")
            .fileContentDisposition("attachment");
        FileSmbProperties smbProperties = new FileSmbProperties()
            .ntfsFileAttributes(EnumSet.of(NtfsFileAttributes.READ_ONLY))
            .fileCreationTime(OffsetDateTime.now())
            .fileLastWriteTime(OffsetDateTime.now())
            .filePermissionKey("filePermissionKey");
=======
            .setFileContentType("text/html")
            .setFileContentEncoding("gzip")
            .setFileContentLanguage("en")
            .setFileCacheControl("no-transform")
            .setFileContentDisposition("attachment");
        FileSmbProperties smbProperties = new FileSmbProperties()
            .setNtfsFileAttributes(EnumSet.of(NtfsFileAttributes.READ_ONLY))
            .setFileCreationTime(OffsetDateTime.now())
            .setFileLastWriteTime(OffsetDateTime.now())
            .setFilePermissionKey("filePermissionKey");
>>>>>>> f9b68898
        String filePermission = "filePermission";
        // NOTE: filePermission and filePermissionKey should never be both set
        Response<FileInfo> response = fileClient.createWithResponse(1024, httpHeaders, smbProperties, filePermission,
            Collections.singletonMap("directory", "metadata"), Duration.ofSeconds(1), new Context(key1, value1));
<<<<<<< HEAD
        System.out.printf("Creating the file completed with status code %d", response.statusCode());
=======
        System.out.printf("Creating the file completed with status code %d", response.getStatusCode());
>>>>>>> f9b68898
        // END: com.azure.storage.file.fileClient.createWithResponse#long-filehttpheaders-filesmbproperties-string-map-duration-context
    }

    /**
     * Generates a code sample for using {@link FileClient#startCopy(String, Map)}
     */
    public void startCopy() {
        FileClient fileClient = createClientWithSASToken();
        // BEGIN: com.azure.storage.file.fileClient.startCopy#string-map
        FileCopyInfo response = fileClient.startCopy(
            "https://{accountName}.file.core.windows.net?{SASToken}",
            Collections.singletonMap("file", "metadata"));
<<<<<<< HEAD
        System.out.println("Complete copying the file with copy Id: " + response.copyId());
=======
        System.out.println("Complete copying the file with copy Id: " + response.getCopyId());
>>>>>>> f9b68898
        // END: com.azure.storage.file.fileClient.startCopy#string-map
    }

    /**
     * Generates a code sample for using {@link FileClient#startCopyWithResponse(String, Map, Duration, Context)}
     */
    public void startCopyWithResponse() {
        FileClient fileClient = createClientWithSASToken();
        // BEGIN: com.azure.storage.file.fileClient.startCopyWithResponse#string-map-duration-context
        Response<FileCopyInfo> response = fileClient.startCopyWithResponse(
            "https://{accountName}.file.core.windows.net?{SASToken}",
            Collections.singletonMap("file", "metadata"), Duration.ofSeconds(1), new Context(key1, value1));
<<<<<<< HEAD
        System.out.println("Complete copying the file with copy Id: " + response.value().copyId());
=======
        System.out.println("Complete copying the file with copy Id: " + response.getValue().getCopyId());
>>>>>>> f9b68898
        // END: com.azure.storage.file.fileClient.startCopyWithResponse#string-map-duration-context
    }

    /**
     * Generates a code sample for using {@link FileClient#abortCopy(String)}
     */
    public void abortCopyFile() {
        FileClient fileClient = createClientWithSASToken();
        // BEGIN: com.azure.storage.file.fileClient.abortCopy#string
        fileClient.abortCopy("someCopyId");
        System.out.printf("Abort copying the file completed.");
        // END: com.azure.storage.file.fileClient.abortCopy#string
    }

    /**
     * Generates a code sample for using {@link FileClient#abortCopyWithResponse(String, Duration, Context)}
     */
    public void abortCopyWithResponse() {
        FileClient fileClient = createClientWithSASToken();
        // BEGIN: com.azure.storage.file.fileClient.abortCopyWithResponse#string-duration-context
<<<<<<< HEAD
        VoidResponse response = fileClient.abortCopyWithResponse("someCopyId", Duration.ofSeconds(1),
            new Context(key1, value1));
        System.out.printf("Abort copying the file completed with status code %d", response.statusCode());
=======
        Response<Void> response = fileClient.abortCopyWithResponse("someCopyId", Duration.ofSeconds(1),
            new Context(key1, value1));
        System.out.printf("Abort copying the file completed with status code %d", response.getStatusCode());
>>>>>>> f9b68898
        // END: com.azure.storage.file.fileClient.abortCopyWithResponse#string-duration-context
    }

    /**
     * Generates a code sample for using {@link FileClient#upload(ByteBuffer, long)}
     */
    public void uploadData() {
        FileClient fileClient = createClientWithSASToken();
        // BEGIN: com.azure.storage.file.fileClient.upload#bytebuffer-long
        ByteBuffer defaultData = ByteBuffer.wrap("default".getBytes(StandardCharsets.UTF_8));
        FileUploadInfo response = fileClient.upload(defaultData, defaultData.remaining());
<<<<<<< HEAD
        System.out.println("Complete uploading the data with eTag: " + response.eTag());
=======
        System.out.println("Complete uploading the data with eTag: " + response.getETag());
>>>>>>> f9b68898
        // END: com.azure.storage.file.fileClient.upload#bytebuffer-long
    }

    /**
     * Generates a code sample for using {@link FileClient#uploadWithResponse(ByteBuffer, long, Duration, Context)}
     */
    public void uploadWithResponse() {
        FileClient fileClient = createClientWithSASToken();
        // BEGIN: com.azure.storage.file.FileClient.uploadWithResponse#ByteBuffer-long-Duration-Context
        ByteBuffer defaultData = ByteBuffer.wrap("default".getBytes(StandardCharsets.UTF_8));
        Response<FileUploadInfo> response = fileClient.uploadWithResponse(defaultData, defaultData.remaining(),
            Duration.ofSeconds(1), new Context(key1, value1));
<<<<<<< HEAD
        System.out.println("Complete uploading the data with status code: " + response.statusCode());
=======
        System.out.println("Complete uploading the data with status code: " + response.getStatusCode());
>>>>>>> f9b68898
        // END: com.azure.storage.file.FileClient.uploadWithResponse#ByteBuffer-long-Duration-Context
    }

    /**
     * Generates a code sample for using {@link FileClient#uploadWithResponse(ByteBuffer, long, long,
     * Duration, Context)}
     */
    public void uploadWithResponseMaxOverload() {
        FileClient fileClient = createClientWithSASToken();
        // BEGIN: com.azure.storage.file.FileClient.uploadWithResponse#ByteBuffer-long-long-Duration-Context
        ByteBuffer defaultData = ByteBuffer.wrap("default".getBytes(StandardCharsets.UTF_8));
        Response<FileUploadInfo> response = fileClient.uploadWithResponse(defaultData, defaultData.remaining(),
            1024, Duration.ofSeconds(1), new Context(key1, value1));
<<<<<<< HEAD
        System.out.println("Complete uploading the data with status code: " + response.statusCode());
=======
        System.out.println("Complete uploading the data with status code: " + response.getStatusCode());
>>>>>>> f9b68898
        // END: com.azure.storage.file.FileClient.uploadWithResponse#ByteBuffer-long-long-Duration-Context
    }

    /**
     * Generates a code sample for using {@link FileClient#clearRange(long)}
     */
    public void clearRange() {
        FileClient fileClient = createClientWithSASToken();
        // BEGIN: com.azure.storage.file.fileClient.clearRange#long
        FileUploadInfo response = fileClient.clearRange(1024);
<<<<<<< HEAD
        System.out.println("Complete clearing the range with eTag: " + response.eTag());
=======
        System.out.println("Complete clearing the range with eTag: " + response.getETag());
>>>>>>> f9b68898
        // END: com.azure.storage.file.fileClient.clearRange#long
    }

    /**
     * Generates a code sample for using {@link FileClient#clearRangeWithResponse(long, long, Duration, Context)}
     */
    public void clearRangeMaxOverload() {
        FileClient fileClient = createClientWithSASToken();
        // BEGIN: com.azure.storage.file.FileClient.clearRangeWithResponse#long-long-Duration-Context
        Response<FileUploadInfo> response = fileClient.clearRangeWithResponse(1024, 1024,
            Duration.ofSeconds(1), new Context(key1, value1));
<<<<<<< HEAD
        System.out.println("Complete clearing the range with status code: " + response.statusCode());
=======
        System.out.println("Complete clearing the range with status code: " + response.getStatusCode());
>>>>>>> f9b68898
        // END: com.azure.storage.file.FileClient.clearRangeWithResponse#long-long-Duration-Context
    }

    /**
     * Generates a code sample for using {@link FileClient#uploadFromFile(String)}
     */
    public void uploadFile() {
        FileClient fileClient = createClientWithSASToken();
        // BEGIN: com.azure.storage.file.fileClient.uploadFromFile#string
        fileClient.uploadFromFile("someFilePath");
        // END: com.azure.storage.file.fileClient.uploadFromFile#string
    }

    /**
     * Generates a code sample for using {@link FileClient#uploadFromFile(String)}
     */
    public void uploadFileMaxOverload() {
        FileClient fileClient = createClientWithSASToken();
        // BEGIN: com.azure.storage.file.fileClient.uploadFromFile#string-filerangewritetype
        fileClient.uploadFromFile("someFilePath");
        if (fileClient.getProperties() != null) {
            System.out.printf("Upload the file with length of %d completed",
<<<<<<< HEAD
                fileClient.getProperties().contentLength());
=======
                fileClient.getProperties().getContentLength());
>>>>>>> f9b68898
        }
        // END: com.azure.storage.file.fileClient.uploadFromFile#string-filerangewritetype
    }

    /**
     * Generates a code sample for using {@link FileClient#downloadWithProperties()}
     */
    public void downloadData() {
        FileClient fileClient = createClientWithSASToken();
        // BEGIN: com.azure.storage.file.fileClient.downloadWithProperties
        FileDownloadInfo response = fileClient.downloadWithProperties();
        System.out.println("Complete downloading the data.");
<<<<<<< HEAD
        response.body().subscribe(
=======
        response.getBody().subscribe(
>>>>>>> f9b68898
            byteBuffer ->  System.out.println("Complete downloading the data with body: "
                + new String(byteBuffer.array(), StandardCharsets.UTF_8)),
            error -> System.err.print(error.toString()),
            () -> System.out.println("Complete downloading the data!")
        );
        // END: com.azure.storage.file.fileClient.downloadWithProperties
    }

    /**
     * Generates a code sample for using {@link FileClient#downloadWithPropertiesWithResponse(
     * FileRange, Boolean, Duration, Context)}
     */
    public void downloadWithPropertiesWithResponse() {
        FileClient fileClient = createClientWithSASToken();
        // BEGIN: com.azure.storage.file.FileClient.downloadWithPropertiesWithResponse#FileRange-Boolean-Duration-Context
        Response<FileDownloadInfo> response = fileClient.downloadWithPropertiesWithResponse(new FileRange(1024, 2047L),
            false, Duration.ofSeconds(1), new Context(key1, value1));
<<<<<<< HEAD
        System.out.println("Complete downloading the data with status code: " + response.statusCode());
        response.value().body().subscribe(
=======
        System.out.println("Complete downloading the data with status code: " + response.getStatusCode());
        response.getValue().getBody().subscribe(
>>>>>>> f9b68898
            byteBuffer ->  System.out.println("Complete downloading the data with body: "
                + new String(byteBuffer.array(), StandardCharsets.UTF_8)),
            error -> System.err.print(error.toString()),
            () -> System.out.println("Complete downloading the data!")
        );
        // END: com.azure.storage.file.FileClient.downloadWithPropertiesWithResponse#FileRange-Boolean-Duration-Context
    }

    /**
     * Generates a code sample for using {@link FileClient#downloadToFile(String)}
     */
    public void downloadFile() {
        FileClient fileClient = createClientWithSASToken();
        // BEGIN: com.azure.storage.file.fileClient.downloadToFile#string
        fileClient.downloadToFile("somelocalfilepath");
        if (Files.exists(Paths.get("somelocalfilepath"))) {
            System.out.println("Complete downloading the file.");
        }
        // END: com.azure.storage.file.fileClient.downloadToFile#string
    }

    /**
<<<<<<< HEAD
     * Generates a code sample for using {@link FileClient#downloadToFile(String, FileRange)}
=======
     * Generates a code sample for using {@link FileClient#downloadToFileWithResponse(String, FileRange, Duration, Context)}
     */
    public void downloadFileMaxOverload() {
        FileClient fileClient = createClientWithSASToken();
        // BEGIN: com.azure.storage.file.fileClient.downloadToFileWithResponse#string-filerange-duration-context
        Response<FileProperties> response =
            fileClient.downloadToFileWithResponse("somelocalfilepath", new FileRange(1024, 2047L),
            Duration.ofSeconds(1), Context.NONE);
        if (Files.exists(Paths.get("somelocalfilepath"))) {
            System.out.println("Complete downloading the file with status code " + response.getStatusCode());
        }
        // END: com.azure.storage.file.fileClient.downloadToFileWithResponse#string-filerange-duration-context
    }

    /**
     * Generates a code sample for using {@link FileClient#uploadRangeFromUrl(long, long, long, URI)}
     * @throws URISyntaxException when the URI is invalid
>>>>>>> f9b68898
     */
    public void uploadFileFromURLAsync() throws URISyntaxException {
        FileClient fileClient = createClientWithSASToken();
        // BEGIN: com.azure.storage.file.fileClient.uploadRangeFromUrl#long-long-long-uri
        FileUploadRangeFromUrlInfo response = fileClient.uploadRangeFromUrl(6, 8, 0, new URI("filewithSAStoken"));
        System.out.println("Completed upload range from url!");
        // END: com.azure.storage.file.fileClient.uploadRangeFromUrl#long-long-long-uri
    }

    /**
<<<<<<< HEAD
     * Generates a code sample for using {@link FileClient#uploadRangeFromURL(long, long, long, URI)}
     * @throws URISyntaxException when the URI is invalid
     */
    public void uploadFileFromURLAsync() throws URISyntaxException {
        FileClient fileClient = createClientWithSASToken();
        // BEGIN: com.azure.storage.file.fileClient.uploadRangeFromURL#long-long-long-uri
        FileUploadRangeFromURLInfo response = fileClient.uploadRangeFromURL(6, 8, 0, new URI("filewithSAStoken"));
        System.out.println("Completed upload range from url!");
        // END: com.azure.storage.file.fileClient.uploadRangeFromURL#long-long-long-uri
    }

    /**
     * Generates a code sample for using {@link FileClient#uploadRangeFromURLWithResponse(long, long, long, URI, Duration, Context)}
     * @throws URISyntaxException when the URI is invalid
     */
    public void uploadFileFromURLWithResponseAsync() throws URISyntaxException {
        FileClient fileClient = createClientWithSASToken();
        // BEGIN: com.azure.storage.file.fileClient.uploadRangeFromURLWithResponse#long-long-long-uri-duration-context
        Response<FileUploadRangeFromURLInfo> response = fileClient.uploadRangeFromURLWithResponse(6,
            8, 0, new URI("filewithSAStoken"), Duration.ofSeconds(1), Context.NONE);
        System.out.println("Completed upload range from url!");
        // END: com.azure.storage.file.fileClient.uploadRangeFromURLWithResponse#long-long-long-uri-duration-context
=======
     * Generates a code sample for using {@link FileClient#uploadRangeFromUrlWithResponse(long, long, long, URI, Duration, Context)}
     * @throws URISyntaxException when the URI is invalid
     */
    public void uploadFileFromURLWithResponseAsync() throws URISyntaxException {
        FileClient fileClient = createClientWithSASToken();
        // BEGIN: com.azure.storage.file.fileClient.uploadRangeFromUrlWithResponse#long-long-long-uri-duration-context
        Response<FileUploadRangeFromUrlInfo> response = fileClient.uploadRangeFromUrlWithResponse(6,
            8, 0, new URI("filewithSAStoken"), Duration.ofSeconds(1), Context.NONE);
        System.out.println("Completed upload range from url!");
        // END: com.azure.storage.file.fileClient.uploadRangeFromUrlWithResponse#long-long-long-uri-duration-context
>>>>>>> f9b68898
    }

    /**
     * Generates a code sample for using {@link FileClient#delete()}
     */
    public void deleteFile() {
        FileClient fileClient = createClientWithSASToken();
        // BEGIN: com.azure.storage.file.fileClient.delete
        fileClient.delete();
        System.out.println("Complete deleting the file.");
        // END: com.azure.storage.file.fileClient.delete
    }

    /**
     * Generates a code sample for using {@link FileClient#deleteWithResponse(Duration, Context)}
     */
    public void deleteWithResponse() {
        FileClient fileClient = createClientWithSASToken();
        // BEGIN: com.azure.storage.file.fileClient.deleteWithResponse#duration-context
<<<<<<< HEAD
        VoidResponse response = fileClient.deleteWithResponse(Duration.ofSeconds(1), new Context(key1, value1));
        System.out.println("Complete deleting the file with status code: " + response.statusCode());
=======
        Response<Void> response = fileClient.deleteWithResponse(Duration.ofSeconds(1), new Context(key1, value1));
        System.out.println("Complete deleting the file with status code: " + response.getStatusCode());
>>>>>>> f9b68898
        // END: com.azure.storage.file.fileClient.deleteWithResponse#duration-context
    }

    /**
     * Generates a code sample for using {@link FileClient#getProperties()}
     */
    public void getProperties() {
        FileClient fileClient = createClientWithSASToken();
        // BEGIN: com.azure.storage.file.fileClient.getProperties
        FileProperties properties = fileClient.getProperties();
<<<<<<< HEAD
        System.out.printf("File latest modified date is %s.", properties.lastModified());
=======
        System.out.printf("File latest modified date is %s.", properties.getLastModified());
>>>>>>> f9b68898
        // END: com.azure.storage.file.fileClient.getProperties
    }

    /**
     * Generates a code sample for using {@link FileClient#getPropertiesWithResponse(Duration, Context)}
     */
    public void getPropertiesWithResponse() {
        FileClient fileClient = createClientWithSASToken();
        // BEGIN: com.azure.storage.file.fileClient.getPropertiesWithResponse#duration-context
        Response<FileProperties> response = fileClient.getPropertiesWithResponse(
            Duration.ofSeconds(1), new Context(key1, value1));
<<<<<<< HEAD
        System.out.printf("File latest modified date is %s.", response.value().lastModified());
=======
        System.out.printf("File latest modified date is %s.", response.getValue().getLastModified());
>>>>>>> f9b68898
        // END: com.azure.storage.file.fileClient.getPropertiesWithResponse#duration-context
    }

    /**
     * Generates a code sample for using {@link FileClient#setMetadata(Map)}
     */
    public void setMetadata() {
        FileClient fileClient = createClientWithSASToken();
        // BEGIN: com.azure.storage.file.fileClient.setMetadata#map
        fileClient.setMetadata(Collections.singletonMap("file", "updatedMetadata"));
<<<<<<< HEAD
        System.out.printf("Setting the file metadata completed.");
=======
        System.out.println("Setting the file metadata completed.");
>>>>>>> f9b68898
        // END: com.azure.storage.file.fileClient.setMetadata#map
    }

    /**
     * Generates a code sample for using {@link FileClient#setMetadataWithResponse(Map, Duration, Context)}
     */
    public void setMetadataWithResponse() {
        FileClient fileClient = createClientWithSASToken();
        // BEGIN: com.azure.storage.file.fileClient.setMetadataWithResponse#map-duration-context
        Response<FileMetadataInfo> response = fileClient.setMetadataWithResponse(
            Collections.singletonMap("file", "updatedMetadata"), Duration.ofSeconds(1), new Context(key1, value1));
<<<<<<< HEAD
        System.out.printf("Setting the file metadata completed with status code %d", response.statusCode());
=======
        System.out.printf("Setting the file metadata completed with status code %d", response.getStatusCode());
>>>>>>> f9b68898
        // END: com.azure.storage.file.fileClient.setMetadataWithResponse#map-duration-context
    }

    /**
     * Generates a code sample for using {@link FileClient#setMetadataWithResponse(Map,
     * Duration, Context)} to clear metadata.
     */
    public void clearMetadataWithResponse() {
        FileClient fileClient = createClientWithSASToken();
        // BEGIN: com.azure.storage.file.fileClient.setMetadataWithResponse#map-duration-context.clearMetadata
        Response<FileMetadataInfo> response = fileClient.setMetadataWithResponse(null,
            Duration.ofSeconds(1), new Context(key1, value1));
<<<<<<< HEAD
        System.out.printf("Setting the file metadata completed with status code %d", response.statusCode());
=======
        System.out.printf("Setting the file metadata completed with status code %d", response.getStatusCode());
>>>>>>> f9b68898
        // END: com.azure.storage.file.fileClient.setMetadataWithResponse#map-duration-context.clearMetadata
    }

    /**
     * Generates a code sample for using {@link FileClient#setMetadata(Map)} to clear metadata.
     */
    public void clearMetadata() {
        FileClient fileClient = createClientWithSASToken();
        // BEGIN: com.azure.storage.file.fileClient.setMetadata#map.clearMetadata
        fileClient.setMetadata(null);
        System.out.printf("Setting the file metadata completed.");
        // END: com.azure.storage.file.fileClient.setMetadata#map.clearMetadata
    }

    /**
     * Generates a code sample for using {@link FileClient#setProperties(long, FileHTTPHeaders, FileSmbProperties, String)}
     */
    public void setHTTPHeaders() {
        FileClient fileClient = createClientWithSASToken();
        // BEGIN: com.azure.storage.file.fileClient.setProperties#long-filehttpheaders-filesmbproperties-string
        FileHTTPHeaders httpHeaders = new FileHTTPHeaders()
<<<<<<< HEAD
            .fileContentType("text/html")
            .fileContentEncoding("gzip")
            .fileContentLanguage("en")
            .fileCacheControl("no-transform")
            .fileContentDisposition("attachment");
        FileSmbProperties smbProperties = new FileSmbProperties()
            .ntfsFileAttributes(EnumSet.of(NtfsFileAttributes.READ_ONLY))
            .fileCreationTime(OffsetDateTime.now())
            .fileLastWriteTime(OffsetDateTime.now())
            .filePermissionKey("filePermissionKey");
=======
            .setFileContentType("text/html")
            .setFileContentEncoding("gzip")
            .setFileContentLanguage("en")
            .setFileCacheControl("no-transform")
            .setFileContentDisposition("attachment");
        FileSmbProperties smbProperties = new FileSmbProperties()
            .setNtfsFileAttributes(EnumSet.of(NtfsFileAttributes.READ_ONLY))
            .setFileCreationTime(OffsetDateTime.now())
            .setFileLastWriteTime(OffsetDateTime.now())
            .setFilePermissionKey("filePermissionKey");
>>>>>>> f9b68898
        String filePermission = "filePermission";
        // NOTE: filePermission and filePermissionKey should never be both set
        fileClient.setProperties(1024, httpHeaders, smbProperties, filePermission);
        System.out.printf("Setting the file httpHeaders completed.");
        // END: com.azure.storage.file.fileClient.setProperties#long-filehttpheaders-filesmbproperties-string
    }

    /**
     * Generates a code sample for using {@link FileClient#setProperties(long, FileHTTPHeaders, FileSmbProperties, String)}
     * to clear httpHeaders and preserve SMB properties.
     */
    public void clearSyncHTTPHeaders() {
        FileClient fileClient = createClientWithSASToken();
        // BEGIN: com.azure.storage.file.fileClient.setProperties#long-filehttpheaders-filesmbproperties-string.clearHttpHeaderspreserveSMBProperties
        FileInfo response = fileClient.setProperties(1024, null, null, null);
        System.out.printf("Setting the file httpHeaders completed.");
        // END: com.azure.storage.file.fileClient.setProperties#long-filehttpheaders-filesmbproperties-string.clearHttpHeaderspreserveSMBProperties
    }

    /**
     * Generates a code sample for using {@link FileClient#setPropertiesWithResponse(long, FileHTTPHeaders,
     * FileSmbProperties, String, Duration, Context)}
     */
    public void setHttpHeadersWithResponse() {
        FileClient fileClient = createClientWithSASToken();
        // BEGIN: com.azure.storage.file.fileClient.setPropertiesWithResponse#long-filehttpheaders-filesmbproperties-string-duration-Context
        FileHTTPHeaders httpHeaders = new FileHTTPHeaders()
<<<<<<< HEAD
            .fileContentType("text/html")
            .fileContentEncoding("gzip")
            .fileContentLanguage("en")
            .fileCacheControl("no-transform")
            .fileContentDisposition("attachment");
        FileSmbProperties smbProperties = new FileSmbProperties()
            .ntfsFileAttributes(EnumSet.of(NtfsFileAttributes.READ_ONLY))
            .fileCreationTime(OffsetDateTime.now())
            .fileLastWriteTime(OffsetDateTime.now())
            .filePermissionKey("filePermissionKey");
=======
            .setFileContentType("text/html")
            .setFileContentEncoding("gzip")
            .setFileContentLanguage("en")
            .setFileCacheControl("no-transform")
            .setFileContentDisposition("attachment");
        FileSmbProperties smbProperties = new FileSmbProperties()
            .setNtfsFileAttributes(EnumSet.of(NtfsFileAttributes.READ_ONLY))
            .setFileCreationTime(OffsetDateTime.now())
            .setFileLastWriteTime(OffsetDateTime.now())
            .setFilePermissionKey("filePermissionKey");
>>>>>>> f9b68898
        String filePermission = "filePermission";
        // NOTE: filePermission and filePermissionKey should never be both set
        Response<FileInfo> response = fileClient.setPropertiesWithResponse(1024, httpHeaders, smbProperties,
            filePermission, Duration.ofSeconds(1), new Context(key1, value1));
<<<<<<< HEAD
        System.out.printf("Setting the file httpHeaders completed with status code %d", response.statusCode());
=======
        System.out.printf("Setting the file httpHeaders completed with status code %d", response.getStatusCode());
>>>>>>> f9b68898
        // END: com.azure.storage.file.fileClient.setPropertiesWithResponse#long-filehttpheaders-filesmbproperties-string-duration-Context
    }

    /**
     * Generates a code sample for using {@link FileClient#setPropertiesWithResponse(long, FileHTTPHeaders, FileSmbProperties, String, Duration, Context)}
     * (long, FileHTTPHeaders)} to clear httpHeaders.
     */
    public void clearHTTPHeaders() {
        FileClient fileClient = createClientWithSASToken();
        // BEGIN: com.azure.storage.file.fileClient.setPropertiesWithResponse#long-filehttpheaders-filesmbproperties-string-duration-Context.clearHttpHeaderspreserveSMBProperties
        Response<FileInfo> response = fileClient.setPropertiesWithResponse(1024, null, null, null,
            Duration.ofSeconds(1), new Context(key1, value1));
<<<<<<< HEAD
        System.out.printf("Setting the file httpHeaders completed with status code %d", response.statusCode());
=======
        System.out.printf("Setting the file httpHeaders completed with status code %d", response.getStatusCode());
>>>>>>> f9b68898
        // END: com.azure.storage.file.fileClient.setPropertiesWithResponse#long-filehttpheaders-filesmbproperties-string-duration-Context.clearHttpHeaderspreserveSMBProperties
    }

    /**
     * Generates a code sample for using {@link FileClient#listRanges()}
     */
    public void listRanges() {
        FileClient fileClient = createClientWithSASToken();
        // BEGIN: com.azure.storage.file.fileClient.listRanges
        Iterable<FileRange> ranges = fileClient.listRanges();
        ranges.forEach(range ->
            System.out.printf("List ranges completed with start: %d, end: %d", range.getStart(), range.getEnd()));
        // END: com.azure.storage.file.fileClient.listRanges
    }

    /**
     * Generates a code sample for using {@link FileClient#listRanges(FileRange, Duration, Context)}
     */
    public void listRangesMaxOverload() {
        FileClient fileClient = createClientWithSASToken();
        // BEGIN: com.azure.storage.file.fileClient.listRanges#filerange-duration-context
        Iterable<FileRange> ranges = fileClient.listRanges(new FileRange(1024, 2048L), Duration.ofSeconds(1),
            new Context(key1, value1));
        ranges.forEach(range ->
<<<<<<< HEAD
            System.out.printf("List ranges completed with start: %d, end: %d", range.start(), range.end()));
=======
            System.out.printf("List ranges completed with start: %d, end: %d", range.getStart(), range.getEnd()));
>>>>>>> f9b68898
        // END: com.azure.storage.file.fileClient.listRanges#filerange-duration-context
    }

    /**
     * Generates a code sample for using {@link FileClient#listHandles()}
     */
    public void listHandles() {
        FileClient fileClient = createClientWithSASToken();
        // BEGIN: com.azure.storage.file.fileClient.listHandles
        fileClient.listHandles()
            .forEach(handleItem -> System.out.printf("List handles completed with handleId %s",
<<<<<<< HEAD
                handleItem.handleId()));
=======
                handleItem.getHandleId()));
>>>>>>> f9b68898
        // END: com.azure.storage.file.fileClient.listHandles
    }

    /**
     * Generates a code sample for using {@link FileClient#listHandles(Integer, Duration, Context)}
     */
    public void listHandlesWithOverload() {
        FileClient fileClient = createClientWithSASToken();
        // BEGIN: com.azure.storage.file.fileClient.listHandles#integer-duration-context
        fileClient.listHandles(10, Duration.ofSeconds(1), new Context(key1, value1))
            .forEach(handleItem -> System.out.printf("List handles completed with handleId %s",
<<<<<<< HEAD
                handleItem.handleId()));
=======
                handleItem.getHandleId()));
>>>>>>> f9b68898
        // END: com.azure.storage.file.fileClient.listHandles#integer-duration-context
    }

    /**
     * Generates a code sample for using {@link FileClient#forceCloseHandles(String, Duration, Context)}
     */
    public void forceCloseHandles() {
        FileClient fileClient = createClientWithSASToken();
        // BEGIN: com.azure.storage.file.fileClient.forceCloseHandles#string-duration-context
        fileClient.listHandles(10, Duration.ofSeconds(1), new Context(key1, value1))
            .forEach(result ->
<<<<<<< HEAD
                fileClient.forceCloseHandles(result.handleId(), Duration.ofSeconds(1),
=======
                fileClient.forceCloseHandles(result.getHandleId(), Duration.ofSeconds(1),
>>>>>>> f9b68898
                    new Context(key1, value1)).forEach(numOfClosedHandles ->
                    System.out.printf("Close %d handles.", numOfClosedHandles)
                ));
        // END: com.azure.storage.file.fileClient.forceCloseHandles#string-duration-context
    }

<<<<<<< HEAD
    /**
     * Generates a code sample for using {@link FileClient#generateSAS(String, FileSASPermission, OffsetDateTime,
     * OffsetDateTime, String, SASProtocol, IPRange, String, String, String, String, String)}
     */
    public void generateSAS() {
        FileClient fileClient = createClientWithSASToken();
        // BEGIN: com.azure.storage.file.FileClient.generateSAS#String-FileSASPermission-OffsetDateTime-OffsetDateTime-String-SASProtocol-IPRange-String-String-String-String-String
        String identifier = "identifier";
        FileSASPermission permissions = new FileSASPermission()
            .read(true)
            .create(true)
            .delete(true)
            .write(true);
        OffsetDateTime startTime = OffsetDateTime.now().minusDays(1);
        OffsetDateTime expiryTime = OffsetDateTime.now().plusDays(1);
        IPRange ipRange = new IPRange()
            .ipMin("0.0.0.0")
            .ipMax("255.255.255.255");
        SASProtocol sasProtocol = SASProtocol.HTTPS_HTTP;
        String cacheControl = "cache";
        String contentDisposition = "disposition";
        String contentEncoding = "encoding";
        String contentLanguage = "language";
        String contentType = "type";
        String version = Constants.HeaderConstants.TARGET_STORAGE_VERSION;
        String sas = fileClient.generateSAS(identifier, permissions, expiryTime, startTime, version, sasProtocol,
            ipRange, cacheControl, contentDisposition, contentEncoding, contentLanguage, contentType);
        // END: com.azure.storage.file.FileClient.generateSAS#String-FileSASPermission-OffsetDateTime-OffsetDateTime-String-SASProtocol-IPRange-String-String-String-String-String
    }

=======
>>>>>>> f9b68898
     /**
     * Generates a code sample for using {@link FileClient#getShareSnapshotId()}
     */
    public void getShareSnapshotId() {
        // BEGIN: com.azure.storage.file.fileClient.getShareSnapshotId
        OffsetDateTime currentTime = OffsetDateTime.of(LocalDateTime.now(), ZoneOffset.UTC);
        FileClient fileClient = new FileClientBuilder()
            .endpoint("https://${accountName}.file.core.windows.net")
<<<<<<< HEAD
            .credential(SASTokenCredential.fromSASTokenString("${SASToken}"))
=======
            .sasToken("${SASToken}")
>>>>>>> f9b68898
            .shareName("myshare")
            .resourcePath("myfile")
            .snapshot(currentTime.toString())
            .buildFileClient();
<<<<<<< HEAD

        System.out.printf("Snapshot ID: %s%n", fileClient.getShareSnapshotId());
        // END: com.azure.storage.file.fileClient.getShareSnapshotId
=======

        System.out.printf("Snapshot ID: %s%n", fileClient.getShareSnapshotId());
        // END: com.azure.storage.file.fileClient.getShareSnapshotId
    }

    /**
     * Generates a code sample for using {@link FileClient#getShareName()}
     */
    public void getShareName() {
        FileClient fileClient = createClientWithSASToken();
        // BEGIN: com.azure.storage.file.fileClient.getShareName
        String shareName = fileClient.getShareName();
        System.out.println("The share name of the directory is " + shareName);
        // END: com.azure.storage.file.fileClient.getShareName
    }

    /**
     * Generates a code sample for using {@link FileClient#getFilePath()}
     */
    public void getName() {
        FileClient fileClient = createClientWithSASToken();
        // BEGIN: com.azure.storage.file.fileClient.getFilePath
        String filePath = fileClient.getFilePath();
        System.out.println("The name of the file is " + filePath);
        // END: com.azure.storage.file.fileClient.getFilePath
>>>>>>> f9b68898
    }
}<|MERGE_RESOLUTION|>--- conflicted
+++ resolved
@@ -3,17 +3,7 @@
 package com.azure.storage.file;
 
 import com.azure.core.http.rest.Response;
-<<<<<<< HEAD
-import com.azure.core.http.rest.VoidResponse;
-import com.azure.storage.common.Constants;
-import com.azure.storage.common.IPRange;
-import com.azure.storage.common.SASProtocol;
-import com.azure.storage.common.Utility;
 import com.azure.core.util.Context;
-import com.azure.storage.common.credentials.SASTokenCredential;
-=======
-import com.azure.core.util.Context;
->>>>>>> f9b68898
 import com.azure.storage.common.credentials.SharedKeyCredential;
 import com.azure.storage.file.models.FileCopyInfo;
 import com.azure.storage.file.models.FileDownloadInfo;
@@ -23,14 +13,8 @@
 import com.azure.storage.file.models.FileProperties;
 import com.azure.storage.file.models.FileRange;
 import com.azure.storage.file.models.FileUploadInfo;
-<<<<<<< HEAD
-import com.azure.storage.file.models.FileUploadRangeFromURLInfo;
-import com.azure.storage.file.models.NtfsFileAttributes;
-
-=======
 import com.azure.storage.file.models.FileUploadRangeFromUrlInfo;
 import com.azure.storage.file.models.NtfsFileAttributes;
->>>>>>> f9b68898
 import java.net.URI;
 import java.net.URISyntaxException;
 import java.nio.ByteBuffer;
@@ -66,11 +50,7 @@
     }
 
     /**
-<<<<<<< HEAD
-     * Generates code sample for creating a {@link FileClient} with {@link SASTokenCredential}
-=======
      * Generates code sample for creating a {@link FileClient} with SAS token.
->>>>>>> f9b68898
      * @return An instance of {@link FileClient}
      */
     public FileClient createClientWithSASToken() {
@@ -95,11 +75,7 @@
         // BEGIN: com.azure.storage.file.fileClient.instantiation.credential
         FileClient fileClient = new FileClientBuilder()
             .endpoint("https://${accountName}.file.core.windows.net")
-<<<<<<< HEAD
-            .credential(SASTokenCredential.fromQueryParameters(Utility.parseQueryString("${SASTokenQueryParams}")))
-=======
             .sasToken("${SASTokenQueryParams}")
->>>>>>> f9b68898
             .shareName("myshare")
             .resourcePath("myfilepath")
             .buildFileClient();
@@ -142,18 +118,6 @@
         FileClient fileClient = createClientWithSASToken();
         // BEGIN: com.azure.storage.file.fileClient.createWithResponse#long-filehttpheaders-filesmbproperties-string-map-duration-context
         FileHTTPHeaders httpHeaders = new FileHTTPHeaders()
-<<<<<<< HEAD
-            .fileContentType("text/html")
-            .fileContentEncoding("gzip")
-            .fileContentLanguage("en")
-            .fileCacheControl("no-transform")
-            .fileContentDisposition("attachment");
-        FileSmbProperties smbProperties = new FileSmbProperties()
-            .ntfsFileAttributes(EnumSet.of(NtfsFileAttributes.READ_ONLY))
-            .fileCreationTime(OffsetDateTime.now())
-            .fileLastWriteTime(OffsetDateTime.now())
-            .filePermissionKey("filePermissionKey");
-=======
             .setFileContentType("text/html")
             .setFileContentEncoding("gzip")
             .setFileContentLanguage("en")
@@ -164,16 +128,11 @@
             .setFileCreationTime(OffsetDateTime.now())
             .setFileLastWriteTime(OffsetDateTime.now())
             .setFilePermissionKey("filePermissionKey");
->>>>>>> f9b68898
         String filePermission = "filePermission";
         // NOTE: filePermission and filePermissionKey should never be both set
         Response<FileInfo> response = fileClient.createWithResponse(1024, httpHeaders, smbProperties, filePermission,
             Collections.singletonMap("directory", "metadata"), Duration.ofSeconds(1), new Context(key1, value1));
-<<<<<<< HEAD
-        System.out.printf("Creating the file completed with status code %d", response.statusCode());
-=======
         System.out.printf("Creating the file completed with status code %d", response.getStatusCode());
->>>>>>> f9b68898
         // END: com.azure.storage.file.fileClient.createWithResponse#long-filehttpheaders-filesmbproperties-string-map-duration-context
     }
 
@@ -186,11 +145,7 @@
         FileCopyInfo response = fileClient.startCopy(
             "https://{accountName}.file.core.windows.net?{SASToken}",
             Collections.singletonMap("file", "metadata"));
-<<<<<<< HEAD
-        System.out.println("Complete copying the file with copy Id: " + response.copyId());
-=======
         System.out.println("Complete copying the file with copy Id: " + response.getCopyId());
->>>>>>> f9b68898
         // END: com.azure.storage.file.fileClient.startCopy#string-map
     }
 
@@ -203,11 +158,7 @@
         Response<FileCopyInfo> response = fileClient.startCopyWithResponse(
             "https://{accountName}.file.core.windows.net?{SASToken}",
             Collections.singletonMap("file", "metadata"), Duration.ofSeconds(1), new Context(key1, value1));
-<<<<<<< HEAD
-        System.out.println("Complete copying the file with copy Id: " + response.value().copyId());
-=======
         System.out.println("Complete copying the file with copy Id: " + response.getValue().getCopyId());
->>>>>>> f9b68898
         // END: com.azure.storage.file.fileClient.startCopyWithResponse#string-map-duration-context
     }
 
@@ -228,15 +179,9 @@
     public void abortCopyWithResponse() {
         FileClient fileClient = createClientWithSASToken();
         // BEGIN: com.azure.storage.file.fileClient.abortCopyWithResponse#string-duration-context
-<<<<<<< HEAD
-        VoidResponse response = fileClient.abortCopyWithResponse("someCopyId", Duration.ofSeconds(1),
-            new Context(key1, value1));
-        System.out.printf("Abort copying the file completed with status code %d", response.statusCode());
-=======
         Response<Void> response = fileClient.abortCopyWithResponse("someCopyId", Duration.ofSeconds(1),
             new Context(key1, value1));
         System.out.printf("Abort copying the file completed with status code %d", response.getStatusCode());
->>>>>>> f9b68898
         // END: com.azure.storage.file.fileClient.abortCopyWithResponse#string-duration-context
     }
 
@@ -248,11 +193,7 @@
         // BEGIN: com.azure.storage.file.fileClient.upload#bytebuffer-long
         ByteBuffer defaultData = ByteBuffer.wrap("default".getBytes(StandardCharsets.UTF_8));
         FileUploadInfo response = fileClient.upload(defaultData, defaultData.remaining());
-<<<<<<< HEAD
-        System.out.println("Complete uploading the data with eTag: " + response.eTag());
-=======
         System.out.println("Complete uploading the data with eTag: " + response.getETag());
->>>>>>> f9b68898
         // END: com.azure.storage.file.fileClient.upload#bytebuffer-long
     }
 
@@ -265,11 +206,7 @@
         ByteBuffer defaultData = ByteBuffer.wrap("default".getBytes(StandardCharsets.UTF_8));
         Response<FileUploadInfo> response = fileClient.uploadWithResponse(defaultData, defaultData.remaining(),
             Duration.ofSeconds(1), new Context(key1, value1));
-<<<<<<< HEAD
-        System.out.println("Complete uploading the data with status code: " + response.statusCode());
-=======
         System.out.println("Complete uploading the data with status code: " + response.getStatusCode());
->>>>>>> f9b68898
         // END: com.azure.storage.file.FileClient.uploadWithResponse#ByteBuffer-long-Duration-Context
     }
 
@@ -283,11 +220,7 @@
         ByteBuffer defaultData = ByteBuffer.wrap("default".getBytes(StandardCharsets.UTF_8));
         Response<FileUploadInfo> response = fileClient.uploadWithResponse(defaultData, defaultData.remaining(),
             1024, Duration.ofSeconds(1), new Context(key1, value1));
-<<<<<<< HEAD
-        System.out.println("Complete uploading the data with status code: " + response.statusCode());
-=======
         System.out.println("Complete uploading the data with status code: " + response.getStatusCode());
->>>>>>> f9b68898
         // END: com.azure.storage.file.FileClient.uploadWithResponse#ByteBuffer-long-long-Duration-Context
     }
 
@@ -298,11 +231,7 @@
         FileClient fileClient = createClientWithSASToken();
         // BEGIN: com.azure.storage.file.fileClient.clearRange#long
         FileUploadInfo response = fileClient.clearRange(1024);
-<<<<<<< HEAD
-        System.out.println("Complete clearing the range with eTag: " + response.eTag());
-=======
         System.out.println("Complete clearing the range with eTag: " + response.getETag());
->>>>>>> f9b68898
         // END: com.azure.storage.file.fileClient.clearRange#long
     }
 
@@ -314,11 +243,7 @@
         // BEGIN: com.azure.storage.file.FileClient.clearRangeWithResponse#long-long-Duration-Context
         Response<FileUploadInfo> response = fileClient.clearRangeWithResponse(1024, 1024,
             Duration.ofSeconds(1), new Context(key1, value1));
-<<<<<<< HEAD
-        System.out.println("Complete clearing the range with status code: " + response.statusCode());
-=======
         System.out.println("Complete clearing the range with status code: " + response.getStatusCode());
->>>>>>> f9b68898
         // END: com.azure.storage.file.FileClient.clearRangeWithResponse#long-long-Duration-Context
     }
 
@@ -341,11 +266,7 @@
         fileClient.uploadFromFile("someFilePath");
         if (fileClient.getProperties() != null) {
             System.out.printf("Upload the file with length of %d completed",
-<<<<<<< HEAD
-                fileClient.getProperties().contentLength());
-=======
                 fileClient.getProperties().getContentLength());
->>>>>>> f9b68898
         }
         // END: com.azure.storage.file.fileClient.uploadFromFile#string-filerangewritetype
     }
@@ -358,11 +279,7 @@
         // BEGIN: com.azure.storage.file.fileClient.downloadWithProperties
         FileDownloadInfo response = fileClient.downloadWithProperties();
         System.out.println("Complete downloading the data.");
-<<<<<<< HEAD
-        response.body().subscribe(
-=======
         response.getBody().subscribe(
->>>>>>> f9b68898
             byteBuffer ->  System.out.println("Complete downloading the data with body: "
                 + new String(byteBuffer.array(), StandardCharsets.UTF_8)),
             error -> System.err.print(error.toString()),
@@ -380,13 +297,8 @@
         // BEGIN: com.azure.storage.file.FileClient.downloadWithPropertiesWithResponse#FileRange-Boolean-Duration-Context
         Response<FileDownloadInfo> response = fileClient.downloadWithPropertiesWithResponse(new FileRange(1024, 2047L),
             false, Duration.ofSeconds(1), new Context(key1, value1));
-<<<<<<< HEAD
-        System.out.println("Complete downloading the data with status code: " + response.statusCode());
-        response.value().body().subscribe(
-=======
         System.out.println("Complete downloading the data with status code: " + response.getStatusCode());
         response.getValue().getBody().subscribe(
->>>>>>> f9b68898
             byteBuffer ->  System.out.println("Complete downloading the data with body: "
                 + new String(byteBuffer.array(), StandardCharsets.UTF_8)),
             error -> System.err.print(error.toString()),
@@ -409,9 +321,6 @@
     }
 
     /**
-<<<<<<< HEAD
-     * Generates a code sample for using {@link FileClient#downloadToFile(String, FileRange)}
-=======
      * Generates a code sample for using {@link FileClient#downloadToFileWithResponse(String, FileRange, Duration, Context)}
      */
     public void downloadFileMaxOverload() {
@@ -429,7 +338,6 @@
     /**
      * Generates a code sample for using {@link FileClient#uploadRangeFromUrl(long, long, long, URI)}
      * @throws URISyntaxException when the URI is invalid
->>>>>>> f9b68898
      */
     public void uploadFileFromURLAsync() throws URISyntaxException {
         FileClient fileClient = createClientWithSASToken();
@@ -440,30 +348,6 @@
     }
 
     /**
-<<<<<<< HEAD
-     * Generates a code sample for using {@link FileClient#uploadRangeFromURL(long, long, long, URI)}
-     * @throws URISyntaxException when the URI is invalid
-     */
-    public void uploadFileFromURLAsync() throws URISyntaxException {
-        FileClient fileClient = createClientWithSASToken();
-        // BEGIN: com.azure.storage.file.fileClient.uploadRangeFromURL#long-long-long-uri
-        FileUploadRangeFromURLInfo response = fileClient.uploadRangeFromURL(6, 8, 0, new URI("filewithSAStoken"));
-        System.out.println("Completed upload range from url!");
-        // END: com.azure.storage.file.fileClient.uploadRangeFromURL#long-long-long-uri
-    }
-
-    /**
-     * Generates a code sample for using {@link FileClient#uploadRangeFromURLWithResponse(long, long, long, URI, Duration, Context)}
-     * @throws URISyntaxException when the URI is invalid
-     */
-    public void uploadFileFromURLWithResponseAsync() throws URISyntaxException {
-        FileClient fileClient = createClientWithSASToken();
-        // BEGIN: com.azure.storage.file.fileClient.uploadRangeFromURLWithResponse#long-long-long-uri-duration-context
-        Response<FileUploadRangeFromURLInfo> response = fileClient.uploadRangeFromURLWithResponse(6,
-            8, 0, new URI("filewithSAStoken"), Duration.ofSeconds(1), Context.NONE);
-        System.out.println("Completed upload range from url!");
-        // END: com.azure.storage.file.fileClient.uploadRangeFromURLWithResponse#long-long-long-uri-duration-context
-=======
      * Generates a code sample for using {@link FileClient#uploadRangeFromUrlWithResponse(long, long, long, URI, Duration, Context)}
      * @throws URISyntaxException when the URI is invalid
      */
@@ -474,7 +358,6 @@
             8, 0, new URI("filewithSAStoken"), Duration.ofSeconds(1), Context.NONE);
         System.out.println("Completed upload range from url!");
         // END: com.azure.storage.file.fileClient.uploadRangeFromUrlWithResponse#long-long-long-uri-duration-context
->>>>>>> f9b68898
     }
 
     /**
@@ -494,13 +377,8 @@
     public void deleteWithResponse() {
         FileClient fileClient = createClientWithSASToken();
         // BEGIN: com.azure.storage.file.fileClient.deleteWithResponse#duration-context
-<<<<<<< HEAD
-        VoidResponse response = fileClient.deleteWithResponse(Duration.ofSeconds(1), new Context(key1, value1));
-        System.out.println("Complete deleting the file with status code: " + response.statusCode());
-=======
         Response<Void> response = fileClient.deleteWithResponse(Duration.ofSeconds(1), new Context(key1, value1));
         System.out.println("Complete deleting the file with status code: " + response.getStatusCode());
->>>>>>> f9b68898
         // END: com.azure.storage.file.fileClient.deleteWithResponse#duration-context
     }
 
@@ -511,11 +389,7 @@
         FileClient fileClient = createClientWithSASToken();
         // BEGIN: com.azure.storage.file.fileClient.getProperties
         FileProperties properties = fileClient.getProperties();
-<<<<<<< HEAD
-        System.out.printf("File latest modified date is %s.", properties.lastModified());
-=======
         System.out.printf("File latest modified date is %s.", properties.getLastModified());
->>>>>>> f9b68898
         // END: com.azure.storage.file.fileClient.getProperties
     }
 
@@ -527,11 +401,7 @@
         // BEGIN: com.azure.storage.file.fileClient.getPropertiesWithResponse#duration-context
         Response<FileProperties> response = fileClient.getPropertiesWithResponse(
             Duration.ofSeconds(1), new Context(key1, value1));
-<<<<<<< HEAD
-        System.out.printf("File latest modified date is %s.", response.value().lastModified());
-=======
         System.out.printf("File latest modified date is %s.", response.getValue().getLastModified());
->>>>>>> f9b68898
         // END: com.azure.storage.file.fileClient.getPropertiesWithResponse#duration-context
     }
 
@@ -542,11 +412,7 @@
         FileClient fileClient = createClientWithSASToken();
         // BEGIN: com.azure.storage.file.fileClient.setMetadata#map
         fileClient.setMetadata(Collections.singletonMap("file", "updatedMetadata"));
-<<<<<<< HEAD
-        System.out.printf("Setting the file metadata completed.");
-=======
         System.out.println("Setting the file metadata completed.");
->>>>>>> f9b68898
         // END: com.azure.storage.file.fileClient.setMetadata#map
     }
 
@@ -558,11 +424,7 @@
         // BEGIN: com.azure.storage.file.fileClient.setMetadataWithResponse#map-duration-context
         Response<FileMetadataInfo> response = fileClient.setMetadataWithResponse(
             Collections.singletonMap("file", "updatedMetadata"), Duration.ofSeconds(1), new Context(key1, value1));
-<<<<<<< HEAD
-        System.out.printf("Setting the file metadata completed with status code %d", response.statusCode());
-=======
         System.out.printf("Setting the file metadata completed with status code %d", response.getStatusCode());
->>>>>>> f9b68898
         // END: com.azure.storage.file.fileClient.setMetadataWithResponse#map-duration-context
     }
 
@@ -575,11 +437,7 @@
         // BEGIN: com.azure.storage.file.fileClient.setMetadataWithResponse#map-duration-context.clearMetadata
         Response<FileMetadataInfo> response = fileClient.setMetadataWithResponse(null,
             Duration.ofSeconds(1), new Context(key1, value1));
-<<<<<<< HEAD
-        System.out.printf("Setting the file metadata completed with status code %d", response.statusCode());
-=======
         System.out.printf("Setting the file metadata completed with status code %d", response.getStatusCode());
->>>>>>> f9b68898
         // END: com.azure.storage.file.fileClient.setMetadataWithResponse#map-duration-context.clearMetadata
     }
 
@@ -601,18 +459,6 @@
         FileClient fileClient = createClientWithSASToken();
         // BEGIN: com.azure.storage.file.fileClient.setProperties#long-filehttpheaders-filesmbproperties-string
         FileHTTPHeaders httpHeaders = new FileHTTPHeaders()
-<<<<<<< HEAD
-            .fileContentType("text/html")
-            .fileContentEncoding("gzip")
-            .fileContentLanguage("en")
-            .fileCacheControl("no-transform")
-            .fileContentDisposition("attachment");
-        FileSmbProperties smbProperties = new FileSmbProperties()
-            .ntfsFileAttributes(EnumSet.of(NtfsFileAttributes.READ_ONLY))
-            .fileCreationTime(OffsetDateTime.now())
-            .fileLastWriteTime(OffsetDateTime.now())
-            .filePermissionKey("filePermissionKey");
-=======
             .setFileContentType("text/html")
             .setFileContentEncoding("gzip")
             .setFileContentLanguage("en")
@@ -623,7 +469,6 @@
             .setFileCreationTime(OffsetDateTime.now())
             .setFileLastWriteTime(OffsetDateTime.now())
             .setFilePermissionKey("filePermissionKey");
->>>>>>> f9b68898
         String filePermission = "filePermission";
         // NOTE: filePermission and filePermissionKey should never be both set
         fileClient.setProperties(1024, httpHeaders, smbProperties, filePermission);
@@ -651,18 +496,6 @@
         FileClient fileClient = createClientWithSASToken();
         // BEGIN: com.azure.storage.file.fileClient.setPropertiesWithResponse#long-filehttpheaders-filesmbproperties-string-duration-Context
         FileHTTPHeaders httpHeaders = new FileHTTPHeaders()
-<<<<<<< HEAD
-            .fileContentType("text/html")
-            .fileContentEncoding("gzip")
-            .fileContentLanguage("en")
-            .fileCacheControl("no-transform")
-            .fileContentDisposition("attachment");
-        FileSmbProperties smbProperties = new FileSmbProperties()
-            .ntfsFileAttributes(EnumSet.of(NtfsFileAttributes.READ_ONLY))
-            .fileCreationTime(OffsetDateTime.now())
-            .fileLastWriteTime(OffsetDateTime.now())
-            .filePermissionKey("filePermissionKey");
-=======
             .setFileContentType("text/html")
             .setFileContentEncoding("gzip")
             .setFileContentLanguage("en")
@@ -673,16 +506,11 @@
             .setFileCreationTime(OffsetDateTime.now())
             .setFileLastWriteTime(OffsetDateTime.now())
             .setFilePermissionKey("filePermissionKey");
->>>>>>> f9b68898
         String filePermission = "filePermission";
         // NOTE: filePermission and filePermissionKey should never be both set
         Response<FileInfo> response = fileClient.setPropertiesWithResponse(1024, httpHeaders, smbProperties,
             filePermission, Duration.ofSeconds(1), new Context(key1, value1));
-<<<<<<< HEAD
-        System.out.printf("Setting the file httpHeaders completed with status code %d", response.statusCode());
-=======
         System.out.printf("Setting the file httpHeaders completed with status code %d", response.getStatusCode());
->>>>>>> f9b68898
         // END: com.azure.storage.file.fileClient.setPropertiesWithResponse#long-filehttpheaders-filesmbproperties-string-duration-Context
     }
 
@@ -695,11 +523,7 @@
         // BEGIN: com.azure.storage.file.fileClient.setPropertiesWithResponse#long-filehttpheaders-filesmbproperties-string-duration-Context.clearHttpHeaderspreserveSMBProperties
         Response<FileInfo> response = fileClient.setPropertiesWithResponse(1024, null, null, null,
             Duration.ofSeconds(1), new Context(key1, value1));
-<<<<<<< HEAD
-        System.out.printf("Setting the file httpHeaders completed with status code %d", response.statusCode());
-=======
         System.out.printf("Setting the file httpHeaders completed with status code %d", response.getStatusCode());
->>>>>>> f9b68898
         // END: com.azure.storage.file.fileClient.setPropertiesWithResponse#long-filehttpheaders-filesmbproperties-string-duration-Context.clearHttpHeaderspreserveSMBProperties
     }
 
@@ -724,11 +548,7 @@
         Iterable<FileRange> ranges = fileClient.listRanges(new FileRange(1024, 2048L), Duration.ofSeconds(1),
             new Context(key1, value1));
         ranges.forEach(range ->
-<<<<<<< HEAD
-            System.out.printf("List ranges completed with start: %d, end: %d", range.start(), range.end()));
-=======
             System.out.printf("List ranges completed with start: %d, end: %d", range.getStart(), range.getEnd()));
->>>>>>> f9b68898
         // END: com.azure.storage.file.fileClient.listRanges#filerange-duration-context
     }
 
@@ -740,11 +560,7 @@
         // BEGIN: com.azure.storage.file.fileClient.listHandles
         fileClient.listHandles()
             .forEach(handleItem -> System.out.printf("List handles completed with handleId %s",
-<<<<<<< HEAD
-                handleItem.handleId()));
-=======
                 handleItem.getHandleId()));
->>>>>>> f9b68898
         // END: com.azure.storage.file.fileClient.listHandles
     }
 
@@ -756,11 +572,7 @@
         // BEGIN: com.azure.storage.file.fileClient.listHandles#integer-duration-context
         fileClient.listHandles(10, Duration.ofSeconds(1), new Context(key1, value1))
             .forEach(handleItem -> System.out.printf("List handles completed with handleId %s",
-<<<<<<< HEAD
-                handleItem.handleId()));
-=======
                 handleItem.getHandleId()));
->>>>>>> f9b68898
         // END: com.azure.storage.file.fileClient.listHandles#integer-duration-context
     }
 
@@ -772,50 +584,13 @@
         // BEGIN: com.azure.storage.file.fileClient.forceCloseHandles#string-duration-context
         fileClient.listHandles(10, Duration.ofSeconds(1), new Context(key1, value1))
             .forEach(result ->
-<<<<<<< HEAD
-                fileClient.forceCloseHandles(result.handleId(), Duration.ofSeconds(1),
-=======
                 fileClient.forceCloseHandles(result.getHandleId(), Duration.ofSeconds(1),
->>>>>>> f9b68898
                     new Context(key1, value1)).forEach(numOfClosedHandles ->
                     System.out.printf("Close %d handles.", numOfClosedHandles)
                 ));
         // END: com.azure.storage.file.fileClient.forceCloseHandles#string-duration-context
     }
 
-<<<<<<< HEAD
-    /**
-     * Generates a code sample for using {@link FileClient#generateSAS(String, FileSASPermission, OffsetDateTime,
-     * OffsetDateTime, String, SASProtocol, IPRange, String, String, String, String, String)}
-     */
-    public void generateSAS() {
-        FileClient fileClient = createClientWithSASToken();
-        // BEGIN: com.azure.storage.file.FileClient.generateSAS#String-FileSASPermission-OffsetDateTime-OffsetDateTime-String-SASProtocol-IPRange-String-String-String-String-String
-        String identifier = "identifier";
-        FileSASPermission permissions = new FileSASPermission()
-            .read(true)
-            .create(true)
-            .delete(true)
-            .write(true);
-        OffsetDateTime startTime = OffsetDateTime.now().minusDays(1);
-        OffsetDateTime expiryTime = OffsetDateTime.now().plusDays(1);
-        IPRange ipRange = new IPRange()
-            .ipMin("0.0.0.0")
-            .ipMax("255.255.255.255");
-        SASProtocol sasProtocol = SASProtocol.HTTPS_HTTP;
-        String cacheControl = "cache";
-        String contentDisposition = "disposition";
-        String contentEncoding = "encoding";
-        String contentLanguage = "language";
-        String contentType = "type";
-        String version = Constants.HeaderConstants.TARGET_STORAGE_VERSION;
-        String sas = fileClient.generateSAS(identifier, permissions, expiryTime, startTime, version, sasProtocol,
-            ipRange, cacheControl, contentDisposition, contentEncoding, contentLanguage, contentType);
-        // END: com.azure.storage.file.FileClient.generateSAS#String-FileSASPermission-OffsetDateTime-OffsetDateTime-String-SASProtocol-IPRange-String-String-String-String-String
-    }
-
-=======
->>>>>>> f9b68898
      /**
      * Generates a code sample for using {@link FileClient#getShareSnapshotId()}
      */
@@ -824,20 +599,11 @@
         OffsetDateTime currentTime = OffsetDateTime.of(LocalDateTime.now(), ZoneOffset.UTC);
         FileClient fileClient = new FileClientBuilder()
             .endpoint("https://${accountName}.file.core.windows.net")
-<<<<<<< HEAD
-            .credential(SASTokenCredential.fromSASTokenString("${SASToken}"))
-=======
             .sasToken("${SASToken}")
->>>>>>> f9b68898
             .shareName("myshare")
             .resourcePath("myfile")
             .snapshot(currentTime.toString())
             .buildFileClient();
-<<<<<<< HEAD
-
-        System.out.printf("Snapshot ID: %s%n", fileClient.getShareSnapshotId());
-        // END: com.azure.storage.file.fileClient.getShareSnapshotId
-=======
 
         System.out.printf("Snapshot ID: %s%n", fileClient.getShareSnapshotId());
         // END: com.azure.storage.file.fileClient.getShareSnapshotId
@@ -863,6 +629,5 @@
         String filePath = fileClient.getFilePath();
         System.out.println("The name of the file is " + filePath);
         // END: com.azure.storage.file.fileClient.getFilePath
->>>>>>> f9b68898
     }
 }