// Copyright (c) Microsoft Corporation. All rights reserved.
// Licensed under the MIT License.
package com.azure.storage.file;

import com.azure.core.http.rest.Response;
import com.azure.core.http.rest.VoidResponse;
import com.azure.storage.common.Utility;
import com.azure.storage.common.credentials.SASTokenCredential;
import com.azure.storage.common.credentials.SharedKeyCredential;
import com.azure.storage.file.models.FileCopyInfo;
import com.azure.storage.file.models.FileDownloadInfo;
import com.azure.storage.file.models.FileHTTPHeaders;
import com.azure.storage.file.models.FileInfo;
import com.azure.storage.file.models.FileMetadataInfo;
import com.azure.storage.file.models.FileProperties;
import com.azure.storage.file.models.FileRange;
import com.azure.storage.file.models.FileRangeWriteType;
import com.azure.storage.file.models.FileUploadInfo;
import reactor.core.publisher.Flux;

import java.nio.ByteBuffer;
import java.nio.charset.StandardCharsets;
import java.nio.file.Files;
import java.nio.file.Paths;
import java.time.LocalDateTime;
import java.time.OffsetDateTime;
import java.time.ZoneOffset;
import java.util.Collections;
import java.util.Map;

/**
 * Contains code snippets when generating javadocs through doclets for {@link FileClient} and {@link FileAsyncClient}.
 */
public class FileJavaDocCodeSamples {
    /**
     * Generates code sample for {@link FileClient} instantiation.
     */
    public void initialization() {
        // BEGIN: com.azure.storage.file.fileClient.instantiation
        FileClient client = new FileClientBuilder()
            .connectionString("${connectionString}")
            .endpoint("${endpoint}")
            .buildClient();
        // END: com.azure.storage.file.fileClient.instantiation
    }

    /**
     * Generates code sample for {@link FileAsyncClient} instantiation.
     */
    public void asyncInitialization() {
        // BEGIN: com.azure.storage.file.fileAsyncClient.instantiation
        FileAsyncClient client = new FileClientBuilder()
            .connectionString("${connectionString}")
            .endpoint("${endpoint}")
            .buildAsyncClient();
        // END: com.azure.storage.file.fileAsyncClient.instantiation
    }

    /**
     * Generates code sample for creating a {@link FileClient} with {@link SASTokenCredential}
     * @return An instance of {@link FileClient}
     */
    public FileClient createClientWithSASToken() {

        // BEGIN: com.azure.storage.file.fileClient.instantiation.sastoken
        FileClient fileClient = new FileClientBuilder()
            .endpoint("https://${accountName}.file.core.windows.net?${SASToken}")
            .shareName("myshare")
            .filePath("myfilepath")
            .buildClient();
        // END: com.azure.storage.file.fileClient.instantiation.sastoken
        return fileClient;
    }

    /**
     * Generates code sample for creating a {@link FileAsyncClient} with {@link SASTokenCredential}
     * @return An instance of {@link FileAsyncClient}
     */
    public FileAsyncClient createAsyncClientWithSASToken() {
        // BEGIN: com.azure.storage.file.fileAsyncClient.instantiation.sastoken
        FileAsyncClient fileAsyncClient = new FileClientBuilder()
            .endpoint("https://{accountName}.file.core.windows.net?{SASToken}")
            .shareName("myshare")
            .filePath("myfilepath")
            .buildAsyncClient();
        // END: com.azure.storage.file.fileAsyncClient.instantiation.sastoken
        return fileAsyncClient;
    }

    /**
     * Generates code sample for creating a {@link FileClient} with {@link SASTokenCredential}
     * @return An instance of {@link FileClient}
     */
    public FileClient createClientWithCredential() {

        // BEGIN: com.azure.storage.file.fileClient.instantiation.credential
        FileClient fileClient = new FileClientBuilder()
            .endpoint("https://${accountName}.file.core.windows.net")
            .credential(SASTokenCredential.fromQueryParameters(Utility.parseQueryString("${SASTokenQueryParams}")))
            .shareName("myshare")
            .filePath("myfilepath")
            .buildClient();
        // END: com.azure.storage.file.fileClient.instantiation.credential
        return fileClient;
    }

    /**
     * Generates code sample for creating a {@link FileAsyncClient} with {@link SASTokenCredential}
     * @return An instance of {@link FileAsyncClient}
     */
    public FileAsyncClient createAsyncClientWithCredential() {
        // BEGIN: com.azure.storage.file.fileAsyncClient.instantiation.credential
        FileAsyncClient fileAsyncClient = new FileClientBuilder()
            .endpoint("https://{accountName}.file.core.windows.net")
            .credential(SASTokenCredential.fromQueryParameters(Utility.parseQueryString("${SASTokenQueryParams}")))
            .shareName("myshare")
            .filePath("myfilepath")
            .buildAsyncClient();
        // END: com.azure.storage.file.fileAsyncClient.instantiation.credential
        return fileAsyncClient;
    }

    /**
     * Generates code sample for creating a {@link FileClient} with {@code connectionString} which turns into {@link SharedKeyCredential}
     * @return An instance of {@link FileClient}
     */
    public FileClient createClientWithConnectionString() {
        // BEGIN: com.azure.storage.file.fileClient.instantiation.connectionstring
        String connectionString = "DefaultEndpointsProtocol=https;AccountName={name};AccountKey={key};"
            + "EndpointSuffix={core.windows.net}";
        FileClient fileClient = new FileClientBuilder()
            .connectionString(connectionString).shareName("myshare").filePath("myfilepath")
            .buildClient();
        // END: com.azure.storage.file.fileClient.instantiation.connectionstring
        return fileClient;
    }

    /**
     * Generates code sample for creating a {@link FileAsyncClient} with {@code connectionString} which turns into {@link SharedKeyCredential}
     * @return An instance of {@link FileAsyncClient}
     */
    public FileAsyncClient createAsyncClientWithConnectionString() {
        // BEGIN: com.azure.storage.file.fileAsyncClient.instantiation.connectionstring
        String connectionString = "DefaultEndpointsProtocol=https;AccountName={name};AccountKey={key};"
            + "EndpointSuffix={core.windows.net}";
        FileAsyncClient fileAsyncClient = new FileClientBuilder()
            .connectionString(connectionString).shareName("myshare").filePath("myfilepath")
            .buildAsyncClient();
        // END: com.azure.storage.file.fileAsyncClient.instantiation.connectionstring
        return fileAsyncClient;
    }

    /**
     * Generates a code sample for using {@link FileClient#create(long)}
     */
    public void createFile() {
        FileClient fileClient = createClientWithSASToken();
        // BEGIN: com.azure.storage.file.fileClient.create
        Response<FileInfo> response = fileClient.create(1024);
        System.out.println("Complete creating the file with status code: " + response.statusCode());
        // END: com.azure.storage.file.fileClient.create
    }

    /**
     * Generates a code sample for using {@link FileAsyncClient#create(long)}
     */
    public void createFileAsync() {
        FileAsyncClient fileAsyncClient = createAsyncClientWithSASToken();
        // BEGIN: com.azure.storage.file.fileAsyncClient.create
        fileAsyncClient.create(1024).subscribe(
            response -> { },
            error -> System.err.print(error.toString()),
            () -> System.out.println("Complete creating the file!")
        );
        // END: com.azure.storage.file.fileAsyncClient.create
    }

    /**
     * Generates a code sample for using {@link FileClient#create(long, FileHTTPHeaders, Map)}
     */
    public void createFileMaxOverload() {
        FileClient fileClient = createClientWithSASToken();
        // BEGIN: com.azure.storage.file.fileClient.create#long-filehttpheaders-map
        FileHTTPHeaders httpHeaders = new FileHTTPHeaders().fileContentType("text/plain");
        Response<FileInfo> response = fileClient.create(1024, httpHeaders,
            Collections.singletonMap("file", "updatedMetadata"));
        System.out.printf("Creating the file completed with status code %d", response.statusCode());
        // END: com.azure.storage.file.fileClient.create#long-filehttpheaders-map
    }

    /**
     * Generates a code sample for using {@link FileAsyncClient#create(long, FileHTTPHeaders, Map)}
     */
    public void createFileAsyncMaxOverload() {
        FileAsyncClient fileAsyncClient = createAsyncClientWithSASToken();
        // BEGIN: com.azure.storage.file.fileAsyncClient.create#long-filehttpheaders-map
        FileHTTPHeaders httpHeaders = new FileHTTPHeaders().fileContentType("text/plain");
        fileAsyncClient.create(1024, httpHeaders, Collections.singletonMap("file", "updatedMetadata"))
            .subscribe(response -> System.out.printf("Creating the file completed with status code %d",
                response.statusCode()));
        // END: com.azure.storage.file.fileAsyncClient.create#long-filehttpheaders-map
    }

    /**
     * Generates a code sample for using {@link FileClient#startCopy(String, Map)}
     */
    public void copyFile() {
        FileClient fileClient = createClientWithSASToken();
        // BEGIN: com.azure.storage.file.fileClient.startCopy#string-map
        Response<FileCopyInfo> response = fileClient.startCopy(
            "https://{accountName}.file.core.windows.net?{SASToken}",
            Collections.singletonMap("file", "metadata"));
        System.out.println("Complete copying the file with status code: " + response.statusCode());
        // END: com.azure.storage.file.fileClient.startCopy#string-map
    }

    /**
     * Generates a code sample for using {@link FileClient#startCopy(String, Map)}
     */
    public void copyFileAsync() {
        FileAsyncClient fileAsyncClient = createAsyncClientWithSASToken();
        // BEGIN: com.azure.storage.file.fileAsyncClient.startCopy#string-map
        fileAsyncClient.startCopy("https://{accountName}.file.core.windows.net?{SASToken}",
            Collections.singletonMap("file", "metadata")).subscribe(
                response -> System.out.println("Successfully copying the file with status code: " + response.statusCode()),
                error -> System.err.println(error.toString()),
                () -> System.out.println("Complete copying the file.")
        );
        // END: com.azure.storage.file.fileAsyncClient.startCopy#string-map
    }

    /**
     * Generates a code sample for using {@link FileClient#abortCopy(String)}
     */
    public void abortCopyFile() {
        FileClient fileClient = createClientWithSASToken();
        // BEGIN: com.azure.storage.file.fileClient.abortCopy#string
        VoidResponse response = fileClient.abortCopy("someCopyId");
        System.out.printf("Abort copying the file completed with status code %d", response.statusCode());
        // END: com.azure.storage.file.fileClient.abortCopy#string
    }

    /**
     * Generates a code sample for using {@link FileClient#abortCopy(String)}
     */
    public void abortCopyFileAsync() {
        FileAsyncClient fileAsyncClient = createAsyncClientWithSASToken();
        // BEGIN: com.azure.storage.file.fileAsyncClient.abortCopy#string
        fileAsyncClient.abortCopy("someCopyId")
            .subscribe(response -> System.out.printf("Abort copying the file completed with status code %d",
                response.statusCode()));
        // END: com.azure.storage.file.fileAsyncClient.abortCopy#string
    }

    /**
     * Generates a code sample for using {@link FileClient#upload(ByteBuffer, long)}
     */
    public void uploadData() {
        FileClient fileClient = createClientWithSASToken();
<<<<<<< HEAD
        // BEGIN: com.azure.storage.file.FileClient.upload#ByteBuf-long
        ByteBuf defaultData = Unpooled.wrappedBuffer("default".getBytes(StandardCharsets.UTF_8));
        Response<FileUploadInfo> response = fileClient.upload(defaultData, defaultData.readableBytes());
=======
        // BEGIN: com.azure.storage.file.fileClient.upload#flux-long
        ByteBuffer defaultData = ByteBuffer.wrap("default".getBytes(StandardCharsets.UTF_8));
        Response<FileUploadInfo> response = fileClient.upload(defaultData, defaultData.remaining());
>>>>>>> 5583eb0f
        System.out.println("Complete uploading the data with status code: " + response.statusCode());
        // END: com.azure.storage.file.FileClient.upload#ByteBuf-long
    }

    /**
     * Generates a code sample for using {@link FileAsyncClient#upload(Flux, long)}
     */
    public void uploadDataAsync() {
        FileAsyncClient fileAsyncClient = createAsyncClientWithSASToken();
        // BEGIN: com.azure.storage.file.fileAsyncClient.upload#flux-long
        ByteBuffer defaultData = ByteBuffer.wrap("default".getBytes(StandardCharsets.UTF_8));
        fileAsyncClient.upload(Flux.just(defaultData), defaultData.remaining()).subscribe(
            response -> { },
            error -> System.err.print(error.toString()),
            () -> System.out.println("Complete deleting the file!")
        );
        // END: com.azure.storage.file.fileAsyncClient.upload#flux-long
    }

    /**
     * Generates a code sample for using {@link FileClient#upload(ByteBuffer, long, int, FileRangeWriteType)}
     */
    public void uploadDataMaxOverload() {
        FileClient fileClient = createClientWithSASToken();
        // BEGIN: com.azure.storage.file.fileClient.upload#bytebuffer-long-int-filerangewritetype
        ByteBuffer defaultData = ByteBuffer.wrap("default".getBytes(StandardCharsets.UTF_8));
        Response<FileUploadInfo> response = fileClient.upload(defaultData, defaultData.remaining(), 1024,
            FileRangeWriteType.UPDATE);
        System.out.println("Complete uploading the data with status code: " + response.statusCode());
        // END: com.azure.storage.file.fileClient.upload#bytebuffer-long-int-filerangewritetype
    }

    /**
     * Generates a code sample for using {@link FileAsyncClient#upload(Flux, long)}
     */
    public void uploadDataAsyncMaxOverload() {
        FileAsyncClient fileAsyncClient = createAsyncClientWithSASToken();
<<<<<<< HEAD
        // BEGIN: com.azure.storage.file.FileAsyncClient.upload#Flux-long-long-FileRangeWriteType
        ByteBuf defaultData = Unpooled.wrappedBuffer("default".getBytes(StandardCharsets.UTF_8));
        fileAsyncClient.upload(Flux.just(defaultData), defaultData.readableBytes(), 1024,
=======
        // BEGIN: com.azure.storage.file.fileAsyncClient.upload#flux-long-long-filerangewritetype
        ByteBuffer defaultData = ByteBuffer.wrap("default".getBytes(StandardCharsets.UTF_8));
        fileAsyncClient.upload(Flux.just(defaultData), defaultData.remaining(), 1024,
>>>>>>> 5583eb0f
            FileRangeWriteType.UPDATE).subscribe(
                response -> { },
                error -> System.err.print(error.toString()),
                () -> System.out.println("Complete deleting the file!")
        );
<<<<<<< HEAD
        // END: com.azure.storage.file.FileAsyncClient.upload#Flux-long-long-FileRangeWriteType
=======
        // END: com.azure.storage.file.fileAsyncClient.upload#flux-long-long-filerangewritetype
>>>>>>> 5583eb0f
    }

    /**
     * Generates a code sample for using {@link FileClient#uploadFromFile(String)}
     */
    public void uploadFile() {
        FileClient fileClient = createClientWithSASToken();
        // BEGIN: com.azure.storage.file.fileClient.uploadFromFile#string
        fileClient.uploadFromFile("someFilePath");
        // END: com.azure.storage.file.fileClient.uploadFromFile#string
    }

    /**
     * Generates a code sample for using {@link FileAsyncClient#uploadFromFile(String)}
     */
    public void uploadFileAsync() {
        FileAsyncClient fileAsyncClient = createAsyncClientWithSASToken();
        // BEGIN: com.azure.storage.file.fileAsyncClient.uploadFromFile#string
        fileAsyncClient.uploadFromFile("someFilePath").subscribe(
            response -> { },
            error -> System.err.print(error.toString()),
            () -> System.out.println("Complete deleting the file!")
        );
        // END: com.azure.storage.file.fileAsyncClient.uploadFromFile#string
    }

    /**
     * Generates a code sample for using {@link FileClient#uploadFromFile(String, FileRangeWriteType)}
     */
    public void uploadFileMaxOverload() {
        FileClient fileClient = createClientWithSASToken();
        // BEGIN: com.azure.storage.file.fileClient.uploadFromFile#string-filerangewritetype
        fileClient.uploadFromFile("someFilePath", FileRangeWriteType.UPDATE);
        if (fileClient.getProperties() != null) {
            System.out.printf("Upload the file with length of %d completed",
                fileClient.getProperties().value().contentLength());
        }
        // END: com.azure.storage.file.fileClient.uploadFromFile#string-filerangewritetype
    }

    /**
     * Generates a code sample for using {@link FileAsyncClient#uploadFromFile(String, FileRangeWriteType)}
     */
    public void uploadFileAsyncMaxOverload() {
        FileAsyncClient fileAsyncClient = createAsyncClientWithSASToken();
        // BEGIN: com.azure.storage.file.fileAsyncClient.uploadFromFile#string-filerangewritetype
        fileAsyncClient.uploadFromFile("someFilePath", FileRangeWriteType.UPDATE)
            .subscribe(response -> {
                if (fileAsyncClient.getProperties() != null) {
                    System.out.printf("Upload the file with length of %d completed",
                        fileAsyncClient.getProperties().block().value().contentLength());
                }
            });
        // END: com.azure.storage.file.fileAsyncClient.uploadFromFile#string-filerangewritetype
    }

    /**
     * Generates a code sample for using {@link FileClient#downloadWithProperties()}
     */
    public void downloadData() {
        FileClient fileClient = createClientWithSASToken();
        // BEGIN: com.azure.storage.file.fileClient.downloadWithProperties
        Response<FileDownloadInfo> response = fileClient.downloadWithProperties();
        System.out.println("Complete downloading the data with status code: " + response.statusCode());
        response.value().body().subscribe(
            byteBuffer -> System.out.println("Complete downloading the data with body: "
                + new String(byteBuffer.array(), StandardCharsets.UTF_8)),
            error -> System.err.print(error.toString()),
            () -> System.out.println("Complete downloading the data!")
        );
        // END: com.azure.storage.file.fileClient.downloadWithProperties
    }

    /**
     * Generates a code sample for using {@link FileAsyncClient#downloadWithProperties()}
     */
    public void downloadDataAsync() {
        FileAsyncClient fileAsyncClient = createAsyncClientWithSASToken();
        // BEGIN: com.azure.storage.file.fileAsyncClient.downloadWithProperties
        fileAsyncClient.downloadWithProperties().subscribe(
            response -> { },
            error -> System.err.print(error.toString()),
            () -> System.out.println("Complete downloading the data!")
        );
        // END: com.azure.storage.file.fileAsyncClient.downloadWithProperties
    }

    /**
     * Generates a code sample for using {@link FileClient#downloadWithProperties(FileRange, Boolean)}
     */
    public void downloadDataMaxOverload() {
        FileClient fileClient = createClientWithSASToken();
        // BEGIN: com.azure.storage.file.fileClient.downloadWithProperties#filerange-boolean
        Response<FileDownloadInfo> response = fileClient.downloadWithProperties(new FileRange(1024, 2047L),
            false);
        System.out.println("Complete downloading the data with status code: " + response.statusCode());
        response.value().body().subscribe(
            byteBuffer ->  System.out.println("Complete downloading the data with body: "
                + new String(byteBuffer.array(), StandardCharsets.UTF_8)),
            error -> System.err.print(error.toString()),
            () -> System.out.println("Complete downloading the data!")
        );
        // END: com.azure.storage.file.fileClient.downloadWithProperties#filerange-boolean
    }

    /**
     * Generates a code sample for using {@link FileAsyncClient#downloadWithProperties(FileRange, Boolean)}
     */
    public void downloadDataAsyncMaxOverload() {
        FileAsyncClient fileAsyncClient = createAsyncClientWithSASToken();
        // BEGIN: com.azure.storage.file.fileAsyncClient.downloadWithProperties#filerange-boolean
        fileAsyncClient.downloadWithProperties(new FileRange(1024, 2047L), false).subscribe(
            response -> { },
            error -> System.err.print(error.toString()),
            () -> System.out.println("Complete downloading the data!")
        );
        // END: com.azure.storage.file.fileAsyncClient.downloadWithProperties#filerange-boolean
    }

    /**
     * Generates a code sample for using {@link FileClient#downloadToFile(String)}
     */
    public void downloadFile() {
        FileClient fileClient = createClientWithSASToken();
        // BEGIN: com.azure.storage.file.fileClient.downloadToFile#string
        fileClient.downloadToFile("somelocalfilepath");
        if (Files.exists(Paths.get("somelocalfilepath"))) {
            System.out.println("Complete downloading the file.");
        }
        // END: com.azure.storage.file.fileClient.downloadToFile#string
    }

    /**
     * Generates a code sample for using {@link FileAsyncClient#downloadToFile(String)}
     */
    public void downloadFileAsync() {
        FileAsyncClient fileAsyncClient = createAsyncClientWithSASToken();
        // BEGIN: com.azure.storage.file.fileAsyncClient.downloadToFile#string
        fileAsyncClient.downloadToFile("somelocalfilepath").subscribe(
            response -> {
                if (Files.exists(Paths.get("somelocalfilepath"))) {
                    System.out.println("Successfully downloaded the file.");
                }
            },
            error -> System.err.print(error.toString()),
            () -> System.out.println("Complete downloading the file!")
        );
        // END: com.azure.storage.file.fileAsyncClient.downloadToFile#string
    }

    /**
     * Generates a code sample for using {@link FileClient#downloadToFile(String, FileRange)}
     */
    public void downloadFileMaxOverload() {
        FileClient fileClient = createClientWithSASToken();
        // BEGIN: com.azure.storage.file.fileClient.downloadToFile#string-filerange
        fileClient.downloadToFile("somelocalfilepath", new FileRange(1024, 2047L));
        if (Files.exists(Paths.get("somelocalfilepath"))) {
            System.out.println("Complete downloading the file.");
        }
        // END: com.azure.storage.file.fileClient.downloadToFile#string-filerange
    }

    /**
     * Generates a code sample for using {@link FileAsyncClient#downloadToFile(String, FileRange)}
     */
    public void downloadFileAsyncMaxOverload() {
        FileAsyncClient fileAsyncClient = createAsyncClientWithSASToken();
        // BEGIN: com.azure.storage.file.fileAsyncClient.downloadToFile#string-filerange
        fileAsyncClient.downloadToFile("somelocalfilepath", new FileRange(1024, 2047L)).subscribe(
            response -> {
                if (Files.exists(Paths.get("somelocalfilepath"))) {
                    System.out.println("Successfully downloaded the file.");
                }
            },
            error -> System.err.print(error.toString()),
            () -> System.out.println("Complete downloading the file!")
        );
        // END: com.azure.storage.file.fileAsyncClient.downloadToFile#string-filerange
    }

    /**
     * Generates a code sample for using {@link FileClient#delete()}
     */
    public void deleteFile() {
        FileClient fileClient = createClientWithSASToken();
        // BEGIN: com.azure.storage.file.fileClient.delete
        VoidResponse response = fileClient.delete();
        System.out.println("Complete deleting the file with status code: " + response.statusCode());
        // END: com.azure.storage.file.fileClient.delete
    }

    /**
     * Generates a code sample for using {@link FileAsyncClient#delete()}
     */
    public void deleteFileAsync() {
        FileAsyncClient fileAsyncClient = createAsyncClientWithSASToken();
        // BEGIN: com.azure.storage.file.fileAsyncClient.delete
        fileAsyncClient.delete().subscribe(
            response -> { },
            error -> System.err.print(error.toString()),
            () -> System.out.println("Complete deleting the file!")
        );
        // END: com.azure.storage.file.fileAsyncClient.delete
    }

    /**
     * Generates a code sample for using {@link FileClient#getProperties()}
     */
    public void getProperties() {
        FileClient fileClient = createClientWithSASToken();
        // BEGIN: com.azure.storage.file.fileClient.getProperties
        Response<FileProperties> response = fileClient.getProperties();
        FileProperties properties = response.value();
        System.out.printf("File latest modified date is %s.", properties.lastModified());
        // END: com.azure.storage.file.fileClient.getProperties
    }

    /**
     * Generates a code sample for using {@link FileAsyncClient#getProperties()}
     */
    public void getPropertiesAsync() {
        FileAsyncClient fileAsyncClient = createAsyncClientWithSASToken();
        // BEGIN: com.azure.storage.file.fileAsyncClient.getProperties
        fileAsyncClient.getProperties()
            .subscribe(response -> {
                FileProperties properties = response.value();
                System.out.printf("File latest modified date is %s.", properties.lastModified());
            });
        // END: com.azure.storage.file.fileAsyncClient.getProperties
    }

    /**
     * Generates a code sample for using {@link FileClient#setMetadata(Map)}
     */
    public void setMetadata() {
        FileClient fileClient = createClientWithSASToken();
        // BEGIN: com.azure.storage.file.fileClient.setMetadata#map
        Response<FileMetadataInfo> response = fileClient.setMetadata(
            Collections.singletonMap("file", "updatedMetadata"));
        System.out.printf("Setting the file metadata completed with status code %d", response.statusCode());
        // END: com.azure.storage.file.fileClient.setMetadata#map
    }

    /**
     * Generates a code sample for using {@link FileAsyncClient#setMetadata(Map)}
     */
    public void setMetadataAsync() {
        FileAsyncClient fileAsyncClient = createAsyncClientWithSASToken();
        // BEGIN: com.azure.storage.file.fileAsyncClient.setMetadata#map
        fileAsyncClient.setMetadata(Collections.singletonMap("file", "updatedMetadata"))
            .subscribe(response -> System.out.printf("Setting the file metadata completed with status code %d",
                response.statusCode()));
        // END: com.azure.storage.file.fileAsyncClient.setMetadata#map
    }

    /**
     * Generates a code sample for using {@link FileClient#setMetadata(Map)} to clear metadata.
     */
    public void clearMetadata() {
        FileClient fileClient = createClientWithSASToken();
        // BEGIN: com.azure.storage.file.FileClient.setMetadata-clearMetadata#Map
        Response<FileMetadataInfo> response = fileClient.setMetadata(null);
        System.out.printf("Setting the file metadata completed with status code %d", response.statusCode());
        // END: com.azure.storage.file.FileClient.setMetadata-clearMetadata#Map
    }

    /**
     * Generates a code sample for using {@link FileAsyncClient#setMetadata(Map)} to clear metadata.
     */
    public void clearMetadataAsync() {
        FileAsyncClient fileAsyncClient = createAsyncClientWithSASToken();
        // BEGIN: com.azure.storage.file.FileAsyncClient.setMetadata-clearMetadata#Map
        fileAsyncClient.setMetadata(null)
            .subscribe(response -> System.out.printf("Setting the file metadata completed with status code %d",
                response.statusCode()));
        // END: com.azure.storage.file.FileAsyncClient.setMetadata-clearMetadata#Map
    }

    /**
     * Generates a code sample for using {@link FileClient#setHttpHeaders(long, FileHTTPHeaders)}
     */
    public void setHTTPHeaders() {
        FileClient fileClient = createClientWithSASToken();
        // BEGIN: com.azure.storage.file.fileClient.setHttpHeaders#long-filehttpheaders
        FileHTTPHeaders httpHeaders = new FileHTTPHeaders().fileContentType("text/plain");
        Response<FileInfo> response = fileClient.setHttpHeaders(1024, httpHeaders);
        System.out.printf("Setting the file httpHeaders completed with status code %d", response.statusCode());
        // END: com.azure.storage.file.fileClient.setHttpHeaders#long-filehttpheaders
    }

    /**
     * Generates a code sample for using {@link FileAsyncClient#setHttpHeaders(long, FileHTTPHeaders)}
     */
    public void setHTTPHeadersAsync() {
        FileAsyncClient fileAsyncClient = createAsyncClientWithSASToken();
        // BEGIN: com.azure.storage.file.fileAsyncClient.setHttpHeaders#long-filehttpheaders
        FileHTTPHeaders httpHeaders = new FileHTTPHeaders().fileContentType("text/plain");
        fileAsyncClient.setHttpHeaders(1024, httpHeaders)
            .subscribe(response -> System.out.printf("Setting the file httpHeaders completed with status code %d",
                response.statusCode()));
        // END: com.azure.storage.file.fileAsyncClient.setHttpHeaders#long-filehttpheaders
    }

    /**
     * Generates a code sample for using {@link FileClient#setHttpHeaders(long, FileHTTPHeaders)} to clear httpHeaders.
     */
    public void clearHTTPHeaders() {
        FileClient fileClient = createClientWithSASToken();
        // BEGIN: com.azure.storage.file.FileClient.setHttpHeaders-clearHttpHeaders#long-FileHTTPHeaders
        Response<FileInfo> response = fileClient.setHttpHeaders(1024, null);
        System.out.printf("Setting the file httpHeaders completed with status code %d", response.statusCode());
        // END: com.azure.storage.file.FileClient.setHttpHeaders-clearHttpHeaders#long-FileHTTPHeaders
    }

    /**
     * Generates a code sample for using {@link FileAsyncClient#setHttpHeaders(long, FileHTTPHeaders)} to clear httpHeaders.
     */
    public void clearHTTPHeadersAsync() {
        FileAsyncClient fileAsyncClient = createAsyncClientWithSASToken();
        // BEGIN: com.azure.storage.file.FileAsyncClient.setHttpHeaders-clearHttpHeaders#long-FileHTTPHeaders
        fileAsyncClient.setHttpHeaders(1024, null)
            .subscribe(response -> System.out.printf("Setting the file httpHeaders completed with status code %d",
                response.statusCode()));
        // END: com.azure.storage.file.FileAsyncClient.setHttpHeaders-clearHttpHeaders#long-FileHTTPHeaders
    }

    /**
     * Generates a code sample for using {@link FileClient#listRanges()}
     */
    public void listRanges() {
        FileClient fileClient = createClientWithSASToken();
        // BEGIN: com.azure.storage.file.fileClient.listRanges
        Iterable<FileRange> ranges = fileClient.listRanges();
        ranges.forEach(range ->
            System.out.printf("List ranges completed with start: %d, end: %d", range.start(), range.end()));
        // END: com.azure.storage.file.fileClient.listRanges
    }

    /**
     * Generates a code sample for using {@link FileAsyncClient#listRanges()}
     */
    public void listRangesAsync() {
        FileAsyncClient fileAsyncClient = createAsyncClientWithSASToken();
        // BEGIN: com.azure.storage.file.fileAsyncClient.listRanges
        fileAsyncClient.listRanges().subscribe(range ->
            System.out.printf("List ranges completed with start: %d, end: %d", range.start(), range.end()));
        // END: com.azure.storage.file.fileAsyncClient.listRanges
    }
    /**
     * Generates a code sample for using {@link FileClient#listRanges(FileRange)}
     */
    public void listRangesMaxOverload() {
        FileClient fileClient = createClientWithSASToken();
        // BEGIN: com.azure.storage.file.fileClient.listRanges#filerange
        Iterable<FileRange> ranges = fileClient.listRanges(new FileRange(1024, 2048L));
        ranges.forEach(range ->
            System.out.printf("List ranges completed with start: %d, end: %d", range.start(), range.end()));
        // END: com.azure.storage.file.fileClient.listRanges#filerange
    }

    /**
     * Generates a code sample for using {@link FileAsyncClient#listRanges(FileRange)}
     */
    public void listRangesAsyncMaxOverload() {
        FileAsyncClient fileAsyncClient = createAsyncClientWithSASToken();
        // BEGIN: com.azure.storage.file.fileAsyncClient.listRanges#filerange
        fileAsyncClient.listRanges(new FileRange(1024, 2048L))
            .subscribe(result -> System.out.printf("List ranges completed with start: %d, end: %d",
                result.start(), result.end()));
        // END: com.azure.storage.file.fileAsyncClient.listRanges#filerange
    }
    /**
     * Generates a code sample for using {@link FileClient#listHandles()}
     */
    public void listHandles() {
        FileClient fileClient = createClientWithSASToken();
        // BEGIN: com.azure.storage.file.fileClient.listHandles
        fileClient.listHandles()
            .forEach(handleItem -> System.out.printf("List handles completed with handleId %d",
                handleItem.handleId()));
        // END: com.azure.storage.file.fileClient.listHandles
    }

    /**
     * Generates a code sample for using {@link FileAsyncClient#listHandles()}
     */
    public void listHandlesAsync() {
        FileAsyncClient fileAsyncClient = createAsyncClientWithSASToken();
        // BEGIN: com.azure.storage.file.fileAsyncClient.listHandles
        fileAsyncClient.listHandles()
            .subscribe(result -> System.out.printf("List handles completed with handle id %s", result.handleId()));
        // END: com.azure.storage.file.fileAsyncClient.listHandles
    }
    /**
     * Generates a code sample for using {@link FileClient#listHandles(Integer)}
     */
    public void listHandlesWithOverload() {
        FileClient fileClient = createClientWithSASToken();
        // BEGIN: com.azure.storage.file.fileClient.listHandles#integer
        fileClient.listHandles(10)
            .forEach(handleItem -> System.out.printf("List handles completed with handleId %d",
                handleItem.handleId()));
        // END: com.azure.storage.file.fileClient.listHandles#integer
    }

    /**
     * Generates a code sample for using {@link FileAsyncClient#listHandles(Integer)}
     */
    public void listHandlesAsyncMaxOverload() {
        FileAsyncClient fileAsyncClient = createAsyncClientWithSASToken();
        // BEGIN: com.azure.storage.file.fileAsyncClient.listHandles#integer
        fileAsyncClient.listHandles(10)
            .subscribe(result -> System.out.printf("List handles completed with handle id %s", result.handleId()));
        // END: com.azure.storage.file.fileAsyncClient.listHandles#integer
    }
    /**
     * Generates a code sample for using {@link FileClient#forceCloseHandles(String)}
     */
    public void forceCloseHandles() {
        FileClient fileClient = createClientWithSASToken();
        // BEGIN: com.azure.storage.file.fileClient.forceCloseHandles#string
        fileClient.listHandles(10)
            .forEach(result ->
                fileClient.forceCloseHandles(result.handleId()).forEach(numOfClosedHandles ->
                    System.out.printf("Close %d handles.", numOfClosedHandles)
                ));
        // END: com.azure.storage.file.fileClient.forceCloseHandles#string
    }

    /**
     * Generates a code sample for using {@link FileAsyncClient#forceCloseHandles(String)}
     */
    public void forceCloseHandlesAsync() {
        FileAsyncClient fileAsyncClient = createAsyncClientWithSASToken();
        // BEGIN: com.azure.storage.file.fileAsyncClient.forceCloseHandles#string
        fileAsyncClient.listHandles(10)
            .subscribe(result -> {
                fileAsyncClient.forceCloseHandles(result.handleId()).subscribe(numOfClosedHandles ->
                    System.out.printf("Close %d handles.", numOfClosedHandles));
            });
        // END: com.azure.storage.file.fileAsyncClient.forceCloseHandles#string
    }

    /**
     * Generates a code sample for using {@link FileClient#getShareSnapshotId()}
     */
    public void getShareSnapshotId() {
        // BEGIN: com.azure.storage.file.fileClient.getShareSnapshotId
        OffsetDateTime currentTime = OffsetDateTime.of(LocalDateTime.now(), ZoneOffset.UTC);
        FileClient fileClient = new FileClientBuilder()
            .endpoint("https://${accountName}.file.core.windows.net")
            .credential(SASTokenCredential.fromSASTokenString("${SASToken}"))
            .shareName("myshare")
            .filePath("myfile")
            .snapshot(currentTime.toString())
            .buildClient();
        fileClient.getShareSnapshotId();
        // END: com.azure.storage.file.fileClient.getShareSnapshotId
    }

    /**
     * Generates a code sample for using {@link FileAsyncClient#getShareSnapshotId()}
     */
    public void getShareSnapshotIdAsync() {
        // BEGIN: com.azure.storage.file.fileAsyncClient.getShareSnapshotId
        OffsetDateTime currentTime = OffsetDateTime.of(LocalDateTime.now(), ZoneOffset.UTC);
        FileAsyncClient fileAsyncClient = new FileClientBuilder()
            .endpoint("https://${accountName}.file.core.windows.net")
            .credential(SASTokenCredential.fromSASTokenString("${SASToken}"))
            .shareName("myshare")
            .filePath("myfiile")
            .snapshot(currentTime.toString())
            .buildAsyncClient();
        fileAsyncClient.getShareSnapshotId();
        // END: com.azure.storage.file.fileAsyncClient.getShareSnapshotId
    }
}<|MERGE_RESOLUTION|>--- conflicted
+++ resolved
@@ -257,17 +257,11 @@
      */
     public void uploadData() {
         FileClient fileClient = createClientWithSASToken();
-<<<<<<< HEAD
-        // BEGIN: com.azure.storage.file.FileClient.upload#ByteBuf-long
-        ByteBuf defaultData = Unpooled.wrappedBuffer("default".getBytes(StandardCharsets.UTF_8));
-        Response<FileUploadInfo> response = fileClient.upload(defaultData, defaultData.readableBytes());
-=======
         // BEGIN: com.azure.storage.file.fileClient.upload#flux-long
         ByteBuffer defaultData = ByteBuffer.wrap("default".getBytes(StandardCharsets.UTF_8));
         Response<FileUploadInfo> response = fileClient.upload(defaultData, defaultData.remaining());
->>>>>>> 5583eb0f
         System.out.println("Complete uploading the data with status code: " + response.statusCode());
-        // END: com.azure.storage.file.FileClient.upload#ByteBuf-long
+        // END: com.azure.storage.file.fileClient.upload#flux-long
     }
 
     /**
@@ -303,25 +297,15 @@
      */
     public void uploadDataAsyncMaxOverload() {
         FileAsyncClient fileAsyncClient = createAsyncClientWithSASToken();
-<<<<<<< HEAD
-        // BEGIN: com.azure.storage.file.FileAsyncClient.upload#Flux-long-long-FileRangeWriteType
-        ByteBuf defaultData = Unpooled.wrappedBuffer("default".getBytes(StandardCharsets.UTF_8));
-        fileAsyncClient.upload(Flux.just(defaultData), defaultData.readableBytes(), 1024,
-=======
         // BEGIN: com.azure.storage.file.fileAsyncClient.upload#flux-long-long-filerangewritetype
         ByteBuffer defaultData = ByteBuffer.wrap("default".getBytes(StandardCharsets.UTF_8));
         fileAsyncClient.upload(Flux.just(defaultData), defaultData.remaining(), 1024,
->>>>>>> 5583eb0f
             FileRangeWriteType.UPDATE).subscribe(
                 response -> { },
                 error -> System.err.print(error.toString()),
                 () -> System.out.println("Complete deleting the file!")
         );
-<<<<<<< HEAD
-        // END: com.azure.storage.file.FileAsyncClient.upload#Flux-long-long-FileRangeWriteType
-=======
         // END: com.azure.storage.file.fileAsyncClient.upload#flux-long-long-filerangewritetype
->>>>>>> 5583eb0f
     }
 
     /**
@@ -583,10 +567,10 @@
      */
     public void clearMetadata() {
         FileClient fileClient = createClientWithSASToken();
-        // BEGIN: com.azure.storage.file.FileClient.setMetadata-clearMetadata#Map
+        // BEGIN: com.azure.storage.file.fileClient.setMetadata#map.clearMetadata
         Response<FileMetadataInfo> response = fileClient.setMetadata(null);
         System.out.printf("Setting the file metadata completed with status code %d", response.statusCode());
-        // END: com.azure.storage.file.FileClient.setMetadata-clearMetadata#Map
+        // END: com.azure.storage.file.fileClient.setMetadata#map.clearMetadata
     }
 
     /**
@@ -594,11 +578,11 @@
      */
     public void clearMetadataAsync() {
         FileAsyncClient fileAsyncClient = createAsyncClientWithSASToken();
-        // BEGIN: com.azure.storage.file.FileAsyncClient.setMetadata-clearMetadata#Map
+        // BEGIN: com.azure.storage.file.fileAsyncClient.setMetadata#map.clearMetadata
         fileAsyncClient.setMetadata(null)
             .subscribe(response -> System.out.printf("Setting the file metadata completed with status code %d",
                 response.statusCode()));
-        // END: com.azure.storage.file.FileAsyncClient.setMetadata-clearMetadata#Map
+        // END: com.azure.storage.file.fileAsyncClient.setMetadata#map.clearMetadata
     }
 
     /**
@@ -631,10 +615,10 @@
      */
     public void clearHTTPHeaders() {
         FileClient fileClient = createClientWithSASToken();
-        // BEGIN: com.azure.storage.file.FileClient.setHttpHeaders-clearHttpHeaders#long-FileHTTPHeaders
+        // BEGIN: com.azure.storage.file.fileClient.setHttpHeaders#long-filehttpheaders.clearHttpHeaders
         Response<FileInfo> response = fileClient.setHttpHeaders(1024, null);
         System.out.printf("Setting the file httpHeaders completed with status code %d", response.statusCode());
-        // END: com.azure.storage.file.FileClient.setHttpHeaders-clearHttpHeaders#long-FileHTTPHeaders
+        // END: com.azure.storage.file.fileClient.setHttpHeaders#long-filehttpheaders.clearHttpHeaders
     }
 
     /**
@@ -642,11 +626,11 @@
      */
     public void clearHTTPHeadersAsync() {
         FileAsyncClient fileAsyncClient = createAsyncClientWithSASToken();
-        // BEGIN: com.azure.storage.file.FileAsyncClient.setHttpHeaders-clearHttpHeaders#long-FileHTTPHeaders
+        // BEGIN: com.azure.storage.file.fileAsyncClient.setHttpHeaders#long-filehttpheaders.clearHttpHeaders
         fileAsyncClient.setHttpHeaders(1024, null)
             .subscribe(response -> System.out.printf("Setting the file httpHeaders completed with status code %d",
                 response.statusCode()));
-        // END: com.azure.storage.file.FileAsyncClient.setHttpHeaders-clearHttpHeaders#long-FileHTTPHeaders
+        // END: com.azure.storage.file.fileAsyncClient.setHttpHeaders#long-filehttpheaders.clearHttpHeaders
     }
 
     /**
