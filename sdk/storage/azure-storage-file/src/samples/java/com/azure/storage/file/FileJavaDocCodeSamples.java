--- conflicted
+++ resolved
@@ -115,24 +115,12 @@
     }
 
     /**
-<<<<<<< HEAD
-     * Generates a code sample for using {@link FileClient#createWithResponse(long, FileHTTPHeaders, Map,
-     * Duration, Context)}
+     * Generates a code sample for using {@link FileClient#createWithResponse(long, FileHTTPHeaders, FileSmbProperties,
+     * String, Map, Duration, Context)}
      */
     public void createWithResponse() {
         FileClient fileClient = createClientWithSASToken();
-        // BEGIN: com.azure.storage.file.fileClient.createWithResponse#long-filehttpheaders-map-duration-context
-        FileHTTPHeaders httpHeaders = new FileHTTPHeaders().fileContentType("text/plain");
-        Response<FileInfo> response = fileClient.createWithResponse(1024, httpHeaders,
-            Collections.singletonMap("file", "updatedMetadata"), Duration.ofSeconds(1), new Context(key1, value1));
-        System.out.printf("Creating the file completed with status code %d", response.statusCode());
-        // END: com.azure.storage.file.fileClient.createWithResponse#long-filehttpheaders-map-duration-context
-=======
-     * Generates a code sample for using {@link FileClient#createWithResponse(long, FileHTTPHeaders, FileSmbProperties, String, Map, Context)}
-     */
-    public void createWithResponse() {
-        FileClient fileClient = createClientWithSASToken();
-        // BEGIN: com.azure.storage.file.fileClient.createWithResponse#long-filehttpheaders-filesmbproperties-string-map-context
+        // BEGIN: com.azure.storage.file.fileClient.createWithResponse#long-filehttpheaders-filesmbproperties-string-map-duration-context
         FileHTTPHeaders httpHeaders = new FileHTTPHeaders()
             .fileContentType("text/html")
             .fileContentEncoding("gzip")
@@ -147,10 +135,9 @@
         String filePermission = "filePermission";
         // NOTE: filePermission and filePermissionKey should never be both set
         Response<FileInfo> response = fileClient.createWithResponse(1024, httpHeaders, smbProperties, filePermission,
-            Collections.singletonMap("directory", "metadata"), new Context(key1, value1));
+            Collections.singletonMap("directory", "metadata"), Duration.ofSeconds(1), new Context(key1, value1));
         System.out.printf("Creating the file completed with status code %d", response.statusCode());
-        // END: com.azure.storage.file.fileClient.createWithResponse#long-filehttpheaders-filesmbproperties-string-map-context
->>>>>>> 708e2389
+        // END: com.azure.storage.file.fileClient.createWithResponse#long-filehttpheaders-filesmbproperties-string-map-duration-context
     }
 
     /**
@@ -479,29 +466,12 @@
     }
 
     /**
-<<<<<<< HEAD
-     * Generates a code sample for using {@link FileClient#setHttpHeadersWithResponse(long, FileHTTPHeaders,
-     * Duration, Context)}
+     * Generates a code sample for using {@link FileClient#setPropertiesWithResponse(long, FileHTTPHeaders,
+     * FileSmbProperties, String, Duration, Context)}
      */
     public void setHttpHeadersWithResponse() {
         FileClient fileClient = createClientWithSASToken();
-        // BEGIN: com.azure.storage.file.fileClient.setHttpHeadersWithResponse#long-filehttpheaders-duration-context
-        FileHTTPHeaders httpHeaders = new FileHTTPHeaders().fileContentType("text/plain");
-        Response<FileInfo> response = fileClient.setHttpHeadersWithResponse(1024, httpHeaders,
-            Duration.ofSeconds(1), new Context(key1, value1));
-        System.out.printf("Setting the file httpHeaders completed with status code %d", response.statusCode());
-        // END: com.azure.storage.file.fileClient.setHttpHeadersWithResponse#long-filehttpheaders-duration-context
-    }
-
-    /**
-     * Generates a code sample for using {@link FileClient#setHttpHeadersWithResponse(long, FileHTTPHeaders,
-     * Duration, Context)}
-=======
-     * Generates a code sample for using {@link FileClient#setPropertiesWithResponse(long, FileHTTPHeaders, FileSmbProperties, String, Context)}
-     */
-    public void setHttpHeadersWithResponse() {
-        FileClient fileClient = createClientWithSASToken();
-        // BEGIN: com.azure.storage.file.fileClient.setPropertiesWithResponse#long-filehttpheaders-filesmbproperties-string-Context
+        // BEGIN: com.azure.storage.file.fileClient.setPropertiesWithResponse#long-filehttpheaders-filesmbproperties-string-duration-Context
         FileHTTPHeaders httpHeaders = new FileHTTPHeaders()
             .fileContentType("text/html")
             .fileContentEncoding("gzip")
@@ -516,31 +486,22 @@
         String filePermission = "filePermission";
         // NOTE: filePermission and filePermissionKey should never be both set
         Response<FileInfo> response = fileClient.setPropertiesWithResponse(1024, httpHeaders, smbProperties,
-            filePermission, new Context(key1, value1));
+            filePermission, Duration.ofSeconds(1), new Context(key1, value1));
         System.out.printf("Setting the file httpHeaders completed with status code %d", response.statusCode());
-        // END: com.azure.storage.file.fileClient.setPropertiesWithResponse#long-filehttpheaders-filesmbproperties-string-Context
-    }
-
-    /**
-     * Generates a code sample for using {@link FileClient#setPropertiesWithResponse(long, FileHTTPHeaders, FileSmbProperties, String, Context)}
->>>>>>> 708e2389
+        // END: com.azure.storage.file.fileClient.setPropertiesWithResponse#long-filehttpheaders-filesmbproperties-string-duration-Context
+    }
+
+    /**
+     * Generates a code sample for using {@link FileClient#setPropertiesWithResponse(long, FileHTTPHeaders, FileSmbProperties, String, Duration, Context)}
      * (long, FileHTTPHeaders)} to clear httpHeaders.
      */
     public void clearHTTPHeaders() {
         FileClient fileClient = createClientWithSASToken();
-<<<<<<< HEAD
-        // BEGIN: com.azure.storage.file.fileClient.setHttpHeadersWithResponse#long-filehttpheaders-duration-context.clearHttpHeaders
-        Response<FileInfo> response = fileClient.setHttpHeadersWithResponse(1024, null,
-            Duration.ofSeconds(1), new Context(key1, value1));
+        // BEGIN: com.azure.storage.file.fileClient.setPropertiesWithResponse#long-filehttpheaders-filesmbproperties-string-duration-Context.clearHttpHeaderspreserveSMBProperties
+        Response<FileInfo> response = fileClient.setPropertiesWithResponse(1024, null, null, null,
+           Duration.ofSeconds(1), new Context(key1, value1));
         System.out.printf("Setting the file httpHeaders completed with status code %d", response.statusCode());
-        // END: com.azure.storage.file.fileClient.setHttpHeadersWithResponse#long-filehttpheaders-duration-context.clearHttpHeaders
-=======
-        // BEGIN: com.azure.storage.file.fileClient.setPropertiesWithResponse#long-filehttpheaders-filesmbproperties-string-Context.clearHttpHeaderspreserveSMBProperties
-        Response<FileInfo> response = fileClient.setPropertiesWithResponse(1024, null, null, null,
-            new Context(key1, value1));
-        System.out.printf("Setting the file httpHeaders completed with status code %d", response.statusCode());
-        // END: com.azure.storage.file.fileClient.setPropertiesWithResponse#long-filehttpheaders-filesmbproperties-string-Context.clearHttpHeaderspreserveSMBProperties
->>>>>>> 708e2389
+        // END: com.azure.storage.file.fileClient.setPropertiesWithResponse#long-filehttpheaders-filesmbproperties-string-duration-Context.clearHttpHeaderspreserveSMBProperties
     }
 
     /**
