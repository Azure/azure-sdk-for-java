// Copyright (c) Microsoft Corporation. All rights reserved.
// Licensed under the MIT License.

package com.azure.storage.file;

import com.azure.core.http.rest.PagedFlux;
import com.azure.core.http.rest.PagedResponse;
import com.azure.core.http.rest.Response;
import com.azure.core.http.rest.SimpleResponse;
import com.azure.core.http.rest.VoidResponse;
import com.azure.core.implementation.http.PagedResponseBase;
import com.azure.core.implementation.util.FluxUtil;
import com.azure.core.implementation.util.ImplUtils;
import com.azure.core.util.Context;
import com.azure.core.util.logging.ClientLogger;
import com.azure.storage.common.AccountSASPermission;
import com.azure.storage.common.AccountSASResourceType;
import com.azure.storage.common.AccountSASService;
import com.azure.storage.common.AccountSASSignatureValues;
import com.azure.storage.common.IPRange;
import com.azure.storage.common.SASProtocol;
import com.azure.storage.common.Utility;
import com.azure.storage.common.credentials.SASTokenCredential;
import com.azure.storage.common.credentials.SharedKeyCredential;
import com.azure.storage.file.implementation.AzureFileStorageImpl;
import com.azure.storage.file.models.CorsRule;
import com.azure.storage.file.models.DeleteSnapshotsOptionType;
import com.azure.storage.file.models.FileServiceProperties;
import com.azure.storage.file.models.ListSharesIncludeType;
import com.azure.storage.file.models.ListSharesOptions;
import com.azure.storage.file.models.ShareItem;
import com.azure.storage.file.models.StorageException;
import reactor.core.publisher.Mono;

import java.net.MalformedURLException;
import java.net.URL;
import java.time.Duration;
import java.time.OffsetDateTime;
import java.util.ArrayList;
import java.util.List;
import java.util.Map;
import java.util.function.Function;

import static com.azure.core.implementation.util.FluxUtil.withContext;
import static com.azure.storage.file.PostProcessor.postProcessResponse;

/**
 * This class provides a azureFileStorageClient that contains all the operations for interacting with a file account in Azure Storage.
 * Operations allowed by the azureFileStorageClient are creating, listing, and deleting shares and retrieving and updating properties
 * of the account.
 *
 * <p><strong>Instantiating an Asynchronous File Service Client</strong></p>
 *
 * {@codesnippet com.azure.storage.file.fileServiceAsyncClient.instantiation}
 *
 * <p>View {@link FileServiceClientBuilder this} for additional ways to construct the azureFileStorageClient.</p>
 *
 * @see FileServiceClientBuilder
 * @see FileServiceClient
 * @see SharedKeyCredential
 * @see SASTokenCredential
 */
public final class FileServiceAsyncClient {
    private final ClientLogger logger = new ClientLogger(FileServiceAsyncClient.class);
    private final AzureFileStorageImpl azureFileStorageClient;

    /**
     * Creates a FileServiceClient from the passed {@link AzureFileStorageImpl implementation client}.
     *
     * @param azureFileStorage Client that interacts with the service interfaces.
     */
    FileServiceAsyncClient(AzureFileStorageImpl azureFileStorage) {
        this.azureFileStorageClient = azureFileStorage;
    }

    /**
     * Get the url of the storage file service client.
     * @return the url of the Storage File service.
     * @throws RuntimeException If the file service is using a malformed URL.
     */
    public URL getFileServiceUrl() {
        try {
            return new URL(azureFileStorageClient.getUrl());
        } catch (MalformedURLException e) {
            throw logger.logExceptionAsError(new RuntimeException(String.format("Invalid URL on %s: %s" + getClass().getSimpleName(),
                azureFileStorageClient.getUrl()), e));
        }
    }

    /**
     * Constructs a ShareAsyncClient that interacts with the specified share.
     *
     * <p>If the share doesn't exist in the storage account {@link ShareAsyncClient#create() create} in the azureFileStorageClient will
     * need to be called before interaction with the share can happen.</p>
     *
     * @param shareName Name of the share
     * @return a ShareAsyncClient that interacts with the specified share
     */
    public ShareAsyncClient getShareAsyncClient(String shareName) {
        return this.getShareAsyncClient(shareName, null);
    }

    /**
     * Constructs a ShareAsyncClient that interacts with the specified share.
     *
     * <p>If the share doesn't exist in the storage account {@link ShareAsyncClient#create() create} in the azureFileStorageClient will
     * need to be called before interaction with the share can happen.</p>
     *
     * @param shareName Name of the share
     * @param snapshot Snapshot ID of the share
     * @return a ShareAsyncClient that interacts with the specified share
     */
    public ShareAsyncClient getShareAsyncClient(String shareName, String snapshot) {
        return new ShareAsyncClient(azureFileStorageClient, shareName, snapshot);
    }

    /**
     * Lists all shares in the storage account without their metadata or snapshots.
     *
     * <p><strong>Code Samples</strong></p>
     *
     * <p>List all shares in the account</p>
     *
     * {@codesnippet com.azure.storage.file.fileServiceAsyncClient.listShares}
     *
     * <p>For more information, see the
     * <a href="https://docs.microsoft.com/en-us/rest/api/storageservices/list-shares">Azure Docs</a>.</p>
     *
     * @return {@link ShareItem Shares} in the storage account without their metadata or snapshots
     */
    public PagedFlux<ShareItem> listShares() {
        return listShares(null);
    }

    /**
     * Lists the shares in the Storage account that pass the options filter.
     *
     * <p>Set starts with name filter using {@link ListSharesOptions#prefix(String) prefix} to filter shares that are
     * listed.</p>
     *
     * <p>Pass true to {@link ListSharesOptions#includeMetadata(boolean) includeMetadata} to have metadata returned for
     * the shares.</p>
     *
     * <p>Pass true to {@link ListSharesOptions#includeSnapshots(boolean) includeSnapshots} to have snapshots of the
     * shares listed.</p>
     *
     * <p><strong>Code Samples</strong></p>
     *
     * <p>List all shares that begin with "azure"</p>
     *
     * {@codesnippet com.azure.storage.file.fileServiceAsyncClient.listShares#ListSharesOptions.prefix}
     *
     * <p>List all shares including their snapshots and metadata</p>
     *
     * {@codesnippet com.azure.storage.file.fileServiceAsyncClient.listShares#ListSharesOptions.metadata.snapshot}
     *
     * <p>For more information, see the
     * <a href="https://docs.microsoft.com/en-us/rest/api/storageservices/list-shares">Azure Docs</a>.</p>
     *
     * @param options Options for listing shares
     * @return {@link ShareItem Shares} in the storage account that satisfy the filter requirements
     */
    public PagedFlux<ShareItem> listShares(ListSharesOptions options) {
        return listSharesWithOptionalTimeout(null, options, null, Context.NONE);
    }

    /**
     * Lists the shares in the storage account that pass the filter starting at the specified marker.
     *
     * @param marker Starting point to list the shares
     * @param options Options for listing shares
     * @param timeout An optional timeout applied to the operation. If a response is not returned before the timeout concludes a {@link RuntimeException} will be thrown.
     * @return {@link ShareItem Shares} in the storage account that satisfy the filter requirements
     */
    PagedFlux<ShareItem> listSharesWithOptionalTimeout(String marker, ListSharesOptions options, Duration timeout, Context context) {
        final String prefix = (options != null) ? options.prefix() : null;
        final Integer maxResults = (options != null) ? options.maxResults() : null;
        List<ListSharesIncludeType> include = new ArrayList<>();

        if (options != null) {
            if (options.includeMetadata()) {
                include.add(ListSharesIncludeType.fromString(ListSharesIncludeType.METADATA.toString()));
            }

            if (options.includeSnapshots()) {
                include.add(ListSharesIncludeType.fromString(ListSharesIncludeType.SNAPSHOTS.toString()));
            }
        }

        Function<String, Mono<PagedResponse<ShareItem>>> retriever =
            nextMarker -> postProcessResponse(Utility.applyOptionalTimeout(this.azureFileStorageClient.services()
                .listSharesSegmentWithRestResponseAsync(prefix, nextMarker, maxResults, include, null, context), timeout)
<<<<<<< HEAD
                .map(response -> new PagedResponseBase<>(response.getRequest(),
                    response.getStatusCode(),
                    response.getHeaders(),
                    response.getValue().shareItems(),
                    response.getValue().nextMarker(),
                    response.getDeserializedHeaders())));
=======
                .map(response -> new PagedResponseBase<>(response.request(),
                    response.statusCode(),
                    response.headers(),
                    response.value().getShareItems(),
                    response.value().getNextMarker(),
                    response.deserializedHeaders())));
>>>>>>> 9f362581
        return new PagedFlux<>(() -> retriever.apply(marker), retriever);
    }

    /**
     * Retrieves the properties of the storage account's File service. The properties range from storage analytics and
     * metrics to CORS (Cross-Origin Resource Sharing).
     *
     * <p><strong>Code Samples</strong></p>
     *
     * <p>Retrieve File service properties</p>
     *
     * {@codesnippet com.azure.storage.file.fileServiceAsyncClient.getProperties}
     *
     * <p>For more information, see the
     * <a href="https://docs.microsoft.com/en-us/rest/api/storageservices/get-file-service-properties">Azure Docs</a>.</p>
     *
     * @return Storage account {@link FileServiceProperties File service properties}
     */
    public Mono<FileServiceProperties> getProperties() {
        return getPropertiesWithResponse().flatMap(FluxUtil::toMono);
    }

    /**
     * Retrieves the properties of the storage account's File service. The properties range from storage analytics and
     * metrics to CORS (Cross-Origin Resource Sharing).
     *
     * <p><strong>Code Samples</strong></p>
     *
     * <p>Retrieve File service properties</p>
     *
     * {@codesnippet com.azure.storage.file.fileServiceAsyncClient.getPropertiesWithResponse}
     *
     * <p>For more information, see the
     * <a href="https://docs.microsoft.com/en-us/rest/api/storageservices/get-file-service-properties">Azure Docs</a>.</p>
     *
     * @return A response containing the Storage account {@link FileServiceProperties File service properties}
     */
    public Mono<Response<FileServiceProperties>> getPropertiesWithResponse() {
        return withContext(this::getPropertiesWithResponse);
    }

    Mono<Response<FileServiceProperties>> getPropertiesWithResponse(Context context) {
        return postProcessResponse(azureFileStorageClient.services().getPropertiesWithRestResponseAsync(context))
            .map(response -> new SimpleResponse<>(response, response.getValue()));
    }

    /**
     * Sets the properties for the storage account's File service. The properties range from storage analytics and
     * metric to CORS (Cross-Origin Resource Sharing).
     *
     * To maintain the CORS in the Queue service pass a {@code null} value for {@link FileServiceProperties#getCors() CORS}.
     * To disable all CORS in the Queue service pass an empty list for {@link FileServiceProperties#getCors() CORS}.
     *
     * <p><strong>Code Sample</strong></p>
     *
     * <p>Enable Minute and Hour Metrics</p>
     *
     * {@codesnippet com.azure.storage.file.fileServiceAsyncClient.setProperties#fileServiceProperties}
     *
     * <p>For more information, see the
     * <a href="https://docs.microsoft.com/en-us/rest/api/storageservices/set-file-service-properties">Azure Docs</a>.</p>
     *
     * @param properties Storage account File service properties
     * @return An empty response
     * @throws StorageException When one of the following is true
     * <ul>
     *     <li>A CORS rule is missing one of its fields</li>
     *     <li>More than five CORS rules will exist for the Queue service</li>
     *     <li>Size of all CORS rules exceeds 2KB</li>
     *     <li>
     *         Length of {@link CorsRule#getAllowedHeaders() allowed headers}, {@link CorsRule#getExposedHeaders() exposed headers},
     *         or {@link CorsRule#getAllowedOrigins() allowed origins} exceeds 256 characters.
     *     </li>
     *     <li>{@link CorsRule#getAllowedMethods() Allowed methods} isn't DELETE, GET, HEAD, MERGE, POST, OPTIONS, or PUT</li>
     * </ul>
     */
    public Mono<Void> setProperties(FileServiceProperties properties) {
        return setPropertiesWithResponse(properties).flatMap(FluxUtil::toMono);
    }

    /**
     * Sets the properties for the storage account's File service. The properties range from storage analytics and
     * metric to CORS (Cross-Origin Resource Sharing).
     *
     * To maintain the CORS in the Queue service pass a {@code null} value for {@link FileServiceProperties#getCors() CORS}.
     * To disable all CORS in the Queue service pass an empty list for {@link FileServiceProperties#getCors() CORS}.
     *
     * <p><strong>Code Sample</strong></p>
     *
     * <p>Clear CORS in the File service</p>
     *
     * {@codesnippet com.azure.storage.file.fileServiceAsyncClient.setPropertiesWithResponse#fileServiceProperties.clearCORS}
     *
     * <p>Enable Minute and Hour Metrics</p>
     *
     * {@codesnippet com.azure.storage.file.fileServiceAsyncClient.setPropertiesWithResponseAsync#fileServiceProperties}
     *
     * <p>For more information, see the
     * <a href="https://docs.microsoft.com/en-us/rest/api/storageservices/set-file-service-properties">Azure Docs</a>.</p>
     *
     * @param properties Storage account File service properties
     * @return A response that only contains headers and response status code
     * @throws StorageException When one of the following is true
     * <ul>
     *     <li>A CORS rule is missing one of its fields</li>
     *     <li>More than five CORS rules will exist for the Queue service</li>
     *     <li>Size of all CORS rules exceeds 2KB</li>
     *     <li>
     *         Length of {@link CorsRule#getAllowedHeaders() allowed headers}, {@link CorsRule#getExposedHeaders() exposed headers},
     *         or {@link CorsRule#getAllowedOrigins() allowed origins} exceeds 256 characters.
     *     </li>
     *     <li>{@link CorsRule#getAllowedMethods() Allowed methods} isn't DELETE, GET, HEAD, MERGE, POST, OPTIONS, or PUT</li>
     * </ul>
     */
    public Mono<VoidResponse> setPropertiesWithResponse(FileServiceProperties properties) {
        return withContext(context -> setPropertiesWithResponse(properties, context));
    }

    Mono<VoidResponse> setPropertiesWithResponse(FileServiceProperties properties, Context context) {
        return postProcessResponse(azureFileStorageClient.services()
            .setPropertiesWithRestResponseAsync(properties, context))
            .map(VoidResponse::new);
    }

    /**
     * Creates a share in the storage account with the specified name and returns a ShareAsyncClient to interact with it.
     *
     * <p><strong>Code Samples</strong></p>
     *
     * <p>Create the share "test"</p>
     *
     * {@codesnippet com.azure.storage.file.fileServiceAsyncClient.createShare#string}
     *
     * <p>For more information, see the
     * <a href="https://docs.microsoft.com/en-us/rest/api/storageservices/create-share">Azure Docs</a>.</p>
     *
     * @param shareName Name of the share
     * @return The {@link ShareAsyncClient ShareAsyncClient}
     * @throws StorageException If a share with the same name already exists
     */
    public Mono<ShareAsyncClient> createShare(String shareName) {
        return createShareWithResponse(shareName, null, null).flatMap(FluxUtil::toMono);
    }

    /**
     * Creates a share in the storage account with the specified name, metadata, and quota and returns a ShareAsyncClient to
     * interact with it.
     *
     * <p><strong>Code Samples</strong></p>
     *
     * <p>Create the share "test" with metadata "share:metadata"</p>
     *
     * {@codesnippet com.azure.storage.file.fileServiceAsyncClient.createShareWithResponse#string-map-integer.metadata}
     *
     * <p>Create the share "test" with a quota of 10 GB</p>
     *
     * {@codesnippet com.azure.storage.file.fileServiceAsyncClient.createShareWithResponse#string-map-integer.quota}
     *
     * <p>For more information, see the
     * <a href="https://docs.microsoft.com/en-us/rest/api/storageservices/create-share">Azure Docs</a>.</p>
     *
     * @param shareName Name of the share
     * @param metadata Optional metadata to associate with the share
     * @param quotaInGB Optional maximum size the share is allowed to grow to in GB. This must be greater than 0 and
     * less than or equal to 5120. The default value is 5120.
     * @return A response containing the {@link ShareAsyncClient ShareAsyncClient} and the status of creating the share.
     * @throws StorageException If a share with the same name already exists or {@code quotaInGB} is outside the
     * allowed range.
     */
    public Mono<Response<ShareAsyncClient>> createShareWithResponse(String shareName, Map<String, String> metadata, Integer quotaInGB) {
        return withContext(context -> createShareWithResponse(shareName, metadata, quotaInGB, context));
    }

    Mono<Response<ShareAsyncClient>> createShareWithResponse(String shareName, Map<String, String> metadata, Integer quotaInGB, Context context) {
        ShareAsyncClient shareAsyncClient = new ShareAsyncClient(azureFileStorageClient, shareName, null);

        return postProcessResponse(shareAsyncClient.createWithResponse(metadata, quotaInGB, context))
            .map(response -> new SimpleResponse<>(response, shareAsyncClient));
    }

    /**
     * Deletes the share in the storage account with the given name.
     *
     * <p><strong>Code Samples</strong></p>
     *
     * <p>Delete the share "test"</p>
     *
     * {@codesnippet com.azure.storage.file.fileServiceAsyncClient.deleteShare#string}
     *
     * <p>For more information, see the
     * <a href="https://docs.microsoft.com/en-us/rest/api/storageservices/delete-share">Azure Docs</a>.</p>
     *
     * @param shareName Name of the share
     * @return An empty response
     * @throws StorageException If the share doesn't exist
     */
    public Mono<Void> deleteShare(String shareName) {
        return deleteShareWithResponse(shareName, null).flatMap(FluxUtil::toMono);
    }

    /**
     * Deletes the specific snapshot of the share in the storage account with the given name. Snapshot are identified
     * by the time they were created.
     *
     * <p><strong>Code Samples</strong></p>
     *
     * <p>Delete the snapshot of share "test" that was created at current time.</p>
     *
     * {@codesnippet com.azure.storage.file.fileServiceAsyncClient.deleteShareWithResponse#string-string}
     *
     * <p>For more information, see the
     * <a href="https://docs.microsoft.com/en-us/rest/api/storageservices/delete-share">Azure Docs</a>.</p>
     *
     * @param shareName Name of the share
     * @param snapshot Identifier of the snapshot
     * @return A response that only contains headers and response status code
     * @throws StorageException If the share doesn't exist or the snapshot doesn't exist
     */
    public Mono<VoidResponse> deleteShareWithResponse(String shareName, String snapshot) {
        return withContext(context -> deleteShareWithResponse(shareName, snapshot, context));
    }

    Mono<VoidResponse> deleteShareWithResponse(String shareName, String snapshot, Context context) {
        DeleteSnapshotsOptionType deleteSnapshots = null;
        if (ImplUtils.isNullOrEmpty(snapshot)) {
            deleteSnapshots = DeleteSnapshotsOptionType.fromString(DeleteSnapshotsOptionType.INCLUDE.toString());
        }
        return postProcessResponse(azureFileStorageClient.shares()
            .deleteWithRestResponseAsync(shareName, snapshot, null, deleteSnapshots, context))
            .map(VoidResponse::new);
    }

    /**
     * Generates an account SAS token with the specified parameters
     *
     * @param accountSASService The {@code AccountSASService} services for the account SAS
     * @param accountSASResourceType An optional {@code AccountSASResourceType} resources for the account SAS
     * @param accountSASPermission The {@code AccountSASPermission} permission for the account SAS
     * @param expiryTime The {@code OffsetDateTime} expiry time for the account SAS
     * @return A string that represents the SAS token
     */
    public String generateAccountSAS(AccountSASService accountSASService, AccountSASResourceType accountSASResourceType,
        AccountSASPermission accountSASPermission, OffsetDateTime expiryTime) {
        return this.generateAccountSAS(accountSASService, accountSASResourceType, accountSASPermission, expiryTime,
            null /* startTime */, null /* version */, null /* ipRange */, null /* sasProtocol */);
    }

    /**
     * Generates an account SAS token with the specified parameters
     *
     * <p><strong>Code Samples</strong></p>
     *
     * {@codesnippet com.azure.storage.file.FileServiceAsyncClient.generateAccountSAS#AccountSASService-AccountSASResourceType-AccountSASPermission-OffsetDateTime-OffsetDateTime-String-IPRange-SASProtocol}
     *
     * <p>For more information, see the
     * <a href="https://docs.microsoft.com/en-us/rest/api/storageservices/create-account-sas">Azure Docs</a>.</p>
     *
     * @param accountSASService The {@code AccountSASService} services for the account SAS
     * @param accountSASResourceType An optional {@code AccountSASResourceType} resources for the account SAS
     * @param accountSASPermission The {@code AccountSASPermission} permission for the account SAS
     * @param expiryTime The {@code OffsetDateTime} expiry time for the account SAS
     * @param startTime The {@code OffsetDateTime} start time for the account SAS
     * @param version The {@code String} version for the account SAS
     * @param ipRange An optional {@code IPRange} ip address range for the SAS
     * @param sasProtocol An optional {@code SASProtocol} protocol for the SAS
     * @return A string that represents the SAS token
     */
    public String generateAccountSAS(AccountSASService accountSASService, AccountSASResourceType accountSASResourceType,
        AccountSASPermission accountSASPermission, OffsetDateTime expiryTime, OffsetDateTime startTime, String version,
        IPRange ipRange, SASProtocol sasProtocol) {

        SharedKeyCredential sharedKeyCredential = Utility.getSharedKeyCredential(this.azureFileStorageClient.getHttpPipeline());
        Utility.assertNotNull("sharedKeyCredential", sharedKeyCredential);

        return AccountSASSignatureValues.generateAccountSAS(sharedKeyCredential, accountSASService, accountSASResourceType, accountSASPermission, expiryTime, startTime, version, ipRange, sasProtocol);

    }
}<|MERGE_RESOLUTION|>--- conflicted
+++ resolved
@@ -190,21 +190,12 @@
         Function<String, Mono<PagedResponse<ShareItem>>> retriever =
             nextMarker -> postProcessResponse(Utility.applyOptionalTimeout(this.azureFileStorageClient.services()
                 .listSharesSegmentWithRestResponseAsync(prefix, nextMarker, maxResults, include, null, context), timeout)
-<<<<<<< HEAD
                 .map(response -> new PagedResponseBase<>(response.getRequest(),
                     response.getStatusCode(),
                     response.getHeaders(),
-                    response.getValue().shareItems(),
-                    response.getValue().nextMarker(),
+                    response.getValue().getShareItems(),
+                    response.getValue().getNextMarker(),
                     response.getDeserializedHeaders())));
-=======
-                .map(response -> new PagedResponseBase<>(response.request(),
-                    response.statusCode(),
-                    response.headers(),
-                    response.value().getShareItems(),
-                    response.value().getNextMarker(),
-                    response.deserializedHeaders())));
->>>>>>> 9f362581
         return new PagedFlux<>(() -> retriever.apply(marker), retriever);
     }
 
