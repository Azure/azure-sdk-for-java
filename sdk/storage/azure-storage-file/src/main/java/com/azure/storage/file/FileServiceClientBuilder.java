// Copyright (c) Microsoft Corporation. All rights reserved.
// Licensed under the MIT License.

package com.azure.storage.file;

import com.azure.core.annotation.ServiceClientBuilder;
import com.azure.core.http.HttpClient;
import com.azure.core.http.HttpPipeline;
import com.azure.core.http.policy.HttpLogOptions;
import com.azure.core.http.policy.HttpPipelinePolicy;
import com.azure.core.implementation.util.ImplUtils;
import com.azure.core.util.Configuration;
import com.azure.core.util.logging.ClientLogger;
import com.azure.storage.common.StorageSharedKeyCredential;
import com.azure.storage.common.implementation.StorageImplUtils;
import com.azure.storage.common.implementation.connectionstring.StorageAuthenticationSettings;
import com.azure.storage.common.implementation.connectionstring.StorageConnectionString;
import com.azure.storage.common.implementation.connectionstring.StorageEndpoint;
import com.azure.storage.common.implementation.credentials.SasTokenCredential;
import com.azure.storage.common.implementation.policy.SasTokenCredentialPolicy;
import com.azure.storage.common.policy.RequestRetryOptions;
import com.azure.storage.common.policy.StorageSharedKeyCredentialPolicy;
import com.azure.storage.file.implementation.AzureFileStorageBuilder;
import com.azure.storage.file.implementation.AzureFileStorageImpl;
import java.net.MalformedURLException;
import java.net.URL;
import java.util.ArrayList;
import java.util.List;
import java.util.Objects;

/**
 * This class provides a fluent builder API to help aid the configuration and instantiation of the {@link
 * FileServiceClient FileServiceClients} and {@link FileServiceAsyncClient FileServiceAsyncClients}, calling {@link
 * FileServiceClientBuilder#buildClient() buildClient} constructs an instance of FileServiceClient and calling {@link
 * FileServiceClientBuilder#buildAsyncClient() buildFileAsyncClient} constructs an instance of FileServiceAsyncClient.
 *
 * <p>The client needs the endpoint of the Azure Storage File service and authorization credential.
 * {@link FileServiceClientBuilder#endpoint(String) endpoint} gives the builder the endpoint and may give the builder a
 * SAS token that authorizes the client.</p>
 *
 * <p><strong>Instantiating a synchronous FileService Client with SAS token</strong></p>
 * {@codesnippet com.azure.storage.file.fileServiceClient.instantiation.sastoken}
 *
 * <p><strong>Instantiating an Asynchronous FileService Client with SAS token</strong></p>
 * {@codesnippet com.azure.storage.file.fileServiceAsyncClient.instantiation.sastoken}
 *
 * <p>If the {@code endpoint} doesn't contain the query parameters to construct a SAS token they may be set using
 * {@link #sasToken(String) sasToken} .</p>
 *
 * {@codesnippet com.azure.storage.file.fileServiceClient.instantiation.credential}
 *
 * {@codesnippet com.azure.storage.file.fileServiceAsyncClient.instantiation.credential}
 *
 * <p>Another way to authenticate the client is using a {@link StorageSharedKeyCredential}. To create a
 * StorageSharedKeyCredential a connection string from the Storage File service must be used. Set the
 * StorageSharedKeyCredential with {@link FileServiceClientBuilder#connectionString(String) connectionString}.
 * If the builder has both a SAS token and StorageSharedKeyCredential the StorageSharedKeyCredential will be preferred
 * when authorizing requests sent to the service.</p>
 *
 * <p><strong>Instantiating a synchronous FileService Client with connection string.</strong></p>
 * {@codesnippet com.azure.storage.file.fileServiceClient.instantiation.connectionstring}
 *
 * <p><strong>Instantiating an Asynchronous FileService Client with connection string. </strong></p>
 * {@codesnippet com.azure.storage.file.fileServiceAsyncClient.instantiation.connectionstring}
 *
 * @see FileServiceClient
 * @see FileServiceAsyncClient
 * @see StorageSharedKeyCredential
 */
@ServiceClientBuilder(serviceClients = {FileServiceClient.class, FileServiceAsyncClient.class})
public final class FileServiceClientBuilder {
    private final ClientLogger logger = new ClientLogger(FileServiceClientBuilder.class);

    private String endpoint;
    private String accountName;

    private StorageSharedKeyCredential storageSharedKeyCredential;
    private SasTokenCredential sasTokenCredential;

    private HttpClient httpClient;
    private final List<HttpPipelinePolicy> additionalPolicies = new ArrayList<>();
    private HttpLogOptions logOptions = new HttpLogOptions();
    private RequestRetryOptions retryOptions = new RequestRetryOptions();
    private HttpPipeline httpPipeline;

    private Configuration configuration;
    private FileServiceVersion version;

    /**
     * Creates a builder instance that is able to configure and construct {@link FileServiceClient FileServiceClients}
     * and {@link FileServiceAsyncClient FileServiceAsyncClients}.
     */
    public FileServiceClientBuilder() {
    }

    /**
     * Creates a {@link FileServiceAsyncClient} based on options set in the builder. Every time this method is called a
     * new instance of {@link FileServiceAsyncClient} is created.
     *
     * <p>
     * If {@link FileServiceClientBuilder#pipeline(HttpPipeline) pipeline} is set, then the {@code pipeline} and {@link
     * FileServiceClientBuilder#endpoint(String) endpoint} are used to create the {@link FileServiceAsyncClient client}.
     * All other builder settings are ignored.
     * </p>
     *
     * @return A FileServiceAsyncClient with the options set from the builder.
     * @throws IllegalArgumentException If neither a {@link StorageSharedKeyCredential} or
     * {@link #sasToken(String) SAS token} has been set.
     */
    public FileServiceAsyncClient buildAsyncClient() {
        FileServiceVersion serviceVersion = version != null ? version : FileServiceVersion.getLatest();
        HttpPipeline pipeline = (httpPipeline != null) ? httpPipeline : BuilderHelper.buildPipeline(() -> {
            if (storageSharedKeyCredential != null) {
                return new StorageSharedKeyCredentialPolicy(storageSharedKeyCredential);
            } else if (sasTokenCredential != null) {
                return new SasTokenCredentialPolicy(sasTokenCredential);
            } else {
                throw logger.logExceptionAsError(
                    new IllegalArgumentException("Credentials are required for authorization"));
            }
        }, retryOptions, logOptions, httpClient, additionalPolicies, configuration, serviceVersion);

        AzureFileStorageImpl azureFileStorage = new AzureFileStorageBuilder()
            .url(endpoint)
            .pipeline(pipeline)
            .version(serviceVersion.getVersion())
            .build();

        return new FileServiceAsyncClient(azureFileStorage, accountName, serviceVersion);
    }

    /**
     * Creates a {@link FileServiceClient} based on options set in the builder. Every time {@code buildClient()} is
     * called a new instance of {@link FileServiceClient} is created.
     *
     * <p>
     * If {@link FileServiceClientBuilder#pipeline(HttpPipeline) pipeline} is set, then the {@code pipeline} and {@link
     * FileServiceClientBuilder#endpoint(String) endpoint} are used to create the {@link FileServiceClient client}. All
     * other builder settings are ignored.
     * </p>
     *
     * @return A FileServiceClient with the options set from the builder.
     * @throws NullPointerException If {@code endpoint} is {@code null}.
     * @throws IllegalArgumentException If neither a {@link StorageSharedKeyCredential}
     * or {@link #sasToken(String) SAS token} has been set.
     */
    public FileServiceClient buildClient() {
        return new FileServiceClient(buildAsyncClient());
    }

    /**
     * Sets the endpoint for the Azure Storage File instance that the client will interact with.
     *
     * <p>Query parameters of the endpoint will be parsed in an attempt to generate a SAS token to authenticate
     * requests sent to the service.</p>
     *
     * @param endpoint The URL of the Azure Storage File instance to send service requests to and receive responses
     * from.
     * @return the updated FileServiceClientBuilder object
     * @throws IllegalArgumentException If {@code endpoint} isn't a proper URL
     */
    public FileServiceClientBuilder endpoint(String endpoint) {
        try {
            URL fullUrl = new URL(endpoint);
            this.endpoint = fullUrl.getProtocol() + "://" + fullUrl.getHost();

<<<<<<< HEAD
            this.accountName = StorageImplUtils.getAccountName(fullUrl);
=======
            this.accountName = BuilderHelper.getAccountName(fullUrl);
>>>>>>> c7a1c802

            // Attempt to get the SAS token from the URL passed
            String sasToken = new FileServiceSasQueryParameters(
                StorageImplUtils.parseQueryStringSplitValues(fullUrl.getQuery()), false).encode();
            if (!ImplUtils.isNullOrEmpty(sasToken)) {
                this.sasToken(sasToken);
            }
        } catch (MalformedURLException ex) {
            throw logger.logExceptionAsError(
                new IllegalArgumentException("The Azure Storage File Service endpoint url is malformed."));
        }

        return this;
    }

    /**
     * Sets the {@link StorageSharedKeyCredential} used to authorize requests sent to the service.
     *
     * @param credential The credential to use for authenticating request.
     * @return the updated FileServiceClientBuilder
     * @throws NullPointerException If {@code credential} is {@code null}.
     */
    public FileServiceClientBuilder credential(StorageSharedKeyCredential credential) {
        this.storageSharedKeyCredential = Objects.requireNonNull(credential, "'credential' cannot be null.");
        this.sasTokenCredential = null;
        return this;
    }

    /**
     * Sets the SAS token used to authorize requests sent to the service.
     *
     * @param sasToken The SAS token to use for authenticating requests.
     * @return the updated FileServiceClientBuilder
     * @throws NullPointerException If {@code sasToken} is {@code null}.
     */
    public FileServiceClientBuilder sasToken(String sasToken) {
        this.sasTokenCredential = new SasTokenCredential(Objects.requireNonNull(sasToken,
            "'sasToken' cannot be null."));
        this.storageSharedKeyCredential = null;
        return this;
    }

    /**
     * Sets the connection string to connect to the service.
     *
     * @param connectionString Connection string of the storage account.
     * @return the updated FileServiceClientBuilder
     * @throws IllegalArgumentException If {@code connectionString} is invalid.
     */
    public FileServiceClientBuilder connectionString(String connectionString) {
        StorageConnectionString storageConnectionString
                = StorageConnectionString.create(connectionString, logger);
        StorageEndpoint endpoint = storageConnectionString.getFileEndpoint();
        if (endpoint == null || endpoint.getPrimaryUri() == null) {
            throw logger
                    .logExceptionAsError(new IllegalArgumentException(
                            "connectionString missing required settings to derive file service endpoint."));
        }
        this.endpoint(endpoint.getPrimaryUri());
        if (storageConnectionString.getAccountName() != null) {
            this.accountName = storageConnectionString.getAccountName();
        }
        StorageAuthenticationSettings authSettings = storageConnectionString.getStorageAuthSettings();
        if (authSettings.getType() == StorageAuthenticationSettings.Type.ACCOUNT_NAME_KEY) {
            this.credential(new StorageSharedKeyCredential(authSettings.getAccount().getName(),
                    authSettings.getAccount().getAccessKey()));
        } else if (authSettings.getType() == StorageAuthenticationSettings.Type.SAS_TOKEN) {
            this.sasToken(authSettings.getSasToken());
        }
        return this;
    }

    /**
     * Sets the {@link HttpClient} to use for sending a receiving requests to and from the service.
     *
     * @param httpClient HttpClient to use for requests.
     * @return the updated FileServiceClientBuilder object
     */
    public FileServiceClientBuilder httpClient(HttpClient httpClient) {
        if (this.httpClient != null && httpClient == null) {
            logger.info("'httpClient' is being set to 'null' when it was previously configured.");
        }

        this.httpClient = httpClient;
        return this;
    }

    /**
     * Adds a pipeline policy to apply on each request sent.
     *
     * @param pipelinePolicy a pipeline policy
     * @return the updated FileServiceClientBuilder object
     * @throws NullPointerException If {@code pipelinePolicy} is {@code null}.
     */
    public FileServiceClientBuilder addPolicy(HttpPipelinePolicy pipelinePolicy) {
        this.additionalPolicies.add(Objects.requireNonNull(pipelinePolicy, "'pipelinePolicy' cannot be null"));
        return this;
    }

    /**
     * Sets the {@link HttpLogOptions} for service requests.
     *
     * @param logOptions The logging configuration to use when sending and receiving HTTP requests/responses.
     * @return the updated FileServiceClientBuilder object
     * @throws NullPointerException If {@code logOptions} is {@code null}.
     */
    public FileServiceClientBuilder httpLogOptions(HttpLogOptions logOptions) {
        this.logOptions = Objects.requireNonNull(logOptions, "'logOptions' cannot be null.");
        return this;
    }

    /**
     * Sets the configuration object used to retrieve environment configuration values during building of the client.
     *
     * @param configuration Configuration store used to retrieve environment configurations.
     * @return the updated FileServiceClientBuilder object
     */
    public FileServiceClientBuilder configuration(Configuration configuration) {
        this.configuration = configuration;
        return this;
    }

    /**
     * Sets the request retry options for all the requests made through the client.
     *
     * @param retryOptions The options used to configure retry behavior.
     * @return the updated FileServiceClientBuilder object
     * @throws NullPointerException If {@code retryOptions} is {@code null}.
     */
    public FileServiceClientBuilder retryOptions(RequestRetryOptions retryOptions) {
        this.retryOptions = Objects.requireNonNull(retryOptions, "'retryOptions' cannot be null.");
        return this;
    }

    /**
     * Sets the {@link HttpPipeline} to use for the service client.
     *
     * If {@code pipeline} is set, all other settings are ignored, aside from {@link #endpoint(String) endpoint}.
     *
     * @param httpPipeline HttpPipeline to use for sending service requests and receiving responses.
     * @return the updated FileServiceClientBuilder object
     */
    public FileServiceClientBuilder pipeline(HttpPipeline httpPipeline) {
        if (this.httpPipeline != null && httpPipeline == null) {
            logger.info("HttpPipeline is being set to 'null' when it was previously configured.");
        }

        this.httpPipeline = httpPipeline;
        return this;
    }

    /**
     * Sets the {@link FileServiceVersion} that is used when making API requests.
     * <p>
     * If a service version is not provided, the service version that will be used will be the latest known service
     * version based on the version of the client library being used. If no service version is specified, updating to a
     * newer version the client library will have the result of potentially moving to a newer service version.
     *
     * @param version {@link FileServiceVersion} of the service to be used when making requests.
     * @return the updated FileServiceClientBuilder object
     */
    public FileServiceClientBuilder serviceVersion(FileServiceVersion version) {
        this.version = version;
        return this;
    }
}<|MERGE_RESOLUTION|>--- conflicted
+++ resolved
@@ -163,12 +163,7 @@
         try {
             URL fullUrl = new URL(endpoint);
             this.endpoint = fullUrl.getProtocol() + "://" + fullUrl.getHost();
-
-<<<<<<< HEAD
-            this.accountName = StorageImplUtils.getAccountName(fullUrl);
-=======
             this.accountName = BuilderHelper.getAccountName(fullUrl);
->>>>>>> c7a1c802
 
             // Attempt to get the SAS token from the URL passed
             String sasToken = new FileServiceSasQueryParameters(
