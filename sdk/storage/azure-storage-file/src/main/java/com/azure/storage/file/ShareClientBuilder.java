--- conflicted
+++ resolved
@@ -3,35 +3,17 @@
 
 package com.azure.storage.file;
 
-<<<<<<< HEAD
-import com.azure.core.http.HttpPipeline;
-import com.azure.core.implementation.annotation.ServiceClientBuilder;
-import com.azure.core.util.logging.ClientLogger;
-import com.azure.storage.common.Utility;
-import com.azure.storage.common.credentials.SASTokenCredential;
-=======
 import com.azure.core.annotation.ServiceClientBuilder;
 import com.azure.core.http.HttpPipeline;
 import com.azure.core.implementation.util.ImplUtils;
 import com.azure.core.util.logging.ClientLogger;
 import com.azure.storage.common.Utility;
->>>>>>> f9b68898
 import com.azure.storage.common.credentials.SharedKeyCredential;
 import com.azure.storage.file.implementation.AzureFileStorageBuilder;
 import com.azure.storage.file.implementation.AzureFileStorageImpl;
 
 import java.net.MalformedURLException;
 import java.net.URL;
-<<<<<<< HEAD
-import java.util.Map;
-import java.util.Objects;
-
-/**
- * This class provides a fluent builder API to help aid the configuration and instantiation of the {@link ShareClient ShareClients}
- * and {@link ShareAsyncClient ShareAsyncClients}, calling {@link ShareClientBuilder#buildClient() buildClient}
- * constructs an instance of ShareClient and calling {@link ShareClientBuilder#buildAsyncClient() buildAsyncClient}
- * constructs an instance of ShareAsyncClient.
-=======
 import java.util.Objects;
 
 /**
@@ -39,7 +21,6 @@
  * ShareClients} and {@link ShareAsyncClient ShareAsyncClients}, calling {@link ShareClientBuilder#buildClient()
  * buildClient} constructs an instance of ShareClient and calling {@link ShareClientBuilder#buildAsyncClient()
  * buildAsyncClient} constructs an instance of ShareAsyncClient.
->>>>>>> f9b68898
  *
  * <p>The client needs the endpoint of the Azure Storage File service, name of the share, and authorization credential.
  * {@link ShareClientBuilder#endpoint(String) endpoint} gives the builder the endpoint and may give the builder the
@@ -85,15 +66,6 @@
      * Creates a builder instance that is able to configure and construct {@link ShareClient ShareClients} and {@link
      * ShareAsyncClient ShareAsyncClients}.
      */
-<<<<<<< HEAD
-    public ShareClientBuilder() { }
-
-    private AzureFileStorageImpl constructImpl() {
-        Objects.requireNonNull(shareName);
-
-        if (!super.hasCredential()) {
-            throw logger.logExceptionAsError(new IllegalArgumentException("Credentials are required for authorization"));
-=======
     public ShareClientBuilder() {
     }
 
@@ -103,7 +75,6 @@
         if (!super.hasCredential()) {
             throw logger.logExceptionAsError(
                 new IllegalArgumentException("Credentials are required for authorization"));
->>>>>>> f9b68898
         }
 
         HttpPipeline pipeline = super.getPipeline();
@@ -133,11 +104,7 @@
      * has been set.
      */
     public ShareAsyncClient buildAsyncClient() {
-<<<<<<< HEAD
-        return new ShareAsyncClient(constructImpl(), shareName, snapshot);
-=======
         return new ShareAsyncClient(constructImpl(), shareName, snapshot, accountName);
->>>>>>> f9b68898
     }
 
     /**
@@ -165,13 +132,8 @@
      * <p>The first path segment, if the endpoint contains path segments, will be assumed to be the name of the share
      * that the client will interact with.</p>
      *
-<<<<<<< HEAD
-     * <p>Query parameters of the endpoint will be parsed using {@link SASTokenCredential#fromQueryParameters(Map)} in an
-     * attempt to generate a {@link SASTokenCredential} to authenticate requests sent to the service.</p>
-=======
      * <p>Query parameters of the endpoint will be parsed in an attempt to generate a SAS token to authenticate
      * requests sent to the service.</p>
->>>>>>> f9b68898
      *
      * @param endpoint The URL of the Azure Storage File instance to send service requests to and receive responses
      * from.
@@ -181,15 +143,6 @@
     @Override
     public ShareClientBuilder endpoint(String endpoint) {
         try {
-<<<<<<< HEAD
-            URL fullURL = new URL(endpoint);
-            super.endpoint = fullURL.getProtocol() + "://" + fullURL.getHost();
-
-            // Attempt to get the share name from the URL passed
-            String[] pathSegments = fullURL.getPath().split("/");
-            int length = pathSegments.length;
-            if (length >= 3) {
-=======
             URL fullUrl = new URL(endpoint);
             super.endpoint = fullUrl.getProtocol() + "://" + fullUrl.getHost();
 
@@ -199,21 +152,12 @@
             String[] pathSegments = fullUrl.getPath().split("/");
             int length = pathSegments.length;
             if (length > 3) {
->>>>>>> f9b68898
                 throw logger.logExceptionAsError(new IllegalArgumentException(
                     "Cannot accept a URL to a file or directory to construct a file share client"));
             }
             this.shareName = length >= 2 ? pathSegments[1] : this.shareName;
 
             // Attempt to get the SAS token from the URL passed
-<<<<<<< HEAD
-            SASTokenCredential sasTokenCredential = SASTokenCredential.fromQueryParameters(Utility.parseQueryString(fullURL.getQuery()));
-            if (sasTokenCredential != null) {
-                super.credential(sasTokenCredential);
-            }
-        } catch (MalformedURLException ex) {
-            throw logger.logExceptionAsError(new IllegalArgumentException("The Azure Storage File Service endpoint url is malformed."));
-=======
             String sasToken = new FileServiceSasQueryParameters(
                 Utility.parseQueryStringSplitValues(fullUrl.getQuery()), false).encode();
             if (!ImplUtils.isNullOrEmpty(sasToken)) {
@@ -222,7 +166,6 @@
         } catch (MalformedURLException ex) {
             throw logger.logExceptionAsError(
                 new IllegalArgumentException("The Azure Storage File Service endpoint url is malformed."));
->>>>>>> f9b68898
         }
 
         return this;
@@ -250,13 +193,10 @@
     public ShareClientBuilder snapshot(String snapshot) {
         this.snapshot = snapshot;
         return this;
-<<<<<<< HEAD
-=======
     }
 
     @Override
     protected Class<ShareClientBuilder> getClazz() {
         return ShareClientBuilder.class;
->>>>>>> f9b68898
     }
 }