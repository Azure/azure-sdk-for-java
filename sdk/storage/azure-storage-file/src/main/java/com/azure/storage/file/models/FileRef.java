// Copyright (c) Microsoft Corporation. All rights reserved.
// Licensed under the MIT License.

package com.azure.storage.file.models;

<<<<<<< HEAD
=======
import com.azure.core.implementation.annotation.Immutable;

>>>>>>> 0c5a81c3
/**
 * Contains file or directory reference information in the storage File service.
 */
@Immutable
public final class FileRef {
    private final String name;
    private final boolean isDirectory;
    private final FileProperty fileProperty;

    /**
     * Creates an instance of file or directory reference information about a specific Share.
     *
     * @param name Name of the file or the directory.
     * @param isDirectory A boolean set to true if the reference is a directory, false if the reference is a file.
     * @param fileProperty Property of a file. Pass {@code null} if the reference is a directory.
     */
    public FileRef(final String name, final boolean isDirectory, final FileProperty fileProperty) {
        this.name = name;
        this.isDirectory = isDirectory;
        this.fileProperty = fileProperty;
    }

    /**
     * @return Name of the file or the directory.
     */
    public String getName() {
        return name;
    }

    /**
     * @return True if the reference is a directory, or false if the reference is a file.
     */
    public boolean isDirectory() {
        return isDirectory;
    }

    /**
     * @return Property of a file. Return {@code null} if the reference is a directory.
     */
    public FileProperty getFileProperties() {
        return fileProperty;
    }

}<|MERGE_RESOLUTION|>--- conflicted
+++ resolved
@@ -3,11 +3,8 @@
 
 package com.azure.storage.file.models;
 
-<<<<<<< HEAD
-=======
-import com.azure.core.implementation.annotation.Immutable;
+import com.azure.core.annotation.Immutable;
 
->>>>>>> 0c5a81c3
 /**
  * Contains file or directory reference information in the storage File service.
  */
