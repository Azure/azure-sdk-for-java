// Copyright (c) Microsoft Corporation. All rights reserved.
// Licensed under the MIT License.

package com.azure.storage.file;

<<<<<<< HEAD
import com.azure.core.http.rest.PagedIterable;
import com.azure.core.http.rest.Response;
import com.azure.core.http.rest.SimpleResponse;
import com.azure.core.http.rest.VoidResponse;
import com.azure.storage.common.IPRange;
import com.azure.storage.common.SASProtocol;
import com.azure.core.util.Context;
import com.azure.storage.common.Utility;
import com.azure.storage.common.credentials.SASTokenCredential;
=======
import com.azure.core.annotation.ServiceClient;
import com.azure.core.http.rest.PagedIterable;
import com.azure.core.http.rest.Response;
import com.azure.core.http.rest.SimpleResponse;
import com.azure.core.util.Context;
import com.azure.storage.common.Utility;
>>>>>>> f9b68898
import com.azure.storage.common.credentials.SharedKeyCredential;
import com.azure.storage.file.models.FileHTTPHeaders;
import com.azure.storage.file.models.ShareInfo;
import com.azure.storage.file.models.ShareProperties;
import com.azure.storage.file.models.ShareSnapshotInfo;
import com.azure.storage.file.models.ShareStatistics;
import com.azure.storage.file.models.SignedIdentifier;
import com.azure.storage.file.models.StorageException;
<<<<<<< HEAD
import java.net.URL;
import java.time.Duration;
import java.time.OffsetDateTime;
=======
import java.time.Duration;
>>>>>>> f9b68898
import java.util.List;
import java.util.Map;
import reactor.core.publisher.Mono;

/**
 * This class provides a client that contains all the operations for interacting with a share in Azure Storage Share.
 * Operations allowed by the client are creating and deleting the share, creating snapshots for the share, creating and
 * deleting directories in the share and retrieving and updating properties metadata and access policies of the share.
 *
 * <p><strong>Instantiating a Synchronous Share Client</strong></p>
 *
 * {@codesnippet com.azure.storage.file.shareClient.instantiation}
 *
 * <p>View {@link ShareClientBuilder this} for additional ways to construct the client.</p>
 *
 * @see ShareClientBuilder
 * @see ShareAsyncClient
 * @see SharedKeyCredential
 */
@ServiceClient(builder = ShareClientBuilder.class)
public class ShareClient {
    private final ShareAsyncClient client;

    ShareClient(ShareAsyncClient client) {
        this.client = client;
    }

    /**
     * Get the url of the storage share client.
     *
     * @return the url of the Storage Share.
     */
    public String getShareUrl() {
        return client.getShareUrl();
    }

    /**
     * Constructs a {@link DirectoryClient} that interacts with the root directory in the share.
     *
     * <p>If the directory doesn't exist in the share {@link DirectoryClient#create() create} in the client will
     * need to be called before interaction with the directory can happen.</p>
     *
     * @return a {@link DirectoryClient} that interacts with the root directory in the share
     */
    public DirectoryClient getRootDirectoryClient() {
        return getDirectoryClient("");
    }

    /**
     * Constructs a {@link DirectoryClient} that interacts with the specified directory.
     *
     * <p>If the directory doesn't exist in the share {@link DirectoryClient#create() create} in the client will
     * need to be called before interaction with the directory can happen.</p>
     *
     * @param directoryName Name of the directory
     * @return a {@link DirectoryClient} that interacts with the directory in the share
     */
    public DirectoryClient getDirectoryClient(String directoryName) {
        return new DirectoryClient(client.getDirectoryClient(directoryName));
    }

    /**
     * Constructs a {@link FileClient} that interacts with the specified file.
     *
     * <p>If the file doesn't exist in the share {@link FileClient#create(long)} ) create} in the client will
     * need to be called before interaction with the file can happen.</p>
     *
     * @param filePath Name of the file
     * @return a {@link FileClient} that interacts with the file in the share
     */
    public FileClient getFileClient(String filePath) {
        return new FileClient(client.getFileClient(filePath));
    }

    /**
     * Creates the share in the storage account.
     *
     * <p><strong>Code Samples</strong></p>
     *
     * <p>Create the share</p>
     *
     * {@codesnippet com.azure.storage.file.shareClient.create}
     *
     * <p>For more information, see the
     * <a href="https://docs.microsoft.com/en-us/rest/api/storageservices/create-share">Azure Docs</a>.</p>
     *
     * @return The {@link ShareInfo information about the share}.
     * @throws StorageException If the share already exists with different metadata
     */
    public ShareInfo create() {
<<<<<<< HEAD
        return createWithResponse(null, null, null, Context.NONE).value();
=======
        return createWithResponse(null, null, null, Context.NONE).getValue();
>>>>>>> f9b68898
    }

    /**
     * Creates the share in the storage account with the specified metadata and quota.
     *
     * <p><strong>Code Samples</strong></p>
     *
     * <p>Create the share with metadata "share:metadata"</p>
     *
     * {@codesnippet com.azure.storage.file.ShareClient.createWithResponse#map-integer-duration-context.metadata}
     *
     * <p>Create the share with a quota of 10 GB</p>
     *
     * {@codesnippet com.azure.storage.file.ShareClient.createWithResponse#map-integer-duration-context.quota}
     *
     * <p>For more information, see the
     * <a href="https://docs.microsoft.com/en-us/rest/api/storageservices/create-share">Azure Docs</a>.</p>
     *
     * @param metadata Optional metadata to associate with the share
     * @param quotaInGB Optional maximum size the share is allowed to grow to in GB. This must be greater than 0 and
     * less than or equal to 5120. The default value is 5120.
<<<<<<< HEAD
     * @param timeout An optional timeout applied to the operation. If a response is not returned before the timeout concludes a {@link RuntimeException} will be thrown.
=======
     * @param timeout An optional timeout applied to the operation. If a response is not returned before the timeout
     * concludes a {@link RuntimeException} will be thrown.
>>>>>>> f9b68898
     * @param context Additional context that is passed through the Http pipeline during the service call.
     * @return A response containing the {@link ShareInfo information about the share} and the status its creation.
     * @throws StorageException If the share already exists with different metadata or {@code quotaInGB} is outside the
     * allowed range.
     * @throws RuntimeException if the operation doesn't complete before the timeout concludes.
     */
<<<<<<< HEAD
    public Response<ShareInfo> createWithResponse(Map<String, String> metadata, Integer quotaInGB, Duration timeout, Context context) {
=======
    public Response<ShareInfo> createWithResponse(Map<String, String> metadata, Integer quotaInGB, Duration timeout,
        Context context) {
>>>>>>> f9b68898
        Mono<Response<ShareInfo>> response = client.createWithResponse(metadata, quotaInGB, context);
        return Utility.blockWithOptionalTimeout(response, timeout);
    }

    /**
     * Creates a snapshot of the share with the same metadata associated to the share at the time of creation.
     *
     * <p><strong>Code Samples</strong></p>
     *
     * <p>Create a snapshot</p>
     *
     * {@codesnippet com.azure.storage.file.shareClient.createSnapshot}
     *
     * <p>For more information, see the
     * <a href="https://docs.microsoft.com/en-us/rest/api/storageservices/snapshot-share">Azure Docs</a>.</p>
     *
     * @return The {@link ShareSnapshotInfo information about snapshot of share}
<<<<<<< HEAD
     * @throws StorageException If the share doesn't exist, there are 200 snapshots of the share, or a snapshot is
     * in progress for the share
     */
    public ShareSnapshotInfo createSnapshot() {
        return createSnapshotWithResponse(null, null, Context.NONE).value();
=======
     * @throws StorageException If the share doesn't exist, there are 200 snapshots of the share, or a snapshot is in
     * progress for the share
     */
    public ShareSnapshotInfo createSnapshot() {
        return createSnapshotWithResponse(null, null, Context.NONE).getValue();
>>>>>>> f9b68898
    }

    /**
     * Creates a snapshot of the share with the metadata that was passed associated to the snapshot.
     *
     * <p><strong>Code Samples</strong></p>
     *
     * <p>Create a snapshot with metadata "snapshot:metadata"</p>
     *
     * {@codesnippet com.azure.storage.file.shareClient.createSnapshotWithResponse#map-duration-context}
     *
     * <p>For more information, see the
     * <a href="https://docs.microsoft.com/en-us/rest/api/storageservices/snapshot-share">Azure Docs</a>.</p>
     *
<<<<<<< HEAD
     * @param metadata Optional metadata to associate with the snapshot. If {@code null} the metadata of the share
     * will be copied to the snapshot.
     * @param timeout An optional timeout applied to the operation. If a response is not returned before the timeout concludes a {@link RuntimeException} will be thrown.
     * @param context Additional context that is passed through the Http pipeline during the service call.
     * @return A response containing the {@link ShareSnapshotInfo information about snapshot of the share} and status of creation.
     * @throws StorageException If the share doesn't exist, there are 200 snapshots of the share, or a snapshot is
     * in progress for the share
     * @throws RuntimeException if the operation doesn't complete before the timeout concludes.
     */
    public Response<ShareSnapshotInfo> createSnapshotWithResponse(Map<String, String> metadata, Duration timeout, Context context) {
=======
     * @param metadata Optional metadata to associate with the snapshot. If {@code null} the metadata of the share will
     * be copied to the snapshot.
     * @param timeout An optional timeout applied to the operation. If a response is not returned before the timeout
     * concludes a {@link RuntimeException} will be thrown.
     * @param context Additional context that is passed through the Http pipeline during the service call.
     * @return A response containing the {@link ShareSnapshotInfo information about snapshot of the share} and status of
     * creation.
     * @throws StorageException If the share doesn't exist, there are 200 snapshots of the share, or a snapshot is in
     * progress for the share
     * @throws RuntimeException if the operation doesn't complete before the timeout concludes.
     */
    public Response<ShareSnapshotInfo> createSnapshotWithResponse(Map<String, String> metadata, Duration timeout,
        Context context) {
>>>>>>> f9b68898
        Mono<Response<ShareSnapshotInfo>> response = client.createSnapshotWithResponse(metadata, context);
        return Utility.blockWithOptionalTimeout(response, timeout);
    }

    /**
     * Deletes the share in the storage account
     *
     * <p><strong>Code Samples</strong></p>
     *
     * <p>Delete the share</p>
     *
     * {@codesnippet com.azure.storage.file.shareClient.delete}
     *
     * <p>For more information, see the
     * <a href="https://docs.microsoft.com/en-us/rest/api/storageservices/delete-share">Azure Docs</a>.</p>
     *
     * @throws StorageException If the share doesn't exist
     */
    public void delete() {
        deleteWithResponse(null, Context.NONE);
    }

    /**
     * Deletes the share in the storage account
     *
     * <p><strong>Code Samples</strong></p>
     *
     * <p>Delete the share</p>
     *
     * {@codesnippet com.azure.storage.file.shareClient.deleteWithResponse#duration-context}
     *
     * <p>For more information, see the
     * <a href="https://docs.microsoft.com/en-us/rest/api/storageservices/delete-share">Azure Docs</a>.</p>
     *
<<<<<<< HEAD
     * @param timeout An optional timeout applied to the operation. If a response is not returned before the timeout concludes a {@link RuntimeException} will be thrown.
=======
     * @param timeout An optional timeout applied to the operation. If a response is not returned before the timeout
     * concludes a {@link RuntimeException} will be thrown.
>>>>>>> f9b68898
     * @param context Additional context that is passed through the Http pipeline during the service call.
     * @return A response that only contains headers and response status code
     * @throws StorageException If the share doesn't exist
     * @throws RuntimeException if the operation doesn't complete before the timeout concludes.
     */
<<<<<<< HEAD
    public VoidResponse deleteWithResponse(Duration timeout, Context context) {
        Mono<VoidResponse> response = client.deleteWithResponse(context);
=======
    public Response<Void> deleteWithResponse(Duration timeout, Context context) {
        Mono<Response<Void>> response = client.deleteWithResponse(context);
>>>>>>> f9b68898
        return Utility.blockWithOptionalTimeout(response, timeout);
    }

    /**
     * Retrieves the properties of the share, these include the metadata associated to it and the quota that the share
     * is restricted to.
     *
     * <p><strong>Code Samples</strong></p>
     *
     * <p>Retrieve the share properties</p>
     *
     * {@codesnippet com.azure.storage.file.shareClient.getProperties}
     *
     * <p>For more information, see the
     * <a href="https://docs.microsoft.com/en-us/rest/api/storageservices/get-share-properties">Azure Docs</a>.</p>
     *
     * @return The {@link ShareProperties properties of the share}
     * @throws StorageException If the share doesn't exist
     */
    public ShareProperties getProperties() {
<<<<<<< HEAD
        return getPropertiesWithResponse(null, Context.NONE).value();
=======
        return getPropertiesWithResponse(null, Context.NONE).getValue();
>>>>>>> f9b68898
    }

    /**
     * Retrieves the properties of the share, these include the metadata associated to it and the quota that the share
     * is restricted to.
     *
     * <p><strong>Code Samples</strong></p>
     *
     * <p>Retrieve the share properties</p>
     *
     * {@codesnippet com.azure.storage.file.shareClient.getPropertiesWithResponse#duration-context}
     *
     * <p>For more information, see the
     * <a href="https://docs.microsoft.com/en-us/rest/api/storageservices/get-share-properties">Azure Docs</a>.</p>
     *
<<<<<<< HEAD
     * @param timeout An optional timeout applied to the operation. If a response is not returned before the timeout concludes a {@link RuntimeException} will be thrown.
=======
     * @param timeout An optional timeout applied to the operation. If a response is not returned before the timeout
     * concludes a {@link RuntimeException} will be thrown.
>>>>>>> f9b68898
     * @param context Additional context that is passed through the Http pipeline during the service call.
     * @return A response containing {@link ShareProperties properties of the share} with response status code
     * @throws StorageException If the share doesn't exist
     * @throws RuntimeException if the operation doesn't complete before the timeout concludes.
<<<<<<< HEAD
     */
    public Response<ShareProperties> getPropertiesWithResponse(Duration timeout, Context context) {
        Mono<Response<ShareProperties>> response = client.getPropertiesWithResponse(context);
        return Utility.blockWithOptionalTimeout(response, timeout);
=======
     */
    public Response<ShareProperties> getPropertiesWithResponse(Duration timeout, Context context) {
        Mono<Response<ShareProperties>> response = client.getPropertiesWithResponse(context);
        return Utility.blockWithOptionalTimeout(response, timeout);
    }

    /**
     * Sets the maximum size in GB that the share is allowed to grow.
     *
     * <p><strong>Code Samples</strong></p>
     *
     * <p>Set the quota to 1024 GB</p>
     *
     * {@codesnippet com.azure.storage.file.ShareClient.setQuota#int}
     *
     * <p>For more information, see the
     * <a href="https://docs.microsoft.com/en-us/rest/api/storageservices/get-share-properties">Azure Docs</a>.</p>
     *
     * @param quotaInGB Size in GB to limit the share's growth. The quota in GB must be between 1 and 5120.
     * @return The {@link ShareProperties properties of the share}
     * @throws StorageException If the share doesn't exist or {@code quotaInGB} is outside the allowed bounds
     */
    public ShareInfo setQuota(int quotaInGB) {
        return setQuotaWithResponse(quotaInGB, null, Context.NONE).getValue();
>>>>>>> f9b68898
    }

    /**
     * Sets the maximum size in GB that the share is allowed to grow.
     *
     * <p><strong>Code Samples</strong></p>
     *
     * <p>Set the quota to 1024 GB</p>
     *
<<<<<<< HEAD
     * {@codesnippet com.azure.storage.file.ShareClient.setQuota#int}
=======
     * {@codesnippet com.azure.storage.file.shareClient.setQuotaWithResponse#int-duration-context}
>>>>>>> f9b68898
     *
     * <p>For more information, see the
     * <a href="https://docs.microsoft.com/en-us/rest/api/storageservices/get-share-properties">Azure Docs</a>.</p>
     *
     * @param quotaInGB Size in GB to limit the share's growth. The quota in GB must be between 1 and 5120.
<<<<<<< HEAD
     * @return The {@link ShareProperties properties of the share}
     * @throws StorageException If the share doesn't exist or {@code quotaInGB} is outside the allowed bounds
     */
    public ShareInfo setQuota(int quotaInGB) {
        return setQuotaWithResponse(quotaInGB, null, Context.NONE).value();
    }

    /**
     * Sets the maximum size in GB that the share is allowed to grow.
     *
     * <p><strong>Code Samples</strong></p>
     *
     * <p>Set the quota to 1024 GB</p>
     *
     * {@codesnippet com.azure.storage.file.shareClient.setQuotaWithResponse#int-duration-context}
     *
     * <p>For more information, see the
     * <a href="https://docs.microsoft.com/en-us/rest/api/storageservices/get-share-properties">Azure Docs</a>.</p>
     *
     * @param quotaInGB Size in GB to limit the share's growth. The quota in GB must be between 1 and 5120.
     * @param timeout An optional timeout applied to the operation. If a response is not returned before the timeout concludes a {@link RuntimeException} will be thrown.
     * @param context Additional context that is passed through the Http pipeline during the service call.
     * @return A response containing {@link ShareProperties properties of the share} with response status code
     * @throws StorageException If the share doesn't exist or {@code quotaInGB} is outside the allowed bounds
     * @throws RuntimeException if the operation doesn't complete before the timeout concludes.
     */
=======
     * @param timeout An optional timeout applied to the operation. If a response is not returned before the timeout
     * concludes a {@link RuntimeException} will be thrown.
     * @param context Additional context that is passed through the Http pipeline during the service call.
     * @return A response containing {@link ShareProperties properties of the share} with response status code
     * @throws StorageException If the share doesn't exist or {@code quotaInGB} is outside the allowed bounds
     * @throws RuntimeException if the operation doesn't complete before the timeout concludes.
     */
>>>>>>> f9b68898
    public Response<ShareInfo> setQuotaWithResponse(int quotaInGB, Duration timeout, Context context) {
        Mono<Response<ShareInfo>> response = client.setQuotaWithResponse(quotaInGB, context);
        return Utility.blockWithOptionalTimeout(response, timeout);
    }

    /**
     * Sets the user-defined metadata to associate to the share.
     *
     * <p>If {@code null} is passed for the metadata it will clear the metadata associated to the share.</p>
     *
     * <p><strong>Code Samples</strong></p>
     *
     * <p>Set the metadata to "share:updatedMetadata"</p>
     *
     * {@codesnippet com.azure.storage.file.shareClient.setMetadata#map}
     *
     * <p>Clear the metadata of the share</p>
     *
     * {@codesnippet com.azure.storage.file.shareClient.clearMetadata#map}
     *
     * <p>For more information, see the
     * <a href="https://docs.microsoft.com/en-us/rest/api/storageservices/set-share-metadata">Azure Docs</a>.</p>
     *
     * @param metadata Metadata to set on the share, if null is passed the metadata for the share is cleared
     * @return The {@link ShareProperties properties of the share}
     * @throws StorageException If the share doesn't exist or the metadata contains invalid keys
<<<<<<< HEAD
     */
    public ShareInfo setMetadata(Map<String, String> metadata) {
        return setMetadataWithResponse(metadata, null, Context.NONE).value();
    }

    /**
     * Sets the user-defined metadata to associate to the share.
     *
     * <p>If {@code null} is passed for the metadata it will clear the metadata associated to the share.</p>
     *
     * <p><strong>Code Samples</strong></p>
     *
     * <p>Set the metadata to "share:updatedMetadata"</p>
     *
     * {@codesnippet com.azure.storage.file.shareClient.setMetadataWithResponse#map-duration-context}
     *
     * <p>For more information, see the
     * <a href="https://docs.microsoft.com/en-us/rest/api/storageservices/set-share-metadata">Azure Docs</a>.</p>
     *
     * @param metadata Metadata to set on the share, if null is passed the metadata for the share is cleared
     * @param timeout An optional timeout applied to the operation. If a response is not returned before the timeout concludes a {@link RuntimeException} will be thrown.
     * @param context Additional context that is passed through the Http pipeline during the service call.
     * @return A response containing {@link ShareProperties properties of the share} with response status code
     * @throws StorageException If the share doesn't exist or the metadata contains invalid keys
     * @throws RuntimeException if the operation doesn't complete before the timeout concludes.
     */
    public Response<ShareInfo> setMetadataWithResponse(Map<String, String> metadata, Duration timeout, Context context) {
=======
     */
    public ShareInfo setMetadata(Map<String, String> metadata) {
        return setMetadataWithResponse(metadata, null, Context.NONE).getValue();
    }

    /**
     * Sets the user-defined metadata to associate to the share.
     *
     * <p>If {@code null} is passed for the metadata it will clear the metadata associated to the share.</p>
     *
     * <p><strong>Code Samples</strong></p>
     *
     * <p>Set the metadata to "share:updatedMetadata"</p>
     *
     * {@codesnippet com.azure.storage.file.shareClient.setMetadataWithResponse#map-duration-context}
     *
     * <p>For more information, see the
     * <a href="https://docs.microsoft.com/en-us/rest/api/storageservices/set-share-metadata">Azure Docs</a>.</p>
     *
     * @param metadata Metadata to set on the share, if null is passed the metadata for the share is cleared
     * @param timeout An optional timeout applied to the operation. If a response is not returned before the timeout
     * concludes a {@link RuntimeException} will be thrown.
     * @param context Additional context that is passed through the Http pipeline during the service call.
     * @return A response containing {@link ShareProperties properties of the share} with response status code
     * @throws StorageException If the share doesn't exist or the metadata contains invalid keys
     * @throws RuntimeException if the operation doesn't complete before the timeout concludes.
     */
    public Response<ShareInfo> setMetadataWithResponse(Map<String, String> metadata, Duration timeout,
        Context context) {
>>>>>>> f9b68898
        Mono<Response<ShareInfo>> response = client.setMetadataWithResponse(metadata, context);
        return Utility.blockWithOptionalTimeout(response, timeout);
    }

    /**
     * Retrieves stored access policies specified for the share.
     *
     * <p><strong>Code Samples</strong></p>
     *
     * <p>List the stored access policies</p>
     *
     * {@codesnippet com.azure.storage.file.shareClient.getAccessPolicy}
     *
     * <p>For more information, see the
     * <a href="https://docs.microsoft.com/en-us/rest/api/storageservices/get-share-acl">Azure Docs</a>.</p>
     *
     * @return The stored access policies specified on the queue.
     * @throws StorageException If the share doesn't exist
     */
    public PagedIterable<SignedIdentifier> getAccessPolicy() {
        return new PagedIterable<>(client.getAccessPolicy());
    }

    /**
     * Sets stored access policies for the share.
     *
     * <p><strong>Code Samples</strong></p>
     *
     * <p>Set a read only stored access policy</p>
     *
     * {@codesnippet com.azure.storage.file.ShareClient.setAccessPolicy#List}
     *
     * <p>For more information, see the
     * <a href="https://docs.microsoft.com/en-us/rest/api/storageservices/set-share-acl">Azure Docs</a>.</p>
     *
     * @param permissions Access policies to set on the queue
     * @return The {@link ShareInfo information of the share}
     * @throws StorageException If the share doesn't exist, a stored access policy doesn't have all fields filled out,
     * or the share will have more than five policies.
     */
    public ShareInfo setAccessPolicy(List<SignedIdentifier> permissions) {
<<<<<<< HEAD
        return setAccessPolicyWithResponse(permissions, null, Context.NONE).value();
=======
        return setAccessPolicyWithResponse(permissions, null, Context.NONE).getValue();
>>>>>>> f9b68898
    }

    /**
     * Sets stored access policies for the share.
     *
     * <p><strong>Code Samples</strong></p>
     *
     * <p>Set a read only stored access policy</p>
     *
     * {@codesnippet com.azure.storage.file.shareClient.setAccessPolicyWithResponse#list-duration-context}
     *
     * <p>For more information, see the
     * <a href="https://docs.microsoft.com/en-us/rest/api/storageservices/set-share-acl">Azure Docs</a>.</p>
     *
     * @param permissions Access policies to set on the queue
<<<<<<< HEAD
     * @param timeout An optional timeout applied to the operation. If a response is not returned before the timeout concludes a {@link RuntimeException} will be thrown.
     * @param context Additional context that is passed through the Http pipeline during the service call.
     * @return A response containing the {@link ShareInfo information of the share} with headers and response status code
=======
     * @param timeout An optional timeout applied to the operation. If a response is not returned before the timeout
     * concludes a {@link RuntimeException} will be thrown.
     * @param context Additional context that is passed through the Http pipeline during the service call.
     * @return A response containing the {@link ShareInfo information of the share} with headers and response status
     * code
>>>>>>> f9b68898
     * @throws StorageException If the share doesn't exist, a stored access policy doesn't have all fields filled out,
     * or the share will have more than five policies.
     * @throws RuntimeException if the operation doesn't complete before the timeout concludes.
     */
<<<<<<< HEAD
    public Response<ShareInfo> setAccessPolicyWithResponse(List<SignedIdentifier> permissions, Duration timeout, Context context) {
=======
    public Response<ShareInfo> setAccessPolicyWithResponse(List<SignedIdentifier> permissions, Duration timeout,
        Context context) {
>>>>>>> f9b68898
        Mono<Response<ShareInfo>> response = client.setAccessPolicyWithResponse(permissions, context);
        return Utility.blockWithOptionalTimeout(response, timeout);
    }

    /**
     * Retrieves storage statistics about the share.
     *
     * <p><strong>Code Samples</strong></p>
     *
     * <p>Retrieve the storage statistics</p>
     *
     * {@codesnippet com.azure.storage.file.shareClient.getStatistics}
     *
     * <p>For more information, see the
     * <a href="https://docs.microsoft.com/en-us/rest/api/storageservices/get-share-stats">Azure Docs</a>.</p>
     *
     * @return The storage {@link ShareStatistics statistics of the share}
<<<<<<< HEAD
     */
    public ShareStatistics getStatistics() {
        return getStatisticsWithResponse(null, Context.NONE).value();
    }

    /**
     * Retrieves storage statistics about the share.
     *
     * <p><strong>Code Samples</strong></p>
     *
     * <p>Retrieve the storage statistics</p>
     *
     * {@codesnippet com.azure.storage.file.shareClient.getStatisticsWithResponse#duration-context}
     *
     * <p>For more information, see the
     * <a href="https://docs.microsoft.com/en-us/rest/api/storageservices/get-share-stats">Azure Docs</a>.</p>
     *
     * @param timeout An optional timeout applied to the operation. If a response is not returned before the timeout concludes a {@link RuntimeException} will be thrown.
     * @param context Additional context that is passed through the Http pipeline during the service call.
     * @return A response containing the {@link ShareStatistics statistics of the share}
     * @throws RuntimeException if the operation doesn't complete before the timeout concludes.
     */
=======
     */
    public ShareStatistics getStatistics() {
        return getStatisticsWithResponse(null, Context.NONE).getValue();
    }

    /**
     * Retrieves storage statistics about the share.
     *
     * <p><strong>Code Samples</strong></p>
     *
     * <p>Retrieve the storage statistics</p>
     *
     * {@codesnippet com.azure.storage.file.shareClient.getStatisticsWithResponse#duration-context}
     *
     * <p>For more information, see the
     * <a href="https://docs.microsoft.com/en-us/rest/api/storageservices/get-share-stats">Azure Docs</a>.</p>
     *
     * @param timeout An optional timeout applied to the operation. If a response is not returned before the timeout
     * concludes a {@link RuntimeException} will be thrown.
     * @param context Additional context that is passed through the Http pipeline during the service call.
     * @return A response containing the {@link ShareStatistics statistics of the share}
     * @throws RuntimeException if the operation doesn't complete before the timeout concludes.
     */
>>>>>>> f9b68898
    public Response<ShareStatistics> getStatisticsWithResponse(Duration timeout, Context context) {
        Mono<Response<ShareStatistics>> response = client.getStatisticsWithResponse(context);
        return Utility.blockWithOptionalTimeout(response, timeout);
    }

    /**
     * Creates the directory in the share with the given name.
     *
     * <p><strong>Code Samples</strong></p>
     *
     * <p>Create the directory "documents"</p>
     *
     * {@codesnippet com.azure.storage.file.shareClient.createDirectory#string}
     *
     * <p>For more information, see the
     * <a href="https://docs.microsoft.com/en-us/rest/api/storageservices/create-directory">Azure Docs</a>.</p>
     *
     * @param directoryName Name of the directory
     * @return A response containing a {@link DirectoryClient} to interact with the created directory.
<<<<<<< HEAD
     * @throws StorageException If the share doesn't exist, the directory already exists or is in the process of
     * being deleted, or the parent directory for the new directory doesn't exist
     */
    public DirectoryClient createDirectory(String directoryName) {
        return createDirectoryWithResponse(directoryName, null, null, null,
            null, Context.NONE).value();
=======
     * @throws StorageException If the share doesn't exist, the directory already exists or is in the process of being
     * deleted, or the parent directory for the new directory doesn't exist
     */
    public DirectoryClient createDirectory(String directoryName) {
        return createDirectoryWithResponse(directoryName, null, null, null,
            null, Context.NONE).getValue();
>>>>>>> f9b68898
    }

    /**
     * Creates the directory in the share with the given name and associates the passed metadata to it.
     *
     * <p><strong>Code Samples</strong></p>
     *
     * <p>Create the directory "documents" with metadata "directory:metadata"</p>
     *
     * {@codesnippet com.azure.storage.file.shareClient.createDirectoryWithResponse#string-filesmbproperties-string-map-duration-context}
     *
     * <p>For more information, see the
     * <a href="https://docs.microsoft.com/en-us/rest/api/storageservices/create-directory">Azure Docs</a>.</p>
     *
     * @param directoryName Name of the directory
     * @param smbProperties The SMB properties of the directory.
     * @param filePermission The file permission of the directory.
     * @param metadata Optional metadata to associate with the directory
     * @param context Additional context that is passed through the Http pipeline during the service call.
<<<<<<< HEAD
     * @param timeout An optional timeout applied to the operation. If a response is not returned before the timeout concludes a {@link RuntimeException} will be thrown.
     * @return A response containing a {@link DirectoryAsyncClient} to interact with the created directory and the
     * status of its creation.
     * @throws StorageException If the share doesn't exist, the directory already exists or is in the process of
     * being deleted, the parent directory for the new directory doesn't exist, or the metadata is using an illegal
     * key name
=======
     * @param timeout An optional timeout applied to the operation. If a response is not returned before the timeout
     * concludes a {@link RuntimeException} will be thrown.
     * @return A response containing a {@link DirectoryAsyncClient} to interact with the created directory and the
     * status of its creation.
     * @throws StorageException If the share doesn't exist, the directory already exists or is in the process of being
     * deleted, the parent directory for the new directory doesn't exist, or the metadata is using an illegal key name
>>>>>>> f9b68898
     * @throws RuntimeException if the operation doesn't complete before the timeout concludes.
     */
    public Response<DirectoryClient> createDirectoryWithResponse(String directoryName, FileSmbProperties smbProperties,
        String filePermission, Map<String, String> metadata, Duration timeout, Context context) {
        DirectoryClient directoryClient = getDirectoryClient(directoryName);
        return new SimpleResponse<>(directoryClient.createWithResponse(smbProperties, filePermission, metadata, timeout,
            context), directoryClient);
    }

    /**
     * Creates the file in the share with the given name and file max size.
     *
     * <p><strong>Code Samples</strong></p>
     *
     * <p>Create the file "myfile" with size of 1024 bytes.</p>
     *
     * {@codesnippet com.azure.storage.file.shareClient.createFile#string-long}
     *
     * <p>For more information, see the
     * <a href="https://docs.microsoft.com/en-us/rest/api/storageservices/create-file">Azure Docs</a>.</p>
     *
     * @param fileName Name of the file.
     * @param maxSize The maximum size in bytes for the file, up to 1 TiB.
     * @return A response containing a {@link FileClient} to interact with the created file.
     * @throws StorageException If one of the following cases happen:
     * <ul>
     * <li>
     * If the share or parent directory does not exist.
     * </li>
     * <li>
     * An attempt to create file on a share snapshot will fail with 400 (InvalidQueryParameterValue).
     * </li>
     * </ul>
     */
    public FileClient createFile(String fileName, long maxSize) {
        return createFileWithResponse(fileName, maxSize, null, null, null,
<<<<<<< HEAD
            null, null, Context.NONE).value();
=======
            null, null, Context.NONE).getValue();
>>>>>>> f9b68898
    }

    /**
     * Creates the file in the share with the given name, file max size and associates the passed properties to it.
     *
     * <p><strong>Code Samples</strong></p>
     *
     * <p>Create the file "myfile" with length of 1024 bytes, some headers, file smb properties and metadata</p>
     *
     * {@codesnippet com.azure.storage.file.shareClient.createFileWithResponse#string-long-filehttpheaders-filesmbproperties-string-map-duration-context}
     *
     * <p>For more information, see the
     * <a href="https://docs.microsoft.com/en-us/rest/api/storageservices/create-file">Azure Docs</a>.</p>
     *
     * @param fileName Name of the file.
     * @param maxSize The maximum size in bytes for the file, up to 1 TiB.
     * @param httpHeaders Additional parameters for the operation.
     * @param smbProperties The user settable file smb properties.
     * @param filePermission The file permission of the file
     * @param metadata Optional name-value pairs associated with the file as metadata.
<<<<<<< HEAD
     * @param timeout An optional timeout applied to the operation. If a response is not returned before the timeout concludes a {@link RuntimeException} will be thrown.
     * @param context Additional context that is passed through the Http pipeline during the service call.
     * @return A response containing a {@link FileClient} to interact with the created file and the
     * status of its creation.
=======
     * @param timeout An optional timeout applied to the operation. If a response is not returned before the timeout
     * concludes a {@link RuntimeException} will be thrown.
     * @param context Additional context that is passed through the Http pipeline during the service call.
     * @return A response containing a {@link FileClient} to interact with the created file and the status of its
     * creation.
>>>>>>> f9b68898
     * @throws StorageException If one of the following cases happen:
     * <ul>
     * <li>
     * If the share or parent directory does not exist.
     * </li>
     * <li>
     * An attempt to create file on a share snapshot will fail with 400 (InvalidQueryParameterValue).
     * </li>
     * </ul>
     * @throws RuntimeException if the operation doesn't complete before the timeout concludes.
     */
    public Response<FileClient> createFileWithResponse(String fileName, long maxSize, FileHTTPHeaders httpHeaders,
<<<<<<< HEAD
        FileSmbProperties smbProperties, String filePermission, Map<String, String> metadata, Duration timeout, Context context) {
=======
        FileSmbProperties smbProperties, String filePermission, Map<String, String> metadata, Duration timeout,
        Context context) {
>>>>>>> f9b68898
        FileClient fileClient = getFileClient(fileName);
        return new SimpleResponse<>(fileClient.createWithResponse(maxSize, httpHeaders, smbProperties,
            filePermission, metadata, timeout, context), fileClient);
    }

    /**
     * Deletes the specified directory in the share.
     *
     * <p><strong>Code Samples</strong></p>
     *
     * <p>Delete the directory "mydirectory"</p>
     *
     * {@codesnippet com.azure.storage.file.shareClient.deleteDirectory#string}
     *
     * <p>For more information, see the
     * <a href="https://docs.microsoft.com/en-us/rest/api/storageservices/delete-directory">Azure Docs</a>.</p>
     *
     * @param directoryName Name of the directory
     * @throws StorageException If the share doesn't exist or the directory isn't empty
     */
    public void deleteDirectory(String directoryName) {
        deleteDirectoryWithResponse(directoryName, null, Context.NONE);
    }


    /**
     * Deletes the specified directory in the share.
     *
     * <p><strong>Code Samples</strong></p>
     *
     * <p>Delete the directory "mydirectory"</p>
     *
     * {@codesnippet com.azure.storage.file.shareClient.deleteDirectoryWithResponse#string-duration-context}
     *
     * <p>For more information, see the
     * <a href="https://docs.microsoft.com/en-us/rest/api/storageservices/delete-directory">Azure Docs</a>.</p>
     *
     * @param directoryName Name of the directory
<<<<<<< HEAD
     * @param timeout An optional timeout applied to the operation. If a response is not returned before the timeout concludes a {@link RuntimeException} will be thrown.
=======
     * @param timeout An optional timeout applied to the operation. If a response is not returned before the timeout
     * concludes a {@link RuntimeException} will be thrown.
>>>>>>> f9b68898
     * @param context Additional context that is passed through the Http pipeline during the service call.
     * @return A response that only contains headers and response status code
     * @throws StorageException If the share doesn't exist or the directory isn't empty
     * @throws RuntimeException if the operation doesn't complete before the timeout concludes.
     */
<<<<<<< HEAD
    public VoidResponse deleteDirectoryWithResponse(String directoryName, Duration timeout, Context context) {
        Mono<VoidResponse> response = client.deleteDirectoryWithResponse(directoryName, context);
=======
    public Response<Void> deleteDirectoryWithResponse(String directoryName, Duration timeout, Context context) {
        Mono<Response<Void>> response = client.deleteDirectoryWithResponse(directoryName, context);
>>>>>>> f9b68898
        return Utility.blockWithOptionalTimeout(response, timeout);
    }

    /**
     * Deletes the specified file in the share.
     *
     * <p><strong>Code Samples</strong></p>
     *
     * <p>Delete the file "myfile"</p>
     *
     * {@codesnippet com.azure.storage.file.shareClient.deleteFile#string}
     *
     * <p>For more information, see the
     * <a href="https://docs.microsoft.com/en-us/rest/api/storageservices/delete-file2">Azure Docs</a>.</p>
     *
     * @param fileName Name of the file
     * @throws StorageException If the share or the file doesn't exist.
     */
    public void deleteFile(String fileName) {
        deleteFileWithResponse(fileName, null, Context.NONE);
    }

    /**
     * Deletes the specified file in the share.
     *
     * <p><strong>Code Samples</strong></p>
     *
     * <p>Delete the file "myfile"</p>
     *
     * {@codesnippet com.azure.storage.file.shareClient.deleteFileWithResponse#string-duration-context}
     *
     * <p>For more information, see the
     * <a href="https://docs.microsoft.com/en-us/rest/api/storageservices/delete-file2">Azure Docs</a>.</p>
     *
     * @param fileName Name of the file
<<<<<<< HEAD
     * @param timeout An optional timeout applied to the operation. If a response is not returned before the timeout concludes a {@link RuntimeException} will be thrown.
=======
     * @param timeout An optional timeout applied to the operation. If a response is not returned before the timeout
     * concludes a {@link RuntimeException} will be thrown.
>>>>>>> f9b68898
     * @param context Additional context that is passed through the Http pipeline during the service call.
     * @return A response that only contains headers and response status code
     * @throws StorageException If the share or the file doesn't exist.
     * @throws RuntimeException if the operation doesn't complete before the timeout concludes.
     */
<<<<<<< HEAD
    public VoidResponse deleteFileWithResponse(String fileName, Duration timeout, Context context) {
        Mono<VoidResponse> response = client.deleteFileWithResponse(fileName, context);
=======
    public Response<Void> deleteFileWithResponse(String fileName, Duration timeout, Context context) {
        Mono<Response<Void>> response = client.deleteFileWithResponse(fileName, context);
>>>>>>> f9b68898
        return Utility.blockWithOptionalTimeout(response, timeout);
    }

    /**
<<<<<<< HEAD
     * Creates a permission at the share level. If a permission already exists, it returns the key of it,
     * else creates a new permission and returns the key.
=======
     * Creates a permission at the share level. If a permission already exists, it returns the key of it, else creates a
     * new permission and returns the key.
>>>>>>> f9b68898
     *
     * <p><strong>Code Samples</strong></p>
     *
     * {@codesnippet com.azure.storage.file.shareClient.createPermission#string}
     *
     * @param filePermission The file permission to get/create.
     * @return The file permission key associated with the file permission.
     */
    public String createPermission(String filePermission) {
<<<<<<< HEAD
        return createPermissionWithResponse(filePermission, Context.NONE).value();
    }

    /**
     * Creates a permission t the share level. If a permission already exists, it returns the key of it,
     * else creates a new permission and returns the key.
=======
        return createPermissionWithResponse(filePermission, Context.NONE).getValue();
    }

    /**
     * Creates a permission t the share level. If a permission already exists, it returns the key of it, else creates a
     * new permission and returns the key.
>>>>>>> f9b68898
     *
     * <p><strong>Code Samples</strong></p>
     *
     * {@codesnippet com.azure.storage.file.shareClient.createPermissionWithResponse#string-context}
     *
     * @param filePermission The file permission to get/create.
     * @param context Additional context that is passed through the Http pipeline during the service call.
     * @return A response that contains the file permission key associated with the file permission.
<<<<<<< HEAD
     */
    public Response<String> createPermissionWithResponse(String filePermission, Context context) {
        return client.createPermissionWithResponse(filePermission, context).block();
    }

    /**
     * Gets a permission for a given key
     *
     * <p><strong>Code Samples</strong></p>
     *
     * {@codesnippet com.azure.storage.file.shareClient.getPermission#string}
     *
     * @param filePermissionKey The file permission key.
     * @return The file permission associated with the file permission key.
     */
    public String getPermission(String filePermissionKey) {
        return getPermissionWithResponse(filePermissionKey, Context.NONE).value();
    }

    /**
     * Gets a permission for a given key.
     *
     * <p><strong>Code Samples</strong></p>
     *
     * {@codesnippet com.azure.storage.file.shareClient.getPermissionWithResponse#string-context}
     *
     * @param filePermissionKey The file permission key.
     * @param context Additional context that is passed through the Http pipeline during the service call.
     * @return A response that contains th file permission associated with the file permission key.
     */
    public Response<String> getPermissionWithResponse(String filePermissionKey, Context context) {
        return client.getPermissionWithResponse(filePermissionKey, context).block();
=======
     */
    public Response<String> createPermissionWithResponse(String filePermission, Context context) {
        return client.createPermissionWithResponse(filePermission, context).block();
    }

    /**
     * Gets a permission for a given key
     *
     * <p><strong>Code Samples</strong></p>
     *
     * {@codesnippet com.azure.storage.file.shareClient.getPermission#string}
     *
     * @param filePermissionKey The file permission key.
     * @return The file permission associated with the file permission key.
     */
    public String getPermission(String filePermissionKey) {
        return getPermissionWithResponse(filePermissionKey, Context.NONE).getValue();
>>>>>>> f9b68898
    }

    /**
     * Gets a permission for a given key.
     *
     * <p><strong>Code Samples</strong></p>
     *
     * {@codesnippet com.azure.storage.file.shareClient.getPermissionWithResponse#string-context}
     *
     * @param filePermissionKey The file permission key.
     * @param context Additional context that is passed through the Http pipeline during the service call.
     * @return A response that contains th file permission associated with the file permission key.
     */
    public Response<String> getPermissionWithResponse(String filePermissionKey, Context context) {
        return client.getPermissionWithResponse(filePermissionKey, context).block();
    }

    /**
     * Get snapshot id which attached to {@link ShareClient}. Return {@code null} if no snapshot id attached.
     *
     * <p><strong>Code Samples</strong></p>
     *
     * <p>Get the share snapshot id. </p>
     *
     * {@codesnippet com.azure.storage.file.shareClient.getSnapshotId}
     *
     * @return The snapshot id which is a unique {@code DateTime} value that identifies the share snapshot to its base
     * share.
     */
    public String getSnapshotId() {
        return client.getSnapshotId();
    }

    /**
<<<<<<< HEAD
     * Generates a SAS token with the specified parameters
     *
     * @param expiryTime The {@code OffsetDateTime} expiry time for the SAS
     * @param permissions The {@code ShareSASPermission} permission for the SAS
     * @return A string that represents the SAS token
     */
    public String generateSAS(OffsetDateTime expiryTime, ShareSASPermission permissions) {
        return this.client.generateSAS(permissions, expiryTime);
    }

    /**
     * Generates a SAS token with the specified parameters
     *
     * @param identifier The {@code String} name of the access policy on the share this SAS references if any
     * @return A string that represents the SAS token
     */
    public String generateSAS(String identifier) {
        return this.client.generateSAS(identifier);
    }

    /**
     * Generates a SAS token with the specified parameters
     *
     * @param identifier The {@code String} name of the access policy on the share this SAS references if any
     * @param permissions The {@code ShareSASPermission} permission for the SAS
     * @param expiryTime The {@code OffsetDateTime} expiry time for the SAS
     * @param startTime An optional {@code OffsetDateTime} start time for the SAS
     * @param version An optional {@code String} version for the SAS
     * @param sasProtocol An optional {@code SASProtocol} protocol for the SAS
     * @param ipRange An optional {@code IPRange} ip address range for the SAS
     * @return A string that represents the SAS token
     */
    public String generateSAS(String identifier, ShareSASPermission permissions, OffsetDateTime expiryTime,
        OffsetDateTime startTime, String version, SASProtocol sasProtocol, IPRange ipRange) {
        return this.client.generateSAS(identifier, permissions, expiryTime, startTime, version, sasProtocol,
            ipRange);
    }

    /**
     * Generates a SAS token with the specified parameters
     *
     * <p><strong>Code Samples</strong></p>
     *
     * {@codesnippet com.azure.storage.file.ShareClient.generateSAS#String-ShareSASPermission-OffsetDateTime-OffsetDateTime-String-SASProtocol-IPRange-String-String-String-String-String}
     *
     * <p>For more information, see the
     * <a href="https://docs.microsoft.com/en-us/rest/api/storageservices/create-service-sas">Azure Docs</a>.</p>
     *
     * @param identifier The {@code String} name of the access policy on the share this SAS references if any
     * @param permissions The {@code ShareSASPermission} permission for the SAS
     * @param expiryTime The {@code OffsetDateTime} expiry time for the SAS
     * @param startTime An optional {@code OffsetDateTime} start time for the SAS
     * @param version An optional {@code String} version for the SAS
     * @param sasProtocol An optional {@code SASProtocol} protocol for the SAS
     * @param ipRange An optional {@code IPRange} ip address range for the SAS
     * @param cacheControl An optional {@code String} cache-control header for the SAS.
     * @param contentDisposition An optional {@code String} content-disposition header for the SAS.
     * @param contentEncoding An optional {@code String} content-encoding header for the SAS.
     * @param contentLanguage An optional {@code String} content-language header for the SAS.
     * @param contentType An optional {@code String} content-type header for the SAS.
     * @return A string that represents the SAS token
     */
    public String generateSAS(String identifier, ShareSASPermission permissions, OffsetDateTime expiryTime,
        OffsetDateTime startTime, String version, SASProtocol sasProtocol, IPRange ipRange, String cacheControl,
        String contentDisposition, String contentEncoding, String contentLanguage, String contentType) {
        return this.client.generateSAS(identifier, permissions, expiryTime, startTime, version, sasProtocol,
            ipRange, cacheControl, contentDisposition, contentEncoding, contentLanguage, contentType);
=======
     * Get share name from share client.
     *
     * <p><strong>Code Samples</strong></p>
     *
     * {@codesnippet com.azure.storage.file.shareClient.getShareName}
     *
     * @return The name of the share.
     */
    public String getShareName() {
        return this.client.getShareName();
    }

    /**
     * Get associated account name.
     *
     * @return account name associated with this storage resource.
     */
    public String getAccountName() {
        return this.client.getAccountName();
>>>>>>> f9b68898
    }
}<|MERGE_RESOLUTION|>--- conflicted
+++ resolved
@@ -3,24 +3,12 @@
 
 package com.azure.storage.file;
 
-<<<<<<< HEAD
-import com.azure.core.http.rest.PagedIterable;
-import com.azure.core.http.rest.Response;
-import com.azure.core.http.rest.SimpleResponse;
-import com.azure.core.http.rest.VoidResponse;
-import com.azure.storage.common.IPRange;
-import com.azure.storage.common.SASProtocol;
-import com.azure.core.util.Context;
-import com.azure.storage.common.Utility;
-import com.azure.storage.common.credentials.SASTokenCredential;
-=======
 import com.azure.core.annotation.ServiceClient;
 import com.azure.core.http.rest.PagedIterable;
 import com.azure.core.http.rest.Response;
 import com.azure.core.http.rest.SimpleResponse;
 import com.azure.core.util.Context;
 import com.azure.storage.common.Utility;
->>>>>>> f9b68898
 import com.azure.storage.common.credentials.SharedKeyCredential;
 import com.azure.storage.file.models.FileHTTPHeaders;
 import com.azure.storage.file.models.ShareInfo;
@@ -29,13 +17,7 @@
 import com.azure.storage.file.models.ShareStatistics;
 import com.azure.storage.file.models.SignedIdentifier;
 import com.azure.storage.file.models.StorageException;
-<<<<<<< HEAD
-import java.net.URL;
 import java.time.Duration;
-import java.time.OffsetDateTime;
-=======
-import java.time.Duration;
->>>>>>> f9b68898
 import java.util.List;
 import java.util.Map;
 import reactor.core.publisher.Mono;
@@ -126,11 +108,7 @@
      * @throws StorageException If the share already exists with different metadata
      */
     public ShareInfo create() {
-<<<<<<< HEAD
-        return createWithResponse(null, null, null, Context.NONE).value();
-=======
         return createWithResponse(null, null, null, Context.NONE).getValue();
->>>>>>> f9b68898
     }
 
     /**
@@ -152,24 +130,16 @@
      * @param metadata Optional metadata to associate with the share
      * @param quotaInGB Optional maximum size the share is allowed to grow to in GB. This must be greater than 0 and
      * less than or equal to 5120. The default value is 5120.
-<<<<<<< HEAD
-     * @param timeout An optional timeout applied to the operation. If a response is not returned before the timeout concludes a {@link RuntimeException} will be thrown.
-=======
-     * @param timeout An optional timeout applied to the operation. If a response is not returned before the timeout
-     * concludes a {@link RuntimeException} will be thrown.
->>>>>>> f9b68898
+     * @param timeout An optional timeout applied to the operation. If a response is not returned before the timeout
+     * concludes a {@link RuntimeException} will be thrown.
      * @param context Additional context that is passed through the Http pipeline during the service call.
      * @return A response containing the {@link ShareInfo information about the share} and the status its creation.
      * @throws StorageException If the share already exists with different metadata or {@code quotaInGB} is outside the
      * allowed range.
      * @throws RuntimeException if the operation doesn't complete before the timeout concludes.
      */
-<<<<<<< HEAD
-    public Response<ShareInfo> createWithResponse(Map<String, String> metadata, Integer quotaInGB, Duration timeout, Context context) {
-=======
     public Response<ShareInfo> createWithResponse(Map<String, String> metadata, Integer quotaInGB, Duration timeout,
         Context context) {
->>>>>>> f9b68898
         Mono<Response<ShareInfo>> response = client.createWithResponse(metadata, quotaInGB, context);
         return Utility.blockWithOptionalTimeout(response, timeout);
     }
@@ -187,19 +157,11 @@
      * <a href="https://docs.microsoft.com/en-us/rest/api/storageservices/snapshot-share">Azure Docs</a>.</p>
      *
      * @return The {@link ShareSnapshotInfo information about snapshot of share}
-<<<<<<< HEAD
-     * @throws StorageException If the share doesn't exist, there are 200 snapshots of the share, or a snapshot is
-     * in progress for the share
-     */
-    public ShareSnapshotInfo createSnapshot() {
-        return createSnapshotWithResponse(null, null, Context.NONE).value();
-=======
      * @throws StorageException If the share doesn't exist, there are 200 snapshots of the share, or a snapshot is in
      * progress for the share
      */
     public ShareSnapshotInfo createSnapshot() {
         return createSnapshotWithResponse(null, null, Context.NONE).getValue();
->>>>>>> f9b68898
     }
 
     /**
@@ -214,18 +176,6 @@
      * <p>For more information, see the
      * <a href="https://docs.microsoft.com/en-us/rest/api/storageservices/snapshot-share">Azure Docs</a>.</p>
      *
-<<<<<<< HEAD
-     * @param metadata Optional metadata to associate with the snapshot. If {@code null} the metadata of the share
-     * will be copied to the snapshot.
-     * @param timeout An optional timeout applied to the operation. If a response is not returned before the timeout concludes a {@link RuntimeException} will be thrown.
-     * @param context Additional context that is passed through the Http pipeline during the service call.
-     * @return A response containing the {@link ShareSnapshotInfo information about snapshot of the share} and status of creation.
-     * @throws StorageException If the share doesn't exist, there are 200 snapshots of the share, or a snapshot is
-     * in progress for the share
-     * @throws RuntimeException if the operation doesn't complete before the timeout concludes.
-     */
-    public Response<ShareSnapshotInfo> createSnapshotWithResponse(Map<String, String> metadata, Duration timeout, Context context) {
-=======
      * @param metadata Optional metadata to associate with the snapshot. If {@code null} the metadata of the share will
      * be copied to the snapshot.
      * @param timeout An optional timeout applied to the operation. If a response is not returned before the timeout
@@ -239,7 +189,6 @@
      */
     public Response<ShareSnapshotInfo> createSnapshotWithResponse(Map<String, String> metadata, Duration timeout,
         Context context) {
->>>>>>> f9b68898
         Mono<Response<ShareSnapshotInfo>> response = client.createSnapshotWithResponse(metadata, context);
         return Utility.blockWithOptionalTimeout(response, timeout);
     }
@@ -274,24 +223,15 @@
      * <p>For more information, see the
      * <a href="https://docs.microsoft.com/en-us/rest/api/storageservices/delete-share">Azure Docs</a>.</p>
      *
-<<<<<<< HEAD
-     * @param timeout An optional timeout applied to the operation. If a response is not returned before the timeout concludes a {@link RuntimeException} will be thrown.
-=======
-     * @param timeout An optional timeout applied to the operation. If a response is not returned before the timeout
-     * concludes a {@link RuntimeException} will be thrown.
->>>>>>> f9b68898
+     * @param timeout An optional timeout applied to the operation. If a response is not returned before the timeout
+     * concludes a {@link RuntimeException} will be thrown.
      * @param context Additional context that is passed through the Http pipeline during the service call.
      * @return A response that only contains headers and response status code
      * @throws StorageException If the share doesn't exist
      * @throws RuntimeException if the operation doesn't complete before the timeout concludes.
      */
-<<<<<<< HEAD
-    public VoidResponse deleteWithResponse(Duration timeout, Context context) {
-        Mono<VoidResponse> response = client.deleteWithResponse(context);
-=======
     public Response<Void> deleteWithResponse(Duration timeout, Context context) {
         Mono<Response<Void>> response = client.deleteWithResponse(context);
->>>>>>> f9b68898
         return Utility.blockWithOptionalTimeout(response, timeout);
     }
 
@@ -312,11 +252,7 @@
      * @throws StorageException If the share doesn't exist
      */
     public ShareProperties getProperties() {
-<<<<<<< HEAD
-        return getPropertiesWithResponse(null, Context.NONE).value();
-=======
         return getPropertiesWithResponse(null, Context.NONE).getValue();
->>>>>>> f9b68898
     }
 
     /**
@@ -332,22 +268,12 @@
      * <p>For more information, see the
      * <a href="https://docs.microsoft.com/en-us/rest/api/storageservices/get-share-properties">Azure Docs</a>.</p>
      *
-<<<<<<< HEAD
-     * @param timeout An optional timeout applied to the operation. If a response is not returned before the timeout concludes a {@link RuntimeException} will be thrown.
-=======
-     * @param timeout An optional timeout applied to the operation. If a response is not returned before the timeout
-     * concludes a {@link RuntimeException} will be thrown.
->>>>>>> f9b68898
+     * @param timeout An optional timeout applied to the operation. If a response is not returned before the timeout
+     * concludes a {@link RuntimeException} will be thrown.
      * @param context Additional context that is passed through the Http pipeline during the service call.
      * @return A response containing {@link ShareProperties properties of the share} with response status code
      * @throws StorageException If the share doesn't exist
      * @throws RuntimeException if the operation doesn't complete before the timeout concludes.
-<<<<<<< HEAD
-     */
-    public Response<ShareProperties> getPropertiesWithResponse(Duration timeout, Context context) {
-        Mono<Response<ShareProperties>> response = client.getPropertiesWithResponse(context);
-        return Utility.blockWithOptionalTimeout(response, timeout);
-=======
      */
     public Response<ShareProperties> getPropertiesWithResponse(Duration timeout, Context context) {
         Mono<Response<ShareProperties>> response = client.getPropertiesWithResponse(context);
@@ -372,7 +298,6 @@
      */
     public ShareInfo setQuota(int quotaInGB) {
         return setQuotaWithResponse(quotaInGB, null, Context.NONE).getValue();
->>>>>>> f9b68898
     }
 
     /**
@@ -382,52 +307,19 @@
      *
      * <p>Set the quota to 1024 GB</p>
      *
-<<<<<<< HEAD
-     * {@codesnippet com.azure.storage.file.ShareClient.setQuota#int}
-=======
      * {@codesnippet com.azure.storage.file.shareClient.setQuotaWithResponse#int-duration-context}
->>>>>>> f9b68898
      *
      * <p>For more information, see the
      * <a href="https://docs.microsoft.com/en-us/rest/api/storageservices/get-share-properties">Azure Docs</a>.</p>
      *
      * @param quotaInGB Size in GB to limit the share's growth. The quota in GB must be between 1 and 5120.
-<<<<<<< HEAD
-     * @return The {@link ShareProperties properties of the share}
-     * @throws StorageException If the share doesn't exist or {@code quotaInGB} is outside the allowed bounds
-     */
-    public ShareInfo setQuota(int quotaInGB) {
-        return setQuotaWithResponse(quotaInGB, null, Context.NONE).value();
-    }
-
-    /**
-     * Sets the maximum size in GB that the share is allowed to grow.
-     *
-     * <p><strong>Code Samples</strong></p>
-     *
-     * <p>Set the quota to 1024 GB</p>
-     *
-     * {@codesnippet com.azure.storage.file.shareClient.setQuotaWithResponse#int-duration-context}
-     *
-     * <p>For more information, see the
-     * <a href="https://docs.microsoft.com/en-us/rest/api/storageservices/get-share-properties">Azure Docs</a>.</p>
-     *
-     * @param quotaInGB Size in GB to limit the share's growth. The quota in GB must be between 1 and 5120.
-     * @param timeout An optional timeout applied to the operation. If a response is not returned before the timeout concludes a {@link RuntimeException} will be thrown.
+     * @param timeout An optional timeout applied to the operation. If a response is not returned before the timeout
+     * concludes a {@link RuntimeException} will be thrown.
      * @param context Additional context that is passed through the Http pipeline during the service call.
      * @return A response containing {@link ShareProperties properties of the share} with response status code
      * @throws StorageException If the share doesn't exist or {@code quotaInGB} is outside the allowed bounds
      * @throws RuntimeException if the operation doesn't complete before the timeout concludes.
      */
-=======
-     * @param timeout An optional timeout applied to the operation. If a response is not returned before the timeout
-     * concludes a {@link RuntimeException} will be thrown.
-     * @param context Additional context that is passed through the Http pipeline during the service call.
-     * @return A response containing {@link ShareProperties properties of the share} with response status code
-     * @throws StorageException If the share doesn't exist or {@code quotaInGB} is outside the allowed bounds
-     * @throws RuntimeException if the operation doesn't complete before the timeout concludes.
-     */
->>>>>>> f9b68898
     public Response<ShareInfo> setQuotaWithResponse(int quotaInGB, Duration timeout, Context context) {
         Mono<Response<ShareInfo>> response = client.setQuotaWithResponse(quotaInGB, context);
         return Utility.blockWithOptionalTimeout(response, timeout);
@@ -454,10 +346,9 @@
      * @param metadata Metadata to set on the share, if null is passed the metadata for the share is cleared
      * @return The {@link ShareProperties properties of the share}
      * @throws StorageException If the share doesn't exist or the metadata contains invalid keys
-<<<<<<< HEAD
      */
     public ShareInfo setMetadata(Map<String, String> metadata) {
-        return setMetadataWithResponse(metadata, null, Context.NONE).value();
+        return setMetadataWithResponse(metadata, null, Context.NONE).getValue();
     }
 
     /**
@@ -475,44 +366,15 @@
      * <a href="https://docs.microsoft.com/en-us/rest/api/storageservices/set-share-metadata">Azure Docs</a>.</p>
      *
      * @param metadata Metadata to set on the share, if null is passed the metadata for the share is cleared
-     * @param timeout An optional timeout applied to the operation. If a response is not returned before the timeout concludes a {@link RuntimeException} will be thrown.
+     * @param timeout An optional timeout applied to the operation. If a response is not returned before the timeout
+     * concludes a {@link RuntimeException} will be thrown.
      * @param context Additional context that is passed through the Http pipeline during the service call.
      * @return A response containing {@link ShareProperties properties of the share} with response status code
      * @throws StorageException If the share doesn't exist or the metadata contains invalid keys
      * @throws RuntimeException if the operation doesn't complete before the timeout concludes.
      */
-    public Response<ShareInfo> setMetadataWithResponse(Map<String, String> metadata, Duration timeout, Context context) {
-=======
-     */
-    public ShareInfo setMetadata(Map<String, String> metadata) {
-        return setMetadataWithResponse(metadata, null, Context.NONE).getValue();
-    }
-
-    /**
-     * Sets the user-defined metadata to associate to the share.
-     *
-     * <p>If {@code null} is passed for the metadata it will clear the metadata associated to the share.</p>
-     *
-     * <p><strong>Code Samples</strong></p>
-     *
-     * <p>Set the metadata to "share:updatedMetadata"</p>
-     *
-     * {@codesnippet com.azure.storage.file.shareClient.setMetadataWithResponse#map-duration-context}
-     *
-     * <p>For more information, see the
-     * <a href="https://docs.microsoft.com/en-us/rest/api/storageservices/set-share-metadata">Azure Docs</a>.</p>
-     *
-     * @param metadata Metadata to set on the share, if null is passed the metadata for the share is cleared
-     * @param timeout An optional timeout applied to the operation. If a response is not returned before the timeout
-     * concludes a {@link RuntimeException} will be thrown.
-     * @param context Additional context that is passed through the Http pipeline during the service call.
-     * @return A response containing {@link ShareProperties properties of the share} with response status code
-     * @throws StorageException If the share doesn't exist or the metadata contains invalid keys
-     * @throws RuntimeException if the operation doesn't complete before the timeout concludes.
-     */
     public Response<ShareInfo> setMetadataWithResponse(Map<String, String> metadata, Duration timeout,
         Context context) {
->>>>>>> f9b68898
         Mono<Response<ShareInfo>> response = client.setMetadataWithResponse(metadata, context);
         return Utility.blockWithOptionalTimeout(response, timeout);
     }
@@ -554,11 +416,7 @@
      * or the share will have more than five policies.
      */
     public ShareInfo setAccessPolicy(List<SignedIdentifier> permissions) {
-<<<<<<< HEAD
-        return setAccessPolicyWithResponse(permissions, null, Context.NONE).value();
-=======
         return setAccessPolicyWithResponse(permissions, null, Context.NONE).getValue();
->>>>>>> f9b68898
     }
 
     /**
@@ -574,27 +432,17 @@
      * <a href="https://docs.microsoft.com/en-us/rest/api/storageservices/set-share-acl">Azure Docs</a>.</p>
      *
      * @param permissions Access policies to set on the queue
-<<<<<<< HEAD
-     * @param timeout An optional timeout applied to the operation. If a response is not returned before the timeout concludes a {@link RuntimeException} will be thrown.
-     * @param context Additional context that is passed through the Http pipeline during the service call.
-     * @return A response containing the {@link ShareInfo information of the share} with headers and response status code
-=======
      * @param timeout An optional timeout applied to the operation. If a response is not returned before the timeout
      * concludes a {@link RuntimeException} will be thrown.
      * @param context Additional context that is passed through the Http pipeline during the service call.
      * @return A response containing the {@link ShareInfo information of the share} with headers and response status
      * code
->>>>>>> f9b68898
      * @throws StorageException If the share doesn't exist, a stored access policy doesn't have all fields filled out,
      * or the share will have more than five policies.
      * @throws RuntimeException if the operation doesn't complete before the timeout concludes.
      */
-<<<<<<< HEAD
-    public Response<ShareInfo> setAccessPolicyWithResponse(List<SignedIdentifier> permissions, Duration timeout, Context context) {
-=======
     public Response<ShareInfo> setAccessPolicyWithResponse(List<SignedIdentifier> permissions, Duration timeout,
         Context context) {
->>>>>>> f9b68898
         Mono<Response<ShareInfo>> response = client.setAccessPolicyWithResponse(permissions, context);
         return Utility.blockWithOptionalTimeout(response, timeout);
     }
@@ -612,30 +460,6 @@
      * <a href="https://docs.microsoft.com/en-us/rest/api/storageservices/get-share-stats">Azure Docs</a>.</p>
      *
      * @return The storage {@link ShareStatistics statistics of the share}
-<<<<<<< HEAD
-     */
-    public ShareStatistics getStatistics() {
-        return getStatisticsWithResponse(null, Context.NONE).value();
-    }
-
-    /**
-     * Retrieves storage statistics about the share.
-     *
-     * <p><strong>Code Samples</strong></p>
-     *
-     * <p>Retrieve the storage statistics</p>
-     *
-     * {@codesnippet com.azure.storage.file.shareClient.getStatisticsWithResponse#duration-context}
-     *
-     * <p>For more information, see the
-     * <a href="https://docs.microsoft.com/en-us/rest/api/storageservices/get-share-stats">Azure Docs</a>.</p>
-     *
-     * @param timeout An optional timeout applied to the operation. If a response is not returned before the timeout concludes a {@link RuntimeException} will be thrown.
-     * @param context Additional context that is passed through the Http pipeline during the service call.
-     * @return A response containing the {@link ShareStatistics statistics of the share}
-     * @throws RuntimeException if the operation doesn't complete before the timeout concludes.
-     */
-=======
      */
     public ShareStatistics getStatistics() {
         return getStatisticsWithResponse(null, Context.NONE).getValue();
@@ -659,7 +483,6 @@
      * @return A response containing the {@link ShareStatistics statistics of the share}
      * @throws RuntimeException if the operation doesn't complete before the timeout concludes.
      */
->>>>>>> f9b68898
     public Response<ShareStatistics> getStatisticsWithResponse(Duration timeout, Context context) {
         Mono<Response<ShareStatistics>> response = client.getStatisticsWithResponse(context);
         return Utility.blockWithOptionalTimeout(response, timeout);
@@ -679,21 +502,12 @@
      *
      * @param directoryName Name of the directory
      * @return A response containing a {@link DirectoryClient} to interact with the created directory.
-<<<<<<< HEAD
-     * @throws StorageException If the share doesn't exist, the directory already exists or is in the process of
-     * being deleted, or the parent directory for the new directory doesn't exist
-     */
-    public DirectoryClient createDirectory(String directoryName) {
-        return createDirectoryWithResponse(directoryName, null, null, null,
-            null, Context.NONE).value();
-=======
      * @throws StorageException If the share doesn't exist, the directory already exists or is in the process of being
      * deleted, or the parent directory for the new directory doesn't exist
      */
     public DirectoryClient createDirectory(String directoryName) {
         return createDirectoryWithResponse(directoryName, null, null, null,
             null, Context.NONE).getValue();
->>>>>>> f9b68898
     }
 
     /**
@@ -713,21 +527,12 @@
      * @param filePermission The file permission of the directory.
      * @param metadata Optional metadata to associate with the directory
      * @param context Additional context that is passed through the Http pipeline during the service call.
-<<<<<<< HEAD
-     * @param timeout An optional timeout applied to the operation. If a response is not returned before the timeout concludes a {@link RuntimeException} will be thrown.
-     * @return A response containing a {@link DirectoryAsyncClient} to interact with the created directory and the
-     * status of its creation.
-     * @throws StorageException If the share doesn't exist, the directory already exists or is in the process of
-     * being deleted, the parent directory for the new directory doesn't exist, or the metadata is using an illegal
-     * key name
-=======
      * @param timeout An optional timeout applied to the operation. If a response is not returned before the timeout
      * concludes a {@link RuntimeException} will be thrown.
      * @return A response containing a {@link DirectoryAsyncClient} to interact with the created directory and the
      * status of its creation.
      * @throws StorageException If the share doesn't exist, the directory already exists or is in the process of being
      * deleted, the parent directory for the new directory doesn't exist, or the metadata is using an illegal key name
->>>>>>> f9b68898
      * @throws RuntimeException if the operation doesn't complete before the timeout concludes.
      */
     public Response<DirectoryClient> createDirectoryWithResponse(String directoryName, FileSmbProperties smbProperties,
@@ -764,11 +569,7 @@
      */
     public FileClient createFile(String fileName, long maxSize) {
         return createFileWithResponse(fileName, maxSize, null, null, null,
-<<<<<<< HEAD
-            null, null, Context.NONE).value();
-=======
             null, null, Context.NONE).getValue();
->>>>>>> f9b68898
     }
 
     /**
@@ -789,18 +590,11 @@
      * @param smbProperties The user settable file smb properties.
      * @param filePermission The file permission of the file
      * @param metadata Optional name-value pairs associated with the file as metadata.
-<<<<<<< HEAD
-     * @param timeout An optional timeout applied to the operation. If a response is not returned before the timeout concludes a {@link RuntimeException} will be thrown.
-     * @param context Additional context that is passed through the Http pipeline during the service call.
-     * @return A response containing a {@link FileClient} to interact with the created file and the
-     * status of its creation.
-=======
      * @param timeout An optional timeout applied to the operation. If a response is not returned before the timeout
      * concludes a {@link RuntimeException} will be thrown.
      * @param context Additional context that is passed through the Http pipeline during the service call.
      * @return A response containing a {@link FileClient} to interact with the created file and the status of its
      * creation.
->>>>>>> f9b68898
      * @throws StorageException If one of the following cases happen:
      * <ul>
      * <li>
@@ -813,12 +607,8 @@
      * @throws RuntimeException if the operation doesn't complete before the timeout concludes.
      */
     public Response<FileClient> createFileWithResponse(String fileName, long maxSize, FileHTTPHeaders httpHeaders,
-<<<<<<< HEAD
-        FileSmbProperties smbProperties, String filePermission, Map<String, String> metadata, Duration timeout, Context context) {
-=======
         FileSmbProperties smbProperties, String filePermission, Map<String, String> metadata, Duration timeout,
         Context context) {
->>>>>>> f9b68898
         FileClient fileClient = getFileClient(fileName);
         return new SimpleResponse<>(fileClient.createWithResponse(maxSize, httpHeaders, smbProperties,
             filePermission, metadata, timeout, context), fileClient);
@@ -857,24 +647,15 @@
      * <a href="https://docs.microsoft.com/en-us/rest/api/storageservices/delete-directory">Azure Docs</a>.</p>
      *
      * @param directoryName Name of the directory
-<<<<<<< HEAD
-     * @param timeout An optional timeout applied to the operation. If a response is not returned before the timeout concludes a {@link RuntimeException} will be thrown.
-=======
-     * @param timeout An optional timeout applied to the operation. If a response is not returned before the timeout
-     * concludes a {@link RuntimeException} will be thrown.
->>>>>>> f9b68898
+     * @param timeout An optional timeout applied to the operation. If a response is not returned before the timeout
+     * concludes a {@link RuntimeException} will be thrown.
      * @param context Additional context that is passed through the Http pipeline during the service call.
      * @return A response that only contains headers and response status code
      * @throws StorageException If the share doesn't exist or the directory isn't empty
      * @throws RuntimeException if the operation doesn't complete before the timeout concludes.
      */
-<<<<<<< HEAD
-    public VoidResponse deleteDirectoryWithResponse(String directoryName, Duration timeout, Context context) {
-        Mono<VoidResponse> response = client.deleteDirectoryWithResponse(directoryName, context);
-=======
     public Response<Void> deleteDirectoryWithResponse(String directoryName, Duration timeout, Context context) {
         Mono<Response<Void>> response = client.deleteDirectoryWithResponse(directoryName, context);
->>>>>>> f9b68898
         return Utility.blockWithOptionalTimeout(response, timeout);
     }
 
@@ -910,35 +691,21 @@
      * <a href="https://docs.microsoft.com/en-us/rest/api/storageservices/delete-file2">Azure Docs</a>.</p>
      *
      * @param fileName Name of the file
-<<<<<<< HEAD
-     * @param timeout An optional timeout applied to the operation. If a response is not returned before the timeout concludes a {@link RuntimeException} will be thrown.
-=======
-     * @param timeout An optional timeout applied to the operation. If a response is not returned before the timeout
-     * concludes a {@link RuntimeException} will be thrown.
->>>>>>> f9b68898
+     * @param timeout An optional timeout applied to the operation. If a response is not returned before the timeout
+     * concludes a {@link RuntimeException} will be thrown.
      * @param context Additional context that is passed through the Http pipeline during the service call.
      * @return A response that only contains headers and response status code
      * @throws StorageException If the share or the file doesn't exist.
      * @throws RuntimeException if the operation doesn't complete before the timeout concludes.
      */
-<<<<<<< HEAD
-    public VoidResponse deleteFileWithResponse(String fileName, Duration timeout, Context context) {
-        Mono<VoidResponse> response = client.deleteFileWithResponse(fileName, context);
-=======
     public Response<Void> deleteFileWithResponse(String fileName, Duration timeout, Context context) {
         Mono<Response<Void>> response = client.deleteFileWithResponse(fileName, context);
->>>>>>> f9b68898
-        return Utility.blockWithOptionalTimeout(response, timeout);
-    }
-
-    /**
-<<<<<<< HEAD
-     * Creates a permission at the share level. If a permission already exists, it returns the key of it,
-     * else creates a new permission and returns the key.
-=======
+        return Utility.blockWithOptionalTimeout(response, timeout);
+    }
+
+    /**
      * Creates a permission at the share level. If a permission already exists, it returns the key of it, else creates a
      * new permission and returns the key.
->>>>>>> f9b68898
      *
      * <p><strong>Code Samples</strong></p>
      *
@@ -948,21 +715,12 @@
      * @return The file permission key associated with the file permission.
      */
     public String createPermission(String filePermission) {
-<<<<<<< HEAD
-        return createPermissionWithResponse(filePermission, Context.NONE).value();
-    }
-
-    /**
-     * Creates a permission t the share level. If a permission already exists, it returns the key of it,
-     * else creates a new permission and returns the key.
-=======
         return createPermissionWithResponse(filePermission, Context.NONE).getValue();
     }
 
     /**
      * Creates a permission t the share level. If a permission already exists, it returns the key of it, else creates a
      * new permission and returns the key.
->>>>>>> f9b68898
      *
      * <p><strong>Code Samples</strong></p>
      *
@@ -971,7 +729,6 @@
      * @param filePermission The file permission to get/create.
      * @param context Additional context that is passed through the Http pipeline during the service call.
      * @return A response that contains the file permission key associated with the file permission.
-<<<<<<< HEAD
      */
     public Response<String> createPermissionWithResponse(String filePermission, Context context) {
         return client.createPermissionWithResponse(filePermission, context).block();
@@ -988,7 +745,7 @@
      * @return The file permission associated with the file permission key.
      */
     public String getPermission(String filePermissionKey) {
-        return getPermissionWithResponse(filePermissionKey, Context.NONE).value();
+        return getPermissionWithResponse(filePermissionKey, Context.NONE).getValue();
     }
 
     /**
@@ -1004,40 +761,6 @@
      */
     public Response<String> getPermissionWithResponse(String filePermissionKey, Context context) {
         return client.getPermissionWithResponse(filePermissionKey, context).block();
-=======
-     */
-    public Response<String> createPermissionWithResponse(String filePermission, Context context) {
-        return client.createPermissionWithResponse(filePermission, context).block();
-    }
-
-    /**
-     * Gets a permission for a given key
-     *
-     * <p><strong>Code Samples</strong></p>
-     *
-     * {@codesnippet com.azure.storage.file.shareClient.getPermission#string}
-     *
-     * @param filePermissionKey The file permission key.
-     * @return The file permission associated with the file permission key.
-     */
-    public String getPermission(String filePermissionKey) {
-        return getPermissionWithResponse(filePermissionKey, Context.NONE).getValue();
->>>>>>> f9b68898
-    }
-
-    /**
-     * Gets a permission for a given key.
-     *
-     * <p><strong>Code Samples</strong></p>
-     *
-     * {@codesnippet com.azure.storage.file.shareClient.getPermissionWithResponse#string-context}
-     *
-     * @param filePermissionKey The file permission key.
-     * @param context Additional context that is passed through the Http pipeline during the service call.
-     * @return A response that contains th file permission associated with the file permission key.
-     */
-    public Response<String> getPermissionWithResponse(String filePermissionKey, Context context) {
-        return client.getPermissionWithResponse(filePermissionKey, context).block();
     }
 
     /**
@@ -1057,75 +780,6 @@
     }
 
     /**
-<<<<<<< HEAD
-     * Generates a SAS token with the specified parameters
-     *
-     * @param expiryTime The {@code OffsetDateTime} expiry time for the SAS
-     * @param permissions The {@code ShareSASPermission} permission for the SAS
-     * @return A string that represents the SAS token
-     */
-    public String generateSAS(OffsetDateTime expiryTime, ShareSASPermission permissions) {
-        return this.client.generateSAS(permissions, expiryTime);
-    }
-
-    /**
-     * Generates a SAS token with the specified parameters
-     *
-     * @param identifier The {@code String} name of the access policy on the share this SAS references if any
-     * @return A string that represents the SAS token
-     */
-    public String generateSAS(String identifier) {
-        return this.client.generateSAS(identifier);
-    }
-
-    /**
-     * Generates a SAS token with the specified parameters
-     *
-     * @param identifier The {@code String} name of the access policy on the share this SAS references if any
-     * @param permissions The {@code ShareSASPermission} permission for the SAS
-     * @param expiryTime The {@code OffsetDateTime} expiry time for the SAS
-     * @param startTime An optional {@code OffsetDateTime} start time for the SAS
-     * @param version An optional {@code String} version for the SAS
-     * @param sasProtocol An optional {@code SASProtocol} protocol for the SAS
-     * @param ipRange An optional {@code IPRange} ip address range for the SAS
-     * @return A string that represents the SAS token
-     */
-    public String generateSAS(String identifier, ShareSASPermission permissions, OffsetDateTime expiryTime,
-        OffsetDateTime startTime, String version, SASProtocol sasProtocol, IPRange ipRange) {
-        return this.client.generateSAS(identifier, permissions, expiryTime, startTime, version, sasProtocol,
-            ipRange);
-    }
-
-    /**
-     * Generates a SAS token with the specified parameters
-     *
-     * <p><strong>Code Samples</strong></p>
-     *
-     * {@codesnippet com.azure.storage.file.ShareClient.generateSAS#String-ShareSASPermission-OffsetDateTime-OffsetDateTime-String-SASProtocol-IPRange-String-String-String-String-String}
-     *
-     * <p>For more information, see the
-     * <a href="https://docs.microsoft.com/en-us/rest/api/storageservices/create-service-sas">Azure Docs</a>.</p>
-     *
-     * @param identifier The {@code String} name of the access policy on the share this SAS references if any
-     * @param permissions The {@code ShareSASPermission} permission for the SAS
-     * @param expiryTime The {@code OffsetDateTime} expiry time for the SAS
-     * @param startTime An optional {@code OffsetDateTime} start time for the SAS
-     * @param version An optional {@code String} version for the SAS
-     * @param sasProtocol An optional {@code SASProtocol} protocol for the SAS
-     * @param ipRange An optional {@code IPRange} ip address range for the SAS
-     * @param cacheControl An optional {@code String} cache-control header for the SAS.
-     * @param contentDisposition An optional {@code String} content-disposition header for the SAS.
-     * @param contentEncoding An optional {@code String} content-encoding header for the SAS.
-     * @param contentLanguage An optional {@code String} content-language header for the SAS.
-     * @param contentType An optional {@code String} content-type header for the SAS.
-     * @return A string that represents the SAS token
-     */
-    public String generateSAS(String identifier, ShareSASPermission permissions, OffsetDateTime expiryTime,
-        OffsetDateTime startTime, String version, SASProtocol sasProtocol, IPRange ipRange, String cacheControl,
-        String contentDisposition, String contentEncoding, String contentLanguage, String contentType) {
-        return this.client.generateSAS(identifier, permissions, expiryTime, startTime, version, sasProtocol,
-            ipRange, cacheControl, contentDisposition, contentEncoding, contentLanguage, contentType);
-=======
      * Get share name from share client.
      *
      * <p><strong>Code Samples</strong></p>
@@ -1145,6 +799,5 @@
      */
     public String getAccountName() {
         return this.client.getAccountName();
->>>>>>> f9b68898
     }
 }