// Copyright (c) Microsoft Corporation. All rights reserved.
// Licensed under the MIT License.

package com.azure.storage.file;

import com.azure.core.annotation.ServiceClientBuilder;
import com.azure.core.http.HttpClient;
import com.azure.core.http.HttpPipeline;
import com.azure.core.http.policy.HttpLogOptions;
import com.azure.core.http.policy.HttpPipelinePolicy;
import com.azure.core.implementation.util.ImplUtils;
import com.azure.core.util.Configuration;
import com.azure.core.util.logging.ClientLogger;
import com.azure.storage.common.StorageSharedKeyCredential;
import com.azure.storage.common.implementation.StorageImplUtils;
import com.azure.storage.common.implementation.connectionstring.StorageAuthenticationSettings;
import com.azure.storage.common.implementation.connectionstring.StorageConnectionString;
import com.azure.storage.common.implementation.connectionstring.StorageEndpoint;
import com.azure.storage.common.implementation.credentials.SasTokenCredential;
import com.azure.storage.common.implementation.policy.SasTokenCredentialPolicy;
import com.azure.storage.common.policy.RequestRetryOptions;
import com.azure.storage.common.policy.StorageSharedKeyCredentialPolicy;
import com.azure.storage.file.implementation.AzureFileStorageBuilder;
import com.azure.storage.file.implementation.AzureFileStorageImpl;

import java.net.MalformedURLException;
import java.net.URL;
import java.util.ArrayList;
import java.util.Arrays;
import java.util.List;
import java.util.Objects;

/**
 * This class provides a fluent builder API to help aid the configuration and instantiation of the {@link FileClient
 * FileClients}, {@link FileAsyncClient FileAsyncClients}, {@link DirectoryClient DirectoryClients}, and {@link
 * DirectoryAsyncClient DirectoryAsyncClients}. Calling {@link FileClientBuilder#buildFileClient() buildFileClient},
 * {@link FileClientBuilder#buildFileAsyncClient() buildFileAsyncClient},
 * {@link FileClientBuilder#buildDirectoryClient() buildDirectoryClient}, or
 * {@link FileClientBuilder#buildDirectoryAsyncClient() buildDirectoryAsyncClient} constructs
 * an instance of {@link FileClient}, {@link FileAsyncClient}, {@link DirectoryClient}, or {@link DirectoryAsyncClient}
 * respectively.
 *
 * <p>The client needs the endpoint of the Azure Storage File service, name of the share, and authorization credential.
 * {@link FileClientBuilder#endpoint(String) endpoint} gives the builder the endpoint and may give the builder the
 * {@link FileClientBuilder#shareName(String)}, {@link FileClientBuilder#resourcePath(String)} and a
 * {@link #sasToken(String) SAS token} that authorizes the client.</p>
 *
 * <p><strong>Instantiating a synchronous File Client with SAS token</strong></p>
 * {@codesnippet com.azure.storage.file.fileClient.instantiation.sastoken}
 *
 * <p><strong>Instantiating an Asynchronous File Client with SAS token</strong></p>
 * {@codesnippet com.azure.storage.file.directoryClient.instantiation.sastoken}
 *
 * <p>If the {@code endpoint} doesn't contain the query parameters to construct a SAS token it may be set using
 * {@link #sasToken(String) sasToken}.</p>
 *
 * {@codesnippet com.azure.storage.file.fileClient.instantiation.credential}
 *
 * {@codesnippet com.azure.storage.file.fileAsyncClient.instantiation.credential}
 *
 * <p>Another way to authenticate the client is using a {@link StorageSharedKeyCredential}. To create a
 * StorageSharedKeyCredential a connection string from the Storage File service must be used.
 * Set the StorageSharedKeyCredential with {@link FileClientBuilder#connectionString(String) connectionString}.
 * If the builder has both a SAS token and StorageSharedKeyCredential the StorageSharedKeyCredential will be preferred
 * when authorizing requests sent to the service.</p>
 *
 * <p><strong>Instantiating a synchronous File Client with connection string.</strong></p>
 * {@codesnippet com.azure.storage.file.directoryClient.instantiation.connectionstring}
 *
 * <p><strong>Instantiating an Asynchronous File Client with connection string.</strong></p>
 * {@codesnippet com.azure.storage.file.directoryAsyncClient.instantiation.connectionstring}
 *
 * @see FileClient
 * @see FileAsyncClient
 * @see StorageSharedKeyCredential
 */
@ServiceClientBuilder(serviceClients = {
    FileClient.class, FileAsyncClient.class,
    DirectoryClient.class, DirectoryAsyncClient.class
})
public class FileClientBuilder {
    private final ClientLogger logger = new ClientLogger(FileClientBuilder.class);

    private String endpoint;
    private String accountName;
    private String shareName;
    private String shareSnapshot;
    private String resourcePath;

    private StorageSharedKeyCredential storageSharedKeyCredential;
    private SasTokenCredential sasTokenCredential;

    private HttpClient httpClient;
    private final List<HttpPipelinePolicy> additionalPolicies = new ArrayList<>();
    private HttpLogOptions logOptions = new HttpLogOptions();
    private RequestRetryOptions retryOptions = new RequestRetryOptions();
    private HttpPipeline httpPipeline;

    private Configuration configuration;
    private FileServiceVersion version;

    /**
     * Creates a builder instance that is able to configure and construct {@link FileClient FileClients} and {@link
     * FileAsyncClient FileAsyncClients}.
     */
    public FileClientBuilder() {
    }

    private FileServiceVersion getServiceVersion() {
        return version != null ? version : FileServiceVersion.getLatest();
    }

    private AzureFileStorageImpl constructImpl(FileServiceVersion serviceVersion) {
        Objects.requireNonNull(shareName, "'shareName' cannot be null.");
        Objects.requireNonNull(resourcePath, "'resourcePath' cannot be null.");

        HttpPipeline pipeline = (httpPipeline != null) ? httpPipeline : BuilderHelper.buildPipeline(() -> {
            if (storageSharedKeyCredential != null) {
                return new StorageSharedKeyCredentialPolicy(storageSharedKeyCredential);
            } else if (sasTokenCredential != null) {
                return new SasTokenCredentialPolicy(sasTokenCredential);
            } else {
                throw logger.logExceptionAsError(
                    new IllegalArgumentException("Credentials are required for authorization"));
            }
        }, retryOptions, logOptions, httpClient, additionalPolicies, configuration, serviceVersion);

        return new AzureFileStorageBuilder()
            .url(endpoint)
            .pipeline(pipeline)
            .version(serviceVersion.getVersion())
            .build();
    }

    /**
     * Creates a {@link DirectoryAsyncClient} based on options set in the builder. Every time
     * {@code buildFileAsyncClient()} is called a new instance of {@link DirectoryAsyncClient} is created.
     *
     * <p>
     * If {@link FileClientBuilder#pipeline(HttpPipeline) pipeline} is set, then the {@code pipeline} and {@link
     * FileClientBuilder#endpoint(String) endpoint} are used to create the {@link DirectoryAsyncClient client}. All
     * other builder settings are ignored.
     * </p>
     *
     * @return A ShareAsyncClient with the options set from the builder.
     * @throws NullPointerException If {@code shareName} is {@code null} or {@code shareName} is {@code null}.
     * @throws IllegalArgumentException If neither a {@link StorageSharedKeyCredential}
     * or {@link #sasToken(String) SAS token} has been set.
     */
    public DirectoryAsyncClient buildDirectoryAsyncClient() {
        FileServiceVersion serviceVersion = getServiceVersion();
        return new DirectoryAsyncClient(constructImpl(serviceVersion), shareName, resourcePath, shareSnapshot,
            accountName, serviceVersion);
    }

    /**
     * Creates a {@link DirectoryClient} based on options set in the builder. Every time {@code buildDirectoryClient()}
     * is called a new instance of {@link DirectoryClient} is created.
     *
     * <p>
     * If {@link FileClientBuilder#pipeline(HttpPipeline) pipeline} is set, then the {@code pipeline} and {@link
     * FileClientBuilder#endpoint(String) endpoint} are used to create the {@link DirectoryClient client}. All other
     * builder settings are ignored.
     * </p>
     *
     * @return A DirectoryClient with the options set from the builder.
     * @throws NullPointerException If {@code endpoint}, {@code shareName} or {@code directoryPath} is {@code null}.
     * @throws IllegalArgumentException If neither a {@link StorageSharedKeyCredential}
     * or {@link #sasToken(String) SAS token} has been set.
     */
    public DirectoryClient buildDirectoryClient() {
        return new DirectoryClient(this.buildDirectoryAsyncClient());
    }

    /**
     * Creates a {@link FileAsyncClient} based on options set in the builder. Every time {@code buildFileAsyncClient()}
     * is called a new instance of {@link FileAsyncClient} is created.
     *
     * <p>
     * If {@link FileClientBuilder#pipeline(HttpPipeline) pipeline} is set, then the {@code pipeline} and {@link
     * FileClientBuilder#endpoint(String) endpoint} are used to create the {@link FileAsyncClient client}. All other
     * builder settings are ignored.
     * </p>
     *
     * @return A ShareAsyncClient with the options set from the builder.
     * @throws NullPointerException If {@code shareName} is {@code null} or the (@code resourcePath) is {@code null}.
     * @throws IllegalArgumentException If neither a {@link StorageSharedKeyCredential}
     * or {@link #sasToken(String) SAS token} has been set.
     */
    public FileAsyncClient buildFileAsyncClient() {
        FileServiceVersion serviceVersion = getServiceVersion();
        return new FileAsyncClient(constructImpl(serviceVersion), shareName, resourcePath, shareSnapshot,
            accountName, serviceVersion);
    }

    /**
     * Creates a {@link FileClient} based on options set in the builder. Every time {@code buildFileClient()} is called
     * a new instance of {@link FileClient} is created.
     *
     * <p>
     * If {@link FileClientBuilder#pipeline(HttpPipeline) pipeline} is set, then the {@code pipeline} and {@link
     * FileClientBuilder#endpoint(String) endpoint} are used to create the {@link FileClient client}. All other builder
     * settings are ignored.
     * </p>
     *
     * @return A FileClient with the options set from the builder.
     * @throws NullPointerException If {@code endpoint}, {@code shareName} or {@code resourcePath} is {@code null}.
     * @throws IllegalStateException If neither a {@link StorageSharedKeyCredential}
     * or {@link #sasToken(String) SAS token} has been set.
     */
    public FileClient buildFileClient() {
        return new FileClient(this.buildFileAsyncClient());
    }

    /**
     * Sets the endpoint for the Azure Storage File instance that the client will interact with.
     *
     * <p>The first path segment, if the endpoint contains path segments, will be assumed to be the name of the share
     * that the client will interact with. Rest of the path segments should be the path of the file. It mush end up with
     * the file name if more segments exist.</p>
     *
     * <p>Query parameters of the endpoint will be parsed in an attempt to generate a SAS token to authenticate
     * requests sent to the service.</p>
     *
     * @param endpoint The URL of the Azure Storage File instance to send service requests to and receive responses
     * from.
     * @return the updated FileClientBuilder object
     * @throws IllegalArgumentException If {@code endpoint} is {@code null} or is an invalid URL
     */
    public FileClientBuilder endpoint(String endpoint) {
        try {
            URL fullUrl = new URL(endpoint);
            this.endpoint = fullUrl.getProtocol() + "://" + fullUrl.getHost();

<<<<<<< HEAD
            this.accountName = StorageImplUtils.getAccountName(fullUrl);
=======
            this.accountName = BuilderHelper.getAccountName(fullUrl);
>>>>>>> c7a1c802

            // Attempt to get the share name and file path from the URL passed
            String[] pathSegments = fullUrl.getPath().split("/");
            int length = pathSegments.length;
            this.shareName = length >= 2 ? pathSegments[1] : this.shareName;
            String[] filePathParams = length >= 3 ? Arrays.copyOfRange(pathSegments, 2, length) : null;
            this.resourcePath = filePathParams != null ? String.join("/", filePathParams) : this.resourcePath;

            // Attempt to get the SAS token from the URL passed
            String sasToken = new FileServiceSasQueryParameters(
                StorageImplUtils.parseQueryStringSplitValues(fullUrl.getQuery()), false).encode();
            if (!ImplUtils.isNullOrEmpty(sasToken)) {
                sasToken(sasToken);
            }
        } catch (MalformedURLException ex) {
            throw logger.logExceptionAsError(
                new IllegalArgumentException("The Azure Storage File endpoint url is malformed."));
        }

        return this;
    }

    /**
     * Sets the share that the constructed clients will interact with
     *
     * @param shareName Name of the share
     * @return the updated FileClientBuilder object
     * @throws NullPointerException If {@code shareName} is {@code null}.
     */
    public FileClientBuilder shareName(String shareName) {
        this.shareName = shareName;
        return this;
    }

    /**
     * Sets the shareSnapshot that the constructed clients will interact with. This shareSnapshot must be linked to the
     * share that has been specified in the builder.
     *
     * @param snapshot Identifier of the shareSnapshot
     * @return the updated FileClientBuilder object
     * @throws NullPointerException If {@code shareSnapshot} is {@code null}.
     */
    public FileClientBuilder snapshot(String snapshot) {
        this.shareSnapshot = snapshot;
        return this;
    }

    /**
     * Sets the file that the constructed clients will interact with
     *
     * @param resourcePath Path of the file (or directory).
     * @return the updated FileClientBuilder object
     * @throws NullPointerException If {@code resourcePath} is {@code null}.
     */
    public FileClientBuilder resourcePath(String resourcePath) {
        this.resourcePath = resourcePath;
        return this;
    }

    /**
     * Sets the {@link StorageSharedKeyCredential} used to authorize requests sent to the service.
     *
     * @param credential The credential to use for authenticating request.
     * @return the updated FileClientBuilder
     * @throws NullPointerException If {@code credential} is {@code null}.
     */
    public FileClientBuilder credential(StorageSharedKeyCredential credential) {
        this.storageSharedKeyCredential = Objects.requireNonNull(credential, "'credential' cannot be null.");
        this.sasTokenCredential = null;
        return this;
    }

    /**
     * Sets the SAS token used to authorize requests sent to the service.
     *
     * @param sasToken The SAS token to use for authenticating requests.
     * @return the updated FileClientBuilder
     * @throws NullPointerException If {@code sasToken} is {@code null}.
     */
    public FileClientBuilder sasToken(String sasToken) {
        this.sasTokenCredential = new SasTokenCredential(Objects.requireNonNull(sasToken,
            "'sasToken' cannot be null."));
        this.storageSharedKeyCredential = null;
        return this;
    }

    /**
     * Sets the connection string to connect to the service.
     *
     * @param connectionString Connection string of the storage account.
     * @return the updated FileClientBuilder
     * @throws IllegalArgumentException If {@code connectionString} in invalid.
     */
    public FileClientBuilder connectionString(String connectionString) {
        StorageConnectionString storageConnectionString
                = StorageConnectionString.create(connectionString, logger);
        StorageEndpoint endpoint = storageConnectionString.getFileEndpoint();
        if (endpoint == null || endpoint.getPrimaryUri() == null) {
            throw logger
                    .logExceptionAsError(new IllegalArgumentException(
                            "connectionString missing required settings to derive file service endpoint."));
        }
        this.endpoint(endpoint.getPrimaryUri());
        if (storageConnectionString.getAccountName() != null) {
            this.accountName = storageConnectionString.getAccountName();
        }
        StorageAuthenticationSettings authSettings = storageConnectionString.getStorageAuthSettings();
        if (authSettings.getType() == StorageAuthenticationSettings.Type.ACCOUNT_NAME_KEY) {
            this.credential(new StorageSharedKeyCredential(authSettings.getAccount().getName(),
                    authSettings.getAccount().getAccessKey()));
        } else if (authSettings.getType() == StorageAuthenticationSettings.Type.SAS_TOKEN) {
            this.sasToken(authSettings.getSasToken());
        }
        return this;
    }

    /**
     * Sets the {@link HttpClient} to use for sending a receiving requests to and from the service.
     *
     * @param httpClient HttpClient to use for requests.
     * @return the updated FileClientBuilder object
     */
    public FileClientBuilder httpClient(HttpClient httpClient) {
        if (this.httpClient != null && httpClient == null) {
            logger.info("'httpClient' is being set to 'null' when it was previously configured.");
        }

        this.httpClient = httpClient;
        return this;
    }

    /**
     * Adds a pipeline policy to apply on each request sent.
     *
     * @param pipelinePolicy a pipeline policy
     * @return the updated FileClientBuilder object
     * @throws NullPointerException If {@code pipelinePolicy} is {@code null}.
     */
    public FileClientBuilder addPolicy(HttpPipelinePolicy pipelinePolicy) {
        this.additionalPolicies.add(Objects.requireNonNull(pipelinePolicy, "'pipelinePolicy' cannot be null"));
        return this;
    }

    /**
     * Sets the {@link HttpLogOptions} for service requests.
     *
     * @param logOptions The logging configuration to use when sending and receiving HTTP requests/responses.
     * @return the updated FileClientBuilder object
     * @throws NullPointerException If {@code logOptions} is {@code null}.
     */
    public FileClientBuilder httpLogOptions(HttpLogOptions logOptions) {
        this.logOptions = Objects.requireNonNull(logOptions, "'logOptions' cannot be null.");
        return this;
    }

    /**
     * Sets the configuration object used to retrieve environment configuration values during building of the client.
     *
     * @param configuration Configuration store used to retrieve environment configurations.
     * @return the updated FileClientBuilder object
     */
    public FileClientBuilder configuration(Configuration configuration) {
        this.configuration = configuration;
        return this;
    }

    /**
     * Sets the request retry options for all the requests made through the client.
     *
     * @param retryOptions The options used to configure retry behavior.
     * @return the updated FileClientBuilder object
     * @throws NullPointerException If {@code retryOptions} is {@code null}.
     */
    public FileClientBuilder retryOptions(RequestRetryOptions retryOptions) {
        this.retryOptions = Objects.requireNonNull(retryOptions, "'retryOptions' cannot be null.");
        return this;
    }

    /**
     * Sets the {@link HttpPipeline} to use for the service client.
     *
     * If {@code pipeline} is set, all other settings are ignored, aside from {@link #endpoint(String) endpoint}.
     *
     * @param httpPipeline HttpPipeline to use for sending service requests and receiving responses.
     * @return the updated FileClientBuilder object
     */
    public FileClientBuilder pipeline(HttpPipeline httpPipeline) {
        if (this.httpPipeline != null && httpPipeline == null) {
            logger.info("HttpPipeline is being set to 'null' when it was previously configured.");
        }

        this.httpPipeline = httpPipeline;
        return this;
    }

    /**
     * Sets the {@link FileServiceVersion} that is used when making API requests.
     * <p>
     * If a service version is not provided, the service version that will be used will be the latest known service
     * version based on the version of the client library being used. If no service version is specified, updating to a
     * newer version the client library will have the result of potentially moving to a newer service version.
     *
     * @param version {@link FileServiceVersion} of the service to be used when making requests.
     * @return the updated FileClientBuilder object
     */
    public FileClientBuilder serviceVersion(FileServiceVersion version) {
        this.version = version;
        return this;
    }
}<|MERGE_RESOLUTION|>--- conflicted
+++ resolved
@@ -231,12 +231,7 @@
         try {
             URL fullUrl = new URL(endpoint);
             this.endpoint = fullUrl.getProtocol() + "://" + fullUrl.getHost();
-
-<<<<<<< HEAD
-            this.accountName = StorageImplUtils.getAccountName(fullUrl);
-=======
             this.accountName = BuilderHelper.getAccountName(fullUrl);
->>>>>>> c7a1c802
 
             // Attempt to get the share name and file path from the URL passed
             String[] pathSegments = fullUrl.getPath().split("/");
