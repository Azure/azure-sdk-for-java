// Copyright (c) Microsoft Corporation. All rights reserved.
// Licensed under the MIT License.

package com.azure.storage.file;

import com.azure.core.http.HttpPipeline;
import com.azure.core.http.rest.Response;
import com.azure.core.http.rest.SimpleResponse;
import com.azure.core.http.rest.VoidResponse;
import com.azure.core.implementation.util.FluxUtil;
import com.azure.core.util.Context;
import com.azure.core.util.logging.ClientLogger;
import com.azure.storage.common.credentials.SASTokenCredential;
import com.azure.storage.common.credentials.SharedKeyCredential;
import com.azure.storage.file.implementation.AzureFileStorageBuilder;
import com.azure.storage.file.implementation.AzureFileStorageImpl;
import com.azure.storage.file.models.CopyStatusType;
import com.azure.storage.file.models.FileCopyInfo;
import com.azure.storage.file.models.FileDownloadInfo;
import com.azure.storage.file.models.FileGetPropertiesHeaders;
import com.azure.storage.file.models.FileHTTPHeaders;
import com.azure.storage.file.models.FileInfo;
import com.azure.storage.file.models.FileMetadataInfo;
import com.azure.storage.file.models.FileProperties;
import com.azure.storage.file.models.FileRange;
import com.azure.storage.file.models.FileRangeWriteType;
import com.azure.storage.file.models.FileUploadInfo;
import com.azure.storage.file.models.FileUploadRangeHeaders;
import com.azure.storage.file.models.FilesCreateResponse;
import com.azure.storage.file.models.FilesDownloadResponse;
import com.azure.storage.file.models.FilesForceCloseHandlesResponse;
import com.azure.storage.file.models.FilesGetPropertiesResponse;
import com.azure.storage.file.models.FilesGetRangeListResponse;
import com.azure.storage.file.models.FilesListHandlesResponse;
import com.azure.storage.file.models.FilesSetHTTPHeadersResponse;
import com.azure.storage.file.models.FilesSetMetadataResponse;
import com.azure.storage.file.models.FilesStartCopyResponse;
import com.azure.storage.file.models.FilesUploadRangeResponse;
import com.azure.storage.file.models.HandleItem;
import com.azure.storage.file.models.StorageErrorException;
import reactor.core.publisher.Flux;
import reactor.core.publisher.Mono;
import reactor.core.scheduler.Schedulers;

import java.io.File;
import java.io.IOException;
import java.io.UncheckedIOException;
import java.net.MalformedURLException;
import java.net.URL;
import java.nio.ByteBuffer;
import java.nio.channels.AsynchronousFileChannel;
import java.nio.file.Paths;
import java.nio.file.StandardOpenOption;
import java.time.Duration;
import java.time.OffsetDateTime;
import java.util.ArrayList;
import java.util.Arrays;
import java.util.List;
import java.util.Map;
import java.util.Objects;
import java.util.concurrent.TimeoutException;

/**
 * This class provides a client that contains all the operations for interacting with file in Azure Storage File
 * Service. Operations allowed by the client are creating, copying, uploading, downloading, deleting and listing on a
 * file, retrieving properties, setting metadata and list or force close handles of the file.
 *
 * <p><strong>Instantiating an Asynchronous File Client</strong></p>
 *
 * {@codesnippet com.azure.storage.file.fileAsyncClient.instantiation}
 *
 * <p>View {@link FileClientBuilder this} for additional ways to construct the client.</p>
 *
 * @see FileClientBuilder
 * @see FileClient
 * @see SharedKeyCredential
 * @see SASTokenCredential
 */
public class FileAsyncClient {
    private final ClientLogger logger = new ClientLogger(FileAsyncClient.class);
    private static final long FILE_DEFAULT_BLOCK_SIZE = 4 * 1024 * 1024L;
    private static final long DOWNLOAD_UPLOAD_CHUNK_TIMEOUT = 300;

    private final AzureFileStorageImpl azureFileStorageClient;
    private final String shareName;
    private final String filePath;
    private final String snapshot;

    /**
     * Creates a FileAsyncClient that sends requests to the storage file at {@link AzureFileStorageImpl#getUrl()
     * endpoint}. Each service call goes through the {@link HttpPipeline pipeline} in the {@code client}.
     *
     * @param azureFileStorageClient Client that interacts with the service interfaces
     * @param shareName Name of the share
     * @param filePath Path to the file
     * @param snapshot The snapshot of the share
     */
    FileAsyncClient(AzureFileStorageImpl azureFileStorageClient, String shareName, String filePath, String snapshot) {
        Objects.requireNonNull(shareName);
        Objects.requireNonNull(filePath);
        this.shareName = shareName;
        this.filePath = filePath;
        this.snapshot = snapshot;
        this.azureFileStorageClient = azureFileStorageClient;
    }

    /**
     * Creates a FileAsyncClient that sends requests to the storage account at {@code endpoint}. Each service call goes
     * through the {@code httpPipeline}.
     *
     * @param endpoint URL for the Storage File service
     * @param httpPipeline HttpPipeline that HTTP requests and response flow through
     * @param shareName Name of the share
     * @param filePath Path to the file
     * @param snapshot Optional snapshot of the share
     */
    FileAsyncClient(URL endpoint, HttpPipeline httpPipeline, String shareName, String filePath, String snapshot) {
        Objects.requireNonNull(shareName);
        Objects.requireNonNull(filePath);
        this.shareName = shareName;
        this.filePath = filePath;
        this.snapshot = snapshot;
        this.azureFileStorageClient = new AzureFileStorageBuilder().pipeline(httpPipeline)
            .url(endpoint.toString())
            .build();
    }

    /**
     * Get the url of the storage file client.
     *
     * @return the URL of the storage file client
     * @throws RuntimeException If the file is using a malformed URL.
     */
    public URL getFileUrl() {
        try {
            return new URL(azureFileStorageClient.getUrl());
        } catch (MalformedURLException e) {
            throw logger.logExceptionAsError(new RuntimeException(String.format("Invalid URL on %s: %s" + getClass().getSimpleName(),
                azureFileStorageClient.getUrl()), e));
        }
    }

    /**
     * Creates a file in the storage account and returns a response of {@link FileInfo} to interact with it.
     *
     * <p><strong>Code Samples</strong></p>
     *
     * <p>Create the file with size 1KB.</p>
     *
     * {@codesnippet com.azure.storage.file.fileClient.create}
     *
     * <p>For more information, see the
     * <a href="https://docs.microsoft.com/en-us/rest/api/storageservices/create-file">Azure Docs</a>.</p>
     *
     * @param maxSize The maximum size in bytes for the file, up to 1 TiB.
     * @return A response containing the file info and the status of creating the file.
     * @throws StorageErrorException If the file has already existed, the parent directory does not exist or fileName is
     * an invalid resource name.
     */
    public Mono<Response<FileInfo>> create(long maxSize) {
        return create(maxSize, null, null);
    }

    /**
     * Creates a file in the storage account and returns a response of FileInfo to interact with it.
     *
     * <p><strong>Code Samples</strong></p>
     *
     * <p>Create the file with length of 1024 bytes, some headers and metadata.</p>
     *
     * {@codesnippet com.azure.storage.file.fileAsyncClient.create#long-filehttpheaders-map}
     *
     * <p>For more information, see the
     * <a href="https://docs.microsoft.com/en-us/rest/api/storageservices/create-file">Azure Docs</a>.</p>
     *
     * @param maxSize The maximum size in bytes for the file, up to 1 TiB.
     * @param httpHeaders Additional parameters for the operation.
     * @param metadata Optional name-value pairs associated with the file as metadata. Metadata names must adhere to the
     * naming rules.
     * @return A response containing the directory info and the status of creating the directory.
     * @throws StorageErrorException If the directory has already existed, the parent directory does not exist or
     * directory is an invalid resource name.
     * @see <a href="https://docs.microsoft.com/en-us/dotnet/csharp/language-reference/">C# identifiers</a>
     */
    public Mono<Response<FileInfo>> create(long maxSize, FileHTTPHeaders httpHeaders, Map<String, String> metadata) {
        // TODO (alzimmer): These properties are dummy defaults to allow the new service version to be used. Remove these and use correct defaults when known (https://github.com/Azure/azure-sdk-for-java/issues/5039)
        String fileAttributes = "None";
        String filePermission = "inherit";
        String fileCreationTime = "now";
        String fileLastWriteTime = "now";

        return azureFileStorageClient.files().createWithRestResponseAsync(shareName, filePath, maxSize, fileAttributes, fileCreationTime, fileLastWriteTime, null, metadata, filePermission, null, httpHeaders, Context.NONE)
            .map(this::createFileInfoResponse);
    }

    /**
     * Copies a blob or file to a destination file within the storage account.
     *
     * <p><strong>Code Samples</strong></p>
     *
     * <p>Copy file from source url to the {@code filePath} </p>
     *
     * {@codesnippet com.azure.storage.file.fileAsyncClient.startCopy#string-map}
     *
     * <p>For more information, see the
     * <a href="https://docs.microsoft.com/en-us/rest/api/storageservices/copy-file">Azure Docs</a>.</p>
     *
     * @param sourceUrl Specifies the URL of the source file or blob, up to 2 KB in length.
     * @param metadata Optional name-value pairs associated with the file as metadata. Metadata names must adhere to the
     * naming rules.
     * @return A response containing the file copy info and the status of copying the file.
     * @see <a href="https://docs.microsoft.com/en-us/dotnet/csharp/language-reference/">C# identifiers</a>
     */
    public Mono<Response<FileCopyInfo>> startCopy(String sourceUrl, Map<String, String> metadata) {
        return azureFileStorageClient.files().startCopyWithRestResponseAsync(shareName, filePath, sourceUrl, null, metadata, Context.NONE)
            .map(this::startCopyResponse);
    }

    /**
     * Aborts a pending Copy File operation, and leaves a destination file with zero length and full metadata.
     *
     * <p><strong>Code Samples</strong></p>
     *
     * <p>Abort copy file from copy id("someCopyId") </p>
     *
     * {@codesnippet com.azure.storage.file.fileAsyncClient.abortCopy#string}
     *
     * <p>For more information, see the
     * <a href="https://docs.microsoft.com/en-us/rest/api/storageservices/abort-copy-file">Azure Docs</a>.</p>
     *
     * @param copyId Specifies the copy id which has copying pending status associate with it.
     * @return A response containing the status of aborting copy the file.
     */
    public Mono<VoidResponse> abortCopy(String copyId) {
        return azureFileStorageClient.files().abortCopyWithRestResponseAsync(shareName, filePath, copyId, Context.NONE)
            .map(VoidResponse::new);
    }

    /**
     * Downloads a file from the system, including its metadata and properties
     *
     * <p><strong>Code Samples</strong></p>
     *
     * <p>Download the file to current folder. </p>
     *
     * {@codesnippet com.azure.storage.file.fileAsyncClient.downloadToFile#string}
     *
     * <p>For more information, see the
     * <a href="https://docs.microsoft.com/en-us/rest/api/storageservices/get-file">Azure Docs</a>.</p>
     *
     * @param downloadFilePath The path where store the downloaded file
     * @return An empty response.
     */
    public Mono<Void> downloadToFile(String downloadFilePath) {
        return downloadToFile(downloadFilePath, null);
    }

    /**
     * Downloads a file from the system, including its metadata and properties
     *
     * <p><strong>Code Samples</strong></p>
     *
     * <p>Download the file from 1024 to 2048 bytes to current folder. </p>
     *
     * {@codesnippet com.azure.storage.file.fileAsyncClient.downloadToFile#string-filerange}
     *
     * <p>For more information, see the
     * <a href="https://docs.microsoft.com/en-us/rest/api/storageservices/get-file">Azure Docs</a>.</p>
     *
     * @param downloadFilePath The path where store the downloaded file
     * @param range Optional byte range which returns file data only from the specified range.
     * @return An empty response.
     */
    public Mono<Void> downloadToFile(String downloadFilePath, FileRange range) {
        AsynchronousFileChannel channel = channelSetup(downloadFilePath);
        return sliceFileRange(range)
            .flatMap(chunk -> downloadWithProperties(chunk, false)
                .map(dar -> dar.value().body())
                .subscribeOn(Schedulers.elastic())
                .flatMap(fbb -> FluxUtil.writeFile(fbb, channel, chunk.start() - (range == null ? 0 : range.start()))
                    .subscribeOn(Schedulers.elastic())
                    .timeout(Duration.ofSeconds(DOWNLOAD_UPLOAD_CHUNK_TIMEOUT))
                    .retry(3, throwable -> throwable instanceof IOException || throwable instanceof TimeoutException)))
            .then()
            .doOnTerminate(() -> channelCleanUp(channel));
    }

    private AsynchronousFileChannel channelSetup(String filePath) {
        try {
            return AsynchronousFileChannel.open(Paths.get(filePath), StandardOpenOption.READ, StandardOpenOption.WRITE);
        } catch (IOException e) {
            throw logger.logExceptionAsError(new UncheckedIOException(e));
        }
    }

    private void channelCleanUp(AsynchronousFileChannel channel) {
        try {
            channel.close();
        } catch (IOException e) {
            throw logger.logExceptionAsError(new UncheckedIOException(e));
        }
    }

    private Flux<FileRange> sliceFileRange(FileRange fileRange) {
        long offset = fileRange == null ? 0L : fileRange.start();
        Mono<Long> end;
        if (fileRange != null) {
            end = Mono.just(fileRange.end());
        } else {
            end = Mono.empty();
        }
        end = end.switchIfEmpty(getProperties().map(rb -> rb.value().contentLength()));
        return end
            .map(e -> {
                List<FileRange> chunks = new ArrayList<>();
                for (long pos = offset; pos < e; pos += FILE_DEFAULT_BLOCK_SIZE) {
                    long count = FILE_DEFAULT_BLOCK_SIZE;
                    if (pos + count > e) {
                        count = e - pos;
                    }
                    chunks.add(new FileRange(pos, pos + count - 1));
                }
                return chunks;
            })
            .flatMapMany(Flux::fromIterable);
    }

    /**
     * Downloads a file from the system, including its metadata and properties
     *
     * <p><strong>Code Samples</strong></p>
     *
     * <p>Download the file with its metadata and properties. </p>
     *
     * {@codesnippet com.azure.storage.file.fileAsyncClient.downloadWithProperties}
     *
     * <p>For more information, see the
     * <a href="https://docs.microsoft.com/en-us/rest/api/storageservices/get-file">Azure Docs</a>.</p>
     *
     * @return A response that only contains headers and response status code
     */
    public Mono<Response<FileDownloadInfo>> downloadWithProperties() {
        return downloadWithProperties(null, null);
    }

    /**
     * Downloads a file from the system, including its metadata and properties
     *
     * <p><strong>Code Samples</strong></p>
     *
     * <p>Download the file from 1024 to 2048 bytes with its metadata and properties and without the contentMD5. </p>
     *
     * {@codesnippet com.azure.storage.file.fileAsyncClient.downloadWithProperties#filerange-boolean}
     *
     * <p>For more information, see the
     * <a href="https://docs.microsoft.com/en-us/rest/api/storageservices/get-file">Azure Docs</a>.</p>
     *
     * @param range Optional byte range which returns file data only from the specified range.
     * @param rangeGetContentMD5 Optional boolean which the service returns the MD5 hash for the range when it sets to
     * true, as long as the range is less than or equal to 4 MB in size.
     * @return A response that only contains headers and response status code
     */
    public Mono<Response<FileDownloadInfo>> downloadWithProperties(FileRange range, Boolean rangeGetContentMD5) {
        String rangeString = range == null ? null : range.toString();
        return azureFileStorageClient.files().downloadWithRestResponseAsync(shareName, filePath, null, rangeString, rangeGetContentMD5, Context.NONE)
            .map(this::downloadWithPropertiesResponse);
    }

    /**
     * Deletes the file associate with the client.
     *
     * <p><strong>Code Samples</strong></p>
     *
     * <p>Delete the file</p>
     *
     * {@codesnippet com.azure.storage.file.fileAsyncClient.delete}
     *
     * <p>For more information, see the
     * <a href="https://docs.microsoft.com/en-us/rest/api/storageservices/delete-file2">Azure Docs</a>.</p>
     *
     * @return A response that only contains headers and response status code
     * @throws StorageErrorException If the directory doesn't exist or the file doesn't exist.
     */
    public Mono<VoidResponse> delete() {
        return azureFileStorageClient.files().deleteWithRestResponseAsync(shareName, filePath, Context.NONE)
            .map(VoidResponse::new);
    }

    /**
     * Retrieves the properties of the storage account's file. The properties includes file metadata, last modified
     * date, is server encrypted, and eTag.
     *
     * <p><strong>Code Samples</strong></p>
     *
     * <p>Retrieve file properties</p>
     *
     * {@codesnippet com.azure.storage.file.fileAsyncClient.getProperties}
     *
     * <p>For more information, see the
     * <a href="https://docs.microsoft.com/en-us/rest/api/storageservices/get-file-properties">Azure Docs</a>.</p>
     *
     * @return Storage file properties
     */
    public Mono<Response<FileProperties>> getProperties() {
        return azureFileStorageClient.files().getPropertiesWithRestResponseAsync(shareName, filePath, snapshot, null, Context.NONE)
            .map(this::getPropertiesResponse);
    }

    /**
     * Sets the user-defined httpHeaders to associate to the file.
     *
     * <p>If {@code null} is passed for the httpHeaders it will clear the httpHeaders associated to the file.</p>
     *
     * <p><strong>Code Samples</strong></p>
     *
     * <p>Set the httpHeaders of contentType of "text/plain"</p>
     *
     * {@codesnippet com.azure.storage.file.fileAsyncClient.setHttpHeaders#long-filehttpheaders}
     *
     * <p>Clear the metadata of the file</p>
     *
     * {@codesnippet com.azure.storage.file.fileAsyncClient.setHttpHeaders#long-filehttpheaders.clearHttpHeaders}
     *
     * <p>For more information, see the
     * <a href="https://docs.microsoft.com/en-us/rest/api/storageservices/set-file-properties">Azure Docs</a>.</p>
     *
     * @param newFileSize New file size of the file
     * @param httpHeaders Resizes a file to the specified size. If the specified byte value is less than the current
     * size of the file, then all ranges above the specified byte value are cleared.
     * @return Response of the information about the file
     * @throws IllegalArgumentException thrown if parameters fail the validation.
     */
    public Mono<Response<FileInfo>> setHttpHeaders(long newFileSize, FileHTTPHeaders httpHeaders) {
        // TODO (alzimmer): These properties are dummy defaults to allow the new service version to be used. Remove these and use correct defaults when known (https://github.com/Azure/azure-sdk-for-java/issues/5039)
        String fileAttributes = "None";
        String filePermission = "inherit";
        String fileCreationTime = "preserve";
        String fileLastWriteTime = "preserve";

        return azureFileStorageClient.files().setHTTPHeadersWithRestResponseAsync(shareName, filePath, fileAttributes, fileCreationTime, fileLastWriteTime, null, newFileSize, filePermission, null, httpHeaders, Context.NONE)
            .map(this::setHttpHeadersResponse);
    }

    /**
     * Sets the user-defined metadata to associate to the file.
     *
     * <p>If {@code null} is passed for the metadata it will clear the metadata associated to the file.</p>
     *
     * <p><strong>Code Samples</strong></p>
     *
     * <p>Set the metadata to "file:updatedMetadata"</p>
     *
     * {@codesnippet com.azure.storage.file.fileAsyncClient.setMetadata#map}
     *
     * <p>Clear the metadata of the file</p>
     *
     * {@codesnippet com.azure.storage.file.fileAsyncClient.setMetadata#map.clearMetadata}
     *
     * <p>For more information, see the
     * <a href="https://docs.microsoft.com/en-us/rest/api/storageservices/set-file-metadata">Azure Docs</a>.</p>
     *
     * @param metadata Options.Metadata to set on the file, if null is passed the metadata for the file is cleared
     * @return information about the file
     * @throws StorageErrorException If the file doesn't exist or the metadata contains invalid keys
     */
    public Mono<Response<FileMetadataInfo>> setMetadata(Map<String, String> metadata) {
        return azureFileStorageClient.files().setMetadataWithRestResponseAsync(shareName, filePath, null, metadata, Context.NONE)
            .map(this::setMetadataResponse);
    }

    /**
     * Uploads a range of bytes to the beginning of a file in storage file service. Upload operations performs an
     * in-place write on the specified file.
     *
     * <p><strong>Code Samples</strong></p>
     *
     * <p>Upload data "default" to the file in Storage File Service. </p>
     *
     * {@codesnippet com.azure.storage.file.fileAsyncClient.upload#flux-long}
     *
     * <p>For more information, see the
     * <a href="https://docs.microsoft.com/en-us/rest/api/storageservices/put-range">Azure Docs</a>.</p>
     *
     * @param data The data which will upload to the storage file.
     * @param length Specifies the number of bytes being transmitted in the request body.
     * @return A response that only contains headers and response status code
     * @throws StorageErrorException If you attempt to upload a range that is larger than 4 MB, the service returns
     * status code 413 (Request Entity Too Large)
     */
    public Mono<Response<FileUploadInfo>> upload(Flux<ByteBuffer> data, long length) {
        FileRange range = new FileRange(0, length - 1);
        return azureFileStorageClient.files().uploadRangeWithRestResponseAsync(shareName, filePath, range.toString(), FileRangeWriteType.UPDATE, length, data, null, null, Context.NONE)
            .map(this::uploadResponse);
    }

    /**
     * Uploads a range of bytes to specific of a file in storage file service. Upload operations performs an in-place
     * write on the specified file.
     *
     * <p><strong>Code Samples</strong></p>
     *
     * <p>Upload data "default" starting from 1024 bytes. </p>
     *
<<<<<<< HEAD
     * {@codesnippet com.azure.storage.file.fileAsyncClient.upload#flux-long-int}
=======
     * {@codesnippet com.azure.storage.file.fileAsyncClient.upload#flux-long-long-filerangewritetype}
>>>>>>> 5583eb0f
     *
     * <p>For more information, see the
     * <a href="https://docs.microsoft.com/en-us/rest/api/storageservices/put-range">Azure Docs</a>.</p>
     *
     * @param data The data which will upload to the storage file.
     * @param length Specifies the number of bytes being transmitted in the request body.
     * @param offset Optional starting point of the upload range. It will start from the beginning if it is {@code
     * null}
     * @return A response that only contains headers and response status code
     * @throws StorageErrorException If you attempt to upload a range that is larger than 4 MB, the service returns
     * status code 413 (Request Entity Too Large)
     */
<<<<<<< HEAD
    public Mono<Response<FileUploadInfo>> upload(Flux<ByteBuf> data, long length, long offset) {
=======
    public Mono<Response<FileUploadInfo>> upload(Flux<ByteBuffer> data, long length, long offset, FileRangeWriteType type) {
>>>>>>> 5583eb0f
        FileRange range = new FileRange(offset, offset + length - 1);
        return azureFileStorageClient.files().uploadRangeWithRestResponseAsync(shareName, filePath, range.toString(), FileRangeWriteType.UPDATE, length, data, null, null, Context.NONE)
            .map(this::uploadResponse);
    }

    /**
     * Clear a range of bytes to specific of a file in storage file service. Clear operations performs an in-place
     * write on the specified file.
     *
     * <p><strong>Code Samples</strong></p>
     *
     * <p>Clears the first 1024 bytes. </p>
     *
     * {@codesnippet com.azure.storage.file.fileAsyncClient.clearRange#long}
     *
     * <p>For more information, see the
     * <a href="https://docs.microsoft.com/en-us/rest/api/storageservices/put-range">Azure Docs</a>.</p>
     *
     * @param length Specifies the number of bytes being cleared in the request body.
     * @return A response that only contains headers and response status code
     * @throws StorageErrorException If you attempt to clear a range that is larger than 4 MB, the service returns
     * status code 413 (Request Entity Too Large)
     */
    public Mono<Response<FileUploadInfo>> clearRange(long length) {
        return clearRange(length, 0);
    }

    /**
     * Clear a range of bytes to specific of a file in storage file service. Clear operations performs an in-place
     * write on the specified file.
     *
     * <p><strong>Code Samples</strong></p>
     *
     * <p>Clear the range starting from 1024 with length of 1024. </p>
     *
     * {@codesnippet com.azure.storage.file.fileAsyncClient.clearRange#long-int}
     *
     * <p>For more information, see the
     * <a href="https://docs.microsoft.com/en-us/rest/api/storageservices/put-range">Azure Docs</a>.</p>
     *
     * @param length Specifies the number of bytes being cleared in the request body.
     * @param offset Optional starting point of the upload range. It will start from the beginning if it is {@code
     * null}
     * @return A response that only contains headers and response status code
     * @throws StorageErrorException If you attempt to clear a range that is larger than 4 MB, the service returns
     * status code 413 (Request Entity Too Large)
     */
    public Mono<Response<FileUploadInfo>> clearRange(long length, long offset) {
        FileRange range = new FileRange(offset, offset + length - 1);
        return azureFileStorageClient.files().uploadRangeWithRestResponseAsync(shareName, filePath, range.toString(), FileRangeWriteType.CLEAR, 0L, null, null, null, Context.NONE)
            .map(this::uploadResponse);
    }

    /**
     * Uploads file to storage file service.
     *
     * <p><strong>Code Samples</strong></p>
     *
     * <p> Upload the file from the source file path. </p>
     *
     * (@codesnippet com.azure.storage.file.fileAsyncClient.uploadFromFile#string}
     *
     * <p>For more information, see the
     * <a href="https://docs.microsoft.com/en-us/rest/api/storageservices/create-file">Azure Docs Create File</a>
     * and
     * <a href="https://docs.microsoft.com/en-us/rest/api/storageservices/put-range">Azure Docs Upload</a>.</p>
     *
     * @param uploadFilePath The path where store the source file to upload
     * @return An empty response.
     * @throws UncheckedIOException If an I/O error occurs.
     */
    public Mono<Void> uploadFromFile(String uploadFilePath) {
        AsynchronousFileChannel channel = channelSetup(uploadFilePath);
        return Flux.fromIterable(sliceFile(uploadFilePath))
            .flatMap(chunk -> {
<<<<<<< HEAD
                return upload(FluxUtil.byteBufStreamFromFile(channel, chunk.start(), chunk.end() - chunk.start() + 1), chunk.end() - chunk.start() + 1, chunk.start())
=======
                return upload(FluxUtil.readFile(channel, chunk.start(), chunk.end() - chunk.start() + 1), chunk.end() - chunk.start() + 1, chunk.start(), type)
>>>>>>> 5583eb0f
                    .timeout(Duration.ofSeconds(DOWNLOAD_UPLOAD_CHUNK_TIMEOUT))
                    .retry(3, throwable -> throwable instanceof IOException || throwable instanceof TimeoutException);
            })
            .then()
            .doOnTerminate(() -> channelCleanUp(channel));
    }

    private List<FileRange> sliceFile(String path) {
        File file = new File(path);
        assert file.exists();
        List<FileRange> ranges = new ArrayList<>();
        for (long pos = 0; pos < file.length(); pos += FILE_DEFAULT_BLOCK_SIZE) {
            long count = FILE_DEFAULT_BLOCK_SIZE;
            if (pos + count > file.length()) {
                count = file.length() - pos;
            }
            ranges.add(new FileRange(pos, pos + count - 1));
        }
        return ranges;
    }

    /**
     * List of valid ranges for a file.
     *
     * <p><strong>Code Samples</strong></p>
     *
     * <p>List all ranges for the file client.</p>
     *
     * {@codesnippet com.azure.storage.file.fileAsyncClient.listRanges}
     *
     * <p>For more information, see the
     * <a href="https://docs.microsoft.com/en-us/rest/api/storageservices/list-ranges">Azure Docs</a>.</p>
     *
     * @return {@link FileRange ranges} in the files.
     */
    public Flux<FileRange> listRanges() {
        return listRanges(null);
    }

    /**
     * List of valid ranges for a file.
     *
     * <p><strong>Code Samples</strong></p>
     *
     * <p>List all ranges within the file range from 1KB to 2KB.</p>
     *
     * {@codesnippet com.azure.storage.file.fileAsyncClient.listRanges#filerange}
     *
     * <p>For more information, see the
     * <a href="https://docs.microsoft.com/en-us/rest/api/storageservices/list-ranges">Azure Docs</a>.</p>
     *
     * @param range Optional byte range which returns file data only from the specified range.
     * @return {@link FileRange ranges} in the files that satisfy the requirements
     */
    public Flux<FileRange> listRanges(FileRange range) {
        String rangeString = range == null ? null : range.toString();
        return azureFileStorageClient.files().getRangeListWithRestResponseAsync(shareName, filePath, snapshot, null, rangeString, Context.NONE)
            .flatMapMany(this::convertListRangesResponseToFileRangeInfo);
    }

    /**
     * List of open handles on a file.
     *
     * <p><strong>Code Samples</strong></p>
     *
     * <p>List all handles for the file client.</p>
     *
     * {@codesnippet com.azure.storage.file.fileAsyncClient.listHandles}
     *
     * <p>For more information, see the
     * <a href="https://docs.microsoft.com/en-us/rest/api/storageservices/list-handles">Azure Docs</a>.</p>
     *
     * @return {@link HandleItem handles} in the files that satisfy the requirements
     */
    public Flux<HandleItem> listHandles() {
        return listHandles(null);
    }

    /**
     * List of open handles on a file.
     *
     * <p><strong>Code Samples</strong></p>
     *
     * <p>List 10 handles for the file client.</p>
     *
     * {@codesnippet com.azure.storage.file.fileAsyncClient.listHandles#integer}
     *
     * <p>For more information, see the
     * <a href="https://docs.microsoft.com/en-us/rest/api/storageservices/list-handles">Azure Docs</a>.</p>
     *
     * @param maxResults Optional maximum number of results will return per page
     * @return {@link HandleItem handles} in the file that satisfy the requirements
     */
    public Flux<HandleItem> listHandles(Integer maxResults) {
        return azureFileStorageClient.files().listHandlesWithRestResponseAsync(shareName, filePath, null, maxResults, null, snapshot, Context.NONE)
            .flatMapMany(response -> nextPageForHandles(response, maxResults));
    }

    /**
     * Closes a handle or handles opened on a file at the service. It is intended to be used alongside {@link
     * FileAsyncClient#listHandles()} (Integer)} . TODO: Will change the return type to how many handles have been
     * closed. Implement one more API to force close all handles. TODO: @see <a href="https://github.com/Azure/azure-sdk-for-java/issues/4525">Github
     * Issue 4525</a>
     *
     * <p><strong>Code Samples</strong></p>
     *
     * <p>Force close handles with handles returned by list handles in recursive.</p>
     *
     * {@codesnippet com.azure.storage.file.fileAsyncClient.forceCloseHandles#string}
     *
     * <p>For more information, see the
     * <a href="https://docs.microsoft.com/en-us/rest/api/storageservices/force-close-handles">Azure Docs</a>.</p>
     *
     * @param handleId Specifies the handle ID to be closed. Use an asterisk ('*') as a wildcard string to specify all
     * handles.
     * @return The counts of number of handles closed
     */
    public Flux<Integer> forceCloseHandles(String handleId) {
        return azureFileStorageClient.files().forceCloseHandlesWithRestResponseAsync(shareName, filePath, handleId, null, null, snapshot, Context.NONE)
            .flatMapMany(response -> nextPageForForceCloseHandles(response, handleId));
    }

    /**
     * Get snapshot id which attached to {@link FileAsyncClient}. Return {@code null} if no snapshot id attached.
     *
     * <p><strong>Code Samples</strong></p>
     *
     * <p>Get the share snapshot id. </p>
     *
     * {@codesnippet com.azure.storage.file.fileAsyncClient.getShareSnapshotId}
     *
     * @return The snapshot id which is a unique {@code DateTime} value that identifies the share snapshot to its base
     * share.
     */
    public String getShareSnapshotId() {
        return this.snapshot;
    }

    private Flux<Integer> nextPageForForceCloseHandles(final FilesForceCloseHandlesResponse response, final String handleId) {
        List<Integer> handleCount = Arrays.asList(response.deserializedHeaders().numberOfHandlesClosed());

        if (response.deserializedHeaders().marker() == null) {
            return Flux.fromIterable(handleCount);
        }
        Mono<FilesForceCloseHandlesResponse> listResponse = azureFileStorageClient.files().forceCloseHandlesWithRestResponseAsync(shareName, filePath, handleId, null, response.deserializedHeaders().marker(), snapshot, Context.NONE);
        Flux<Integer> fileRefPublisher = listResponse.flatMapMany(newResponse -> nextPageForForceCloseHandles(newResponse, handleId));
        return Flux.fromIterable(handleCount).concatWith(fileRefPublisher);
    }

    private Flux<HandleItem> nextPageForHandles(final FilesListHandlesResponse response, final Integer maxResults) {
        List<HandleItem> handleItems = response.value().handleList();

        if (response.value().nextMarker() == null) {
            return Flux.fromIterable(handleItems);
        }

        Mono<FilesListHandlesResponse> listResponse = azureFileStorageClient.files().listHandlesWithRestResponseAsync(shareName, filePath, response.value().nextMarker(), maxResults, null, snapshot, Context.NONE);
        Flux<HandleItem> fileRefPublisher = listResponse.flatMapMany(newResponse -> nextPageForHandles(newResponse, maxResults));
        return Flux.fromIterable(handleItems).concatWith(fileRefPublisher);
    }

    private Response<FileInfo> createFileInfoResponse(final FilesCreateResponse response) {
        String eTag = response.deserializedHeaders().eTag();
        OffsetDateTime lastModified = response.deserializedHeaders().lastModified();
        boolean isServerEncrypted = response.deserializedHeaders().isServerEncrypted();
        FileInfo fileInfo = new FileInfo(eTag, lastModified, isServerEncrypted);
        return new SimpleResponse<>(response, fileInfo);
    }

    private Response<FileCopyInfo> startCopyResponse(final FilesStartCopyResponse response) {
        String eTag = response.deserializedHeaders().eTag();
        OffsetDateTime lastModified = response.deserializedHeaders().lastModified();
        String copyId = response.deserializedHeaders().copyId();
        CopyStatusType copyStatus = response.deserializedHeaders().copyStatus();
        FileCopyInfo fileCopyInfo = new FileCopyInfo(eTag, lastModified, copyId, copyStatus);
        return new SimpleResponse<>(response, fileCopyInfo);
    }

    private Response<FileInfo> setHttpHeadersResponse(final FilesSetHTTPHeadersResponse response) {
        String eTag = response.deserializedHeaders().eTag();
        OffsetDateTime lastModified = response.deserializedHeaders().lastModified();
        boolean isServerEncrypted = response.deserializedHeaders().isServerEncrypted();
        FileInfo fileInfo = new FileInfo(eTag, lastModified, isServerEncrypted);
        return new SimpleResponse<>(response, fileInfo);
    }

    private Response<FileDownloadInfo> downloadWithPropertiesResponse(final FilesDownloadResponse response) {
        String eTag = response.deserializedHeaders().eTag();
        OffsetDateTime lastModified = response.deserializedHeaders().lastModified();
        Map<String, String> metadata = response.deserializedHeaders().metadata();
        Long contentLength = response.deserializedHeaders().contentLength();
        String contentType = response.deserializedHeaders().contentType();
        String contentRange = response.deserializedHeaders().contentRange();
        Flux<ByteBuffer> body = response.value();
        FileDownloadInfo fileDownloadInfo = new FileDownloadInfo(eTag, lastModified, metadata, contentLength, contentType, contentRange, body);
        return new SimpleResponse<>(response, fileDownloadInfo);
    }

    private Response<FileProperties> getPropertiesResponse(final FilesGetPropertiesResponse response) {
        FileGetPropertiesHeaders headers = response.deserializedHeaders();
        String eTag = headers.eTag();
        OffsetDateTime lastModified = headers.lastModified();
        Map<String, String> metadata = headers.metadata();
        String fileType = headers.fileType();
        Long contentLength = headers.contentLength();
        String contentType = headers.contentType();
        byte[] contentMD5;
        try {
            contentMD5 = headers.contentMD5();
        } catch (NullPointerException e) {
            contentMD5 = null;
        }
        String contentEncoding = headers.contentEncoding();
        String cacheControl = headers.cacheControl();
        String contentDisposition = headers.contentDisposition();
        OffsetDateTime copyCompletionTime = headers.copyCompletionTime();
        String copyStatusDescription = headers.copyStatusDescription();
        String copyId = headers.copyId();
        String copyProgress = headers.copyProgress();
        String copySource = headers.copySource();
        CopyStatusType copyStatus = headers.copyStatus();
        Boolean isServerEncrpted = headers.isServerEncrypted();
        FileProperties fileProperties = new FileProperties(eTag, lastModified, metadata, fileType, contentLength,
            contentType, contentMD5, contentEncoding, cacheControl, contentDisposition, copyCompletionTime, copyStatusDescription,
            copyId, copyProgress, copySource, copyStatus, isServerEncrpted);
        return new SimpleResponse<>(response, fileProperties);
    }

    private Response<FileUploadInfo> uploadResponse(final FilesUploadRangeResponse response) {
        FileUploadRangeHeaders headers = response.deserializedHeaders();
        String eTag = headers.eTag();
        OffsetDateTime lastModified = headers.lastModified();
        byte[] contentMD5;
        try {
            contentMD5 = headers.contentMD5();
        } catch (NullPointerException e) {
            contentMD5 = null;
        }
        Boolean isServerEncrypted = headers.isServerEncrypted();
        FileUploadInfo fileUploadInfo = new FileUploadInfo(eTag, lastModified, contentMD5, isServerEncrypted);
        return new SimpleResponse<>(response, fileUploadInfo);
    }

    private Response<FileMetadataInfo> setMetadataResponse(final FilesSetMetadataResponse response) {
        String eTag = response.deserializedHeaders().eTag();
        boolean isServerEncrypted = response.deserializedHeaders().isServerEncrypted();
        FileMetadataInfo fileMetadataInfo = new FileMetadataInfo(eTag, isServerEncrypted);
        return new SimpleResponse<>(response, fileMetadataInfo);
    }

    private Flux<FileRange> convertListRangesResponseToFileRangeInfo(FilesGetRangeListResponse response) {
        List<FileRange> fileRanges = new ArrayList<>();
        response.value().forEach(range -> {
            long start = range.start();
            long end = range.end();
            fileRanges.add(new FileRange(start, end));
        });
        return Flux.fromIterable(fileRanges);
    }
}<|MERGE_RESOLUTION|>--- conflicted
+++ resolved
@@ -501,11 +501,7 @@
      *
      * <p>Upload data "default" starting from 1024 bytes. </p>
      *
-<<<<<<< HEAD
      * {@codesnippet com.azure.storage.file.fileAsyncClient.upload#flux-long-int}
-=======
-     * {@codesnippet com.azure.storage.file.fileAsyncClient.upload#flux-long-long-filerangewritetype}
->>>>>>> 5583eb0f
      *
      * <p>For more information, see the
      * <a href="https://docs.microsoft.com/en-us/rest/api/storageservices/put-range">Azure Docs</a>.</p>
@@ -518,11 +514,7 @@
      * @throws StorageErrorException If you attempt to upload a range that is larger than 4 MB, the service returns
      * status code 413 (Request Entity Too Large)
      */
-<<<<<<< HEAD
-    public Mono<Response<FileUploadInfo>> upload(Flux<ByteBuf> data, long length, long offset) {
-=======
-    public Mono<Response<FileUploadInfo>> upload(Flux<ByteBuffer> data, long length, long offset, FileRangeWriteType type) {
->>>>>>> 5583eb0f
+    public Mono<Response<FileUploadInfo>> upload(Flux<ByteBuffer> data, long length, long offset) {
         FileRange range = new FileRange(offset, offset + length - 1);
         return azureFileStorageClient.files().uploadRangeWithRestResponseAsync(shareName, filePath, range.toString(), FileRangeWriteType.UPDATE, length, data, null, null, Context.NONE)
             .map(this::uploadResponse);
@@ -598,11 +590,7 @@
         AsynchronousFileChannel channel = channelSetup(uploadFilePath);
         return Flux.fromIterable(sliceFile(uploadFilePath))
             .flatMap(chunk -> {
-<<<<<<< HEAD
-                return upload(FluxUtil.byteBufStreamFromFile(channel, chunk.start(), chunk.end() - chunk.start() + 1), chunk.end() - chunk.start() + 1, chunk.start())
-=======
-                return upload(FluxUtil.readFile(channel, chunk.start(), chunk.end() - chunk.start() + 1), chunk.end() - chunk.start() + 1, chunk.start(), type)
->>>>>>> 5583eb0f
+                return upload(FluxUtil.readFile(channel, chunk.start(), chunk.end() - chunk.start() + 1), chunk.end() - chunk.start() + 1, chunk.start())
                     .timeout(Duration.ofSeconds(DOWNLOAD_UPLOAD_CHUNK_TIMEOUT))
                     .retry(3, throwable -> throwable instanceof IOException || throwable instanceof TimeoutException);
             })
