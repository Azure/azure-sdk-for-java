--- conflicted
+++ resolved
@@ -614,12 +614,7 @@
      * @return {@link FileRange ranges} in the files.
      */
     public Flux<FileRange> listRanges() {
-<<<<<<< HEAD
         return listRanges(null);
-=======
-        return azureFileStorageClient.files().getRangeListWithRestResponseAsync(shareName, filePath, snapshot, null, null, Context.NONE)
-            .flatMapMany(this::convertListRangesResponseToFileRangeInfo);
->>>>>>> aceafd69
     }
 
     /**
@@ -683,8 +678,10 @@
 
     /**
      * Closes a handle or handles opened on a file at the service. It is intended to be used alongside {@link
-     * FileAsyncClient#listHandles()} (Integer)} . TODO: Will change the return type to how many handles have been
-     * closed. Implement one more API to force close all handles. TODO: @see <a href="https://github.com/Azure/azure-sdk-for-java/issues/4525">Github
+     * FileAsyncClient#listHandles()} (Integer)} .
+     * TODO: Will change the return type to how many handles have been
+     * closed. Implement one more API to force close all handles.
+     * TODO: @see <a href="https://github.com/Azure/azure-sdk-for-java/issues/4525">Github
      * Issue 4525</a>
      *
      * <p><strong>Code Samples</strong></p>
