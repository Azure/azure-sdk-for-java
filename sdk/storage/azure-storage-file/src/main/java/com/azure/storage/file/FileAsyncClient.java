--- conflicted
+++ resolved
@@ -66,13 +66,9 @@
 import java.util.function.Function;
 import java.util.stream.Collectors;
 
-<<<<<<< HEAD
 import static com.azure.core.implementation.util.FluxUtil.fluxError;
 import static com.azure.core.implementation.util.FluxUtil.monoError;
 import static com.azure.core.implementation.util.FluxUtil.pagedFluxError;
-=======
-import static com.azure.core.implementation.util.FluxUtil.monoError;
->>>>>>> 22ad65dc
 import static com.azure.core.implementation.util.FluxUtil.withContext;
 
 /**
@@ -1127,13 +1123,6 @@
      * @param handleId Handle ID to be closed.
      * @return An empty response.
      */
-<<<<<<< HEAD
-    public PagedFlux<Integer> forceCloseHandles(String handleId) {
-        try {
-            return forceCloseHandlesWithOptionalTimeout(handleId, null, Context.NONE);
-        } catch (RuntimeException ex) {
-            return pagedFluxError(logger, ex);
-=======
     public Mono<Void> forceCloseHandle(String handleId) {
         try {
             return withContext(context -> forceCloseHandleWithResponse(handleId, context)).flatMap(FluxUtil::toMono);
@@ -1191,7 +1180,6 @@
                 .reduce(0, Integer::sum));
         } catch (RuntimeException ex) {
             return monoError(logger, ex);
->>>>>>> 22ad65dc
         }
     }
 
