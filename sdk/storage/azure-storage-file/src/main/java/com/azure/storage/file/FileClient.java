// Copyright (c) Microsoft Corporation. All rights reserved.
// Licensed under the MIT License.

package com.azure.storage.file;

<<<<<<< HEAD
import com.azure.core.http.rest.PagedIterable;
import com.azure.core.http.rest.Response;
import com.azure.core.http.rest.VoidResponse;
import com.azure.core.util.Context;
import com.azure.storage.common.IPRange;
import com.azure.storage.common.SASProtocol;
import com.azure.storage.common.Utility;
import com.azure.storage.common.credentials.SASTokenCredential;
=======
import com.azure.core.annotation.ServiceClient;
import com.azure.core.http.rest.PagedIterable;
import com.azure.core.http.rest.Response;
import com.azure.core.util.Context;
import com.azure.storage.common.Utility;
>>>>>>> f9b68898
import com.azure.storage.common.credentials.SharedKeyCredential;
import com.azure.storage.file.models.FileCopyInfo;
import com.azure.storage.file.models.FileDownloadInfo;
import com.azure.storage.file.models.FileHTTPHeaders;
import com.azure.storage.file.models.FileInfo;
import com.azure.storage.file.models.FileMetadataInfo;
import com.azure.storage.file.models.FileProperties;
import com.azure.storage.file.models.FileRange;
import com.azure.storage.file.models.FileUploadInfo;
<<<<<<< HEAD
import com.azure.storage.file.models.FileUploadRangeFromURLInfo;
import com.azure.storage.file.models.HandleItem;
import com.azure.storage.file.models.StorageException;
import reactor.core.publisher.Flux;
import reactor.core.publisher.Mono;

import java.net.URI;
import java.net.URL;
import java.nio.ByteBuffer;
import java.nio.file.FileAlreadyExistsException;
import java.time.Duration;
import java.time.OffsetDateTime;
import java.util.Map;
=======
import com.azure.storage.file.models.FileUploadRangeFromUrlInfo;
import com.azure.storage.file.models.HandleItem;
import com.azure.storage.file.models.StorageException;
import java.net.URI;
import java.nio.ByteBuffer;
import java.nio.file.FileAlreadyExistsException;
import java.time.Duration;
import java.util.Map;
import reactor.core.publisher.Flux;
import reactor.core.publisher.Mono;
>>>>>>> f9b68898

/**
 * This class provides a client that contains all the operations for interacting files under Azure Storage File Service.
 * Operations allowed by the client are creating, uploading, copying, listing, downloading, and deleting files.
 *
 * <p><strong>Instantiating a synchronous File Client</strong></p>
 *
 * {@codesnippet com.azure.storage.file.fileClient.instantiation}
 *
 * <p>View {@link FileClientBuilder this} for additional ways to construct the client.</p>
 *
 * @see FileClientBuilder
 * @see FileAsyncClient
 * @see SharedKeyCredential
 */
@ServiceClient(builder = FileClientBuilder.class)
public class FileClient {
    private final FileAsyncClient fileAsyncClient;

    /**
     * Creates a FileClient that wraps a FileAsyncClient and requests.
     *
     * @param fileAsyncClient FileAsyncClient that is used to send requests
     */
    FileClient(FileAsyncClient fileAsyncClient) {
        this.fileAsyncClient = fileAsyncClient;
    }

    /**
     * Get the url of the storage file client.
     *
     * @return the URL of the storage file client.
     */
    public String getFileUrl() {
        return fileAsyncClient.getFileUrl();
    }

    /**
     * Opens a file input stream to download the file.
     * <p>
     *
     * @return An <code>InputStream</code> object that represents the stream to use for reading from the file.
     * @throws StorageException If a storage service error occurred.
     */
    public final StorageFileInputStream openInputStream() {
        return openInputStream(new FileRange(0));
    }

    /**
     * Opens a file input stream to download the specified range of the file.
     * <p>
     *
     * @param range {@link FileRange}
     * @return An <code>InputStream</code> object that represents the stream to use for reading from the file.
     * @throws StorageException If a storage service error occurred.
     */
    public final StorageFileInputStream openInputStream(FileRange range) {
        return new StorageFileInputStream(fileAsyncClient, range.getStart(), range.getEnd());
    }

    /**
     * Creates and opens an output stream to write data to the file. If the file already exists on the service, it
     * will be overwritten.
     *
     * @return A {@link StorageFileOutputStream} object used to write data to the file.
     * @throws StorageException If a storage service error occurred.
     */
    public final StorageFileOutputStream getFileOutputStream() {
        return getFileOutputStream(0);
    }

    /**
     * Creates and opens an output stream to write data to the file. If the file already exists on the service, it
     * will be overwritten.
     *
     * @param offset Optional starting point of the upload range. It will start from the beginning if it is
     * {@code null}
     * @return A {@link StorageFileOutputStream} object used to write data to the file.
     * @throws StorageException If a storage service error occurred.
     */
    public final StorageFileOutputStream getFileOutputStream(long offset) {
        return new StorageFileOutputStream(fileAsyncClient, offset);
    }

    /**
     * Creates a file in the storage account and returns a response of {@link FileInfo} to interact with it.
     *
     * <p><strong>Code Samples</strong></p>
     *
     * <p>Create the file with length of 1024 bytes, some headers and metadata.</p>
     *
     * {@codesnippet com.azure.storage.file.fileClient.create}
     *
     * <p>For more information, see the
     * <a href="https://docs.microsoft.com/en-us/rest/api/storageservices/create-file">Azure Docs</a>.</p>
     *
     * @param maxSize The maximum size in bytes for the file, up to 1 TiB.
     * @return The {@link FileInfo file info}
<<<<<<< HEAD
     * @throws StorageException If the file has already existed, the parent directory does not exist or fileName is an invalid resource name.
     */
    public FileInfo create(long maxSize) {
        return createWithResponse(maxSize, null, null, null, null, null, Context.NONE).value();
=======
     * @throws StorageException If the file has already existed, the parent directory does not exist or fileName is an
     * invalid resource name.
     */
    public FileInfo create(long maxSize) {
        return createWithResponse(maxSize, null, null, null, null, null, Context.NONE).getValue();
>>>>>>> f9b68898
    }

    /**
     * Creates a file in the storage account and returns a response of FileInfo to interact with it.
     *
     * <p><strong>Code Samples</strong></p>
     *
     * <p>Create the file with length of 1024 bytes, some headers, file smb properties and metadata.</p>
     *
     * {@codesnippet com.azure.storage.file.fileClient.createWithResponse#long-filehttpheaders-filesmbproperties-string-map-duration-context}
     *
     * <p>For more information, see the
     * <a href="https://docs.microsoft.com/en-us/rest/api/storageservices/create-file">Azure Docs</a>.</p>
     *
     * @param maxSize The maximum size in bytes for the file, up to 1 TiB.
     * @param httpHeaders The user settable file http headers.
     * @param smbProperties The user settable file smb properties.
     * @param filePermission The file permission of the file.
     * @param metadata Optional name-value pairs associated with the file as metadata.
<<<<<<< HEAD
     * @see <a href="https://docs.microsoft.com/en-us/dotnet/csharp/language-reference/">C# identifiers</a>
     * @param timeout An optional timeout applied to the operation. If a response is not returned before the timeout concludes a {@link RuntimeException} will be thrown.
     * @param context Additional context that is passed through the Http pipeline during the service call.
     * @return A response containing the {@link FileInfo file info} and the status of creating the file.
     * @throws StorageException If the directory has already existed, the parent directory does not exist or directory is an invalid resource name.
     * @throws RuntimeException if the operation doesn't complete before the timeout concludes.
     */
    public Response<FileInfo> createWithResponse(long maxSize, FileHTTPHeaders httpHeaders, FileSmbProperties smbProperties,
        String filePermission, Map<String, String> metadata, Duration timeout, Context context) {
        Mono<Response<FileInfo>> response = fileAsyncClient.createWithResponse(maxSize, httpHeaders, smbProperties, filePermission, metadata, context);
=======
     * @param timeout An optional timeout applied to the operation. If a response is not returned before the timeout
     * concludes a {@link RuntimeException} will be thrown.
     * @param context Additional context that is passed through the Http pipeline during the service call.
     * @return A response containing the {@link FileInfo file info} and the status of creating the file.
     * @throws StorageException If the directory has already existed, the parent directory does not exist or directory
     * is an invalid resource name.
     * @throws RuntimeException if the operation doesn't complete before the timeout concludes.
     * @see <a href="https://docs.microsoft.com/en-us/dotnet/csharp/language-reference/">C# identifiers</a>
     */
    public Response<FileInfo> createWithResponse(long maxSize, FileHTTPHeaders httpHeaders,
        FileSmbProperties smbProperties, String filePermission, Map<String, String> metadata, Duration timeout,
        Context context) {
        Mono<Response<FileInfo>> response = fileAsyncClient
            .createWithResponse(maxSize, httpHeaders, smbProperties, filePermission, metadata, context);
>>>>>>> f9b68898
        return Utility.blockWithOptionalTimeout(response, timeout);
    }

    /**
     * Copies a blob or file to a destination file within the storage account.
     *
     * <p><strong>Code Samples</strong></p>
     *
     * <p>Copy file from source getDirectoryUrl to the {@code resourcePath} </p>
     *
     * {@codesnippet com.azure.storage.file.fileClient.startCopy#string-map}
     *
     * <p>For more information, see the
     * <a href="https://docs.microsoft.com/en-us/rest/api/storageservices/copy-file">Azure Docs</a>.</p>
     *
     * @param sourceUrl Specifies the URL of the source file or blob, up to 2 KB in length.
     * @param metadata Optional name-value pairs associated with the file as metadata. Metadata names must adhere to the
     * naming rules.
     * @return The {@link FileCopyInfo file copy info}
     * @see <a href="https://docs.microsoft.com/en-us/dotnet/csharp/language-reference/">C# identifiers</a>
<<<<<<< HEAD
     * @return The {@link FileCopyInfo file copy info}
     */
    public FileCopyInfo startCopy(String sourceUrl, Map<String, String> metadata) {
        return startCopyWithResponse(sourceUrl, metadata, null, Context.NONE).value();
    }

    /**
     * Copies a blob or file to a destination file within the storage account.
     *
     * <p><strong>Code Samples</strong></p>
     *
     * <p>Copy file from source getDirectoryUrl to the {@code resourcePath} </p>
     *
     * {@codesnippet com.azure.storage.file.fileClient.startCopyWithResponse#string-map-duration-context}
     *
     * <p>For more information, see the
     * <a href="https://docs.microsoft.com/en-us/rest/api/storageservices/copy-file">Azure Docs</a>.</p>
     *
     * @param sourceUrl Specifies the URL of the source file or blob, up to 2 KB in length.
     * @param metadata Optional name-value pairs associated with the file as metadata. Metadata names must adhere to the naming rules.
     * @see <a href="https://docs.microsoft.com/en-us/dotnet/csharp/language-reference/">C# identifiers</a>
     * @param timeout An optional timeout applied to the operation. If a response is not returned before the timeout concludes a {@link RuntimeException} will be thrown.
     * @param context Additional context that is passed through the Http pipeline during the service call.
     * @return A response containing the {@link FileCopyInfo file copy info} and the status of copying the file.
     * @throws RuntimeException if the operation doesn't complete before the timeout concludes.
     */
    public Response<FileCopyInfo> startCopyWithResponse(String sourceUrl, Map<String, String> metadata,
                                                        Duration timeout, Context context) {
=======
     */
    public FileCopyInfo startCopy(String sourceUrl, Map<String, String> metadata) {
        return startCopyWithResponse(sourceUrl, metadata, null, Context.NONE).getValue();
    }

    /**
     * Copies a blob or file to a destination file within the storage account.
     *
     * <p><strong>Code Samples</strong></p>
     *
     * <p>Copy file from source getDirectoryUrl to the {@code resourcePath} </p>
     *
     * {@codesnippet com.azure.storage.file.fileClient.startCopyWithResponse#string-map-duration-context}
     *
     * <p>For more information, see the
     * <a href="https://docs.microsoft.com/en-us/rest/api/storageservices/copy-file">Azure Docs</a>.</p>
     *
     * @param sourceUrl Specifies the URL of the source file or blob, up to 2 KB in length.
     * @param metadata Optional name-value pairs associated with the file as metadata. Metadata names must adhere to the
     * naming rules.
     * @param timeout An optional timeout applied to the operation. If a response is not returned before the timeout
     * concludes a {@link RuntimeException} will be thrown.
     * @param context Additional context that is passed through the Http pipeline during the service call.
     * @return A response containing the {@link FileCopyInfo file copy info} and the status of copying the file.
     * @throws RuntimeException if the operation doesn't complete before the timeout concludes.
     * @see <a href="https://docs.microsoft.com/en-us/dotnet/csharp/language-reference/">C# identifiers</a>
     */
    public Response<FileCopyInfo> startCopyWithResponse(String sourceUrl, Map<String, String> metadata,
        Duration timeout, Context context) {
>>>>>>> f9b68898
        Mono<Response<FileCopyInfo>> response = fileAsyncClient.startCopyWithResponse(sourceUrl, metadata, context);
        return Utility.blockWithOptionalTimeout(response, timeout);
    }

    /**
     * Aborts a pending Copy File operation, and leaves a destination file with zero length and full metadata.
     *
     * <p><strong>Code Samples</strong></p>
     *
     * <p>Abort copy file from copy id("someCopyId") </p>
     *
     * {@codesnippet com.azure.storage.file.fileClient.abortCopy#string}
     *
     * <p>For more information, see the
     * <a href="https://docs.microsoft.com/en-us/rest/api/storageservices/abort-copy-file">Azure Docs</a>.</p>
     *
     * @param copyId Specifies the copy id which has copying pending status associate with it.
     */
    public void abortCopy(String copyId) {
        abortCopyWithResponse(copyId, null, Context.NONE);
    }

    /**
     * Aborts a pending Copy File operation, and leaves a destination file with zero length and full metadata.
     *
     * <p><strong>Code Samples</strong></p>
     *
     * <p>Abort copy file from copy id("someCopyId") </p>
     *
     * {@codesnippet com.azure.storage.file.fileClient.abortCopyWithResponse#string-duration-context}
     *
     * <p>For more information, see the
     * <a href="https://docs.microsoft.com/en-us/rest/api/storageservices/abort-copy-file">Azure Docs</a>.</p>
     *
     * @param copyId Specifies the copy id which has copying pending status associate with it.
<<<<<<< HEAD
     * @param timeout An optional timeout applied to the operation. If a response is not returned before the timeout concludes a {@link RuntimeException} will be thrown.
=======
     * @param timeout An optional timeout applied to the operation. If a response is not returned before the timeout
     * concludes a {@link RuntimeException} will be thrown.
>>>>>>> f9b68898
     * @param context Additional context that is passed through the Http pipeline during the service call.
     * @return A response containing the status of aborting copy the file.
     * @throws RuntimeException if the operation doesn't complete before the timeout concludes.
     */
<<<<<<< HEAD
    public VoidResponse abortCopyWithResponse(String copyId, Duration timeout, Context context) {
        Mono<VoidResponse> response = fileAsyncClient.abortCopyWithResponse(copyId, context);
=======
    public Response<Void> abortCopyWithResponse(String copyId, Duration timeout, Context context) {
        Mono<Response<Void>> response = fileAsyncClient.abortCopyWithResponse(copyId, context);
>>>>>>> f9b68898
        return Utility.blockWithOptionalTimeout(response, timeout);
    }

    /**
     * Downloads a file from the system, including its metadata and properties into a file specified by the path.
     *
     * <p>The file will be created and must not exist, if the file already exists a {@link FileAlreadyExistsException}
     * will be thrown.</p>
     *
     * <p><strong>Code Samples</strong></p>
     *
     * <p>Download the file to current folder. </p>
     *
     * {@codesnippet com.azure.storage.file.fileClient.downloadToFile#string}
     *
     * <p>For more information, see the
     * <a href="https://docs.microsoft.com/en-us/rest/api/storageservices/get-file">Azure Docs</a>.</p>
     *
     * @param downloadFilePath The path where store the downloaded file
     * @return The properties of the file.
     */
    public FileProperties downloadToFile(String downloadFilePath) {
        return downloadToFileWithResponse(downloadFilePath, null, null, Context.NONE).getValue();
    }

    /**
     * Downloads a file from the system, including its metadata and properties into a file specified by the path.
     *
     * <p>The file will be created and must not exist, if the file already exists a {@link FileAlreadyExistsException}
     * will be thrown.</p>
     *
     * <p><strong>Code Samples</strong></p>
     *
     * <p>Download the file from 1024 to 2048 bytes to current folder. </p>
     *
     * {@codesnippet com.azure.storage.file.fileClient.downloadToFileWithResponse#string-filerange-duration-context}
     *
     * <p>For more information, see the
     * <a href="https://docs.microsoft.com/en-us/rest/api/storageservices/get-file">Azure Docs</a>.</p>
     *
     * @param downloadFilePath The path where store the downloaded file
     * @param range Optional byte range which returns file data only from the specified range.
     * @param timeout An optional timeout applied to the operation. If a response is not returned before the timeout
     * concludes a {@link RuntimeException} will be thrown.
     * @param context Additional context that is passed through the Http pipeline during the service call.
     * @return The response of the file properties.
     */
    public Response<FileProperties> downloadToFileWithResponse(String downloadFilePath, FileRange range,
            Duration timeout, Context context) {
        Mono<Response<FileProperties>> response = fileAsyncClient.downloadToFileWithResponse(downloadFilePath, range,
            context);
        return Utility.blockWithOptionalTimeout(response, timeout);
    }

    /**
     * Downloads a file from the system, including its metadata and properties
     *
     * <p><strong>Code Samples</strong></p>
     *
     * <p>Download the file with its metadata and properties. </p>
     *
     * {@codesnippet com.azure.storage.file.fileClient.downloadWithProperties}
     *
     * <p>For more information, see the
     * <a href="https://docs.microsoft.com/en-us/rest/api/storageservices/get-file">Azure Docs</a>.</p>
     *
     * @return The {@link FileDownloadInfo file download info}
     */
    public FileDownloadInfo downloadWithProperties() {
<<<<<<< HEAD
        return downloadWithPropertiesWithResponse(null, null, null, Context.NONE).value();
=======
        return downloadWithPropertiesWithResponse(null, null, null, Context.NONE).getValue();
>>>>>>> f9b68898
    }

    /**
     * Downloads a file from the system, including its metadata and properties
     *
     * <p><strong>Code Samples</strong></p>
     *
     * <p>Download the file from 1024 to 2048 bytes with its metadata and properties and without the contentMD5. </p>
     *
     * {@codesnippet com.azure.storage.file.FileClient.downloadWithPropertiesWithResponse#FileRange-Boolean-Duration-Context}
     *
     * <p>For more information, see the
     * <a href="https://docs.microsoft.com/en-us/rest/api/storageservices/get-file">Azure Docs</a>.</p>
     *
     * @param range Optional byte range which returns file data only from the specified range.
<<<<<<< HEAD
     * @param rangeGetContentMD5 Optional boolean which the service returns the MD5 hash for the range when it sets to true, as long as the range is less than or equal to 4 MB in size.
     * @param timeout An optional timeout applied to the operation. If a response is not returned before the timeout concludes a {@link RuntimeException} will be thrown.
=======
     * @param rangeGetContentMD5 Optional boolean which the service returns the MD5 hash for the range when it sets to
     * true, as long as the range is less than or equal to 4 MB in size.
     * @param timeout An optional timeout applied to the operation. If a response is not returned before the timeout
     * concludes a {@link RuntimeException} will be thrown.
>>>>>>> f9b68898
     * @param context Additional context that is passed through the Http pipeline during the service call.
     * @return A response containing the {@link FileDownloadInfo file download info} headers and response status code
     * @throws RuntimeException if the operation doesn't complete before the timeout concludes.
     */
<<<<<<< HEAD
    public Response<FileDownloadInfo> downloadWithPropertiesWithResponse(FileRange range, Boolean rangeGetContentMD5, Duration timeout, Context context) {
        Mono<Response<FileDownloadInfo>> response = fileAsyncClient.downloadWithPropertiesWithResponse(range, rangeGetContentMD5, context);
=======
    public Response<FileDownloadInfo> downloadWithPropertiesWithResponse(FileRange range, Boolean rangeGetContentMD5,
        Duration timeout, Context context) {
        Mono<Response<FileDownloadInfo>> response = fileAsyncClient
            .downloadWithPropertiesWithResponse(range, rangeGetContentMD5, context);
>>>>>>> f9b68898
        return Utility.blockWithOptionalTimeout(response, timeout);
    }

    /**
     * Deletes the file associate with the client.
     *
     * <p><strong>Code Samples</strong></p>
     *
     * <p>Delete the file</p>
     *
     * {@codesnippet com.azure.storage.file.fileClient.delete}
     *
     * <p>For more information, see the
     * <a href="https://docs.microsoft.com/en-us/rest/api/storageservices/delete-file2">Azure Docs</a>.</p>
     *
     * @throws StorageException If the directory doesn't exist or the file doesn't exist.
     */
    public void delete() {
        deleteWithResponse(null, Context.NONE);
    }


    /**
     * Deletes the file associate with the client.
     *
     * <p><strong>Code Samples</strong></p>
     *
     * <p>Delete the file</p>
     *
     * {@codesnippet com.azure.storage.file.fileClient.deleteWithResponse#duration-context}
     *
     * <p>For more information, see the
     * <a href="https://docs.microsoft.com/en-us/rest/api/storageservices/delete-file2">Azure Docs</a>.</p>
     *
<<<<<<< HEAD
     * @return A response that only contains headers and response status code
     * @param timeout An optional timeout applied to the operation. If a response is not returned before the timeout concludes a {@link RuntimeException} will be thrown.
     * @param context Additional context that is passed through the Http pipeline during the service call.
     * @throws StorageException If the directory doesn't exist or the file doesn't exist.
     * @throws RuntimeException if the operation doesn't complete before the timeout concludes.
     */
    public VoidResponse deleteWithResponse(Duration timeout, Context context) {
        Mono<VoidResponse> response = fileAsyncClient.deleteWithResponse(context);
=======
     * @param timeout An optional timeout applied to the operation. If a response is not returned before the timeout
     * concludes a {@link RuntimeException} will be thrown.
     * @param context Additional context that is passed through the Http pipeline during the service call.
     * @return A response that only contains headers and response status code
     * @throws StorageException If the directory doesn't exist or the file doesn't exist.
     * @throws RuntimeException if the operation doesn't complete before the timeout concludes.
     */
    public Response<Void> deleteWithResponse(Duration timeout, Context context) {
        Mono<Response<Void>> response = fileAsyncClient.deleteWithResponse(context);
>>>>>>> f9b68898
        return Utility.blockWithOptionalTimeout(response, timeout);
    }

    /**
     * Retrieves the properties of the storage account's file. The properties includes file metadata, last modified
     * date, is server encrypted, and eTag.
     *
     * <p><strong>Code Samples</strong></p>
     *
     * <p>Retrieve file properties</p>
     *
     * {@codesnippet com.azure.storage.file.fileClient.getProperties}
     *
     * <p>For more information, see the
     * <a href="https://docs.microsoft.com/en-us/rest/api/storageservices/get-file-properties">Azure Docs</a>.</p>
     *
     * @return {@link FileProperties Storage file properties}
     */
    public FileProperties getProperties() {
<<<<<<< HEAD
        return getPropertiesWithResponse(null, Context.NONE).value();
    }

    /**
     * Retrieves the properties of the storage account's file.
     * The properties includes file metadata, last modified date, is server encrypted, and eTag.
=======
        return getPropertiesWithResponse(null, Context.NONE).getValue();
    }

    /**
     * Retrieves the properties of the storage account's file. The properties includes file metadata, last modified
     * date, is server encrypted, and eTag.
>>>>>>> f9b68898
     *
     * <p><strong>Code Samples</strong></p>
     *
     * <p>Retrieve file properties</p>
     *
     * {@codesnippet com.azure.storage.file.fileClient.getPropertiesWithResponse#duration-context}
     *
     * <p>For more information, see the
     * <a href="https://docs.microsoft.com/en-us/rest/api/storageservices/get-file-properties">Azure Docs</a>.</p>
     *
<<<<<<< HEAD
     * @param timeout An optional timeout applied to the operation. If a response is not returned before the timeout concludes a {@link RuntimeException} will be thrown.
=======
     * @param timeout An optional timeout applied to the operation. If a response is not returned before the timeout
     * concludes a {@link RuntimeException} will be thrown.
>>>>>>> f9b68898
     * @param context Additional context that is passed through the Http pipeline during the service call.
     * @return A response containing the {@link FileProperties Storage file properties} with headers and status code
     * @throws RuntimeException if the operation doesn't complete before the timeout concludes.
     */
    public Response<FileProperties> getPropertiesWithResponse(Duration timeout, Context context) {
        Mono<Response<FileProperties>> response = fileAsyncClient.getPropertiesWithResponse(context);
        return Utility.blockWithOptionalTimeout(response, timeout);
    }

    /**
     * Sets the user-defined httpHeaders to associate to the file.
     *
     * <p>If {@code null} is passed for the httpHeaders it will clear the httpHeaders associated to the file.</p>
     *
     * <p><strong>Code Samples</strong></p>
     *
     * <p>Set the httpHeaders of contentType of "text/plain"</p>
     *
     * {@codesnippet com.azure.storage.file.fileClient.setProperties#long-filehttpheaders-filesmbproperties-string}
     *
     * <p>Clear the httpHeaders of the file and preserve the SMB properties</p>
     *
     * {@codesnippet com.azure.storage.file.fileClient.setProperties#long-filehttpheaders-filesmbproperties-string.clearHttpHeaderspreserveSMBProperties}
     *
     * <p>For more information, see the
     * <a href="https://docs.microsoft.com/en-us/rest/api/storageservices/set-file-properties">Azure Docs</a>.</p>
     *
     * @param newFileSize New file size of the file
     * @param httpHeaders The user settable file http headers.
     * @param smbProperties The user settable file smb properties.
     * @param filePermission The file permission of the file
     * @return The {@link FileInfo file info}
     * @throws IllegalArgumentException thrown if parameters fail the validation.
     */
    public FileInfo setProperties(long newFileSize, FileHTTPHeaders httpHeaders, FileSmbProperties smbProperties,
        String filePermission) {
<<<<<<< HEAD
        return setPropertiesWithResponse(newFileSize, httpHeaders, smbProperties, filePermission, null, Context.NONE).value();
=======
        return setPropertiesWithResponse(newFileSize, httpHeaders, smbProperties, filePermission, null, Context.NONE)
            .getValue();
>>>>>>> f9b68898
    }

    /**
     * Sets the user-defined httpHeaders to associate to the file.
     *
     * <p>If {@code null} is passed for the httpHeaders it will clear the httpHeaders associated to the file.</p>
     *
     * <p><strong>Code Samples</strong></p>
     *
     * <p>Set the httpHeaders of contentType of "text/plain"</p>
     *
     * {@codesnippet com.azure.storage.file.fileClient.setPropertiesWithResponse#long-filehttpheaders-filesmbproperties-string-duration-Context}
     *
     * <p>Clear the httpHeaders of the file and preserve the SMB properties</p>
     *
     * {@codesnippet com.azure.storage.file.fileClient.setPropertiesWithResponse#long-filehttpheaders-filesmbproperties-string-duration-Context.clearHttpHeaderspreserveSMBProperties}
     *
     * <p>For more information, see the
     * <a href="https://docs.microsoft.com/en-us/rest/api/storageservices/set-file-properties">Azure Docs</a>.</p>
     *
     * @param newFileSize New file size of the file
     * @param httpHeaders The user settable file http headers.
     * @param smbProperties The user settable file smb properties.
     * @param filePermission The file permission of the file
<<<<<<< HEAD
     * @param timeout An optional timeout applied to the operation. If a response is not returned before the timeout concludes a {@link RuntimeException} will be thrown.
=======
     * @param timeout An optional timeout applied to the operation. If a response is not returned before the timeout
     * concludes a {@link RuntimeException} will be thrown.
>>>>>>> f9b68898
     * @param context Additional context that is passed through the Http pipeline during the service call.
     * @return Response containing the {@link FileInfo file info} with headers and status code
     * @throws IllegalArgumentException thrown if parameters fail the validation.
     * @throws RuntimeException if the operation doesn't complete before the timeout concludes.
     */
    public Response<FileInfo> setPropertiesWithResponse(long newFileSize, FileHTTPHeaders httpHeaders,
        FileSmbProperties smbProperties, String filePermission, Duration timeout, Context context) {
<<<<<<< HEAD
        Mono<Response<FileInfo>> response = fileAsyncClient.setPropertiesWithResponse(newFileSize, httpHeaders, smbProperties, filePermission, context);
=======
        Mono<Response<FileInfo>> response = fileAsyncClient
            .setPropertiesWithResponse(newFileSize, httpHeaders, smbProperties, filePermission, context);
>>>>>>> f9b68898
        return Utility.blockWithOptionalTimeout(response, timeout);
    }

    /**
     * Sets the user-defined metadata to associate to the file.
     *
     * <p>If {@code null} is passed for the metadata it will clear the metadata associated to the file.</p>
     *
     * <p><strong>Code Samples</strong></p>
     *
     * <p>Set the metadata to "file:updatedMetadata"</p>
     *
     * {@codesnippet com.azure.storage.file.fileClient.setMetadata#map}
     *
     * <p>Clear the metadata of the file</p>
     *
     * {@codesnippet com.azure.storage.file.fileClient.setMetadata#map.clearMetadata}
     *
     * <p>For more information, see the
     * <a href="https://docs.microsoft.com/en-us/rest/api/storageservices/set-file-metadata">Azure Docs</a>.</p>
     *
     * @param metadata Options.Metadata to set on the file, if null is passed the metadata for the file is cleared
     * @return The {@link FileMetadataInfo file meta info}
     * @throws StorageException If the file doesn't exist or the metadata contains invalid keys
<<<<<<< HEAD
     */
    public FileMetadataInfo setMetadata(Map<String, String> metadata) {
        return setMetadataWithResponse(metadata, null, Context.NONE).value();
    }

    /**
     * Sets the user-defined metadata to associate to the file.
     *
     * <p>If {@code null} is passed for the metadata it will clear the metadata associated to the file.</p>
     *
     * <p><strong>Code Samples</strong></p>
     *
     * <p>Set the metadata to "file:updatedMetadata"</p>
     *
     * {@codesnippet com.azure.storage.file.fileClient.setMetadataWithResponse#map-duration-context}
     *
     * <p>Clear the metadata of the file</p>
     *
     * {@codesnippet com.azure.storage.file.fileClient.setMetadataWithResponse#map-duration-context.clearMetadata}
     *
     * <p>For more information, see the
     * <a href="https://docs.microsoft.com/en-us/rest/api/storageservices/set-file-metadata">Azure Docs</a>.</p>
     *
     * @param metadata Options.Metadata to set on the file, if null is passed the metadata for the file is cleared
     * @param timeout An optional timeout applied to the operation. If a response is not returned before the timeout concludes a {@link RuntimeException} will be thrown.
     * @param context Additional context that is passed through the Http pipeline during the service call.
     * @return Response containing the {@link FileMetadataInfo file meta info} with headers and status code
     * @throws StorageException If the file doesn't exist or the metadata contains invalid keys
     * @throws RuntimeException if the operation doesn't complete before the timeout concludes.
     */
    public Response<FileMetadataInfo> setMetadataWithResponse(Map<String, String> metadata, Duration timeout, Context context) {
        Mono<Response<FileMetadataInfo>> response = fileAsyncClient.setMetadataWithResponse(metadata, context);
        return Utility.blockWithOptionalTimeout(response, timeout);
=======
     */
    public FileMetadataInfo setMetadata(Map<String, String> metadata) {
        return setMetadataWithResponse(metadata, null, Context.NONE).getValue();
    }

    /**
     * Sets the user-defined metadata to associate to the file.
     *
     * <p>If {@code null} is passed for the metadata it will clear the metadata associated to the file.</p>
     *
     * <p><strong>Code Samples</strong></p>
     *
     * <p>Set the metadata to "file:updatedMetadata"</p>
     *
     * {@codesnippet com.azure.storage.file.fileClient.setMetadataWithResponse#map-duration-context}
     *
     * <p>Clear the metadata of the file</p>
     *
     * {@codesnippet com.azure.storage.file.fileClient.setMetadataWithResponse#map-duration-context.clearMetadata}
     *
     * <p>For more information, see the
     * <a href="https://docs.microsoft.com/en-us/rest/api/storageservices/set-file-metadata">Azure Docs</a>.</p>
     *
     * @param metadata Options.Metadata to set on the file, if null is passed the metadata for the file is cleared
     * @param timeout An optional timeout applied to the operation. If a response is not returned before the timeout
     * concludes a {@link RuntimeException} will be thrown.
     * @param context Additional context that is passed through the Http pipeline during the service call.
     * @return Response containing the {@link FileMetadataInfo file meta info} with headers and status code
     * @throws StorageException If the file doesn't exist or the metadata contains invalid keys
     * @throws RuntimeException if the operation doesn't complete before the timeout concludes.
     */
    public Response<FileMetadataInfo> setMetadataWithResponse(Map<String, String> metadata, Duration timeout,
        Context context) {
        Mono<Response<FileMetadataInfo>> response = fileAsyncClient.setMetadataWithResponse(metadata, context);
        return Utility.blockWithOptionalTimeout(response, timeout);
    }

    /**
     * Uploads a range of bytes to the beginning of a file in storage file service. Upload operations performs an
     * in-place write on the specified file.
     *
     * <p><strong>Code Samples</strong></p>
     *
     * <p>Upload data "default" to the file in Storage File Service. </p>
     *
     * {@codesnippet com.azure.storage.file.fileClient.upload#bytebuffer-long}
     *
     * <p>For more information, see the
     * <a href="https://docs.microsoft.com/en-us/rest/api/storageservices/put-range">Azure Docs</a>.</p>
     *
     * @param data The data which will upload to the storage file.
     * @param length Specifies the number of bytes being transmitted in the request body. When the FileRangeWriteType is
     * set to clear, the value of this header must be set to zero..
     * @return The {@link FileUploadInfo file upload info}
     * @throws StorageException If you attempt to upload a range that is larger than 4 MB, the service returns status
     * code 413 (Request Entity Too Large)
     */
    public FileUploadInfo upload(ByteBuffer data, long length) {
        return uploadWithResponse(data, length, null, Context.NONE).getValue();
>>>>>>> f9b68898
    }

    /**
     * Uploads a range of bytes to the beginning of a file in storage file service. Upload operations performs an
     * in-place write on the specified file.
     *
     * <p><strong>Code Samples</strong></p>
     *
     * <p>Upload data "default" to the file in Storage File Service. </p>
     *
<<<<<<< HEAD
     * {@codesnippet com.azure.storage.file.fileClient.upload#bytebuffer-long}
=======
     * {@codesnippet com.azure.storage.file.FileClient.uploadWithResponse#ByteBuffer-long-Duration-Context}
>>>>>>> f9b68898
     *
     * <p>For more information, see the
     * <a href="https://docs.microsoft.com/en-us/rest/api/storageservices/put-range">Azure Docs</a>.</p>
     *
     * @param data The data which will upload to the storage file.
<<<<<<< HEAD
     * @param length Specifies the number of bytes being transmitted in the request body. When the FileRangeWriteType is set to clear, the value of this header must be set to zero..
     * @return The {@link FileUploadInfo file upload info}
     * @throws StorageException If you attempt to upload a range that is larger than 4 MB, the service returns status code 413 (Request Entity Too Large)
     */
    public FileUploadInfo upload(ByteBuffer data, long length) {
        return uploadWithResponse(data, length, null, Context.NONE).value();
    }

   /**
     * Uploads a range of bytes to the beginning of a file in storage file service. Upload operations performs an in-place write on the specified file.
     *
     * <p><strong>Code Samples</strong></p>
     *
     * <p>Upload "default" to the file. </p>
     *
     * {@codesnippet com.azure.storage.file.FileClient.uploadWithResponse#ByteBuffer-long-Duration-Context}
     *
     * <p>For more information, see the
     * <a href="https://docs.microsoft.com/en-us/rest/api/storageservices/put-range">Azure Docs</a>.</p>
     *
     * @param data The data which will upload to the storage file.
     * @param length Specifies the number of bytes being transmitted in the request body. When the FileRangeWriteType is set to clear, the value of this header must be set to zero.
     * @param timeout An optional timeout applied to the operation. If a response is not returned before the timeout concludes a {@link RuntimeException} will be thrown.
     * @param context Additional context that is passed through the Http pipeline during the service call.
     * @return The {@link FileUploadInfo file upload info}
     * @throws StorageException If you attempt to upload a range that is larger than 4 MB, the service returns status code 413 (Request Entity Too Large)
     * @throws RuntimeException if the operation doesn't complete before the timeout concludes.
     */
    public Response<FileUploadInfo> uploadWithResponse(ByteBuffer data, long length, Duration timeout, Context context) {
=======
     * @param length Specifies the number of bytes being transmitted in the request body. When the FileRangeWriteType is
     * set to clear, the value of this header must be set to zero.
     * @param timeout An optional timeout applied to the operation. If a response is not returned before the timeout
     * concludes a {@link RuntimeException} will be thrown.
     * @param context Additional context that is passed through the Http pipeline during the service call.
     * @return The {@link FileUploadInfo file upload info}
     * @throws StorageException If you attempt to upload a range that is larger than 4 MB, the service returns status
     * code 413 (Request Entity Too Large)
     * @throws RuntimeException if the operation doesn't complete before the timeout concludes.
     */
    public Response<FileUploadInfo> uploadWithResponse(ByteBuffer data, long length, Duration timeout,
        Context context) {
>>>>>>> f9b68898
        Mono<Response<FileUploadInfo>> response = fileAsyncClient.uploadWithResponse(Flux.just(data), length, context);
        return Utility.blockWithOptionalTimeout(response, timeout);
    }

    /**
     * Uploads a range of bytes to specific of a file in storage file service. Upload operations performs an in-place
     * write on the specified file.
     *
     * <p><strong>Code Samples</strong></p>
     *
     * <p>Upload data "default" starting from 1024. </p>
     *
     * {@codesnippet com.azure.storage.file.FileClient.uploadWithResponse#ByteBuffer-long-long-Duration-Context}
     *
     * <p>For more information, see the
     * <a href="https://docs.microsoft.com/en-us/rest/api/storageservices/put-range">Azure Docs</a>.</p>
     *
     * @param data The data which will upload to the storage file.
     * @param length Specifies the number of bytes being transmitted in the request body.
<<<<<<< HEAD
     * @param offset Optional starting point of the upload range. It will start from the beginning if it is {@code null}
     * @param timeout An optional timeout applied to the operation. If a response is not returned before the timeout concludes a {@link RuntimeException} will be thrown.
     * @param context Additional context that is passed through the Http pipeline during the service call.
     * @return A response containing the {@link FileUploadInfo file upload info} with headers and response status code
     * @throws StorageException If you attempt to upload a range that is larger than 4 MB, the service returns status code 413 (Request Entity Too Large)
     * @throws RuntimeException if the operation doesn't complete before the timeout concludes.
     */
    public Response<FileUploadInfo> uploadWithResponse(ByteBuffer data, long length, long offset, Duration timeout, Context context) {
        Mono<Response<FileUploadInfo>> response = fileAsyncClient.uploadWithResponse(Flux.just(data), length, offset, context);
=======
     * @param offset Optional starting point of the upload range. It will start from the beginning if it is
     * {@code null}
     * @param timeout An optional timeout applied to the operation. If a response is not returned before the timeout
     * concludes a {@link RuntimeException} will be thrown.
     * @param context Additional context that is passed through the Http pipeline during the service call.
     * @return A response containing the {@link FileUploadInfo file upload info} with headers and response status code
     * @throws StorageException If you attempt to upload a range that is larger than 4 MB, the service returns status
     * code 413 (Request Entity Too Large)
     * @throws RuntimeException if the operation doesn't complete before the timeout concludes.
     */
    public Response<FileUploadInfo> uploadWithResponse(ByteBuffer data, long length, long offset, Duration timeout,
        Context context) {
        Mono<Response<FileUploadInfo>> response = fileAsyncClient
            .uploadWithResponse(Flux.just(data), length, offset, context);
>>>>>>> f9b68898
        return Utility.blockWithOptionalTimeout(response, timeout);
    }

    /**
     * Uploads a range of bytes from one file to another file.
     *
     * <p><strong>Code Samples</strong></p>
     *
     * <p>Upload a number of bytes from a file at defined source and destination offsets </p>
     *
<<<<<<< HEAD
     * {@codesnippet com.azure.storage.file.fileClient.uploadRangeFromURL#long-long-long-uri}
=======
     * {@codesnippet com.azure.storage.file.fileClient.uploadRangeFromUrl#long-long-long-uri}
>>>>>>> f9b68898
     *
     * <p>For more information, see the
     * <a href="https://docs.microsoft.com/en-us/rest/api/storageservices/put-range">Azure Docs</a>.</p>
     *
     * @param length Specifies the number of bytes being transmitted in the request body.
     * @param destinationOffset Starting point of the upload range on the destination.
     * @param sourceOffset Starting point of the upload range on the source.
     * @param sourceURI Specifies the URL of the source file.
<<<<<<< HEAD
     * @return The {@link FileUploadRangeFromURLInfo file upload range from url info}
     */
    // TODO: (gapra) Fix put range from URL link. Service docs have not been updated to show this API
    public FileUploadRangeFromURLInfo uploadRangeFromURL(long length, long destinationOffset, long sourceOffset,
        URI sourceURI) {
        return uploadRangeFromURLWithResponse(length, destinationOffset, sourceOffset, sourceURI, null, Context.NONE).value();
=======
     * @return The {@link FileUploadRangeFromUrlInfo file upload range from url info}
     */
    // TODO: (gapra) Fix put range from URL link. Service docs have not been updated to show this API
    public FileUploadRangeFromUrlInfo uploadRangeFromUrl(long length, long destinationOffset, long sourceOffset,
                                                         URI sourceURI) {
        return uploadRangeFromUrlWithResponse(length, destinationOffset, sourceOffset, sourceURI, null, Context.NONE)
            .getValue();
>>>>>>> f9b68898
    }

    /**
     * Uploads a range of bytes from one file to another file.
     *
     * <p><strong>Code Samples</strong></p>
     *
     * <p>Upload a number of bytes from a file at defined source and destination offsets </p>
     *
<<<<<<< HEAD
     * {@codesnippet com.azure.storage.file.fileClient.uploadRangeFromURLWithResponse#long-long-long-uri-duration-context}
=======
     * {@codesnippet com.azure.storage.file.fileClient.uploadRangeFromUrlWithResponse#long-long-long-uri-duration-context}
>>>>>>> f9b68898
     *
     * <p>For more information, see the
     * <a href="https://docs.microsoft.com/en-us/rest/api/storageservices/put-range">Azure Docs</a>.</p>
     *
     * @param length Specifies the number of bytes being transmitted in the request body.
     * @param destinationOffset Starting point of the upload range on the destination.
     * @param sourceOffset Starting point of the upload range on the source.
     * @param sourceURI Specifies the URL of the source file.
<<<<<<< HEAD
     * @param timeout An optional timeout applied to the operation. If a response is not returned before the timeout concludes a {@link RuntimeException} will be thrown.
     * @param context Additional context that is passed through the Http pipeline during the service call.
     * @return A response containing the {@link FileUploadRangeFromURLInfo file upload range from url info} with headers
=======
     * @param timeout An optional timeout applied to the operation. If a response is not returned before the timeout
     * concludes a {@link RuntimeException} will be thrown.
     * @param context Additional context that is passed through the Http pipeline during the service call.
     * @return A response containing the {@link FileUploadRangeFromUrlInfo file upload range from url info} with headers
>>>>>>> f9b68898
     * and response status code.
     * @throws RuntimeException if the operation doesn't complete before the timeout concludes.
     */
    // TODO: (gapra) Fix put range from URL link. Service docs have not been updated to show this API
<<<<<<< HEAD
    public Response<FileUploadRangeFromURLInfo> uploadRangeFromURLWithResponse(long length, long destinationOffset,
        long sourceOffset, URI sourceURI, Duration timeout, Context context) {
        Mono<Response<FileUploadRangeFromURLInfo>> response = fileAsyncClient.uploadRangeFromURLWithResponse(length,
=======
    public Response<FileUploadRangeFromUrlInfo> uploadRangeFromUrlWithResponse(long length, long destinationOffset,
            long sourceOffset, URI sourceURI, Duration timeout, Context context) {
        Mono<Response<FileUploadRangeFromUrlInfo>> response = fileAsyncClient.uploadRangeFromUrlWithResponse(length,
>>>>>>> f9b68898
            destinationOffset, sourceOffset, sourceURI, context);
        return Utility.blockWithOptionalTimeout(response, timeout);
    }

    /**
<<<<<<< HEAD
     * Clears a range of bytes to specific of a file in storage file service. Clear operations performs an in-place write on the specified file.
=======
     * Clears a range of bytes to specific of a file in storage file service. Clear operations performs an in-place
     * write on the specified file.
>>>>>>> f9b68898
     *
     * <p><strong>Code Samples</strong></p>
     *
     * <p>Clears the first 1024 bytes. </p>
     *
     * {@codesnippet com.azure.storage.file.fileClient.clearRange#long}
     *
     * <p>For more information, see the
     * <a href="https://docs.microsoft.com/en-us/rest/api/storageservices/put-range">Azure Docs</a>.</p>
     *
     * @param length Specifies the number of bytes being cleared.
     * @return The {@link FileUploadInfo file upload info}
     */
    public FileUploadInfo clearRange(long length) {
<<<<<<< HEAD
        return clearRangeWithResponse(length, 0, null, Context.NONE).value();
    }

    /**
     * Clears a range of bytes to specific of a file in storage file service. Upload operations performs an in-place write on the specified file.
=======
        return clearRangeWithResponse(length, 0, null, Context.NONE).getValue();
    }

    /**
     * Clears a range of bytes to specific of a file in storage file service. Upload operations performs an in-place
     * write on the specified file.
>>>>>>> f9b68898
     *
     * <p><strong>Code Samples</strong></p>
     *
     * <p>Clear the range starting from 1024 with length of 1024. </p>
     *
     * {@codesnippet com.azure.storage.file.FileClient.clearRangeWithResponse#long-long-Duration-Context}
     *
     * <p>For more information, see the
     * <a href="https://docs.microsoft.com/en-us/rest/api/storageservices/put-range">Azure Docs</a>.</p>
     *
     * @param length Specifies the number of bytes being transmitted in the request body.
<<<<<<< HEAD
     * @param offset Optional starting point of the upload range. It will start from the beginning if it is {@code null}
     * @param timeout An optional timeout applied to the operation. If a response is not returned before the timeout concludes a {@link RuntimeException} will be thrown.
=======
     * @param offset Optional starting point of the upload range. It will start from the beginning if it is
     * {@code null}
     * @param timeout An optional timeout applied to the operation. If a response is not returned before the timeout
     * concludes a {@link RuntimeException} will be thrown.
>>>>>>> f9b68898
     * @param context Additional context that is passed through the Http pipeline during the service call.
     * @return A response containing the {@link FileUploadInfo file upload info} with headers and response status code
     * @throws RuntimeException if the operation doesn't complete before the timeout concludes.
     */
<<<<<<< HEAD
    public Response<FileUploadInfo> clearRangeWithResponse(long length, long offset, Duration timeout, Context context) {
=======
    public Response<FileUploadInfo> clearRangeWithResponse(long length, long offset, Duration timeout,
        Context context) {
>>>>>>> f9b68898
        Mono<Response<FileUploadInfo>> response = fileAsyncClient.clearRangeWithResponse(length, offset, context);
        return Utility.blockWithOptionalTimeout(response, timeout);
    }

    /**
     * Uploads file to storage file service.
     *
     * <p><strong>Code Samples</strong></p>
     *
     * <p>Upload the file from the source file path. </p>
     *
     * {@codesnippet com.azure.storage.file.fileClient.uploadFromFile#string}
     *
     * <p>For more information, see the
     * <a href="https://docs.microsoft.com/en-us/rest/api/storageservices/create-file">Azure Docs Create File</a>
     * and
     * <a href="https://docs.microsoft.com/en-us/rest/api/storageservices/put-range">Azure Docs Upload</a>.</p>
     *
     * @param uploadFilePath The path where store the source file to upload
     */
    public void uploadFromFile(String uploadFilePath) {
        fileAsyncClient.uploadFromFile(uploadFilePath).block();
    }

    /**
     * List of valid ranges for a file.
     *
     * <p><strong>Code Samples</strong></p>
     *
     * <p>List all ranges for the file client.</p>
     *
     * {@codesnippet com.azure.storage.file.fileClient.listRanges}
     *
     * <p>For more information, see the
     * <a href="https://docs.microsoft.com/en-us/rest/api/storageservices/list-ranges">Azure Docs</a>.</p>
     *
     * @return {@link FileRange ranges} in the files.
     */
    public PagedIterable<FileRange> listRanges() {
        return listRanges(null, null, null);
    }

    /**
     * List of valid ranges for a file.
     *
     * <p><strong>Code Samples</strong></p>
     *
     * <p>List all ranges within the file range from 1KB to 2KB.</p>
     *
     * {@codesnippet com.azure.storage.file.fileClient.listRanges#filerange-duration-context}
     *
     * <p>For more information, see the
     * <a href="https://docs.microsoft.com/en-us/rest/api/storageservices/list-ranges">Azure Docs</a>.</p>
     *
     * @param range Optional byte range which returns file data only from the specified range.
<<<<<<< HEAD
     * @param timeout An optional timeout applied to the operation. If a response is not returned before the timeout concludes a {@link RuntimeException} will be thrown.
=======
     * @param timeout An optional timeout applied to the operation. If a response is not returned before the timeout
     * concludes a {@link RuntimeException} will be thrown.
>>>>>>> f9b68898
     * @param context Additional context that is passed through the Http pipeline during the service call.
     * @return {@link FileRange ranges} in the files that satisfy the requirements
     * @throws RuntimeException if the operation doesn't complete before the timeout concludes.
     */
    public PagedIterable<FileRange> listRanges(FileRange range, Duration timeout, Context context) {
        return new PagedIterable<>(fileAsyncClient.listRangesWithOptionalTimeout(range, timeout, context));
    }

    /**
     * List of open handles on a file.
     *
     * <p><strong>Code Samples</strong></p>
     *
     * <p>List all handles for the file client.</p>
     *
     * {@codesnippet com.azure.storage.file.fileClient.listHandles}
     *
     * <p>For more information, see the
     * <a href="https://docs.microsoft.com/en-us/rest/api/storageservices/list-handles">Azure Docs</a>.</p>
     *
     * @return {@link HandleItem handles} in the files that satisfy the requirements
     */
    public PagedIterable<HandleItem> listHandles() {
        return listHandles(null, null, Context.NONE);
    }

    /**
     * List of open handles on a file.
     *
     * <p><strong>Code Samples</strong></p>
     *
     * <p>List 10 handles for the file client.</p>
     *
     * {@codesnippet com.azure.storage.file.fileClient.listHandles#integer-duration-context}
     *
     * <p>For more information, see the
     * <a href="https://docs.microsoft.com/en-us/rest/api/storageservices/list-handles">Azure Docs</a>.</p>
     *
     * @param maxResults Optional max number of results returned per page
<<<<<<< HEAD
     * @param timeout An optional timeout applied to the operation. If a response is not returned before the timeout concludes a {@link RuntimeException} will be thrown.
=======
     * @param timeout An optional timeout applied to the operation. If a response is not returned before the timeout
     * concludes a {@link RuntimeException} will be thrown.
>>>>>>> f9b68898
     * @param context Additional context that is passed through the Http pipeline during the service call.
     * @return {@link HandleItem handles} in the file that satisfy the requirements
     * @throws RuntimeException if the operation doesn't complete before the timeout concludes.
     */
    public PagedIterable<HandleItem> listHandles(Integer maxResults, Duration timeout, Context context) {
        return new PagedIterable<>(fileAsyncClient.listHandlesWithOptionalTimeout(maxResults, timeout, context));
    }

    /**
<<<<<<< HEAD
     * Closes a handle or handles opened on a file at the service. It is intended to be used alongside {@link FileClient#listHandles()} (Integer)} .
=======
     * Closes a handle or handles opened on a file at the service. It is intended to be used alongside {@link
     * FileClient#listHandles()} (Integer)} .
>>>>>>> f9b68898
     *
     * <p><strong>Code Samples</strong></p>
     *
     * <p>Force close handles with handles returned by list handles in recursive.</p>
     *
     * {@codesnippet com.azure.storage.file.fileClient.forceCloseHandles#string-duration-context}
     *
     * <p>For more information, see the
     * <a href="https://docs.microsoft.com/en-us/rest/api/storageservices/force-close-handles">Azure Docs</a>.</p>
     *
<<<<<<< HEAD
     * @param handleId Specifies the handle ID to be closed. Use an asterisk ('*') as a wildcard string to specify all handles.
     * @param timeout An optional timeout applied to the operation. If a response is not returned before the timeout concludes a {@link RuntimeException} will be thrown.
=======
     * @param handleId Specifies the handle ID to be closed. Use an asterisk ('*') as a wildcard string to specify all
     * handles.
     * @param timeout An optional timeout applied to the operation. If a response is not returned before the timeout
     * concludes a {@link RuntimeException} will be thrown.
>>>>>>> f9b68898
     * @param context Additional context that is passed through the Http pipeline during the service call.
     * @return The counts of number of handles closed
     * @throws RuntimeException if the operation doesn't complete before the timeout concludes.
     */
    public PagedIterable<Integer> forceCloseHandles(String handleId, Duration timeout, Context context) {
<<<<<<< HEAD
        // TODO: Will change the return type to how many handles have been closed. Implement one more API to force close all handles.
        // TODO: @see <a href="https://github.com/Azure/azure-sdk-for-java/issues/4525">Github Issue 4525</a>
=======
>>>>>>> f9b68898
        return new PagedIterable<>(fileAsyncClient.forceCloseHandlesWithOptionalTimeout(handleId, timeout, context));
    }

    /**
     * Get snapshot id which attached to {@link FileClient}. Return {@code null} if no snapshot id attached.
     *
     * <p><strong>Code Samples</strong></p>
     *
     * <p>Get the share snapshot id. </p>
     *
     * {@codesnippet com.azure.storage.file.fileClient.getShareSnapshotId}
     *
     * @return The snapshot id which is a unique {@code DateTime} value that identifies the share snapshot to its base
     * share.
     */
    public String getShareSnapshotId() {
        return fileAsyncClient.getShareSnapshotId();
    }

    /**
<<<<<<< HEAD
     * Generates a SAS token with the specified parameters
     *
     * @param expiryTime The {@code OffsetDateTime} expiry time for the SAS
     * @param permissions The {@code FileSASPermission} permission for the SAS
     * @return A string that represents the SAS token
     */
    public String generateSAS(OffsetDateTime expiryTime, FileSASPermission permissions) {
        return this.fileAsyncClient.generateSAS(permissions, expiryTime);
    }

    /**
     * Generates a SAS token with the specified parameters
     *
     * @param identifier The {@code String} name of the access policy on the share this SAS references if any
     * @return A string that represents the SAS token
     */
    public String generateSAS(String identifier) {
        return this.fileAsyncClient.generateSAS(identifier);
    }

    /**
     * Generates a SAS token with the specified parameters
     *
     * @param identifier The {@code String} name of the access policy on the share this SAS references if any
     * @param permissions The {@code FileSASPermission} permission for the SAS
     * @param expiryTime The {@code OffsetDateTime} expiry time for the SAS
     * @param startTime An optional {@code OffsetDateTime} start time for the SAS
     * @param version An optional {@code String} version for the SAS
     * @param sasProtocol An optional {@code SASProtocol} protocol for the SAS
     * @param ipRange An optional {@code IPRange} ip address range for the SAS
     * @return A string that represents the SAS token
     */
    public String generateSAS(String identifier, FileSASPermission permissions, OffsetDateTime expiryTime,
        OffsetDateTime startTime, String version, SASProtocol sasProtocol, IPRange ipRange) {
        return this.fileAsyncClient.generateSAS(identifier, permissions, expiryTime, startTime, version, sasProtocol,
            ipRange);
    }

    /**
     * Generates a SAS token with the specified parameters
     *
     * <p><strong>Code Samples</strong></p>
     *
     * {@codesnippet com.azure.storage.file.FileClient.generateSAS#String-FileSASPermission-OffsetDateTime-OffsetDateTime-String-SASProtocol-IPRange-String-String-String-String-String}
     *
     * <p>For more information, see the
     * <a href="https://docs.microsoft.com/en-us/rest/api/storageservices/create-service-sas">Azure Docs</a>.</p>
     *
     * @param identifier The {@code String} name of the access policy on the share this SAS references if any
     * @param permissions The {@code FileSASPermission} permission for the SAS
     * @param expiryTime The {@code OffsetDateTime} expiry time for the SAS
     * @param startTime An optional {@code OffsetDateTime} start time for the SAS
     * @param version An optional {@code String} version for the SAS
     * @param sasProtocol An optional {@code SASProtocol} protocol for the SAS
     * @param ipRange An optional {@code IPRange} ip address range for the SAS
     * @param cacheControl An optional {@code String} cache-control header for the SAS.
     * @param contentDisposition An optional {@code String} content-disposition header for the SAS.
     * @param contentEncoding An optional {@code String} content-encoding header for the SAS.
     * @param contentLanguage An optional {@code String} content-language header for the SAS.
     * @param contentType An optional {@code String} content-type header for the SAS.
     * @return A string that represents the SAS token
     */
    public String generateSAS(String identifier, FileSASPermission permissions, OffsetDateTime expiryTime,
        OffsetDateTime startTime, String version, SASProtocol sasProtocol, IPRange ipRange, String cacheControl,
        String contentDisposition, String contentEncoding, String contentLanguage, String contentType) {
        return this.fileAsyncClient.generateSAS(identifier, permissions, expiryTime, startTime, version, sasProtocol,
            ipRange, cacheControl, contentDisposition, contentEncoding, contentLanguage, contentType);
=======
     * Get the share name of file client.
     *
     * <p>Get the share name. </p>
     *
     * {@codesnippet com.azure.storage.file.fileClient.getShareName}
     *
     * @return The share name of the file.
     */
    public String getShareName() {
        return this.fileAsyncClient.getShareName();
    }

    /**
     * Get file path of the client.
     *
     * <p>Get the file path. </p>
     *
     * {@codesnippet com.azure.storage.file.fileClient.getFilePath}
     *
     * @return The path of the file.
     */
    public String getFilePath() {
        return this.fileAsyncClient.getFilePath();
    }


    /**
     * Get associated account name.
     *
     * @return account name associated with this storage resource.
     */
    public String getAccountName() {
        return this.fileAsyncClient.getAccountName();
>>>>>>> f9b68898
    }
}
<|MERGE_RESOLUTION|>--- conflicted
+++ resolved
@@ -3,22 +3,11 @@
 
 package com.azure.storage.file;
 
-<<<<<<< HEAD
-import com.azure.core.http.rest.PagedIterable;
-import com.azure.core.http.rest.Response;
-import com.azure.core.http.rest.VoidResponse;
-import com.azure.core.util.Context;
-import com.azure.storage.common.IPRange;
-import com.azure.storage.common.SASProtocol;
-import com.azure.storage.common.Utility;
-import com.azure.storage.common.credentials.SASTokenCredential;
-=======
 import com.azure.core.annotation.ServiceClient;
 import com.azure.core.http.rest.PagedIterable;
 import com.azure.core.http.rest.Response;
 import com.azure.core.util.Context;
 import com.azure.storage.common.Utility;
->>>>>>> f9b68898
 import com.azure.storage.common.credentials.SharedKeyCredential;
 import com.azure.storage.file.models.FileCopyInfo;
 import com.azure.storage.file.models.FileDownloadInfo;
@@ -28,21 +17,6 @@
 import com.azure.storage.file.models.FileProperties;
 import com.azure.storage.file.models.FileRange;
 import com.azure.storage.file.models.FileUploadInfo;
-<<<<<<< HEAD
-import com.azure.storage.file.models.FileUploadRangeFromURLInfo;
-import com.azure.storage.file.models.HandleItem;
-import com.azure.storage.file.models.StorageException;
-import reactor.core.publisher.Flux;
-import reactor.core.publisher.Mono;
-
-import java.net.URI;
-import java.net.URL;
-import java.nio.ByteBuffer;
-import java.nio.file.FileAlreadyExistsException;
-import java.time.Duration;
-import java.time.OffsetDateTime;
-import java.util.Map;
-=======
 import com.azure.storage.file.models.FileUploadRangeFromUrlInfo;
 import com.azure.storage.file.models.HandleItem;
 import com.azure.storage.file.models.StorageException;
@@ -53,7 +27,6 @@
 import java.util.Map;
 import reactor.core.publisher.Flux;
 import reactor.core.publisher.Mono;
->>>>>>> f9b68898
 
 /**
  * This class provides a client that contains all the operations for interacting files under Azure Storage File Service.
@@ -152,18 +125,11 @@
      *
      * @param maxSize The maximum size in bytes for the file, up to 1 TiB.
      * @return The {@link FileInfo file info}
-<<<<<<< HEAD
-     * @throws StorageException If the file has already existed, the parent directory does not exist or fileName is an invalid resource name.
-     */
-    public FileInfo create(long maxSize) {
-        return createWithResponse(maxSize, null, null, null, null, null, Context.NONE).value();
-=======
      * @throws StorageException If the file has already existed, the parent directory does not exist or fileName is an
      * invalid resource name.
      */
     public FileInfo create(long maxSize) {
         return createWithResponse(maxSize, null, null, null, null, null, Context.NONE).getValue();
->>>>>>> f9b68898
     }
 
     /**
@@ -183,18 +149,6 @@
      * @param smbProperties The user settable file smb properties.
      * @param filePermission The file permission of the file.
      * @param metadata Optional name-value pairs associated with the file as metadata.
-<<<<<<< HEAD
-     * @see <a href="https://docs.microsoft.com/en-us/dotnet/csharp/language-reference/">C# identifiers</a>
-     * @param timeout An optional timeout applied to the operation. If a response is not returned before the timeout concludes a {@link RuntimeException} will be thrown.
-     * @param context Additional context that is passed through the Http pipeline during the service call.
-     * @return A response containing the {@link FileInfo file info} and the status of creating the file.
-     * @throws StorageException If the directory has already existed, the parent directory does not exist or directory is an invalid resource name.
-     * @throws RuntimeException if the operation doesn't complete before the timeout concludes.
-     */
-    public Response<FileInfo> createWithResponse(long maxSize, FileHTTPHeaders httpHeaders, FileSmbProperties smbProperties,
-        String filePermission, Map<String, String> metadata, Duration timeout, Context context) {
-        Mono<Response<FileInfo>> response = fileAsyncClient.createWithResponse(maxSize, httpHeaders, smbProperties, filePermission, metadata, context);
-=======
      * @param timeout An optional timeout applied to the operation. If a response is not returned before the timeout
      * concludes a {@link RuntimeException} will be thrown.
      * @param context Additional context that is passed through the Http pipeline during the service call.
@@ -209,7 +163,6 @@
         Context context) {
         Mono<Response<FileInfo>> response = fileAsyncClient
             .createWithResponse(maxSize, httpHeaders, smbProperties, filePermission, metadata, context);
->>>>>>> f9b68898
         return Utility.blockWithOptionalTimeout(response, timeout);
     }
 
@@ -230,36 +183,6 @@
      * naming rules.
      * @return The {@link FileCopyInfo file copy info}
      * @see <a href="https://docs.microsoft.com/en-us/dotnet/csharp/language-reference/">C# identifiers</a>
-<<<<<<< HEAD
-     * @return The {@link FileCopyInfo file copy info}
-     */
-    public FileCopyInfo startCopy(String sourceUrl, Map<String, String> metadata) {
-        return startCopyWithResponse(sourceUrl, metadata, null, Context.NONE).value();
-    }
-
-    /**
-     * Copies a blob or file to a destination file within the storage account.
-     *
-     * <p><strong>Code Samples</strong></p>
-     *
-     * <p>Copy file from source getDirectoryUrl to the {@code resourcePath} </p>
-     *
-     * {@codesnippet com.azure.storage.file.fileClient.startCopyWithResponse#string-map-duration-context}
-     *
-     * <p>For more information, see the
-     * <a href="https://docs.microsoft.com/en-us/rest/api/storageservices/copy-file">Azure Docs</a>.</p>
-     *
-     * @param sourceUrl Specifies the URL of the source file or blob, up to 2 KB in length.
-     * @param metadata Optional name-value pairs associated with the file as metadata. Metadata names must adhere to the naming rules.
-     * @see <a href="https://docs.microsoft.com/en-us/dotnet/csharp/language-reference/">C# identifiers</a>
-     * @param timeout An optional timeout applied to the operation. If a response is not returned before the timeout concludes a {@link RuntimeException} will be thrown.
-     * @param context Additional context that is passed through the Http pipeline during the service call.
-     * @return A response containing the {@link FileCopyInfo file copy info} and the status of copying the file.
-     * @throws RuntimeException if the operation doesn't complete before the timeout concludes.
-     */
-    public Response<FileCopyInfo> startCopyWithResponse(String sourceUrl, Map<String, String> metadata,
-                                                        Duration timeout, Context context) {
-=======
      */
     public FileCopyInfo startCopy(String sourceUrl, Map<String, String> metadata) {
         return startCopyWithResponse(sourceUrl, metadata, null, Context.NONE).getValue();
@@ -289,7 +212,6 @@
      */
     public Response<FileCopyInfo> startCopyWithResponse(String sourceUrl, Map<String, String> metadata,
         Duration timeout, Context context) {
->>>>>>> f9b68898
         Mono<Response<FileCopyInfo>> response = fileAsyncClient.startCopyWithResponse(sourceUrl, metadata, context);
         return Utility.blockWithOptionalTimeout(response, timeout);
     }
@@ -325,23 +247,14 @@
      * <a href="https://docs.microsoft.com/en-us/rest/api/storageservices/abort-copy-file">Azure Docs</a>.</p>
      *
      * @param copyId Specifies the copy id which has copying pending status associate with it.
-<<<<<<< HEAD
-     * @param timeout An optional timeout applied to the operation. If a response is not returned before the timeout concludes a {@link RuntimeException} will be thrown.
-=======
-     * @param timeout An optional timeout applied to the operation. If a response is not returned before the timeout
-     * concludes a {@link RuntimeException} will be thrown.
->>>>>>> f9b68898
+     * @param timeout An optional timeout applied to the operation. If a response is not returned before the timeout
+     * concludes a {@link RuntimeException} will be thrown.
      * @param context Additional context that is passed through the Http pipeline during the service call.
      * @return A response containing the status of aborting copy the file.
      * @throws RuntimeException if the operation doesn't complete before the timeout concludes.
      */
-<<<<<<< HEAD
-    public VoidResponse abortCopyWithResponse(String copyId, Duration timeout, Context context) {
-        Mono<VoidResponse> response = fileAsyncClient.abortCopyWithResponse(copyId, context);
-=======
     public Response<Void> abortCopyWithResponse(String copyId, Duration timeout, Context context) {
         Mono<Response<Void>> response = fileAsyncClient.abortCopyWithResponse(copyId, context);
->>>>>>> f9b68898
         return Utility.blockWithOptionalTimeout(response, timeout);
     }
 
@@ -411,11 +324,7 @@
      * @return The {@link FileDownloadInfo file download info}
      */
     public FileDownloadInfo downloadWithProperties() {
-<<<<<<< HEAD
-        return downloadWithPropertiesWithResponse(null, null, null, Context.NONE).value();
-=======
         return downloadWithPropertiesWithResponse(null, null, null, Context.NONE).getValue();
->>>>>>> f9b68898
     }
 
     /**
@@ -431,28 +340,18 @@
      * <a href="https://docs.microsoft.com/en-us/rest/api/storageservices/get-file">Azure Docs</a>.</p>
      *
      * @param range Optional byte range which returns file data only from the specified range.
-<<<<<<< HEAD
-     * @param rangeGetContentMD5 Optional boolean which the service returns the MD5 hash for the range when it sets to true, as long as the range is less than or equal to 4 MB in size.
-     * @param timeout An optional timeout applied to the operation. If a response is not returned before the timeout concludes a {@link RuntimeException} will be thrown.
-=======
      * @param rangeGetContentMD5 Optional boolean which the service returns the MD5 hash for the range when it sets to
      * true, as long as the range is less than or equal to 4 MB in size.
      * @param timeout An optional timeout applied to the operation. If a response is not returned before the timeout
      * concludes a {@link RuntimeException} will be thrown.
->>>>>>> f9b68898
      * @param context Additional context that is passed through the Http pipeline during the service call.
      * @return A response containing the {@link FileDownloadInfo file download info} headers and response status code
      * @throws RuntimeException if the operation doesn't complete before the timeout concludes.
      */
-<<<<<<< HEAD
-    public Response<FileDownloadInfo> downloadWithPropertiesWithResponse(FileRange range, Boolean rangeGetContentMD5, Duration timeout, Context context) {
-        Mono<Response<FileDownloadInfo>> response = fileAsyncClient.downloadWithPropertiesWithResponse(range, rangeGetContentMD5, context);
-=======
     public Response<FileDownloadInfo> downloadWithPropertiesWithResponse(FileRange range, Boolean rangeGetContentMD5,
         Duration timeout, Context context) {
         Mono<Response<FileDownloadInfo>> response = fileAsyncClient
             .downloadWithPropertiesWithResponse(range, rangeGetContentMD5, context);
->>>>>>> f9b68898
         return Utility.blockWithOptionalTimeout(response, timeout);
     }
 
@@ -487,16 +386,6 @@
      * <p>For more information, see the
      * <a href="https://docs.microsoft.com/en-us/rest/api/storageservices/delete-file2">Azure Docs</a>.</p>
      *
-<<<<<<< HEAD
-     * @return A response that only contains headers and response status code
-     * @param timeout An optional timeout applied to the operation. If a response is not returned before the timeout concludes a {@link RuntimeException} will be thrown.
-     * @param context Additional context that is passed through the Http pipeline during the service call.
-     * @throws StorageException If the directory doesn't exist or the file doesn't exist.
-     * @throws RuntimeException if the operation doesn't complete before the timeout concludes.
-     */
-    public VoidResponse deleteWithResponse(Duration timeout, Context context) {
-        Mono<VoidResponse> response = fileAsyncClient.deleteWithResponse(context);
-=======
      * @param timeout An optional timeout applied to the operation. If a response is not returned before the timeout
      * concludes a {@link RuntimeException} will be thrown.
      * @param context Additional context that is passed through the Http pipeline during the service call.
@@ -506,7 +395,6 @@
      */
     public Response<Void> deleteWithResponse(Duration timeout, Context context) {
         Mono<Response<Void>> response = fileAsyncClient.deleteWithResponse(context);
->>>>>>> f9b68898
         return Utility.blockWithOptionalTimeout(response, timeout);
     }
 
@@ -526,21 +414,12 @@
      * @return {@link FileProperties Storage file properties}
      */
     public FileProperties getProperties() {
-<<<<<<< HEAD
-        return getPropertiesWithResponse(null, Context.NONE).value();
-    }
-
-    /**
-     * Retrieves the properties of the storage account's file.
-     * The properties includes file metadata, last modified date, is server encrypted, and eTag.
-=======
         return getPropertiesWithResponse(null, Context.NONE).getValue();
     }
 
     /**
      * Retrieves the properties of the storage account's file. The properties includes file metadata, last modified
      * date, is server encrypted, and eTag.
->>>>>>> f9b68898
      *
      * <p><strong>Code Samples</strong></p>
      *
@@ -551,12 +430,8 @@
      * <p>For more information, see the
      * <a href="https://docs.microsoft.com/en-us/rest/api/storageservices/get-file-properties">Azure Docs</a>.</p>
      *
-<<<<<<< HEAD
-     * @param timeout An optional timeout applied to the operation. If a response is not returned before the timeout concludes a {@link RuntimeException} will be thrown.
-=======
-     * @param timeout An optional timeout applied to the operation. If a response is not returned before the timeout
-     * concludes a {@link RuntimeException} will be thrown.
->>>>>>> f9b68898
+     * @param timeout An optional timeout applied to the operation. If a response is not returned before the timeout
+     * concludes a {@link RuntimeException} will be thrown.
      * @param context Additional context that is passed through the Http pipeline during the service call.
      * @return A response containing the {@link FileProperties Storage file properties} with headers and status code
      * @throws RuntimeException if the operation doesn't complete before the timeout concludes.
@@ -593,12 +468,8 @@
      */
     public FileInfo setProperties(long newFileSize, FileHTTPHeaders httpHeaders, FileSmbProperties smbProperties,
         String filePermission) {
-<<<<<<< HEAD
-        return setPropertiesWithResponse(newFileSize, httpHeaders, smbProperties, filePermission, null, Context.NONE).value();
-=======
         return setPropertiesWithResponse(newFileSize, httpHeaders, smbProperties, filePermission, null, Context.NONE)
             .getValue();
->>>>>>> f9b68898
     }
 
     /**
@@ -623,12 +494,8 @@
      * @param httpHeaders The user settable file http headers.
      * @param smbProperties The user settable file smb properties.
      * @param filePermission The file permission of the file
-<<<<<<< HEAD
-     * @param timeout An optional timeout applied to the operation. If a response is not returned before the timeout concludes a {@link RuntimeException} will be thrown.
-=======
-     * @param timeout An optional timeout applied to the operation. If a response is not returned before the timeout
-     * concludes a {@link RuntimeException} will be thrown.
->>>>>>> f9b68898
+     * @param timeout An optional timeout applied to the operation. If a response is not returned before the timeout
+     * concludes a {@link RuntimeException} will be thrown.
      * @param context Additional context that is passed through the Http pipeline during the service call.
      * @return Response containing the {@link FileInfo file info} with headers and status code
      * @throws IllegalArgumentException thrown if parameters fail the validation.
@@ -636,12 +503,8 @@
      */
     public Response<FileInfo> setPropertiesWithResponse(long newFileSize, FileHTTPHeaders httpHeaders,
         FileSmbProperties smbProperties, String filePermission, Duration timeout, Context context) {
-<<<<<<< HEAD
-        Mono<Response<FileInfo>> response = fileAsyncClient.setPropertiesWithResponse(newFileSize, httpHeaders, smbProperties, filePermission, context);
-=======
         Mono<Response<FileInfo>> response = fileAsyncClient
             .setPropertiesWithResponse(newFileSize, httpHeaders, smbProperties, filePermission, context);
->>>>>>> f9b68898
         return Utility.blockWithOptionalTimeout(response, timeout);
     }
 
@@ -666,41 +529,6 @@
      * @param metadata Options.Metadata to set on the file, if null is passed the metadata for the file is cleared
      * @return The {@link FileMetadataInfo file meta info}
      * @throws StorageException If the file doesn't exist or the metadata contains invalid keys
-<<<<<<< HEAD
-     */
-    public FileMetadataInfo setMetadata(Map<String, String> metadata) {
-        return setMetadataWithResponse(metadata, null, Context.NONE).value();
-    }
-
-    /**
-     * Sets the user-defined metadata to associate to the file.
-     *
-     * <p>If {@code null} is passed for the metadata it will clear the metadata associated to the file.</p>
-     *
-     * <p><strong>Code Samples</strong></p>
-     *
-     * <p>Set the metadata to "file:updatedMetadata"</p>
-     *
-     * {@codesnippet com.azure.storage.file.fileClient.setMetadataWithResponse#map-duration-context}
-     *
-     * <p>Clear the metadata of the file</p>
-     *
-     * {@codesnippet com.azure.storage.file.fileClient.setMetadataWithResponse#map-duration-context.clearMetadata}
-     *
-     * <p>For more information, see the
-     * <a href="https://docs.microsoft.com/en-us/rest/api/storageservices/set-file-metadata">Azure Docs</a>.</p>
-     *
-     * @param metadata Options.Metadata to set on the file, if null is passed the metadata for the file is cleared
-     * @param timeout An optional timeout applied to the operation. If a response is not returned before the timeout concludes a {@link RuntimeException} will be thrown.
-     * @param context Additional context that is passed through the Http pipeline during the service call.
-     * @return Response containing the {@link FileMetadataInfo file meta info} with headers and status code
-     * @throws StorageException If the file doesn't exist or the metadata contains invalid keys
-     * @throws RuntimeException if the operation doesn't complete before the timeout concludes.
-     */
-    public Response<FileMetadataInfo> setMetadataWithResponse(Map<String, String> metadata, Duration timeout, Context context) {
-        Mono<Response<FileMetadataInfo>> response = fileAsyncClient.setMetadataWithResponse(metadata, context);
-        return Utility.blockWithOptionalTimeout(response, timeout);
-=======
      */
     public FileMetadataInfo setMetadata(Map<String, String> metadata) {
         return setMetadataWithResponse(metadata, null, Context.NONE).getValue();
@@ -760,7 +588,6 @@
      */
     public FileUploadInfo upload(ByteBuffer data, long length) {
         return uploadWithResponse(data, length, null, Context.NONE).getValue();
->>>>>>> f9b68898
     }
 
     /**
@@ -769,49 +596,14 @@
      *
      * <p><strong>Code Samples</strong></p>
      *
-     * <p>Upload data "default" to the file in Storage File Service. </p>
-     *
-<<<<<<< HEAD
-     * {@codesnippet com.azure.storage.file.fileClient.upload#bytebuffer-long}
-=======
+     * <p>Upload "default" to the file. </p>
+     *
      * {@codesnippet com.azure.storage.file.FileClient.uploadWithResponse#ByteBuffer-long-Duration-Context}
->>>>>>> f9b68898
      *
      * <p>For more information, see the
      * <a href="https://docs.microsoft.com/en-us/rest/api/storageservices/put-range">Azure Docs</a>.</p>
      *
      * @param data The data which will upload to the storage file.
-<<<<<<< HEAD
-     * @param length Specifies the number of bytes being transmitted in the request body. When the FileRangeWriteType is set to clear, the value of this header must be set to zero..
-     * @return The {@link FileUploadInfo file upload info}
-     * @throws StorageException If you attempt to upload a range that is larger than 4 MB, the service returns status code 413 (Request Entity Too Large)
-     */
-    public FileUploadInfo upload(ByteBuffer data, long length) {
-        return uploadWithResponse(data, length, null, Context.NONE).value();
-    }
-
-   /**
-     * Uploads a range of bytes to the beginning of a file in storage file service. Upload operations performs an in-place write on the specified file.
-     *
-     * <p><strong>Code Samples</strong></p>
-     *
-     * <p>Upload "default" to the file. </p>
-     *
-     * {@codesnippet com.azure.storage.file.FileClient.uploadWithResponse#ByteBuffer-long-Duration-Context}
-     *
-     * <p>For more information, see the
-     * <a href="https://docs.microsoft.com/en-us/rest/api/storageservices/put-range">Azure Docs</a>.</p>
-     *
-     * @param data The data which will upload to the storage file.
-     * @param length Specifies the number of bytes being transmitted in the request body. When the FileRangeWriteType is set to clear, the value of this header must be set to zero.
-     * @param timeout An optional timeout applied to the operation. If a response is not returned before the timeout concludes a {@link RuntimeException} will be thrown.
-     * @param context Additional context that is passed through the Http pipeline during the service call.
-     * @return The {@link FileUploadInfo file upload info}
-     * @throws StorageException If you attempt to upload a range that is larger than 4 MB, the service returns status code 413 (Request Entity Too Large)
-     * @throws RuntimeException if the operation doesn't complete before the timeout concludes.
-     */
-    public Response<FileUploadInfo> uploadWithResponse(ByteBuffer data, long length, Duration timeout, Context context) {
-=======
      * @param length Specifies the number of bytes being transmitted in the request body. When the FileRangeWriteType is
      * set to clear, the value of this header must be set to zero.
      * @param timeout An optional timeout applied to the operation. If a response is not returned before the timeout
@@ -824,7 +616,6 @@
      */
     public Response<FileUploadInfo> uploadWithResponse(ByteBuffer data, long length, Duration timeout,
         Context context) {
->>>>>>> f9b68898
         Mono<Response<FileUploadInfo>> response = fileAsyncClient.uploadWithResponse(Flux.just(data), length, context);
         return Utility.blockWithOptionalTimeout(response, timeout);
     }
@@ -844,17 +635,6 @@
      *
      * @param data The data which will upload to the storage file.
      * @param length Specifies the number of bytes being transmitted in the request body.
-<<<<<<< HEAD
-     * @param offset Optional starting point of the upload range. It will start from the beginning if it is {@code null}
-     * @param timeout An optional timeout applied to the operation. If a response is not returned before the timeout concludes a {@link RuntimeException} will be thrown.
-     * @param context Additional context that is passed through the Http pipeline during the service call.
-     * @return A response containing the {@link FileUploadInfo file upload info} with headers and response status code
-     * @throws StorageException If you attempt to upload a range that is larger than 4 MB, the service returns status code 413 (Request Entity Too Large)
-     * @throws RuntimeException if the operation doesn't complete before the timeout concludes.
-     */
-    public Response<FileUploadInfo> uploadWithResponse(ByteBuffer data, long length, long offset, Duration timeout, Context context) {
-        Mono<Response<FileUploadInfo>> response = fileAsyncClient.uploadWithResponse(Flux.just(data), length, offset, context);
-=======
      * @param offset Optional starting point of the upload range. It will start from the beginning if it is
      * {@code null}
      * @param timeout An optional timeout applied to the operation. If a response is not returned before the timeout
@@ -869,7 +649,6 @@
         Context context) {
         Mono<Response<FileUploadInfo>> response = fileAsyncClient
             .uploadWithResponse(Flux.just(data), length, offset, context);
->>>>>>> f9b68898
         return Utility.blockWithOptionalTimeout(response, timeout);
     }
 
@@ -880,11 +659,7 @@
      *
      * <p>Upload a number of bytes from a file at defined source and destination offsets </p>
      *
-<<<<<<< HEAD
-     * {@codesnippet com.azure.storage.file.fileClient.uploadRangeFromURL#long-long-long-uri}
-=======
      * {@codesnippet com.azure.storage.file.fileClient.uploadRangeFromUrl#long-long-long-uri}
->>>>>>> f9b68898
      *
      * <p>For more information, see the
      * <a href="https://docs.microsoft.com/en-us/rest/api/storageservices/put-range">Azure Docs</a>.</p>
@@ -893,14 +668,6 @@
      * @param destinationOffset Starting point of the upload range on the destination.
      * @param sourceOffset Starting point of the upload range on the source.
      * @param sourceURI Specifies the URL of the source file.
-<<<<<<< HEAD
-     * @return The {@link FileUploadRangeFromURLInfo file upload range from url info}
-     */
-    // TODO: (gapra) Fix put range from URL link. Service docs have not been updated to show this API
-    public FileUploadRangeFromURLInfo uploadRangeFromURL(long length, long destinationOffset, long sourceOffset,
-        URI sourceURI) {
-        return uploadRangeFromURLWithResponse(length, destinationOffset, sourceOffset, sourceURI, null, Context.NONE).value();
-=======
      * @return The {@link FileUploadRangeFromUrlInfo file upload range from url info}
      */
     // TODO: (gapra) Fix put range from URL link. Service docs have not been updated to show this API
@@ -908,7 +675,6 @@
                                                          URI sourceURI) {
         return uploadRangeFromUrlWithResponse(length, destinationOffset, sourceOffset, sourceURI, null, Context.NONE)
             .getValue();
->>>>>>> f9b68898
     }
 
     /**
@@ -918,11 +684,7 @@
      *
      * <p>Upload a number of bytes from a file at defined source and destination offsets </p>
      *
-<<<<<<< HEAD
-     * {@codesnippet com.azure.storage.file.fileClient.uploadRangeFromURLWithResponse#long-long-long-uri-duration-context}
-=======
      * {@codesnippet com.azure.storage.file.fileClient.uploadRangeFromUrlWithResponse#long-long-long-uri-duration-context}
->>>>>>> f9b68898
      *
      * <p>For more information, see the
      * <a href="https://docs.microsoft.com/en-us/rest/api/storageservices/put-range">Azure Docs</a>.</p>
@@ -931,40 +693,24 @@
      * @param destinationOffset Starting point of the upload range on the destination.
      * @param sourceOffset Starting point of the upload range on the source.
      * @param sourceURI Specifies the URL of the source file.
-<<<<<<< HEAD
-     * @param timeout An optional timeout applied to the operation. If a response is not returned before the timeout concludes a {@link RuntimeException} will be thrown.
-     * @param context Additional context that is passed through the Http pipeline during the service call.
-     * @return A response containing the {@link FileUploadRangeFromURLInfo file upload range from url info} with headers
-=======
      * @param timeout An optional timeout applied to the operation. If a response is not returned before the timeout
      * concludes a {@link RuntimeException} will be thrown.
      * @param context Additional context that is passed through the Http pipeline during the service call.
      * @return A response containing the {@link FileUploadRangeFromUrlInfo file upload range from url info} with headers
->>>>>>> f9b68898
      * and response status code.
      * @throws RuntimeException if the operation doesn't complete before the timeout concludes.
      */
     // TODO: (gapra) Fix put range from URL link. Service docs have not been updated to show this API
-<<<<<<< HEAD
-    public Response<FileUploadRangeFromURLInfo> uploadRangeFromURLWithResponse(long length, long destinationOffset,
-        long sourceOffset, URI sourceURI, Duration timeout, Context context) {
-        Mono<Response<FileUploadRangeFromURLInfo>> response = fileAsyncClient.uploadRangeFromURLWithResponse(length,
-=======
     public Response<FileUploadRangeFromUrlInfo> uploadRangeFromUrlWithResponse(long length, long destinationOffset,
             long sourceOffset, URI sourceURI, Duration timeout, Context context) {
         Mono<Response<FileUploadRangeFromUrlInfo>> response = fileAsyncClient.uploadRangeFromUrlWithResponse(length,
->>>>>>> f9b68898
             destinationOffset, sourceOffset, sourceURI, context);
         return Utility.blockWithOptionalTimeout(response, timeout);
     }
 
     /**
-<<<<<<< HEAD
-     * Clears a range of bytes to specific of a file in storage file service. Clear operations performs an in-place write on the specified file.
-=======
      * Clears a range of bytes to specific of a file in storage file service. Clear operations performs an in-place
      * write on the specified file.
->>>>>>> f9b68898
      *
      * <p><strong>Code Samples</strong></p>
      *
@@ -979,20 +725,12 @@
      * @return The {@link FileUploadInfo file upload info}
      */
     public FileUploadInfo clearRange(long length) {
-<<<<<<< HEAD
-        return clearRangeWithResponse(length, 0, null, Context.NONE).value();
-    }
-
-    /**
-     * Clears a range of bytes to specific of a file in storage file service. Upload operations performs an in-place write on the specified file.
-=======
         return clearRangeWithResponse(length, 0, null, Context.NONE).getValue();
     }
 
     /**
      * Clears a range of bytes to specific of a file in storage file service. Upload operations performs an in-place
      * write on the specified file.
->>>>>>> f9b68898
      *
      * <p><strong>Code Samples</strong></p>
      *
@@ -1004,25 +742,16 @@
      * <a href="https://docs.microsoft.com/en-us/rest/api/storageservices/put-range">Azure Docs</a>.</p>
      *
      * @param length Specifies the number of bytes being transmitted in the request body.
-<<<<<<< HEAD
-     * @param offset Optional starting point of the upload range. It will start from the beginning if it is {@code null}
-     * @param timeout An optional timeout applied to the operation. If a response is not returned before the timeout concludes a {@link RuntimeException} will be thrown.
-=======
      * @param offset Optional starting point of the upload range. It will start from the beginning if it is
      * {@code null}
      * @param timeout An optional timeout applied to the operation. If a response is not returned before the timeout
      * concludes a {@link RuntimeException} will be thrown.
->>>>>>> f9b68898
      * @param context Additional context that is passed through the Http pipeline during the service call.
      * @return A response containing the {@link FileUploadInfo file upload info} with headers and response status code
      * @throws RuntimeException if the operation doesn't complete before the timeout concludes.
      */
-<<<<<<< HEAD
-    public Response<FileUploadInfo> clearRangeWithResponse(long length, long offset, Duration timeout, Context context) {
-=======
     public Response<FileUploadInfo> clearRangeWithResponse(long length, long offset, Duration timeout,
         Context context) {
->>>>>>> f9b68898
         Mono<Response<FileUploadInfo>> response = fileAsyncClient.clearRangeWithResponse(length, offset, context);
         return Utility.blockWithOptionalTimeout(response, timeout);
     }
@@ -1078,12 +807,8 @@
      * <a href="https://docs.microsoft.com/en-us/rest/api/storageservices/list-ranges">Azure Docs</a>.</p>
      *
      * @param range Optional byte range which returns file data only from the specified range.
-<<<<<<< HEAD
-     * @param timeout An optional timeout applied to the operation. If a response is not returned before the timeout concludes a {@link RuntimeException} will be thrown.
-=======
-     * @param timeout An optional timeout applied to the operation. If a response is not returned before the timeout
-     * concludes a {@link RuntimeException} will be thrown.
->>>>>>> f9b68898
+     * @param timeout An optional timeout applied to the operation. If a response is not returned before the timeout
+     * concludes a {@link RuntimeException} will be thrown.
      * @param context Additional context that is passed through the Http pipeline during the service call.
      * @return {@link FileRange ranges} in the files that satisfy the requirements
      * @throws RuntimeException if the operation doesn't complete before the timeout concludes.
@@ -1123,12 +848,8 @@
      * <a href="https://docs.microsoft.com/en-us/rest/api/storageservices/list-handles">Azure Docs</a>.</p>
      *
      * @param maxResults Optional max number of results returned per page
-<<<<<<< HEAD
-     * @param timeout An optional timeout applied to the operation. If a response is not returned before the timeout concludes a {@link RuntimeException} will be thrown.
-=======
-     * @param timeout An optional timeout applied to the operation. If a response is not returned before the timeout
-     * concludes a {@link RuntimeException} will be thrown.
->>>>>>> f9b68898
+     * @param timeout An optional timeout applied to the operation. If a response is not returned before the timeout
+     * concludes a {@link RuntimeException} will be thrown.
      * @param context Additional context that is passed through the Http pipeline during the service call.
      * @return {@link HandleItem handles} in the file that satisfy the requirements
      * @throws RuntimeException if the operation doesn't complete before the timeout concludes.
@@ -1138,12 +859,8 @@
     }
 
     /**
-<<<<<<< HEAD
-     * Closes a handle or handles opened on a file at the service. It is intended to be used alongside {@link FileClient#listHandles()} (Integer)} .
-=======
      * Closes a handle or handles opened on a file at the service. It is intended to be used alongside {@link
      * FileClient#listHandles()} (Integer)} .
->>>>>>> f9b68898
      *
      * <p><strong>Code Samples</strong></p>
      *
@@ -1154,25 +871,15 @@
      * <p>For more information, see the
      * <a href="https://docs.microsoft.com/en-us/rest/api/storageservices/force-close-handles">Azure Docs</a>.</p>
      *
-<<<<<<< HEAD
-     * @param handleId Specifies the handle ID to be closed. Use an asterisk ('*') as a wildcard string to specify all handles.
-     * @param timeout An optional timeout applied to the operation. If a response is not returned before the timeout concludes a {@link RuntimeException} will be thrown.
-=======
      * @param handleId Specifies the handle ID to be closed. Use an asterisk ('*') as a wildcard string to specify all
      * handles.
      * @param timeout An optional timeout applied to the operation. If a response is not returned before the timeout
      * concludes a {@link RuntimeException} will be thrown.
->>>>>>> f9b68898
      * @param context Additional context that is passed through the Http pipeline during the service call.
      * @return The counts of number of handles closed
      * @throws RuntimeException if the operation doesn't complete before the timeout concludes.
      */
     public PagedIterable<Integer> forceCloseHandles(String handleId, Duration timeout, Context context) {
-<<<<<<< HEAD
-        // TODO: Will change the return type to how many handles have been closed. Implement one more API to force close all handles.
-        // TODO: @see <a href="https://github.com/Azure/azure-sdk-for-java/issues/4525">Github Issue 4525</a>
-=======
->>>>>>> f9b68898
         return new PagedIterable<>(fileAsyncClient.forceCloseHandlesWithOptionalTimeout(handleId, timeout, context));
     }
 
@@ -1193,75 +900,6 @@
     }
 
     /**
-<<<<<<< HEAD
-     * Generates a SAS token with the specified parameters
-     *
-     * @param expiryTime The {@code OffsetDateTime} expiry time for the SAS
-     * @param permissions The {@code FileSASPermission} permission for the SAS
-     * @return A string that represents the SAS token
-     */
-    public String generateSAS(OffsetDateTime expiryTime, FileSASPermission permissions) {
-        return this.fileAsyncClient.generateSAS(permissions, expiryTime);
-    }
-
-    /**
-     * Generates a SAS token with the specified parameters
-     *
-     * @param identifier The {@code String} name of the access policy on the share this SAS references if any
-     * @return A string that represents the SAS token
-     */
-    public String generateSAS(String identifier) {
-        return this.fileAsyncClient.generateSAS(identifier);
-    }
-
-    /**
-     * Generates a SAS token with the specified parameters
-     *
-     * @param identifier The {@code String} name of the access policy on the share this SAS references if any
-     * @param permissions The {@code FileSASPermission} permission for the SAS
-     * @param expiryTime The {@code OffsetDateTime} expiry time for the SAS
-     * @param startTime An optional {@code OffsetDateTime} start time for the SAS
-     * @param version An optional {@code String} version for the SAS
-     * @param sasProtocol An optional {@code SASProtocol} protocol for the SAS
-     * @param ipRange An optional {@code IPRange} ip address range for the SAS
-     * @return A string that represents the SAS token
-     */
-    public String generateSAS(String identifier, FileSASPermission permissions, OffsetDateTime expiryTime,
-        OffsetDateTime startTime, String version, SASProtocol sasProtocol, IPRange ipRange) {
-        return this.fileAsyncClient.generateSAS(identifier, permissions, expiryTime, startTime, version, sasProtocol,
-            ipRange);
-    }
-
-    /**
-     * Generates a SAS token with the specified parameters
-     *
-     * <p><strong>Code Samples</strong></p>
-     *
-     * {@codesnippet com.azure.storage.file.FileClient.generateSAS#String-FileSASPermission-OffsetDateTime-OffsetDateTime-String-SASProtocol-IPRange-String-String-String-String-String}
-     *
-     * <p>For more information, see the
-     * <a href="https://docs.microsoft.com/en-us/rest/api/storageservices/create-service-sas">Azure Docs</a>.</p>
-     *
-     * @param identifier The {@code String} name of the access policy on the share this SAS references if any
-     * @param permissions The {@code FileSASPermission} permission for the SAS
-     * @param expiryTime The {@code OffsetDateTime} expiry time for the SAS
-     * @param startTime An optional {@code OffsetDateTime} start time for the SAS
-     * @param version An optional {@code String} version for the SAS
-     * @param sasProtocol An optional {@code SASProtocol} protocol for the SAS
-     * @param ipRange An optional {@code IPRange} ip address range for the SAS
-     * @param cacheControl An optional {@code String} cache-control header for the SAS.
-     * @param contentDisposition An optional {@code String} content-disposition header for the SAS.
-     * @param contentEncoding An optional {@code String} content-encoding header for the SAS.
-     * @param contentLanguage An optional {@code String} content-language header for the SAS.
-     * @param contentType An optional {@code String} content-type header for the SAS.
-     * @return A string that represents the SAS token
-     */
-    public String generateSAS(String identifier, FileSASPermission permissions, OffsetDateTime expiryTime,
-        OffsetDateTime startTime, String version, SASProtocol sasProtocol, IPRange ipRange, String cacheControl,
-        String contentDisposition, String contentEncoding, String contentLanguage, String contentType) {
-        return this.fileAsyncClient.generateSAS(identifier, permissions, expiryTime, startTime, version, sasProtocol,
-            ipRange, cacheControl, contentDisposition, contentEncoding, contentLanguage, contentType);
-=======
      * Get the share name of file client.
      *
      * <p>Get the share name. </p>
@@ -1295,6 +933,5 @@
      */
     public String getAccountName() {
         return this.fileAsyncClient.getAccountName();
->>>>>>> f9b68898
     }
 }
