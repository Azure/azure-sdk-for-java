--- conflicted
+++ resolved
@@ -10,11 +10,8 @@
 import com.azure.core.implementation.util.FluxUtil;
 import com.azure.core.util.Context;
 import com.azure.core.util.logging.ClientLogger;
-<<<<<<< HEAD
 import com.azure.core.util.polling.Poller;
 import com.azure.storage.common.Utility;
-=======
->>>>>>> f4922a40
 import com.azure.storage.common.StorageSharedKeyCredential;
 import com.azure.storage.common.Utility;
 import com.azure.storage.common.implementation.StorageImplUtils;
@@ -208,41 +205,8 @@
      * @return A {@link Poller} that polls the file copy operation until it has completed or has been cancelled.
      * @see <a href="https://docs.microsoft.com/en-us/dotnet/csharp/language-reference/">C# identifiers</a>
      */
-<<<<<<< HEAD
     public Poller<FileCopyInfo, Void> beginCopy(String sourceUrl, Map<String, String> metadata, Duration pollInterval) {
         return fileAsyncClient.beginCopy(sourceUrl, metadata, pollInterval);
-=======
-    public FileCopyInfo startCopy(String sourceUrl, Map<String, String> metadata) {
-        return startCopyWithResponse(sourceUrl, metadata, null, Context.NONE).getValue();
-    }
-
-    /**
-     * Copies a blob or file to a destination file within the storage account.
-     *
-     * <p><strong>Code Samples</strong></p>
-     *
-     * <p>Copy file from source getDirectoryUrl to the {@code resourcePath} </p>
-     *
-     * {@codesnippet com.azure.storage.file.fileClient.startCopyWithResponse#string-map-duration-context}
-     *
-     * <p>For more information, see the
-     * <a href="https://docs.microsoft.com/en-us/rest/api/storageservices/copy-file">Azure Docs</a>.</p>
-     *
-     * @param sourceUrl Specifies the URL of the source file or blob, up to 2 KB in length.
-     * @param metadata Optional name-value pairs associated with the file as metadata. Metadata names must adhere to the
-     * naming rules.
-     * @param timeout An optional timeout applied to the operation. If a response is not returned before the timeout
-     * concludes a {@link RuntimeException} will be thrown.
-     * @param context Additional context that is passed through the Http pipeline during the service call.
-     * @return A response containing the {@link FileCopyInfo file copy info} and the status of copying the file.
-     * @throws RuntimeException if the operation doesn't complete before the timeout concludes.
-     * @see <a href="https://docs.microsoft.com/en-us/dotnet/csharp/language-reference/">C# identifiers</a>
-     */
-    public Response<FileCopyInfo> startCopyWithResponse(String sourceUrl, Map<String, String> metadata,
-        Duration timeout, Context context) {
-        Mono<Response<FileCopyInfo>> response = fileAsyncClient.startCopyWithResponse(sourceUrl, metadata, context);
-        return StorageImplUtils.blockWithOptionalTimeout(response, timeout);
->>>>>>> f4922a40
     }
 
     /**
