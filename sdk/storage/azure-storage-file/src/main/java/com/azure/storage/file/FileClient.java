--- conflicted
+++ resolved
@@ -14,6 +14,7 @@
 import com.azure.storage.file.models.FileMetadataInfo;
 import com.azure.storage.file.models.FileProperties;
 import com.azure.storage.file.models.FileRange;
+import com.azure.storage.file.models.FileRangeWriteType;
 import com.azure.storage.file.models.FileUploadInfo;
 import com.azure.storage.file.models.HandleItem;
 import com.azure.storage.file.models.StorageErrorException;
@@ -315,7 +316,7 @@
      *
      * <p>Upload data "default" to the file in Storage File Service. </p>
      *
-     * {@codesnippet com.azure.storage.file.fileClient.upload#bytebuf-long}
+     * {@codesnippet com.azure.storage.file.fileClient.upload#bytebuffer-long}
      *
      * <p>For more information, see the
      * <a href="https://docs.microsoft.com/en-us/rest/api/storageservices/put-range">Azure Docs</a>.</p>
@@ -325,13 +326,8 @@
      * @return A response that only contains headers and response status code
      * @throws StorageErrorException If you attempt to upload a range that is larger than 4 MB, the service returns status code 413 (Request Entity Too Large)
      */
-<<<<<<< HEAD
-    public Response<FileUploadInfo> upload(ByteBuf data, long length) {
+    public Response<FileUploadInfo> upload(ByteBuffer data, long length) {
         return upload(data, length, 0);
-=======
-    public Response<FileUploadInfo> upload(ByteBuffer data, long length) {
-        return fileAsyncClient.upload(Flux.just(data), length).block();
->>>>>>> 5583eb0f
     }
 
     /**
@@ -341,11 +337,7 @@
      *
      * <p>Upload data "default" starting from 1024. </p>
      *
-<<<<<<< HEAD
-     * {@codesnippet com.azure.storage.file.fileClient.upload#bytebuf-long-int}
-=======
-     * {@codesnippet com.azure.storage.file.fileClient.upload#bytebuffer-long-int-filerangewritetype}
->>>>>>> 5583eb0f
+     * {@codesnippet com.azure.storage.file.fileClient.upload#bytebuffer-long-int}
      *
      * <p>For more information, see the
      * <a href="https://docs.microsoft.com/en-us/rest/api/storageservices/put-range">Azure Docs</a>.</p>
@@ -356,13 +348,8 @@
      * @return A response that only contains headers and response status code
      * @throws StorageErrorException If you attempt to upload a range that is larger than 4 MB, the service returns status code 413 (Request Entity Too Large)
      */
-<<<<<<< HEAD
-    public Response<FileUploadInfo> upload(ByteBuf data, long length, int offset) {
+    public Response<FileUploadInfo> upload(ByteBuffer data, long length, int offset) {
         return fileAsyncClient.upload(Flux.just(data), length, offset).block();
-=======
-    public Response<FileUploadInfo> upload(ByteBuffer data, long length, int offset, FileRangeWriteType type) {
-        return fileAsyncClient.upload(Flux.just(data), length, offset, type).block();
->>>>>>> 5583eb0f
     }
 
     /**
