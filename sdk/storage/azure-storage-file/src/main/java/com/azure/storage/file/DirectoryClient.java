--- conflicted
+++ resolved
@@ -363,14 +363,9 @@
      *
      * @param prefix Optional prefix which filters the results to return only files and directories whose name begins
      * with.
-<<<<<<< HEAD
-     * @param maxResultsPerPage Optional maximum number of files and/or directories to return per page. If the request does not
-     * specify maxResultsPerPage or specifies a value greater than 5,000, the server will return up to 5,000 items.
-=======
      * @param maxResultsPerPage Optional maximum number of files and/or directories to return per page.
      * If the request does not specify maxResultsPerPage or specifies a value greater than 5,000,
      * the server will return up to 5,000 items.
->>>>>>> 244924b7
      * @param timeout An optional timeout applied to the operation. If a response is not returned before the timeout
      * concludes a {@link RuntimeException} will be thrown.
      * @param context Additional context that is passed through the Http pipeline during the service call.
