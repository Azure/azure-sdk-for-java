// Copyright (c) Microsoft Corporation. All rights reserved.
// Licensed under the MIT License.

package com.azure.storage.file;

import com.azure.core.http.rest.Response;
import com.azure.core.http.rest.SimpleResponse;
import com.azure.core.http.rest.VoidResponse;
import com.azure.core.util.Context;
import com.azure.storage.common.credentials.SASTokenCredential;
import com.azure.storage.common.credentials.SharedKeyCredential;
import com.azure.storage.file.models.DirectoryInfo;
import com.azure.storage.file.models.DirectoryProperties;
import com.azure.storage.file.models.DirectorySetMetadataInfo;
import com.azure.storage.file.models.FileHTTPHeaders;
import com.azure.storage.file.models.FileRef;
import com.azure.storage.file.models.HandleItem;
import com.azure.storage.file.models.StorageErrorException;
import java.net.URL;
import java.util.Map;

/**
 * This class provides a client that contains all the operations for interacting with directory in Azure Storage File Service.
 * Operations allowed by the client are creating, deleting and listing subdirectory and file, retrieving properties, , setting metadata
 * and list or force close handles of the directory or file.
 *
 * <p><strong>Instantiating an Synchronous Directory Client</strong></p>
 *
 * {@codesnippet com.azure.storage.file.directoryClient.instantiation}
 *
 * <p>View {@link DirectoryClientBuilder this} for additional ways to construct the client.</p>
 *
 * @see DirectoryClientBuilder
 * @see DirectoryClient
 * @see SharedKeyCredential
 * @see SASTokenCredential
 */
public class DirectoryClient {

    private final DirectoryAsyncClient directoryAsyncClient;

    /**
     * Creates a DirectoryClient that wraps a DirectoryAsyncClient and blocks requests.
     *
     * @param directoryAsyncClient DirectoryAsyncClient that is used to send requests
     */
    DirectoryClient(DirectoryAsyncClient directoryAsyncClient) {
        this.directoryAsyncClient = directoryAsyncClient;
    }

    /**
     * Get the url of the storage directory client.
     * @return the URL of the storage directory client.
     * @throws RuntimeException If the directory is using a malformed URL.
     */
    public URL getDirectoryUrl() {
        return directoryAsyncClient.getDirectoryUrl();
    }

    /**
     * Constructs a FileClient that interacts with the specified file.
     *
     * <p>If the file doesn't exist in this directory {@link FileClient#create(long)} create} in the client will
     * need to be called before interaction with the file can happen.</p>
     *
     * @param fileName Name of the file
     * @return a FileClient that interacts with the specified share
     */
    public FileClient getFileClient(String fileName) {
        return new FileClient(directoryAsyncClient.getFileClient(fileName));
    }

    /**
     * Constructs a DirectoryClient that interacts with the specified directory.
     *
     * <p>If the file doesn't exist in this directory {@link DirectoryClient#create()} create} in the client will
     * need to be called before interaction with the directory can happen.</p>
     *
     * @param subDirectoryName Name of the directory
     * @return a DirectoryClient that interacts with the specified directory
     */
    public DirectoryClient getSubDirectoryClient(String subDirectoryName) {
        return new DirectoryClient(directoryAsyncClient.getSubDirectoryClient(subDirectoryName));
    }

    /**
     * Creates a directory in the file share and returns a response of {@link DirectoryInfo} to interact with it.
     *
     * <p><strong>Code Samples</strong></p>
     *
     * <p>Create the directory</p>
     *
     * {@codesnippet com.azure.storage.file.directoryClient.createDirectory}
     *
     * <p>For more information, see the
     * <a href="https://docs.microsoft.com/en-us/rest/api/storageservices/create-directory">Azure Docs</a>.</p>
     *
     * @return The {@link DirectoryInfo directory info}.
     * @throws StorageErrorException If the directory has already existed, the parent directory does not exist or directory name is an invalid resource name.
     */
    public DirectoryInfo create() {
        return createWithResponse(null, Context.NONE).value();
    }

    /**
     * Creates a directory in the file share and returns a response of DirectoryInfo to interact with it.
     *
     * <p><strong>Code Samples</strong></p>
     *
     * <p>Create the directory</p>
     *
     * {@codesnippet com.azure.storage.file.directoryClient.createWithResponse#map-Context}
     *
     * <p>For more information, see the
     * <a href="https://docs.microsoft.com/en-us/rest/api/storageservices/create-directory">Azure Docs</a>.</p>
     *
     * @param metadata Optional metadata to associate with the directory.
     * @return A response containing the directory info and the status of creating the directory.
     * @param context Additional context that is passed through the Http pipeline during the service call.
     * @throws StorageErrorException If the directory has already existed, the parent directory does not exist or directory name is an invalid resource name.
     */
    public Response<DirectoryInfo> createWithResponse(Map<String, String> metadata, Context context) {
        return directoryAsyncClient.createWithResponse(metadata, context).block();
    }

    /**
     * Deletes the directory in the file share. The directory must be empty before it can be deleted.
     *
     * <p><strong>Code Samples</strong></p>
     *
     * <p>Delete the directory</p>
     *
     * {@codesnippet com.azure.storage.file.directoryClient.delete}
     *
     * <p>For more information, see the
     * <a href="https://docs.microsoft.com/en-us/rest/api/storageservices/delete-directory">Azure Docs</a>.</p>
     *
     * @throws StorageErrorException If the share doesn't exist
     */
    public void delete() {
        deleteWithResponse(Context.NONE);
    }

    /**
     * Deletes the directory in the file share. The directory must be empty before it can be deleted.
     *
     * <p><strong>Code Samples</strong></p>
     *
     * <p>Delete the directory</p>
     *
     * {@codesnippet com.azure.storage.file.DirectoryClient.deleteWithResponse#Context}
     *
     * <p>For more information, see the
     * <a href="https://docs.microsoft.com/en-us/rest/api/storageservices/delete-directory">Azure Docs</a>.</p>
     *
     * @return A response that only contains headers and response status code
     * @param context Additional context that is passed through the Http pipeline during the service call.
     * @throws StorageErrorException If the share doesn't exist
     */
    public VoidResponse deleteWithResponse(Context context) {
        return directoryAsyncClient.deleteWithResponse(context).block();
    }

    /**
     * Retrieves the properties of this directory.
     * The properties includes directory metadata, last modified date, is server encrypted, and eTag.
     *
     * <p><strong>Code Samples</strong></p>
     *
     * <p>Retrieve directory properties</p>
     *
     * {@codesnippet com.azure.storage.file.directoryClient.getProperties}
     *
     * <p>For more information, see the
     * <a href="https://docs.microsoft.com/en-us/rest/api/storageservices/get-directory-properties">Azure Docs</a>.</p>
     *
     * @return Storage directory properties
     */
    public DirectoryProperties getProperties() {
        return getPropertiesWithResponse(Context.NONE).value();
    }

    /**
     * Retrieves the properties of this directory.
     * The properties includes directory metadata, last modified date, is server encrypted, and eTag.
     *
     * <p><strong>Code Samples</strong></p>
     *
     * <p>Retrieve directory properties</p>
     *
     * {@codesnippet com.azure.storage.file.directoryClient.getPropertiesWithResponse#Context}
     *
     * <p>For more information, see the
     * <a href="https://docs.microsoft.com/en-us/rest/api/storageservices/get-directory-properties">Azure Docs</a>.</p>
     *
     * @param context Additional context that is passed through the Http pipeline during the service call.
     * @return A response containing the storage directory properties with response status code and headers
     */
    public Response<DirectoryProperties> getPropertiesWithResponse(Context context) {
        return directoryAsyncClient.getPropertiesWithResponse(context).block();
    }

    /**
     * Sets the user-defined metadata to associate to the directory.
     *
     * <p>If {@code null} is passed for the metadata it will clear the metadata associated to the directory.</p>
     *
     * <p><strong>Code Samples</strong></p>
     *
     * <p>Set the metadata to "directory:updatedMetadata"</p>
     *
     * {@codesnippet com.azure.storage.file.directoryClient.setMetadata#map}
     *
     * <p>Clear the metadata of the directory</p>
     *
     * {@codesnippet com.azure.storage.file.directoryClient.setMetadata#map.clearMetadata}
     *
     * <p>For more information, see the
     * <a href="https://docs.microsoft.com/en-us/rest/api/storageservices/set-directory-metadata">Azure Docs</a>.</p>
     *
     * @param metadata Optional metadata to set on the directory, if null is passed the metadata for the directory is cleared
     * @return The information about the directory
     * @throws StorageErrorException If the directory doesn't exist or the metadata contains invalid keys
     */
    public DirectorySetMetadataInfo setMetadata(Map<String, String> metadata) {
        return setMetadataWithResponse(metadata, Context.NONE).value();
    }

    /**
     * Sets the user-defined metadata to associate to the directory.
     *
     * <p>If {@code null} is passed for the metadata it will clear the metadata associated to the directory.</p>
     *
     * <p><strong>Code Samples</strong></p>
     *
     * <p>Set the metadata to "directory:updatedMetadata"</p>
     *
     * {@codesnippet com.azure.storage.file.directoryClient.setMetadataWithResponse#map-Context}
     *
     * <p>Clear the metadata of the directory</p>
     *
     * {@codesnippet com.azure.storage.file.DirectoryClient.setMetadataWithResponse#Map-Context.clearMetadata}
     *
     * <p>For more information, see the
     * <a href="https://docs.microsoft.com/en-us/rest/api/storageservices/set-directory-metadata">Azure Docs</a>.</p>
     *
     * @param metadata Optional metadata to set on the directory, if null is passed the metadata for the directory is cleared
     * @param context Additional context that is passed through the Http pipeline during the service call.
     * @return A response containing the information about the directory and response status code
     * @throws StorageErrorException If the directory doesn't exist or the metadata contains invalid keys
     */
    public Response<DirectorySetMetadataInfo> setMetadataWithResponse(Map<String, String> metadata, Context context) {
        return directoryAsyncClient.setMetadataWithResponse(metadata, context).block();
    }

    /**
     * Lists all sub-directories and files in this directory without their prefix or maxResult.
     *
     * <p><strong>Code Samples</strong></p>
     *
     * <p>List all sub-directories and files in the account</p>
     *
     * {@codesnippet com.azure.storage.file.directoryClient.listFilesAndDirectories}
     *
     * <p>For more information, see the
     * <a href="https://docs.microsoft.com/en-us/rest/api/storageservices/list-directories-and-files">Azure Docs</a>.</p>
     *
     * @return {@link FileRef File info} in the storage directory
     */
    public Iterable<FileRef> listFilesAndDirectories() {
        return listFilesAndDirectories(null, null);
    }

    /**
     * Lists all sub-directories and files in this directory with their prefix or snapshots.
     *
     * <p><strong>Code Samples</strong></p>
     *
     * <p>List all sub-directories and files in this directory with "subdir" prefix and return 10 results in the account</p>
     *
     * {@codesnippet com.azure.storage.file.directoryClient.listFilesAndDirectories#string-integer}
     *
     * <p>For more information, see the
     * <a href="https://docs.microsoft.com/en-us/rest/api/storageservices/list-directories-and-files">Azure Docs</a>.</p>
     *
     * @param prefix Optional prefix which filters the results to return only files and directories whose name begins with.
     * @param maxResults Optional maximum number of files and/or directories to return per page.
     *                   If the request does not specify maxresults or specifies a value greater than 5,000, the server will return up to 5,000 items.
     * @return {@link FileRef File info} in this directory with prefix and max number of return results.
     */
    public Iterable<FileRef> listFilesAndDirectories(String prefix, Integer maxResults) {
        return directoryAsyncClient.listFilesAndDirectories(prefix, maxResults).toIterable();
    }

    /**
     * List of open handles on a directory or a file.
     *
     * <p><strong>Code Samples</strong></p>
     *
     * <p>Get 10 handles with recursive call.</p>
     *
<<<<<<< HEAD
     * {@codesnippet com.azure.storage.file.DirectoryClient.getHandles#Integer-boolean}
=======
     * {@codesnippet com.azure.storage.file.directoryClient.listHandles}
>>>>>>> 27cfb8e3
     *
     * <p>For more information, see the
     * <a href="https://docs.microsoft.com/en-us/rest/api/storageservices/list-handles">Azure Docs</a>.</p>
     *
     * @param maxResult Optional maximum number of results will return per page
     * @param recursive Specifies operation should apply to the directory specified in the URI, its files, its subdirectories and their files.
     * @return {@link HandleItem handles} in the directory that satisfy the requirements
     */
    public Iterable<HandleItem> listHandles(Integer maxResult, boolean recursive) {
        return directoryAsyncClient.listHandles(maxResult, recursive).collectList().block();
    }

    /**
     * Closes a handle or handles opened on a directory or a file at the service. It is intended to be used alongside {@link DirectoryClient#listHandles(Integer, boolean)} .
     *
     * <p><strong>Code Samples</strong></p>
     *
     * <p>Force close handles with handles returned by get handles in recursive.</p>
     *
     * {@codesnippet com.azure.storage.file.directoryClient.forceCloseHandles}
     *
     * <p>For more information, see the
     * <a href="https://docs.microsoft.com/en-us/rest/api/storageservices/force-close-handles">Azure Docs</a>.</p>
     *
     * @param handleId Specifies the handle ID to be closed. Use an asterisk ('*') as a wildcard string to specify all handles.
     * @param recursive A boolean value that specifies if the operation should also apply to the files and subdirectories of the directory specified in the URI.
     * @return The counts of number of handles closed.
     */
    public Iterable<Integer> forceCloseHandles(String handleId, boolean recursive) {
        // TODO: Will change the return type to how many handles have been closed. Implement one more API to force close all handles.
        // TODO: @see <a href="https://github.com/Azure/azure-sdk-for-java/issues/4525">Github Issue 4525</a>
        return directoryAsyncClient.forceCloseHandles(handleId, recursive).collectList().block();
    }

    /**
     * Creates a subdirectory under current directory with specific name and returns a response of DirectoryClient to interact with it.
     *
     * <p><strong>Code Samples</strong></p>
     *
     * <p>Create the sub directory "subdir" </p>
     *
     * {@codesnippet com.azure.storage.file.directoryClient.createSubDirectory#string}
     *
     * <p>For more information, see the
     * <a href="https://docs.microsoft.com/en-us/rest/api/storageservices/create-directory">Azure Docs</a>.</p>
     *
     * @param subDirectoryName Name of the subdirectory
     * @return The subdirectory client.
     * @throws StorageErrorException If the subdirectory has already existed, the parent directory does not exist or directory is an invalid resource name.
     */
    public DirectoryClient createSubDirectory(String subDirectoryName) {
        return createSubDirectoryWithResponse(subDirectoryName, null, Context.NONE).value();
    }

    /**
     * Creates a subdirectory under current directory with specific name , metadata and returns a response of DirectoryClient to interact with it.
     *
     * <p><strong>Code Samples</strong></p>
     *
     * <p>Create the subdirectory named "subdir", with metadata</p>
     *
     * {@codesnippet com.azure.storage.file.directoryClient.createSubDirectoryWithResponse#string-map-Context}
     *
     * <p>For more information, see the
     * <a href="https://docs.microsoft.com/en-us/rest/api/storageservices/create-directory">Azure Docs</a>.</p>
     *
     * @param subDirectoryName Name of the subdirectory
     * @param metadata Optional metadata to associate with the subdirectory
     * @return A response containing the subdirectory client and the status of creating the directory.
     * @param context Additional context that is passed through the Http pipeline during the service call.
     * @throws StorageErrorException If the directory has already existed, the parent directory does not exist or subdirectory is an invalid resource name.
     */
    public Response<DirectoryClient> createSubDirectoryWithResponse(String subDirectoryName, Map<String, String> metadata, Context context) {
        DirectoryClient directoryClient = getSubDirectoryClient(subDirectoryName);
        return new SimpleResponse<>(directoryClient.createWithResponse(metadata, context), directoryClient);
    }

    /**
     * Deletes the subdirectory with specific name in this directory. The directory must be empty before it can be deleted.
     *
     * <p><strong>Code Samples</strong></p>
     *
     * <p>Delete the subdirectory named "subdir"</p>
     *
     * {@codesnippet com.azure.storage.file.directoryClient.deleteSubDirectory#string}
     *
     * <p>For more information, see the
     * <a href="https://docs.microsoft.com/en-us/rest/api/storageservices/delete-directory">Azure Docs</a>.</p>
     *
     * @param subDirectoryName Name of the subdirectory
     * @throws StorageErrorException If the subdirectory doesn't exist, the parent directory does not exist or subdirectory name is an invalid resource name.
     */
    public void deleteSubDirectory(String subDirectoryName) {
        deleteSubDirectoryWithResponse(subDirectoryName, Context.NONE);
    }

    /**
     * Deletes the subdirectory with specific name in this directory. The directory must be empty before it can be deleted.
     *
     * <p><strong>Code Samples</strong></p>
     *
     * <p>Delete the subdirectory named "subdir"</p>
     *
     * {@codesnippet com.azure.storage.file.directoryClient.deleteSubDirectoryWithResponse#string-Context}
     *
     * <p>For more information, see the
     * <a href="https://docs.microsoft.com/en-us/rest/api/storageservices/delete-directory">Azure Docs</a>.</p>
     *
     * @param subDirectoryName Name of the subdirectory
     * @return A response that only contains headers and response status code
     * @param context Additional context that is passed through the Http pipeline during the service call.
     * @throws StorageErrorException If the subdirectory doesn't exist, the parent directory does not exist or subdirectory name is an invalid resource name.
     */
    public VoidResponse deleteSubDirectoryWithResponse(String subDirectoryName, Context context) {
        return directoryAsyncClient.deleteSubDirectoryWithResponse(subDirectoryName, context).block();
    }

    /**
     * Creates a file in this directory with specific name, max number of results and returns a response of DirectoryInfo to interact with it.
     *
     * <p><strong>Code Samples</strong></p>
     *
     * <p>Create 1k file with named "myFile"</p>
     *
     * {@codesnippet com.azure.storage.file.directoryClient.createFile#string-long}
     *
     * <p>For more information, see the
     * <a href="https://docs.microsoft.com/en-us/rest/api/storageservices/create-file">Azure Docs</a>.</p>
     *
     * @param fileName Name of the file
     * @param maxSize Size of the file
     * @return The FileClient
     * @throws StorageErrorException If the file has already existed, the parent directory does not exist or file name is an invalid resource name.
     */
    public FileClient createFile(String fileName, long maxSize) {
        return createFileWithResponse(fileName, maxSize, null, null, Context.NONE).value();
    }

    /**
     * Creates a file in this directory with specific name and returns a response of DirectoryInfo to interact with it.
     *
     * <p><strong>Code Samples</strong></p>
     *
     * <p>Create the file named "myFile"</p>
     *
     * {@codesnippet com.azure.storage.file.directoryClient.createFile#string-long-fileHTTPHeaders-map-Context}
     *
     * <p>For more information, see the
     * <a href="https://docs.microsoft.com/en-us/rest/api/storageservices/create-file">Azure Docs</a>.</p>
     *
     * @param fileName Name of the file
     * @param maxSize Max size of the file
     * @param httpHeaders the Http headers set to the file
     * @param metadata Optional name-value pairs associated with the file as metadata. Metadata names must adhere to the naming rules.
     * @param context Additional context that is passed through the Http pipeline during the service call.
     * @return A response containing the directory info and the status of creating the directory.
     * @throws StorageErrorException If the directory has already existed, the parent directory does not exist or file name is an invalid resource name.
     */
    public Response<FileClient> createFileWithResponse(String fileName, long maxSize, FileHTTPHeaders httpHeaders, Map<String, String> metadata, Context context) {
        return directoryAsyncClient.createFileWithResponse(fileName, maxSize, httpHeaders, metadata, context)
            .map(response -> new SimpleResponse<>(response, new FileClient(response.value()))).block();
    }

    /**
     * Deletes the file with specific name in this directory.
     *
     * <p><strong>Code Samples</strong></p>
     *
     * <p>Delete the file "filetest"</p>
     *
     * {@codesnippet com.azure.storage.file.directoryClient.deleteFileWithResponse#string-Context}
     *
     * <p>For more information, see the
     * <a href="https://docs.microsoft.com/en-us/rest/api/storageservices/delete-file2">Azure Docs</a>.</p>
     *
     * @param fileName Name of the file
     * @throws StorageErrorException If the directory doesn't exist or the file doesn't exist or file name is an invalid resource name.
     */
    public void deleteFile(String fileName) {
        deleteFileWithResponse(fileName, Context.NONE);
    }

    /**
     * Deletes the file with specific name in this directory.
     *
     * <p><strong>Code Samples</strong></p>
     *
     * <p>Delete the file "filetest"</p>
     *
     * {@codesnippet com.azure.storage.file.DirectoryClient.deleteFileWithResponse#String-Context}
     *
     * <p>For more information, see the
     * <a href="https://docs.microsoft.com/en-us/rest/api/storageservices/delete-file2">Azure Docs</a>.</p>
     *
     * @param fileName Name of the file
     * @return A response that only contains headers and response status code
     * @param context Additional context that is passed through the Http pipeline during the service call.
     * @throws StorageErrorException If the directory doesn't exist or the file doesn't exist or file name is an invalid resource name.
     */
    public VoidResponse deleteFileWithResponse(String fileName, Context context) {
        return directoryAsyncClient.deleteFileWithResponse(fileName, context).block();
    }

    /**
     * Get snapshot id which attached to {@link DirectoryClient}.
     * Return {@code null} if no snapshot id attached.
     *
     * <p><strong>Code Samples</strong></p>
     *
     * <p>Get the share snapshot id. </p>
     *
     * {@codesnippet com.azure.storage.file.directoryClient.getShareSnapshotId}
     *
     * @return The snapshot id which is a unique {@code DateTime} value that identifies the share snapshot to its base share.
     */
    public String getShareSnapshotId() {
        return directoryAsyncClient.getShareSnapshotId();
    }
}<|MERGE_RESOLUTION|>--- conflicted
+++ resolved
@@ -299,11 +299,7 @@
      *
      * <p>Get 10 handles with recursive call.</p>
      *
-<<<<<<< HEAD
-     * {@codesnippet com.azure.storage.file.DirectoryClient.getHandles#Integer-boolean}
-=======
      * {@codesnippet com.azure.storage.file.directoryClient.listHandles}
->>>>>>> 27cfb8e3
      *
      * <p>For more information, see the
      * <a href="https://docs.microsoft.com/en-us/rest/api/storageservices/list-handles">Azure Docs</a>.</p>
