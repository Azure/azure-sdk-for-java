// Copyright (c) Microsoft Corporation. All rights reserved.
// Licensed under the MIT License.

package com.azure.storage.file;

<<<<<<< HEAD
import com.azure.core.http.rest.PagedIterable;
import com.azure.core.http.rest.Response;
import com.azure.core.http.rest.SimpleResponse;
import com.azure.core.http.rest.VoidResponse;
import com.azure.core.util.Context;
import com.azure.storage.common.Utility;
import com.azure.storage.common.credentials.SASTokenCredential;
=======
import com.azure.core.annotation.ServiceClient;
import com.azure.core.http.rest.PagedIterable;
import com.azure.core.http.rest.Response;
import com.azure.core.http.rest.SimpleResponse;
import com.azure.core.util.Context;
import com.azure.storage.common.Utility;
>>>>>>> f9b68898
import com.azure.storage.common.credentials.SharedKeyCredential;
import com.azure.storage.file.models.DirectoryInfo;
import com.azure.storage.file.models.DirectoryProperties;
import com.azure.storage.file.models.DirectorySetMetadataInfo;
import com.azure.storage.file.models.FileHTTPHeaders;
import com.azure.storage.file.models.FileInfo;
<<<<<<< HEAD
import com.azure.storage.file.models.FileRef;
import com.azure.storage.file.models.HandleItem;
import com.azure.storage.file.models.StorageException;
import java.net.URL;
=======
import com.azure.storage.file.models.FileReference;
import com.azure.storage.file.models.HandleItem;
import com.azure.storage.file.models.StorageException;
import reactor.core.publisher.Mono;

>>>>>>> f9b68898
import java.time.Duration;
import java.util.Map;
import reactor.core.publisher.Mono;

/**
<<<<<<< HEAD
 * This class provides a client that contains all the operations for interacting with directory in Azure Storage File Service.
 * Operations allowed by the client are creating, deleting and listing subdirectory and file, retrieving properties, setting metadata
 * and list or force close handles of the directory or file.
=======
 * This class provides a client that contains all the operations for interacting with directory in Azure Storage File
 * Service. Operations allowed by the client are creating, deleting and listing subdirectory and file, retrieving
 * properties, setting metadata and list or force close handles of the directory or file.
>>>>>>> f9b68898
 *
 * <p><strong>Instantiating an Synchronous Directory Client</strong></p>
 *
 * {@codesnippet com.azure.storage.file.directoryClient.instantiation}
 *
 * <p>View {@link FileClientBuilder this} for additional ways to construct the client.</p>
 *
 * @see FileClientBuilder
 * @see DirectoryClient
 * @see SharedKeyCredential
 */
@ServiceClient(builder = FileClientBuilder.class)
public class DirectoryClient {

    private final DirectoryAsyncClient directoryAsyncClient;

    /**
     * Creates a DirectoryClient that wraps a DirectoryAsyncClient and blocks requests.
     *
     * @param directoryAsyncClient DirectoryAsyncClient that is used to send requests
     */
    DirectoryClient(DirectoryAsyncClient directoryAsyncClient) {
        this.directoryAsyncClient = directoryAsyncClient;
    }

    /**
     * Get the url of the storage directory client.
     *
     * @return the URL of the storage directory client.
     */
    public String getDirectoryUrl() {
        return directoryAsyncClient.getDirectoryUrl();
    }

    /**
     * Constructs a FileClient that interacts with the specified file.
     *
     * <p>If the file doesn't exist in this directory {@link FileClient#create(long)} create} in the client will
     * need to be called before interaction with the file can happen.</p>
     *
     * @param fileName Name of the file
     * @return a FileClient that interacts with the specified share
     */
    public FileClient getFileClient(String fileName) {
        return new FileClient(directoryAsyncClient.getFileClient(fileName));
    }

    /**
     * Constructs a DirectoryClient that interacts with the specified directory.
     *
     * <p>If the file doesn't exist in this directory {@link DirectoryClient#create()} create} in the client will
     * need to be called before interaction with the directory can happen.</p>
     *
     * @param subDirectoryName Name of the directory
     * @return a DirectoryClient that interacts with the specified directory
     */
    public DirectoryClient getSubDirectoryClient(String subDirectoryName) {
        return new DirectoryClient(directoryAsyncClient.getSubDirectoryClient(subDirectoryName));
    }

    /**
     * Creates a directory in the file share and returns a response of {@link DirectoryInfo} to interact with it.
     *
     * <p><strong>Code Samples</strong></p>
     *
     * <p>Create the directory</p>
     *
     * {@codesnippet com.azure.storage.file.directoryClient.createDirectory}
     *
     * <p>For more information, see the
     * <a href="https://docs.microsoft.com/en-us/rest/api/storageservices/create-directory">Azure Docs</a>.</p>
     *
     * @return The {@link DirectoryInfo directory info}.
<<<<<<< HEAD
     * @throws StorageException If the directory has already existed, the parent directory does not exist or directory name is an invalid resource name.
     */
    public DirectoryInfo create() {
        return createWithResponse(null, null, null, null, Context.NONE).value();
=======
     * @throws StorageException If the directory has already existed, the parent directory does not exist or directory
     * name is an invalid resource name.
     */
    public DirectoryInfo create() {
        return createWithResponse(null, null, null, null, Context.NONE).getValue();
>>>>>>> f9b68898
    }

    /**
     * Creates a directory in the file share and returns a response of DirectoryInfo to interact with it.
     *
     * <p><strong>Code Samples</strong></p>
     *
     * <p>Create the directory</p>
     *
     * {@codesnippet com.azure.storage.file.directoryClient.createWithResponse#filesmbproperties-string-map-duration-context}
     *
     * <p>For more information, see the
     * <a href="https://docs.microsoft.com/en-us/rest/api/storageservices/create-directory">Azure Docs</a>.</p>
     *
     * @param smbProperties The SMB properties of the directory.
     * @param filePermission The file permission of the directory.
     * @param metadata Optional metadata to associate with the directory.
<<<<<<< HEAD
     * @param timeout An optional timeout applied to the operation. If a response is not returned before the timeout concludes a {@link RuntimeException} will be thrown.
     * @param context Additional context that is passed through the Http pipeline during the service call.
     * @return A response containing the directory info and the status of creating the directory.
     * @throws StorageException If the directory has already existed, the parent directory does not exist or directory name is an invalid resource name.
=======
     * @param timeout An optional timeout applied to the operation. If a response is not returned before the timeout
     * concludes a {@link RuntimeException} will be thrown.
     * @param context Additional context that is passed through the Http pipeline during the service call.
     * @return A response containing the directory info and the status of creating the directory.
     * @throws StorageException If the directory has already existed, the parent directory does not exist or directory
     * name is an invalid resource name.
>>>>>>> f9b68898
     * @throws RuntimeException if the operation doesn't complete before the timeout concludes.
     */
    public Response<DirectoryInfo> createWithResponse(FileSmbProperties smbProperties, String filePermission,
        Map<String, String> metadata, Duration timeout, Context context) {
<<<<<<< HEAD
        Mono<Response<DirectoryInfo>> response = directoryAsyncClient.createWithResponse(smbProperties, filePermission, metadata, context);
=======
        Mono<Response<DirectoryInfo>> response = directoryAsyncClient
            .createWithResponse(smbProperties, filePermission, metadata, context);
>>>>>>> f9b68898
        return Utility.blockWithOptionalTimeout(response, timeout);
    }

    /**
     * Deletes the directory in the file share. The directory must be empty before it can be deleted.
     *
     * <p><strong>Code Samples</strong></p>
     *
     * <p>Delete the directory</p>
     *
     * {@codesnippet com.azure.storage.file.directoryClient.delete}
     *
     * <p>For more information, see the
     * <a href="https://docs.microsoft.com/en-us/rest/api/storageservices/delete-directory">Azure Docs</a>.</p>
     *
     * @throws StorageException If the share doesn't exist
     */
    public void delete() {
        deleteWithResponse(null, Context.NONE);
    }

    /**
     * Deletes the directory in the file share. The directory must be empty before it can be deleted.
     *
     * <p><strong>Code Samples</strong></p>
     *
     * <p>Delete the directory</p>
     *
     * {@codesnippet com.azure.storage.file.DirectoryClient.deleteWithResponse#duration-context}
     *
     * <p>For more information, see the
     * <a href="https://docs.microsoft.com/en-us/rest/api/storageservices/delete-directory">Azure Docs</a>.</p>
     *
<<<<<<< HEAD
     * @param timeout An optional timeout applied to the operation. If a response is not returned before the timeout concludes a {@link RuntimeException} will be thrown.
=======
     * @param timeout An optional timeout applied to the operation. If a response is not returned before the timeout
     * concludes a {@link RuntimeException} will be thrown.
>>>>>>> f9b68898
     * @param context Additional context that is passed through the Http pipeline during the service call.
     * @return A response that only contains headers and response status code
     * @throws StorageException If the share doesn't exist
     * @throws RuntimeException if the operation doesn't complete before the timeout concludes.
     */
<<<<<<< HEAD
    public VoidResponse deleteWithResponse(Duration timeout, Context context) {
        Mono<VoidResponse> response = directoryAsyncClient.deleteWithResponse(context);
=======
    public Response<Void> deleteWithResponse(Duration timeout, Context context) {
        Mono<Response<Void>> response = directoryAsyncClient.deleteWithResponse(context);
>>>>>>> f9b68898
        return Utility.blockWithOptionalTimeout(response, timeout);
    }

    /**
     * Retrieves the properties of this directory. The properties includes directory metadata, last modified date, is
     * server encrypted, and eTag.
     *
     * <p><strong>Code Samples</strong></p>
     *
     * <p>Retrieve directory properties</p>
     *
     * {@codesnippet com.azure.storage.file.directoryClient.getProperties}
     *
     * <p>For more information, see the
     * <a href="https://docs.microsoft.com/en-us/rest/api/storageservices/get-directory-properties">Azure Docs</a>.</p>
     *
     * @return Storage directory properties
     */
    public DirectoryProperties getProperties() {
<<<<<<< HEAD
        return getPropertiesWithResponse(null, Context.NONE).value();
    }

    /**
     * Retrieves the properties of this directory.
     * The properties includes directory metadata, last modified date, is server encrypted, and eTag.
=======
        return getPropertiesWithResponse(null, Context.NONE).getValue();
    }

    /**
     * Retrieves the properties of this directory. The properties includes directory metadata, last modified date, is
     * server encrypted, and eTag.
>>>>>>> f9b68898
     *
     * <p><strong>Code Samples</strong></p>
     *
     * <p>Retrieve directory properties</p>
     *
     * {@codesnippet com.azure.storage.file.DirectoryClient.getPropertiesWithResponse#duration-Context}
     *
     * <p>For more information, see the
     * <a href="https://docs.microsoft.com/en-us/rest/api/storageservices/get-directory-properties">Azure Docs</a>.</p>
     *
<<<<<<< HEAD
     * @param timeout An optional timeout applied to the operation. If a response is not returned before the timeout concludes a {@link RuntimeException} will be thrown.
=======
     * @param timeout An optional timeout applied to the operation. If a response is not returned before the timeout
     * concludes a {@link RuntimeException} will be thrown.
>>>>>>> f9b68898
     * @param context Additional context that is passed through the Http pipeline during the service call.
     * @return A response containing the storage directory properties with response status code and headers
     * @throws RuntimeException if the operation doesn't complete before the timeout concludes.
     */
    public Response<DirectoryProperties> getPropertiesWithResponse(Duration timeout, Context context) {
        Mono<Response<DirectoryProperties>> response = directoryAsyncClient.getPropertiesWithResponse(context);
        return Utility.blockWithOptionalTimeout(response, timeout);
    }

    /**
<<<<<<< HEAD
     * Sets the properties of this directory.
     * The properties include the file SMB properties and the file permission.
=======
     * Sets the properties of this directory. The properties include the file SMB properties and the file permission.
>>>>>>> f9b68898
     *
     * <p><strong>Code Samples</strong></p>
     *
     * <p>Set directory properties</p>
     *
     * {@codesnippet com.azure.storage.file.directoryClient.setProperties#filesmbproperties-string}
     *
     * <p>For more information, see the
     * <a href="https://docs.microsoft.com/en-us/rest/api/storageservices/set-directory-properties">Azure Docs</a>.</p>
     *
     * @param smbProperties The SMB properties of the directory.
     * @param filePermission The file permission of the directory.
     * @return The storage directory SMB properties
     */
    public DirectoryInfo setProperties(FileSmbProperties smbProperties, String filePermission) {
<<<<<<< HEAD
        return setPropertiesWithResponse(smbProperties, filePermission, null, Context.NONE).value();
    }

    /**
     * Sets the properties of this directory.
     * The properties include the file SMB properties and the file permission.
=======
        return setPropertiesWithResponse(smbProperties, filePermission, null, Context.NONE).getValue();
    }

    /**
     * Sets the properties of this directory. The properties include the file SMB properties and the file permission.
>>>>>>> f9b68898
     *
     * <p><strong>Code Samples</strong></p>
     *
     * <p>Set directory properties</p>
     *
     * {@codesnippet com.azure.storage.file.directoryClient.setPropertiesWithResponse#filesmbproperties-string-duration-Context}
     *
     * <p>For more information, see the
     * <a href="https://docs.microsoft.com/en-us/rest/api/storageservices/set-directory-properties">Azure Docs</a>.</p>
     *
     * @param smbProperties The SMB properties of the directory.
     * @param filePermission The file permission of the directory.
<<<<<<< HEAD
     * @param timeout An optional timeout applied to the operation. If a response is not returned before the timeout concludes a {@link RuntimeException} will be thrown.
     * @param context Additional context that is passed through the Http pipeline during the service call.
     * @return A response containing the storage directory smb properties with headers and response status code
     */
    public Response<DirectoryInfo> setPropertiesWithResponse(FileSmbProperties smbProperties, String filePermission, Duration timeout, Context context) {
        Mono<Response<DirectoryInfo>> response = directoryAsyncClient.setPropertiesWithResponse(smbProperties, filePermission, context);
=======
     * @param timeout An optional timeout applied to the operation. If a response is not returned before the timeout
     * concludes a {@link RuntimeException} will be thrown.
     * @param context Additional context that is passed through the Http pipeline during the service call.
     * @return A response containing the storage directory smb properties with headers and response status code
     */
    public Response<DirectoryInfo> setPropertiesWithResponse(FileSmbProperties smbProperties, String filePermission,
        Duration timeout, Context context) {
        Mono<Response<DirectoryInfo>> response = directoryAsyncClient
            .setPropertiesWithResponse(smbProperties, filePermission, context);
>>>>>>> f9b68898
        return Utility.blockWithOptionalTimeout(response, timeout);
    }

    /**
     * Sets the user-defined metadata to associate to the directory.
     *
     * <p>If {@code null} is passed for the metadata it will clear the metadata associated to the directory.</p>
     *
     * <p><strong>Code Samples</strong></p>
     *
     * <p>Set the metadata to "directory:updatedMetadata"</p>
     *
     * {@codesnippet com.azure.storage.file.directoryClient.setMetadata#map}
     *
     * <p>Clear the metadata of the directory</p>
     *
     * {@codesnippet com.azure.storage.file.directoryClient.setMetadata#map.clearMetadata}
     *
     * <p>For more information, see the
     * <a href="https://docs.microsoft.com/en-us/rest/api/storageservices/set-directory-metadata">Azure Docs</a>.</p>
     *
<<<<<<< HEAD
     * @param metadata Optional metadata to set on the directory, if null is passed the metadata for the directory is cleared
     * @return The information about the directory
     * @throws StorageException If the directory doesn't exist or the metadata contains invalid keys
     */
    public DirectorySetMetadataInfo setMetadata(Map<String, String> metadata) {
        return setMetadataWithResponse(metadata, null, Context.NONE).value();
    }

    /**
     * Sets the user-defined metadata to associate to the directory.
     *
     * <p>If {@code null} is passed for the metadata it will clear the metadata associated to the directory.</p>
     *
     * <p><strong>Code Samples</strong></p>
     *
     * <p>Set the metadata to "directory:updatedMetadata"</p>
     *
     * {@codesnippet com.azure.storage.file.directoryClient.setMetadataWithResponse#map-duration-context}
     *
     * <p>Clear the metadata of the directory</p>
     *
     * {@codesnippet com.azure.storage.file.DirectoryClient.setMetadataWithResponse#map-duration-context.clearMetadata}
     * <p>For more information, see the
     * <a href="https://docs.microsoft.com/en-us/rest/api/storageservices/set-directory-metadata">Azure Docs</a>.</p>
     *
     * @param metadata Optional metadata to set on the directory, if null is passed the metadata for the directory is cleared
     * @param timeout An optional timeout applied to the operation. If a response is not returned before the timeout concludes a {@link RuntimeException} will be thrown.
     * @param context Additional context that is passed through the Http pipeline during the service call.
     * @return A response containing the information about the directory and response status code
     * @throws StorageException If the directory doesn't exist or the metadata contains invalid keys
     * @throws RuntimeException if the operation doesn't complete before the timeout concludes.
     */
    public Response<DirectorySetMetadataInfo> setMetadataWithResponse(Map<String, String> metadata, Duration timeout, Context context) {
        Mono<Response<DirectorySetMetadataInfo>> response = directoryAsyncClient.setMetadataWithResponse(metadata, context);
=======
     * @param metadata Optional metadata to set on the directory, if null is passed the metadata for the directory is
     * cleared
     * @return The information about the directory
     * @throws StorageException If the directory doesn't exist or the metadata contains invalid keys
     */
    public DirectorySetMetadataInfo setMetadata(Map<String, String> metadata) {
        return setMetadataWithResponse(metadata, null, Context.NONE).getValue();
    }

    /**
     * Sets the user-defined metadata to associate to the directory.
     *
     * <p>If {@code null} is passed for the metadata it will clear the metadata associated to the directory.</p>
     *
     * <p><strong>Code Samples</strong></p>
     *
     * <p>Set the metadata to "directory:updatedMetadata"</p>
     *
     * {@codesnippet com.azure.storage.file.directoryClient.setMetadataWithResponse#map-duration-context}
     *
     * <p>Clear the metadata of the directory</p>
     *
     * {@codesnippet com.azure.storage.file.DirectoryClient.setMetadataWithResponse#map-duration-context.clearMetadata}
     * <p>For more information, see the
     * <a href="https://docs.microsoft.com/en-us/rest/api/storageservices/set-directory-metadata">Azure Docs</a>.</p>
     *
     * @param metadata Optional metadata to set on the directory, if null is passed the metadata for the directory is
     * cleared
     * @param timeout An optional timeout applied to the operation. If a response is not returned before the timeout
     * concludes a {@link RuntimeException} will be thrown.
     * @param context Additional context that is passed through the Http pipeline during the service call.
     * @return A response containing the information about the directory and response status code
     * @throws StorageException If the directory doesn't exist or the metadata contains invalid keys
     * @throws RuntimeException if the operation doesn't complete before the timeout concludes.
     */
    public Response<DirectorySetMetadataInfo> setMetadataWithResponse(Map<String, String> metadata, Duration timeout,
        Context context) {
        Mono<Response<DirectorySetMetadataInfo>> response = directoryAsyncClient
            .setMetadataWithResponse(metadata, context);
>>>>>>> f9b68898
        return Utility.blockWithOptionalTimeout(response, timeout);
    }

    /**
     * Lists all sub-directories and files in this directory without their prefix or maxResult.
     *
     * <p><strong>Code Samples</strong></p>
     *
     * <p>List all sub-directories and files in the account</p>
     *
     * {@codesnippet com.azure.storage.file.directoryClient.listFilesAndDirectories}
     *
     * <p>For more information, see the
     * <a href="https://docs.microsoft.com/en-us/rest/api/storageservices/list-directories-and-files">Azure
     * Docs</a>.</p>
     *
     * @return {@link FileReference File info} in the storage directory
     */
<<<<<<< HEAD
    public PagedIterable<FileRef> listFilesAndDirectories() {
=======
    public PagedIterable<FileReference> listFilesAndDirectories() {
>>>>>>> f9b68898
        return listFilesAndDirectories(null, null, null, Context.NONE);
    }

    /**
     * Lists all sub-directories and files in this directory with their prefix or snapshots.
     *
     * <p><strong>Code Samples</strong></p>
     *
     * <p>List all sub-directories and files in this directory with "subdir" prefix and return 10 results in the
     * account</p>
     *
     * {@codesnippet com.azure.storage.file.directoryClient.listFilesAndDirectories#string-integer-duration-context}
     *
     * <p>For more information, see the
<<<<<<< HEAD
     * <a href="https://docs.microsoft.com/en-us/rest/api/storageservices/list-directories-and-files">Azure Docs</a>.</p>
     *
     * @param prefix Optional prefix which filters the results to return only files and directories whose name begins with.
     * @param maxResults Optional maximum number of files and/or directories to return per page.
     * If the request does not specify maxresults or specifies a value greater than 5,000, the server will return up to 5,000 items.
     * @param timeout An optional timeout applied to the operation. If a response is not returned before the timeout concludes a {@link RuntimeException} will be thrown.
     * @param context Additional context that is passed through the Http pipeline during the service call.
     * @return {@link FileRef File info} in this directory with prefix and max number of return results.
     * @throws RuntimeException if the operation doesn't complete before the timeout concludes.
     */
    public PagedIterable<FileRef> listFilesAndDirectories(String prefix, Integer maxResults, Duration timeout, Context context) {
        return new PagedIterable<>(directoryAsyncClient.listFilesAndDirectoriesWithOptionalTimeout(prefix, maxResults, timeout, context));
=======
     * <a href="https://docs.microsoft.com/en-us/rest/api/storageservices/list-directories-and-files">Azure
     * Docs</a>.</p>
     *
     * @param prefix Optional prefix which filters the results to return only files and directories whose name begins
     * with.
     * @param maxResults Optional maximum number of files and/or directories to return per page. If the request does not
     * specify maxresults or specifies a value greater than 5,000, the server will return up to 5,000 items.
     * @param timeout An optional timeout applied to the operation. If a response is not returned before the timeout
     * concludes a {@link RuntimeException} will be thrown.
     * @param context Additional context that is passed through the Http pipeline during the service call.
     * @return {@link FileReference File info} in this directory with prefix and max number of return results.
     * @throws RuntimeException if the operation doesn't complete before the timeout concludes.
     */
    public PagedIterable<FileReference> listFilesAndDirectories(String prefix, Integer maxResults, Duration timeout,
                                                                Context context) {
        return new PagedIterable<>(directoryAsyncClient
            .listFilesAndDirectoriesWithOptionalTimeout(prefix, maxResults, timeout, context));
>>>>>>> f9b68898
    }

    /**
     * List of open handles on a directory or a file.
     *
     * <p><strong>Code Samples</strong></p>
     *
     * <p>Get 10 handles with recursive call.</p>
     *
     * {@codesnippet com.azure.storage.file.directoryClient.listHandles#Integer-boolean-duration-context}
     *
     * <p>For more information, see the
     * <a href="https://docs.microsoft.com/en-us/rest/api/storageservices/list-handles">Azure Docs</a>.</p>
     *
     * @param maxResult Optional maximum number of results will return per page
<<<<<<< HEAD
     * @param recursive Specifies operation should apply to the directory specified in the URI, its files, its subdirectories and their files.
     * @param timeout An optional timeout applied to the operation. If a response is not returned before the timeout concludes a {@link RuntimeException} will be thrown.
=======
     * @param recursive Specifies operation should apply to the directory specified in the URI, its files, its
     * subdirectories and their files.
     * @param timeout An optional timeout applied to the operation. If a response is not returned before the timeout
     * concludes a {@link RuntimeException} will be thrown.
>>>>>>> f9b68898
     * @param context Additional context that is passed through the Http pipeline during the service call.
     * @return {@link HandleItem handles} in the directory that satisfy the requirements
     * @throws RuntimeException if the operation doesn't complete before the timeout concludes.
     */
<<<<<<< HEAD
    public PagedIterable<HandleItem> listHandles(Integer maxResult, boolean recursive, Duration timeout, Context context) {
        return new PagedIterable<>(directoryAsyncClient.listHandlesWithOptionalTimeout(maxResult, recursive, timeout, context));
    }

    /**
     * Closes a handle or handles opened on a directory or a file at the service. It is intended to be used alongside {@link DirectoryClient#listHandles(Integer, boolean, Duration, Context)} .
=======
    public PagedIterable<HandleItem> listHandles(Integer maxResult, boolean recursive, Duration timeout,
        Context context) {
        return new PagedIterable<>(directoryAsyncClient
            .listHandlesWithOptionalTimeout(maxResult, recursive, timeout, context));
    }

    /**
     * Closes a handle or handles opened on a directory or a file at the service. It is intended to be used alongside
     * {@link DirectoryClient#listHandles(Integer, boolean, Duration, Context)} .
>>>>>>> f9b68898
     *
     * <p><strong>Code Samples</strong></p>
     *
     * <p>Force close handles with handles returned by get handles in recursive.</p>
     *
     * {@codesnippet com.azure.storage.file.directoryClient.forceCloseHandles}
     *
     * <p>For more information, see the
     * <a href="https://docs.microsoft.com/en-us/rest/api/storageservices/force-close-handles">Azure Docs</a>.</p>
     *
<<<<<<< HEAD
     * @param handleId Specifies the handle ID to be closed. Use an asterisk ('*') as a wildcard string to specify all handles.
     * @param recursive A boolean value that specifies if the operation should also apply to the files and subdirectories of the directory specified in the URI.
     * @param timeout An optional timeout applied to the operation. If a response is not returned before the timeout concludes a {@link RuntimeException} will be thrown.
=======
     * @param handleId Specifies the handle ID to be closed. Use an asterisk ('*') as a wildcard string to specify all
     * handles.
     * @param recursive A boolean value that specifies if the operation should also apply to the files and
     * subdirectories of the directory specified in the URI.
     * @param timeout An optional timeout applied to the operation. If a response is not returned before the timeout
     * concludes a {@link RuntimeException} will be thrown.
>>>>>>> f9b68898
     * @param context Additional context that is passed through the Http pipeline during the service call.
     * @return The counts of number of handles closed.
     * @throws RuntimeException if the operation doesn't complete before the timeout concludes.
     */
<<<<<<< HEAD
    public PagedIterable<Integer> forceCloseHandles(String handleId, boolean recursive, Duration timeout, Context context) {
        // TODO: Will change the return type to how many handles have been closed. Implement one more API to force close all handles.
        // TODO: @see <a href="https://github.com/Azure/azure-sdk-for-java/issues/4525">Github Issue 4525</a>
        return new PagedIterable<>(directoryAsyncClient.forceCloseHandlesWithOptionalTimeout(handleId, recursive, timeout, context));
=======
    public PagedIterable<Integer> forceCloseHandles(String handleId, boolean recursive, Duration timeout,
        Context context) {
        return new PagedIterable<>(directoryAsyncClient
            .forceCloseHandlesWithOptionalTimeout(handleId, recursive, timeout, context));
>>>>>>> f9b68898
    }

    /**
     * Creates a subdirectory under current directory with specific name and returns a response of DirectoryClient to
     * interact with it.
     *
     * <p><strong>Code Samples</strong></p>
     *
     * <p>Create the sub directory "subdir" </p>
     *
     * {@codesnippet com.azure.storage.file.directoryClient.createSubDirectory#string}
     *
     * <p>For more information, see the
     * <a href="https://docs.microsoft.com/en-us/rest/api/storageservices/create-directory">Azure Docs</a>.</p>
     *
     * @param subDirectoryName Name of the subdirectory
     * @return The subdirectory client.
<<<<<<< HEAD
     * @throws StorageException If the subdirectory has already existed, the parent directory does not exist or directory is an invalid resource name.
     */
    public DirectoryClient createSubDirectory(String subDirectoryName) {
        return createSubDirectoryWithResponse(subDirectoryName, null, null, null, null, Context.NONE).value();
=======
     * @throws StorageException If the subdirectory has already existed, the parent directory does not exist or
     * directory is an invalid resource name.
     */
    public DirectoryClient createSubDirectory(String subDirectoryName) {
        return createSubDirectoryWithResponse(subDirectoryName, null, null, null, null, Context.NONE).getValue();
>>>>>>> f9b68898
    }

    /**
     * Creates a subdirectory under current directory with specific name , metadata and returns a response of
     * DirectoryClient to interact with it.
     *
     * <p><strong>Code Samples</strong></p>
     *
     * <p>Create the subdirectory named "subdir", with metadata</p>
     *
     * {@codesnippet com.azure.storage.file.directoryClient.createSubDirectoryWithResponse#string-filesmbproperties-string-map-duration-context}
     *
     * <p>For more information, see the
     * <a href="https://docs.microsoft.com/en-us/rest/api/storageservices/create-directory">Azure Docs</a>.</p>
     *
     * @param subDirectoryName Name of the subdirectory
     * @param smbProperties The SMB properties of the directory.
     * @param filePermission The file permission of the directory.
     * @param metadata Optional metadata to associate with the subdirectory
<<<<<<< HEAD
     * @param timeout An optional timeout applied to the operation. If a response is not returned before the timeout concludes a {@link RuntimeException} will be thrown.
     * @param context Additional context that is passed through the Http pipeline during the service call.
     * @return A response containing the subdirectory client and the status of creating the directory.
     * @throws StorageException If the directory has already existed, the parent directory does not exist or subdirectory is an invalid resource name.
     * @throws RuntimeException if the operation doesn't complete before the timeout concludes.
     */
    public Response<DirectoryClient> createSubDirectoryWithResponse(String subDirectoryName, FileSmbProperties smbProperties,
        String filePermission, Map<String, String> metadata, Duration timeout, Context context) {
        DirectoryClient directoryClient = getSubDirectoryClient(subDirectoryName);
        return new SimpleResponse<>(directoryClient.createWithResponse(smbProperties, filePermission, metadata, timeout, context), directoryClient);
=======
     * @param timeout An optional timeout applied to the operation. If a response is not returned before the timeout
     * concludes a {@link RuntimeException} will be thrown.
     * @param context Additional context that is passed through the Http pipeline during the service call.
     * @return A response containing the subdirectory client and the status of creating the directory.
     * @throws StorageException If the directory has already existed, the parent directory does not exist or
     * subdirectory is an invalid resource name.
     * @throws RuntimeException if the operation doesn't complete before the timeout concludes.
     */
    public Response<DirectoryClient> createSubDirectoryWithResponse(String subDirectoryName,
        FileSmbProperties smbProperties, String filePermission, Map<String, String> metadata, Duration timeout,
        Context context) {
        DirectoryClient directoryClient = getSubDirectoryClient(subDirectoryName);
        return new SimpleResponse<>(directoryClient
            .createWithResponse(smbProperties, filePermission, metadata, timeout, context), directoryClient);
>>>>>>> f9b68898
    }

    /**
     * Deletes the subdirectory with specific name in this directory. The directory must be empty before it can be
     * deleted.
     *
     * <p><strong>Code Samples</strong></p>
     *
     * <p>Delete the subdirectory named "subdir"</p>
     *
     * {@codesnippet com.azure.storage.file.directoryClient.deleteSubDirectory#string}
     *
     * <p>For more information, see the
     * <a href="https://docs.microsoft.com/en-us/rest/api/storageservices/delete-directory">Azure Docs</a>.</p>
     *
     * @param subDirectoryName Name of the subdirectory
<<<<<<< HEAD
     * @throws StorageException If the subdirectory doesn't exist, the parent directory does not exist or subdirectory name is an invalid resource name.
=======
     * @throws StorageException If the subdirectory doesn't exist, the parent directory does not exist or subdirectory
     * name is an invalid resource name.
>>>>>>> f9b68898
     */
    public void deleteSubDirectory(String subDirectoryName) {
        deleteSubDirectoryWithResponse(subDirectoryName, null, Context.NONE);
    }

    /**
<<<<<<< HEAD
     * Deletes the subdirectory with specific name in this directory. The directory must be empty before it can be deleted.
=======
     * Deletes the subdirectory with specific name in this directory. The directory must be empty before it can be
     * deleted.
>>>>>>> f9b68898
     *
     * <p><strong>Code Samples</strong></p>
     *
     * <p>Delete the subdirectory named "subdir"</p>
     *
     * {@codesnippet com.azure.storage.file.directoryClient.deleteSubDirectoryWithResponse#string-duration-context}
     *
     * <p>For more information, see the
     * <a href="https://docs.microsoft.com/en-us/rest/api/storageservices/delete-directory">Azure Docs</a>.</p>
     *
     * @param subDirectoryName Name of the subdirectory
     * @param context Additional context that is passed through the Http pipeline during the service call.
<<<<<<< HEAD
     * @param timeout An optional timeout applied to the operation. If a response is not returned before the timeout concludes a {@link RuntimeException} will be thrown.
     * @return A response that only contains headers and response status code
     * @throws StorageException If the subdirectory doesn't exist, the parent directory does not exist or subdirectory name is an invalid resource name.
     * @throws RuntimeException if the operation doesn't complete before the timeout concludes.
     */
    public VoidResponse deleteSubDirectoryWithResponse(String subDirectoryName, Duration timeout, Context context) {
        Mono<VoidResponse> response = directoryAsyncClient.deleteSubDirectoryWithResponse(subDirectoryName, context);
=======
     * @param timeout An optional timeout applied to the operation. If a response is not returned before the timeout
     * concludes a {@link RuntimeException} will be thrown.
     * @return A response that only contains headers and response status code
     * @throws StorageException If the subdirectory doesn't exist, the parent directory does not exist or subdirectory
     * name is an invalid resource name.
     * @throws RuntimeException if the operation doesn't complete before the timeout concludes.
     */
    public Response<Void> deleteSubDirectoryWithResponse(String subDirectoryName, Duration timeout, Context context) {
        Mono<Response<Void>> response = directoryAsyncClient.deleteSubDirectoryWithResponse(subDirectoryName, context);
>>>>>>> f9b68898
        return Utility.blockWithOptionalTimeout(response, timeout);
    }

    /**
     * Creates a file in this directory with specific name, max number of results and returns a response of
     * DirectoryInfo to interact with it.
     *
     * <p><strong>Code Samples</strong></p>
     *
     * <p>Create 1k file with named "myFile"</p>
     *
     * {@codesnippet com.azure.storage.file.directoryClient.createFile#string-long}
     *
     * <p>For more information, see the
     * <a href="https://docs.microsoft.com/en-us/rest/api/storageservices/create-file">Azure Docs</a>.</p>
     *
     * @param fileName Name of the file
     * @param maxSize Size of the file
     * @return The FileClient
<<<<<<< HEAD
     * @throws StorageException If the file has already existed, the parent directory does not exist or file name is an invalid resource name.
     */
    public FileClient createFile(String fileName, long maxSize) {
        return createFileWithResponse(fileName, maxSize, null, null, null, null, null, Context.NONE).value();
=======
     * @throws StorageException If the file has already existed, the parent directory does not exist or file name is an
     * invalid resource name.
     */
    public FileClient createFile(String fileName, long maxSize) {
        return createFileWithResponse(fileName, maxSize, null, null, null, null, null, Context.NONE).getValue();
>>>>>>> f9b68898
    }

    /**
     * Creates a file in this directory with specific name and returns a response of DirectoryInfo to interact with it.
     *
     * <p><strong>Code Samples</strong></p>
     *
     * <p>Create the file named "myFile"</p>
     *
     * {@codesnippet com.azure.storage.file.directoryClient.createFile#string-long-filehttpheaders-filesmbproperties-string-map-duration-context}
     *
     * <p>For more information, see the
     * <a href="https://docs.microsoft.com/en-us/rest/api/storageservices/create-file">Azure Docs</a>.</p>
     *
     * @param fileName Name of the file
     * @param maxSize Max size of the file
     * @param httpHeaders The user settable file http headers.
     * @param smbProperties The user settable file smb properties.
     * @param filePermission THe file permission of the file.
     * @param metadata Optional name-value pairs associated with the file as metadata.
<<<<<<< HEAD
     * @param timeout An optional timeout applied to the operation. If a response is not returned before the timeout concludes a {@link RuntimeException} will be thrown.
     * @param context Additional context that is passed through the Http pipeline during the service call.
     * @return A response containing the directory info and the status of creating the directory.
     * @throws StorageException If the directory has already existed, the parent directory does not exist or file name is an invalid resource name.
=======
     * @param timeout An optional timeout applied to the operation. If a response is not returned before the timeout
     * concludes a {@link RuntimeException} will be thrown.
     * @param context Additional context that is passed through the Http pipeline during the service call.
     * @return A response containing the directory info and the status of creating the directory.
     * @throws StorageException If the directory has already existed, the parent directory does not exist or file name
     * is an invalid resource name.
>>>>>>> f9b68898
     * @throws RuntimeException if the operation doesn't complete before the timeout concludes.
     */
    public Response<FileClient> createFileWithResponse(String fileName, long maxSize, FileHTTPHeaders httpHeaders,
        FileSmbProperties smbProperties, String filePermission, Map<String, String> metadata, Duration timeout,
<<<<<<< HEAD
                                                       Context context) {
=======
        Context context) {
>>>>>>> f9b68898
        FileClient fileClient = getFileClient(fileName);
        Response<FileInfo> response = fileClient.createWithResponse(maxSize, httpHeaders, smbProperties, filePermission,
            metadata, timeout, context);
        return new SimpleResponse<>(response, fileClient);
    }

    /**
     * Deletes the file with specific name in this directory.
     *
     * <p><strong>Code Samples</strong></p>
     *
     * <p>Delete the file "filetest"</p>
     *
     * {@codesnippet com.azure.storage.file.directoryClient.deleteFile#string}
     *
     * <p>For more information, see the
     * <a href="https://docs.microsoft.com/en-us/rest/api/storageservices/delete-file2">Azure Docs</a>.</p>
     *
     * @param fileName Name of the file
<<<<<<< HEAD
     * @throws StorageException If the directory doesn't exist or the file doesn't exist or file name is an invalid resource name.
=======
     * @throws StorageException If the directory doesn't exist or the file doesn't exist or file name is an invalid
     * resource name.
>>>>>>> f9b68898
     */
    public void deleteFile(String fileName) {
        deleteFileWithResponse(fileName, null, Context.NONE);
    }

    /**
     * Deletes the file with specific name in this directory.
     *
     * <p><strong>Code Samples</strong></p>
     *
     * <p>Delete the file "filetest"</p>
     *
     * {@codesnippet com.azure.storage.file.DirectoryClient.deleteFileWithResponse#string-duration-context}
     *
     * <p>For more information, see the
     * <a href="https://docs.microsoft.com/en-us/rest/api/storageservices/delete-file2">Azure Docs</a>.</p>
     *
     * @param fileName Name of the file
<<<<<<< HEAD
     * @param timeout An optional timeout applied to the operation. If a response is not returned before the timeout concludes a {@link RuntimeException} will be thrown.
     * @param context Additional context that is passed through the Http pipeline during the service call.
     * @return A response that only contains headers and response status code
     * @throws StorageException If the directory doesn't exist or the file doesn't exist or file name is an invalid resource name.
     * @throws RuntimeException if the operation doesn't complete before the timeout concludes.
     */
    public VoidResponse deleteFileWithResponse(String fileName, Duration timeout, Context context) {
        Mono<VoidResponse> response = directoryAsyncClient.deleteFileWithResponse(fileName, context);
=======
     * @param timeout An optional timeout applied to the operation. If a response is not returned before the timeout
     * concludes a {@link RuntimeException} will be thrown.
     * @param context Additional context that is passed through the Http pipeline during the service call.
     * @return A response that only contains headers and response status code
     * @throws StorageException If the directory doesn't exist or the file doesn't exist or file name is an invalid
     * resource name.
     * @throws RuntimeException if the operation doesn't complete before the timeout concludes.
     */
    public Response<Void> deleteFileWithResponse(String fileName, Duration timeout, Context context) {
        Mono<Response<Void>> response = directoryAsyncClient.deleteFileWithResponse(fileName, context);
>>>>>>> f9b68898
        return Utility.blockWithOptionalTimeout(response, timeout);
    }

    /**
     * Get snapshot id which attached to {@link DirectoryClient}. Return {@code null} if no snapshot id attached.
     *
     * <p><strong>Code Samples</strong></p>
     *
     * <p>Get the share snapshot id. </p>
     *
     * {@codesnippet com.azure.storage.file.directoryClient.getShareSnapshotId}
     *
     * @return The snapshot id which is a unique {@code DateTime} value that identifies the share snapshot to its base
     * share.
     */
    public String getShareSnapshotId() {
        return directoryAsyncClient.getShareSnapshotId();
    }

    /**
     * Get the share name of directory client.
     *
     * <p>Get the share name. </p>
     *
     * {@codesnippet com.azure.storage.file.directoryClient.getShareName}
     *
     * @return The share name of the directory.
     */
    public String getShareName() {
        return directoryAsyncClient.getShareName();
    }

    /**
     * Get the directory path of the client.
     *
     * <p>Get directory path. </p>
     *
     * {@codesnippet com.azure.storage.file.directoryClient.getDirectoryPath}
     *
     * @return The path of the directory.
     */
    public String getDirectoryPath() {
        return directoryAsyncClient.getDirectoryPath();
    }

    /**
     * Get associated account name.
     *
     * @return account name associated with this storage resource.
     */
    public String getAccountName() {
        return this.directoryAsyncClient.getAccountName();
    }
}<|MERGE_RESOLUTION|>--- conflicted
+++ resolved
@@ -3,54 +3,30 @@
 
 package com.azure.storage.file;
 
-<<<<<<< HEAD
-import com.azure.core.http.rest.PagedIterable;
-import com.azure.core.http.rest.Response;
-import com.azure.core.http.rest.SimpleResponse;
-import com.azure.core.http.rest.VoidResponse;
-import com.azure.core.util.Context;
-import com.azure.storage.common.Utility;
-import com.azure.storage.common.credentials.SASTokenCredential;
-=======
 import com.azure.core.annotation.ServiceClient;
 import com.azure.core.http.rest.PagedIterable;
 import com.azure.core.http.rest.Response;
 import com.azure.core.http.rest.SimpleResponse;
 import com.azure.core.util.Context;
 import com.azure.storage.common.Utility;
->>>>>>> f9b68898
 import com.azure.storage.common.credentials.SharedKeyCredential;
 import com.azure.storage.file.models.DirectoryInfo;
 import com.azure.storage.file.models.DirectoryProperties;
 import com.azure.storage.file.models.DirectorySetMetadataInfo;
 import com.azure.storage.file.models.FileHTTPHeaders;
 import com.azure.storage.file.models.FileInfo;
-<<<<<<< HEAD
-import com.azure.storage.file.models.FileRef;
-import com.azure.storage.file.models.HandleItem;
-import com.azure.storage.file.models.StorageException;
-import java.net.URL;
-=======
 import com.azure.storage.file.models.FileReference;
 import com.azure.storage.file.models.HandleItem;
 import com.azure.storage.file.models.StorageException;
 import reactor.core.publisher.Mono;
 
->>>>>>> f9b68898
 import java.time.Duration;
 import java.util.Map;
-import reactor.core.publisher.Mono;
 
 /**
-<<<<<<< HEAD
- * This class provides a client that contains all the operations for interacting with directory in Azure Storage File Service.
- * Operations allowed by the client are creating, deleting and listing subdirectory and file, retrieving properties, setting metadata
- * and list or force close handles of the directory or file.
-=======
  * This class provides a client that contains all the operations for interacting with directory in Azure Storage File
  * Service. Operations allowed by the client are creating, deleting and listing subdirectory and file, retrieving
  * properties, setting metadata and list or force close handles of the directory or file.
->>>>>>> f9b68898
  *
  * <p><strong>Instantiating an Synchronous Directory Client</strong></p>
  *
@@ -124,18 +100,11 @@
      * <a href="https://docs.microsoft.com/en-us/rest/api/storageservices/create-directory">Azure Docs</a>.</p>
      *
      * @return The {@link DirectoryInfo directory info}.
-<<<<<<< HEAD
-     * @throws StorageException If the directory has already existed, the parent directory does not exist or directory name is an invalid resource name.
-     */
-    public DirectoryInfo create() {
-        return createWithResponse(null, null, null, null, Context.NONE).value();
-=======
      * @throws StorageException If the directory has already existed, the parent directory does not exist or directory
      * name is an invalid resource name.
      */
     public DirectoryInfo create() {
         return createWithResponse(null, null, null, null, Context.NONE).getValue();
->>>>>>> f9b68898
     }
 
     /**
@@ -153,29 +122,18 @@
      * @param smbProperties The SMB properties of the directory.
      * @param filePermission The file permission of the directory.
      * @param metadata Optional metadata to associate with the directory.
-<<<<<<< HEAD
-     * @param timeout An optional timeout applied to the operation. If a response is not returned before the timeout concludes a {@link RuntimeException} will be thrown.
-     * @param context Additional context that is passed through the Http pipeline during the service call.
-     * @return A response containing the directory info and the status of creating the directory.
-     * @throws StorageException If the directory has already existed, the parent directory does not exist or directory name is an invalid resource name.
-=======
      * @param timeout An optional timeout applied to the operation. If a response is not returned before the timeout
      * concludes a {@link RuntimeException} will be thrown.
      * @param context Additional context that is passed through the Http pipeline during the service call.
      * @return A response containing the directory info and the status of creating the directory.
      * @throws StorageException If the directory has already existed, the parent directory does not exist or directory
      * name is an invalid resource name.
->>>>>>> f9b68898
      * @throws RuntimeException if the operation doesn't complete before the timeout concludes.
      */
     public Response<DirectoryInfo> createWithResponse(FileSmbProperties smbProperties, String filePermission,
         Map<String, String> metadata, Duration timeout, Context context) {
-<<<<<<< HEAD
-        Mono<Response<DirectoryInfo>> response = directoryAsyncClient.createWithResponse(smbProperties, filePermission, metadata, context);
-=======
         Mono<Response<DirectoryInfo>> response = directoryAsyncClient
             .createWithResponse(smbProperties, filePermission, metadata, context);
->>>>>>> f9b68898
         return Utility.blockWithOptionalTimeout(response, timeout);
     }
 
@@ -209,24 +167,15 @@
      * <p>For more information, see the
      * <a href="https://docs.microsoft.com/en-us/rest/api/storageservices/delete-directory">Azure Docs</a>.</p>
      *
-<<<<<<< HEAD
-     * @param timeout An optional timeout applied to the operation. If a response is not returned before the timeout concludes a {@link RuntimeException} will be thrown.
-=======
-     * @param timeout An optional timeout applied to the operation. If a response is not returned before the timeout
-     * concludes a {@link RuntimeException} will be thrown.
->>>>>>> f9b68898
+     * @param timeout An optional timeout applied to the operation. If a response is not returned before the timeout
+     * concludes a {@link RuntimeException} will be thrown.
      * @param context Additional context that is passed through the Http pipeline during the service call.
      * @return A response that only contains headers and response status code
      * @throws StorageException If the share doesn't exist
      * @throws RuntimeException if the operation doesn't complete before the timeout concludes.
      */
-<<<<<<< HEAD
-    public VoidResponse deleteWithResponse(Duration timeout, Context context) {
-        Mono<VoidResponse> response = directoryAsyncClient.deleteWithResponse(context);
-=======
     public Response<Void> deleteWithResponse(Duration timeout, Context context) {
         Mono<Response<Void>> response = directoryAsyncClient.deleteWithResponse(context);
->>>>>>> f9b68898
         return Utility.blockWithOptionalTimeout(response, timeout);
     }
 
@@ -246,21 +195,12 @@
      * @return Storage directory properties
      */
     public DirectoryProperties getProperties() {
-<<<<<<< HEAD
-        return getPropertiesWithResponse(null, Context.NONE).value();
-    }
-
-    /**
-     * Retrieves the properties of this directory.
-     * The properties includes directory metadata, last modified date, is server encrypted, and eTag.
-=======
         return getPropertiesWithResponse(null, Context.NONE).getValue();
     }
 
     /**
      * Retrieves the properties of this directory. The properties includes directory metadata, last modified date, is
      * server encrypted, and eTag.
->>>>>>> f9b68898
      *
      * <p><strong>Code Samples</strong></p>
      *
@@ -271,12 +211,8 @@
      * <p>For more information, see the
      * <a href="https://docs.microsoft.com/en-us/rest/api/storageservices/get-directory-properties">Azure Docs</a>.</p>
      *
-<<<<<<< HEAD
-     * @param timeout An optional timeout applied to the operation. If a response is not returned before the timeout concludes a {@link RuntimeException} will be thrown.
-=======
-     * @param timeout An optional timeout applied to the operation. If a response is not returned before the timeout
-     * concludes a {@link RuntimeException} will be thrown.
->>>>>>> f9b68898
+     * @param timeout An optional timeout applied to the operation. If a response is not returned before the timeout
+     * concludes a {@link RuntimeException} will be thrown.
      * @param context Additional context that is passed through the Http pipeline during the service call.
      * @return A response containing the storage directory properties with response status code and headers
      * @throws RuntimeException if the operation doesn't complete before the timeout concludes.
@@ -287,12 +223,7 @@
     }
 
     /**
-<<<<<<< HEAD
-     * Sets the properties of this directory.
-     * The properties include the file SMB properties and the file permission.
-=======
      * Sets the properties of this directory. The properties include the file SMB properties and the file permission.
->>>>>>> f9b68898
      *
      * <p><strong>Code Samples</strong></p>
      *
@@ -308,20 +239,11 @@
      * @return The storage directory SMB properties
      */
     public DirectoryInfo setProperties(FileSmbProperties smbProperties, String filePermission) {
-<<<<<<< HEAD
-        return setPropertiesWithResponse(smbProperties, filePermission, null, Context.NONE).value();
-    }
-
-    /**
-     * Sets the properties of this directory.
-     * The properties include the file SMB properties and the file permission.
-=======
         return setPropertiesWithResponse(smbProperties, filePermission, null, Context.NONE).getValue();
     }
 
     /**
      * Sets the properties of this directory. The properties include the file SMB properties and the file permission.
->>>>>>> f9b68898
      *
      * <p><strong>Code Samples</strong></p>
      *
@@ -334,14 +256,6 @@
      *
      * @param smbProperties The SMB properties of the directory.
      * @param filePermission The file permission of the directory.
-<<<<<<< HEAD
-     * @param timeout An optional timeout applied to the operation. If a response is not returned before the timeout concludes a {@link RuntimeException} will be thrown.
-     * @param context Additional context that is passed through the Http pipeline during the service call.
-     * @return A response containing the storage directory smb properties with headers and response status code
-     */
-    public Response<DirectoryInfo> setPropertiesWithResponse(FileSmbProperties smbProperties, String filePermission, Duration timeout, Context context) {
-        Mono<Response<DirectoryInfo>> response = directoryAsyncClient.setPropertiesWithResponse(smbProperties, filePermission, context);
-=======
      * @param timeout An optional timeout applied to the operation. If a response is not returned before the timeout
      * concludes a {@link RuntimeException} will be thrown.
      * @param context Additional context that is passed through the Http pipeline during the service call.
@@ -351,7 +265,6 @@
         Duration timeout, Context context) {
         Mono<Response<DirectoryInfo>> response = directoryAsyncClient
             .setPropertiesWithResponse(smbProperties, filePermission, context);
->>>>>>> f9b68898
         return Utility.blockWithOptionalTimeout(response, timeout);
     }
 
@@ -373,42 +286,6 @@
      * <p>For more information, see the
      * <a href="https://docs.microsoft.com/en-us/rest/api/storageservices/set-directory-metadata">Azure Docs</a>.</p>
      *
-<<<<<<< HEAD
-     * @param metadata Optional metadata to set on the directory, if null is passed the metadata for the directory is cleared
-     * @return The information about the directory
-     * @throws StorageException If the directory doesn't exist or the metadata contains invalid keys
-     */
-    public DirectorySetMetadataInfo setMetadata(Map<String, String> metadata) {
-        return setMetadataWithResponse(metadata, null, Context.NONE).value();
-    }
-
-    /**
-     * Sets the user-defined metadata to associate to the directory.
-     *
-     * <p>If {@code null} is passed for the metadata it will clear the metadata associated to the directory.</p>
-     *
-     * <p><strong>Code Samples</strong></p>
-     *
-     * <p>Set the metadata to "directory:updatedMetadata"</p>
-     *
-     * {@codesnippet com.azure.storage.file.directoryClient.setMetadataWithResponse#map-duration-context}
-     *
-     * <p>Clear the metadata of the directory</p>
-     *
-     * {@codesnippet com.azure.storage.file.DirectoryClient.setMetadataWithResponse#map-duration-context.clearMetadata}
-     * <p>For more information, see the
-     * <a href="https://docs.microsoft.com/en-us/rest/api/storageservices/set-directory-metadata">Azure Docs</a>.</p>
-     *
-     * @param metadata Optional metadata to set on the directory, if null is passed the metadata for the directory is cleared
-     * @param timeout An optional timeout applied to the operation. If a response is not returned before the timeout concludes a {@link RuntimeException} will be thrown.
-     * @param context Additional context that is passed through the Http pipeline during the service call.
-     * @return A response containing the information about the directory and response status code
-     * @throws StorageException If the directory doesn't exist or the metadata contains invalid keys
-     * @throws RuntimeException if the operation doesn't complete before the timeout concludes.
-     */
-    public Response<DirectorySetMetadataInfo> setMetadataWithResponse(Map<String, String> metadata, Duration timeout, Context context) {
-        Mono<Response<DirectorySetMetadataInfo>> response = directoryAsyncClient.setMetadataWithResponse(metadata, context);
-=======
      * @param metadata Optional metadata to set on the directory, if null is passed the metadata for the directory is
      * cleared
      * @return The information about the directory
@@ -448,7 +325,6 @@
         Context context) {
         Mono<Response<DirectorySetMetadataInfo>> response = directoryAsyncClient
             .setMetadataWithResponse(metadata, context);
->>>>>>> f9b68898
         return Utility.blockWithOptionalTimeout(response, timeout);
     }
 
@@ -467,11 +343,7 @@
      *
      * @return {@link FileReference File info} in the storage directory
      */
-<<<<<<< HEAD
-    public PagedIterable<FileRef> listFilesAndDirectories() {
-=======
     public PagedIterable<FileReference> listFilesAndDirectories() {
->>>>>>> f9b68898
         return listFilesAndDirectories(null, null, null, Context.NONE);
     }
 
@@ -486,20 +358,6 @@
      * {@codesnippet com.azure.storage.file.directoryClient.listFilesAndDirectories#string-integer-duration-context}
      *
      * <p>For more information, see the
-<<<<<<< HEAD
-     * <a href="https://docs.microsoft.com/en-us/rest/api/storageservices/list-directories-and-files">Azure Docs</a>.</p>
-     *
-     * @param prefix Optional prefix which filters the results to return only files and directories whose name begins with.
-     * @param maxResults Optional maximum number of files and/or directories to return per page.
-     * If the request does not specify maxresults or specifies a value greater than 5,000, the server will return up to 5,000 items.
-     * @param timeout An optional timeout applied to the operation. If a response is not returned before the timeout concludes a {@link RuntimeException} will be thrown.
-     * @param context Additional context that is passed through the Http pipeline during the service call.
-     * @return {@link FileRef File info} in this directory with prefix and max number of return results.
-     * @throws RuntimeException if the operation doesn't complete before the timeout concludes.
-     */
-    public PagedIterable<FileRef> listFilesAndDirectories(String prefix, Integer maxResults, Duration timeout, Context context) {
-        return new PagedIterable<>(directoryAsyncClient.listFilesAndDirectoriesWithOptionalTimeout(prefix, maxResults, timeout, context));
-=======
      * <a href="https://docs.microsoft.com/en-us/rest/api/storageservices/list-directories-and-files">Azure
      * Docs</a>.</p>
      *
@@ -517,7 +375,6 @@
                                                                 Context context) {
         return new PagedIterable<>(directoryAsyncClient
             .listFilesAndDirectoriesWithOptionalTimeout(prefix, maxResults, timeout, context));
->>>>>>> f9b68898
     }
 
     /**
@@ -533,27 +390,14 @@
      * <a href="https://docs.microsoft.com/en-us/rest/api/storageservices/list-handles">Azure Docs</a>.</p>
      *
      * @param maxResult Optional maximum number of results will return per page
-<<<<<<< HEAD
-     * @param recursive Specifies operation should apply to the directory specified in the URI, its files, its subdirectories and their files.
-     * @param timeout An optional timeout applied to the operation. If a response is not returned before the timeout concludes a {@link RuntimeException} will be thrown.
-=======
      * @param recursive Specifies operation should apply to the directory specified in the URI, its files, its
      * subdirectories and their files.
      * @param timeout An optional timeout applied to the operation. If a response is not returned before the timeout
      * concludes a {@link RuntimeException} will be thrown.
->>>>>>> f9b68898
      * @param context Additional context that is passed through the Http pipeline during the service call.
      * @return {@link HandleItem handles} in the directory that satisfy the requirements
      * @throws RuntimeException if the operation doesn't complete before the timeout concludes.
      */
-<<<<<<< HEAD
-    public PagedIterable<HandleItem> listHandles(Integer maxResult, boolean recursive, Duration timeout, Context context) {
-        return new PagedIterable<>(directoryAsyncClient.listHandlesWithOptionalTimeout(maxResult, recursive, timeout, context));
-    }
-
-    /**
-     * Closes a handle or handles opened on a directory or a file at the service. It is intended to be used alongside {@link DirectoryClient#listHandles(Integer, boolean, Duration, Context)} .
-=======
     public PagedIterable<HandleItem> listHandles(Integer maxResult, boolean recursive, Duration timeout,
         Context context) {
         return new PagedIterable<>(directoryAsyncClient
@@ -563,7 +407,6 @@
     /**
      * Closes a handle or handles opened on a directory or a file at the service. It is intended to be used alongside
      * {@link DirectoryClient#listHandles(Integer, boolean, Duration, Context)} .
->>>>>>> f9b68898
      *
      * <p><strong>Code Samples</strong></p>
      *
@@ -574,33 +417,20 @@
      * <p>For more information, see the
      * <a href="https://docs.microsoft.com/en-us/rest/api/storageservices/force-close-handles">Azure Docs</a>.</p>
      *
-<<<<<<< HEAD
-     * @param handleId Specifies the handle ID to be closed. Use an asterisk ('*') as a wildcard string to specify all handles.
-     * @param recursive A boolean value that specifies if the operation should also apply to the files and subdirectories of the directory specified in the URI.
-     * @param timeout An optional timeout applied to the operation. If a response is not returned before the timeout concludes a {@link RuntimeException} will be thrown.
-=======
      * @param handleId Specifies the handle ID to be closed. Use an asterisk ('*') as a wildcard string to specify all
      * handles.
      * @param recursive A boolean value that specifies if the operation should also apply to the files and
      * subdirectories of the directory specified in the URI.
      * @param timeout An optional timeout applied to the operation. If a response is not returned before the timeout
      * concludes a {@link RuntimeException} will be thrown.
->>>>>>> f9b68898
      * @param context Additional context that is passed through the Http pipeline during the service call.
      * @return The counts of number of handles closed.
      * @throws RuntimeException if the operation doesn't complete before the timeout concludes.
      */
-<<<<<<< HEAD
-    public PagedIterable<Integer> forceCloseHandles(String handleId, boolean recursive, Duration timeout, Context context) {
-        // TODO: Will change the return type to how many handles have been closed. Implement one more API to force close all handles.
-        // TODO: @see <a href="https://github.com/Azure/azure-sdk-for-java/issues/4525">Github Issue 4525</a>
-        return new PagedIterable<>(directoryAsyncClient.forceCloseHandlesWithOptionalTimeout(handleId, recursive, timeout, context));
-=======
     public PagedIterable<Integer> forceCloseHandles(String handleId, boolean recursive, Duration timeout,
         Context context) {
         return new PagedIterable<>(directoryAsyncClient
             .forceCloseHandlesWithOptionalTimeout(handleId, recursive, timeout, context));
->>>>>>> f9b68898
     }
 
     /**
@@ -618,18 +448,11 @@
      *
      * @param subDirectoryName Name of the subdirectory
      * @return The subdirectory client.
-<<<<<<< HEAD
-     * @throws StorageException If the subdirectory has already existed, the parent directory does not exist or directory is an invalid resource name.
-     */
-    public DirectoryClient createSubDirectory(String subDirectoryName) {
-        return createSubDirectoryWithResponse(subDirectoryName, null, null, null, null, Context.NONE).value();
-=======
      * @throws StorageException If the subdirectory has already existed, the parent directory does not exist or
      * directory is an invalid resource name.
      */
     public DirectoryClient createSubDirectory(String subDirectoryName) {
         return createSubDirectoryWithResponse(subDirectoryName, null, null, null, null, Context.NONE).getValue();
->>>>>>> f9b68898
     }
 
     /**
@@ -649,18 +472,6 @@
      * @param smbProperties The SMB properties of the directory.
      * @param filePermission The file permission of the directory.
      * @param metadata Optional metadata to associate with the subdirectory
-<<<<<<< HEAD
-     * @param timeout An optional timeout applied to the operation. If a response is not returned before the timeout concludes a {@link RuntimeException} will be thrown.
-     * @param context Additional context that is passed through the Http pipeline during the service call.
-     * @return A response containing the subdirectory client and the status of creating the directory.
-     * @throws StorageException If the directory has already existed, the parent directory does not exist or subdirectory is an invalid resource name.
-     * @throws RuntimeException if the operation doesn't complete before the timeout concludes.
-     */
-    public Response<DirectoryClient> createSubDirectoryWithResponse(String subDirectoryName, FileSmbProperties smbProperties,
-        String filePermission, Map<String, String> metadata, Duration timeout, Context context) {
-        DirectoryClient directoryClient = getSubDirectoryClient(subDirectoryName);
-        return new SimpleResponse<>(directoryClient.createWithResponse(smbProperties, filePermission, metadata, timeout, context), directoryClient);
-=======
      * @param timeout An optional timeout applied to the operation. If a response is not returned before the timeout
      * concludes a {@link RuntimeException} will be thrown.
      * @param context Additional context that is passed through the Http pipeline during the service call.
@@ -675,7 +486,6 @@
         DirectoryClient directoryClient = getSubDirectoryClient(subDirectoryName);
         return new SimpleResponse<>(directoryClient
             .createWithResponse(smbProperties, filePermission, metadata, timeout, context), directoryClient);
->>>>>>> f9b68898
     }
 
     /**
@@ -692,24 +502,16 @@
      * <a href="https://docs.microsoft.com/en-us/rest/api/storageservices/delete-directory">Azure Docs</a>.</p>
      *
      * @param subDirectoryName Name of the subdirectory
-<<<<<<< HEAD
-     * @throws StorageException If the subdirectory doesn't exist, the parent directory does not exist or subdirectory name is an invalid resource name.
-=======
      * @throws StorageException If the subdirectory doesn't exist, the parent directory does not exist or subdirectory
      * name is an invalid resource name.
->>>>>>> f9b68898
      */
     public void deleteSubDirectory(String subDirectoryName) {
         deleteSubDirectoryWithResponse(subDirectoryName, null, Context.NONE);
     }
 
     /**
-<<<<<<< HEAD
-     * Deletes the subdirectory with specific name in this directory. The directory must be empty before it can be deleted.
-=======
      * Deletes the subdirectory with specific name in this directory. The directory must be empty before it can be
      * deleted.
->>>>>>> f9b68898
      *
      * <p><strong>Code Samples</strong></p>
      *
@@ -722,15 +524,6 @@
      *
      * @param subDirectoryName Name of the subdirectory
      * @param context Additional context that is passed through the Http pipeline during the service call.
-<<<<<<< HEAD
-     * @param timeout An optional timeout applied to the operation. If a response is not returned before the timeout concludes a {@link RuntimeException} will be thrown.
-     * @return A response that only contains headers and response status code
-     * @throws StorageException If the subdirectory doesn't exist, the parent directory does not exist or subdirectory name is an invalid resource name.
-     * @throws RuntimeException if the operation doesn't complete before the timeout concludes.
-     */
-    public VoidResponse deleteSubDirectoryWithResponse(String subDirectoryName, Duration timeout, Context context) {
-        Mono<VoidResponse> response = directoryAsyncClient.deleteSubDirectoryWithResponse(subDirectoryName, context);
-=======
      * @param timeout An optional timeout applied to the operation. If a response is not returned before the timeout
      * concludes a {@link RuntimeException} will be thrown.
      * @return A response that only contains headers and response status code
@@ -740,7 +533,6 @@
      */
     public Response<Void> deleteSubDirectoryWithResponse(String subDirectoryName, Duration timeout, Context context) {
         Mono<Response<Void>> response = directoryAsyncClient.deleteSubDirectoryWithResponse(subDirectoryName, context);
->>>>>>> f9b68898
         return Utility.blockWithOptionalTimeout(response, timeout);
     }
 
@@ -760,18 +552,11 @@
      * @param fileName Name of the file
      * @param maxSize Size of the file
      * @return The FileClient
-<<<<<<< HEAD
-     * @throws StorageException If the file has already existed, the parent directory does not exist or file name is an invalid resource name.
-     */
-    public FileClient createFile(String fileName, long maxSize) {
-        return createFileWithResponse(fileName, maxSize, null, null, null, null, null, Context.NONE).value();
-=======
      * @throws StorageException If the file has already existed, the parent directory does not exist or file name is an
      * invalid resource name.
      */
     public FileClient createFile(String fileName, long maxSize) {
         return createFileWithResponse(fileName, maxSize, null, null, null, null, null, Context.NONE).getValue();
->>>>>>> f9b68898
     }
 
     /**
@@ -792,28 +577,17 @@
      * @param smbProperties The user settable file smb properties.
      * @param filePermission THe file permission of the file.
      * @param metadata Optional name-value pairs associated with the file as metadata.
-<<<<<<< HEAD
-     * @param timeout An optional timeout applied to the operation. If a response is not returned before the timeout concludes a {@link RuntimeException} will be thrown.
-     * @param context Additional context that is passed through the Http pipeline during the service call.
-     * @return A response containing the directory info and the status of creating the directory.
-     * @throws StorageException If the directory has already existed, the parent directory does not exist or file name is an invalid resource name.
-=======
      * @param timeout An optional timeout applied to the operation. If a response is not returned before the timeout
      * concludes a {@link RuntimeException} will be thrown.
      * @param context Additional context that is passed through the Http pipeline during the service call.
      * @return A response containing the directory info and the status of creating the directory.
      * @throws StorageException If the directory has already existed, the parent directory does not exist or file name
      * is an invalid resource name.
->>>>>>> f9b68898
      * @throws RuntimeException if the operation doesn't complete before the timeout concludes.
      */
     public Response<FileClient> createFileWithResponse(String fileName, long maxSize, FileHTTPHeaders httpHeaders,
         FileSmbProperties smbProperties, String filePermission, Map<String, String> metadata, Duration timeout,
-<<<<<<< HEAD
-                                                       Context context) {
-=======
         Context context) {
->>>>>>> f9b68898
         FileClient fileClient = getFileClient(fileName);
         Response<FileInfo> response = fileClient.createWithResponse(maxSize, httpHeaders, smbProperties, filePermission,
             metadata, timeout, context);
@@ -833,12 +607,8 @@
      * <a href="https://docs.microsoft.com/en-us/rest/api/storageservices/delete-file2">Azure Docs</a>.</p>
      *
      * @param fileName Name of the file
-<<<<<<< HEAD
-     * @throws StorageException If the directory doesn't exist or the file doesn't exist or file name is an invalid resource name.
-=======
      * @throws StorageException If the directory doesn't exist or the file doesn't exist or file name is an invalid
      * resource name.
->>>>>>> f9b68898
      */
     public void deleteFile(String fileName) {
         deleteFileWithResponse(fileName, null, Context.NONE);
@@ -857,16 +627,6 @@
      * <a href="https://docs.microsoft.com/en-us/rest/api/storageservices/delete-file2">Azure Docs</a>.</p>
      *
      * @param fileName Name of the file
-<<<<<<< HEAD
-     * @param timeout An optional timeout applied to the operation. If a response is not returned before the timeout concludes a {@link RuntimeException} will be thrown.
-     * @param context Additional context that is passed through the Http pipeline during the service call.
-     * @return A response that only contains headers and response status code
-     * @throws StorageException If the directory doesn't exist or the file doesn't exist or file name is an invalid resource name.
-     * @throws RuntimeException if the operation doesn't complete before the timeout concludes.
-     */
-    public VoidResponse deleteFileWithResponse(String fileName, Duration timeout, Context context) {
-        Mono<VoidResponse> response = directoryAsyncClient.deleteFileWithResponse(fileName, context);
-=======
      * @param timeout An optional timeout applied to the operation. If a response is not returned before the timeout
      * concludes a {@link RuntimeException} will be thrown.
      * @param context Additional context that is passed through the Http pipeline during the service call.
@@ -877,7 +637,6 @@
      */
     public Response<Void> deleteFileWithResponse(String fileName, Duration timeout, Context context) {
         Mono<Response<Void>> response = directoryAsyncClient.deleteFileWithResponse(fileName, context);
->>>>>>> f9b68898
         return Utility.blockWithOptionalTimeout(response, timeout);
     }
 
