--- conflicted
+++ resolved
@@ -663,7 +663,6 @@
     }
 
     /**
-<<<<<<< HEAD
      * Get the share name of directory client.
      *
      * <p>Get the share name. </p>
@@ -677,10 +676,7 @@
     }
 
     /**
-     * Get directory path from directory client.
-=======
      * Get the directory path of the client.
->>>>>>> c0bc3b4b
      *
      * <p>Get directory path. </p>
      *
