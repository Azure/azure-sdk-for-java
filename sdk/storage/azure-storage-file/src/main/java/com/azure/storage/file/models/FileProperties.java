// Copyright (c) Microsoft Corporation. All rights reserved.
// Licensed under the MIT License.

package com.azure.storage.file.models;

import com.azure.core.implementation.util.ImplUtils;
import com.azure.storage.file.FileSmbProperties;

import java.time.OffsetDateTime;
import java.util.Map;

/**
 * Contains property information about a File in the storage File service.
 */
public final class FileProperties {
    private final String eTag;
    private final OffsetDateTime lastModified;
    private final Map<String, String> metadata;
    private final String fileType;
    private final Long contentLength;
    private final String contentType;
    private final byte[] contentMD5;
    private final String contentEncoding;
    private final String cacheControl;
    private final String contentDisposition;
    private final OffsetDateTime copyCompletionTime;
    private final String copyStatusDescription;
    private final String copyId;
    private final String copyProgress;
    private final String copySource;
    private final CopyStatusType copyStatus;
    private final Boolean isServerEncrypted;
    private final FileSmbProperties smbProperties;

    /**
     * Creates an instance of property information about a specific File.
     *
     * @param eTag Entity tag that corresponds to the directory.
     * @param lastModified Last time the directory was modified.
     * @param metadata A set of name-value pairs associated with this file as user-defined metadata.
     * @param fileType Type of the file.
     * @param contentLength The number of bytes present in the response body.
     * @param contentType The content type specified for the file. The default content type is
     * application/octet-stream.
     * @param contentMD5 The MD5 hash of the file to check the message content integrity.
     * @param contentEncoding This header returns the value that was specified for the Content-Encoding request header.
     * @param cacheControl This header is returned if it was previously specified for the file.
     * @param contentDisposition The value that was specified for the x-ms-content-disposition header and specifies how
     * to process the response.
     * @param copyCompletionTime Conclusion time of the last attempted Copy File operation where this file was the
     * destination file.
     * @param copyStatusDescription Appears when x-ms-copy-status is failed or pending. Describes cause of fatal or
     * non-fatal copy operation failure.
     * @param copyId String identifier for the last attempted Copy File operation where this file was the destination
     * file.
     * @param copyProgress Contains the number of bytes copied and the total bytes in the source in the last attempted
     * Copy File operation where this file was the destination file.
     * @param copySource URL up to 2KB in length that specifies the source file used in the last attempted Copy File
     * operation where this file was the destination file.
     * @param copyStatus State of the copy operation identified by x-ms-copy-id, with these values:
<<<<<<< HEAD
     *                       - success: Copy completed successfully.
     *                       - pending: Copy is in progress. Check x-ms-copy-status-description if intermittent, non-fatal errors impede copy progress but don't cause failure.
     *                       - aborted: Copy was ended by Abort Copy File.
     *                       - failed: Copy failed. See x-ms-copy-status-description for failure details.
     * @param isServerEncrypted The value of this header is set to true if the file data and application metadata are completely encrypted using the specified algorithm. Otherwise, the value is set to false.
     * @param smbProperties The SMB properties of the file.
     */
    public FileProperties(final String eTag, final OffsetDateTime lastModified, final Map<String, String> metadata,
                          final String fileType, final Long contentLength, final String contentType, final byte[] contentMD5,
                          final String contentEncoding, final String cacheControl, final String contentDisposition,
                          final OffsetDateTime copyCompletionTime, final String copyStatusDescription, final String copyId,
                          final String copyProgress, final String copySource, final CopyStatusType copyStatus,
                          final Boolean isServerEncrypted, final FileSmbProperties smbProperties) {
=======
     * <ul>
     * <li>success: Copy completed successfully</li>
     * <li>pending: Copy is in progress. Check x-ms-copy-status-description if intermittent, non-fatal errors impede
     * copy progress but don't cause failure.</li>
     * <li>aborted: Copy was ended by Abort Copy File.</li>
     * <li>failed: Copy failed. See x-ms-copy-status-description for failure details.</li>
     * </ul>
     * @param isServerEncrypted The value of this header is set to true if the file data and application metadata are
     * completely encrypted using the specified algorithm. Otherwise, the value is set to false.
     * @param smbProperties The SMB properties of the file.
     */
    public FileProperties(final String eTag, final OffsetDateTime lastModified, final Map<String, String> metadata,
        final String fileType, final Long contentLength, final String contentType, final byte[] contentMD5,
        final String contentEncoding, final String cacheControl, final String contentDisposition,
        final OffsetDateTime copyCompletionTime, final String copyStatusDescription, final String copyId,
        final String copyProgress, final String copySource, final CopyStatusType copyStatus,
        final Boolean isServerEncrypted, final FileSmbProperties smbProperties) {
>>>>>>> f9b68898
        this.eTag = eTag;
        this.lastModified = lastModified;
        this.metadata = metadata;
        this.fileType = fileType;
        this.contentLength = contentLength;
        this.contentType = contentType;
        this.contentMD5 = ImplUtils.clone(contentMD5);
        this.contentEncoding = contentEncoding;
        this.cacheControl = cacheControl;
        this.contentDisposition = contentDisposition;
        this.copyCompletionTime = copyCompletionTime;
        this.copyStatusDescription = copyStatusDescription;
        this.copyId = copyId;
        this.copyProgress = copyProgress;
        this.copySource = copySource;
        this.copyStatus = copyStatus;
        this.isServerEncrypted = isServerEncrypted;
        this.smbProperties = smbProperties;
    }

    /**
     * @return Entity tag that corresponds to the directory.
     */
    public String getETag() {
        return eTag;
    }

    /**
     * @return Last time the directory was modified.
     */
    public OffsetDateTime getLastModified() {
        return lastModified;
    }

    /**
     * @return A set of name-value pairs associated with this file as user-defined metadata.
     */
    public Map<String, String> getMetadata() {
        return metadata;
    }

    /**
     * @return The number of bytes present in the response body.
     */
    public Long getContentLength() {
        return contentLength;
    }

    /**
     * @return The type of the file.
     */
    public String getFileType() {
        return fileType;
    }

    /**
     * @return The content type specified for the file. The default content type is application/octet-stream.
     */
    public String getContentType() {
        return contentType;
    }

    /**
     * @return The MD5 hash of the file.
     */
    public byte[] getContentMD5() {
        return ImplUtils.clone(contentMD5);
    }

    /**
     * @return The value that was specified for the Content-Encoding request header.
     */
    public String getContentEncoding() {
        return contentEncoding;
    }

    /**
     * @return This header is returned if it was previously specified for the file.
     */
    public String getCacheControl() {
        return cacheControl;
    }

    /**
     * @return The value that was specified for the x-ms-content-disposition header and specifies how to process the
     * response.
     */
    public String getContentDisposition() {
        return contentDisposition;
    }

    /**
     * @return Conclusion time of the last attempted Copy File operation where this file was the destination file.
     */
    public OffsetDateTime getCopyCompletionTime() {
        return copyCompletionTime;
    }

    /**
     * @return When x-ms-copy-status is failed or pending. Describes cause of fatal or non-fatal copy operation failure.
     */
    public String getCopyStatusDescription() {
        return copyStatusDescription;
    }

    /**
     * @return String identifier for the last attempted Copy File operation where this file was the destination file.
     */
    public String getCopyId() {
        return copyId;
    }

    /**
     * @return The number of bytes copied and the total bytes in the source in the last attempted Copy File operation
     * where this file was the destination file.
     */
    public String getCopyProgress() {
        return copyProgress;
    }

    /**
     * @return URL up to 2KB in length that specifies the source file used in the last attempted Copy File operation
     * where this file was the destination file.
     */
    public String getCopySource() {
        return copySource;
    }

    /**
     * @return State of the copy operation identified by x-ms-copy-id, with these values: - success: Copy completed
     * successfully. - pending: Copy is in progress. Check x-ms-copy-status-description if intermittent, non-fatal
     * errors impede copy progress but don't cause failure. - aborted: Copy was ended by Abort Copy File. - failed: Copy
     * failed. See x-ms-copy-status-description for failure details.
     */
    public CopyStatusType getCopyStatus() {
        return copyStatus;
    }

    /**
     * @return True if the file data and application metadata are completely encrypted using the specified algorithm.
     * Otherwise, return false.
     */
    public Boolean isServerEncrypted() {
        return isServerEncrypted;
    }

    /**
     * @return The SMB properties of the file.
     */
<<<<<<< HEAD
    public FileSmbProperties smbProperties() {
=======
    public FileSmbProperties getSmbProperties() {
>>>>>>> f9b68898
        return smbProperties;
    }
}<|MERGE_RESOLUTION|>--- conflicted
+++ resolved
@@ -58,21 +58,6 @@
      * @param copySource URL up to 2KB in length that specifies the source file used in the last attempted Copy File
      * operation where this file was the destination file.
      * @param copyStatus State of the copy operation identified by x-ms-copy-id, with these values:
-<<<<<<< HEAD
-     *                       - success: Copy completed successfully.
-     *                       - pending: Copy is in progress. Check x-ms-copy-status-description if intermittent, non-fatal errors impede copy progress but don't cause failure.
-     *                       - aborted: Copy was ended by Abort Copy File.
-     *                       - failed: Copy failed. See x-ms-copy-status-description for failure details.
-     * @param isServerEncrypted The value of this header is set to true if the file data and application metadata are completely encrypted using the specified algorithm. Otherwise, the value is set to false.
-     * @param smbProperties The SMB properties of the file.
-     */
-    public FileProperties(final String eTag, final OffsetDateTime lastModified, final Map<String, String> metadata,
-                          final String fileType, final Long contentLength, final String contentType, final byte[] contentMD5,
-                          final String contentEncoding, final String cacheControl, final String contentDisposition,
-                          final OffsetDateTime copyCompletionTime, final String copyStatusDescription, final String copyId,
-                          final String copyProgress, final String copySource, final CopyStatusType copyStatus,
-                          final Boolean isServerEncrypted, final FileSmbProperties smbProperties) {
-=======
      * <ul>
      * <li>success: Copy completed successfully</li>
      * <li>pending: Copy is in progress. Check x-ms-copy-status-description if intermittent, non-fatal errors impede
@@ -90,7 +75,6 @@
         final OffsetDateTime copyCompletionTime, final String copyStatusDescription, final String copyId,
         final String copyProgress, final String copySource, final CopyStatusType copyStatus,
         final Boolean isServerEncrypted, final FileSmbProperties smbProperties) {
->>>>>>> f9b68898
         this.eTag = eTag;
         this.lastModified = lastModified;
         this.metadata = metadata;
@@ -240,11 +224,7 @@
     /**
      * @return The SMB properties of the file.
      */
-<<<<<<< HEAD
-    public FileSmbProperties smbProperties() {
-=======
     public FileSmbProperties getSmbProperties() {
->>>>>>> f9b68898
         return smbProperties;
     }
 }