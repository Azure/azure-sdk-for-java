--- conflicted
+++ resolved
@@ -45,10 +45,7 @@
 import java.util.function.Function;
 
 import static com.azure.core.implementation.util.FluxUtil.monoError;
-<<<<<<< HEAD
 import static com.azure.core.implementation.util.FluxUtil.pagedFluxError;
-=======
->>>>>>> 22ad65dc
 import static com.azure.core.implementation.util.FluxUtil.withContext;
 
 /**
@@ -577,19 +574,11 @@
      * @param handleId Handle ID to be closed.
      * @return An empty response.
      */
-<<<<<<< HEAD
-    public PagedFlux<Integer> forceCloseHandles(String handleId, boolean recursive) {
-        try {
-            return forceCloseHandlesWithOptionalTimeout(handleId, recursive, null, Context.NONE);
-        } catch (RuntimeException ex) {
-            return pagedFluxError(logger, ex);
-=======
     public Mono<Void> forceCloseHandle(String handleId) {
         try {
             return withContext(context -> forceCloseHandleWithResponse(handleId, context)).flatMap(FluxUtil::toMono);
         } catch (RuntimeException ex) {
             return monoError(logger, ex);
->>>>>>> 22ad65dc
         }
     }
 
