// Copyright (c) Microsoft Corporation. All rights reserved.
// Licensed under the MIT License.

package com.azure.storage.file;

import com.azure.core.http.HttpPipeline;
import com.azure.core.http.rest.PagedFlux;
import com.azure.core.http.rest.PagedResponse;
import com.azure.core.http.rest.Response;
import com.azure.core.http.rest.SimpleResponse;
import com.azure.core.http.rest.VoidResponse;
import com.azure.core.implementation.http.PagedResponseBase;
import com.azure.core.implementation.util.FluxUtil;
import com.azure.core.util.Context;
import com.azure.core.util.logging.ClientLogger;
import com.azure.storage.common.Utility;
import com.azure.storage.common.credentials.SASTokenCredential;
import com.azure.storage.common.credentials.SharedKeyCredential;
import com.azure.storage.file.implementation.AzureFileStorageImpl;
import com.azure.storage.file.models.DirectoryInfo;
import com.azure.storage.file.models.DirectoryProperties;
import com.azure.storage.file.models.DirectorySetMetadataInfo;
import com.azure.storage.file.models.DirectorysCreateResponse;
import com.azure.storage.file.models.DirectorysGetPropertiesResponse;
import com.azure.storage.file.models.DirectorysListFilesAndDirectoriesSegmentResponse;
import com.azure.storage.file.models.DirectorysSetMetadataResponse;
import com.azure.storage.file.models.DirectorysSetPropertiesResponse;
import com.azure.storage.file.models.FileHTTPHeaders;
import com.azure.storage.file.models.FileRef;
import com.azure.storage.file.models.HandleItem;
import com.azure.storage.file.models.StorageException;
import reactor.core.publisher.Mono;

import java.net.MalformedURLException;
import java.net.URL;
import java.time.Duration;
import java.time.OffsetDateTime;
import java.util.ArrayList;
import java.util.Collections;
import java.util.Comparator;
import java.util.List;
import java.util.Map;
import java.util.Objects;
import java.util.Set;
import java.util.TreeSet;
import java.util.function.Function;

import static com.azure.core.implementation.util.FluxUtil.withContext;
import static com.azure.storage.file.FileExtensions.filePermissionAndKeyHelper;
import static com.azure.storage.file.PostProcessor.postProcessResponse;

/**
 * This class provides a client that contains all the operations for interacting with directory in Azure Storage File Service.
 * Operations allowed by the client are creating, deleting and listing subdirectory and file, retrieving properties, setting metadata
 * and list or force close handles of the directory or file.
 *
 * <p><strong>Instantiating an Asynchronous Directory Client</strong></p>
 *
 * {@codesnippet com.azure.storage.file.directoryAsyncClient.instantiation}
 *
 * <p>View {@link FileClientBuilder this} for additional ways to construct the client.</p>
 *
 * @see FileClientBuilder
 * @see DirectoryClient
 * @see SharedKeyCredential
 * @see SASTokenCredential
 */
public class DirectoryAsyncClient {
    private final ClientLogger logger = new ClientLogger(DirectoryAsyncClient.class);

    private final AzureFileStorageImpl azureFileStorageClient;
    private final String shareName;
    private final String directoryPath;
    private final String snapshot;

    /**
     * Creates a DirectoryAsyncClient that sends requests to the storage directory at {@link AzureFileStorageImpl#getUrl() endpoint}.
     * Each service call goes through the {@link HttpPipeline pipeline} in the {@code client}.
     * @param azureFileStorageClient Client that interacts with the service interfaces
     * @param shareName Name of the share
     * @param directoryPath Name of the directory
     * @param snapshot The snapshot of the share
     */
    DirectoryAsyncClient(AzureFileStorageImpl azureFileStorageClient, String shareName, String directoryPath, String snapshot) {
        Objects.requireNonNull(shareName);
        Objects.requireNonNull(directoryPath);
        this.shareName = shareName;
        this.directoryPath = directoryPath;
        this.snapshot = snapshot;
        this.azureFileStorageClient = azureFileStorageClient;
    }

    /**
     * Get the url of the storage directory client.
     * @return the URL of the storage directory client
     * @throws RuntimeException If the directory is using a malformed URL.
     */
    public URL getDirectoryUrl() {
        try {
            return new URL(azureFileStorageClient.getUrl());
        } catch (MalformedURLException e) {
            throw logger.logExceptionAsError(new RuntimeException(String.format("Invalid URL on %s: %s" + getClass().getSimpleName(),
                azureFileStorageClient.getUrl()), e));
        }
    }

    /**
     * Constructs a FileAsyncClient that interacts with the specified file.
     *
     * <p>If the file doesn't exist in this directory {@link FileAsyncClient#create(long)} create} in the client will
     * need to be called before interaction with the file can happen.</p>
     *
     * @param fileName Name of the file
     * @return a FileAsyncClient that interacts with the specified share
     */
    public FileAsyncClient getFileClient(String fileName) {
        String filePath = directoryPath + "/" + fileName;
        return new FileAsyncClient(azureFileStorageClient, shareName, filePath, null);
    }

    /**
     * Constructs a DirectoryAsyncClient that interacts with the specified directory.
     *
     * <p>If the file doesn't exist in this directory {@link DirectoryAsyncClient#create()} create} in the client will
     * need to be called before interaction with the directory can happen.</p>
     *
     * @param subDirectoryName Name of the directory
     * @return a DirectoryAsyncClient that interacts with the specified directory
     */
    public DirectoryAsyncClient getSubDirectoryClient(String subDirectoryName) {
        String directoryPath = this.directoryPath + "/" + subDirectoryName;
        return new DirectoryAsyncClient(azureFileStorageClient, shareName, directoryPath, snapshot);
    }

    /**
     * Creates this directory in the file share and returns a response of {@link DirectoryInfo} to interact with it.
     *
     * <p><strong>Code Samples</strong></p>
     *
     * <p>Create the directory</p>
     *
     * {@codesnippet com.azure.storage.file.directoryAsyncClient.create}
     *
     * <p>For more information, see the
     * <a href="https://docs.microsoft.com/en-us/rest/api/storageservices/create-directory">Azure Docs</a>.</p>
     *
     * @return The {@link DirectoryInfo directory info}.
     * @throws StorageException If the directory has already existed, the parent directory does not exist or directory name is an invalid resource name.
     */
    public Mono<DirectoryInfo> create() {
        return createWithResponse(null, null, null).flatMap(FluxUtil::toMono);
    }

    /**
     * Creates a directory in the file share and returns a response of DirectoryInfo to interact with it.
     *
     * <p><strong>Code Samples</strong></p>
     *
     * <p>Create the directory</p>
     *
     * {@codesnippet com.azure.storage.file.directoryAsyncClient.createWithResponse#filesmbproperties-string-map}
     *
     * <p>For more information, see the
     * <a href="https://docs.microsoft.com/en-us/rest/api/storageservices/create-directory">Azure Docs</a>.</p>
     *
     * @param smbProperties The SMB properties of the directory.
     * @param filePermission The file permission of the directory.
     * @param metadata Optional metadata to associate with the directory
     * @return A response containing the directory info and the status of creating the directory.
     * @throws StorageException If the directory has already existed, the parent directory does not exist or directory name is an invalid resource name.
     */
    public Mono<Response<DirectoryInfo>> createWithResponse(FileSmbProperties smbProperties, String filePermission,
        Map<String, String> metadata) {
        return withContext(context -> createWithResponse(smbProperties, filePermission, metadata, context));
    }

    Mono<Response<DirectoryInfo>> createWithResponse(FileSmbProperties smbProperties, String filePermission,
        Map<String, String> metadata, Context context) {
        FileSmbProperties properties = smbProperties == null ? new FileSmbProperties() : smbProperties;

        // Checks that file permission and file permission key are valid
        filePermissionAndKeyHelper(filePermission, properties.getFilePermissionKey());

        // If file permission and file permission key are both not set then set default value
        filePermission = properties.setFilePermission(filePermission, FileConstants.FILE_PERMISSION_INHERIT);
        String filePermissionKey = properties.getFilePermissionKey();

        String fileAttributes = properties.setNtfsFileAttributes(FileConstants.FILE_ATTRIBUTES_NONE);
        String fileCreationTime = properties.setFileCreationTime(FileConstants.FILE_TIME_NOW);
        String fileLastWriteTime = properties.setFileLastWriteTime(FileConstants.FILE_TIME_NOW);

        return postProcessResponse(azureFileStorageClient.directorys().createWithRestResponseAsync(shareName, directoryPath, fileAttributes,
            fileCreationTime, fileLastWriteTime, null, metadata, filePermission, filePermissionKey, context))
            .map(this::createWithRestResponse);
    }

    /**
     * Deletes the directory in the file share.
     *
     * <p><strong>Code Samples</strong></p>
     *
     * <p>Delete the directory</p>
     *
     * {@codesnippet com.azure.storage.file.directoryAsyncClient.delete}
     *
     * <p>For more information, see the
     * <a href="https://docs.microsoft.com/en-us/rest/api/storageservices/delete-directory">Azure Docs</a>.</p>
     *
     * @return An empty response.
     * @throws StorageException If the share doesn't exist
     */
    public Mono<Void> delete() {
        return deleteWithResponse().flatMap(FluxUtil::toMono);
    }

    /**
     * Deletes the directory in the file share.
     *
     * <p><strong>Code Samples</strong></p>
     *
     * <p>Delete the directory</p>
     *
     * {@codesnippet com.azure.storage.file.directoryAsyncClient.deleteWithResponse}
     *
     * <p>For more information, see the
     * <a href="https://docs.microsoft.com/en-us/rest/api/storageservices/delete-directory">Azure Docs</a>.</p>
     *
     * @return A response that only contains headers and response status code
     * @throws StorageException If the share doesn't exist
     */
    public Mono<VoidResponse> deleteWithResponse() {
        return withContext(this::deleteWithResponse);
    }

    Mono<VoidResponse> deleteWithResponse(Context context) {
        return postProcessResponse(azureFileStorageClient.directorys()
            .deleteWithRestResponseAsync(shareName, directoryPath, context))
            .map(VoidResponse::new);
    }

    /**
     * Retrieves the properties of this directory.
     * The properties includes directory metadata, last modified date, is server encrypted, and eTag.
     *
     * <p><strong>Code Samples</strong></p>
     *
     * <p>Retrieve directory properties</p>
     *
     * {@codesnippet com.azure.storage.file.directoryAsyncClient.getProperties}
     *
     * <p>For more information, see the
     * <a href="https://docs.microsoft.com/en-us/rest/api/storageservices/get-directory-properties">Azure Docs</a>.</p>
     *
     * @return Storage directory properties
     */
    public Mono<DirectoryProperties> getProperties() {
        return getPropertiesWithResponse().flatMap(FluxUtil::toMono);
    }

    /**
     * Retrieves the properties of this directory.
     * The properties includes directory metadata, last modified date, is server encrypted, and eTag.
     *
     * <p><strong>Code Samples</strong></p>
     *
     * <p>Retrieve directory properties</p>
     *
     * {@codesnippet com.azure.storage.file.directoryAsyncClient.getPropertiesWithResponse}
     *
     * <p>For more information, see the
     * <a href="https://docs.microsoft.com/en-us/rest/api/storageservices/get-directory-properties">Azure Docs</a>.</p>
     *
     * @return A response containing the storage directory properties with headers and response status code
     */
    public Mono<Response<DirectoryProperties>> getPropertiesWithResponse() {
        return withContext(this::getPropertiesWithResponse);
    }

    Mono<Response<DirectoryProperties>> getPropertiesWithResponse(Context context) {
        return postProcessResponse(azureFileStorageClient.directorys()
            .getPropertiesWithRestResponseAsync(shareName, directoryPath, snapshot, null, context))
            .map(this::getPropertiesResponse);
    }

    /**
     * Sets the properties of this directory.
     * The properties include the file SMB properties and the file permission.
     *
     * <p><strong>Code Samples</strong></p>
     *
     * <p>Set directory properties</p>
     *
     * {@codesnippet com.azure.storage.file.directoryAsyncClient.setProperties#filesmbproperties-string}
     *
     * <p>For more information, see the
     * <a href="https://docs.microsoft.com/en-us/rest/api/storageservices/set-directory-properties">Azure Docs</a>.</p>
     *
     * @param smbProperties The SMB properties of the directory.
     * @param filePermission The file permission of the directory.
     * @return The storage directory SMB properties
     */
    public Mono<DirectoryInfo> setProperties(FileSmbProperties smbProperties, String filePermission) {
        return setPropertiesWithResponse(smbProperties, filePermission).flatMap(FluxUtil::toMono);
    }

    /**
     * Sets the properties of this directory.
     * The properties include the file SMB properties and the file permission.
     *
     * <p><strong>Code Samples</strong></p>
     *
     * <p>Set directory properties</p>
     *
     * {@codesnippet com.azure.storage.file.directoryAsyncClient.setPropertiesWithResponse#filesmbproperties-string}
     *
     * <p>For more information, see the
     * <a href="https://docs.microsoft.com/en-us/rest/api/storageservices/set-directory-properties">Azure Docs</a>.</p>
     *
     * @param smbProperties The SMB properties of the directory.
     * @param filePermission The file permission of the directory.
     * @return A response containing the storage directory smb properties with headers and response status code
     */
    public Mono<Response<DirectoryInfo>> setPropertiesWithResponse(FileSmbProperties smbProperties, String filePermission) {
        return withContext(context -> setPropertiesWithResponse(smbProperties, filePermission, Context.NONE));
    }

    Mono<Response<DirectoryInfo>> setPropertiesWithResponse(FileSmbProperties smbProperties, String filePermission,
        Context context) {

        FileSmbProperties properties = smbProperties == null ? new FileSmbProperties() : smbProperties;

        // Checks that file permission and file permission key are valid
        filePermissionAndKeyHelper(filePermission, properties.getFilePermissionKey());

        // If file permission and file permission key are both not set then set default value
        filePermission = properties.setFilePermission(filePermission, FileConstants.PRESERVE);
        String filePermissionKey = properties.getFilePermissionKey();

        String fileAttributes = properties.setNtfsFileAttributes(FileConstants.PRESERVE);
        String fileCreationTime = properties.setFileCreationTime(FileConstants.PRESERVE);
        String fileLastWriteTime = properties.setFileLastWriteTime(FileConstants.PRESERVE);

        return postProcessResponse(azureFileStorageClient.directorys()
            .setPropertiesWithRestResponseAsync(shareName, directoryPath, fileAttributes, fileCreationTime,
                fileLastWriteTime, null, filePermission, filePermissionKey, context)
            .map(this::setPropertiesResponse));
    }

    /**
     * Sets the user-defined metadata to associate to the directory.
     *
     * <p>If {@code null} is passed for the metadata it will clear the metadata associated to the directory.</p>
     *
     * <p><strong>Code Samples</strong></p>
     *
     * <p>Set the metadata to "directory:updatedMetadata"</p>
     *
     * {@codesnippet com.azure.storage.file.directoryAsyncClient.setMetadata#map}
     *
     * <p>Clear the metadata of the directory</p>
     *
     * {@codesnippet com.azure.storage.file.directoryAsyncClient.setMetadata#map.clearMetadata}
     *
     * <p>For more information, see the
     * <a href="https://docs.microsoft.com/en-us/rest/api/storageservices/set-directory-metadata">Azure Docs</a>.</p>
     *
     * @param metadata Optional metadata to set on the directory, if null is passed the metadata for the directory is cleared
     * @return information about the directory
     * @throws StorageException If the directory doesn't exist or the metadata contains invalid keys
     */
    public Mono<DirectorySetMetadataInfo> setMetadata(Map<String, String> metadata) {
        return setMetadataWithResponse(metadata).flatMap(FluxUtil::toMono);
    }

    /**
     * Sets the user-defined metadata to associate to the directory.
     *
     * <p>If {@code null} is passed for the metadata it will clear the metadata associated to the directory.</p>
     *
     * <p><strong>Code Samples</strong></p>
     *
     * <p>Set the metadata to "directory:updatedMetadata"</p>
     *
     * {@codesnippet com.azure.storage.file.directoryAsyncClient.setMetadataWithResponse#map}
     *
     * <p>Clear the metadata of the directory</p>
     *
     * {@codesnippet com.azure.storage.file.directoryAsyncClient.setMetadataWithResponse#map.clearMetadata}
     *
     * <p>For more information, see the
     * <a href="https://docs.microsoft.com/en-us/rest/api/storageservices/set-directory-metadata">Azure Docs</a>.</p>
     *
     * @param metadata Optional metadata to set on the directory, if null is passed the metadata for the directory is cleared
     * @return A response containing the information about the directory with headers and response status code
     * @throws StorageException If the directory doesn't exist or the metadata contains invalid keys
     */
    public Mono<Response<DirectorySetMetadataInfo>> setMetadataWithResponse(Map<String, String> metadata) {
        return withContext(context -> setMetadataWithResponse(metadata, context));
    }

    Mono<Response<DirectorySetMetadataInfo>> setMetadataWithResponse(Map<String, String> metadata, Context context) {
        return postProcessResponse(azureFileStorageClient.directorys()
            .setMetadataWithRestResponseAsync(shareName, directoryPath, null, metadata, context))
            .map(this::setMetadataResponse);
    }

    /**
     * Lists all sub-directories and files in this directory without their prefix or maxResult.
     *
     * <p><strong>Code Samples</strong></p>
     *
     * <p>List all sub-directories and files in the account</p>
     *
     * {@codesnippet com.azure.storage.file.directoryAsyncClient.listFilesAndDirectories}
     *
     * <p>For more information, see the
     * <a href="https://docs.microsoft.com/en-us/rest/api/storageservices/list-directories-and-files">Azure Docs</a>.</p>
     *
     * @return {@link FileRef File info} in the storage directory
     */
    public PagedFlux<FileRef> listFilesAndDirectories() {
        return listFilesAndDirectories(null, null);
    }

    /**
     * Lists all sub-directories and files in this directory with their prefix or snapshots.
     *
     * <p><strong>Code Samples</strong></p>
     *
     * <p>List all sub-directories with "subdir" prefix and return 10 results in the account</p>
     *
     * {@codesnippet com.azure.storage.file.directoryAsyncClient.listFilesAndDirectories#string-integer}
     *
     * <p>For more information, see the
     * <a href="https://docs.microsoft.com/en-us/rest/api/storageservices/list-directories-and-files">Azure Docs</a>.</p>
     *
     * @param prefix Optional prefix which filters the results to return only files and directories whose name begins with.
     * @param maxResults Optional maximum number of files and/or directories to return per page.
     *                   If the request does not specify maxresults or specifies a value greater than 5,000, the server will return up to 5,000 items.
     * @return {@link FileRef File info} in this directory with prefix and max number of return results.
     */
    public PagedFlux<FileRef> listFilesAndDirectories(String prefix, Integer maxResults) {
        return listFilesAndDirectoriesWithOptionalTimeout(prefix, maxResults, null, Context.NONE);
    }

    /*
     * Implementation for this paged listing operation, supporting an optional timeout provided by the synchronous
     * DirectoryClient. Applies the given timeout to each Mono<DirectorysListFilesAndDirectoriesSegmentResponse> backing the PagedFlux.
     *
     * @param prefix Optional prefix which filters the results to return only files and directories whose name begins with.
     * @param maxResults Optional maximum number of files and/or directories to return per page.
     *                   If the request does not specify maxresults or specifies a value greater than 5,000, the server will return up to 5,000 items.
     * @param timeout An optional timeout applied to the operation. If a response is not returned before the timeout concludes a {@link RuntimeException} will be thrown.
     * @param context Additional context that is passed through the Http pipeline during the service call.
     * @return A reactive response emitting the listed files and directories, flattened.
     */
    PagedFlux<FileRef> listFilesAndDirectoriesWithOptionalTimeout(String prefix, Integer maxResults, Duration timeout, Context context) {
        Function<String, Mono<PagedResponse<FileRef>>> retriever =
            marker -> postProcessResponse(Utility.applyOptionalTimeout(this.azureFileStorageClient.directorys()
                .listFilesAndDirectoriesSegmentWithRestResponseAsync(shareName, directoryPath, prefix, snapshot,
                    marker, maxResults, null, context), timeout)
                .map(response -> new PagedResponseBase<>(response.getRequest(),
                    response.getStatusCode(),
                    response.getHeaders(),
                    convertResponseAndGetNumOfResults(response),
<<<<<<< HEAD
                    response.getValue().nextMarker(),
                    response.getDeserializedHeaders())));
=======
                    response.value().getNextMarker(),
                    response.deserializedHeaders())));
>>>>>>> 9f362581

        return new PagedFlux<>(() -> retriever.apply(null), retriever);
    }

    /**
     * List of open handles on a directory or a file.
     *
     * <p><strong>Code Samples</strong></p>
     *
     * <p>Get 10 handles with recursive call.</p>
     *
     * {@codesnippet com.azure.storage.file.directoryAsyncClient.listHandles#integer-boolean}
     *
     * <p>For more information, see the
     * <a href="https://docs.microsoft.com/en-us/rest/api/storageservices/list-handles">Azure Docs</a>.</p>
     *
     * @param maxResult Optional maximum number of results will return per page
     * @param recursive Specifies operation should apply to the directory specified in the URI, its files, its subdirectories and their files.
     * @return {@link HandleItem handles} in the directory that satisfy the requirements
     */
    public PagedFlux<HandleItem> listHandles(Integer maxResult, boolean recursive) {
        return listHandlesWithOptionalTimeout(maxResult, recursive, null, Context.NONE);
    }

    /*
     * Implementation for this paged listing operation, supporting an optional timeout provided by the synchronous
     * DirectoryClient. Applies the given timeout to each Mono<DirectorysListHandlesResponse> backing the PagedFlux.
     *
     * @param maxResult Optional maximum number of results will return per page
     * @param recursive Specifies operation should apply to the directory specified in the URI, its files, its subdirectories and their files.
     * @param timeout An optional timeout applied to the operation. If a response is not returned before the timeout concludes a {@link RuntimeException} will be thrown.
     * @param context Additional context that is passed through the Http pipeline during the service call.
     * @return A reactive response emitting the listed handles, flattened.
     */
    PagedFlux<HandleItem> listHandlesWithOptionalTimeout(Integer maxResult, boolean recursive, Duration timeout, Context context) {
        Function<String, Mono<PagedResponse<HandleItem>>> retriever =
            marker -> postProcessResponse(Utility.applyOptionalTimeout(this.azureFileStorageClient.directorys()
                .listHandlesWithRestResponseAsync(shareName, directoryPath, marker, maxResult, null, snapshot, recursive,
                    context), timeout)
<<<<<<< HEAD
                .map(response -> new PagedResponseBase<>(response.getRequest(),
                    response.getStatusCode(),
                    response.getHeaders(),
                    response.getValue().handleList(),
                    response.getValue().nextMarker(),
                    response.getDeserializedHeaders())));
=======
                .map(response -> new PagedResponseBase<>(response.request(),
                    response.statusCode(),
                    response.headers(),
                    response.value().getHandleList(),
                    response.value().getNextMarker(),
                    response.deserializedHeaders())));
>>>>>>> 9f362581

        return new PagedFlux<>(() -> retriever.apply(null), retriever);
    }

    /**
     * Closes a handle or handles opened on a directory or a file at the service. It is intended to be used alongside
     * {@link DirectoryAsyncClient#listHandles(Integer, boolean)} .
     *
     * <p><strong>Code Samples</strong></p>
     *
     * <p>Force close handles with handles returned by get handles in recursive.</p>
     *
     * {@codesnippet com.azure.storage.file.directoryAsyncClient.forceCloseHandles}
     *
     * <p>For more information, see the
     * <a href="https://docs.microsoft.com/en-us/rest/api/storageservices/force-close-handles">Azure Docs</a>.</p>
     *
     * @param handleId Specifies the handle ID to be closed. Use an asterisk ('*') as a wildcard string to specify all handles.
     * @param recursive A boolean value that specifies if the operation should also apply to the files and subdirectories of the directory specified in the URI.
     * @return The counts of number of handles closed
     */
    public PagedFlux<Integer> forceCloseHandles(String handleId, boolean recursive) {
        return forceCloseHandlesWithOptionalTimeout(handleId, recursive, null, Context.NONE);
    }

    /*
     * Implementation for this paged listing operation, supporting an optional timeout provided by the synchronous
     * DirectoryClient. Applies the given timeout to each Mono<DirectorysForceCloseHandlesResponse> backing the PagedFlux.
     *
     * @param prefix Optional prefix which filters the results to return only files and directories whose name begins with.
     * @param maxResults Optional maximum number of files and/or directories to return per page.
     *                   If the request does not specify maxresults or specifies a value greater than 5,000, the server will return up to 5,000 items.
     * @param timeout An optional timeout applied to the operation. If a response is not returned before the timeout concludes a {@link RuntimeException} will be thrown.
     * @param context Additional context that is passed through the Http pipeline during the service call.
     * @return A reactive response emitting the listed forced closed handles, flattened.
     */
    PagedFlux<Integer> forceCloseHandlesWithOptionalTimeout(String handleId, boolean recursive, Duration timeout, Context context) {
        // TODO: Will change the return type to how many handles have been closed. Implement one more API to force close all handles.
        // TODO: @see <a href="https://github.com/Azure/azure-sdk-for-java/issues/4525">Github Issue 4525</a>
        Function<String, Mono<PagedResponse<Integer>>> retriever =
            marker -> postProcessResponse(Utility.applyOptionalTimeout(this.azureFileStorageClient.directorys()
                .forceCloseHandlesWithRestResponseAsync(shareName, directoryPath, handleId, null, marker, snapshot,
                    recursive, context), timeout)
<<<<<<< HEAD
                .map(response -> new PagedResponseBase<>(response.getRequest(),
                    response.getStatusCode(),
                    response.getHeaders(),
                    Collections.singletonList(response.getDeserializedHeaders().numberOfHandlesClosed()),
                    response.getDeserializedHeaders().marker(),
                    response.getDeserializedHeaders())));
=======
                .map(response -> new PagedResponseBase<>(response.request(),
                    response.statusCode(),
                    response.headers(),
                    Collections.singletonList(response.deserializedHeaders().getNumberOfHandlesClosed()),
                    response.deserializedHeaders().getMarker(),
                    response.deserializedHeaders())));
>>>>>>> 9f362581

        return new PagedFlux<>(() -> retriever.apply(null), retriever);
    }

    /**
     * Creates a subdirectory under current directory with specific name and returns a response of DirectoryAsyncClient to interact with it.
     *
     * <p><strong>Code Samples</strong></p>
     *
     * <p>Create the sub directory "subdir" </p>
     *
     * {@codesnippet com.azure.storage.file.directoryAsyncClient.createSubDirectory#string}
     *
     * <p>For more information, see the
     * <a href="https://docs.microsoft.com/en-us/rest/api/storageservices/create-directory">Azure Docs</a>.</p>
     *
     * @param subDirectoryName Name of the subdirectory
     * @return A subdirectory client.
     * @throws StorageException If the subdirectory has already existed, the parent directory does not exist or directory is an invalid resource name.
     */
    public Mono<DirectoryAsyncClient> createSubDirectory(String subDirectoryName) {
        return createSubDirectoryWithResponse(subDirectoryName, null, null, null).flatMap(FluxUtil::toMono);
    }

    /**
     * Creates a subdirectory under current directory with specific name , metadata and returns a response of DirectoryAsyncClient to interact with it.
     *
     * <p><strong>Code Samples</strong></p>
     *
     * <p>Create the subdirectory named "subdir", with metadata</p>
     *
     * {@codesnippet com.azure.storage.file.directoryAsyncClient.createSubDirectoryWithResponse#string-filesmbproperties-string-map}
     *
     * <p>For more information, see the
     * <a href="https://docs.microsoft.com/en-us/rest/api/storageservices/create-directory">Azure Docs</a>.</p>
     *
     * @param subDirectoryName Name of the subdirectory
     * @param smbProperties The SMB properties of the directory.
     * @param filePermission The file permission of the directory.
     * @param metadata Optional metadata to associate with the subdirectory
     * @return A response containing the subdirectory client and the status of creating the directory.
     * @throws StorageException If the directory has already existed, the parent directory does not exist or subdirectory is an invalid resource name.
     */
    public Mono<Response<DirectoryAsyncClient>> createSubDirectoryWithResponse(String subDirectoryName,
        FileSmbProperties smbProperties, String filePermission, Map<String, String> metadata) {
        return withContext(context -> createSubDirectoryWithResponse(subDirectoryName, smbProperties, filePermission,
            metadata, context));
    }

    Mono<Response<DirectoryAsyncClient>> createSubDirectoryWithResponse(String subDirectoryName,
        FileSmbProperties smbProperties, String filePermission, Map<String, String> metadata, Context context) {
        DirectoryAsyncClient createSubClient = getSubDirectoryClient(subDirectoryName);
        return postProcessResponse(createSubClient.createWithResponse(smbProperties, filePermission, metadata, context))
            .map(response -> new SimpleResponse<>(response, createSubClient));
    }

    /**
     * Deletes the subdirectory with specific name in this directory.
     *
     * <p><strong>Code Samples</strong></p>
     *
     * <p>Delete the subdirectory named "subdir"</p>
     *
     * {@codesnippet com.azure.storage.file.directoryAsyncClient.deleteSubDirectory#string}
     *
     * <p>For more information, see the
     * <a href="https://docs.microsoft.com/en-us/rest/api/storageservices/delete-directory">Azure Docs</a>.</p>
     *
     * @param subDirectoryName Name of the subdirectory
     * @return An empty response.
     * @throws StorageException If the subdirectory doesn't exist, the parent directory does not exist or subdirectory name is an invalid resource name.
     */
    public Mono<Void> deleteSubDirectory(String subDirectoryName) {
        return deleteSubDirectoryWithResponse(subDirectoryName).flatMap(FluxUtil::toMono);
    }

    /**
     * Deletes the subdirectory with specific name in this directory.
     *
     * <p><strong>Code Samples</strong></p>
     *
     * <p>Delete the subdirectory named "subdir"</p>
     *
     * {@codesnippet com.azure.storage.file.directoryAsyncClient.deleteSubDirectoryWithResponse#string}
     *
     * <p>For more information, see the
     * <a href="https://docs.microsoft.com/en-us/rest/api/storageservices/delete-directory">Azure Docs</a>.</p>
     *
     * @param subDirectoryName Name of the subdirectory
     * @return A response that only contains headers and response status code
     * @throws StorageException If the subdirectory doesn't exist, the parent directory does not exist or subdirectory name is an invalid resource name.
     */
    public Mono<VoidResponse> deleteSubDirectoryWithResponse(String subDirectoryName) {
        return withContext(context -> deleteSubDirectoryWithResponse(subDirectoryName, context));
    }

    Mono<VoidResponse> deleteSubDirectoryWithResponse(String subDirectoryName, Context context) {
        DirectoryAsyncClient deleteSubClient = getSubDirectoryClient(subDirectoryName);
        return postProcessResponse(deleteSubClient.deleteWithResponse(context)).map(VoidResponse::new);
    }

    /**
     * Creates a file in this directory with specific name, max number of results and returns a response of DirectoryInfo to interact with it.
     *
     * <p><strong>Code Samples</strong></p>
     *
     * <p>Create 1k file with named "myFile"</p>
     *
     * {@codesnippet com.azure.storage.file.directoryAsyncClient.createFile#string-long}
     *
     * <p>For more information, see the
     * <a href="https://docs.microsoft.com/en-us/rest/api/storageservices/create-file">Azure Docs</a>.</p>
     *
     * @param fileName Name of the file
     * @param maxSize Size of the file
     * @return The FileAsyncClient.
     * @throws StorageException If the file has already existed, the parent directory does not exist or file name is an invalid resource name.
     */
    public Mono<FileAsyncClient> createFile(String fileName, long maxSize) {
        return createFileWithResponse(fileName, maxSize, null, null, null, null).flatMap(FluxUtil::toMono);
    }

    /**
     * Creates a file in this directory with specific name and returns a response of DirectoryInfo to interact with it.
     *
     * <p><strong>Code Samples</strong></p>
     *
     * <p>Create the file named "myFile"</p>
     *
     * {@codesnippet com.azure.storage.file.directoryAsyncClient.createFileWithResponse#string-long-filehttpheaders-filesmbproperties-string-map}
     *
     * <p>For more information, see the
     * <a href="https://docs.microsoft.com/en-us/rest/api/storageservices/create-file">Azure Docs</a>.</p>
     *
     * @param fileName Name of the file
     * @param maxSize Max size of the file
     * @param httpHeaders The user settable file http headers.
     * @param smbProperties The user settable file smb properties.
     * @param filePermission The file permission of the file.
     * @param metadata Optional name-value pairs associated with the file as metadata.
     * @return A response containing the directory info and the status of creating the directory.
     * @throws StorageException If the directory has already existed, the parent directory does not exist or file name is an invalid resource name.
     */
    public Mono<Response<FileAsyncClient>> createFileWithResponse(String fileName, long maxSize,
        FileHTTPHeaders httpHeaders, FileSmbProperties smbProperties, String filePermission, Map<String, String> metadata) {
        return withContext(context -> createFileWithResponse(fileName, maxSize, httpHeaders, smbProperties, filePermission,
            metadata, context));
    }

    Mono<Response<FileAsyncClient>> createFileWithResponse(String fileName, long maxSize, FileHTTPHeaders httpHeaders,
        FileSmbProperties smbProperties, String filePermission, Map<String, String> metadata, Context context) {
        FileAsyncClient fileAsyncClient = getFileClient(fileName);
        return postProcessResponse(fileAsyncClient.createWithResponse(maxSize, httpHeaders, smbProperties, filePermission,
            metadata, context)).map(response -> new SimpleResponse<>(response, fileAsyncClient));
    }

    /**
     * Deletes the file with specific name in this directory.
     *
     * <p><strong>Code Samples</strong></p>
     *
     * <p>Delete the file "filetest"</p>
     *
     * {@codesnippet com.azure.storage.file.directoryAsyncClient.deleteFile#string}
     *
     * <p>For more information, see the
     * <a href="https://docs.microsoft.com/en-us/rest/api/storageservices/delete-file2">Azure Docs</a>.</p>
     *
     * @param fileName Name of the file
     * @return An empty response.
     * @throws StorageException If the directory doesn't exist or the file doesn't exist or file name is an invalid resource name.
     */
    public Mono<Void> deleteFile(String fileName) {
        return deleteFileWithResponse(fileName).flatMap(FluxUtil::toMono);
    }

    /**
     * Deletes the file with specific name in this directory.
     *
     * <p><strong>Code Samples</strong></p>
     *
     * <p>Delete the file "filetest"</p>
     *
     * {@codesnippet com.azure.storage.file.directoryAsyncClient.deleteFileWithResponse#string}
     *
     * <p>For more information, see the
     * <a href="https://docs.microsoft.com/en-us/rest/api/storageservices/delete-file2">Azure Docs</a>.</p>
     *
     * @param fileName Name of the file
     * @return A response that only contains headers and response status code
     * @throws StorageException If the directory doesn't exist or the file doesn't exist or file name is an invalid resource name.
     */
    public Mono<VoidResponse> deleteFileWithResponse(String fileName) {
        return withContext(context -> deleteFileWithResponse(fileName, context));
    }

    Mono<VoidResponse> deleteFileWithResponse(String fileName, Context context) {
        FileAsyncClient fileAsyncClient = getFileClient(fileName);
        return postProcessResponse(fileAsyncClient.deleteWithResponse(context))
            .map(VoidResponse::new);
    }

    /**
     * Get snapshot id which attached to {@link DirectoryAsyncClient}.
     * Return {@code null} if no snapshot id attached.
     *
     * <p><strong>Code Samples</strong></p>
     *
     * <p>Get the share snapshot id. </p>
     *
     * {@codesnippet com.azure.storage.file.directoryAsyncClient.getShareSnapshotId}
     *
     * @return The snapshot id which is a unique {@code DateTime} value that identifies the share snapshot to its base share.
     */
    public String getShareSnapshotId() {
        return this.snapshot;
    }

    private Response<DirectoryInfo> createWithRestResponse(final DirectorysCreateResponse response) {
<<<<<<< HEAD
        String eTag = response.getDeserializedHeaders().eTag();
        OffsetDateTime lastModified = response.getDeserializedHeaders().lastModified();
        FileSmbProperties smbProperties = new FileSmbProperties(response.getHeaders());
=======
        String eTag = response.deserializedHeaders().getETag();
        OffsetDateTime lastModified = response.deserializedHeaders().getLastModified();
        FileSmbProperties smbProperties = new FileSmbProperties(response.headers());
>>>>>>> 9f362581
        DirectoryInfo directoryInfo = new DirectoryInfo(eTag, lastModified, smbProperties);
        return new SimpleResponse<>(response, directoryInfo);
    }

    private Response<DirectoryProperties> getPropertiesResponse(DirectorysGetPropertiesResponse response) {
<<<<<<< HEAD
        Map<String, String> metadata = response.getDeserializedHeaders().metadata();
        String eTag = response.getDeserializedHeaders().eTag();
        OffsetDateTime offsetDateTime = response.getDeserializedHeaders().lastModified();
        boolean isServerEncrypted = response.getDeserializedHeaders().isServerEncrypted();
        FileSmbProperties smbProperties = new FileSmbProperties(response.getHeaders());
=======
        Map<String, String> metadata = response.deserializedHeaders().getMetadata();
        String eTag = response.deserializedHeaders().getETag();
        OffsetDateTime offsetDateTime = response.deserializedHeaders().getLastModified();
        boolean isServerEncrypted = response.deserializedHeaders().getIsServerEncrypted();
        FileSmbProperties smbProperties = new FileSmbProperties(response.headers());
>>>>>>> 9f362581
        DirectoryProperties directoryProperties = new DirectoryProperties(metadata, eTag, offsetDateTime, isServerEncrypted, smbProperties);
        return new SimpleResponse<>(response, directoryProperties);
    }

    private Response<DirectoryInfo> setPropertiesResponse(final DirectorysSetPropertiesResponse response) {
<<<<<<< HEAD
        String eTag = response.getDeserializedHeaders().eTag();
        OffsetDateTime lastModified = response.getDeserializedHeaders().lastModified();
        FileSmbProperties smbProperties = new FileSmbProperties(response.getHeaders());
=======
        String eTag = response.deserializedHeaders().getETag();
        OffsetDateTime lastModified = response.deserializedHeaders().getLastModified();
        FileSmbProperties smbProperties = new FileSmbProperties(response.headers());
>>>>>>> 9f362581
        DirectoryInfo directoryInfo = new DirectoryInfo(eTag, lastModified, smbProperties);
        return new SimpleResponse<>(response, directoryInfo);
    }

    private Response<DirectorySetMetadataInfo> setMetadataResponse(final DirectorysSetMetadataResponse response) {
<<<<<<< HEAD
        String eTag = response.getDeserializedHeaders().eTag();
        boolean isServerEncrypted = response.getDeserializedHeaders().isServerEncrypted();
=======
        String eTag = response.deserializedHeaders().getETag();
        boolean isServerEncrypted = response.deserializedHeaders().getIsServerEncrypted();
>>>>>>> 9f362581
        DirectorySetMetadataInfo directorySetMetadataInfo = new DirectorySetMetadataInfo(eTag, isServerEncrypted);
        return new SimpleResponse<>(response, directorySetMetadataInfo);
    }

    private List<FileRef> convertResponseAndGetNumOfResults(DirectorysListFilesAndDirectoriesSegmentResponse response) {
<<<<<<< HEAD
        Set<FileRef> fileRefs = new TreeSet<>(Comparator.comparing(FileRef::name));
        if (response.getValue().segment() != null) {
            response.getValue().segment().directoryItems()
                .forEach(directoryItem -> fileRefs.add(new FileRef(directoryItem.name(), true, null)));
            response.getValue().segment().fileItems()
                .forEach(fileItem -> fileRefs.add(new FileRef(fileItem.name(), false, fileItem.properties())));
=======
        Set<FileRef> fileRefs = new TreeSet<>(Comparator.comparing(FileRef::getName));
        if (response.value().getSegment() != null) {
            response.value().getSegment().getDirectoryItems()
                .forEach(directoryItem -> fileRefs.add(new FileRef(directoryItem.getName(), true, null)));
            response.value().getSegment().getFileItems()
                .forEach(fileItem -> fileRefs.add(new FileRef(fileItem.getName(), false, fileItem.getProperties())));
>>>>>>> 9f362581
        }

        return new ArrayList<>(fileRefs);
    }
}<|MERGE_RESOLUTION|>--- conflicted
+++ resolved
@@ -463,13 +463,8 @@
                     response.getStatusCode(),
                     response.getHeaders(),
                     convertResponseAndGetNumOfResults(response),
-<<<<<<< HEAD
-                    response.getValue().nextMarker(),
+                    response.getValue().getNextMarker(),
                     response.getDeserializedHeaders())));
-=======
-                    response.value().getNextMarker(),
-                    response.deserializedHeaders())));
->>>>>>> 9f362581
 
         return new PagedFlux<>(() -> retriever.apply(null), retriever);
     }
@@ -509,21 +504,12 @@
             marker -> postProcessResponse(Utility.applyOptionalTimeout(this.azureFileStorageClient.directorys()
                 .listHandlesWithRestResponseAsync(shareName, directoryPath, marker, maxResult, null, snapshot, recursive,
                     context), timeout)
-<<<<<<< HEAD
                 .map(response -> new PagedResponseBase<>(response.getRequest(),
                     response.getStatusCode(),
                     response.getHeaders(),
-                    response.getValue().handleList(),
-                    response.getValue().nextMarker(),
+                    response.getValue().getHandleList(),
+                    response.getValue().getNextMarker(),
                     response.getDeserializedHeaders())));
-=======
-                .map(response -> new PagedResponseBase<>(response.request(),
-                    response.statusCode(),
-                    response.headers(),
-                    response.value().getHandleList(),
-                    response.value().getNextMarker(),
-                    response.deserializedHeaders())));
->>>>>>> 9f362581
 
         return new PagedFlux<>(() -> retriever.apply(null), retriever);
     }
@@ -567,21 +553,12 @@
             marker -> postProcessResponse(Utility.applyOptionalTimeout(this.azureFileStorageClient.directorys()
                 .forceCloseHandlesWithRestResponseAsync(shareName, directoryPath, handleId, null, marker, snapshot,
                     recursive, context), timeout)
-<<<<<<< HEAD
                 .map(response -> new PagedResponseBase<>(response.getRequest(),
                     response.getStatusCode(),
                     response.getHeaders(),
-                    Collections.singletonList(response.getDeserializedHeaders().numberOfHandlesClosed()),
-                    response.getDeserializedHeaders().marker(),
+                    Collections.singletonList(response.getDeserializedHeaders().getNumberOfHandlesClosed()),
+                    response.getDeserializedHeaders().getMarker(),
                     response.getDeserializedHeaders())));
-=======
-                .map(response -> new PagedResponseBase<>(response.request(),
-                    response.statusCode(),
-                    response.headers(),
-                    Collections.singletonList(response.deserializedHeaders().getNumberOfHandlesClosed()),
-                    response.deserializedHeaders().getMarker(),
-                    response.deserializedHeaders())));
->>>>>>> 9f362581
 
         return new PagedFlux<>(() -> retriever.apply(null), retriever);
     }
@@ -801,79 +778,45 @@
     }
 
     private Response<DirectoryInfo> createWithRestResponse(final DirectorysCreateResponse response) {
-<<<<<<< HEAD
-        String eTag = response.getDeserializedHeaders().eTag();
-        OffsetDateTime lastModified = response.getDeserializedHeaders().lastModified();
+        String eTag = response.getDeserializedHeaders().getETag();
+        OffsetDateTime lastModified = response.getDeserializedHeaders().getLastModified();
         FileSmbProperties smbProperties = new FileSmbProperties(response.getHeaders());
-=======
-        String eTag = response.deserializedHeaders().getETag();
-        OffsetDateTime lastModified = response.deserializedHeaders().getLastModified();
-        FileSmbProperties smbProperties = new FileSmbProperties(response.headers());
->>>>>>> 9f362581
         DirectoryInfo directoryInfo = new DirectoryInfo(eTag, lastModified, smbProperties);
         return new SimpleResponse<>(response, directoryInfo);
     }
 
     private Response<DirectoryProperties> getPropertiesResponse(DirectorysGetPropertiesResponse response) {
-<<<<<<< HEAD
-        Map<String, String> metadata = response.getDeserializedHeaders().metadata();
-        String eTag = response.getDeserializedHeaders().eTag();
-        OffsetDateTime offsetDateTime = response.getDeserializedHeaders().lastModified();
-        boolean isServerEncrypted = response.getDeserializedHeaders().isServerEncrypted();
+        Map<String, String> metadata = response.getDeserializedHeaders().getMetadata();
+        String eTag = response.getDeserializedHeaders().getETag();
+        OffsetDateTime offsetDateTime = response.getDeserializedHeaders().getLastModified();
+        boolean isServerEncrypted = response.getDeserializedHeaders().getIsServerEncrypted();
         FileSmbProperties smbProperties = new FileSmbProperties(response.getHeaders());
-=======
-        Map<String, String> metadata = response.deserializedHeaders().getMetadata();
-        String eTag = response.deserializedHeaders().getETag();
-        OffsetDateTime offsetDateTime = response.deserializedHeaders().getLastModified();
-        boolean isServerEncrypted = response.deserializedHeaders().getIsServerEncrypted();
-        FileSmbProperties smbProperties = new FileSmbProperties(response.headers());
->>>>>>> 9f362581
         DirectoryProperties directoryProperties = new DirectoryProperties(metadata, eTag, offsetDateTime, isServerEncrypted, smbProperties);
         return new SimpleResponse<>(response, directoryProperties);
     }
 
     private Response<DirectoryInfo> setPropertiesResponse(final DirectorysSetPropertiesResponse response) {
-<<<<<<< HEAD
-        String eTag = response.getDeserializedHeaders().eTag();
-        OffsetDateTime lastModified = response.getDeserializedHeaders().lastModified();
+        String eTag = response.getDeserializedHeaders().getETag();
+        OffsetDateTime lastModified = response.getDeserializedHeaders().getLastModified();
         FileSmbProperties smbProperties = new FileSmbProperties(response.getHeaders());
-=======
-        String eTag = response.deserializedHeaders().getETag();
-        OffsetDateTime lastModified = response.deserializedHeaders().getLastModified();
-        FileSmbProperties smbProperties = new FileSmbProperties(response.headers());
->>>>>>> 9f362581
         DirectoryInfo directoryInfo = new DirectoryInfo(eTag, lastModified, smbProperties);
         return new SimpleResponse<>(response, directoryInfo);
     }
 
     private Response<DirectorySetMetadataInfo> setMetadataResponse(final DirectorysSetMetadataResponse response) {
-<<<<<<< HEAD
-        String eTag = response.getDeserializedHeaders().eTag();
-        boolean isServerEncrypted = response.getDeserializedHeaders().isServerEncrypted();
-=======
-        String eTag = response.deserializedHeaders().getETag();
-        boolean isServerEncrypted = response.deserializedHeaders().getIsServerEncrypted();
->>>>>>> 9f362581
+        String eTag = response.getDeserializedHeaders().getETag();
+        boolean isServerEncrypted = response.getDeserializedHeaders().getIsServerEncrypted();
         DirectorySetMetadataInfo directorySetMetadataInfo = new DirectorySetMetadataInfo(eTag, isServerEncrypted);
         return new SimpleResponse<>(response, directorySetMetadataInfo);
     }
 
     private List<FileRef> convertResponseAndGetNumOfResults(DirectorysListFilesAndDirectoriesSegmentResponse response) {
-<<<<<<< HEAD
-        Set<FileRef> fileRefs = new TreeSet<>(Comparator.comparing(FileRef::name));
-        if (response.getValue().segment() != null) {
-            response.getValue().segment().directoryItems()
-                .forEach(directoryItem -> fileRefs.add(new FileRef(directoryItem.name(), true, null)));
-            response.getValue().segment().fileItems()
-                .forEach(fileItem -> fileRefs.add(new FileRef(fileItem.name(), false, fileItem.properties())));
-=======
         Set<FileRef> fileRefs = new TreeSet<>(Comparator.comparing(FileRef::getName));
-        if (response.value().getSegment() != null) {
-            response.value().getSegment().getDirectoryItems()
+        if (response.getValue().getSegment() != null) {
+            response.getValue().getSegment().getDirectoryItems()
                 .forEach(directoryItem -> fileRefs.add(new FileRef(directoryItem.getName(), true, null)));
-            response.value().getSegment().getFileItems()
+            response.getValue().getSegment().getFileItems()
                 .forEach(fileItem -> fileRefs.add(new FileRef(fileItem.getName(), false, fileItem.getProperties())));
->>>>>>> 9f362581
         }
 
         return new ArrayList<>(fileRefs);
