--- conflicted
+++ resolved
@@ -35,12 +35,7 @@
 import java.util.Arrays;
 import java.util.List;
 import java.util.Map;
-<<<<<<< HEAD
 import java.util.Objects;
-import reactor.core.publisher.Flux;
-import reactor.core.publisher.Mono;
-=======
->>>>>>> aceafd69
 
 /**
  * This class provides a client that contains all the operations for interacting with directory in Azure Storage File Service.
@@ -453,7 +448,6 @@
      * Deletes the file with specific name in this directory.
      *
      * <p><strong>Code Samples</strong></p>
-     * <p><strong>Code Samples</strong></p>
      *
      * <p>Delete the file "filetest"</p>
      *
