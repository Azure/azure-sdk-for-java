--- conflicted
+++ resolved
@@ -201,7 +201,7 @@
      *
      * <p>Delete the directory</p>
      *
-     * {@codesnippet com.azure.storage.file.directoryAsyncClient.delete}
+     * {@codesnippet com.azure.storage.file.directoryClient.delete}
      *
      * <p>For more information, see the
      * <a href="https://docs.microsoft.com/en-us/rest/api/storageservices/delete-directory">Azure Docs</a>.</p>
@@ -384,11 +384,7 @@
      *
      * <p>Get 10 handles with recursive call.</p>
      *
-<<<<<<< HEAD
-     * {@codesnippet com.azure.storage.file.DirectoryAsyncClient.getHandles#Integer-boolean}
-=======
      * {@codesnippet com.azure.storage.file.directoryAsyncClient.listHandles#integer-boolean}
->>>>>>> 27cfb8e3
      *
      * <p>For more information, see the
      * <a href="https://docs.microsoft.com/en-us/rest/api/storageservices/list-handles">Azure Docs</a>.</p>
