--- conflicted
+++ resolved
@@ -9,19 +9,11 @@
 import com.azure.core.http.rest.PagedResponse;
 import com.azure.core.http.rest.Response;
 import com.azure.core.http.rest.SimpleResponse;
-<<<<<<< HEAD
-import com.azure.core.http.rest.VoidResponse;
-=======
->>>>>>> f9b68898
 import com.azure.core.implementation.http.PagedResponseBase;
 import com.azure.core.implementation.util.FluxUtil;
 import com.azure.core.util.Context;
 import com.azure.core.util.logging.ClientLogger;
 import com.azure.storage.common.Utility;
-<<<<<<< HEAD
-import com.azure.storage.common.credentials.SASTokenCredential;
-=======
->>>>>>> f9b68898
 import com.azure.storage.common.credentials.SharedKeyCredential;
 import com.azure.storage.file.implementation.AzureFileStorageImpl;
 import com.azure.storage.file.implementation.models.DirectorysCreateResponse;
@@ -32,25 +24,12 @@
 import com.azure.storage.file.models.DirectoryInfo;
 import com.azure.storage.file.models.DirectoryProperties;
 import com.azure.storage.file.models.DirectorySetMetadataInfo;
-<<<<<<< HEAD
-import com.azure.storage.file.models.DirectorysCreateResponse;
-import com.azure.storage.file.models.DirectorysGetPropertiesResponse;
-import com.azure.storage.file.models.DirectorysListFilesAndDirectoriesSegmentResponse;
-import com.azure.storage.file.models.DirectorysSetMetadataResponse;
-import com.azure.storage.file.models.DirectorysSetPropertiesResponse;
-=======
->>>>>>> f9b68898
 import com.azure.storage.file.models.FileHTTPHeaders;
 import com.azure.storage.file.models.FileReference;
 import com.azure.storage.file.models.HandleItem;
 import com.azure.storage.file.models.StorageException;
 import reactor.core.publisher.Mono;
 
-<<<<<<< HEAD
-import java.net.MalformedURLException;
-import java.net.URL;
-=======
->>>>>>> f9b68898
 import java.time.Duration;
 import java.time.OffsetDateTime;
 import java.util.ArrayList;
@@ -102,23 +81,15 @@
      * @param directoryPath Name of the directory
      * @param snapshot The snapshot of the share
      */
-<<<<<<< HEAD
-    DirectoryAsyncClient(AzureFileStorageImpl azureFileStorageClient, String shareName, String directoryPath, String snapshot) {
-        Objects.requireNonNull(shareName);
-=======
     DirectoryAsyncClient(AzureFileStorageImpl azureFileStorageClient, String shareName, String directoryPath,
         String snapshot, String accountName) {
         Objects.requireNonNull(shareName, "'shareName' cannot be null.");
->>>>>>> f9b68898
         Objects.requireNonNull(directoryPath);
         this.shareName = shareName;
         this.directoryPath = directoryPath;
         this.snapshot = snapshot;
         this.azureFileStorageClient = azureFileStorageClient;
-<<<<<<< HEAD
-=======
         this.accountName = accountName;
->>>>>>> f9b68898
     }
 
     /**
@@ -126,20 +97,11 @@
      *
      * @return the URL of the storage directory client
      */
-<<<<<<< HEAD
-    public URL getDirectoryUrl() {
-        try {
-            return new URL(azureFileStorageClient.getUrl());
-        } catch (MalformedURLException e) {
-            throw logger.logExceptionAsError(new RuntimeException(String.format("Invalid URL on %s: %s" + getClass().getSimpleName(),
-                azureFileStorageClient.getUrl()), e));
-=======
     public String getDirectoryUrl() {
         StringBuilder directoryUrlString = new StringBuilder(azureFileStorageClient.getUrl()).append("/")
             .append(shareName).append("/").append(directoryPath);
         if (snapshot != null) {
             directoryUrlString.append("?snapshot=").append(snapshot);
->>>>>>> f9b68898
         }
         return directoryUrlString.toString();
     }
@@ -185,12 +147,8 @@
      * <a href="https://docs.microsoft.com/en-us/rest/api/storageservices/create-directory">Azure Docs</a>.</p>
      *
      * @return The {@link DirectoryInfo directory info}.
-<<<<<<< HEAD
-     * @throws StorageException If the directory has already existed, the parent directory does not exist or directory name is an invalid resource name.
-=======
      * @throws StorageException If the directory has already existed, the parent directory does not exist or directory
      * name is an invalid resource name.
->>>>>>> f9b68898
      */
     public Mono<DirectoryInfo> create() {
         return createWithResponse(null, null, null).flatMap(FluxUtil::toMono);
@@ -212,12 +170,8 @@
      * @param filePermission The file permission of the directory.
      * @param metadata Optional metadata to associate with the directory
      * @return A response containing the directory info and the status of creating the directory.
-<<<<<<< HEAD
-     * @throws StorageException If the directory has already existed, the parent directory does not exist or directory name is an invalid resource name.
-=======
      * @throws StorageException If the directory has already existed, the parent directory does not exist or directory
      * name is an invalid resource name.
->>>>>>> f9b68898
      */
     public Mono<Response<DirectoryInfo>> createWithResponse(FileSmbProperties smbProperties, String filePermission,
         Map<String, String> metadata) {
@@ -229,20 +183,6 @@
         FileSmbProperties properties = smbProperties == null ? new FileSmbProperties() : smbProperties;
 
         // Checks that file permission and file permission key are valid
-<<<<<<< HEAD
-        filePermissionAndKeyHelper(filePermission, properties.filePermissionKey());
-
-        // If file permission and file permission key are both not set then set default value
-        filePermission = properties.filePermission(filePermission, FileConstants.FILE_PERMISSION_INHERIT);
-        String filePermissionKey = properties.filePermissionKey();
-
-        String fileAttributes = properties.ntfsFileAttributes(FileConstants.FILE_ATTRIBUTES_NONE);
-        String fileCreationTime = properties.fileCreationTime(FileConstants.FILE_TIME_NOW);
-        String fileLastWriteTime = properties.fileLastWriteTime(FileConstants.FILE_TIME_NOW);
-
-        return postProcessResponse(azureFileStorageClient.directorys().createWithRestResponseAsync(shareName, directoryPath, fileAttributes,
-            fileCreationTime, fileLastWriteTime, null, metadata, filePermission, filePermissionKey, context))
-=======
         filePermissionAndKeyHelper(filePermission, properties.getFilePermissionKey());
 
         // If file permission and file permission key are both not set then set default value
@@ -256,7 +196,6 @@
         return postProcessResponse(azureFileStorageClient.directorys()
             .createWithRestResponseAsync(shareName, directoryPath, fileAttributes, fileCreationTime, fileLastWriteTime,
                 null, metadata, filePermission, filePermissionKey, context))
->>>>>>> f9b68898
             .map(this::createWithRestResponse);
     }
 
@@ -294,16 +233,6 @@
      * @return A response that only contains headers and response status code
      * @throws StorageException If the share doesn't exist
      */
-<<<<<<< HEAD
-    public Mono<VoidResponse> deleteWithResponse() {
-        return withContext(this::deleteWithResponse);
-    }
-
-    Mono<VoidResponse> deleteWithResponse(Context context) {
-        return postProcessResponse(azureFileStorageClient.directorys()
-            .deleteWithRestResponseAsync(shareName, directoryPath, context))
-            .map(VoidResponse::new);
-=======
     public Mono<Response<Void>> deleteWithResponse() {
         return withContext(this::deleteWithResponse);
     }
@@ -312,7 +241,6 @@
         return postProcessResponse(azureFileStorageClient.directorys()
             .deleteWithRestResponseAsync(shareName, directoryPath, context))
             .map(response -> new SimpleResponse<>(response, null));
->>>>>>> f9b68898
     }
 
     /**
@@ -335,13 +263,8 @@
     }
 
     /**
-<<<<<<< HEAD
-     * Retrieves the properties of this directory.
-     * The properties includes directory metadata, last modified date, is server encrypted, and eTag.
-=======
      * Retrieves the properties of this directory. The properties includes directory metadata, last modified date, is
      * server encrypted, and eTag.
->>>>>>> f9b68898
      *
      * <p><strong>Code Samples</strong></p>
      *
@@ -365,12 +288,7 @@
     }
 
     /**
-<<<<<<< HEAD
-     * Sets the properties of this directory.
-     * The properties include the file SMB properties and the file permission.
-=======
      * Sets the properties of this directory. The properties include the file SMB properties and the file permission.
->>>>>>> f9b68898
      *
      * <p><strong>Code Samples</strong></p>
      *
@@ -390,12 +308,7 @@
     }
 
     /**
-<<<<<<< HEAD
-     * Sets the properties of this directory.
-     * The properties include the file SMB properties and the file permission.
-=======
      * Sets the properties of this directory. The properties include the file SMB properties and the file permission.
->>>>>>> f9b68898
      *
      * <p><strong>Code Samples</strong></p>
      *
@@ -410,12 +323,8 @@
      * @param filePermission The file permission of the directory.
      * @return A response containing the storage directory smb properties with headers and response status code
      */
-<<<<<<< HEAD
-    public Mono<Response<DirectoryInfo>> setPropertiesWithResponse(FileSmbProperties smbProperties, String filePermission) {
-=======
     public Mono<Response<DirectoryInfo>> setPropertiesWithResponse(FileSmbProperties smbProperties,
         String filePermission) {
->>>>>>> f9b68898
         return withContext(context -> setPropertiesWithResponse(smbProperties, filePermission, Context.NONE));
     }
 
@@ -425,17 +334,6 @@
         FileSmbProperties properties = smbProperties == null ? new FileSmbProperties() : smbProperties;
 
         // Checks that file permission and file permission key are valid
-<<<<<<< HEAD
-        filePermissionAndKeyHelper(filePermission, properties.filePermissionKey());
-
-        // If file permission and file permission key are both not set then set default value
-        filePermission = properties.filePermission(filePermission, FileConstants.PRESERVE);
-        String filePermissionKey = properties.filePermissionKey();
-
-        String fileAttributes = properties.ntfsFileAttributes(FileConstants.PRESERVE);
-        String fileCreationTime = properties.fileCreationTime(FileConstants.PRESERVE);
-        String fileLastWriteTime = properties.fileLastWriteTime(FileConstants.PRESERVE);
-=======
         filePermissionAndKeyHelper(filePermission, properties.getFilePermissionKey());
 
         // If file permission and file permission key are both not set then set default value
@@ -445,7 +343,6 @@
         String fileAttributes = properties.setNtfsFileAttributes(FileConstants.PRESERVE);
         String fileCreationTime = properties.setFileCreationTime(FileConstants.PRESERVE);
         String fileLastWriteTime = properties.setFileLastWriteTime(FileConstants.PRESERVE);
->>>>>>> f9b68898
 
         return postProcessResponse(azureFileStorageClient.directorys()
             .setPropertiesWithRestResponseAsync(shareName, directoryPath, fileAttributes, fileCreationTime,
@@ -475,35 +372,6 @@
      * cleared
      * @return information about the directory
      * @throws StorageException If the directory doesn't exist or the metadata contains invalid keys
-<<<<<<< HEAD
-     */
-    public Mono<DirectorySetMetadataInfo> setMetadata(Map<String, String> metadata) {
-        return setMetadataWithResponse(metadata).flatMap(FluxUtil::toMono);
-    }
-
-    /**
-     * Sets the user-defined metadata to associate to the directory.
-     *
-     * <p>If {@code null} is passed for the metadata it will clear the metadata associated to the directory.</p>
-     *
-     * <p><strong>Code Samples</strong></p>
-     *
-     * <p>Set the metadata to "directory:updatedMetadata"</p>
-     *
-     * {@codesnippet com.azure.storage.file.directoryAsyncClient.setMetadataWithResponse#map}
-     *
-     * <p>Clear the metadata of the directory</p>
-     *
-     * {@codesnippet com.azure.storage.file.directoryAsyncClient.setMetadataWithResponse#map.clearMetadata}
-     *
-     * <p>For more information, see the
-     * <a href="https://docs.microsoft.com/en-us/rest/api/storageservices/set-directory-metadata">Azure Docs</a>.</p>
-     *
-     * @param metadata Optional metadata to set on the directory, if null is passed the metadata for the directory is cleared
-     * @return A response containing the information about the directory with headers and response status code
-     * @throws StorageException If the directory doesn't exist or the metadata contains invalid keys
-     */
-=======
      */
     public Mono<DirectorySetMetadataInfo> setMetadata(Map<String, String> metadata) {
         return setMetadataWithResponse(metadata).flatMap(FluxUtil::toMono);
@@ -532,7 +400,6 @@
      * @return A response containing the information about the directory with headers and response status code
      * @throws StorageException If the directory doesn't exist or the metadata contains invalid keys
      */
->>>>>>> f9b68898
     public Mono<Response<DirectorySetMetadataInfo>> setMetadataWithResponse(Map<String, String> metadata) {
         return withContext(context -> setMetadataWithResponse(metadata, context));
     }
@@ -558,11 +425,7 @@
      *
      * @return {@link FileReference File info} in the storage directory
      */
-<<<<<<< HEAD
-    public PagedFlux<FileRef> listFilesAndDirectories() {
-=======
     public PagedFlux<FileReference> listFilesAndDirectories() {
->>>>>>> f9b68898
         return listFilesAndDirectories(null, null);
     }
 
@@ -585,34 +448,6 @@
      * specify maxresults or specifies a value greater than 5,000, the server will return up to 5,000 items.
      * @return {@link FileReference File info} in this directory with prefix and max number of return results.
      */
-<<<<<<< HEAD
-    public PagedFlux<FileRef> listFilesAndDirectories(String prefix, Integer maxResults) {
-        return listFilesAndDirectoriesWithOptionalTimeout(prefix, maxResults, null, Context.NONE);
-    }
-
-    /*
-     * Implementation for this paged listing operation, supporting an optional timeout provided by the synchronous
-     * DirectoryClient. Applies the given timeout to each Mono<DirectorysListFilesAndDirectoriesSegmentResponse> backing the PagedFlux.
-     *
-     * @param prefix Optional prefix which filters the results to return only files and directories whose name begins with.
-     * @param maxResults Optional maximum number of files and/or directories to return per page.
-     *                   If the request does not specify maxresults or specifies a value greater than 5,000, the server will return up to 5,000 items.
-     * @param timeout An optional timeout applied to the operation. If a response is not returned before the timeout concludes a {@link RuntimeException} will be thrown.
-     * @param context Additional context that is passed through the Http pipeline during the service call.
-     * @return A reactive response emitting the listed files and directories, flattened.
-     */
-    PagedFlux<FileRef> listFilesAndDirectoriesWithOptionalTimeout(String prefix, Integer maxResults, Duration timeout, Context context) {
-        Function<String, Mono<PagedResponse<FileRef>>> retriever =
-            marker -> postProcessResponse(Utility.applyOptionalTimeout(this.azureFileStorageClient.directorys()
-                .listFilesAndDirectoriesSegmentWithRestResponseAsync(shareName, directoryPath, prefix, snapshot,
-                    marker, maxResults, null, context), timeout)
-                .map(response -> new PagedResponseBase<>(response.request(),
-                    response.statusCode(),
-                    response.headers(),
-                    convertResponseAndGetNumOfResults(response),
-                    response.value().nextMarker(),
-                    response.deserializedHeaders())));
-=======
     public PagedFlux<FileReference> listFilesAndDirectories(String prefix, Integer maxResults) {
         return listFilesAndDirectoriesWithOptionalTimeout(prefix, maxResults, null, Context.NONE);
     }
@@ -629,7 +464,6 @@
                     convertResponseAndGetNumOfResults(response),
                     response.getValue().getNextMarker(),
                     response.getDeserializedHeaders())));
->>>>>>> f9b68898
 
         return new PagedFlux<>(() -> retriever.apply(null), retriever);
     }
@@ -655,29 +489,6 @@
         return listHandlesWithOptionalTimeout(maxResult, recursive, null, Context.NONE);
     }
 
-<<<<<<< HEAD
-    /*
-     * Implementation for this paged listing operation, supporting an optional timeout provided by the synchronous
-     * DirectoryClient. Applies the given timeout to each Mono<DirectorysListHandlesResponse> backing the PagedFlux.
-     *
-     * @param maxResult Optional maximum number of results will return per page
-     * @param recursive Specifies operation should apply to the directory specified in the URI, its files, its subdirectories and their files.
-     * @param timeout An optional timeout applied to the operation. If a response is not returned before the timeout concludes a {@link RuntimeException} will be thrown.
-     * @param context Additional context that is passed through the Http pipeline during the service call.
-     * @return A reactive response emitting the listed handles, flattened.
-     */
-    PagedFlux<HandleItem> listHandlesWithOptionalTimeout(Integer maxResult, boolean recursive, Duration timeout, Context context) {
-        Function<String, Mono<PagedResponse<HandleItem>>> retriever =
-            marker -> postProcessResponse(Utility.applyOptionalTimeout(this.azureFileStorageClient.directorys()
-                .listHandlesWithRestResponseAsync(shareName, directoryPath, marker, maxResult, null, snapshot, recursive,
-                    context), timeout)
-                .map(response -> new PagedResponseBase<>(response.request(),
-                    response.statusCode(),
-                    response.headers(),
-                    response.value().handleList(),
-                    response.value().nextMarker(),
-                    response.deserializedHeaders())));
-=======
     PagedFlux<HandleItem> listHandlesWithOptionalTimeout(Integer maxResult, boolean recursive, Duration timeout,
         Context context) {
         Function<String, Mono<PagedResponse<HandleItem>>> retriever =
@@ -690,7 +501,6 @@
                     response.getValue().getHandleList(),
                     response.getValue().getNextMarker(),
                     response.getDeserializedHeaders())));
->>>>>>> f9b68898
 
         return new PagedFlux<>(() -> retriever.apply(null), retriever);
     }
@@ -718,44 +528,18 @@
         return forceCloseHandlesWithOptionalTimeout(handleId, recursive, null, Context.NONE);
     }
 
-<<<<<<< HEAD
-    /*
-     * Implementation for this paged listing operation, supporting an optional timeout provided by the synchronous
-     * DirectoryClient. Applies the given timeout to each Mono<DirectorysForceCloseHandlesResponse> backing the PagedFlux.
-     *
-     * @param prefix Optional prefix which filters the results to return only files and directories whose name begins with.
-     * @param maxResults Optional maximum number of files and/or directories to return per page.
-     *                   If the request does not specify maxresults or specifies a value greater than 5,000, the server will return up to 5,000 items.
-     * @param timeout An optional timeout applied to the operation. If a response is not returned before the timeout concludes a {@link RuntimeException} will be thrown.
-     * @param context Additional context that is passed through the Http pipeline during the service call.
-     * @return A reactive response emitting the listed forced closed handles, flattened.
-     */
-    PagedFlux<Integer> forceCloseHandlesWithOptionalTimeout(String handleId, boolean recursive, Duration timeout, Context context) {
-        // TODO: Will change the return type to how many handles have been closed. Implement one more API to force close all handles.
-        // TODO: @see <a href="https://github.com/Azure/azure-sdk-for-java/issues/4525">Github Issue 4525</a>
-=======
     PagedFlux<Integer> forceCloseHandlesWithOptionalTimeout(String handleId, boolean recursive, Duration timeout,
         Context context) {
->>>>>>> f9b68898
         Function<String, Mono<PagedResponse<Integer>>> retriever =
             marker -> postProcessResponse(Utility.applyOptionalTimeout(this.azureFileStorageClient.directorys()
                 .forceCloseHandlesWithRestResponseAsync(shareName, directoryPath, handleId, null, marker, snapshot,
                     recursive, context), timeout)
-<<<<<<< HEAD
-                .map(response -> new PagedResponseBase<>(response.request(),
-                    response.statusCode(),
-                    response.headers(),
-                    Collections.singletonList(response.deserializedHeaders().numberOfHandlesClosed()),
-                    response.deserializedHeaders().marker(),
-                    response.deserializedHeaders())));
-=======
                 .map(response -> new PagedResponseBase<>(response.getRequest(),
                     response.getStatusCode(),
                     response.getHeaders(),
                     Collections.singletonList(response.getDeserializedHeaders().getNumberOfHandlesClosed()),
                     response.getDeserializedHeaders().getMarker(),
                     response.getDeserializedHeaders())));
->>>>>>> f9b68898
 
         return new PagedFlux<>(() -> retriever.apply(null), retriever);
     }
@@ -775,19 +559,12 @@
      *
      * @param subDirectoryName Name of the subdirectory
      * @return A subdirectory client.
-<<<<<<< HEAD
-     * @throws StorageException If the subdirectory has already existed, the parent directory does not exist or directory is an invalid resource name.
-     */
-    public Mono<DirectoryAsyncClient> createSubDirectory(String subDirectoryName) {
-        return createSubDirectoryWithResponse(subDirectoryName, null, null, null).flatMap(FluxUtil::toMono);
-=======
      * @throws StorageException If the subdirectory has already existed, the parent directory does not exist or
      * directory is an invalid resource name.
      */
     public Mono<DirectoryAsyncClient> createSubDirectory(String subDirectoryName) {
         return createSubDirectoryWithResponse(subDirectoryName, null, null, null)
             .flatMap(FluxUtil::toMono);
->>>>>>> f9b68898
     }
 
     /**
@@ -808,12 +585,8 @@
      * @param filePermission The file permission of the directory.
      * @param metadata Optional metadata to associate with the subdirectory
      * @return A response containing the subdirectory client and the status of creating the directory.
-<<<<<<< HEAD
-     * @throws StorageException If the directory has already existed, the parent directory does not exist or subdirectory is an invalid resource name.
-=======
      * @throws StorageException If the directory has already existed, the parent directory does not exist or
      * subdirectory is an invalid resource name.
->>>>>>> f9b68898
      */
     public Mono<Response<DirectoryAsyncClient>> createSubDirectoryWithResponse(String subDirectoryName,
         FileSmbProperties smbProperties, String filePermission, Map<String, String> metadata) {
@@ -842,12 +615,8 @@
      *
      * @param subDirectoryName Name of the subdirectory
      * @return An empty response.
-<<<<<<< HEAD
-     * @throws StorageException If the subdirectory doesn't exist, the parent directory does not exist or subdirectory name is an invalid resource name.
-=======
      * @throws StorageException If the subdirectory doesn't exist, the parent directory does not exist or subdirectory
      * name is an invalid resource name.
->>>>>>> f9b68898
      */
     public Mono<Void> deleteSubDirectory(String subDirectoryName) {
         return deleteSubDirectoryWithResponse(subDirectoryName).flatMap(FluxUtil::toMono);
@@ -867,17 +636,6 @@
      *
      * @param subDirectoryName Name of the subdirectory
      * @return A response that only contains headers and response status code
-<<<<<<< HEAD
-     * @throws StorageException If the subdirectory doesn't exist, the parent directory does not exist or subdirectory name is an invalid resource name.
-     */
-    public Mono<VoidResponse> deleteSubDirectoryWithResponse(String subDirectoryName) {
-        return withContext(context -> deleteSubDirectoryWithResponse(subDirectoryName, context));
-    }
-
-    Mono<VoidResponse> deleteSubDirectoryWithResponse(String subDirectoryName, Context context) {
-        DirectoryAsyncClient deleteSubClient = getSubDirectoryClient(subDirectoryName);
-        return postProcessResponse(deleteSubClient.deleteWithResponse(context)).map(VoidResponse::new);
-=======
      * @throws StorageException If the subdirectory doesn't exist, the parent directory does not exist or subdirectory
      * name is an invalid resource name.
      */
@@ -888,7 +646,6 @@
     Mono<Response<Void>> deleteSubDirectoryWithResponse(String subDirectoryName, Context context) {
         DirectoryAsyncClient deleteSubClient = getSubDirectoryClient(subDirectoryName);
         return postProcessResponse(deleteSubClient.deleteWithResponse(context));
->>>>>>> f9b68898
     }
 
     /**
@@ -907,19 +664,12 @@
      * @param fileName Name of the file
      * @param maxSize Size of the file
      * @return The FileAsyncClient.
-<<<<<<< HEAD
-     * @throws StorageException If the file has already existed, the parent directory does not exist or file name is an invalid resource name.
-     */
-    public Mono<FileAsyncClient> createFile(String fileName, long maxSize) {
-        return createFileWithResponse(fileName, maxSize, null, null, null, null).flatMap(FluxUtil::toMono);
-=======
      * @throws StorageException If the file has already existed, the parent directory does not exist or file name is an
      * invalid resource name.
      */
     public Mono<FileAsyncClient> createFile(String fileName, long maxSize) {
         return createFileWithResponse(fileName, maxSize, null, null, null, null)
             .flatMap(FluxUtil::toMono);
->>>>>>> f9b68898
     }
 
     /**
@@ -941,14 +691,6 @@
      * @param filePermission The file permission of the file.
      * @param metadata Optional name-value pairs associated with the file as metadata.
      * @return A response containing the directory info and the status of creating the directory.
-<<<<<<< HEAD
-     * @throws StorageException If the directory has already existed, the parent directory does not exist or file name is an invalid resource name.
-     */
-    public Mono<Response<FileAsyncClient>> createFileWithResponse(String fileName, long maxSize,
-        FileHTTPHeaders httpHeaders, FileSmbProperties smbProperties, String filePermission, Map<String, String> metadata) {
-        return withContext(context -> createFileWithResponse(fileName, maxSize, httpHeaders, smbProperties, filePermission,
-            metadata, context));
-=======
      * @throws StorageException If the directory has already existed, the parent directory does not exist or file name
      * is an invalid resource name.
      */
@@ -957,20 +699,14 @@
         Map<String, String> metadata) {
         return withContext(context ->
             createFileWithResponse(fileName, maxSize, httpHeaders, smbProperties, filePermission, metadata, context));
->>>>>>> f9b68898
     }
 
     Mono<Response<FileAsyncClient>> createFileWithResponse(String fileName, long maxSize, FileHTTPHeaders httpHeaders,
         FileSmbProperties smbProperties, String filePermission, Map<String, String> metadata, Context context) {
         FileAsyncClient fileAsyncClient = getFileClient(fileName);
-<<<<<<< HEAD
-        return postProcessResponse(fileAsyncClient.createWithResponse(maxSize, httpHeaders, smbProperties, filePermission,
-            metadata, context)).map(response -> new SimpleResponse<>(response, fileAsyncClient));
-=======
         return postProcessResponse(fileAsyncClient
             .createWithResponse(maxSize, httpHeaders, smbProperties, filePermission, metadata, context))
             .map(response -> new SimpleResponse<>(response, fileAsyncClient));
->>>>>>> f9b68898
     }
 
     /**
@@ -987,12 +723,8 @@
      *
      * @param fileName Name of the file
      * @return An empty response.
-<<<<<<< HEAD
-     * @throws StorageException If the directory doesn't exist or the file doesn't exist or file name is an invalid resource name.
-=======
      * @throws StorageException If the directory doesn't exist or the file doesn't exist or file name is an invalid
      * resource name.
->>>>>>> f9b68898
      */
     public Mono<Void> deleteFile(String fileName) {
         return deleteFileWithResponse(fileName).flatMap(FluxUtil::toMono);
@@ -1012,18 +744,6 @@
      *
      * @param fileName Name of the file
      * @return A response that only contains headers and response status code
-<<<<<<< HEAD
-     * @throws StorageException If the directory doesn't exist or the file doesn't exist or file name is an invalid resource name.
-     */
-    public Mono<VoidResponse> deleteFileWithResponse(String fileName) {
-        return withContext(context -> deleteFileWithResponse(fileName, context));
-    }
-
-    Mono<VoidResponse> deleteFileWithResponse(String fileName, Context context) {
-        FileAsyncClient fileAsyncClient = getFileClient(fileName);
-        return postProcessResponse(fileAsyncClient.deleteWithResponse(context))
-            .map(VoidResponse::new);
-=======
      * @throws StorageException If the directory doesn't exist or the file doesn't exist or file name is an invalid
      * resource name.
      */
@@ -1034,7 +754,6 @@
     Mono<Response<Void>> deleteFileWithResponse(String fileName, Context context) {
         FileAsyncClient fileAsyncClient = getFileClient(fileName);
         return postProcessResponse(fileAsyncClient.deleteWithResponse(context));
->>>>>>> f9b68898
     }
 
     /**
@@ -1053,51 +772,6 @@
         return this.snapshot;
     }
 
-<<<<<<< HEAD
-    private Response<DirectoryInfo> createWithRestResponse(final DirectorysCreateResponse response) {
-        String eTag = response.deserializedHeaders().eTag();
-        OffsetDateTime lastModified = response.deserializedHeaders().lastModified();
-        FileSmbProperties smbProperties = new FileSmbProperties(response.headers());
-        DirectoryInfo directoryInfo = new DirectoryInfo(eTag, lastModified, smbProperties);
-        return new SimpleResponse<>(response, directoryInfo);
-    }
-
-    private Response<DirectoryProperties> getPropertiesResponse(DirectorysGetPropertiesResponse response) {
-        Map<String, String> metadata = response.deserializedHeaders().metadata();
-        String eTag = response.deserializedHeaders().eTag();
-        OffsetDateTime offsetDateTime = response.deserializedHeaders().lastModified();
-        boolean isServerEncrypted = response.deserializedHeaders().isServerEncrypted();
-        FileSmbProperties smbProperties = new FileSmbProperties(response.headers());
-        DirectoryProperties directoryProperties = new DirectoryProperties(metadata, eTag, offsetDateTime, isServerEncrypted, smbProperties);
-        return new SimpleResponse<>(response, directoryProperties);
-    }
-
-    private Response<DirectoryInfo> setPropertiesResponse(final DirectorysSetPropertiesResponse response) {
-        String eTag = response.deserializedHeaders().eTag();
-        OffsetDateTime lastModified = response.deserializedHeaders().lastModified();
-        FileSmbProperties smbProperties = new FileSmbProperties(response.headers());
-        DirectoryInfo directoryInfo = new DirectoryInfo(eTag, lastModified, smbProperties);
-        return new SimpleResponse<>(response, directoryInfo);
-    }
-
-    private Response<DirectorySetMetadataInfo> setMetadataResponse(final DirectorysSetMetadataResponse response) {
-        String eTag = response.deserializedHeaders().eTag();
-        boolean isServerEncrypted = response.deserializedHeaders().isServerEncrypted();
-        DirectorySetMetadataInfo directorySetMetadataInfo = new DirectorySetMetadataInfo(eTag, isServerEncrypted);
-        return new SimpleResponse<>(response, directorySetMetadataInfo);
-    }
-
-    private List<FileRef> convertResponseAndGetNumOfResults(DirectorysListFilesAndDirectoriesSegmentResponse response) {
-        Set<FileRef> fileRefs = new TreeSet<>(Comparator.comparing(FileRef::name));
-        if (response.value().segment() != null) {
-            response.value().segment().directoryItems()
-                .forEach(directoryItem -> fileRefs.add(new FileRef(directoryItem.name(), true, null)));
-            response.value().segment().fileItems()
-                .forEach(fileItem -> fileRefs.add(new FileRef(fileItem.name(), false, fileItem.properties())));
-        }
-
-        return new ArrayList<>(fileRefs);
-=======
     /**
      * Get the share name of directory client.
      *
@@ -1181,6 +855,5 @@
         }
 
         return new ArrayList<>(fileReferences);
->>>>>>> f9b68898
     }
 }