--- conflicted
+++ resolved
@@ -513,10 +513,6 @@
     }
 
     Mono<Response<ShareInfo>> setAccessPolicyWithResponse(List<SignedIdentifier> permissions, Context context) {
-<<<<<<< HEAD
-        return postProcessResponse(azureFileStorageClient.shares()
-            .setAccessPolicyWithRestResponseAsync(shareName, permissions, null, context))
-=======
         /*
         We truncate to seconds because the service only supports nanoseconds or seconds, but doing an
         OffsetDateTime.now will only give back milliseconds (more precise fields are zeroed and not serialized). This
@@ -536,8 +532,8 @@
             }
         }
 
-        return azureFileStorageClient.shares().setAccessPolicyWithRestResponseAsync(shareName, permissions, null, context)
->>>>>>> b3b7d5df
+        return postProcessResponse(azureFileStorageClient.shares()
+            .setAccessPolicyWithRestResponseAsync(shareName, permissions, null, context))
             .map(this::mapToShareInfoResponse);
     }
 
