--- conflicted
+++ resolved
@@ -3,12 +3,9 @@
 
 package com.azure.storage.file;
 
-<<<<<<< HEAD
 import static com.azure.core.implementation.util.FluxUtil.monoError;
 import static com.azure.core.implementation.util.FluxUtil.withContext;
 
-=======
->>>>>>> b3434628
 import com.azure.core.annotation.ServiceClient;
 import com.azure.core.http.HttpPipeline;
 import com.azure.core.http.rest.PagedFlux;
@@ -496,10 +493,9 @@
      * @return The stored access policies specified on the queue.
      * @throws FileStorageException If the share doesn't exist
      */
-<<<<<<< HEAD
-    public PagedFlux<SignedIdentifier> getAccessPolicy() {
-        try {
-            Function<String, Mono<PagedResponse<SignedIdentifier>>> retriever =
+    public PagedFlux<FileSignedIdentifier> getAccessPolicy() {
+        try {
+            Function<String, Mono<PagedResponse<FileSignedIdentifier>>> retriever =
                 marker -> this.azureFileStorageClient.shares()
                     .getAccessPolicyWithRestResponseAsync(shareName, Context.NONE)
                     .map(response -> new PagedResponseBase<>(response.getRequest(),
@@ -513,20 +509,6 @@
         } catch (RuntimeException ex) {
             return new PagedFlux<>(() -> monoError(logger, ex));
         }
-=======
-    public PagedFlux<FileSignedIdentifier> getAccessPolicy() {
-        Function<String, Mono<PagedResponse<FileSignedIdentifier>>> retriever =
-            marker -> this.azureFileStorageClient.shares()
-                .getAccessPolicyWithRestResponseAsync(shareName, Context.NONE)
-                .map(response -> new PagedResponseBase<>(response.getRequest(),
-                    response.getStatusCode(),
-                    response.getHeaders(),
-                    response.getValue(),
-                    null,
-                    response.getDeserializedHeaders()));
-
-        return new PagedFlux<>(() -> retriever.apply(null), retriever);
->>>>>>> b3434628
     }
 
     /**
@@ -546,18 +528,12 @@
      * @throws FileStorageException If the share doesn't exist, a stored access policy doesn't have all fields filled
      * out, or the share will have more than five policies.
      */
-
-<<<<<<< HEAD
-    public Mono<ShareInfo> setAccessPolicy(List<SignedIdentifier> permissions) {
+    public Mono<ShareInfo> setAccessPolicy(List<FileSignedIdentifier> permissions) {
         try {
             return setAccessPolicyWithResponse(permissions).flatMap(FluxUtil::toMono);
         } catch (RuntimeException ex) {
             return monoError(logger, ex);
         }
-=======
-    public Mono<ShareInfo> setAccessPolicy(List<FileSignedIdentifier> permissions) {
-        return setAccessPolicyWithResponse(permissions).flatMap(FluxUtil::toMono);
->>>>>>> b3434628
     }
 
     /**
@@ -578,17 +554,12 @@
      * @throws FileStorageException If the share doesn't exist, a stored access policy doesn't have all fields filled
      * out, or the share will have more than five policies.
      */
-<<<<<<< HEAD
-    public Mono<Response<ShareInfo>> setAccessPolicyWithResponse(List<SignedIdentifier> permissions) {
+    public Mono<Response<ShareInfo>> setAccessPolicyWithResponse(List<FileSignedIdentifier> permissions) {
         try {
             return withContext(context -> setAccessPolicyWithResponse(permissions, context));
         } catch (RuntimeException ex) {
             return monoError(logger, ex);
         }
-=======
-    public Mono<Response<ShareInfo>> setAccessPolicyWithResponse(List<FileSignedIdentifier> permissions) {
-        return withContext(context -> setAccessPolicyWithResponse(permissions, context));
->>>>>>> b3434628
     }
 
     Mono<Response<ShareInfo>> setAccessPolicyWithResponse(List<FileSignedIdentifier> permissions, Context context) {
