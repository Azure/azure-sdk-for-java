--- conflicted
+++ resolved
@@ -478,9 +478,33 @@
      * @throws StorageErrorException If the share doesn't exist, a stored access policy doesn't have all fields filled out,
      * or the share will have more than five policies.
      */
-<<<<<<< HEAD
-    public Mono<Response<ShareInfo>> setAccessPolicy(List<SignedIdentifier> permissions) {
-
+
+    public Mono<ShareInfo> setAccessPolicy(List<SignedIdentifier> permissions) {
+        return setAccessPolicyWithResponse(permissions).flatMap(FluxUtil::toMono);
+    }
+
+    /**
+     * Sets stored access policies for the share.
+     *
+     * <p><strong>Code Samples</strong></p>
+     *
+     * <p>Set a read only stored access policy</p>
+     *
+     * {@codesnippet com.azure.storage.file.shareAsyncClient.setAccessPolicyWithResponse}
+     *
+     * <p>For more information, see the
+     * <a href="https://docs.microsoft.com/en-us/rest/api/storageservices/set-share-acl">Azure Docs</a>.</p>
+     *
+     * @param permissions Access policies to set on the queue
+     * @return A response containing the {@link ShareInfo information about the share} with headers and response status code
+     * @throws StorageErrorException If the share doesn't exist, a stored access policy doesn't have all fields filled out,
+     * or the share will have more than five policies.
+     */
+    public Mono<Response<ShareInfo>> setAccessPolicyWithResponse(List<SignedIdentifier> permissions) {
+        return withContext(context -> setAccessPolicyWithResponse(permissions, context));
+    }
+
+    Mono<Response<ShareInfo>> setAccessPolicyWithResponse(List<SignedIdentifier> permissions, Context context) {
         /*
         We truncate to seconds because the service only supports nanoseconds or seconds, but doing an
         OffsetDateTime.now will only give back milliseconds (more precise fields are zeroed and not serialized). This
@@ -500,36 +524,7 @@
             }
         }
 
-        return azureFileStorageClient.shares().setAccessPolicyWithRestResponseAsync(shareName, permissions, null, Context.NONE)
-=======
-    public Mono<ShareInfo> setAccessPolicy(List<SignedIdentifier> permissions) {
-        return setAccessPolicyWithResponse(permissions).flatMap(FluxUtil::toMono);
-    }
-
-    /**
-     * Sets stored access policies for the share.
-     *
-     * <p><strong>Code Samples</strong></p>
-     *
-     * <p>Set a read only stored access policy</p>
-     *
-     * {@codesnippet com.azure.storage.file.shareAsyncClient.setAccessPolicyWithResponse}
-     *
-     * <p>For more information, see the
-     * <a href="https://docs.microsoft.com/en-us/rest/api/storageservices/set-share-acl">Azure Docs</a>.</p>
-     *
-     * @param permissions Access policies to set on the queue
-     * @return A response containing the {@link ShareInfo information about the share} with headers and response status code
-     * @throws StorageErrorException If the share doesn't exist, a stored access policy doesn't have all fields filled out,
-     * or the share will have more than five policies.
-     */
-    public Mono<Response<ShareInfo>> setAccessPolicyWithResponse(List<SignedIdentifier> permissions) {
-        return withContext(context -> setAccessPolicyWithResponse(permissions, context));
-    }
-
-    Mono<Response<ShareInfo>> setAccessPolicyWithResponse(List<SignedIdentifier> permissions, Context context) {
         return azureFileStorageClient.shares().setAccessPolicyWithRestResponseAsync(shareName, permissions, null, context)
->>>>>>> 1234a3ab
             .map(this::mapToShareInfoResponse);
     }
 
