// Copyright (c) Microsoft Corporation. All rights reserved.
// Licensed under the MIT License.

package com.azure.storage.file;

import static com.azure.core.implementation.util.FluxUtil.withContext;
import static com.azure.storage.file.PostProcessor.postProcessResponse;

import com.azure.core.annotation.ServiceClient;
import com.azure.core.http.HttpPipeline;
import com.azure.core.http.rest.PagedFlux;
import com.azure.core.http.rest.PagedResponse;
import com.azure.core.http.rest.Response;
import com.azure.core.http.rest.SimpleResponse;
import com.azure.core.implementation.DateTimeRfc1123;
import com.azure.core.implementation.http.PagedResponseBase;
import com.azure.core.implementation.util.FluxUtil;
import com.azure.core.util.Context;
import com.azure.core.util.logging.ClientLogger;
<<<<<<< HEAD
import com.azure.storage.common.Constants;
import com.azure.storage.common.IPRange;
import com.azure.storage.common.SASProtocol;
import com.azure.storage.common.Utility;
import com.azure.storage.common.credentials.SASTokenCredential;
=======
>>>>>>> f9b68898
import com.azure.storage.common.credentials.SharedKeyCredential;
import com.azure.storage.file.implementation.AzureFileStorageImpl;
import com.azure.storage.file.implementation.models.ShareCreateSnapshotHeaders;
import com.azure.storage.file.implementation.models.ShareGetPropertiesHeaders;
import com.azure.storage.file.implementation.models.SharePermission;
import com.azure.storage.file.implementation.models.SharesCreateSnapshotResponse;
import com.azure.storage.file.implementation.models.SharesGetPropertiesResponse;
import com.azure.storage.file.implementation.models.SharesGetStatisticsResponse;
import com.azure.storage.file.models.FileHTTPHeaders;
import com.azure.storage.file.models.ShareInfo;
import com.azure.storage.file.models.SharePermission;
import com.azure.storage.file.models.ShareProperties;
import com.azure.storage.file.models.ShareSnapshotInfo;
import com.azure.storage.file.models.ShareStatistics;
import com.azure.storage.file.models.SignedIdentifier;
import com.azure.storage.file.models.StorageException;
<<<<<<< HEAD
import reactor.core.publisher.Mono;

import java.net.MalformedURLException;
import java.net.URL;
=======
>>>>>>> f9b68898
import java.time.OffsetDateTime;
import java.time.temporal.ChronoUnit;
import java.util.List;
import java.util.Map;
import java.util.Objects;
import java.util.function.Function;
<<<<<<< HEAD

import static com.azure.core.implementation.util.FluxUtil.withContext;
import static com.azure.storage.file.PostProcessor.postProcessResponse;
=======
import reactor.core.publisher.Mono;
>>>>>>> f9b68898

/**
 * This class provides a azureFileStorageClient that contains all the operations for interacting with a share in Azure
 * Storage Share. Operations allowed by the azureFileStorageClient are creating and deleting the share, creating
 * snapshots for the share, creating and deleting directories in the share and retrieving and updating properties
 * metadata and access policies of the share.
 *
 * <p><strong>Instantiating an Asynchronous Share Client</strong></p>
 *
 * {@codesnippet com.azure.storage.file.shareAsyncClient.instantiation}
 *
 * <p>View {@link ShareClientBuilder this} for additional ways to construct the azureFileStorageClient.</p>
 *
 * @see ShareClientBuilder
 * @see ShareClient
 * @see SharedKeyCredential
 */
@ServiceClient(builder = ShareClientBuilder.class, isAsync = true)
public class ShareAsyncClient {
    private final ClientLogger logger = new ClientLogger(ShareAsyncClient.class);

    private final AzureFileStorageImpl azureFileStorageClient;
    private final String shareName;
    private final String snapshot;
    private final String accountName;

    /**
     * Creates a ShareAsyncClient that sends requests to the storage share at {@link AzureFileStorageImpl#getUrl()
     * endpoint}. Each service call goes through the {@link HttpPipeline pipeline} in the
     * {@code azureFileStorageClient}.
     *
     * @param client Client that interacts with the service interfaces
     * @param shareName Name of the share
     */
<<<<<<< HEAD
    ShareAsyncClient(AzureFileStorageImpl client, String shareName, String snapshot) {
        Objects.requireNonNull(shareName);
        this.shareName = shareName;
        this.snapshot = snapshot;

=======
    ShareAsyncClient(AzureFileStorageImpl client, String shareName, String snapshot, String accountName) {
        Objects.requireNonNull(shareName, "'shareName' cannot be null.");
        this.shareName = shareName;
        this.snapshot = snapshot;
        this.accountName = accountName;
>>>>>>> f9b68898
        this.azureFileStorageClient = client;
    }

    /**
     * Get the url of the storage share client.
     *
     * @return the url of the Storage Share.
<<<<<<< HEAD
     * @throws RuntimeException If the share is using a malformed URL.
     */
    public URL getShareUrl() {
        try {
            return new URL(azureFileStorageClient.getUrl());
        } catch (MalformedURLException e) {
            throw logger.logExceptionAsError(new RuntimeException(String.format("Invalid URL on %s: %s" + getClass().getSimpleName(),
                azureFileStorageClient.getUrl()), e));
=======
     */
    public String getShareUrl() {
        StringBuilder shareUrlString = new StringBuilder(azureFileStorageClient.getUrl()).append("/").append(shareName);
        if (snapshot != null) {
            shareUrlString.append("?snapshot=").append(snapshot);
>>>>>>> f9b68898
        }
        return shareUrlString.toString();
    }


    /**
     * Constructs a {@link DirectoryAsyncClient} that interacts with the root directory in the share.
     *
<<<<<<< HEAD
     * <p>If the directory doesn't exist in the share {@link DirectoryAsyncClient#create()} in the azureFileStorageClient will
     * need to be called before interaction with the directory can happen.</p>
=======
     * <p>If the directory doesn't exist in the share {@link DirectoryAsyncClient#create()} in the
     * azureFileStorageClient will need to be called before interaction with the directory can happen.</p>
>>>>>>> f9b68898
     *
     * @return a {@link DirectoryAsyncClient} that interacts with the root directory in the share
     */
    public DirectoryAsyncClient getRootDirectoryClient() {
        return getDirectoryClient("");
    }

    /**
     * Constructs a {@link DirectoryAsyncClient} that interacts with the specified directory.
     *
<<<<<<< HEAD
     * <p>If the directory doesn't exist in the share {@link DirectoryAsyncClient#create() create} in the azureFileStorageClient will
     * need to be called before interaction with the directory can happen.</p>
=======
     * <p>If the directory doesn't exist in the share {@link DirectoryAsyncClient#create() create} in the
     * azureFileStorageClient will need to be called before interaction with the directory can happen.</p>
>>>>>>> f9b68898
     *
     * @param directoryName Name of the directory
     * @return a {@link DirectoryAsyncClient} that interacts with the directory in the share
     */
    public DirectoryAsyncClient getDirectoryClient(String directoryName) {
        return new DirectoryAsyncClient(azureFileStorageClient, shareName, directoryName, snapshot, accountName);
    }

    /**
     * Constructs a {@link FileAsyncClient} that interacts with the specified file.
     *
     * <p>If the file doesn't exist in the share {@link FileAsyncClient#create(long)} ) create} in the client will
     * need to be called before interaction with the file can happen.</p>
     *
     * @param filePath Name of the file
     * @return a {@link FileAsyncClient} that interacts with the file in the share
     */
    public FileAsyncClient getFileClient(String filePath) {
        return new FileAsyncClient(azureFileStorageClient, shareName, filePath, snapshot, accountName);
    }

    /**
     * Creates the share in the storage account.
     *
     * <p><strong>Code Samples</strong></p>
     *
     * <p>Create the share</p>
     *
     * {@codesnippet com.azure.storage.file.shareAsyncClient.create}
     *
     * <p>For more information, see the
     * <a href="https://docs.microsoft.com/en-us/rest/api/storageservices/create-share">Azure Docs</a>.</p>
     *
     * @return The information about the {@link ShareInfo share}
     * @throws StorageException If the share already exists with different metadata
     */
    public Mono<ShareInfo> create() {
        return createWithResponse(null, null).flatMap(FluxUtil::toMono);
    }

    /**
     * Creates the share in the storage account with the specified metadata and quota.
     *
     * <p><strong>Code Samples</strong></p>
     *
     * <p>Create the share with metadata "share:metadata"</p>
     *
     * {@codesnippet com.azure.storage.file.shareAsyncClient.createWithResponse#map-integer.metadata}
     *
     * <p>Create the share with a quota of 10 GB</p>
     *
     * {@codesnippet com.azure.storage.file.shareAsyncClient.createWithResponse#map-integer.quota}
     *
     * <p>For more information, see the
     * <a href="https://docs.microsoft.com/en-us/rest/api/storageservices/create-share">Azure Docs</a>.</p>
     *
     * @param metadata Optional metadata to associate with the share
     * @param quotaInGB Optional maximum size the share is allowed to grow to in GB. This must be greater than 0 and
     * less than or equal to 5120. The default value is 5120.
     * @return A response containing information about the {@link ShareInfo share} and the status its creation.
     * @throws StorageException If the share already exists with different metadata or {@code quotaInGB} is outside the
     * allowed range.
     */
    public Mono<Response<ShareInfo>> createWithResponse(Map<String, String> metadata, Integer quotaInGB) {
        return withContext(context -> createWithResponse(metadata, quotaInGB, context));
    }

    Mono<Response<ShareInfo>> createWithResponse(Map<String, String> metadata, Integer quotaInGB, Context context) {
        return postProcessResponse(azureFileStorageClient.shares()
            .createWithRestResponseAsync(shareName, null, metadata, quotaInGB, context))
            .map(this::mapToShareInfoResponse);
    }

    /**
     * Creates a snapshot of the share with the same metadata associated to the share at the time of creation.
     *
     * <p><strong>Code Samples</strong></p>
     *
     * <p>Create a snapshot</p>
     *
     * {@codesnippet com.azure.storage.file.shareAsyncClient.createSnapshot}
     *
     * <p>For more information, see the
     * <a href="https://docs.microsoft.com/en-us/rest/api/storageservices/snapshot-share">Azure Docs</a>.</p>
     *
     * @return The information about the {@link ShareSnapshotInfo snapshot of share}.
<<<<<<< HEAD
     * @throws StorageException If the share doesn't exist, there are 200 snapshots of the share, or a snapshot is
     * in progress for the share
=======
     * @throws StorageException If the share doesn't exist, there are 200 snapshots of the share, or a snapshot is in
     * progress for the share
>>>>>>> f9b68898
     */
    public Mono<ShareSnapshotInfo> createSnapshot() {
        return createSnapshotWithResponse(null).flatMap(FluxUtil::toMono);
    }

    /**
     * Creates a snapshot of the share with the metadata that was passed associated to the snapshot.
     *
     * <p><strong>Code Samples</strong></p>
     *
     * <p>Create a snapshot with metadata "snapshot:metadata"</p>
     *
     * {@codesnippet com.azure.storage.file.shareAsyncClient.createSnapshotWithResponse#map}
     *
     * <p>For more information, see the
     * <a href="https://docs.microsoft.com/en-us/rest/api/storageservices/snapshot-share">Azure Docs</a>.</p>
     *
<<<<<<< HEAD
     * @param metadata Optional metadata to associate with the snapshot. If {@code null} the metadata of the share
     * will be copied to the snapshot.
     * @return A response containing information about the {@link ShareSnapshotInfo snapshot of share}.
     * @throws StorageException If the share doesn't exist, there are 200 snapshots of the share, or a snapshot is
     * in progress for the share
=======
     * @param metadata Optional metadata to associate with the snapshot. If {@code null} the metadata of the share will
     * be copied to the snapshot.
     * @return A response containing information about the {@link ShareSnapshotInfo snapshot of share}.
     * @throws StorageException If the share doesn't exist, there are 200 snapshots of the share, or a snapshot is in
     * progress for the share
>>>>>>> f9b68898
     */
    public Mono<Response<ShareSnapshotInfo>> createSnapshotWithResponse(Map<String, String> metadata) {
        return withContext(context -> createSnapshotWithResponse(metadata, context));
    }

    Mono<Response<ShareSnapshotInfo>> createSnapshotWithResponse(Map<String, String> metadata, Context context) {
        return postProcessResponse(azureFileStorageClient.shares()
            .createSnapshotWithRestResponseAsync(shareName, null, metadata, context))
            .map(this::mapCreateSnapshotResponse);
    }

    /**
     * Deletes the share in the storage account
     *
     * <p><strong>Code Samples</strong></p>
     *
     * <p>Delete the share</p>
     *
     * {@codesnippet com.azure.storage.file.shareAsyncClient.delete}
     *
     * <p>For more information, see the
     * <a href="https://docs.microsoft.com/en-us/rest/api/storageservices/delete-share">Azure Docs</a>.</p>
     *
     * @return An empty response
     * @throws StorageException If the share doesn't exist
     */
    public Mono<Void> delete() {
        return deleteWithResponse().flatMap(FluxUtil::toMono);
    }

    /**
     * Deletes the share in the storage account
     *
     * <p><strong>Code Samples</strong></p>
     *
     * <p>Delete the share</p>
     *
     * {@codesnippet com.azure.storage.file.shareAsyncClient.deleteWithResponse}
     *
     * <p>For more information, see the
     * <a href="https://docs.microsoft.com/en-us/rest/api/storageservices/delete-share">Azure Docs</a>.</p>
     *
     * @return A response that only contains headers and response status code
     * @throws StorageException If the share doesn't exist
     */
<<<<<<< HEAD
    public Mono<VoidResponse> deleteWithResponse() {
        return withContext(this::deleteWithResponse);
    }

    Mono<VoidResponse> deleteWithResponse(Context context) {
        return postProcessResponse(azureFileStorageClient.shares()
            .deleteWithRestResponseAsync(shareName, snapshot, null, null,  context))
            .map(VoidResponse::new);
=======
    public Mono<Response<Void>> deleteWithResponse() {
        return withContext(this::deleteWithResponse);
    }

    Mono<Response<Void>> deleteWithResponse(Context context) {
        return postProcessResponse(azureFileStorageClient.shares()
            .deleteWithRestResponseAsync(shareName, snapshot, null, null, context))
            .map(response -> new SimpleResponse<>(response, null));
>>>>>>> f9b68898
    }

    /**
     * Retrieves the properties of the share, these include the metadata associated to it and the quota that the share
     * is restricted to.
     *
     * <p><strong>Code Samples</strong></p>
     *
     * <p>Retrieve the share properties</p>
     *
     * {@codesnippet com.azure.storage.file.shareAsyncClient.getProperties}
     *
     * <p>For more information, see the
     * <a href="https://docs.microsoft.com/en-us/rest/api/storageservices/get-share-properties">Azure Docs</a>.</p>
     *
     * @return The {@link ShareProperties properties of the share}
     * @throws StorageException If the share doesn't exist
<<<<<<< HEAD
     */
    public Mono<ShareProperties> getProperties() {
        return getPropertiesWithResponse().flatMap(FluxUtil::toMono);
    }

    /**
     * Retrieves the properties of the share, these include the metadata associated to it and the quota that the share
     * is restricted to.
     *
     * <p><strong>Code Samples</strong></p>
     *
     * <p>Retrieve the share properties</p>
     *
     * {@codesnippet com.azure.storage.file.shareAsyncClient.getPropertiesWithResponse}
     *
     * <p>For more information, see the
     * <a href="https://docs.microsoft.com/en-us/rest/api/storageservices/get-share-properties">Azure Docs</a>.</p>
     *
     * @return A response containing the {@link ShareProperties properties of the share} with headers and response status code
     * @throws StorageException If the share doesn't exist
     */
=======
     */
    public Mono<ShareProperties> getProperties() {
        return getPropertiesWithResponse().flatMap(FluxUtil::toMono);
    }

    /**
     * Retrieves the properties of the share, these include the metadata associated to it and the quota that the share
     * is restricted to.
     *
     * <p><strong>Code Samples</strong></p>
     *
     * <p>Retrieve the share properties</p>
     *
     * {@codesnippet com.azure.storage.file.shareAsyncClient.getPropertiesWithResponse}
     *
     * <p>For more information, see the
     * <a href="https://docs.microsoft.com/en-us/rest/api/storageservices/get-share-properties">Azure Docs</a>.</p>
     *
     * @return A response containing the {@link ShareProperties properties of the share} with headers and response
     * status code
     * @throws StorageException If the share doesn't exist
     */
>>>>>>> f9b68898
    public Mono<Response<ShareProperties>> getPropertiesWithResponse() {
        return withContext(this::getPropertiesWithResponse);
    }

    Mono<Response<ShareProperties>> getPropertiesWithResponse(Context context) {
        return postProcessResponse(azureFileStorageClient.shares()
            .getPropertiesWithRestResponseAsync(shareName, snapshot, null, context))
            .map(this::mapGetPropertiesResponse);
    }

    /**
     * Sets the maximum size in GB that the share is allowed to grow.
     *
     * <p><strong>Code Samples</strong></p>
     *
     * <p>Set the quota to 1024 GB</p>
     *
     * {@codesnippet com.azure.storage.file.ShareAsyncClient.setQuota#int}
<<<<<<< HEAD
=======
     *
     * <p>For more information, see the
     * <a href="https://docs.microsoft.com/en-us/rest/api/storageservices/get-share-properties">Azure Docs</a>.</p>
     *
     * @param quotaInGB Size in GB to limit the share's growth. The quota in GB must be between 1 and 5120.
     * @return The {@link ShareInfo information about the share}
     * @throws StorageException If the share doesn't exist or {@code quotaInGB} is outside the allowed bounds
     */
    public Mono<ShareInfo> setQuota(int quotaInGB) {
        return setQuotaWithResponse(quotaInGB).flatMap(FluxUtil::toMono);
    }

    /**
     * Sets the maximum size in GB that the share is allowed to grow.
     *
     * <p><strong>Code Samples</strong></p>
     *
     * <p>Set the quota to 1024 GB</p>
     *
     * {@codesnippet com.azure.storage.file.ShareAsyncClient.setQuotaWithResponse#int}
>>>>>>> f9b68898
     *
     * <p>For more information, see the
     * <a href="https://docs.microsoft.com/en-us/rest/api/storageservices/get-share-properties">Azure Docs</a>.</p>
     *
     * @param quotaInGB Size in GB to limit the share's growth. The quota in GB must be between 1 and 5120.
<<<<<<< HEAD
     * @return The {@link ShareInfo information about the share}
     * @throws StorageException If the share doesn't exist or {@code quotaInGB} is outside the allowed bounds
     */
    public Mono<ShareInfo> setQuota(int quotaInGB) {
        return setQuotaWithResponse(quotaInGB).flatMap(FluxUtil::toMono);
    }

    /**
     * Sets the maximum size in GB that the share is allowed to grow.
     *
     * <p><strong>Code Samples</strong></p>
     *
     * <p>Set the quota to 1024 GB</p>
     *
     * {@codesnippet com.azure.storage.file.ShareAsyncClient.setQuotaWithResponse#int}
     *
     * <p>For more information, see the
     * <a href="https://docs.microsoft.com/en-us/rest/api/storageservices/get-share-properties">Azure Docs</a>.</p>
     *
     * @param quotaInGB Size in GB to limit the share's growth. The quota in GB must be between 1 and 5120.
     * @return A response containing the {@link ShareInfo information about the share} with headers and response status code
     * @throws StorageException If the share doesn't exist or {@code quotaInGB} is outside the allowed bounds
     */
=======
     * @return A response containing the {@link ShareInfo information about the share} with headers and response status
     * code
     * @throws StorageException If the share doesn't exist or {@code quotaInGB} is outside the allowed bounds
     */
>>>>>>> f9b68898
    public Mono<Response<ShareInfo>> setQuotaWithResponse(int quotaInGB) {
        return withContext(context -> setQuotaWithResponse(quotaInGB, context));
    }

    Mono<Response<ShareInfo>> setQuotaWithResponse(int quotaInGB, Context context) {
        return postProcessResponse(azureFileStorageClient.shares()
            .setQuotaWithRestResponseAsync(shareName, null, quotaInGB, context))
            .map(this::mapToShareInfoResponse);
    }

    /**
     * Sets the user-defined metadata to associate to the share.
     *
     * <p>If {@code null} is passed for the metadata it will clear the metadata associated to the share.</p>
     *
     * <p><strong>Code Samples</strong></p>
     *
     * <p>Set the metadata to "share:updatedMetadata"</p>
     *
     * {@codesnippet com.azure.storage.file.shareAsyncClient.setMetadata#map}
     *
     * <p>Clear the metadata of the share</p>
     *
     * {@codesnippet com.azure.storage.file.shareAsyncClient.clearMetadata#map}
     *
     * <p>For more information, see the
     * <a href="https://docs.microsoft.com/en-us/rest/api/storageservices/set-share-metadata">Azure Docs</a>.</p>
     *
     * @param metadata Metadata to set on the share, if null is passed the metadata for the share is cleared
     * @return The {@link ShareInfo information about the share}
     * @throws StorageException If the share doesn't exist or the metadata contains invalid keys
<<<<<<< HEAD
     */
    public Mono<ShareInfo> setMetadata(Map<String, String> metadata) {
        return setMetadataWithResponse(metadata).flatMap(FluxUtil::toMono);
    }

    /**
     * Sets the user-defined metadata to associate to the share.
     *
     * <p>If {@code null} is passed for the metadata it will clear the metadata associated to the share.</p>
     *
     * <p><strong>Code Samples</strong></p>
     *
     * <p>Set the metadata to "share:updatedMetadata"</p>
     *
     * {@codesnippet com.azure.storage.file.shareAsyncClient.setMetadata#map}
     *
     * <p>Clear the metadata of the share</p>
     *
     * {@codesnippet com.azure.storage.file.shareAsyncClient.clearMetadata#map}
     *
     * <p>For more information, see the
     * <a href="https://docs.microsoft.com/en-us/rest/api/storageservices/set-share-metadata">Azure Docs</a>.</p>
     *
     * @param metadata Metadata to set on the share, if null is passed the metadata for the share is cleared
     * @return A response containing the {@link ShareInfo information about the share} with headers and response status code
     * @throws StorageException If the share doesn't exist or the metadata contains invalid keys
     */
=======
     */
    public Mono<ShareInfo> setMetadata(Map<String, String> metadata) {
        return setMetadataWithResponse(metadata).flatMap(FluxUtil::toMono);
    }

    /**
     * Sets the user-defined metadata to associate to the share.
     *
     * <p>If {@code null} is passed for the metadata it will clear the metadata associated to the share.</p>
     *
     * <p><strong>Code Samples</strong></p>
     *
     * <p>Set the metadata to "share:updatedMetadata"</p>
     *
     * {@codesnippet com.azure.storage.file.shareAsyncClient.setMetadata#map}
     *
     * <p>Clear the metadata of the share</p>
     *
     * {@codesnippet com.azure.storage.file.shareAsyncClient.clearMetadata#map}
     *
     * <p>For more information, see the
     * <a href="https://docs.microsoft.com/en-us/rest/api/storageservices/set-share-metadata">Azure Docs</a>.</p>
     *
     * @param metadata Metadata to set on the share, if null is passed the metadata for the share is cleared
     * @return A response containing the {@link ShareInfo information about the share} with headers and response status
     * code
     * @throws StorageException If the share doesn't exist or the metadata contains invalid keys
     */
>>>>>>> f9b68898
    public Mono<Response<ShareInfo>> setMetadataWithResponse(Map<String, String> metadata) {
        return withContext(context -> setMetadataWithResponse(metadata, context));
    }

    Mono<Response<ShareInfo>> setMetadataWithResponse(Map<String, String> metadata, Context context) {
        return postProcessResponse(azureFileStorageClient.shares()
            .setMetadataWithRestResponseAsync(shareName, null, metadata, context))
            .map(this::mapToShareInfoResponse);
    }

    /**
     * Retrieves stored access policies specified for the share.
     *
     * <p><strong>Code Samples</strong></p>
     *
     * <p>List the stored access policies</p>
     *
     * {@codesnippet com.azure.storage.file.shareAsyncClient.getAccessPolicy}
     *
     * <p>For more information, see the
     * <a href="https://docs.microsoft.com/en-us/rest/api/storageservices/get-share-acl">Azure Docs</a>.</p>
     *
     * @return The stored access policies specified on the queue.
     * @throws StorageException If the share doesn't exist
     */
    public PagedFlux<SignedIdentifier> getAccessPolicy() {
        Function<String, Mono<PagedResponse<SignedIdentifier>>> retriever =
            marker -> postProcessResponse(this.azureFileStorageClient.shares()
                .getAccessPolicyWithRestResponseAsync(shareName, Context.NONE))
<<<<<<< HEAD
            .map(response -> new PagedResponseBase<>(response.request(),
                response.statusCode(),
                response.headers(),
                response.value(),
                null,
                response.deserializedHeaders()));
=======
                .map(response -> new PagedResponseBase<>(response.getRequest(),
                    response.getStatusCode(),
                    response.getHeaders(),
                    response.getValue(),
                    null,
                    response.getDeserializedHeaders()));
>>>>>>> f9b68898

        return new PagedFlux<>(() -> retriever.apply(null), retriever);
    }

    /**
     * Sets stored access policies for the share.
     *
     * <p><strong>Code Samples</strong></p>
     *
     * <p>Set a read only stored access policy</p>
     *
     * {@codesnippet com.azure.storage.file.ShareAsyncClient.setAccessPolicy#List}
     *
     * <p>For more information, see the
     * <a href="https://docs.microsoft.com/en-us/rest/api/storageservices/set-share-acl">Azure Docs</a>.</p>
     *
     * @param permissions Access policies to set on the queue
     * @return The {@link ShareInfo information about the share}
     * @throws StorageException If the share doesn't exist, a stored access policy doesn't have all fields filled out,
<<<<<<< HEAD
     * or the share will have more than five policies.
     */

    public Mono<ShareInfo> setAccessPolicy(List<SignedIdentifier> permissions) {
        return setAccessPolicyWithResponse(permissions).flatMap(FluxUtil::toMono);
    }

    /**
     * Sets stored access policies for the share.
     *
     * <p><strong>Code Samples</strong></p>
     *
     * <p>Set a read only stored access policy</p>
     *
     * {@codesnippet com.azure.storage.file.ShareAsyncClient.setAccessPolicyWithResponse#List}
     *
     * <p>For more information, see the
     * <a href="https://docs.microsoft.com/en-us/rest/api/storageservices/set-share-acl">Azure Docs</a>.</p>
     *
     * @param permissions Access policies to set on the queue
     * @return A response containing the {@link ShareInfo information about the share} with headers and response status code
     * @throws StorageException If the share doesn't exist, a stored access policy doesn't have all fields filled out,
     * or the share will have more than five policies.
     */
=======
     * or the share will have more than five policies.
     */

    public Mono<ShareInfo> setAccessPolicy(List<SignedIdentifier> permissions) {
        return setAccessPolicyWithResponse(permissions).flatMap(FluxUtil::toMono);
    }

    /**
     * Sets stored access policies for the share.
     *
     * <p><strong>Code Samples</strong></p>
     *
     * <p>Set a read only stored access policy</p>
     *
     * {@codesnippet com.azure.storage.file.ShareAsyncClient.setAccessPolicyWithResponse#List}
     *
     * <p>For more information, see the
     * <a href="https://docs.microsoft.com/en-us/rest/api/storageservices/set-share-acl">Azure Docs</a>.</p>
     *
     * @param permissions Access policies to set on the queue
     * @return A response containing the {@link ShareInfo information about the share} with headers and response status
     * code
     * @throws StorageException If the share doesn't exist, a stored access policy doesn't have all fields filled out,
     * or the share will have more than five policies.
     */
>>>>>>> f9b68898
    public Mono<Response<ShareInfo>> setAccessPolicyWithResponse(List<SignedIdentifier> permissions) {
        return withContext(context -> setAccessPolicyWithResponse(permissions, context));
    }

    Mono<Response<ShareInfo>> setAccessPolicyWithResponse(List<SignedIdentifier> permissions, Context context) {
        /*
        We truncate to seconds because the service only supports nanoseconds or seconds, but doing an
        OffsetDateTime.now will only give back milliseconds (more precise fields are zeroed and not serialized). This
        allows for proper serialization with no real detriment to users as sub-second precision on active time for
        signed identifiers is not really necessary.
         */
        if (permissions != null) {
            for (SignedIdentifier permission : permissions) {
<<<<<<< HEAD
                if (permission.accessPolicy() != null && permission.accessPolicy().start() != null) {
                    permission.accessPolicy().start(
                        permission.accessPolicy().start().truncatedTo(ChronoUnit.SECONDS));
                }
                if (permission.accessPolicy() != null && permission.accessPolicy().expiry() != null) {
                    permission.accessPolicy().expiry(
                        permission.accessPolicy().expiry().truncatedTo(ChronoUnit.SECONDS));
=======
                if (permission.getAccessPolicy() != null && permission.getAccessPolicy().getStart() != null) {
                    permission.getAccessPolicy().setStart(
                        permission.getAccessPolicy().getStart().truncatedTo(ChronoUnit.SECONDS));
                }
                if (permission.getAccessPolicy() != null && permission.getAccessPolicy().getExpiry() != null) {
                    permission.getAccessPolicy().setExpiry(
                        permission.getAccessPolicy().getExpiry().truncatedTo(ChronoUnit.SECONDS));
>>>>>>> f9b68898
                }
            }
        }

        return postProcessResponse(azureFileStorageClient.shares()
            .setAccessPolicyWithRestResponseAsync(shareName, permissions, null, context))
            .map(this::mapToShareInfoResponse);
    }

    /**
     * Retrieves storage statistics about the share.
     *
     * <p><strong>Code Samples</strong></p>
     *
     * <p>Retrieve the storage statistics</p>
     *
     * {@codesnippet com.azure.storage.file.shareAsyncClient.getStatistics}
     *
     * <p>For more information, see the
     * <a href="https://docs.microsoft.com/en-us/rest/api/storageservices/get-share-stats">Azure Docs</a>.</p>
     *
     * @return The storage {@link ShareStatistics statistics of the share}
<<<<<<< HEAD
     */
    public Mono<ShareStatistics> getStatistics() {
        return getStatisticsWithResponse().flatMap(FluxUtil::toMono);
    }

    /**
     * Retrieves storage statistics about the share.
     *
     * <p><strong>Code Samples</strong></p>
     *
     * <p>Retrieve the storage statistics</p>
     *
     * {@codesnippet com.azure.storage.file.shareAsyncClient.getStatisticsWithResponse}
     *
     * <p>For more information, see the
     * <a href="https://docs.microsoft.com/en-us/rest/api/storageservices/get-share-stats">Azure Docs</a>.</p>
     *
     * @return A response containing the storage {@link ShareStatistics statistics of the share} with headers and response status code
     */
=======
     */
    public Mono<ShareStatistics> getStatistics() {
        return getStatisticsWithResponse().flatMap(FluxUtil::toMono);
    }

    /**
     * Retrieves storage statistics about the share.
     *
     * <p><strong>Code Samples</strong></p>
     *
     * <p>Retrieve the storage statistics</p>
     *
     * {@codesnippet com.azure.storage.file.shareAsyncClient.getStatisticsWithResponse}
     *
     * <p>For more information, see the
     * <a href="https://docs.microsoft.com/en-us/rest/api/storageservices/get-share-stats">Azure Docs</a>.</p>
     *
     * @return A response containing the storage {@link ShareStatistics statistics of the share} with headers and
     * response status code
     */
>>>>>>> f9b68898
    public Mono<Response<ShareStatistics>> getStatisticsWithResponse() {
        return withContext(this::getStatisticsWithResponse);
    }

    Mono<Response<ShareStatistics>> getStatisticsWithResponse(Context context) {
        return postProcessResponse(azureFileStorageClient.shares()
            .getStatisticsWithRestResponseAsync(shareName, context))
            .map(this::mapGetStatisticsResponse);
    }

    /**
     * Creates the directory in the share with the given name.
     *
     * <p><strong>Code Samples</strong></p>
     *
     * <p>Create the directory "mydirectory"</p>
     *
     * {@codesnippet com.azure.storage.file.shareAsyncClient.createDirectory#string}
     *
     * <p>For more information, see the
     * <a href="https://docs.microsoft.com/en-us/rest/api/storageservices/create-directory">Azure Docs</a>.</p>
     *
     * @param directoryName Name of the directory
     * @return The {@link DirectoryAsyncClient} to interact with the created directory.
<<<<<<< HEAD
     * @throws StorageException If the share doesn't exist, the directory already exists or is in the process of
     * being deleted, or the parent directory for the new directory doesn't exist
=======
     * @throws StorageException If the share doesn't exist, the directory already exists or is in the process of being
     * deleted, or the parent directory for the new directory doesn't exist
>>>>>>> f9b68898
     */
    public Mono<DirectoryAsyncClient> createDirectory(String directoryName) {
        return createDirectoryWithResponse(directoryName, null, null, null).flatMap(FluxUtil::toMono);
    }

    /**
     * Creates the directory in the share with the given name and associates the passed metadata to it.
     *
     * <p><strong>Code Samples</strong></p>
     *
     * <p>Create the directory "documents" with metadata "directory:metadata"</p>
     *
     * {@codesnippet com.azure.storage.file.shareAsyncClient.createDirectoryWithResponse#string-filesmbproperties-string-map}
     *
     * <p>For more information, see the
     * <a href="https://docs.microsoft.com/en-us/rest/api/storageservices/create-directory">Azure Docs</a>.</p>
     *
     * @param directoryName Name of the directory
     * @param smbProperties The SMB properties of the directory.
     * @param filePermission The file permission of the directory.
     * @param metadata Optional metadata to associate with the directory
     * @return A response containing a {@link DirectoryAsyncClient} to interact with the created directory and the
     * status of its creation.
<<<<<<< HEAD
     * @throws StorageException If the share doesn't exist, the directory already exists or is in the process of
     * being deleted, the parent directory for the new directory doesn't exist, or the metadata is using an illegal
     * key name
     */
    public Mono<Response<DirectoryAsyncClient>> createDirectoryWithResponse(String directoryName,
        FileSmbProperties smbProperties, String filePermission, Map<String, String> metadata) {
        return withContext(context -> createDirectoryWithResponse(directoryName, smbProperties, filePermission, metadata, context));
=======
     * @throws StorageException If the share doesn't exist, the directory already exists or is in the process of being
     * deleted, the parent directory for the new directory doesn't exist, or the metadata is using an illegal key name
     */
    public Mono<Response<DirectoryAsyncClient>> createDirectoryWithResponse(String directoryName,
        FileSmbProperties smbProperties, String filePermission, Map<String, String> metadata) {
        return withContext(context ->
            createDirectoryWithResponse(directoryName, smbProperties, filePermission, metadata, context));
>>>>>>> f9b68898
    }

    Mono<Response<DirectoryAsyncClient>> createDirectoryWithResponse(String directoryName,
        FileSmbProperties smbProperties, String filePermission, Map<String, String> metadata, Context context) {
        DirectoryAsyncClient directoryAsyncClient = getDirectoryClient(directoryName);
        return postProcessResponse(directoryAsyncClient.createWithResponse(smbProperties, filePermission, metadata))
            .map(response -> new SimpleResponse<>(response, directoryAsyncClient));
    }

    /**
     * Creates the file in the share with the given name and file max size.
     *
     * <p><strong>Code Samples</strong></p>
     *
     * <p>Create the file "myfile" with size of 1024 bytes.</p>
     *
     * {@codesnippet com.azure.storage.file.shareAsyncClient.createFile#string-long}
     *
     * <p>For more information, see the
     * <a href="https://docs.microsoft.com/en-us/rest/api/storageservices/create-file">Azure Docs</a>.</p>
     *
     * @param fileName Name of the file.
     * @param maxSize The maximum size in bytes for the file, up to 1 TiB.
     * @return The {@link FileAsyncClient} to interact with the created file.
     * @throws StorageException If one of the following cases happen:
     * <ul>
     * <li>
     * If the share or parent directory does not exist.
     * </li>
     * <li>
     * An attempt to create file on a share snapshot will fail with 400 (InvalidQueryParameterValue).
     * </li>
     * </ul>
     */
    public Mono<FileAsyncClient> createFile(String fileName, long maxSize) {
        return createFileWithResponse(fileName, maxSize, null, null, null, null).flatMap(FluxUtil::toMono);
    }

    /**
     * Creates the file in the share with the given name, file max size and associates the passed properties to it.
     *
     * <p><strong>Code Samples</strong></p>
     *
     * <p>Create the file "myfile" with length of 1024 bytes, some headers, file smb properties and metadata</p>
     *
     * {@codesnippet com.azure.storage.file.shareAsyncClient.createFileWithResponse#string-long-filehttpheaders-filesmbproperties-string-map}
     *
     * <p>For more information, see the
     * <a href="https://docs.microsoft.com/en-us/rest/api/storageservices/create-file">Azure Docs</a>.</p>
     *
     * @param fileName Name of the file.
     * @param maxSize The maximum size in bytes for the file, up to 1 TiB.
     * @param httpHeaders The user settable file http headers.
     * @param smbProperties The user settable file smb properties.
     * @param filePermission The file permission of the file.
     * @param metadata Optional name-value pairs associated with the file as metadata.
<<<<<<< HEAD
     * @return A response containing a {@link FileAsyncClient} to interact with the created file and the
     * status of its creation.
=======
     * @return A response containing a {@link FileAsyncClient} to interact with the created file and the status of its
     * creation.
>>>>>>> f9b68898
     * @throws StorageException If one of the following cases happen:
     * <ul>
     * <li>
     * If the share or parent directory does not exist.
     * </li>
     * <li>
     * An attempt to create file on a share snapshot will fail with 400 (InvalidQueryParameterValue).
     * </li>
     * </ul>
     */
<<<<<<< HEAD
    public Mono<Response<FileAsyncClient>> createFileWithResponse(String fileName, long maxSize, FileHTTPHeaders httpHeaders,
        FileSmbProperties smbProperties, String filePermission, Map<String, String> metadata) {
        return withContext(context -> createFileWithResponse(fileName, maxSize, httpHeaders, smbProperties, filePermission,
            metadata, context));
=======
    public Mono<Response<FileAsyncClient>> createFileWithResponse(String fileName, long maxSize,
        FileHTTPHeaders httpHeaders, FileSmbProperties smbProperties, String filePermission,
        Map<String, String> metadata) {
        return withContext(context ->
            createFileWithResponse(fileName, maxSize, httpHeaders, smbProperties, filePermission, metadata, context));
>>>>>>> f9b68898
    }

    Mono<Response<FileAsyncClient>> createFileWithResponse(String fileName, long maxSize, FileHTTPHeaders httpHeaders,
        FileSmbProperties smbProperties, String filePermission, Map<String, String> metadata, Context context) {
        FileAsyncClient fileAsyncClient = getFileClient(fileName);
<<<<<<< HEAD
        return postProcessResponse(fileAsyncClient.createWithResponse(maxSize, httpHeaders, smbProperties, filePermission,
            metadata, context)).map(response -> new SimpleResponse<>(response, fileAsyncClient));
=======
        return postProcessResponse(fileAsyncClient
            .createWithResponse(maxSize, httpHeaders, smbProperties, filePermission, metadata, context))
            .map(response -> new SimpleResponse<>(response, fileAsyncClient));
>>>>>>> f9b68898
    }

    /**
     * Deletes the specified directory in the share.
     *
     * <p><strong>Code Samples</strong></p>
     *
     * <p>Delete the directory "mydirectory"</p>
     *
     * {@codesnippet com.azure.storage.file.shareAsyncClient.deleteDirectory#string}
     *
     * <p>For more information, see the
     * <a href="https://docs.microsoft.com/en-us/rest/api/storageservices/delete-directory">Azure Docs</a>.</p>
     *
     * @param directoryName Name of the directory
     * @return An empty response
     * @throws StorageException If the share doesn't exist or the directory isn't empty
     */
    public Mono<Void> deleteDirectory(String directoryName) {
        return deleteDirectoryWithResponse(directoryName).flatMap(FluxUtil::toMono);
    }

    /**
     * Deletes the specified directory in the share.
     *
     * <p><strong>Code Samples</strong></p>
     *
     * <p>Delete the directory "mydirectory"</p>
     *
     * {@codesnippet com.azure.storage.file.shareAsyncClient.deleteDirectory#string}
     *
     * <p>For more information, see the
     * <a href="https://docs.microsoft.com/en-us/rest/api/storageservices/delete-directory">Azure Docs</a>.</p>
     *
     * @param directoryName Name of the directory
     * @return A response that only contains headers and response status code
     * @throws StorageException If the share doesn't exist or the directory isn't empty
     */
<<<<<<< HEAD
    public Mono<VoidResponse> deleteDirectoryWithResponse(String directoryName) {
        return withContext(context -> deleteDirectoryWithResponse(directoryName, context));
    }

    Mono<VoidResponse> deleteDirectoryWithResponse(String directoryName, Context context) {
        return postProcessResponse(getDirectoryClient(directoryName).deleteWithResponse(context))
            .map(VoidResponse::new);
=======
    public Mono<Response<Void>> deleteDirectoryWithResponse(String directoryName) {
        return withContext(context -> deleteDirectoryWithResponse(directoryName, context));
    }

    Mono<Response<Void>> deleteDirectoryWithResponse(String directoryName, Context context) {
        return postProcessResponse(getDirectoryClient(directoryName).deleteWithResponse(context));
>>>>>>> f9b68898
    }

    /**
     * Deletes the specified file in the share.
     *
     * <p><strong>Code Samples</strong></p>
     *
     * <p>Delete the file "myfile"</p>
     *
     * {@codesnippet com.azure.storage.file.shareAsyncClient.deleteFile#string}
     *
     * <p>For more information, see the
     * <a href="https://docs.microsoft.com/en-us/rest/api/storageservices/delete-file2">Azure Docs</a>.</p>
     *
     * @param fileName Name of the file.
     * @return A empty response
     * @throws StorageException If the share or the file doesn't exist.
     */
    public Mono<Void> deleteFile(String fileName) {
        return deleteFileWithResponse(fileName).flatMap(FluxUtil::toMono);
    }

    /**
     * Deletes the specified file in the share.
     *
     * <p><strong>Code Samples</strong></p>
     *
     * <p>Delete the file "myfile"</p>
     *
     * {@codesnippet com.azure.storage.file.shareAsyncClient.deleteFile#string}
     *
     * <p>For more information, see the
     * <a href="https://docs.microsoft.com/en-us/rest/api/storageservices/delete-file2">Azure Docs</a>.</p>
     *
     * @param fileName Name of the file.
     * @return A response that only contains headers and response status code
     * @throws StorageException If the share or the file doesn't exist.
     */
<<<<<<< HEAD
    public Mono<VoidResponse> deleteFileWithResponse(String fileName) {
        return withContext(context -> deleteFileWithResponse(fileName, context));
    }

    Mono<VoidResponse> deleteFileWithResponse(String fileName, Context context) {
        return postProcessResponse(getFileClient(fileName).deleteWithResponse(context))
            .map(VoidResponse::new);
    }

    /**
     * Creates a permission at the share level. If a permission already exists, it returns the key of it,
     * else creates a new permission and returns the key.
=======
    public Mono<Response<Void>> deleteFileWithResponse(String fileName) {
        return withContext(context -> deleteFileWithResponse(fileName, context));
    }

    Mono<Response<Void>> deleteFileWithResponse(String fileName, Context context) {
        return postProcessResponse(getFileClient(fileName).deleteWithResponse(context));
    }

    /**
     * Creates a permission at the share level. If a permission already exists, it returns the key of it, else creates a
     * new permission and returns the key.
>>>>>>> f9b68898
     *
     * <p><strong>Code Samples</strong></p>
     *
     * {@codesnippet com.azure.storage.file.shareAsyncClient.createPermission#string}
     *
     * @param filePermission The file permission to get/create.
     * @return The file permission key associated with the file permission.
     */
    public Mono<String> createPermission(String filePermission) {
        return createPermissionWithResponse(filePermission).flatMap(FluxUtil::toMono);
    }

    /**
<<<<<<< HEAD
     * Creates a permission at the share level. If a permission already exists, it returns the key of it,
     * else creates a new permission and returns the key.
=======
     * Creates a permission at the share level. If a permission already exists, it returns the key of it, else creates a
     * new permission and returns the key.
>>>>>>> f9b68898
     *
     * <p><strong>Code Samples</strong></p>
     *
     * {@codesnippet com.azure.storage.file.shareAsyncClient.createPermissionWithResponse#string}
     *
     * @param filePermission The file permission to get/create.
     * @return A response that contains the file permission key associated with the file permission.
     */
    public Mono<Response<String>> createPermissionWithResponse(String filePermission) {
        return withContext(context -> createPermissionWithResponse(filePermission, context));
    }

    Mono<Response<String>> createPermissionWithResponse(String filePermission, Context context) {
        // NOTE: Should we check for null or empty?
<<<<<<< HEAD
        SharePermission sharePermission = new SharePermission().permission(filePermission);
        return postProcessResponse(azureFileStorageClient.shares().createPermissionWithRestResponseAsync(shareName, sharePermission, null, context))
            .map(response -> new SimpleResponse<>(response, response.deserializedHeaders().filePermissionKey()));
=======
        SharePermission sharePermission = new SharePermission().setPermission(filePermission);
        return postProcessResponse(azureFileStorageClient.shares()
            .createPermissionWithRestResponseAsync(shareName, sharePermission, null, context))
            .map(response -> new SimpleResponse<>(response, response.getDeserializedHeaders().getFilePermissionKey()));
>>>>>>> f9b68898
    }

    /**
     * Gets a permission for a given key.
     *
     * <p><strong>Code Samples</strong></p>
     *
     * {@codesnippet com.azure.storage.file.shareAsyncClient.getPermission#string}
     *
     * @param filePermissionKey The file permission key.
     * @return The file permission associated with the file permission key.
<<<<<<< HEAD
     */
    public Mono<String> getPermission(String filePermissionKey) {
        return getPermissionWithResponse(filePermissionKey).flatMap(FluxUtil::toMono);
    }

    /**
     * Gets a permission for a given key.
     *
     * <p><strong>Code Samples</strong></p>
     *
     * {@codesnippet com.azure.storage.file.shareAsyncClient.getPermissionWithResponse#string}
     *
     * @param filePermissionKey The file permission key.
     * @return A response that contains th file permission associated with the file permission key.
     */
=======
     */
    public Mono<String> getPermission(String filePermissionKey) {
        return getPermissionWithResponse(filePermissionKey).flatMap(FluxUtil::toMono);
    }

    /**
     * Gets a permission for a given key.
     *
     * <p><strong>Code Samples</strong></p>
     *
     * {@codesnippet com.azure.storage.file.shareAsyncClient.getPermissionWithResponse#string}
     *
     * @param filePermissionKey The file permission key.
     * @return A response that contains th file permission associated with the file permission key.
     */
>>>>>>> f9b68898
    public Mono<Response<String>> getPermissionWithResponse(String filePermissionKey) {
        return withContext(context -> getPermissionWithResponse(filePermissionKey, context));
    }

    Mono<Response<String>> getPermissionWithResponse(String filePermissionKey, Context context) {
<<<<<<< HEAD
        return postProcessResponse(azureFileStorageClient.shares().getPermissionWithRestResponseAsync(shareName, filePermissionKey, null, context))
            .map(response -> new SimpleResponse<>(response, response.value().permission()));
=======
        return postProcessResponse(azureFileStorageClient.shares()
            .getPermissionWithRestResponseAsync(shareName, filePermissionKey, null, context))
            .map(response -> new SimpleResponse<>(response, response.getValue().getPermission()));
>>>>>>> f9b68898
    }

    /**
     * Get snapshot id which attached to {@link ShareAsyncClient}. Return {@code null} if no snapshot id attached.
     *
     * <p><strong>Code Samples</strong></p>
     *
     * <p>Get the share snapshot id. </p>
     *
     * {@codesnippet com.azure.storage.file.fileAsyncClient.getShareSnapshotId}
     *
     * @return The snapshot id which is a unique {@code DateTime} value that identifies the share snapshot to its base
     * share.
     */
    public String getSnapshotId() {
        return this.snapshot;
    }

    /**
<<<<<<< HEAD
     * Generates a SAS token with the specified parameters
     *
     * @param permissions The {@code ShareSASPermission} permission for the SAS
     * @param expiryTime The {@code OffsetDateTime} expiry time for the SAS
     * @return A string that represents the SAS token
     */
    public String generateSAS(ShareSASPermission permissions, OffsetDateTime expiryTime) {
        return this.generateSAS(null, permissions, expiryTime, null /* startTime */,   /* identifier */ null /*
        version */, null /* sasProtocol */, null /* ipRange */, null /* cacheControl */, null /* contentLanguage*/,
            null /* contentEncoding */, null /* contentLanguage */, null /* contentType */);
    }

    /**
     * Generates a SAS token with the specified parameters
     *
     * @param identifier The {@code String} name of the access policy on the share this SAS references if any
     * @return A string that represents the SAS token
     */
    public String generateSAS(String identifier) {
        return this.generateSAS(identifier, null  /* permissions */, null /* expiryTime */, null /* startTime */,
            null /* version */, null /* sasProtocol */, null /* ipRange */, null /* cacheControl */, null /*
            contentLanguage*/, null /* contentEncoding */, null /* contentLanguage */, null /* contentType */);
    }

    /**
     * Generates a SAS token with the specified parameters
     *
     * @param identifier The {@code String} name of the access policy on the share this SAS references if any
     * @param permissions The {@code ShareSASPermission} permission for the SAS
     * @param expiryTime The {@code OffsetDateTime} expiry time for the SAS
     * @param startTime An optional {@code OffsetDateTime} start time for the SAS
     * @param version An optional {@code String} version for the SAS
     * @param sasProtocol An optional {@code SASProtocol} protocol for the SAS
     * @param ipRange An optional {@code IPRange} ip address range for the SAS
     * @return A string that represents the SAS token
     */
    public String generateSAS(String identifier, ShareSASPermission permissions, OffsetDateTime expiryTime,
        OffsetDateTime startTime, String version, SASProtocol sasProtocol, IPRange ipRange) {
        return this.generateSAS(identifier, permissions, expiryTime, startTime, version, sasProtocol, ipRange, null
            /* cacheControl */, null /* contentLanguage*/, null /* contentEncoding */, null /* contentLanguage */,
            null /* contentType */);
    }

    /**
     * Generates a SAS token with the specified parameters
     *
     * <p><strong>Code Samples</strong></p>
     *
     * {@codesnippet com.azure.storage.file.shareAsyncClient.generateSAS#String-ShareSASPermission-OffsetDateTime-OffsetDateTime-String-SASProtocol-IPRange-String-String-String-String-String}
     *
     * <p>For more information, see the
     * <a href="https://docs.microsoft.com/en-us/rest/api/storageservices/create-service-sas">Azure Docs</a>.</p>
     *
     * @param identifier The {@code String} name of the access policy on the share this SAS references if any
     * @param permissions The {@code ShareSASPermission} permission for the SAS
     * @param expiryTime The {@code OffsetDateTime} expiry time for the SAS
     * @param startTime An optional {@code OffsetDateTime} start time for the SAS
     * @param version An optional {@code String} version for the SAS
     * @param sasProtocol An optional {@code SASProtocol} protocol for the SAS
     * @param ipRange An optional {@code IPRange} ip address range for the SAS
     * @param cacheControl An optional {@code String} cache-control header for the SAS.
     * @param contentDisposition An optional {@code String} content-disposition header for the SAS.
     * @param contentEncoding An optional {@code String} content-encoding header for the SAS.
     * @param contentLanguage An optional {@code String} content-language header for the SAS.
     * @param contentType An optional {@code String} content-type header for the SAS.
     * @return A string that represents the SAS token
     */
    public String generateSAS(String identifier, ShareSASPermission permissions, OffsetDateTime expiryTime,
        OffsetDateTime startTime, String version, SASProtocol sasProtocol, IPRange ipRange, String cacheControl,
        String contentDisposition, String contentEncoding, String contentLanguage, String contentType) {

        FileServiceSASSignatureValues fileServiceSASSignatureValues = new FileServiceSASSignatureValues(version, sasProtocol,
            startTime, expiryTime, permissions == null ? null : permissions.toString(), ipRange, identifier,
            cacheControl, contentDisposition, contentEncoding, contentLanguage, contentType);

        SharedKeyCredential sharedKeyCredential =
            Utility.getSharedKeyCredential(this.azureFileStorageClient.getHttpPipeline());

        Utility.assertNotNull("sharedKeyCredential", sharedKeyCredential);

        FileServiceSASSignatureValues values = configureServiceSASSignatureValues(fileServiceSASSignatureValues,
            sharedKeyCredential.accountName());

        FileServiceSASQueryParameters fileServiceSasQueryParameters = values.generateSASQueryParameters(sharedKeyCredential);

        return fileServiceSasQueryParameters.encode();
    }

    /**
     * Sets fileServiceSASSignatureValues parameters dependent on the current file type
     */
    FileServiceSASSignatureValues configureServiceSASSignatureValues(FileServiceSASSignatureValues fileServiceSASSignatureValues,
        String accountName) {

        // Set canonical name
        fileServiceSASSignatureValues.canonicalName(this.shareName, accountName);

        // Set resource
        fileServiceSASSignatureValues.resource(Constants.UrlConstants.SAS_SHARE_CONSTANT);

        return fileServiceSASSignatureValues;
=======
     * Get share name from share client.
     *
     * <p><strong>Code Samples</strong></p>
     *
     * {@codesnippet com.azure.storage.file.shareAsyncClient.getShareName}
     *
     * @return The name of the share.
     */
    public String getShareName() {
        return shareName;
    }

    /**
     * Get associated account name.
     *
     * @return account name associated with this storage resource.
     */
    public String getAccountName() {
        return this.accountName;
>>>>>>> f9b68898
    }

    private Response<ShareInfo> mapToShareInfoResponse(Response<?> response) {
        String eTag = response.getHeaders().getValue("ETag");
        OffsetDateTime lastModified =
            new DateTimeRfc1123(response.getHeaders().getValue("Last-Modified")).getDateTime();

        return new SimpleResponse<>(response.getRequest(), response.getStatusCode(), response.getHeaders(),
            new ShareInfo(eTag, lastModified));
    }

    private Response<ShareSnapshotInfo> mapCreateSnapshotResponse(SharesCreateSnapshotResponse response) {
        ShareCreateSnapshotHeaders headers = response.getDeserializedHeaders();
        ShareSnapshotInfo snapshotInfo =
            new ShareSnapshotInfo(headers.getSnapshot(), headers.getETag(), headers.getLastModified());

        return new SimpleResponse<>(response, snapshotInfo);
    }

    private Response<ShareProperties> mapGetPropertiesResponse(SharesGetPropertiesResponse response) {
        ShareGetPropertiesHeaders headers = response.getDeserializedHeaders();
        ShareProperties shareProperties = new ShareProperties().setQuota(headers.getQuota())
            .setEtag(headers.getETag())
            .setLastModified(headers.getLastModified())
            .setMetadata(headers.getMetadata());

        return new SimpleResponse<>(response, shareProperties);
    }

    private Response<ShareStatistics> mapGetStatisticsResponse(SharesGetStatisticsResponse response) {
        ShareStatistics shareStatistics = new ShareStatistics((int) (response.getValue().getShareUsageBytes() / 1024));

        return new SimpleResponse<>(response, shareStatistics);
    }
}<|MERGE_RESOLUTION|>--- conflicted
+++ resolved
@@ -17,14 +17,6 @@
 import com.azure.core.implementation.util.FluxUtil;
 import com.azure.core.util.Context;
 import com.azure.core.util.logging.ClientLogger;
-<<<<<<< HEAD
-import com.azure.storage.common.Constants;
-import com.azure.storage.common.IPRange;
-import com.azure.storage.common.SASProtocol;
-import com.azure.storage.common.Utility;
-import com.azure.storage.common.credentials.SASTokenCredential;
-=======
->>>>>>> f9b68898
 import com.azure.storage.common.credentials.SharedKeyCredential;
 import com.azure.storage.file.implementation.AzureFileStorageImpl;
 import com.azure.storage.file.implementation.models.ShareCreateSnapshotHeaders;
@@ -35,32 +27,18 @@
 import com.azure.storage.file.implementation.models.SharesGetStatisticsResponse;
 import com.azure.storage.file.models.FileHTTPHeaders;
 import com.azure.storage.file.models.ShareInfo;
-import com.azure.storage.file.models.SharePermission;
 import com.azure.storage.file.models.ShareProperties;
 import com.azure.storage.file.models.ShareSnapshotInfo;
 import com.azure.storage.file.models.ShareStatistics;
 import com.azure.storage.file.models.SignedIdentifier;
 import com.azure.storage.file.models.StorageException;
-<<<<<<< HEAD
-import reactor.core.publisher.Mono;
-
-import java.net.MalformedURLException;
-import java.net.URL;
-=======
->>>>>>> f9b68898
 import java.time.OffsetDateTime;
 import java.time.temporal.ChronoUnit;
 import java.util.List;
 import java.util.Map;
 import java.util.Objects;
 import java.util.function.Function;
-<<<<<<< HEAD
-
-import static com.azure.core.implementation.util.FluxUtil.withContext;
-import static com.azure.storage.file.PostProcessor.postProcessResponse;
-=======
 import reactor.core.publisher.Mono;
->>>>>>> f9b68898
 
 /**
  * This class provides a azureFileStorageClient that contains all the operations for interacting with a share in Azure
@@ -95,19 +73,11 @@
      * @param client Client that interacts with the service interfaces
      * @param shareName Name of the share
      */
-<<<<<<< HEAD
-    ShareAsyncClient(AzureFileStorageImpl client, String shareName, String snapshot) {
-        Objects.requireNonNull(shareName);
-        this.shareName = shareName;
-        this.snapshot = snapshot;
-
-=======
     ShareAsyncClient(AzureFileStorageImpl client, String shareName, String snapshot, String accountName) {
         Objects.requireNonNull(shareName, "'shareName' cannot be null.");
         this.shareName = shareName;
         this.snapshot = snapshot;
         this.accountName = accountName;
->>>>>>> f9b68898
         this.azureFileStorageClient = client;
     }
 
@@ -115,22 +85,11 @@
      * Get the url of the storage share client.
      *
      * @return the url of the Storage Share.
-<<<<<<< HEAD
-     * @throws RuntimeException If the share is using a malformed URL.
-     */
-    public URL getShareUrl() {
-        try {
-            return new URL(azureFileStorageClient.getUrl());
-        } catch (MalformedURLException e) {
-            throw logger.logExceptionAsError(new RuntimeException(String.format("Invalid URL on %s: %s" + getClass().getSimpleName(),
-                azureFileStorageClient.getUrl()), e));
-=======
      */
     public String getShareUrl() {
         StringBuilder shareUrlString = new StringBuilder(azureFileStorageClient.getUrl()).append("/").append(shareName);
         if (snapshot != null) {
             shareUrlString.append("?snapshot=").append(snapshot);
->>>>>>> f9b68898
         }
         return shareUrlString.toString();
     }
@@ -139,13 +98,8 @@
     /**
      * Constructs a {@link DirectoryAsyncClient} that interacts with the root directory in the share.
      *
-<<<<<<< HEAD
-     * <p>If the directory doesn't exist in the share {@link DirectoryAsyncClient#create()} in the azureFileStorageClient will
-     * need to be called before interaction with the directory can happen.</p>
-=======
      * <p>If the directory doesn't exist in the share {@link DirectoryAsyncClient#create()} in the
      * azureFileStorageClient will need to be called before interaction with the directory can happen.</p>
->>>>>>> f9b68898
      *
      * @return a {@link DirectoryAsyncClient} that interacts with the root directory in the share
      */
@@ -156,13 +110,8 @@
     /**
      * Constructs a {@link DirectoryAsyncClient} that interacts with the specified directory.
      *
-<<<<<<< HEAD
-     * <p>If the directory doesn't exist in the share {@link DirectoryAsyncClient#create() create} in the azureFileStorageClient will
-     * need to be called before interaction with the directory can happen.</p>
-=======
      * <p>If the directory doesn't exist in the share {@link DirectoryAsyncClient#create() create} in the
      * azureFileStorageClient will need to be called before interaction with the directory can happen.</p>
->>>>>>> f9b68898
      *
      * @param directoryName Name of the directory
      * @return a {@link DirectoryAsyncClient} that interacts with the directory in the share
@@ -249,13 +198,8 @@
      * <a href="https://docs.microsoft.com/en-us/rest/api/storageservices/snapshot-share">Azure Docs</a>.</p>
      *
      * @return The information about the {@link ShareSnapshotInfo snapshot of share}.
-<<<<<<< HEAD
-     * @throws StorageException If the share doesn't exist, there are 200 snapshots of the share, or a snapshot is
-     * in progress for the share
-=======
      * @throws StorageException If the share doesn't exist, there are 200 snapshots of the share, or a snapshot is in
      * progress for the share
->>>>>>> f9b68898
      */
     public Mono<ShareSnapshotInfo> createSnapshot() {
         return createSnapshotWithResponse(null).flatMap(FluxUtil::toMono);
@@ -273,19 +217,11 @@
      * <p>For more information, see the
      * <a href="https://docs.microsoft.com/en-us/rest/api/storageservices/snapshot-share">Azure Docs</a>.</p>
      *
-<<<<<<< HEAD
-     * @param metadata Optional metadata to associate with the snapshot. If {@code null} the metadata of the share
-     * will be copied to the snapshot.
-     * @return A response containing information about the {@link ShareSnapshotInfo snapshot of share}.
-     * @throws StorageException If the share doesn't exist, there are 200 snapshots of the share, or a snapshot is
-     * in progress for the share
-=======
      * @param metadata Optional metadata to associate with the snapshot. If {@code null} the metadata of the share will
      * be copied to the snapshot.
      * @return A response containing information about the {@link ShareSnapshotInfo snapshot of share}.
      * @throws StorageException If the share doesn't exist, there are 200 snapshots of the share, or a snapshot is in
      * progress for the share
->>>>>>> f9b68898
      */
     public Mono<Response<ShareSnapshotInfo>> createSnapshotWithResponse(Map<String, String> metadata) {
         return withContext(context -> createSnapshotWithResponse(metadata, context));
@@ -331,16 +267,6 @@
      * @return A response that only contains headers and response status code
      * @throws StorageException If the share doesn't exist
      */
-<<<<<<< HEAD
-    public Mono<VoidResponse> deleteWithResponse() {
-        return withContext(this::deleteWithResponse);
-    }
-
-    Mono<VoidResponse> deleteWithResponse(Context context) {
-        return postProcessResponse(azureFileStorageClient.shares()
-            .deleteWithRestResponseAsync(shareName, snapshot, null, null,  context))
-            .map(VoidResponse::new);
-=======
     public Mono<Response<Void>> deleteWithResponse() {
         return withContext(this::deleteWithResponse);
     }
@@ -349,7 +275,6 @@
         return postProcessResponse(azureFileStorageClient.shares()
             .deleteWithRestResponseAsync(shareName, snapshot, null, null, context))
             .map(response -> new SimpleResponse<>(response, null));
->>>>>>> f9b68898
     }
 
     /**
@@ -367,29 +292,6 @@
      *
      * @return The {@link ShareProperties properties of the share}
      * @throws StorageException If the share doesn't exist
-<<<<<<< HEAD
-     */
-    public Mono<ShareProperties> getProperties() {
-        return getPropertiesWithResponse().flatMap(FluxUtil::toMono);
-    }
-
-    /**
-     * Retrieves the properties of the share, these include the metadata associated to it and the quota that the share
-     * is restricted to.
-     *
-     * <p><strong>Code Samples</strong></p>
-     *
-     * <p>Retrieve the share properties</p>
-     *
-     * {@codesnippet com.azure.storage.file.shareAsyncClient.getPropertiesWithResponse}
-     *
-     * <p>For more information, see the
-     * <a href="https://docs.microsoft.com/en-us/rest/api/storageservices/get-share-properties">Azure Docs</a>.</p>
-     *
-     * @return A response containing the {@link ShareProperties properties of the share} with headers and response status code
-     * @throws StorageException If the share doesn't exist
-     */
-=======
      */
     public Mono<ShareProperties> getProperties() {
         return getPropertiesWithResponse().flatMap(FluxUtil::toMono);
@@ -412,7 +314,6 @@
      * status code
      * @throws StorageException If the share doesn't exist
      */
->>>>>>> f9b68898
     public Mono<Response<ShareProperties>> getPropertiesWithResponse() {
         return withContext(this::getPropertiesWithResponse);
     }
@@ -431,8 +332,6 @@
      * <p>Set the quota to 1024 GB</p>
      *
      * {@codesnippet com.azure.storage.file.ShareAsyncClient.setQuota#int}
-<<<<<<< HEAD
-=======
      *
      * <p>For more information, see the
      * <a href="https://docs.microsoft.com/en-us/rest/api/storageservices/get-share-properties">Azure Docs</a>.</p>
@@ -453,42 +352,15 @@
      * <p>Set the quota to 1024 GB</p>
      *
      * {@codesnippet com.azure.storage.file.ShareAsyncClient.setQuotaWithResponse#int}
->>>>>>> f9b68898
      *
      * <p>For more information, see the
      * <a href="https://docs.microsoft.com/en-us/rest/api/storageservices/get-share-properties">Azure Docs</a>.</p>
      *
      * @param quotaInGB Size in GB to limit the share's growth. The quota in GB must be between 1 and 5120.
-<<<<<<< HEAD
-     * @return The {@link ShareInfo information about the share}
-     * @throws StorageException If the share doesn't exist or {@code quotaInGB} is outside the allowed bounds
-     */
-    public Mono<ShareInfo> setQuota(int quotaInGB) {
-        return setQuotaWithResponse(quotaInGB).flatMap(FluxUtil::toMono);
-    }
-
-    /**
-     * Sets the maximum size in GB that the share is allowed to grow.
-     *
-     * <p><strong>Code Samples</strong></p>
-     *
-     * <p>Set the quota to 1024 GB</p>
-     *
-     * {@codesnippet com.azure.storage.file.ShareAsyncClient.setQuotaWithResponse#int}
-     *
-     * <p>For more information, see the
-     * <a href="https://docs.microsoft.com/en-us/rest/api/storageservices/get-share-properties">Azure Docs</a>.</p>
-     *
-     * @param quotaInGB Size in GB to limit the share's growth. The quota in GB must be between 1 and 5120.
-     * @return A response containing the {@link ShareInfo information about the share} with headers and response status code
-     * @throws StorageException If the share doesn't exist or {@code quotaInGB} is outside the allowed bounds
-     */
-=======
      * @return A response containing the {@link ShareInfo information about the share} with headers and response status
      * code
      * @throws StorageException If the share doesn't exist or {@code quotaInGB} is outside the allowed bounds
      */
->>>>>>> f9b68898
     public Mono<Response<ShareInfo>> setQuotaWithResponse(int quotaInGB) {
         return withContext(context -> setQuotaWithResponse(quotaInGB, context));
     }
@@ -520,35 +392,6 @@
      * @param metadata Metadata to set on the share, if null is passed the metadata for the share is cleared
      * @return The {@link ShareInfo information about the share}
      * @throws StorageException If the share doesn't exist or the metadata contains invalid keys
-<<<<<<< HEAD
-     */
-    public Mono<ShareInfo> setMetadata(Map<String, String> metadata) {
-        return setMetadataWithResponse(metadata).flatMap(FluxUtil::toMono);
-    }
-
-    /**
-     * Sets the user-defined metadata to associate to the share.
-     *
-     * <p>If {@code null} is passed for the metadata it will clear the metadata associated to the share.</p>
-     *
-     * <p><strong>Code Samples</strong></p>
-     *
-     * <p>Set the metadata to "share:updatedMetadata"</p>
-     *
-     * {@codesnippet com.azure.storage.file.shareAsyncClient.setMetadata#map}
-     *
-     * <p>Clear the metadata of the share</p>
-     *
-     * {@codesnippet com.azure.storage.file.shareAsyncClient.clearMetadata#map}
-     *
-     * <p>For more information, see the
-     * <a href="https://docs.microsoft.com/en-us/rest/api/storageservices/set-share-metadata">Azure Docs</a>.</p>
-     *
-     * @param metadata Metadata to set on the share, if null is passed the metadata for the share is cleared
-     * @return A response containing the {@link ShareInfo information about the share} with headers and response status code
-     * @throws StorageException If the share doesn't exist or the metadata contains invalid keys
-     */
-=======
      */
     public Mono<ShareInfo> setMetadata(Map<String, String> metadata) {
         return setMetadataWithResponse(metadata).flatMap(FluxUtil::toMono);
@@ -577,7 +420,6 @@
      * code
      * @throws StorageException If the share doesn't exist or the metadata contains invalid keys
      */
->>>>>>> f9b68898
     public Mono<Response<ShareInfo>> setMetadataWithResponse(Map<String, String> metadata) {
         return withContext(context -> setMetadataWithResponse(metadata, context));
     }
@@ -607,21 +449,12 @@
         Function<String, Mono<PagedResponse<SignedIdentifier>>> retriever =
             marker -> postProcessResponse(this.azureFileStorageClient.shares()
                 .getAccessPolicyWithRestResponseAsync(shareName, Context.NONE))
-<<<<<<< HEAD
-            .map(response -> new PagedResponseBase<>(response.request(),
-                response.statusCode(),
-                response.headers(),
-                response.value(),
-                null,
-                response.deserializedHeaders()));
-=======
                 .map(response -> new PagedResponseBase<>(response.getRequest(),
                     response.getStatusCode(),
                     response.getHeaders(),
                     response.getValue(),
                     null,
                     response.getDeserializedHeaders()));
->>>>>>> f9b68898
 
         return new PagedFlux<>(() -> retriever.apply(null), retriever);
     }
@@ -641,32 +474,6 @@
      * @param permissions Access policies to set on the queue
      * @return The {@link ShareInfo information about the share}
      * @throws StorageException If the share doesn't exist, a stored access policy doesn't have all fields filled out,
-<<<<<<< HEAD
-     * or the share will have more than five policies.
-     */
-
-    public Mono<ShareInfo> setAccessPolicy(List<SignedIdentifier> permissions) {
-        return setAccessPolicyWithResponse(permissions).flatMap(FluxUtil::toMono);
-    }
-
-    /**
-     * Sets stored access policies for the share.
-     *
-     * <p><strong>Code Samples</strong></p>
-     *
-     * <p>Set a read only stored access policy</p>
-     *
-     * {@codesnippet com.azure.storage.file.ShareAsyncClient.setAccessPolicyWithResponse#List}
-     *
-     * <p>For more information, see the
-     * <a href="https://docs.microsoft.com/en-us/rest/api/storageservices/set-share-acl">Azure Docs</a>.</p>
-     *
-     * @param permissions Access policies to set on the queue
-     * @return A response containing the {@link ShareInfo information about the share} with headers and response status code
-     * @throws StorageException If the share doesn't exist, a stored access policy doesn't have all fields filled out,
-     * or the share will have more than five policies.
-     */
-=======
      * or the share will have more than five policies.
      */
 
@@ -692,7 +499,6 @@
      * @throws StorageException If the share doesn't exist, a stored access policy doesn't have all fields filled out,
      * or the share will have more than five policies.
      */
->>>>>>> f9b68898
     public Mono<Response<ShareInfo>> setAccessPolicyWithResponse(List<SignedIdentifier> permissions) {
         return withContext(context -> setAccessPolicyWithResponse(permissions, context));
     }
@@ -706,15 +512,6 @@
          */
         if (permissions != null) {
             for (SignedIdentifier permission : permissions) {
-<<<<<<< HEAD
-                if (permission.accessPolicy() != null && permission.accessPolicy().start() != null) {
-                    permission.accessPolicy().start(
-                        permission.accessPolicy().start().truncatedTo(ChronoUnit.SECONDS));
-                }
-                if (permission.accessPolicy() != null && permission.accessPolicy().expiry() != null) {
-                    permission.accessPolicy().expiry(
-                        permission.accessPolicy().expiry().truncatedTo(ChronoUnit.SECONDS));
-=======
                 if (permission.getAccessPolicy() != null && permission.getAccessPolicy().getStart() != null) {
                     permission.getAccessPolicy().setStart(
                         permission.getAccessPolicy().getStart().truncatedTo(ChronoUnit.SECONDS));
@@ -722,7 +519,6 @@
                 if (permission.getAccessPolicy() != null && permission.getAccessPolicy().getExpiry() != null) {
                     permission.getAccessPolicy().setExpiry(
                         permission.getAccessPolicy().getExpiry().truncatedTo(ChronoUnit.SECONDS));
->>>>>>> f9b68898
                 }
             }
         }
@@ -745,7 +541,6 @@
      * <a href="https://docs.microsoft.com/en-us/rest/api/storageservices/get-share-stats">Azure Docs</a>.</p>
      *
      * @return The storage {@link ShareStatistics statistics of the share}
-<<<<<<< HEAD
      */
     public Mono<ShareStatistics> getStatistics() {
         return getStatisticsWithResponse().flatMap(FluxUtil::toMono);
@@ -763,30 +558,9 @@
      * <p>For more information, see the
      * <a href="https://docs.microsoft.com/en-us/rest/api/storageservices/get-share-stats">Azure Docs</a>.</p>
      *
-     * @return A response containing the storage {@link ShareStatistics statistics of the share} with headers and response status code
-     */
-=======
-     */
-    public Mono<ShareStatistics> getStatistics() {
-        return getStatisticsWithResponse().flatMap(FluxUtil::toMono);
-    }
-
-    /**
-     * Retrieves storage statistics about the share.
-     *
-     * <p><strong>Code Samples</strong></p>
-     *
-     * <p>Retrieve the storage statistics</p>
-     *
-     * {@codesnippet com.azure.storage.file.shareAsyncClient.getStatisticsWithResponse}
-     *
-     * <p>For more information, see the
-     * <a href="https://docs.microsoft.com/en-us/rest/api/storageservices/get-share-stats">Azure Docs</a>.</p>
-     *
      * @return A response containing the storage {@link ShareStatistics statistics of the share} with headers and
      * response status code
      */
->>>>>>> f9b68898
     public Mono<Response<ShareStatistics>> getStatisticsWithResponse() {
         return withContext(this::getStatisticsWithResponse);
     }
@@ -811,13 +585,8 @@
      *
      * @param directoryName Name of the directory
      * @return The {@link DirectoryAsyncClient} to interact with the created directory.
-<<<<<<< HEAD
-     * @throws StorageException If the share doesn't exist, the directory already exists or is in the process of
-     * being deleted, or the parent directory for the new directory doesn't exist
-=======
      * @throws StorageException If the share doesn't exist, the directory already exists or is in the process of being
      * deleted, or the parent directory for the new directory doesn't exist
->>>>>>> f9b68898
      */
     public Mono<DirectoryAsyncClient> createDirectory(String directoryName) {
         return createDirectoryWithResponse(directoryName, null, null, null).flatMap(FluxUtil::toMono);
@@ -841,15 +610,6 @@
      * @param metadata Optional metadata to associate with the directory
      * @return A response containing a {@link DirectoryAsyncClient} to interact with the created directory and the
      * status of its creation.
-<<<<<<< HEAD
-     * @throws StorageException If the share doesn't exist, the directory already exists or is in the process of
-     * being deleted, the parent directory for the new directory doesn't exist, or the metadata is using an illegal
-     * key name
-     */
-    public Mono<Response<DirectoryAsyncClient>> createDirectoryWithResponse(String directoryName,
-        FileSmbProperties smbProperties, String filePermission, Map<String, String> metadata) {
-        return withContext(context -> createDirectoryWithResponse(directoryName, smbProperties, filePermission, metadata, context));
-=======
      * @throws StorageException If the share doesn't exist, the directory already exists or is in the process of being
      * deleted, the parent directory for the new directory doesn't exist, or the metadata is using an illegal key name
      */
@@ -857,7 +617,6 @@
         FileSmbProperties smbProperties, String filePermission, Map<String, String> metadata) {
         return withContext(context ->
             createDirectoryWithResponse(directoryName, smbProperties, filePermission, metadata, context));
->>>>>>> f9b68898
     }
 
     Mono<Response<DirectoryAsyncClient>> createDirectoryWithResponse(String directoryName,
@@ -914,13 +673,8 @@
      * @param smbProperties The user settable file smb properties.
      * @param filePermission The file permission of the file.
      * @param metadata Optional name-value pairs associated with the file as metadata.
-<<<<<<< HEAD
-     * @return A response containing a {@link FileAsyncClient} to interact with the created file and the
-     * status of its creation.
-=======
      * @return A response containing a {@link FileAsyncClient} to interact with the created file and the status of its
      * creation.
->>>>>>> f9b68898
      * @throws StorageException If one of the following cases happen:
      * <ul>
      * <li>
@@ -931,31 +685,19 @@
      * </li>
      * </ul>
      */
-<<<<<<< HEAD
-    public Mono<Response<FileAsyncClient>> createFileWithResponse(String fileName, long maxSize, FileHTTPHeaders httpHeaders,
-        FileSmbProperties smbProperties, String filePermission, Map<String, String> metadata) {
-        return withContext(context -> createFileWithResponse(fileName, maxSize, httpHeaders, smbProperties, filePermission,
-            metadata, context));
-=======
     public Mono<Response<FileAsyncClient>> createFileWithResponse(String fileName, long maxSize,
         FileHTTPHeaders httpHeaders, FileSmbProperties smbProperties, String filePermission,
         Map<String, String> metadata) {
         return withContext(context ->
             createFileWithResponse(fileName, maxSize, httpHeaders, smbProperties, filePermission, metadata, context));
->>>>>>> f9b68898
     }
 
     Mono<Response<FileAsyncClient>> createFileWithResponse(String fileName, long maxSize, FileHTTPHeaders httpHeaders,
         FileSmbProperties smbProperties, String filePermission, Map<String, String> metadata, Context context) {
         FileAsyncClient fileAsyncClient = getFileClient(fileName);
-<<<<<<< HEAD
-        return postProcessResponse(fileAsyncClient.createWithResponse(maxSize, httpHeaders, smbProperties, filePermission,
-            metadata, context)).map(response -> new SimpleResponse<>(response, fileAsyncClient));
-=======
         return postProcessResponse(fileAsyncClient
             .createWithResponse(maxSize, httpHeaders, smbProperties, filePermission, metadata, context))
             .map(response -> new SimpleResponse<>(response, fileAsyncClient));
->>>>>>> f9b68898
     }
 
     /**
@@ -994,22 +736,12 @@
      * @return A response that only contains headers and response status code
      * @throws StorageException If the share doesn't exist or the directory isn't empty
      */
-<<<<<<< HEAD
-    public Mono<VoidResponse> deleteDirectoryWithResponse(String directoryName) {
-        return withContext(context -> deleteDirectoryWithResponse(directoryName, context));
-    }
-
-    Mono<VoidResponse> deleteDirectoryWithResponse(String directoryName, Context context) {
-        return postProcessResponse(getDirectoryClient(directoryName).deleteWithResponse(context))
-            .map(VoidResponse::new);
-=======
     public Mono<Response<Void>> deleteDirectoryWithResponse(String directoryName) {
         return withContext(context -> deleteDirectoryWithResponse(directoryName, context));
     }
 
     Mono<Response<Void>> deleteDirectoryWithResponse(String directoryName, Context context) {
         return postProcessResponse(getDirectoryClient(directoryName).deleteWithResponse(context));
->>>>>>> f9b68898
     }
 
     /**
@@ -1048,20 +780,6 @@
      * @return A response that only contains headers and response status code
      * @throws StorageException If the share or the file doesn't exist.
      */
-<<<<<<< HEAD
-    public Mono<VoidResponse> deleteFileWithResponse(String fileName) {
-        return withContext(context -> deleteFileWithResponse(fileName, context));
-    }
-
-    Mono<VoidResponse> deleteFileWithResponse(String fileName, Context context) {
-        return postProcessResponse(getFileClient(fileName).deleteWithResponse(context))
-            .map(VoidResponse::new);
-    }
-
-    /**
-     * Creates a permission at the share level. If a permission already exists, it returns the key of it,
-     * else creates a new permission and returns the key.
-=======
     public Mono<Response<Void>> deleteFileWithResponse(String fileName) {
         return withContext(context -> deleteFileWithResponse(fileName, context));
     }
@@ -1073,7 +791,6 @@
     /**
      * Creates a permission at the share level. If a permission already exists, it returns the key of it, else creates a
      * new permission and returns the key.
->>>>>>> f9b68898
      *
      * <p><strong>Code Samples</strong></p>
      *
@@ -1087,13 +804,8 @@
     }
 
     /**
-<<<<<<< HEAD
-     * Creates a permission at the share level. If a permission already exists, it returns the key of it,
-     * else creates a new permission and returns the key.
-=======
      * Creates a permission at the share level. If a permission already exists, it returns the key of it, else creates a
      * new permission and returns the key.
->>>>>>> f9b68898
      *
      * <p><strong>Code Samples</strong></p>
      *
@@ -1108,16 +820,10 @@
 
     Mono<Response<String>> createPermissionWithResponse(String filePermission, Context context) {
         // NOTE: Should we check for null or empty?
-<<<<<<< HEAD
-        SharePermission sharePermission = new SharePermission().permission(filePermission);
-        return postProcessResponse(azureFileStorageClient.shares().createPermissionWithRestResponseAsync(shareName, sharePermission, null, context))
-            .map(response -> new SimpleResponse<>(response, response.deserializedHeaders().filePermissionKey()));
-=======
         SharePermission sharePermission = new SharePermission().setPermission(filePermission);
         return postProcessResponse(azureFileStorageClient.shares()
             .createPermissionWithRestResponseAsync(shareName, sharePermission, null, context))
             .map(response -> new SimpleResponse<>(response, response.getDeserializedHeaders().getFilePermissionKey()));
->>>>>>> f9b68898
     }
 
     /**
@@ -1129,7 +835,6 @@
      *
      * @param filePermissionKey The file permission key.
      * @return The file permission associated with the file permission key.
-<<<<<<< HEAD
      */
     public Mono<String> getPermission(String filePermissionKey) {
         return getPermissionWithResponse(filePermissionKey).flatMap(FluxUtil::toMono);
@@ -1145,36 +850,14 @@
      * @param filePermissionKey The file permission key.
      * @return A response that contains th file permission associated with the file permission key.
      */
-=======
-     */
-    public Mono<String> getPermission(String filePermissionKey) {
-        return getPermissionWithResponse(filePermissionKey).flatMap(FluxUtil::toMono);
-    }
-
-    /**
-     * Gets a permission for a given key.
-     *
-     * <p><strong>Code Samples</strong></p>
-     *
-     * {@codesnippet com.azure.storage.file.shareAsyncClient.getPermissionWithResponse#string}
-     *
-     * @param filePermissionKey The file permission key.
-     * @return A response that contains th file permission associated with the file permission key.
-     */
->>>>>>> f9b68898
     public Mono<Response<String>> getPermissionWithResponse(String filePermissionKey) {
         return withContext(context -> getPermissionWithResponse(filePermissionKey, context));
     }
 
     Mono<Response<String>> getPermissionWithResponse(String filePermissionKey, Context context) {
-<<<<<<< HEAD
-        return postProcessResponse(azureFileStorageClient.shares().getPermissionWithRestResponseAsync(shareName, filePermissionKey, null, context))
-            .map(response -> new SimpleResponse<>(response, response.value().permission()));
-=======
         return postProcessResponse(azureFileStorageClient.shares()
             .getPermissionWithRestResponseAsync(shareName, filePermissionKey, null, context))
             .map(response -> new SimpleResponse<>(response, response.getValue().getPermission()));
->>>>>>> f9b68898
     }
 
     /**
@@ -1194,109 +877,6 @@
     }
 
     /**
-<<<<<<< HEAD
-     * Generates a SAS token with the specified parameters
-     *
-     * @param permissions The {@code ShareSASPermission} permission for the SAS
-     * @param expiryTime The {@code OffsetDateTime} expiry time for the SAS
-     * @return A string that represents the SAS token
-     */
-    public String generateSAS(ShareSASPermission permissions, OffsetDateTime expiryTime) {
-        return this.generateSAS(null, permissions, expiryTime, null /* startTime */,   /* identifier */ null /*
-        version */, null /* sasProtocol */, null /* ipRange */, null /* cacheControl */, null /* contentLanguage*/,
-            null /* contentEncoding */, null /* contentLanguage */, null /* contentType */);
-    }
-
-    /**
-     * Generates a SAS token with the specified parameters
-     *
-     * @param identifier The {@code String} name of the access policy on the share this SAS references if any
-     * @return A string that represents the SAS token
-     */
-    public String generateSAS(String identifier) {
-        return this.generateSAS(identifier, null  /* permissions */, null /* expiryTime */, null /* startTime */,
-            null /* version */, null /* sasProtocol */, null /* ipRange */, null /* cacheControl */, null /*
-            contentLanguage*/, null /* contentEncoding */, null /* contentLanguage */, null /* contentType */);
-    }
-
-    /**
-     * Generates a SAS token with the specified parameters
-     *
-     * @param identifier The {@code String} name of the access policy on the share this SAS references if any
-     * @param permissions The {@code ShareSASPermission} permission for the SAS
-     * @param expiryTime The {@code OffsetDateTime} expiry time for the SAS
-     * @param startTime An optional {@code OffsetDateTime} start time for the SAS
-     * @param version An optional {@code String} version for the SAS
-     * @param sasProtocol An optional {@code SASProtocol} protocol for the SAS
-     * @param ipRange An optional {@code IPRange} ip address range for the SAS
-     * @return A string that represents the SAS token
-     */
-    public String generateSAS(String identifier, ShareSASPermission permissions, OffsetDateTime expiryTime,
-        OffsetDateTime startTime, String version, SASProtocol sasProtocol, IPRange ipRange) {
-        return this.generateSAS(identifier, permissions, expiryTime, startTime, version, sasProtocol, ipRange, null
-            /* cacheControl */, null /* contentLanguage*/, null /* contentEncoding */, null /* contentLanguage */,
-            null /* contentType */);
-    }
-
-    /**
-     * Generates a SAS token with the specified parameters
-     *
-     * <p><strong>Code Samples</strong></p>
-     *
-     * {@codesnippet com.azure.storage.file.shareAsyncClient.generateSAS#String-ShareSASPermission-OffsetDateTime-OffsetDateTime-String-SASProtocol-IPRange-String-String-String-String-String}
-     *
-     * <p>For more information, see the
-     * <a href="https://docs.microsoft.com/en-us/rest/api/storageservices/create-service-sas">Azure Docs</a>.</p>
-     *
-     * @param identifier The {@code String} name of the access policy on the share this SAS references if any
-     * @param permissions The {@code ShareSASPermission} permission for the SAS
-     * @param expiryTime The {@code OffsetDateTime} expiry time for the SAS
-     * @param startTime An optional {@code OffsetDateTime} start time for the SAS
-     * @param version An optional {@code String} version for the SAS
-     * @param sasProtocol An optional {@code SASProtocol} protocol for the SAS
-     * @param ipRange An optional {@code IPRange} ip address range for the SAS
-     * @param cacheControl An optional {@code String} cache-control header for the SAS.
-     * @param contentDisposition An optional {@code String} content-disposition header for the SAS.
-     * @param contentEncoding An optional {@code String} content-encoding header for the SAS.
-     * @param contentLanguage An optional {@code String} content-language header for the SAS.
-     * @param contentType An optional {@code String} content-type header for the SAS.
-     * @return A string that represents the SAS token
-     */
-    public String generateSAS(String identifier, ShareSASPermission permissions, OffsetDateTime expiryTime,
-        OffsetDateTime startTime, String version, SASProtocol sasProtocol, IPRange ipRange, String cacheControl,
-        String contentDisposition, String contentEncoding, String contentLanguage, String contentType) {
-
-        FileServiceSASSignatureValues fileServiceSASSignatureValues = new FileServiceSASSignatureValues(version, sasProtocol,
-            startTime, expiryTime, permissions == null ? null : permissions.toString(), ipRange, identifier,
-            cacheControl, contentDisposition, contentEncoding, contentLanguage, contentType);
-
-        SharedKeyCredential sharedKeyCredential =
-            Utility.getSharedKeyCredential(this.azureFileStorageClient.getHttpPipeline());
-
-        Utility.assertNotNull("sharedKeyCredential", sharedKeyCredential);
-
-        FileServiceSASSignatureValues values = configureServiceSASSignatureValues(fileServiceSASSignatureValues,
-            sharedKeyCredential.accountName());
-
-        FileServiceSASQueryParameters fileServiceSasQueryParameters = values.generateSASQueryParameters(sharedKeyCredential);
-
-        return fileServiceSasQueryParameters.encode();
-    }
-
-    /**
-     * Sets fileServiceSASSignatureValues parameters dependent on the current file type
-     */
-    FileServiceSASSignatureValues configureServiceSASSignatureValues(FileServiceSASSignatureValues fileServiceSASSignatureValues,
-        String accountName) {
-
-        // Set canonical name
-        fileServiceSASSignatureValues.canonicalName(this.shareName, accountName);
-
-        // Set resource
-        fileServiceSASSignatureValues.resource(Constants.UrlConstants.SAS_SHARE_CONSTANT);
-
-        return fileServiceSASSignatureValues;
-=======
      * Get share name from share client.
      *
      * <p><strong>Code Samples</strong></p>
@@ -1316,7 +896,6 @@
      */
     public String getAccountName() {
         return this.accountName;
->>>>>>> f9b68898
     }
 
     private Response<ShareInfo> mapToShareInfoResponse(Response<?> response) {
