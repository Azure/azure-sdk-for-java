// Copyright (c) Microsoft Corporation. All rights reserved.
// Licensed under the MIT License.

package com.azure.storage.file;

import com.azure.core.http.HttpPipeline;
import com.azure.core.http.rest.Response;
import com.azure.core.http.rest.SimpleResponse;
import com.azure.core.http.rest.VoidResponse;
import com.azure.core.implementation.DateTimeRfc1123;
import com.azure.core.implementation.util.FluxUtil;
import com.azure.core.util.Context;
import com.azure.core.util.logging.ClientLogger;
import com.azure.storage.common.credentials.SASTokenCredential;
import com.azure.storage.common.credentials.SharedKeyCredential;
import com.azure.storage.file.implementation.AzureFileStorageBuilder;
import com.azure.storage.file.implementation.AzureFileStorageImpl;
import com.azure.storage.file.models.FileHTTPHeaders;
import com.azure.storage.file.models.ShareCreateSnapshotHeaders;
import com.azure.storage.file.models.ShareGetPropertiesHeaders;
import com.azure.storage.file.models.ShareInfo;
import com.azure.storage.file.models.ShareProperties;
import com.azure.storage.file.models.ShareSnapshotInfo;
import com.azure.storage.file.models.ShareStatistics;
import com.azure.storage.file.models.SharesCreateSnapshotResponse;
import com.azure.storage.file.models.SharesGetPropertiesResponse;
import com.azure.storage.file.models.SharesGetStatisticsResponse;
import com.azure.storage.file.models.SignedIdentifier;
import com.azure.storage.file.models.StorageErrorException;
import java.net.MalformedURLException;
import java.net.URL;
import java.time.OffsetDateTime;
import java.util.List;
import java.util.Map;
import java.util.Objects;
import reactor.core.publisher.Flux;
import reactor.core.publisher.Mono;

import static com.azure.core.implementation.util.FluxUtil.withContext;

/**
 * This class provides a azureFileStorageClient that contains all the operations for interacting with a share in Azure Storage Share.
 * Operations allowed by the azureFileStorageClient are creating and deleting the share, creating snapshots for the share, creating and
 * deleting directories in the share and retrieving and updating properties metadata and access policies of the share.
 *
 * <p><strong>Instantiating an Asynchronous Share Client</strong></p>
 *
 * {@codesnippet com.azure.storage.file.shareAsyncClient.instantiation}
 *
 * <p>View {@link ShareClientBuilder this} for additional ways to construct the azureFileStorageClient.</p>
 *
 * @see ShareClientBuilder
 * @see ShareClient
 * @see SharedKeyCredential
 * @see SASTokenCredential
 */
public class ShareAsyncClient {
    private final ClientLogger logger = new ClientLogger(ShareAsyncClient.class);

    private final AzureFileStorageImpl azureFileStorageClient;
    private final String shareName;
    private final String snapshot;

    /**
     * Creates a ShareAsyncClient that sends requests to the storage share at {@link AzureFileStorageImpl#getUrl() endpoint}.
     * Each service call goes through the {@link HttpPipeline pipeline} in the {@code azureFileStorageClient}.
     *
     * @param client Client that interacts with the service interfaces
     * @param shareName Name of the share
     */
    ShareAsyncClient(AzureFileStorageImpl client, String shareName) {
        Objects.requireNonNull(shareName);
        this.shareName = shareName;
        this.snapshot = null;

        this.azureFileStorageClient = client;
    }

    /**
     * Creates a ShareAsyncClient that sends requests to the storage share at {@code endpoint}.
     * Each service call goes through the {@code httpPipeline}.
     *
     * @param endpoint URL for the Storage File service
     * @param httpPipeline HttpPipeline that the HTTP requests and response flow through
     * @param shareName Name of the share
     * @param snapshot Optional specific snapshot of the share
     */
    ShareAsyncClient(URL endpoint, HttpPipeline httpPipeline, String shareName, String snapshot) {
        Objects.requireNonNull(shareName);
        this.shareName = shareName;
        this.snapshot = snapshot;

        this.azureFileStorageClient = new AzureFileStorageBuilder().pipeline(httpPipeline)
            .url(endpoint.toString())
            .build();
    }

    /**
     * Get the url of the storage share client.
     * @return the url of the Storage Share.
     * @throws RuntimeException If the share is using a malformed URL.
     */
    public URL getShareUrl() {
        try {
            return new URL(azureFileStorageClient.getUrl());
        } catch (MalformedURLException e) {
            throw logger.logExceptionAsError(new RuntimeException(String.format("Invalid URL on %s: %s" + getClass().getSimpleName(),
                azureFileStorageClient.getUrl()), e));
        }
    }


    /**
     * Constructs a {@link DirectoryAsyncClient} that interacts with the root directory in the share.
     *
     * <p>If the directory doesn't exist in the share {@link DirectoryAsyncClient#create()} in the azureFileStorageClient will
     * need to be called before interaction with the directory can happen.</p>
     *
     * @return a {@link DirectoryAsyncClient} that interacts with the root directory in the share
     */
    public DirectoryAsyncClient getRootDirectoryClient() {
        return getDirectoryClient("");
    }

    /**
     * Constructs a {@link DirectoryAsyncClient} that interacts with the specified directory.
     *
     * <p>If the directory doesn't exist in the share {@link DirectoryAsyncClient#create() create} in the azureFileStorageClient will
     * need to be called before interaction with the directory can happen.</p>
     *
     * @param directoryName Name of the directory
     * @return a {@link DirectoryAsyncClient} that interacts with the directory in the share
     */
    public DirectoryAsyncClient getDirectoryClient(String directoryName) {
        return new DirectoryAsyncClient(azureFileStorageClient, shareName, directoryName, snapshot);
    }

    /**
     * Constructs a {@link FileAsyncClient} that interacts with the specified file.
     *
     * <p>If the file doesn't exist in the share {@link FileAsyncClient#create(long)} ) create} in the client will
     * need to be called before interaction with the file can happen.</p>
     *
     * @param filePath Name of the file
     * @return a {@link FileAsyncClient} that interacts with the file in the share
     */
    public FileAsyncClient getFileClient(String filePath) {
        return new FileAsyncClient(azureFileStorageClient, shareName, filePath, null);
    }

    /**
     * Creates the share in the storage account.
     *
     * <p><strong>Code Samples</strong></p>
     *
     * <p>Create the share</p>
     *
     * {@codesnippet com.azure.storage.file.shareAsyncClient.create}
     *
     * <p>For more information, see the
     * <a href="https://docs.microsoft.com/en-us/rest/api/storageservices/create-share">Azure Docs</a>.</p>
     *
     * @return The information about the {@link ShareInfo share}
     * @throws StorageErrorException If the share already exists with different metadata
     */
    public Mono<ShareInfo> create() {
        return createWithResponse(null, null).flatMap(FluxUtil::toMono);
    }

    /**
     * Creates the share in the storage account with the specified metadata and quota.
     *
     * <p><strong>Code Samples</strong></p>
     *
     * <p>Create the share with metadata "share:metadata"</p>
     *
<<<<<<< HEAD
     * {@codesnippet com.azure.storage.file.ShareAsyncClient.create-metadata#Map-Integer}
     *
     * <p>Create the share with a quota of 10 GB</p>
     *
     * {@codesnippet com.azure.storage.file.ShareAsyncClient.create-quota#Map-Integer}
=======
     * {@codesnippet com.azure.storage.file.shareAsyncClient.createWithResponse#map-integer.metadata}
     *
     * <p>Create the share with a quota of 10 GB</p>
     *
     * {@codesnippet com.azure.storage.file.shareAsyncClient.createWithResponse#map-integer.quota}
>>>>>>> 64efc1be
     *
     * <p>For more information, see the
     * <a href="https://docs.microsoft.com/en-us/rest/api/storageservices/create-share">Azure Docs</a>.</p>
     *
     * @param metadata Optional metadata to associate with the share
     * @param quotaInGB Optional maximum size the share is allowed to grow to in GB. This must be greater than 0 and
     * less than or equal to 5120. The default value is 5120.
     * @return A response containing information about the {@link ShareInfo share} and the status its creation.
     * @throws StorageErrorException If the share already exists with different metadata or {@code quotaInGB} is outside the
     * allowed range.
     */
    public Mono<Response<ShareInfo>> createWithResponse(Map<String, String> metadata, Integer quotaInGB) {
        return withContext(context -> createWithResponse(metadata, quotaInGB, context));
    }

    Mono<Response<ShareInfo>> createWithResponse(Map<String, String> metadata, Integer quotaInGB, Context context) {
        return azureFileStorageClient.shares().createWithRestResponseAsync(shareName, null, metadata, quotaInGB, context)
            .map(this::mapToShareInfoResponse);
    }

    /**
     * Creates a snapshot of the share with the same metadata associated to the share at the time of creation.
     *
     * <p><strong>Code Samples</strong></p>
     *
     * <p>Create a snapshot</p>
     *
     * {@codesnippet com.azure.storage.file.shareAsyncClient.createSnapshot}
     *
     * <p>For more information, see the
     * <a href="https://docs.microsoft.com/en-us/rest/api/storageservices/snapshot-share">Azure Docs</a>.</p>
     *
     * @return The information about the {@link ShareSnapshotInfo snapshot of share}.
     * @throws StorageErrorException If the share doesn't exist, there are 200 snapshots of the share, or a snapshot is
     * in progress for the share
     */
    public Mono<ShareSnapshotInfo> createSnapshot() {
        return createSnapshotWithResponse(null).flatMap(FluxUtil::toMono);
    }

    /**
     * Creates a snapshot of the share with the metadata that was passed associated to the snapshot.
     *
     * <p><strong>Code Samples</strong></p>
     *
     * <p>Create a snapshot with metadata "snapshot:metadata"</p>
     *
     * {@codesnippet com.azure.storage.file.shareAsyncClient.createSnapshotWithResponse#map}
     *
     * <p>For more information, see the
     * <a href="https://docs.microsoft.com/en-us/rest/api/storageservices/snapshot-share">Azure Docs</a>.</p>
     *
     * @param metadata Optional metadata to associate with the snapshot. If {@code null} the metadata of the share
     * will be copied to the snapshot.
     * @return A response containing information about the {@link ShareSnapshotInfo snapshot of share}.
     * @throws StorageErrorException If the share doesn't exist, there are 200 snapshots of the share, or a snapshot is
     * in progress for the share
     */
    public Mono<Response<ShareSnapshotInfo>> createSnapshotWithResponse(Map<String, String> metadata) {
        return withContext(context -> createSnapshotWithResponse(metadata, context));
    }

    Mono<Response<ShareSnapshotInfo>> createSnapshotWithResponse(Map<String, String> metadata, Context context) {
        return azureFileStorageClient.shares().createSnapshotWithRestResponseAsync(shareName, null, metadata, context)
            .map(this::mapCreateSnapshotResponse);
    }

    /**
     * Deletes the share in the storage account
     *
     * <p><strong>Code Samples</strong></p>
     *
     * <p>Delete the share</p>
     *
     * {@codesnippet com.azure.storage.file.shareAsyncClient.delete}
     *
     * <p>For more information, see the
     * <a href="https://docs.microsoft.com/en-us/rest/api/storageservices/delete-share">Azure Docs</a>.</p>
     *
     * @return An empty response
     * @throws StorageErrorException If the share doesn't exist
     */
    public Mono<Void> delete() {
        return deleteWithResponse().flatMap(FluxUtil::toMono);
    }

    /**
     * Deletes the share in the storage account
     *
     * <p><strong>Code Samples</strong></p>
     *
     * <p>Delete the share</p>
     *
     * {@codesnippet com.azure.storage.file.shareAsyncClient.delete}
     *
     * <p>For more information, see the
     * <a href="https://docs.microsoft.com/en-us/rest/api/storageservices/delete-share">Azure Docs</a>.</p>
     *
     * @return A response that only contains headers and response status code
     * @throws StorageErrorException If the share doesn't exist
     */
    public Mono<VoidResponse> deleteWithResponse() {
        return withContext(context -> deleteWithResponse(context));
    }

    Mono<VoidResponse> deleteWithResponse(Context context) {
        return azureFileStorageClient.shares().deleteWithRestResponseAsync(shareName, snapshot, null, null,  context)
            .map(VoidResponse::new);
    }

    /**
     * Retrieves the properties of the share, these include the metadata associated to it and the quota that the share
     * is restricted to.
     *
     * <p><strong>Code Samples</strong></p>
     *
     * <p>Retrieve the share properties</p>
     *
     * {@codesnippet com.azure.storage.file.shareAsyncClient.getProperties}
     *
     * <p>For more information, see the
     * <a href="https://docs.microsoft.com/en-us/rest/api/storageservices/get-share-properties">Azure Docs</a>.</p>
     *
     * @return The {@link ShareProperties properties of the share}
     * @throws StorageErrorException If the share doesn't exist
     */
    public Mono<ShareProperties> getProperties() {
        return getPropertiesWithResponse().flatMap(FluxUtil::toMono);
    }

    /**
     * Retrieves the properties of the share, these include the metadata associated to it and the quota that the share
     * is restricted to.
     *
     * <p><strong>Code Samples</strong></p>
     *
     * <p>Retrieve the share properties</p>
     *
     * {@codesnippet com.azure.storage.file.shareAsyncClient.getPropertiesWithResponse}
     *
     * <p>For more information, see the
     * <a href="https://docs.microsoft.com/en-us/rest/api/storageservices/get-share-properties">Azure Docs</a>.</p>
     *
     * @return A response containing the {@link ShareProperties properties of the share} with headers and response status code
     * @throws StorageErrorException If the share doesn't exist
     */
    public Mono<Response<ShareProperties>> getPropertiesWithResponse() {
        return withContext(context -> getPropertiesWithResponse(context));
    }

    Mono<Response<ShareProperties>> getPropertiesWithResponse(Context context) {
        return azureFileStorageClient.shares().getPropertiesWithRestResponseAsync(shareName, snapshot, null, context)
            .map(this::mapGetPropertiesResponse);
    }

    /**
     * Sets the maximum size in GB that the share is allowed to grow.
     *
     * <p><strong>Code Samples</strong></p>
     *
     * <p>Set the quota to 1024 GB</p>
     *
     * {@codesnippet com.azure.storage.file.ShareAsyncClient.setQuota#int}
     *
     * <p>For more information, see the
     * <a href="https://docs.microsoft.com/en-us/rest/api/storageservices/get-share-properties">Azure Docs</a>.</p>
     *
     * @param quotaInGB Size in GB to limit the share's growth. The quota in GB must be between 1 and 5120.
     * @return The {@link ShareInfo information about the share}
     * @throws StorageErrorException If the share doesn't exist or {@code quotaInGB} is outside the allowed bounds
     */
    public Mono<ShareInfo> setQuota(int quotaInGB) {
        return setQuotaWithResponse(quotaInGB).flatMap(FluxUtil::toMono);
    }

    /**
     * Sets the maximum size in GB that the share is allowed to grow.
     *
     * <p><strong>Code Samples</strong></p>
     *
     * <p>Set the quota to 1024 GB</p>
     *
     * {@codesnippet com.azure.storage.file.shareAsyncClient.setQuotaWithResponse}
     *
     * <p>For more information, see the
     * <a href="https://docs.microsoft.com/en-us/rest/api/storageservices/get-share-properties">Azure Docs</a>.</p>
     *
     * @param quotaInGB Size in GB to limit the share's growth. The quota in GB must be between 1 and 5120.
     * @return A response containing the {@link ShareInfo information about the share} with headers and response status code
     * @throws StorageErrorException If the share doesn't exist or {@code quotaInGB} is outside the allowed bounds
     */
    public Mono<Response<ShareInfo>> setQuotaWithResponse(int quotaInGB) {
        return withContext(context -> setQuotaWithResponse(quotaInGB, context));
    }

    Mono<Response<ShareInfo>> setQuotaWithResponse(int quotaInGB, Context context) {
        return azureFileStorageClient.shares().setQuotaWithRestResponseAsync(shareName, null, quotaInGB, context)
            .map(this::mapToShareInfoResponse);
    }

    /**
     * Sets the user-defined metadata to associate to the share.
     *
     * <p>If {@code null} is passed for the metadata it will clear the metadata associated to the share.</p>
     *
     * <p><strong>Code Samples</strong></p>
     *
     * <p>Set the metadata to "share:updatedMetadata"</p>
     *
     * {@codesnippet com.azure.storage.file.shareAsyncClient.setMetadata#map}
     *
     * <p>Clear the metadata of the share</p>
     *
     * {@codesnippet com.azure.storage.file.ShareAsyncClient.setMetadata-clearMetadata#Map}
     *
     * <p>For more information, see the
     * <a href="https://docs.microsoft.com/en-us/rest/api/storageservices/set-share-metadata">Azure Docs</a>.</p>
     *
     * @param metadata Metadata to set on the share, if null is passed the metadata for the share is cleared
     * @return The {@link ShareInfo information about the share}
     * @throws StorageErrorException If the share doesn't exist or the metadata contains invalid keys
     */
    public Mono<ShareInfo> setMetadata(Map<String, String> metadata) {
        return setMetadataWithResponse(metadata).flatMap(FluxUtil::toMono);
    }

    /**
     * Sets the user-defined metadata to associate to the share.
     *
     * <p>If {@code null} is passed for the metadata it will clear the metadata associated to the share.</p>
     *
     * <p><strong>Code Samples</strong></p>
     *
     * <p>Set the metadata to "share:updatedMetadata"</p>
     *
     * {@codesnippet com.azure.storage.file.shareAsyncClient.setMetadata#map}
     *
     * <p>Clear the metadata of the share</p>
     *
     * {@codesnippet com.azure.storage.file.shareAsyncClient.clearMetadata#map}
     *
     * <p>For more information, see the
     * <a href="https://docs.microsoft.com/en-us/rest/api/storageservices/set-share-metadata">Azure Docs</a>.</p>
     *
     * @param metadata Metadata to set on the share, if null is passed the metadata for the share is cleared
     * @return A response containing the {@link ShareInfo information about the share} with headers and response status code
     * @throws StorageErrorException If the share doesn't exist or the metadata contains invalid keys
     */
    public Mono<Response<ShareInfo>> setMetadataWithResponse(Map<String, String> metadata) {
        return withContext(context -> setMetadataWithResponse(metadata, context));
    }

    Mono<Response<ShareInfo>> setMetadataWithResponse(Map<String, String> metadata, Context context) {
        return azureFileStorageClient.shares().setMetadataWithRestResponseAsync(shareName, null, metadata, context)
            .map(this::mapToShareInfoResponse);
    }

    /**
     * Retrieves stored access policies specified for the share.
     *
     * <p><strong>Code Samples</strong></p>
     *
     * <p>List the stored access policies</p>
     *
     * {@codesnippet com.azure.storage.file.shareAsyncClient.getAccessPolicy}
     *
     * <p>For more information, see the
     * <a href="https://docs.microsoft.com/en-us/rest/api/storageservices/get-share-acl">Azure Docs</a>.</p>
     *
     * @return The stored access policies specified on the queue.
     * @throws StorageErrorException If the share doesn't exist
     */
    public Flux<SignedIdentifier> getAccessPolicy() {
        return azureFileStorageClient.shares().getAccessPolicyWithRestResponseAsync(shareName, Context.NONE)
            .flatMapMany(response -> Flux.fromIterable(response.value()));
    }

    /**
     * Sets stored access policies for the share.
     *
     * <p><strong>Code Samples</strong></p>
     *
     * <p>Set a read only stored access policy</p>
     *
     * {@codesnippet com.azure.storage.file.ShareAsyncClient.setAccessPolicy#List}
     *
     * <p>For more information, see the
     * <a href="https://docs.microsoft.com/en-us/rest/api/storageservices/set-share-acl">Azure Docs</a>.</p>
     *
     * @param permissions Access policies to set on the queue
     * @return The {@link ShareInfo information about the share}
     * @throws StorageErrorException If the share doesn't exist, a stored access policy doesn't have all fields filled out,
     * or the share will have more than five policies.
     */
    public Mono<ShareInfo> setAccessPolicy(List<SignedIdentifier> permissions) {
        return setAccessPolicyWithResponse(permissions).flatMap(FluxUtil::toMono);
    }

    /**
     * Sets stored access policies for the share.
     *
     * <p><strong>Code Samples</strong></p>
     *
     * <p>Set a read only stored access policy</p>
     *
     * {@codesnippet com.azure.storage.file.shareAsyncClient.setAccessPolicyWithResponse}
     *
     * <p>For more information, see the
     * <a href="https://docs.microsoft.com/en-us/rest/api/storageservices/set-share-acl">Azure Docs</a>.</p>
     *
     * @param permissions Access policies to set on the queue
     * @return A response containing the {@link ShareInfo information about the share} with headers and response status code
     * @throws StorageErrorException If the share doesn't exist, a stored access policy doesn't have all fields filled out,
     * or the share will have more than five policies.
     */
    public Mono<Response<ShareInfo>> setAccessPolicyWithResponse(List<SignedIdentifier> permissions) {
        return withContext(context -> setAccessPolicyWithResponse(permissions, context));
    }

    Mono<Response<ShareInfo>> setAccessPolicyWithResponse(List<SignedIdentifier> permissions, Context context) {
        return azureFileStorageClient.shares().setAccessPolicyWithRestResponseAsync(shareName, permissions, null, context)
            .map(this::mapToShareInfoResponse);
    }

    /**
     * Retrieves storage statistics about the share.
     *
     * <p><strong>Code Samples</strong></p>
     *
     * <p>Retrieve the storage statistics</p>
     *
     * {@codesnippet com.azure.storage.file.shareAsyncClient.getStatistics}
     *
     * <p>For more information, see the
     * <a href="https://docs.microsoft.com/en-us/rest/api/storageservices/get-share-stats">Azure Docs</a>.</p>
     *
     * @return The storage {@link ShareStatistics statistics of the share}
     */
    public Mono<ShareStatistics> getStatistics() {
        return getStatisticsWithResponse().flatMap(FluxUtil::toMono);
    }

    /**
     * Retrieves storage statistics about the share.
     *
     * <p><strong>Code Samples</strong></p>
     *
     * <p>Retrieve the storage statistics</p>
     *
     * {@codesnippet com.azure.storage.file.shareAsyncClient.getStatisticsWithResponse}
     *
     * <p>For more information, see the
     * <a href="https://docs.microsoft.com/en-us/rest/api/storageservices/get-share-stats">Azure Docs</a>.</p>
     *
     * @return A response containing the storage {@link ShareStatistics statistics of the share} with headers and response status code
     */
    public Mono<Response<ShareStatistics>> getStatisticsWithResponse() {
        return withContext(context -> getStatisticsWithResponse(context));
    }

    Mono<Response<ShareStatistics>> getStatisticsWithResponse(Context context) {
        return azureFileStorageClient.shares().getStatisticsWithRestResponseAsync(shareName, context)
            .map(this::mapGetStatisticsResponse);
    }

    /**
     * Creates the directory in the share with the given name.
     *
     * <p><strong>Code Samples</strong></p>
     *
     * <p>Create the directory "mydirectory"</p>
     *
     * {@codesnippet com.azure.storage.file.shareAsyncClient.createDirectory#string}
     *
     * <p>For more information, see the
     * <a href="https://docs.microsoft.com/en-us/rest/api/storageservices/create-directory">Azure Docs</a>.</p>
     *
     * @param directoryName Name of the directory
     * @return The {@link DirectoryAsyncClient} to interact with the created directory.
     * @throws StorageErrorException If the share doesn't exist, the directory already exists or is in the process of
     * being deleted, or the parent directory for the new directory doesn't exist
     */
    public Mono<DirectoryAsyncClient> createDirectory(String directoryName) {
        return createDirectoryWithResponse(directoryName, null).flatMap(FluxUtil::toMono);
    }

    /**
     * Creates the directory in the share with the given name and associates the passed metadata to it.
     *
     * <p><strong>Code Samples</strong></p>
     *
     * <p>Create the directory "documents" with metadata "directory:metadata"</p>
     *
     * {@codesnippet com.azure.storage.file.shareAsyncClient.createDirectoryWithResponse#string-map}
     *
     * <p>For more information, see the
     * <a href="https://docs.microsoft.com/en-us/rest/api/storageservices/create-directory">Azure Docs</a>.</p>
     *
     * @param directoryName Name of the directory
     * @param metadata Optional metadata to associate with the directory
     * @return A response containing a {@link DirectoryAsyncClient} to interact with the created directory and the
     * status of its creation.
     * @throws StorageErrorException If the share doesn't exist, the directory already exists or is in the process of
     * being deleted, the parent directory for the new directory doesn't exist, or the metadata is using an illegal
     * key name
     */
    public Mono<Response<DirectoryAsyncClient>> createDirectoryWithResponse(String directoryName, Map<String, String> metadata) {
        return withContext(context -> createDirectoryWithResponse(directoryName, metadata, context));
    }

    Mono<Response<DirectoryAsyncClient>> createDirectoryWithResponse(String directoryName, Map<String, String> metadata, Context context) {
        DirectoryAsyncClient directoryAsyncClient = getDirectoryClient(directoryName);
        return directoryAsyncClient.createWithResponse(metadata).map(response -> new SimpleResponse<>(response, directoryAsyncClient));
    }

    /**
     * Creates the file in the share with the given name and file max size.
     *
     * <p><strong>Code Samples</strong></p>
     *
     * <p>Create the file "myfile" with size of 1024 bytes.</p>
     *
     * {@codesnippet com.azure.storage.file.shareAsyncClient.createFile#string-long}
     *
     * <p>For more information, see the
     * <a href="https://docs.microsoft.com/en-us/rest/api/storageservices/create-file">Azure Docs</a>.</p>
     *
     * @param fileName Name of the file.
     * @param maxSize The maximum size in bytes for the file, up to 1 TiB.
     * @return The {@link FileAsyncClient} to interact with the created file.
     * @throws StorageErrorException If one of the following cases happen:
     * <ul>
     *     <li>
     *         If the share or parent directory does not exist.
     *     </li>
     *     <li>
     *          An attempt to create file on a share snapshot will fail with 400 (InvalidQueryParameterValue).
     *     </li>
     * </ul>
     */
    public Mono<FileAsyncClient> createFile(String fileName, long maxSize) {
        return createFileWithResponse(fileName, maxSize, null, null).flatMap(FluxUtil::toMono);
    }

    /**
     * Creates the file in the share with the given name, file max size and associates the passed httpHeaders and metadata to it.
     *
     * <p><strong>Code Samples</strong></p>
     *
     * <p>Create the file "myfile" with length of 1024 bytes, some headers and metadata</p>
     *
     * {@codesnippet com.azure.storage.file.shareAsyncClient.createFileWithResponse#string-long-filehttpheaders-map}
     *
     * <p>For more information, see the
     * <a href="https://docs.microsoft.com/en-us/rest/api/storageservices/create-file">Azure Docs</a>.</p>
     *
     * @param fileName Name of the file.
     * @param maxSize The maximum size in bytes for the file, up to 1 TiB.
     * @param httpHeaders Additional parameters for the operation.
     * @param metadata Optional metadata to associate with the file.
     * @return A response containing a {@link FileAsyncClient} to interact with the created file and the
     * status of its creation.
     * @throws StorageErrorException If one of the following cases happen:
     * <ul>
     *     <li>
     *         If the share or parent directory does not exist.
     *     </li>
     *     <li>
     *          An attempt to create file on a share snapshot will fail with 400 (InvalidQueryParameterValue).
     *     </li>
     * </ul>
     */
    public Mono<Response<FileAsyncClient>> createFileWithResponse(String fileName, long maxSize, FileHTTPHeaders httpHeaders, Map<String, String> metadata) {
        return withContext(context -> createFileWithResponse(fileName, maxSize, httpHeaders, metadata, context));
    }

    Mono<Response<FileAsyncClient>> createFileWithResponse(String fileName, long maxSize, FileHTTPHeaders httpHeaders, Map<String, String> metadata, Context context) {
        FileAsyncClient fileAsyncClient = getFileClient(fileName);
        return fileAsyncClient.createWithResponse(maxSize, httpHeaders, metadata, context).map(response -> new SimpleResponse<>(response, fileAsyncClient));
    }

    /**
     * Deletes the specified directory in the share.
     *
     * <p><strong>Code Samples</strong></p>
     *
     * <p>Delete the directory "mydirectory"</p>
     *
     * {@codesnippet com.azure.storage.file.shareAsyncClient.deleteDirectory#string}
     *
     * <p>For more information, see the
     * <a href="https://docs.microsoft.com/en-us/rest/api/storageservices/delete-directory">Azure Docs</a>.</p>
     *
     * @param directoryName Name of the directory
     * @return An empty response
     * @throws StorageErrorException If the share doesn't exist or the directory isn't empty
     */
    public Mono<Void> deleteDirectory(String directoryName) {
        return deleteDirectoryWithResponse(directoryName).flatMap(FluxUtil::toMono);
    }

    /**
     * Deletes the specified directory in the share.
     *
     * <p><strong>Code Samples</strong></p>
     *
     * <p>Delete the directory "mydirectory"</p>
     *
     * {@codesnippet com.azure.storage.file.shareAsyncClient.deleteDirectory#string}
     *
     * <p>For more information, see the
     * <a href="https://docs.microsoft.com/en-us/rest/api/storageservices/delete-directory">Azure Docs</a>.</p>
     *
     * @param directoryName Name of the directory
     * @return A response that only contains headers and response status code
     * @throws StorageErrorException If the share doesn't exist or the directory isn't empty
     */
    public Mono<VoidResponse> deleteDirectoryWithResponse(String directoryName) {
        return withContext(context -> deleteDirectoryWithResponse(directoryName, context));
    }

    Mono<VoidResponse> deleteDirectoryWithResponse(String directoryName, Context context) {
        return getDirectoryClient(directoryName).deleteWithResponse(context).map(VoidResponse::new);
    }

    /**
     * Deletes the specified file in the share.
     *
     * <p><strong>Code Samples</strong></p>
     *
     * <p>Delete the file "myfile"</p>
     *
     * {@codesnippet com.azure.storage.file.shareAsyncClient.deleteFile#string}
     *
     * <p>For more information, see the
     * <a href="https://docs.microsoft.com/en-us/rest/api/storageservices/delete-file2">Azure Docs</a>.</p>
     *
     * @param fileName Name of the file.
     * @return A empty response
     * @throws StorageErrorException If the share or the file doesn't exist.
     */
    public Mono<Void> deleteFile(String fileName) {
        return deleteFileWithResponse(fileName).flatMap(FluxUtil::toMono);
    }

    /**
     * Deletes the specified file in the share.
     *
     * <p><strong>Code Samples</strong></p>
     *
     * <p>Delete the file "myfile"</p>
     *
     * {@codesnippet com.azure.storage.file.shareAsyncClient.deleteFile#string}
     *
     * <p>For more information, see the
     * <a href="https://docs.microsoft.com/en-us/rest/api/storageservices/delete-file2">Azure Docs</a>.</p>
     *
     * @param fileName Name of the file.
     * @return A response that only contains headers and response status code
     * @throws StorageErrorException If the share or the file doesn't exist.
     */
    public Mono<VoidResponse> deleteFileWithResponse(String fileName) {
        return withContext(context -> deleteFileWithResponse(fileName, context));
    }

    Mono<VoidResponse> deleteFileWithResponse(String fileName, Context context) {
        return getFileClient(fileName).deleteWithResponse(context).map(VoidResponse::new);
    }

    /**
     * Get snapshot id which attached to {@link ShareAsyncClient}.
     * Return {@code null} if no snapshot id attached.
     *
     * <p><strong>Code Samples</strong></p>
     *
     * <p>Get the share snapshot id. </p>
     *
     * {@codesnippet com.azure.storage.file.fileAsyncClient.getShareSnapshotId}
     *
     * @return The snapshot id which is a unique {@code DateTime} value that identifies the share snapshot to its base share.
     */
    public String getSnapshotId() {
        return this.snapshot;
    }

    private Response<ShareInfo> mapToShareInfoResponse(Response<?> response) {
        String eTag = response.headers().value("ETag");
        OffsetDateTime lastModified = new DateTimeRfc1123(response.headers().value("Last-Modified")).dateTime();

        return new SimpleResponse<>(response.request(), response.statusCode(), response.headers(), new ShareInfo(eTag, lastModified));
    }

    private Response<ShareSnapshotInfo> mapCreateSnapshotResponse(SharesCreateSnapshotResponse response) {
        ShareCreateSnapshotHeaders headers = response.deserializedHeaders();
        ShareSnapshotInfo snapshotInfo = new ShareSnapshotInfo(headers.snapshot(), headers.eTag(), headers.lastModified());

        return new SimpleResponse<>(response.request(), response.statusCode(), response.headers(), snapshotInfo);
    }

    private Response<ShareProperties> mapGetPropertiesResponse(SharesGetPropertiesResponse response) {
        ShareGetPropertiesHeaders headers = response.deserializedHeaders();
        ShareProperties shareProperties = new ShareProperties().quota(headers.quota())
            .etag(headers.eTag())
            .lastModified(headers.lastModified())
            .metadata(headers.metadata());

        return new SimpleResponse<>(response.request(), response.statusCode(), response.headers(), shareProperties);
    }

    private Response<ShareStatistics> mapGetStatisticsResponse(SharesGetStatisticsResponse response) {
        ShareStatistics shareStatistics = new ShareStatistics((int) (response.value().shareUsageBytes() / 1024));

        return new SimpleResponse<>(response.request(), response.statusCode(), response.headers(), shareStatistics);
    }
}<|MERGE_RESOLUTION|>--- conflicted
+++ resolved
@@ -174,19 +174,11 @@
      *
      * <p>Create the share with metadata "share:metadata"</p>
      *
-<<<<<<< HEAD
-     * {@codesnippet com.azure.storage.file.ShareAsyncClient.create-metadata#Map-Integer}
+     * {@codesnippet com.azure.storage.file.shareAsyncClient.createWithResponse#map-integer.metadata}
      *
      * <p>Create the share with a quota of 10 GB</p>
      *
-     * {@codesnippet com.azure.storage.file.ShareAsyncClient.create-quota#Map-Integer}
-=======
-     * {@codesnippet com.azure.storage.file.shareAsyncClient.createWithResponse#map-integer.metadata}
-     *
-     * <p>Create the share with a quota of 10 GB</p>
-     *
      * {@codesnippet com.azure.storage.file.shareAsyncClient.createWithResponse#map-integer.quota}
->>>>>>> 64efc1be
      *
      * <p>For more information, see the
      * <a href="https://docs.microsoft.com/en-us/rest/api/storageservices/create-share">Azure Docs</a>.</p>
@@ -400,7 +392,7 @@
      *
      * <p>Clear the metadata of the share</p>
      *
-     * {@codesnippet com.azure.storage.file.ShareAsyncClient.setMetadata-clearMetadata#Map}
+     * {@codesnippet com.azure.storage.file.shareAsyncClient.clearMetadata#map}
      *
      * <p>For more information, see the
      * <a href="https://docs.microsoft.com/en-us/rest/api/storageservices/set-share-metadata">Azure Docs</a>.</p>
