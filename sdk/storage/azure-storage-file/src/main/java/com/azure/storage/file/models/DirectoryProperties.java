--- conflicted
+++ resolved
@@ -24,19 +24,12 @@
      * @param metadata A set of name-value pairs that contain metadata for the directory.
      * @param eTag Entity tag that corresponds to the directory.
      * @param lastModified Last time the directory was modified.
-<<<<<<< HEAD
-     * @param isServerEncrypted  The value of this header is set to true if the directory metadata is completely encrypted using the specified algorithm. Otherwise, the value is set to false.
-     * @param smbProperties The SMB properties of the directory.
-     */
-    public DirectoryProperties(final Map<String, String> metadata, final String eTag, final OffsetDateTime lastModified, final boolean isServerEncrypted, final FileSmbProperties smbProperties) {
-=======
      * @param isServerEncrypted The value of this header is set to true if the directory metadata is completely
      * encrypted using the specified algorithm. Otherwise, the value is set to false.
      * @param smbProperties The SMB properties of the directory.
      */
     public DirectoryProperties(final Map<String, String> metadata, final String eTag, final OffsetDateTime lastModified,
         final boolean isServerEncrypted, final FileSmbProperties smbProperties) {
->>>>>>> f9b68898
         this.metadata = metadata;
         this.eTag = eTag;
         this.lastModified = lastModified;
@@ -76,11 +69,7 @@
     /**
      * @return The SMB Properties of the directory.
      */
-<<<<<<< HEAD
-    public FileSmbProperties smbProperties() {
-=======
     public FileSmbProperties getSmbProperties() {
->>>>>>> f9b68898
         return smbProperties;
     }
 }