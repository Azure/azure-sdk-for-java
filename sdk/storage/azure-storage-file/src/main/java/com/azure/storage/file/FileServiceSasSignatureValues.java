// Copyright (c) Microsoft Corporation. All rights reserved.
// Licensed under the MIT License.

package com.azure.storage.file;

<<<<<<< HEAD
import com.azure.storage.common.Constants;
import com.azure.storage.common.IpRange;
import com.azure.storage.common.sas.SasProtocol;
=======
import com.azure.storage.common.implementation.Constants;
import com.azure.storage.common.sas.SasIpRange;
import com.azure.storage.common.SasProtocol;
>>>>>>> 5048a3ad
import com.azure.storage.common.Utility;
import com.azure.storage.common.StorageSharedKeyCredential;

import java.time.OffsetDateTime;

/**
 * FileServiceSasSignatureValues is used to generate a Shared Access Signature (SAS) for an Azure Storage service. Once
 * all the values here are set appropriately, call generateSASQueryParameters to obtain a representation of the SAS
 * which can actually be applied to file urls. Note: that both this class and {@link FileServiceSasQueryParameters}
 * exist because the former is mutable and a logical representation while the latter is immutable and used to generate
 * actual REST requests.
 * <p>
 * Please see <a href=https://docs.microsoft.com/en-us/azure/storage/common/storage-dotnet-shared-access-signature-part-1>here</a>
 * for more conceptual information on SAS.
 * <p>
 * Please see <a href=https://docs.microsoft.com/en-us/rest/api/storageservices/constructing-a-service-sas>here </a> for
 * more details on each value, including which are required.
 *
 * <p>Please see
 * <a href=https://github.com/Azure/azure-storage-java/file/master/src/test/java/com/microsoft/azure/storage/Samples.java>here</a>
 * for additional samples.</p>
 */
public final class FileServiceSasSignatureValues {

    private String version = Constants.HeaderConstants.TARGET_STORAGE_VERSION;

    private SasProtocol protocol;

    private OffsetDateTime startTime;

    private OffsetDateTime expiryTime;

    private String permissions;

    private SasIpRange sasIpRange;

    private String canonicalName;

    private String resource;

    private String identifier;

    private String cacheControl;

    private String contentDisposition;

    private String contentEncoding;

    private String contentLanguage;

    private String contentType;

    /**
     * Creates an object with empty values for all fields.
     */
    FileServiceSasSignatureValues() {
    }

    /**
     * Creates an object with the specified expiry time and permissions
     *
     * @param expiryTime Time the SAS becomes valid
     * @param permissions Permissions granted by the SAS
     */
    FileServiceSasSignatureValues(OffsetDateTime expiryTime, String permissions) {
        this.expiryTime = expiryTime;
        this.permissions = permissions;
    }

    /**
     * Creates an object with the specified identifier
     *
     * @param identifier Identifier for the SAS
     */
    FileServiceSasSignatureValues(String identifier) {
        this.identifier = identifier;
    }

    FileServiceSasSignatureValues(String version, SasProtocol sasProtocol, OffsetDateTime startTime,
        OffsetDateTime expiryTime, String permission, SasIpRange sasIpRange, String identifier, String cacheControl,
        String contentDisposition, String contentEncoding, String contentLanguage, String contentType) {
        if (version != null) {
            this.version = version;
        }
        this.protocol = sasProtocol;
        this.startTime = startTime;
        this.expiryTime = expiryTime;
        this.permissions = permission;
        this.sasIpRange = sasIpRange;
        this.identifier = identifier;
        this.cacheControl = cacheControl;
        this.contentDisposition = contentDisposition;
        this.contentEncoding = contentEncoding;
        this.contentLanguage = contentLanguage;
        this.contentType = contentType;
    }

    /**
     * @return the version of the service this SAS will target. If not specified, it will default to the version
     * targeted by the library.
     */
    public String getVersion() {
        return version;
    }

    /**
     * Sets the version of the service this SAS will target. If not specified, it will default to the version targeted
     * by the library.
     *
     * @param version Version to target
     * @return the updated FileServiceSasSignatureValues object
     */
    public FileServiceSasSignatureValues setVersion(String version) {
        this.version = version;
        return this;
    }

    /**
     * @return the {@link SasProtocol} which determines the protocols allowed by the SAS.
     */
    public SasProtocol getProtocol() {
        return protocol;
    }

    /**
     * Sets the {@link SasProtocol} which determines the protocols allowed by the SAS.
     *
     * @param protocol Protocol for the SAS
     * @return the updated FileServiceSasSignatureValues object
     */
    public FileServiceSasSignatureValues setProtocol(SasProtocol protocol) {
        this.protocol = protocol;
        return this;
    }

    /**
     * @return when the SAS will take effect.
     */
    public OffsetDateTime getStartTime() {
        return startTime;
    }

    /**
     * Sets when the SAS will take effect.
     *
     * @param startTime When the SAS takes effect
     * @return the updated FileServiceSasSignatureValues object
     */
    public FileServiceSasSignatureValues setStartTime(OffsetDateTime startTime) {
        this.startTime = startTime;
        return this;
    }

    /**
     * @return the time after which the SAS will no longer work.
     */
    public OffsetDateTime getExpiryTime() {
        return expiryTime;
    }

    /**
     * Sets the time after which the SAS will no longer work.
     *
     * @param expiryTime When the SAS will no longer work
     * @return the updated FileServiceSasSignatureValues object
     */
    public FileServiceSasSignatureValues setExpiryTime(OffsetDateTime expiryTime) {
        this.expiryTime = expiryTime;
        return this;
    }

    /**
     * @return the permissions string allowed by the SAS. Please refer to either {@link ShareSasPermission} or {@link
     * FileSasPermission} depending on the resource being accessed for help determining the permissions allowed.
     */
    public String getPermissions() {
        return permissions;
    }

    /**
     * Sets the permissions string allowed by the SAS. Please refer to either {@link ShareSasPermission} or {@link
     * FileSasPermission} depending on the resource being accessed for help constructing the permissions string.
     *
     * @param permissions Permissions string for the SAS
     * @return the updated FileServiceSasSignatureValues object
     */
    public FileServiceSasSignatureValues setPermissions(String permissions) {
        this.permissions = permissions;
        return this;
    }

    /**
     * @return the {@link SasIpRange} which determines the IP ranges that are allowed to use the SAS.
     */
    public SasIpRange getSasIpRange() {
        return sasIpRange;
    }

    /**
     * Sets the {@link SasIpRange} which determines the IP ranges that are allowed to use the SAS.
     *
     * @param sasIpRange Allowed IP range to set
     * @return the updated FileServiceSasSignatureValues object
     */
    public FileServiceSasSignatureValues setSasIpRange(SasIpRange sasIpRange) {
        this.sasIpRange = sasIpRange;
        return this;
    }

    /**
     * @return the resource the SAS user may access.
     */
    public String getResource() {
        return resource;
    }

    /**
     * Sets the resource the SAS user may access.
     *
     * @param resource Allowed resources string to set
     * @return the updated FileServiceSasSignatureValues object
     */
    public FileServiceSasSignatureValues setResource(String resource) {
        this.resource = resource;
        return this;
    }

    /**
     * @return the canonical name of the object the SAS user may access.
     */
    public String getCanonicalName() {
        return canonicalName;
    }

    /**
     * Sets the canonical name of the object the SAS user may access.
     *
     * @param canonicalName Canonical name of the object the SAS grants access
     * @return the updated FileServiceSasSignatureValues object
     */
    public FileServiceSasSignatureValues setCanonicalName(String canonicalName) {
        this.canonicalName = canonicalName;
        return this;
    }

    /**
     * Sets the canonical name of the object the SAS user may access. Constructs a canonical name of
     * "/file/{accountName}/{shareName}/{filePath}".
     *
     * @param shareName Name of the share
     * @param filePath Name of the file
     * @param accountName Name of the account that contains the object
     * @return the updated FileServiceSasSignatureValues object
     */
    public FileServiceSasSignatureValues setCanonicalName(String shareName, String filePath, String accountName) {
        this.canonicalName = String.format("/file/%s/%s/%s", accountName, shareName, filePath);
        return this;
    }

    /**
     * Sets the canonical name of the object the SAS user may access. Constructs a canonical name of
     * "/file/{accountName}/{shareName}".
     *
     * @param shareName Name of the share
     * @param accountName Name of the account that contains the object
     * @return the updated FileServiceSasSignatureValues object
     */
    public FileServiceSasSignatureValues setCanonicalName(String shareName, String accountName) {
        this.canonicalName = String.format("/file/%s/%s", accountName, shareName);
        return this;
    }

    /**
     * @return the name of the access policy on the share this SAS references if any. Please see
     * <a href="https://docs.microsoft.com/en-us/rest/api/storageservices/establishing-a-stored-access-policy">here</a>
     * for more information.
     */
    public String getIdentifier() {
        return identifier;
    }

    /**
     * Sets the name of the access policy on the share this SAS references if any. Please see
     * <a href="https://docs.microsoft.com/en-us/rest/api/storageservices/establishing-a-stored-access-policy">here</a>
     * for more information.
     *
     * @param identifier Name of the access policy
     * @return the updated FileServiceSasSignatureValues object
     */
    public FileServiceSasSignatureValues setIdentifier(String identifier) {
        this.identifier = identifier;
        return this;
    }

    /**
     * @return the cache-control header for the SAS.
     */
    public String getCacheControl() {
        return cacheControl;
    }

    /**
     * Sets the cache-control header for the SAS.
     *
     * @param cacheControl Cache-Control header value
     * @return the updated FileServiceSasSignatureValues object
     */
    public FileServiceSasSignatureValues setCacheControl(String cacheControl) {
        this.cacheControl = cacheControl;
        return this;
    }

    /**
     * @return the content-disposition header for the SAS.
     */
    public String getContentDisposition() {
        return contentDisposition;
    }

    /**
     * Sets the content-disposition header for the SAS.
     *
     * @param contentDisposition Content-Disposition header value
     * @return the updated FileServiceSasSignatureValues object
     */
    public FileServiceSasSignatureValues setContentDisposition(String contentDisposition) {
        this.contentDisposition = contentDisposition;
        return this;
    }

    /**
     * @return the content-encoding header for the SAS.
     */
    public String getContentEncoding() {
        return contentEncoding;
    }

    /**
     * Sets the content-encoding header for the SAS.
     *
     * @param contentEncoding Content-Encoding header value
     * @return the updated FileServiceSasSignatureValues object
     */
    public FileServiceSasSignatureValues setContentEncoding(String contentEncoding) {
        this.contentEncoding = contentEncoding;
        return this;
    }

    /**
     * @return the content-language header for the SAS.
     */
    public String getContentLanguage() {
        return contentLanguage;
    }

    /**
     * Sets the content-language header for the SAS.
     *
     * @param contentLanguage Content-Language header value
     * @return the updated FileServiceSasSignatureValues object
     */
    public FileServiceSasSignatureValues setContentLanguage(String contentLanguage) {
        this.contentLanguage = contentLanguage;
        return this;
    }

    /**
     * @return the content-type header for the SAS.
     */
    public String getContentType() {
        return contentType;
    }

    /**
     * Sets the content-type header for the SAS.
     *
     * @param contentType Content-Type header value
     * @return the updated FileServiceSasSignatureValues object
     */
    public FileServiceSasSignatureValues setContentType(String contentType) {
        this.contentType = contentType;
        return this;
    }

    /**
     * Uses an account's shared key credential to sign these signature values to produce the proper SAS query
     * parameters.
     *
     * @param storageSharedKeyCredentials A {@link StorageSharedKeyCredential} object used to sign the SAS values.
     * @return {@link FileServiceSasQueryParameters}
     * @throws IllegalStateException If the HMAC-SHA256 algorithm isn't supported, if the key isn't a valid Base64
     * encoded string, or the UTF-8 charset isn't supported.
     * @throws NullPointerException If {@code storageSharedKeyCredentials} is null. Or when any of {@code version},
     * {@code canonicalName} or {@code resource} is null. Or if {@code identifier} is not set and any of
     * {@code expiryTime} or {@code permissions} is null. Or if {@code expiryTime} and {@code permissions} are not set
     * and {@code identifier} is null
     */
    public FileServiceSasQueryParameters generateSASQueryParameters(StorageSharedKeyCredential storageSharedKeyCredentials) {
        Utility.assertNotNull("storageSharedKeyCredentials", storageSharedKeyCredentials);
        assertGenerateOK();

        // Signature is generated on the un-url-encoded values.
        String signature = storageSharedKeyCredentials.computeHmac256(stringToSign());

        return new FileServiceSasQueryParameters(this.version, this.protocol, this.startTime, this.expiryTime,
            this.sasIpRange, this.identifier, this.resource, this.permissions, signature, this.cacheControl,
            this.contentDisposition, this.contentEncoding, this.contentLanguage, this.contentType);
    }

    /**
     * Common assertions for generateSASQueryParameters overloads.
     */
    private void assertGenerateOK() {
        Utility.assertNotNull("version", this.version);
        Utility.assertNotNull("canonicalName", this.canonicalName);
        Utility.assertNotNull("resource", this.resource);

        // If a SignedIdentifier is not being used both expiryDate and permissions must be set.
        if (identifier == null) {
            Utility.assertNotNull("expiryTime", this.expiryTime);
            Utility.assertNotNull("permissions", this.permissions);
        }
        // Still need to check identifier if expiry time and permissions are not both set
        if (expiryTime == null || permissions == null) {
            Utility.assertNotNull("identifier", identifier);
        }
    }

    private String stringToSign() {
        return String.join("\n",
            this.permissions == null ? "" : this.permissions,
            this.startTime == null ? "" : Utility.ISO_8601_UTC_DATE_FORMATTER.format(this.startTime),
            this.expiryTime == null ? "" : Utility.ISO_8601_UTC_DATE_FORMATTER.format(this.expiryTime),
            this.canonicalName == null ? "" : this.canonicalName,
            this.identifier == null ? "" : this.identifier,
            this.sasIpRange == null ? "" : this.sasIpRange.toString(),
            this.protocol == null ? "" : protocol.toString(),
            this.version == null ? "" : this.version,
            this.cacheControl == null ? "" : this.cacheControl,
            this.contentDisposition == null ? "" : this.contentDisposition,
            this.contentEncoding == null ? "" : this.contentEncoding,
            this.contentLanguage == null ? "" : this.contentLanguage,
            this.contentType == null ? "" : this.contentType
        );
    }
}<|MERGE_RESOLUTION|>--- conflicted
+++ resolved
@@ -3,15 +3,9 @@
 
 package com.azure.storage.file;
 
-<<<<<<< HEAD
-import com.azure.storage.common.Constants;
-import com.azure.storage.common.IpRange;
 import com.azure.storage.common.sas.SasProtocol;
-=======
 import com.azure.storage.common.implementation.Constants;
 import com.azure.storage.common.sas.SasIpRange;
-import com.azure.storage.common.SasProtocol;
->>>>>>> 5048a3ad
 import com.azure.storage.common.Utility;
 import com.azure.storage.common.StorageSharedKeyCredential;
 
@@ -409,7 +403,8 @@
      * {@code expiryTime} or {@code permissions} is null. Or if {@code expiryTime} and {@code permissions} are not set
      * and {@code identifier} is null
      */
-    public FileServiceSasQueryParameters generateSASQueryParameters(StorageSharedKeyCredential storageSharedKeyCredentials) {
+    public FileServiceSasQueryParameters generateSASQueryParameters(
+        StorageSharedKeyCredential storageSharedKeyCredentials) {
         Utility.assertNotNull("storageSharedKeyCredentials", storageSharedKeyCredentials);
         assertGenerateOK();
 
