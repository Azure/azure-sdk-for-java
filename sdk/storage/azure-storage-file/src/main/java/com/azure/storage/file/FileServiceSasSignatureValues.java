--- conflicted
+++ resolved
@@ -3,14 +3,10 @@
 
 package com.azure.storage.file;
 
-<<<<<<< HEAD
 import com.azure.storage.common.implementation.StorageImplUtils;
 import com.azure.storage.common.sas.SasProtocol;
 import com.azure.storage.common.implementation.Constants;
 import com.azure.storage.common.sas.SasIpRange;
-=======
-import com.azure.core.implementation.util.ImplUtils;
->>>>>>> 9eb8c125
 import com.azure.storage.common.StorageSharedKeyCredential;
 import com.azure.storage.common.Utility;
 import com.azure.storage.common.sas.SasIpRange;
@@ -399,11 +395,7 @@
      */
     public FileServiceSasQueryParameters generateSasQueryParameters(
         StorageSharedKeyCredential storageSharedKeyCredentials) {
-<<<<<<< HEAD
         StorageImplUtils.assertNotNull("storageSharedKeyCredentials", storageSharedKeyCredentials);
-        assertGenerateOK();
-=======
-        Utility.assertNotNull("storageSharedKeyCredentials", storageSharedKeyCredentials);
 
         final String resource;
         if (ImplUtils.isNullOrEmpty(filePath)) {
@@ -425,7 +417,6 @@
         if (ImplUtils.isNullOrEmpty(version)) {
             version = FileServiceVersion.getLatest().getVersion();
         }
->>>>>>> 9eb8c125
 
         // Signature is generated on the un-url-encoded values.
         String canonicalName = getCanonicalName(storageSharedKeyCredentials.getAccountName(), shareName, filePath);
@@ -448,41 +439,18 @@
      * @param filePath The path of the file.
      * @return The canonical resource name.
      */
-<<<<<<< HEAD
-    private void assertGenerateOK() {
-        StorageImplUtils.assertNotNull("version", this.version);
-        StorageImplUtils.assertNotNull("canonicalName", this.canonicalName);
-        StorageImplUtils.assertNotNull("resource", this.resource);
-
-        // If a SignedIdentifier is not being used both expiryDate and permissions must be set.
-        if (identifier == null) {
-            StorageImplUtils.assertNotNull("expiryTime", this.expiryTime);
-            StorageImplUtils.assertNotNull("permissions", this.permissions);
-        }
-        // Still need to check identifier if expiry time and permissions are not both set
-        if (expiryTime == null || permissions == null) {
-            StorageImplUtils.assertNotNull("identifier", identifier);
-        }
-=======
     private static String getCanonicalName(String account, String shareName, String filePath) {
         return !ImplUtils.isNullOrEmpty(filePath)
             ? String.format("/file/%s/%s/%s", account, shareName, filePath.replace("\\", "/"))
             : String.format("/file/%s/%s", account, shareName);
->>>>>>> 9eb8c125
     }
 
     private String stringToSign(String canonicalName) {
         return String.join("\n",
             this.permissions == null ? "" : this.permissions,
-<<<<<<< HEAD
             this.startTime == null ? "" : Constants.ISO_8601_UTC_DATE_FORMATTER.format(this.startTime),
             this.expiryTime == null ? "" : Constants.ISO_8601_UTC_DATE_FORMATTER.format(this.expiryTime),
-            this.canonicalName == null ? "" : this.canonicalName,
-=======
-            this.startTime == null ? "" : Utility.ISO_8601_UTC_DATE_FORMATTER.format(this.startTime),
-            this.expiryTime == null ? "" : Utility.ISO_8601_UTC_DATE_FORMATTER.format(this.expiryTime),
             canonicalName,
->>>>>>> 9eb8c125
             this.identifier == null ? "" : this.identifier,
             this.sasIpRange == null ? "" : this.sasIpRange.toString(),
             this.protocol == null ? "" : protocol.toString(),
