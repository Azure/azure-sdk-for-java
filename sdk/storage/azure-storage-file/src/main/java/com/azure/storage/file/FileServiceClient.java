--- conflicted
+++ resolved
@@ -3,41 +3,19 @@
 
 package com.azure.storage.file;
 
-<<<<<<< HEAD
-import com.azure.core.http.rest.PagedIterable;
-import com.azure.core.http.rest.Response;
-import com.azure.core.http.rest.SimpleResponse;
-import com.azure.core.http.rest.VoidResponse;
-import com.azure.storage.common.AccountSASPermission;
-import com.azure.storage.common.AccountSASResourceType;
-import com.azure.storage.common.AccountSASService;
-import com.azure.storage.common.IPRange;
-import com.azure.storage.common.SASProtocol;
-import com.azure.core.util.Context;
-import com.azure.storage.common.Utility;
-import com.azure.storage.common.credentials.SASTokenCredential;
-=======
 import com.azure.core.annotation.ServiceClient;
 import com.azure.core.http.rest.PagedIterable;
 import com.azure.core.http.rest.Response;
 import com.azure.core.http.rest.SimpleResponse;
 import com.azure.core.util.Context;
 import com.azure.storage.common.Utility;
->>>>>>> f9b68898
 import com.azure.storage.common.credentials.SharedKeyCredential;
 import com.azure.storage.file.models.CorsRule;
 import com.azure.storage.file.models.FileServiceProperties;
 import com.azure.storage.file.models.ListSharesOptions;
 import com.azure.storage.file.models.ShareItem;
 import com.azure.storage.file.models.StorageException;
-<<<<<<< HEAD
-
-import java.net.URL;
 import java.time.Duration;
-import java.time.OffsetDateTime;
-=======
-import java.time.Duration;
->>>>>>> f9b68898
 import java.util.Map;
 import reactor.core.publisher.Mono;
 
@@ -138,23 +116,15 @@
      * <a href="https://docs.microsoft.com/en-us/rest/api/storageservices/list-shares">Azure Docs</a>.</p>
      *
      * @param options Options for listing shares
-<<<<<<< HEAD
-     * @param timeout An optional timeout applied to the operation. If a response is not returned before the timeout concludes a {@link RuntimeException} will be thrown.
-=======
-     * @param timeout An optional timeout applied to the operation. If a response is not returned before the timeout
-     * concludes a {@link RuntimeException} will be thrown.
->>>>>>> f9b68898
+     * @param timeout An optional timeout applied to the operation. If a response is not returned before the timeout
+     * concludes a {@link RuntimeException} will be thrown.
      * @param context Additional context that is passed through the Http pipeline during the service call.
      * @return {@link ShareItem Shares} in the storage account that satisfy the filter requirements
      * @throws RuntimeException if the operation doesn't complete before the timeout concludes.
      */
     public PagedIterable<ShareItem> listShares(ListSharesOptions options, Duration timeout, Context context) {
-<<<<<<< HEAD
-        return new PagedIterable<>(fileServiceAsyncClient.listSharesWithOptionalTimeout(null, options, timeout, context));
-=======
         return new PagedIterable<>(fileServiceAsyncClient
             .listSharesWithOptionalTimeout(null, options, timeout, context));
->>>>>>> f9b68898
     }
 
     /**
@@ -187,32 +157,6 @@
      *
      * {@codesnippet com.azure.storage.file.fileServiceClient.getPropertiesWithResponse#duration-context}
      *
-<<<<<<< HEAD
-     * @return Storage account {@link FileServiceProperties File service properties}
-     */
-    public FileServiceProperties getProperties() {
-        return getPropertiesWithResponse(null, Context.NONE).value();
-    }
-
-    /**
-     * Retrieves the properties of the storage account's File service. The properties range from storage analytics and
-     * metrics to CORS (Cross-Origin Resource Sharing).
-     *
-     * <p><strong>Code Samples</strong></p>
-     *
-     * <p>Retrieve File service properties</p>
-     *
-     * {@codesnippet com.azure.storage.file.fileServiceClient.getPropertiesWithResponse#duration-context}
-     *
-     * <p>For more information, see the
-     * <a href="https://docs.microsoft.com/en-us/rest/api/storageservices/get-file-service-properties">Azure Docs</a>.</p>
-     *
-     * @param timeout An optional timeout applied to the operation. If a response is not returned before the timeout concludes a {@link RuntimeException} will be thrown.
-     * @param context Additional context that is passed through the Http pipeline during the service call.
-     * @return A response containing the Storage account {@link FileServiceProperties File service properties} with headers and response status code
-     * @throws RuntimeException if the operation doesn't complete before the timeout concludes.
-     */
-=======
      * <p>For more information, see the
      * <a href="https://docs.microsoft.com/en-us/rest/api/storageservices/get-file-service-properties">Azure
      * Docs</a>.</p>
@@ -224,7 +168,6 @@
      * headers and response status code
      * @throws RuntimeException if the operation doesn't complete before the timeout concludes.
      */
->>>>>>> f9b68898
     public Response<FileServiceProperties> getPropertiesWithResponse(Duration timeout, Context context) {
         Mono<Response<FileServiceProperties>> response = fileServiceAsyncClient.getPropertiesWithResponse(context);
         return Utility.blockWithOptionalTimeout(response, timeout);
@@ -293,49 +236,8 @@
      * Docs</a>.</p>
      *
      * @param properties Storage account File service properties
-<<<<<<< HEAD
-     * @throws StorageException When one of the following is true
-     * <ul>
-     *     <li>A CORS rule is missing one of its fields</li>
-     *     <li>More than five CORS rules will exist for the Queue service</li>
-     *     <li>Size of all CORS rules exceeds 2KB</li>
-     *     <li>
-     *         Length of {@link CorsRule#allowedHeaders() allowed headers}, {@link CorsRule#exposedHeaders() exposed headers},
-     *         or {@link CorsRule#allowedOrigins() allowed origins} exceeds 256 characters.
-     *     </li>
-     *     <li>{@link CorsRule#allowedMethods() Allowed methods} isn't DELETE, GET, HEAD, MERGE, POST, OPTIONS, or PUT</li>
-     * </ul>
-     */
-    public void setProperties(FileServiceProperties properties) {
-        setPropertiesWithResponse(properties, null, Context.NONE);
-    }
-
-    /**
-     * Sets the properties for the storage account's File service. The properties range from storage analytics and
-     * metric to CORS (Cross-Origin Resource Sharing).
-     *
-     * To maintain the CORS in the Queue service pass a {@code null} value for {@link FileServiceProperties#cors() CORS}.
-     * To disable all CORS in the Queue service pass an empty list for {@link FileServiceProperties#cors() CORS}.
-     *
-     * <p><strong>Code Sample</strong></p>
-     *
-     * <p>Clear CORS in the File service</p>
-     *
-     * {@codesnippet com.azure.storage.file.fileServiceClient.setPropertiesWithResponse#fileServiceProperties-Context.clearCORS}
-     *
-     * <p>Enable Minute and Hour Metrics</p>
-     *
-     * {@codesnippet com.azure.storage.file.fileServiceClient.setPropertiesWithResponse#fileServiceProperties-Context}
-     *
-     * <p>For more information, see the
-     * <a href="https://docs.microsoft.com/en-us/rest/api/storageservices/set-file-service-properties">Azure Docs</a>.</p>
-     *
-     * @param properties Storage account File service properties
-     * @param timeout An optional timeout applied to the operation. If a response is not returned before the timeout concludes a {@link RuntimeException} will be thrown.
-=======
-     * @param timeout An optional timeout applied to the operation. If a response is not returned before the timeout
-     * concludes a {@link RuntimeException} will be thrown.
->>>>>>> f9b68898
+     * @param timeout An optional timeout applied to the operation. If a response is not returned before the timeout
+     * concludes a {@link RuntimeException} will be thrown.
      * @param context Additional context that is passed through the Http pipeline during the service call.
      * @return A response that only contains headers and response status code
      * @throws StorageException When one of the following is true
@@ -352,14 +254,9 @@
      * </ul>
      * @throws RuntimeException if the operation doesn't complete before the timeout concludes.
      */
-<<<<<<< HEAD
-    public VoidResponse setPropertiesWithResponse(FileServiceProperties properties, Duration timeout, Context context) {
-        Mono<VoidResponse> response = fileServiceAsyncClient.setPropertiesWithResponse(properties, context);
-=======
     public Response<Void> setPropertiesWithResponse(FileServiceProperties properties, Duration timeout,
                                                     Context context) {
         Mono<Response<Void>> response = fileServiceAsyncClient.setPropertiesWithResponse(properties, context);
->>>>>>> f9b68898
         return Utility.blockWithOptionalTimeout(response, timeout);
     }
 
@@ -380,11 +277,7 @@
      * @throws StorageException If a share with the same name already exists
      */
     public ShareClient createShare(String shareName) {
-<<<<<<< HEAD
-        return createShareWithResponse(shareName, null, null, null, Context.NONE).value();
-=======
         return createShareWithResponse(shareName, null, null, null, Context.NONE).getValue();
->>>>>>> f9b68898
     }
 
     /**
@@ -404,17 +297,6 @@
      * @param metadata Optional metadata to associate with the share
      * @param quotaInGB Optional maximum size the share is allowed to grow to in GB. This must be greater than 0 and
      * less than or equal to 5120. The default value is 5120.
-<<<<<<< HEAD
-     * @param timeout An optional timeout applied to the operation. If a response is not returned before the timeout concludes a {@link RuntimeException} will be thrown.
-     * @param context Additional context that is passed through the Http pipeline during the service call.
-     * @return A response containing the {@link ShareClient ShareClient} and the status of creating the share.
-     * @throws StorageException If a share with the same name already exists or {@code quotaInGB} is outside the
-     * allowed range.
-     * @throws RuntimeException if the operation doesn't complete before the timeout concludes.
-     */
-    public Response<ShareClient> createShareWithResponse(String shareName, Map<String, String> metadata,
-                                                         Integer quotaInGB, Duration timeout, Context context) {
-=======
      * @param timeout An optional timeout applied to the operation. If a response is not returned before the timeout
      * concludes a {@link RuntimeException} will be thrown.
      * @param context Additional context that is passed through the Http pipeline during the service call.
@@ -425,7 +307,6 @@
      */
     public Response<ShareClient> createShareWithResponse(String shareName, Map<String, String> metadata,
         Integer quotaInGB, Duration timeout, Context context) {
->>>>>>> f9b68898
         ShareClient shareClient = getShareClient(shareName);
         return new SimpleResponse<>(shareClient.createWithResponse(metadata, quotaInGB, null, context), shareClient);
     }
@@ -464,62 +345,13 @@
      *
      * @param shareName Name of the share
      * @param snapshot Identifier of the snapshot
-<<<<<<< HEAD
-     * @param timeout An optional timeout applied to the operation. If a response is not returned before the timeout concludes a {@link RuntimeException} will be thrown.
-=======
-     * @param timeout An optional timeout applied to the operation. If a response is not returned before the timeout
-     * concludes a {@link RuntimeException} will be thrown.
->>>>>>> f9b68898
+     * @param timeout An optional timeout applied to the operation. If a response is not returned before the timeout
+     * concludes a {@link RuntimeException} will be thrown.
      * @param context Additional context that is passed through the Http pipeline during the service call.
      * @return A response that only contains headers and response status code
      * @throws StorageException If the share doesn't exist or the snapshot doesn't exist
      * @throws RuntimeException if the operation doesn't complete before the timeout concludes.
      */
-<<<<<<< HEAD
-    public VoidResponse deleteShareWithResponse(String shareName, String snapshot, Duration timeout, Context context) {
-        Mono<VoidResponse> response = fileServiceAsyncClient.deleteShareWithResponse(shareName, snapshot, context);
-        return Utility.blockWithOptionalTimeout(response, timeout);
-    }
-
-    /**
-     * Generates an account SAS token with the specified parameters
-     *
-     * @param accountSASService The {@code AccountSASService} services for the account SAS
-     * @param accountSASResourceType An optional {@code AccountSASResourceType} resources for the account SAS
-     * @param accountSASPermission The {@code AccountSASPermission} permission for the account SAS
-     * @param expiryTime The {@code OffsetDateTime} expiry time for the account SAS
-     * @return A string that represents the SAS token
-     */
-    public String generateAccountSAS(AccountSASService accountSASService, AccountSASResourceType accountSASResourceType,
-        AccountSASPermission accountSASPermission, OffsetDateTime expiryTime) {
-        return this.fileServiceAsyncClient.generateAccountSAS(accountSASService, accountSASResourceType, accountSASPermission, expiryTime);
-    }
-
-    /**
-     * Generates an account SAS token with the specified parameters
-     *
-     * <p><strong>Code Samples</strong></p>
-     *
-     * {@codesnippet com.azure.storage.file.FileServiceClient.generateAccountSAS#AccountSASService-AccountSASResourceType-AccountSASPermission-OffsetDateTime-OffsetDateTime-String-IPRange-SASProtocol}
-     *
-     * <p>For more information, see the
-     * <a href="https://docs.microsoft.com/en-us/rest/api/storageservices/create-account-sas">Azure Docs</a>.</p>
-     *
-     * @param accountSASService The {@code AccountSASService} services for the account SAS
-     * @param accountSASResourceType An optional {@code AccountSASResourceType} resources for the account SAS
-     * @param accountSASPermission The {@code AccountSASPermission} permission for the account SAS
-     * @param expiryTime The {@code OffsetDateTime} expiry time for the account SAS
-     * @param startTime The {@code OffsetDateTime} start time for the account SAS
-     * @param version The {@code String} version for the account SAS
-     * @param ipRange An optional {@code IPRange} ip address range for the SAS
-     * @param sasProtocol An optional {@code SASProtocol} protocol for the SAS
-     * @return A string that represents the SAS token
-     */
-    public String generateAccountSAS(AccountSASService accountSASService, AccountSASResourceType accountSASResourceType,
-        AccountSASPermission accountSASPermission, OffsetDateTime expiryTime, OffsetDateTime startTime, String version,
-        IPRange ipRange, SASProtocol sasProtocol) {
-        return this.fileServiceAsyncClient.generateAccountSAS(accountSASService, accountSASResourceType, accountSASPermission, expiryTime, startTime, version, ipRange, sasProtocol);
-=======
     public Response<Void> deleteShareWithResponse(String shareName, String snapshot, Duration timeout,
                                                   Context context) {
         Mono<Response<Void>> response = fileServiceAsyncClient.deleteShareWithResponse(shareName, snapshot, context);
@@ -534,6 +366,5 @@
      */
     public String getAccountName() {
         return this.fileServiceAsyncClient.getAccountName();
->>>>>>> f9b68898
     }
 }