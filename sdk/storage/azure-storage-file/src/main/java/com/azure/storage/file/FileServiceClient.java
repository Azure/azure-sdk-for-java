--- conflicted
+++ resolved
@@ -102,11 +102,11 @@
      *
      * <p>List all shares that begin with "azure"</p>
      *
-     * {@codesnippet com.azure.storage.file.FileServiceClient.listShares-prefix#ListSharesOptions}
+     * {@codesnippet com.azure.storage.file.fileServiceClient.listShares#ListSharesOptions.prefix}
      *
      * <p>List all shares including their snapshots and metadata</p>
      *
-     * {@codesnippet com.azure.storage.file.FileServiceClient.listShares-metadata-snapshot#ListSharesOptions}
+     * {@codesnippet com.azure.storage.file.fileServiceClient.listShares#ListSharesOptions.metadata.snapshot}
      *
      * <p>For more information, see the
      * <a href="https://docs.microsoft.com/en-us/rest/api/storageservices/list-shares">Azure Docs</a>.</p>
@@ -259,19 +259,9 @@
      *
      * <p><strong>Code Samples</strong></p>
      *
-<<<<<<< HEAD
-     * <p>Create the share "test" with metadata "share:metadata"</p>
-     *
-     * {@codesnippet com.azure.storage.file.FileServiceClient.createShare-metadata#String-Map-Integer}
-     *
      * <p>Create the share "test" with a quota of 10 GB</p>
      *
-     * {@codesnippet com.azure.storage.file.FileServiceClient.createShare-quota#String-Map-Integer}
-=======
-     * <p>Create the share "test" with a quota of 10 GB</p>
-     *
      * {@codesnippet com.azure.storage.file.fileServiceClient.createShareWithResponse#string-map-integer.quota-Context}
->>>>>>> 64efc1be
      *
      * <p>For more information, see the
      * <a href="https://docs.microsoft.com/en-us/rest/api/storageservices/create-share">Azure Docs</a>.</p>
