--- conflicted
+++ resolved
@@ -19,11 +19,7 @@
 import com.azure.storage.file.models.ListSharesOptions
 import spock.lang.Specification
 
-<<<<<<< HEAD
 import java.util.function.Supplier
-=======
-import java.nio.file.Files
->>>>>>> a89afa05
 
 class APISpec extends Specification {
     // Field common used for all APIs.
@@ -45,12 +41,9 @@
     def testMode = getTestMode()
     def connectionString
 
-<<<<<<< HEAD
     // If debugging is enabled, recordings cannot run as there can only be one proxy at a time.
     static boolean enableDebugging = true
 
-=======
->>>>>>> a89afa05
     /**
      * Setup the File service clients commonly used for the API tests.
      */
