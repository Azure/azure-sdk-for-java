// Copyright (c) Microsoft Corporation. All rights reserved.
// Licensed under the MIT License.

package com.azure.storage.file.spock

import com.azure.core.http.rest.Response
import com.azure.core.util.configuration.ConfigurationManager
import com.azure.storage.file.models.CorsRule
import com.azure.storage.file.models.FileRef
import com.azure.storage.file.models.FileServiceProperties
import com.azure.storage.file.models.Metrics
import com.azure.storage.file.models.RetentionPolicy
import com.azure.storage.file.models.ShareItem
import com.azure.storage.file.models.SignedIdentifier
import com.azure.storage.file.models.StorageErrorCode
import com.azure.storage.file.models.StorageErrorException
import com.azure.storage.file.models.StorageServiceProperties

import java.nio.file.Files
import java.nio.file.Paths
import java.security.NoSuchAlgorithmException
import java.time.Duration
import java.util.logging.Logging

class FileTestHelper {

    static boolean assertResponseStatusCode(Response<?> response, int expectedStatusCode) {
        return expectedStatusCode == response.statusCode()
    }

    static boolean assertExceptionStatusCodeAndMessage(Throwable throwable, int expectedStatusCode, String errMessage) {
        return assertExceptionStatusCode(throwable, expectedStatusCode) && assertExceptionErrorMessage(throwable, errMessage)
    }

    static boolean assertExceptionStatusCodeAndMessage(Throwable throwable, int expectedStatusCode, StorageErrorCode errMessage) {
        return assertExceptionStatusCode(throwable, expectedStatusCode) && assertExceptionErrorMessage(throwable, errMessage)
    }

    static boolean assertExceptionStatusCode(Throwable throwable, int expectedStatusCode) {
        if (!throwable instanceof StorageErrorException) {
            return false
        }
        StorageErrorException storageErrorException = (StorageErrorException) throwable
        return expectedStatusCode == storageErrorException.response().statusCode()
    }

    static boolean assertExceptionErrorMessage(Throwable throwable, String errMessage) {
        return throwable instanceof StorageErrorException && throwable.getMessage().contains(errMessage)
    }

    static boolean assertExceptionErrorMessage(Throwable throwable, StorageErrorCode errMessage) {
        return throwable instanceof StorageErrorException && throwable.getMessage().contains(errMessage.toString())
    }

    static boolean assertFileServicePropertiesAreEqual(StorageServiceProperties expected, StorageServiceProperties actual) {
        if (expected == null) {
            return actual == null
        } else {
            return assertMetricsAreEqual(expected.hourMetrics(), actual.hourMetrics()) &&
                assertMetricsAreEqual(expected.minuteMetrics(), actual.minuteMetrics()) &&
                assertLoggingAreEqual(expected.logging(), actual.logging()) &&
                assertCorsAreEqual(expected.cors(), actual.cors())
        }
    }

    static boolean assertMetricsAreEqual(Metrics expected, Metrics actual) {
        if (expected == null) {
            return actual == null
        } else {
            return Objects.equals(expected.enabled(), actual.enabled()) &&
                Objects.equals(expected.includeAPIs(), actual.includeAPIs()) &&
                Objects.equals(expected.version(), actual.version()) &&
                assertRetentionPoliciesAreEqual(expected.retentionPolicy(), actual.retentionPolicy())
        }
    }

    static boolean assertLoggingAreEqual(Logging expected, Logging actual) {
        if (expected == null) {
            return actual == null
        } else {
            return Objects.equals(expected.read(), actual.read()) &&
                Objects.equals(expected.write(), actual.write()) &&
                Objects.equals(expected.delete(), actual.delete()) &&
                Objects.equals(expected.version(), actual.version()) &&
                assertRetentionPoliciesAreEqual(expected.retentionPolicy(), actual.retentionPolicy())
        }
    }

    static boolean assertRetentionPoliciesAreEqual(RetentionPolicy expected, RetentionPolicy actual) {
        if (expected == null) {
            return actual == null
        } else {
            return Objects.equals(expected.days(), actual.days()) &&
                Objects.equals(expected.enabled(), actual.enabled())
        }
    }

    static boolean assertCorsAreEqual(List<CorsRule> expected, List<CorsRule> actual) {
        if (expected == null) {
            return actual == null
        } else {
            if (expected.size() != actual.size()) {
                return false
            }
            for (int i = 0; i < expected.size(); i++) {
                if (!assertCorRulesAreEqual(expected.get(i), actual.get(i))) {
                    return false
                }
            }
            return true
        }
    }

    static boolean assertCorRulesAreEqual(CorsRule expected, CorsRule actual) {
        if (expected == null) {
            return actual == null
        } else {
            return Objects.equals(expected.allowedHeaders(), actual.allowedHeaders()) &&
                Objects.equals(expected.allowedMethods(), actual.allowedMethods()) &&
                Objects.equals(expected.allowedOrigins(), actual.allowedOrigins()) &&
                Objects.equals(expected.maxAgeInSeconds(), actual.maxAgeInSeconds())
        }
    }

    static boolean assertPermissionsAreEqual(SignedIdentifier expected, SignedIdentifier actual) {
        if (expected == null) {
            return actual == null
        }
        if (expected.accessPolicy() == null) {
            return actual.accessPolicy() == null
        }
        return Objects.equals(expected.id(), actual.id()) &&
            Objects.equals(expected.accessPolicy().permission(), actual.accessPolicy().permission()) &&
            Objects.equals(expected.accessPolicy().start(), actual.accessPolicy().start()) &&
            Objects.equals(expected.accessPolicy().expiry(), actual.accessPolicy().expiry())
    }

    static void sleepInRecord(Duration time) {
        String azureTestMode = ConfigurationManager.getConfiguration().get("AZURE_TEST_MODE")
        if ("RECORD".equalsIgnoreCase(azureTestMode)) {
            sleep(time)
        }
    }

    private static void sleep(Duration time) {
        try {
            Thread.sleep(time.toMillis())
        } catch (InterruptedException ex) {
            // Ignore the error
        }
    }

    static boolean assertSharesAreEqual(ShareItem expected, ShareItem actual, boolean includeMetadata, boolean includeSnapshot) {
        if (expected == null) {
            return actual == null
        } else {
            Objects.equals(expected.name(), actual.name())
            if (expected.properties() == null) {
                return actual.properties() == null
            }
            if (!Objects.equals(expected.properties().quota(), actual.properties().quota())) {
                return false
            }
            if (includeMetadata) {
                if (!Objects.equals(expected.metadata(), actual.metadata())) {
                    return false
                }
            }
            if (includeSnapshot) {
                if (!Objects.equals(expected.snapshot(), actual.snapshot())) {
                    return false
                }
            }
            return true
        }
    }

    static boolean assertFileServicePropertiesAreEqual(FileServiceProperties expected, FileServiceProperties actual) {
        if (expected == null) {
            return actual == null
        } else {
            return assertMetricsAreEqual(expected.hourMetrics(), actual.hourMetrics()) &&
                assertMetricsAreEqual(expected.minuteMetrics(), actual.minuteMetrics()) &&
                assertCorsAreEqual(expected.cors(), actual.cors())
        }
    }

    static boolean assertTwoFilesAreSame(File f1, File f2) throws IOException, NoSuchAlgorithmException {
        List<String> uploadFileString = Files.readAllLines(f1.toPath())
        List<String> downloadFileString = Files.readAllLines(f2.toPath())
        if (uploadFileString != null && downloadFileString != null) {
            downloadFileString.removeAll(uploadFileString)
        }
        while (!downloadFileString.isEmpty()) {
            if (!downloadFileString.get(0).trim().isEmpty()) {
                return false
            }
            downloadFileString.remove(0)
        }
        return true
    }

    static String createRandomFileWithLength(int size, String folder, String fileName) {
        def path = Paths.get(folder)
        if (!Files.exists(path)) {
            Files.createDirectory(path)
        }
        def randomFile = new File(folder + "/" + fileName)
        RandomAccessFile raf = new RandomAccessFile(randomFile, "rw")
        raf.setLength(size)
        raf.close()
        return randomFile.getPath()
    }

    static boolean assertFileRefName(FileRef fileRef, String name) {
        if (fileRef != null) {
            return Objects.equals(name, fileRef.name())
        }
        return true
    }

<<<<<<< HEAD
    static boolean equalsAfterTrim(int length, int offset, byte[] actual) {
        int totalLength = actual.length
        for (int i = 0; i < totalLength; i++) {
            if (offset <= i && i < offset + length && actual[i] != 0){
                return false
            }
        }
        return true
=======
    static void deleteFolderIfExists(String folder) {
        // Clean up all temporary generated files
        def dir = new File(folder)
        if (dir.isDirectory()) {
            File[] children = dir.listFiles()
            for (int i = 0; i < children.length; i++) {
                Files.delete(children[i].toPath())
            }
        }
>>>>>>> 88f4a6f8
    }
}<|MERGE_RESOLUTION|>--- conflicted
+++ resolved
@@ -219,16 +219,6 @@
         return true
     }
 
-<<<<<<< HEAD
-    static boolean equalsAfterTrim(int length, int offset, byte[] actual) {
-        int totalLength = actual.length
-        for (int i = 0; i < totalLength; i++) {
-            if (offset <= i && i < offset + length && actual[i] != 0){
-                return false
-            }
-        }
-        return true
-=======
     static void deleteFolderIfExists(String folder) {
         // Clean up all temporary generated files
         def dir = new File(folder)
@@ -238,6 +228,5 @@
                 Files.delete(children[i].toPath())
             }
         }
->>>>>>> 88f4a6f8
     }
 }