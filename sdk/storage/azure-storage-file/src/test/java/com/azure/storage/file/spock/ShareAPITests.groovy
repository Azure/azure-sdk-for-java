// Copyright (c) Microsoft Corporation. All rights reserved.
// Licensed under the MIT License.

package com.azure.storage.file.spock

import com.azure.storage.common.credentials.SharedKeyCredential
import com.azure.storage.file.DirectoryClient
import com.azure.storage.file.FileClient
import com.azure.storage.file.FileSmbProperties
import com.azure.storage.file.ShareClient
import com.azure.storage.file.ShareClientBuilder
import com.azure.storage.file.models.FileHTTPHeaders
import com.azure.storage.file.models.NtfsFileAttributes
import com.azure.storage.file.models.StorageErrorCode
import com.azure.storage.file.models.StorageException
import spock.lang.Unroll

import java.time.LocalDateTime
import java.time.OffsetDateTime
import java.time.ZoneOffset

class ShareAPITests extends APISpec {
    ShareClient primaryShareClient
    def shareName
    static def testMetadata
    static def smbProperties
    static def filePermission = "O:S-1-5-21-2127521184-1604012920-1887927527-21560751G:S-1-5-21-2127521184-1604012920-1887927527-513D:AI(A;;FA;;;SY)(A;;FA;;;BA)(A;;0x1200a9;;;S-1-5-21-397955417-626881126-188441444-3053964)S:NO_ACCESS_CONTROL"

    def setup() {
        shareName = testResourceName.randomName(methodName, 60)
        primaryFileServiceClient = fileServiceBuilderHelper(interceptorManager).buildClient()
        primaryShareClient = primaryFileServiceClient.getShareClient(shareName)
        testMetadata = Collections.singletonMap("testmetadata", "value")
        smbProperties = new FileSmbProperties()
            .ntfsFileAttributes(EnumSet.of(NtfsFileAttributes.NORMAL))
    }

    def "Get share URL"() {
        given:
        def accoutName = SharedKeyCredential.fromConnectionString(connectionString).accountName()
        def expectURL = String.format("https://%s.file.core.windows.net", accoutName)
        when:
        def shareURL = primaryShareClient.getShareUrl().toString()
        then:
        expectURL.equals(shareURL)
    }

    def "Get root directory client"() {
        given:
        def directoryClient = primaryShareClient.getRootDirectoryClient()
        expect:
        directoryClient instanceof DirectoryClient
    }

    def "Get file client does not create a file"() {
        given:
        def fileClient = primaryShareClient.getFileClient("testFile")
        expect:
        fileClient instanceof FileClient
    }

    def "Create share"() {
        expect:
        FileTestHelper.assertResponseStatusCode(primaryShareClient.createWithResponse(null, null, null), 201)
    }

    @Unroll
    def "Create share with args"() {
        expect:
        FileTestHelper.assertResponseStatusCode(primaryShareClient.createWithResponse(metadata, quota, null), 201)
        where:
        metadata     | quota
        null         | null
        null         | 1
        testMetadata | null
        testMetadata | 1
    }

    @Unroll
    def "Create share with invalid args"() {
        when:
        primaryShareClient.createWithResponse(metadata, quota, null)
        then:
<<<<<<< HEAD
        def e = thrown(StorageErrorException)
        FileTestHelper.assertExceptionStatusCodeAndMessage(e, statusCode, errMessage as String)
=======
        def e = thrown(StorageException)
        FileTestHelper.assertExceptionStatusCodeAndMessage(e, statusCode, errMessage)
>>>>>>> 81db79ad
        where:
        metadata                                       | quota | statusCode | errMessage
        Collections.singletonMap("", "value")          | 1     | 400        | StorageErrorCode.EMPTY_METADATA_KEY
        Collections.singletonMap("metadata!", "value") | 1     | 400        | StorageErrorCode.INVALID_METADATA
        testMetadata                                   | 6000  | 400        | StorageErrorCode.INVALID_HEADER_VALUE
    }

    def "Create snapshot"() {
        given:
        primaryShareClient.create()
        def shareSnapshotName = testResourceName.randomName(methodName, 60)
        when:
        def createSnapshotResponse = primaryShareClient.createSnapshotWithResponse(null, null)
        def shareSnapshotClient = new ShareClientBuilder().shareName(shareSnapshotName).connectionString(connectionString)
            .snapshot(createSnapshotResponse.value().snapshot()).buildClient()
        then:
        Objects.equals(createSnapshotResponse.value().snapshot(),
            shareSnapshotClient.getSnapshotId())
    }

    def "Create snapshot error"() {
        when:
        primaryShareClient.createSnapshot()
        then:
        def e = thrown(StorageException)
        FileTestHelper.assertExceptionStatusCodeAndMessage(e, 404, StorageErrorCode.SHARE_NOT_FOUND)
    }

    def "Create snapshot metadata"() {
        given:
        primaryShareClient.create()
        def shareSnapshotName = testResourceName.randomName(methodName, 60)
        when:
        def createSnapshotResponse = primaryShareClient.createSnapshotWithResponse(testMetadata, null)
        def shareSnapshotClient = new ShareClientBuilder().shareName(shareSnapshotName).connectionString(connectionString)
            .snapshot(createSnapshotResponse.value().snapshot()).buildClient()
        then:
        Objects.equals(createSnapshotResponse.value().snapshot(),
            shareSnapshotClient.getSnapshotId())
    }

    def "Create snapshot metadata error"() {
        when:
        primaryShareClient.createSnapshotWithResponse(Collections.singletonMap("", "value"), null)
        then:
        def e = thrown(StorageException)
        FileTestHelper.assertExceptionStatusCodeAndMessage(e, 400, StorageErrorCode.EMPTY_METADATA_KEY)
    }

    def "Delete share"() {
        given:
        primaryShareClient.create()
        expect:
        FileTestHelper.assertResponseStatusCode(primaryShareClient.deleteWithResponse(null), 202)
    }

    def "Delete share error"() {
        when:
        primaryShareClient.delete()
        then:
        def e = thrown(StorageException)
        FileTestHelper.assertExceptionStatusCodeAndMessage(e, 404, StorageErrorCode.SHARE_NOT_FOUND)
    }

    def "Get properties"() {
        given:
        primaryShareClient.createWithResponse(testMetadata, 1, null)
        when:
        def getPropertiesResponse = primaryShareClient.getPropertiesWithResponse(null)
        then:
        FileTestHelper.assertResponseStatusCode(getPropertiesResponse, 200)
        testMetadata.equals(getPropertiesResponse.value().metadata())
        getPropertiesResponse.value().quota() == 1L
    }

    def "Get properties error"() {
        when:
        primaryShareClient.getProperties()
        then:
        def e = thrown(StorageException)
        FileTestHelper.assertExceptionStatusCodeAndMessage(e, 404, StorageErrorCode.SHARE_NOT_FOUND)
    }

    def "Set quota"() {
        given:
        primaryShareClient.createWithResponse(null, 1, null)
        when:
        def getQuotaBeforeResponse = primaryShareClient.getProperties()
        def setQuotaResponse = primaryShareClient.setQuotaWithResponse(2, null)
        def getQuotaAfterResponse = primaryShareClient.getProperties()
        then:
        getQuotaBeforeResponse.quota() == 1
        FileTestHelper.assertResponseStatusCode(setQuotaResponse, 200)
        getQuotaAfterResponse.quota() == 2
    }

    def "Set quota error"() {
        when:
        primaryShareClient.setQuota(2)
        then:
        def e = thrown(StorageException)
        FileTestHelper.assertExceptionStatusCodeAndMessage(e, 404, StorageErrorCode.SHARE_NOT_FOUND)
    }

    def "Set metadata"() {
        given:
        primaryShareClient.createWithResponse(testMetadata, null, null)
        def metadataAfterSet = Collections.singletonMap("afterset", "value")
        when:
        def getMetadataBeforeResponse = primaryShareClient.getProperties()
        def setMetadataResponse = primaryShareClient.setMetadataWithResponse(metadataAfterSet, null)
        def getMetadataAfterResponse = primaryShareClient.getProperties()
        then:
        testMetadata.equals(getMetadataBeforeResponse.metadata())
        FileTestHelper.assertResponseStatusCode(setMetadataResponse, 200)
        metadataAfterSet.equals(getMetadataAfterResponse.metadata())
    }

    def "Set metadata error"() {
        when:
        primaryShareClient.setMetadata(testMetadata)
        then:
        def e = thrown(StorageException)
        FileTestHelper.assertExceptionStatusCodeAndMessage(e, 404, StorageErrorCode.SHARE_NOT_FOUND)
    }

    def "Create directory"() {
        given:
        primaryShareClient.create()
        expect:
        FileTestHelper.assertResponseStatusCode(
            primaryShareClient.createDirectoryWithResponse("testCreateDirectory", null, null, null, null), 201)
    }

    def "Create directory file permission"() {
        given:
        primaryShareClient.create()
        expect:
        FileTestHelper.assertResponseStatusCode(
            primaryShareClient.createDirectoryWithResponse("testCreateDirectory", null, filePermission, null, null), 201)
    }

    def "Create directory file permission key"() {
        given:
        primaryShareClient.create()
        smbProperties.fileCreationTime(getUTCNow())
            .fileLastWriteTime(getUTCNow())
        // TODO: add file permission key
        expect:
        FileTestHelper.assertResponseStatusCode(
            primaryShareClient.createDirectoryWithResponse("testCreateDirectory", smbProperties, null, null, null), 201)
    }

    def "Create directory invalid name"() {
        given:
        primaryShareClient.create()
        when:
        primaryShareClient.createDirectory("test/directory")
        then:
        def e = thrown(StorageException)
        FileTestHelper.assertExceptionStatusCodeAndMessage(e, 404, StorageErrorCode.PARENT_NOT_FOUND)
    }

    def "Create directory metadata"() {
        given:
        primaryShareClient.create()
        expect:
        FileTestHelper.assertResponseStatusCode(
            primaryShareClient.createDirectoryWithResponse("testCreateDirectory", null, null, testMetadata, null), 201)
    }

    def "Create directory metadata error"() {
        given:
        primaryShareClient.create()
        when:
        primaryShareClient.createDirectoryWithResponse("testdirectory", null, null, Collections.singletonMap("", "value"), null)
        then:
        def e = thrown(StorageException)
        FileTestHelper.assertExceptionStatusCodeAndMessage(e, 400, StorageErrorCode.EMPTY_METADATA_KEY)
    }

    def "Create file"() {
        given:
        primaryShareClient.create()
        expect:
        FileTestHelper.assertResponseStatusCode(
            primaryShareClient.createFileWithResponse("testCreateFile", 1024, null, null, null, null, null), 201)
    }

    def "Create file file permission"() {
        given:
        primaryShareClient.create()
        expect:
        FileTestHelper.assertResponseStatusCode(
            primaryShareClient.createFileWithResponse("testCreateFile", 1024, null, null, filePermission, null, null), 201)
    }

    def "Create file file permission key"() {
        given:
        primaryShareClient.create()
        smbProperties.fileCreationTime(getUTCNow())
            .fileLastWriteTime(getUTCNow())
        // TODO: add file permission key
        expect:
        FileTestHelper.assertResponseStatusCode(
            primaryShareClient.createFileWithResponse("testCreateFile", 1024, null, smbProperties, null, null, null), 201)
    }

    @Unroll
    def "Create file invalid args"() {
        given:
        primaryShareClient.create()
        when:
        primaryShareClient.createFileWithResponse(fileName, maxSize, null, null, null, null, null)
        then:
<<<<<<< HEAD
        def e = thrown(StorageErrorException)
        FileTestHelper.assertExceptionStatusCodeAndMessage(e, statusCode, errMsg as String)
=======
        def e = thrown(StorageException)
        FileTestHelper.assertExceptionStatusCodeAndMessage(e, statusCode, errMsg)
>>>>>>> 81db79ad
        where:
        fileName    | maxSize | statusCode | errMsg
        "testfile:" | 1024    | 400        | StorageErrorCode.INVALID_RESOURCE_NAME
        "fileName"  | -1      | 400        | StorageErrorCode.OUT_OF_RANGE_INPUT

    }

    def "Create file maxOverload"() {
        given:
        primaryShareClient.create()
        FileHTTPHeaders httpHeaders = new FileHTTPHeaders()
            .fileContentType("txt")
        smbProperties.fileCreationTime(getUTCNow())
            .fileLastWriteTime(getUTCNow())
        expect:
        FileTestHelper.assertResponseStatusCode(
            primaryShareClient.createFileWithResponse("testCreateFile", 1024, httpHeaders, smbProperties, filePermission, testMetadata, null), 201)
    }

    @Unroll
    def "Create file maxOverload invalid args"() {
        given:
        primaryShareClient.create()

        when:
        primaryShareClient.createFileWithResponse(fileName, maxSize, httpHeaders, metadata, null)

        then:
        def e = thrown(StorageException)
        FileTestHelper.assertExceptionStatusCodeAndMessage(e, 400, errMsg)

        where:
        fileName    | maxSize | httpHeaders                                       | metadata                              | errMsg
        "testfile:" | 1024    | new FileHTTPHeaders()                             | testMetadata                          | StorageErrorCode.INVALID_RESOURCE_NAME
        "fileName"  | -1      | new FileHTTPHeaders()                             | testMetadata                          | StorageErrorCode.OUT_OF_RANGE_INPUT
        "fileName"  | 1024    | new FileHTTPHeaders().fileContentMD5(new byte[0]) | testMetadata                          | StorageErrorCode.INVALID_HEADER_VALUE
        "fileName"  | 1024    | new FileHTTPHeaders()                             | Collections.singletonMap("", "value") | StorageErrorCode.EMPTY_METADATA_KEY
    }

    def "Delete directory"() {
        given:
        def directoryName = "testCreateDirectory"
        primaryShareClient.create()
        primaryShareClient.createDirectory(directoryName)
        expect:
        FileTestHelper.assertResponseStatusCode(primaryShareClient.deleteDirectoryWithResponse(directoryName, null), 202)
    }

    def "Delete directory error"() {
        given:
        primaryShareClient.create()
        when:
        primaryShareClient.deleteDirectory("testdirectory")
        then:
        def e = thrown(StorageException)
        FileTestHelper.assertExceptionStatusCodeAndMessage(e, 404, StorageErrorCode.RESOURCE_NOT_FOUND)
    }

    def "Delete file"() {
        given:
        def fileName = "testCreateFile"
        primaryShareClient.create()
        primaryShareClient.createFile(fileName, 1024)
        expect:
        FileTestHelper.assertResponseStatusCode(
            primaryShareClient.deleteFileWithResponse(fileName, null), 202)
    }

    def "Delete file error"() {
        given:
        primaryShareClient.create()
        when:
        primaryShareClient.deleteFile("testdirectory")
        then:
        def e = thrown(StorageException)
        FileTestHelper.assertExceptionStatusCodeAndMessage(e, 404, StorageErrorCode.RESOURCE_NOT_FOUND)
    }

    def "Get snapshot id"() {
        given:
        def snapshot = OffsetDateTime.of(LocalDateTime.of(2000, 1, 1,
            1, 1), ZoneOffset.UTC).toString()
        when:
        def shareSnapshotClient = shareBuilderHelper(interceptorManager, shareName).snapshot(snapshot).buildClient()
        then:
        snapshot.equals(shareSnapshotClient.getSnapshotId())
    }

}<|MERGE_RESOLUTION|>--- conflicted
+++ resolved
@@ -81,13 +81,8 @@
         when:
         primaryShareClient.createWithResponse(metadata, quota, null)
         then:
-<<<<<<< HEAD
-        def e = thrown(StorageErrorException)
-        FileTestHelper.assertExceptionStatusCodeAndMessage(e, statusCode, errMessage as String)
-=======
         def e = thrown(StorageException)
         FileTestHelper.assertExceptionStatusCodeAndMessage(e, statusCode, errMessage)
->>>>>>> 81db79ad
         where:
         metadata                                       | quota | statusCode | errMessage
         Collections.singletonMap("", "value")          | 1     | 400        | StorageErrorCode.EMPTY_METADATA_KEY
@@ -303,13 +298,8 @@
         when:
         primaryShareClient.createFileWithResponse(fileName, maxSize, null, null, null, null, null)
         then:
-<<<<<<< HEAD
-        def e = thrown(StorageErrorException)
-        FileTestHelper.assertExceptionStatusCodeAndMessage(e, statusCode, errMsg as String)
-=======
         def e = thrown(StorageException)
         FileTestHelper.assertExceptionStatusCodeAndMessage(e, statusCode, errMsg)
->>>>>>> 81db79ad
         where:
         fileName    | maxSize | statusCode | errMsg
         "testfile:" | 1024    | 400        | StorageErrorCode.INVALID_RESOURCE_NAME
@@ -335,7 +325,7 @@
         primaryShareClient.create()
 
         when:
-        primaryShareClient.createFileWithResponse(fileName, maxSize, httpHeaders, metadata, null)
+        primaryShareClient.createFileWithResponse(fileName, maxSize, httpHeaders, null, null, metadata, null)
 
         then:
         def e = thrown(StorageException)
