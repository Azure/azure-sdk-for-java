--- conflicted
+++ resolved
@@ -6,15 +6,10 @@
 import com.azure.core.exception.HttpResponseException
 import com.azure.core.exception.UnexpectedLengthException
 import com.azure.core.implementation.util.FluxUtil
-<<<<<<< HEAD
-import com.azure.storage.common.Constants
-import com.azure.storage.file.models.FileHTTPHeaders
-=======
 import com.azure.storage.common.implementation.Constants
-import com.azure.storage.common.credentials.SharedKeyCredential
+import com.azure.storage.common.StorageSharedKeyCredential
 import com.azure.storage.file.models.FileErrorCode
 import com.azure.storage.file.models.FileHttpHeaders
->>>>>>> 5048a3ad
 import com.azure.storage.file.models.FileRange
 import com.azure.storage.file.models.FileStorageException
 import com.azure.storage.file.models.NtfsFileAttributes
@@ -57,7 +52,7 @@
 
     def "Get file URL"() {
         given:
-        def accountName = SharedKeyCredential.fromConnectionString(connectionString).getAccountName()
+        def accountName = StorageSharedKeyCredential.fromConnectionString(connectionString).getAccountName()
         def expectURL = String.format("https://%s.file.core.windows.net/%s/%s", accountName, shareName, filePath)
 
         when:
@@ -410,7 +405,7 @@
         def destinationOffset = 0
 
         primaryFileAsyncClient.upload(Flux.just(ByteBuffer.wrap(data.getBytes())), data.length()).block()
-        def credential = SharedKeyCredential.fromConnectionString(connectionString)
+        def credential = StorageSharedKeyCredential.fromConnectionString(connectionString)
         def sasToken = new FileServiceSasSignatureValues()
             .setExpiryTime(getUTCNow().plusDays(1))
             .setPermissions(new FileSasPermission().setReadPermission(true).toString())
