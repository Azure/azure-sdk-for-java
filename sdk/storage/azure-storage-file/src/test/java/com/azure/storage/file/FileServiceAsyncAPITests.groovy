--- conflicted
+++ resolved
@@ -152,17 +152,10 @@
 
         where:
         options                                                                                                     | limits | includeMetadata | includeSnapshot
-<<<<<<< HEAD
-        new ListSharesOptions().setPrefix("fileserviceasyncapitestslistshareswithfilter")                           | 3 | false | true
-        new ListSharesOptions().setPrefix("fileserviceasyncapitestslistshareswithfilter").setIncludeMetadata(true)  | 3 | true  | true
-        new ListSharesOptions().setPrefix("fileserviceasyncapitestslistshareswithfilter").setIncludeMetadata(false) | 3 | false | true
-        new ListSharesOptions().setPrefix("fileserviceasyncapitestslistshareswithfilter").setMaxResultsPerPage(2)   | 3 | false | true
-=======
         new ListSharesOptions().setPrefix("fileserviceasyncapitestslistshareswithfilter")                           | 3      | false           | true
         new ListSharesOptions().setPrefix("fileserviceasyncapitestslistshareswithfilter").setIncludeMetadata(true)  | 3      | true            | true
         new ListSharesOptions().setPrefix("fileserviceasyncapitestslistshareswithfilter").setIncludeMetadata(false) | 3      | false           | true
         new ListSharesOptions().setPrefix("fileserviceasyncapitestslistshareswithfilter").setMaxResultsPerPage(2)   | 3      | false           | true
->>>>>>> 244924b7
     }
 
     @Unroll
