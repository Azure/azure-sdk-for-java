// Copyright (c) Microsoft Corporation. All rights reserved.
// Licensed under the MIT License.

package com.azure.storage.file.spock

import com.azure.core.exception.HttpResponseException
import com.azure.storage.common.credentials.SharedKeyCredential
import com.azure.storage.file.FileAsyncClient
import com.azure.storage.file.models.FileHTTPHeaders
import com.azure.storage.file.models.FileRange
import com.azure.storage.file.models.StorageErrorCode
import io.netty.buffer.Unpooled
import reactor.core.publisher.Flux
import reactor.test.StepVerifier
import spock.lang.Ignore
import spock.lang.Unroll

import java.nio.ByteBuffer
import java.nio.charset.StandardCharsets
import java.nio.file.Files
import java.time.LocalDateTime
import java.time.OffsetDateTime
import java.time.ZoneOffset

class FileAsyncAPITests extends APISpec {
    FileAsyncClient primaryFileAsyncClient
    def shareName
    def filePath
    static def defaultData = ByteBuffer.allocate(8).wrap("default".getBytes(StandardCharsets.UTF_8))
    static def dataLength = defaultData.remaining()
    static def testMetadata
    static def httpHeaders

    def setup() {
        shareName = testResourceName.randomName(methodName, 60)
        filePath = testResourceName.randomName(methodName, 60)
        def shareClient = shareBuilderHelper(interceptorManager, shareName).buildClient()
        shareClient.create()
        primaryFileAsyncClient = fileBuilderHelper(interceptorManager, shareName, filePath).buildAsyncClient()
        testMetadata = Collections.singletonMap("testmetadata", "value")
        httpHeaders = new FileHTTPHeaders().fileContentLanguage("en")
            .fileContentType("application/octet-stream")
    }

    def "Get file URL"() {
        given:
        def accoutName = SharedKeyCredential.fromConnectionString(connectionString).accountName()
        def expectURL = String.format("https://%s.file.core.windows.net", accoutName)
        when:
        def fileURL = primaryFileAsyncClient.getFileUrl().toString()
        then:
        expectURL.equals(fileURL)
    }

    def "Create file"() {
        expect:
        StepVerifier.create(primaryFileAsyncClient.create(1024))
            .assertNext {
                assert FileTestHelper.assertResponseStatusCode(it, 201)
            }
    }

    def "Create file error"() {
        when:
        def createFileErrorVerifier = StepVerifier.create(primaryFileAsyncClient.create(-1))
        then:
        createFileErrorVerifier.verifyErrorSatisfies {
            assert FileTestHelper.assertExceptionStatusCodeAndMessage(it, 400, StorageErrorCode.OUT_OF_RANGE_INPUT)
        }
    }

    def "Create file with args"() {
        expect:
        StepVerifier.create(primaryFileAsyncClient.createWithResponse(1024, httpHeaders, testMetadata))
            .assertNext {
                assert FileTestHelper.assertResponseStatusCode(it, 201)
            }.verifyComplete()
    }

    @Unroll
    def "Create file with args error"() {
        when:
        def createFileErrorVerifier = StepVerifier.create(primaryFileAsyncClient.createWithResponse(maxSize, fileHttpHeaders, metadata))
        then:
        createFileErrorVerifier.verifyErrorSatisfies {
            assert FileTestHelper.assertExceptionStatusCodeAndMessage(it, statusCode, errMsg)
        }
        where:
        maxSize | fileHttpHeaders | metadata                                      | statusCode | errMsg
        -1      | httpHeaders     | testMetadata                                  | 400        | StorageErrorCode.OUT_OF_RANGE_INPUT
        1024    | httpHeaders     | Collections.singletonMap("testMeta", "value") | 403        | StorageErrorCode.AUTHENTICATION_FAILED
    }

    def "Upload and download data"() {
        given:
        primaryFileAsyncClient.create(dataLength).block()
        def dataBytes = new byte[dataLength]
        defaultData.get(dataBytes)

        when:
        def uploadVerifier = StepVerifier.create(primaryFileAsyncClient.uploadWithResponse(Flux.just(defaultData), dataLength))
        def downloadVerifier = StepVerifier.create(primaryFileAsyncClient.downloadWithPropertiesWithResponse(null, null))

        then:
        uploadVerifier.assertNext {
            assert FileTestHelper.assertResponseStatusCode(it, 201)
        }.verifyComplete()

        downloadVerifier.assertNext {
            assert it.value().contentLength() == dataLength
            assert FileTestHelper.assertResponseStatusCode(it, 200)
        }.verifyComplete()
        cleanup:
        defaultData.clear()
    }

    def "Upload and download data with args"() {
        given:
        primaryFileAsyncClient.create(1024).block()
        def dataBytes = new byte[dataLength]
        defaultData.get(dataBytes)

        when:
<<<<<<< HEAD
        def uploadVerifier = StepVerifier.create(primaryFileAsyncClient.upload(Flux.just(defaultData), dataLength, 1))
        def downloadVerifier = StepVerifier.create(primaryFileAsyncClient.downloadWithProperties(new FileRange(1, dataLength), true))
=======
        def uploadVerifier = StepVerifier.create(primaryFileAsyncClient.uploadWithResponse(Flux.just(defaultData), dataLength, 1, FileRangeWriteType.UPDATE))
        def downloadVerifier = StepVerifier.create(primaryFileAsyncClient.downloadWithPropertiesWithResponse(new FileRange(1, dataLength), true))
>>>>>>> 64efc1be

        then:
        uploadVerifier.assertNext {
            assert FileTestHelper.assertResponseStatusCode(it, 201)
        }.verifyComplete()

        downloadVerifier.assertNext {
            assert FileTestHelper.assertResponseStatusCode(it, 206)
            assert it.value().contentLength() == dataLength
        }.verifyComplete()
        cleanup:
        defaultData.clear()
    }

    def "Upload data error"() {
        when:
        def updateDataErrorVerifier = StepVerifier.create(primaryFileAsyncClient.upload(Flux.just(defaultData), dataLength, 1))
        then:
        updateDataErrorVerifier.verifyErrorSatisfies {
            assert FileTestHelper.assertExceptionStatusCodeAndMessage(it, 404, StorageErrorCode.RESOURCE_NOT_FOUND)
        }
    }

    def "Download data error"() {
        when:
        def downloadDataErrorVerifier = StepVerifier.create(primaryFileAsyncClient.downloadWithPropertiesWithResponse(new FileRange(0, 1023), false))
        then:
        downloadDataErrorVerifier.assertNext {
            assert FileTestHelper.assertExceptionStatusCodeAndMessage(it, 404, StorageErrorCode.RESOURCE_NOT_FOUND)
        }
    }

    def "Upload and clear range" () {
        given:
        def fullInfoString = "please clear the range"
        def fullInfoData = ByteBuffer.allocate(8).wrap(fullInfoString.getBytes(StandardCharsets.UTF_8))
        primaryFileAsyncClient.create(fullInfoString.length()).block()
        primaryFileAsyncClient.upload(Flux.just(fullInfoData), fullInfoString.length()).block()
        when:
        def clearRangeVerifier = StepVerifier.create(primaryFileAsyncClient.clearRange(7))
        def downloadResponseVerifier = StepVerifier.create(primaryFileAsyncClient.downloadWithProperties(new FileRange(0, 6), false))
        then:
        clearRangeVerifier.assertNext {
            FileTestHelper.assertResponseStatusCode(it, 201)
        }
        downloadResponseVerifier.assertNext {
            assert it.value().body() != null
        }
    }

    def "Upload and clear range with args" () {
        given:
        def fullInfoString = "please clear the range"
        def fullInfoData = Unpooled.wrappedBuffer(fullInfoString.getBytes(StandardCharsets.UTF_8))
        primaryFileAsyncClient.create(fullInfoString.length())
        primaryFileAsyncClient.upload(Flux.just(fullInfoData), fullInfoString.length())
        when:
        def clearRangeVerifier = StepVerifier.create(primaryFileAsyncClient.clearRange(7, 1))
        def downloadResponseVerifier = StepVerifier.create(primaryFileAsyncClient.downloadWithProperties(new FileRange(1, 7), false))
        then:
        clearRangeVerifier.assertNext {
            FileTestHelper.assertResponseStatusCode(it, 201)
        }
        downloadResponseVerifier.assertNext {
            assert it.value().body() != null
        }
    }

    def "Clear range error" () {
        given:
        def fullInfoString = "please clear the range"
        def fullInfoData = ByteBuffer.allocate(8).wrap(fullInfoString.getBytes(StandardCharsets.UTF_8))
        primaryFileAsyncClient.create(fullInfoString.length())
        primaryFileAsyncClient.upload(Flux.just(fullInfoData), fullInfoString.length())
        when:
        def clearRangeErrorVerifier = StepVerifier.create(primaryFileAsyncClient.clearRange(30))
        then:
        clearRangeErrorVerifier.verifyErrorSatisfies {
            FileTestHelper.assertExceptionStatusCodeAndMessage(it, 416, StorageErrorCode.INVALID_RANGE)
        }
    }

    def "Clear range error args" () {
        given:
        def fullInfoString = "please clear the range"
        def fullInfoData = ByteBuffer.allocate(8).wrap(fullInfoString.getBytes(StandardCharsets.UTF_8))
        primaryFileAsyncClient.create(fullInfoString.length())
        primaryFileAsyncClient.upload(Flux.just(fullInfoData), fullInfoString.length())
        when:
        def clearRangeErrorVerifier = StepVerifier.create(primaryFileAsyncClient.clearRange(7, 20))
        then:
        clearRangeErrorVerifier.verifyErrorSatisfies {
            FileTestHelper.assertExceptionStatusCodeAndMessage(it, 416, StorageErrorCode.INVALID_RANGE)
        }
    }

    def "Upload and download file"() {
        given:
        File uploadFile = new File(testFolder.getPath() + "/helloworld")
        File downloadFile = new File(testFolder.getPath() + "/testDownload")

        if (!Files.exists(downloadFile.toPath())) {
            downloadFile.createNewFile().block()
        }

        primaryFileAsyncClient.create(uploadFile.length()).block()
        when:
        def uploadFileVerifier = StepVerifier.create(primaryFileAsyncClient.uploadFromFile(uploadFile.toString()))
        def downloadFileVerifier = StepVerifier.create(primaryFileAsyncClient.downloadToFile(downloadFile.toString()))
        then:
        uploadFileVerifier.verifyComplete()
        downloadFileVerifier.verifyComplete()
        assert FileTestHelper.assertTwoFilesAreSame(uploadFile, downloadFile)
        cleanup:
        FileTestHelper.deleteFolderIfExists(testFolder.toString())
    }

    def "Start copy"() {
        given:
        primaryFileAsyncClient.create(1024).block()
        // TODO: Need another test account if using SAS token for authentication.
        // TODO: SasToken auth cannot be used until the logging redaction
        def sourceURL = primaryFileAsyncClient.getFileUrl().toString() + "/" + shareName + "/" + filePath
        when:
        def copyInfoVerifier = StepVerifier.create(primaryFileAsyncClient.startCopyWithResponse(sourceURL, null))
        then:
        copyInfoVerifier.assertNext {
            assert FileTestHelper.assertResponseStatusCode(it, 202)
            assert it.value().copyId() != null
        }.verifyComplete()
    }

    def "Start copy error"() {
        given:
        primaryFileAsyncClient.create(1024).block()
        when:
        def startCopyErrorVerifier = StepVerifier.create(primaryFileAsyncClient.startCopyWithResponse("some url", testMetadata))
        then:
        startCopyErrorVerifier.verifyErrorSatisfies {
            assert FileTestHelper.assertExceptionStatusCodeAndMessage(it, 400, StorageErrorCode.INVALID_HEADER_VALUE)
        }
    }

    @Ignore
    def "Abort copy"() {
        //TODO: Need to find a way of mocking pending copy status
    }

    def "Delete file"() {
        given:
        primaryFileAsyncClient.create(1024).block()
        expect:
        StepVerifier.create(primaryFileAsyncClient.deleteWithResponse())
            .assertNext {
                assert FileTestHelper.assertResponseStatusCode(it, 202)
            }.verifyComplete()
    }

    def "Delete file error"() {
        when:
        def deleteFileErrorVerifier = StepVerifier.create(primaryFileAsyncClient.delete())
        then:
        deleteFileErrorVerifier.verifyErrorSatisfies {
            assert FileTestHelper.assertExceptionStatusCodeAndMessage(it, 404, StorageErrorCode.RESOURCE_NOT_FOUND)
        }
    }

    def "Get properties"() {
        given:
        primaryFileAsyncClient.create(1024).block()
        when:
        def getPropertiesVerifier = StepVerifier.create(primaryFileAsyncClient.getPropertiesWithResponse())
        then:
        getPropertiesVerifier.assertNext {
            assert FileTestHelper.assertResponseStatusCode(it, 200)
            assert it.eTag() != null
            assert it.lastModified() != null
        }
    }

    def "Get properties error"() {
        when:
        def getProperitesErrorVerifier = StepVerifier.create(primaryFileAsyncClient.getProperties())
        then:
        getProperitesErrorVerifier.verifyErrorSatisfies {
            assert it instanceof HttpResponseException
        }
    }

    // This test needs to update since the service version update.
    @Ignore
    def "Set httpHeaders"() {
        given:
        primaryFileAsyncClient.createWithResponse(1024, httpHeaders, testMetadata).block()
        expect:
        StepVerifier.create(primaryFileAsyncClient.setHttpHeadersWithResponse(512, httpHeaders))
            .assertNext {
                assert FileTestHelper.assertResponseStatusCode(it, 200)
            }.verifyComplete()
    }

    def "Set httpHeaders error"() {
        given:
        primaryFileAsyncClient.createWithResponse(1024, httpHeaders, testMetadata).block()
        when:
        def setHttpHeaderVerifier = StepVerifier.create(primaryFileAsyncClient.setHttpHeaders(-1, httpHeaders))
        then:
        setHttpHeaderVerifier.verifyErrorSatisfies {
            assert FileTestHelper.assertExceptionStatusCodeAndMessage(it, 400, StorageErrorCode.OUT_OF_RANGE_INPUT)
        }
    }

    def "Set metadata"() {
        given:
        primaryFileAsyncClient.createWithResponse(1024, httpHeaders, testMetadata).block()
        def updatedMetadata = Collections.singletonMap("update", "value")
        when:
        def getPropertiesBeforeVerifier = StepVerifier.create(primaryFileAsyncClient.getProperties())
        def setPropertiesVerifier = StepVerifier.create(primaryFileAsyncClient.setMetadataWithResponse(updatedMetadata))
        def getPropertiesAfterVerifier = StepVerifier.create(primaryFileAsyncClient.getProperties())
        then:
        getPropertiesBeforeVerifier.assertNext {
            assert testMetadata.equals(it.metadata())
        }.verifyComplete()
        setPropertiesVerifier.assertNext {
            assert FileTestHelper.assertResponseStatusCode(it, 200)
        }.verifyComplete()
        getPropertiesAfterVerifier.assertNext {
            assert updatedMetadata.equals(it.metadata())
        }.verifyComplete()
    }

    def "Set metadata error"() {
        given:
        primaryFileAsyncClient.create(1024).block()
        def errorMetadata = Collections.singletonMap("", "value")
        when:
        def setMetadataErrorVerifier = StepVerifier.create(primaryFileAsyncClient.setMetadataWithResponse(errorMetadata))
        then:
        setMetadataErrorVerifier.verifyErrorSatisfies {
            assert FileTestHelper.assertExceptionStatusCodeAndMessage(it, 400, StorageErrorCode.EMPTY_METADATA_KEY)
        }
    }

    def "List ranges"() {
        given:
        primaryFileAsyncClient.createWithResponse(1024, null, null).block()
        def fileName = testResourceName.randomName("file", 60)
        def uploadFile = FileTestHelper.createRandomFileWithLength(1024, tmpFolder.toString(), fileName)
        primaryFileAsyncClient.uploadFromFile(uploadFile).block()
        expect:
        StepVerifier.create(primaryFileAsyncClient.listRanges())
            .assertNext {
                assert it.start() == 0
                assert it.end() == 1023
            }.verifyComplete()
        cleanup:
        FileTestHelper.deleteFolderIfExists(tmpFolder.toString())
    }

    def "List ranges with range"() {
        given:
        primaryFileAsyncClient.createWithResponse(1024, null, null).block()
        def fileName = testResourceName.randomName("file", 60)
        def uploadFile = FileTestHelper.createRandomFileWithLength(1024, tmpFolder.toString(), fileName)
        primaryFileAsyncClient.uploadFromFile(uploadFile).block()
        expect:
        StepVerifier.create(primaryFileAsyncClient.listRanges(new FileRange(0, 511L)))
            .assertNext {
                assert it.start() == 0
                assert it.end() == 511
            }.verifyComplete()
        cleanup:
        FileTestHelper.deleteFolderIfExists(tmpFolder.toString())
    }

    def "List handles"() {
        given:
        primaryFileAsyncClient.create(1024).block()
        expect:
        StepVerifier.create(primaryFileAsyncClient.listHandles())
            .verifyComplete()
    }

    def "List handles with maxResult"() {
        given:
        primaryFileAsyncClient.create(1024).block()
        expect:
        StepVerifier.create(primaryFileAsyncClient.listHandles(2))
            .verifyComplete()
    }

    @Ignore
    def "Force close handles"() {
        // TODO: Need to find a way of mocking handles.
    }

    def "Get snapshot id"() {
        given:
        def snapshot = OffsetDateTime.of(LocalDateTime.of(2000, 1, 1,
            1, 1), ZoneOffset.UTC).toString()
        when:
        def shareSnapshotClient = fileBuilderHelper(interceptorManager, shareName, filePath).snapshot(snapshot).buildAsyncClient()
        then:
        snapshot.equals(shareSnapshotClient.getShareSnapshotId())
    }
}<|MERGE_RESOLUTION|>--- conflicted
+++ resolved
@@ -121,13 +121,8 @@
         defaultData.get(dataBytes)
 
         when:
-<<<<<<< HEAD
-        def uploadVerifier = StepVerifier.create(primaryFileAsyncClient.upload(Flux.just(defaultData), dataLength, 1))
-        def downloadVerifier = StepVerifier.create(primaryFileAsyncClient.downloadWithProperties(new FileRange(1, dataLength), true))
-=======
-        def uploadVerifier = StepVerifier.create(primaryFileAsyncClient.uploadWithResponse(Flux.just(defaultData), dataLength, 1, FileRangeWriteType.UPDATE))
+        def uploadVerifier = StepVerifier.create(primaryFileAsyncClient.uploadWithResponse(Flux.just(defaultData), dataLength, 1))
         def downloadVerifier = StepVerifier.create(primaryFileAsyncClient.downloadWithPropertiesWithResponse(new FileRange(1, dataLength), true))
->>>>>>> 64efc1be
 
         then:
         uploadVerifier.assertNext {
