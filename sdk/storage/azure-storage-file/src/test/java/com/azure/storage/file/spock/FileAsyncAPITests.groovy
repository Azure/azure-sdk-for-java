// Copyright (c) Microsoft Corporation. All rights reserved.
// Licensed under the MIT License.

package com.azure.storage.file.spock

import com.azure.core.exception.HttpResponseException
import com.azure.core.implementation.exception.UnexpectedLengthException
import com.azure.storage.common.credentials.SharedKeyCredential
import com.azure.storage.file.FileAsyncClient
import com.azure.storage.file.models.FileHTTPHeaders
import com.azure.storage.file.models.FileRange
import com.azure.storage.file.models.StorageErrorCode
import reactor.core.publisher.Flux
import reactor.test.StepVerifier
import spock.lang.Ignore
import spock.lang.Unroll

import java.nio.ByteBuffer
import java.nio.charset.StandardCharsets
import java.nio.file.FileAlreadyExistsException
import java.nio.file.NoSuchFileException
import java.time.LocalDateTime
import java.time.OffsetDateTime
import java.time.ZoneOffset

class FileAsyncAPITests extends APISpec {
    FileAsyncClient primaryFileAsyncClient
    def shareName
    def filePath
    def defaultData = ByteBuffer.wrap("default".getBytes(StandardCharsets.UTF_8))
    def dataLength = defaultData.remaining()
    static def testMetadata
    static def httpHeaders

    def setup() {
        shareName = testResourceName.randomName(methodName, 60)
        filePath = testResourceName.randomName(methodName, 60)
        def shareClient = shareBuilderHelper(interceptorManager, shareName).buildClient()
        shareClient.create()
        primaryFileAsyncClient = fileBuilderHelper(interceptorManager, shareName, filePath).buildAsyncClient()
        testMetadata = Collections.singletonMap("testmetadata", "value")
        httpHeaders = new FileHTTPHeaders().fileContentLanguage("en")
            .fileContentType("application/octet-stream")
    }

    def "Get file URL"() {
        given:
        def accoutName = SharedKeyCredential.fromConnectionString(connectionString).accountName()
        def expectURL = String.format("https://%s.file.core.windows.net", accoutName)
        when:
        def fileURL = primaryFileAsyncClient.getFileUrl().toString()
        then:
        expectURL.equals(fileURL)
    }

    def "Create file"() {
        expect:
        StepVerifier.create(primaryFileAsyncClient.create(1024))
            .assertNext {
                assert FileTestHelper.assertResponseStatusCode(it, 201)
            }
    }

    def "Create file error"() {
        when:
        def createFileErrorVerifier = StepVerifier.create(primaryFileAsyncClient.create(-1))
        then:
        createFileErrorVerifier.verifyErrorSatisfies {
            assert FileTestHelper.assertExceptionStatusCodeAndMessage(it, 400, StorageErrorCode.OUT_OF_RANGE_INPUT)
        }
    }

    def "Create file with args"() {
        expect:
        StepVerifier.create(primaryFileAsyncClient.createWithResponse(1024, httpHeaders, testMetadata))
            .assertNext {
                assert FileTestHelper.assertResponseStatusCode(it, 201)
            }.verifyComplete()
    }

    @Unroll
    def "Create file with args error"() {
        when:
        def createFileErrorVerifier = StepVerifier.create(primaryFileAsyncClient.createWithResponse(maxSize, fileHttpHeaders, metadata))
        then:
        createFileErrorVerifier.verifyErrorSatisfies {
            assert FileTestHelper.assertExceptionStatusCodeAndMessage(it, statusCode, errMsg)
        }
        where:
        maxSize | fileHttpHeaders | metadata                                      | statusCode | errMsg
        -1      | httpHeaders     | testMetadata                                  | 400        | StorageErrorCode.OUT_OF_RANGE_INPUT
        1024    | httpHeaders     | Collections.singletonMap("testMeta", "value") | 403        | StorageErrorCode.AUTHENTICATION_FAILED
    }

    def "Upload and download data"() {
        given:
        primaryFileAsyncClient.create(dataLength).block()
        when:
        def uploadVerifier = StepVerifier.create(primaryFileAsyncClient.uploadWithResponse(Flux.just(defaultData), dataLength))
        def downloadVerifier = StepVerifier.create(primaryFileAsyncClient.downloadWithPropertiesWithResponse(null, null))

        then:
        uploadVerifier.assertNext {
            assert FileTestHelper.assertResponseStatusCode(it, 201)
        }.verifyComplete()

        downloadVerifier.assertNext {
            assert it.value().contentLength() == dataLength
            assert FileTestHelper.assertResponseStatusCode(it, 200)
        }.verifyComplete()
        cleanup:
        defaultData.clear()
    }

    def "Upload and download data with args"() {
        given:
        primaryFileAsyncClient.create(1024).block()
        when:
        def uploadVerifier = StepVerifier.create(primaryFileAsyncClient.uploadWithResponse(Flux.just(defaultData), dataLength, 1))
        def downloadVerifier = StepVerifier.create(primaryFileAsyncClient.downloadWithPropertiesWithResponse(new FileRange(1, dataLength), true))

        then:
        uploadVerifier.assertNext {
            assert FileTestHelper.assertResponseStatusCode(it, 201)
        }.verifyComplete()

        downloadVerifier.assertNext {
            assert FileTestHelper.assertResponseStatusCode(it, 206)
            assert it.value().contentLength() == dataLength
        }.verifyComplete()
        cleanup:
        defaultData.clear()
    }

    def "Upload data error"() {
        when:
        def updateDataErrorVerifier = StepVerifier.create(primaryFileAsyncClient.upload(Flux.just(defaultData), dataLength, 1))
        then:
        updateDataErrorVerifier.verifyErrorSatisfies {
            assert FileTestHelper.assertExceptionStatusCodeAndMessage(it, 404, StorageErrorCode.RESOURCE_NOT_FOUND)
        }
        cleanup:
        defaultData.clear()
    }

    def "Download data error"() {
        when:
        def downloadDataErrorVerifier = StepVerifier.create(primaryFileAsyncClient.downloadWithPropertiesWithResponse(new FileRange(0, 1023), false))
        then:
        downloadDataErrorVerifier.assertNext {
            assert FileTestHelper.assertExceptionStatusCodeAndMessage(it, 404, StorageErrorCode.RESOURCE_NOT_FOUND)
        }
    }

    def "Upload and clear range" () {
        given:
        def fullInfoString = "please clear the range"
        def fullInfoData = ByteBuffer.wrap(fullInfoString.getBytes(StandardCharsets.UTF_8))
        primaryFileAsyncClient.create(fullInfoString.length()).block()
        primaryFileAsyncClient.upload(Flux.just(fullInfoData), fullInfoString.length()).block()
        when:
        def clearRangeVerifier = StepVerifier.create(primaryFileAsyncClient.clearRange(7))
        def downloadResponseVerifier = StepVerifier.create(primaryFileAsyncClient.downloadWithPropertiesWithResponse(new FileRange(0, 6), false))
        then:
        clearRangeVerifier.assertNext {
            FileTestHelper.assertResponseStatusCode(it, 201)
        }
        downloadResponseVerifier.assertNext {
            assert it.value().body() != null
        }
    }

    def "Upload and clear range with args" () {
        given:
        def fullInfoString = "please clear the range"
        def fullInfoData = ByteBuffer.wrap(fullInfoString.getBytes(StandardCharsets.UTF_8))
        primaryFileAsyncClient.create(fullInfoString.length()).block()
        primaryFileAsyncClient.upload(Flux.just(fullInfoData), fullInfoString.length()).block()
        when:
        def clearRangeVerifier = StepVerifier.create(primaryFileAsyncClient.clearRangeWithResponse(7, 1))
        def downloadResponseVerifier = StepVerifier.create(primaryFileAsyncClient.downloadWithPropertiesWithResponse(new FileRange(1, 7), false))
        then:
        clearRangeVerifier.assertNext {
            FileTestHelper.assertResponseStatusCode(it, 201)
        }
        downloadResponseVerifier.assertNext {
            assert it.value().body() != null
        }
        cleanup:
        fullInfoData.clear()
    }

    def "Clear range error" () {
        given:
        def fullInfoString = "please clear the range"
        def fullInfoData = ByteBuffer.wrap(fullInfoString.getBytes(StandardCharsets.UTF_8))
        primaryFileAsyncClient.create(fullInfoString.length()).block()
        primaryFileAsyncClient.upload(Flux.just(fullInfoData), fullInfoString.length()).block()
        when:
        def clearRangeErrorVerifier = StepVerifier.create(primaryFileAsyncClient.clearRange(30))
        then:
        clearRangeErrorVerifier.verifyErrorSatisfies {
            FileTestHelper.assertExceptionStatusCodeAndMessage(it, 416, StorageErrorCode.INVALID_RANGE)
        }
    }

    def "Clear range error args" () {
        given:
        def fullInfoString = "please clear the range"
        def fullInfoData = ByteBuffer.wrap(fullInfoString.getBytes(StandardCharsets.UTF_8))
        primaryFileAsyncClient.create(fullInfoString.length()).block()
        primaryFileAsyncClient.upload(Flux.just(fullInfoData), fullInfoString.length()).block()
        when:
        def clearRangeErrorVerifier = StepVerifier.create(primaryFileAsyncClient.clearRangeWithResponse(7, 20))
        then:
        clearRangeErrorVerifier.verifyErrorSatisfies {
            FileTestHelper.assertExceptionStatusCodeAndMessage(it, 416, StorageErrorCode.INVALID_RANGE)
        }
        cleanup:
        fullInfoData.clear()
    }

    def "Upload file does not exist"() {
        given:
<<<<<<< HEAD
        def testFolder = getClass().getClassLoader().getResource("testfiles")
        File uploadFile = new File(testFolder.getPath(), "helloworld")
        File downloadFile = new File(testFolder.getPath(), "testDownload")
=======
        def uploadFile = new File(testFolder.getPath() + "/fakefile.txt")
>>>>>>> b3b7d5df

        if (uploadFile.exists()) {
            assert uploadFile.delete()
        }

        when:
        def uploadFromFileErrorVerifier = StepVerifier.create(primaryFileAsyncClient.uploadFromFile(uploadFile.getPath()))

        then:
        uploadFromFileErrorVerifier.verifyErrorSatisfies({ it instanceof NoSuchFileException })

        cleanup:
        FileTestHelper.deleteFolderIfExists(testFolder.getPath())
    }

    def "Upload and download file exists"() {
        given:
        def data = "Download file exists"
        def downloadFile = new File(String.format("%s/%s.txt", testFolder.getPath(), methodName))

        if (!downloadFile.exists()) {
            assert downloadFile.createNewFile()
        }

        primaryFileAsyncClient.create(data.length()).block()
        primaryFileAsyncClient.upload(Flux.just(ByteBuffer.wrap(data.getBytes(StandardCharsets.UTF_8))), data.length()).block()

        when:
        def downloadToFileErrorVerifier = StepVerifier.create(primaryFileAsyncClient.downloadToFile(downloadFile.getPath()))

        then:
        downloadToFileErrorVerifier.verifyErrorSatisfies({ it instanceof FileAlreadyExistsException })

        cleanup:
        FileTestHelper.deleteFolderIfExists(testFolder.getPath())
    }

    def "Upload and download to file does not exist"() {
        given:
        def data = "Download file does not exist"
        def downloadFile = new File(String.format("%s/%s.txt", testFolder.getPath(), methodName))

        if (downloadFile.exists()) {
            assert downloadFile.delete()
        }

        primaryFileAsyncClient.create(data.length()).block()
        primaryFileAsyncClient.upload(Flux.just(ByteBuffer.wrap(data.getBytes(StandardCharsets.UTF_8))), data.length()).block()

        when:
        def downloadFromFileVerifier = StepVerifier.create(primaryFileAsyncClient.downloadToFile(downloadFile.getPath()))

        then:
        downloadFromFileVerifier.verifyComplete()
        def scanner = new Scanner(downloadFile).useDelimiter("\\Z")
        data == scanner.next()
        scanner.close()

        cleanup:
        FileTestHelper.deleteFolderIfExists(testFolder.getPath())
    }

    def "Start copy"() {
        given:
        primaryFileAsyncClient.create(1024).block()
        // TODO: Need another test account if using SAS token for authentication.
        // TODO: SasToken auth cannot be used until the logging redaction
        def sourceURL = primaryFileAsyncClient.getFileUrl().toString() + "/" + shareName + "/" + filePath
        when:
        def copyInfoVerifier = StepVerifier.create(primaryFileAsyncClient.startCopyWithResponse(sourceURL, null))
        then:
        copyInfoVerifier.assertNext {
            assert FileTestHelper.assertResponseStatusCode(it, 202)
            assert it.value().copyId() != null
        }.verifyComplete()
    }

    def "Start copy error"() {
        given:
        primaryFileAsyncClient.create(1024).block()
        when:
        def startCopyErrorVerifier = StepVerifier.create(primaryFileAsyncClient.startCopyWithResponse("some url", testMetadata))
        then:
        startCopyErrorVerifier.verifyErrorSatisfies {
            assert FileTestHelper.assertExceptionStatusCodeAndMessage(it, 400, StorageErrorCode.INVALID_HEADER_VALUE)
        }
    }

    @Ignore
    def "Abort copy"() {
        //TODO: Need to find a way of mocking pending copy status
    }

    def "Delete file"() {
        given:
        primaryFileAsyncClient.create(1024).block()
        expect:
        StepVerifier.create(primaryFileAsyncClient.deleteWithResponse())
            .assertNext {
                assert FileTestHelper.assertResponseStatusCode(it, 202)
            }.verifyComplete()
    }

    def "Delete file error"() {
        when:
        def deleteFileErrorVerifier = StepVerifier.create(primaryFileAsyncClient.delete())
        then:
        deleteFileErrorVerifier.verifyErrorSatisfies {
            assert FileTestHelper.assertExceptionStatusCodeAndMessage(it, 404, StorageErrorCode.RESOURCE_NOT_FOUND)
        }
    }

    def "Get properties"() {
        given:
        primaryFileAsyncClient.create(1024).block()
        when:
        def getPropertiesVerifier = StepVerifier.create(primaryFileAsyncClient.getPropertiesWithResponse())
        then:
        getPropertiesVerifier.assertNext {
            assert FileTestHelper.assertResponseStatusCode(it, 200)
            assert it.value().eTag() != null
            assert it.value().lastModified() != null
        }
    }

    def "Get properties error"() {
        when:
        def getProperitesErrorVerifier = StepVerifier.create(primaryFileAsyncClient.getProperties())
        then:
        getProperitesErrorVerifier.verifyErrorSatisfies {
            assert it instanceof HttpResponseException
        }
    }

    // This test needs to update since the service version update.
    @Ignore
    def "Set httpHeaders"() {
        given:
        primaryFileAsyncClient.createWithResponse(1024, httpHeaders, testMetadata).block()
        expect:
        StepVerifier.create(primaryFileAsyncClient.setHttpHeadersWithResponse(512, httpHeaders))
            .assertNext {
                assert FileTestHelper.assertResponseStatusCode(it, 200)
            }.verifyComplete()
    }

    def "Set httpHeaders error"() {
        given:
        primaryFileAsyncClient.createWithResponse(1024, httpHeaders, testMetadata).block()
        when:
        def setHttpHeaderVerifier = StepVerifier.create(primaryFileAsyncClient.setHttpHeaders(-1, httpHeaders))
        then:
        setHttpHeaderVerifier.verifyErrorSatisfies {
            assert FileTestHelper.assertExceptionStatusCodeAndMessage(it, 400, StorageErrorCode.OUT_OF_RANGE_INPUT)
        }
    }

    def "Set metadata"() {
        given:
        primaryFileAsyncClient.createWithResponse(1024, httpHeaders, testMetadata).block()
        def updatedMetadata = Collections.singletonMap("update", "value")
        when:
        def getPropertiesBeforeVerifier = StepVerifier.create(primaryFileAsyncClient.getProperties())
        def setPropertiesVerifier = StepVerifier.create(primaryFileAsyncClient.setMetadataWithResponse(updatedMetadata))
        def getPropertiesAfterVerifier = StepVerifier.create(primaryFileAsyncClient.getProperties())
        then:
        getPropertiesBeforeVerifier.assertNext {
            assert testMetadata.equals(it.metadata())
        }.verifyComplete()
        setPropertiesVerifier.assertNext {
            assert FileTestHelper.assertResponseStatusCode(it, 200)
        }.verifyComplete()
        getPropertiesAfterVerifier.assertNext {
            assert updatedMetadata.equals(it.metadata())
        }.verifyComplete()
    }

    def "Set metadata error"() {
        given:
        primaryFileAsyncClient.create(1024).block()
        def errorMetadata = Collections.singletonMap("", "value")
        when:
        def setMetadataErrorVerifier = StepVerifier.create(primaryFileAsyncClient.setMetadataWithResponse(errorMetadata))
        then:
        setMetadataErrorVerifier.verifyErrorSatisfies {
            assert FileTestHelper.assertExceptionStatusCodeAndMessage(it, 400, StorageErrorCode.EMPTY_METADATA_KEY)
        }
    }

    def "List ranges"() {
        given:
        primaryFileAsyncClient.createWithResponse(1024, null, null).block()
        def fileName = testResourceName.randomName("file", 60)
        def uploadFile = FileTestHelper.createRandomFileWithLength(1024, tmpFolder.toString(), fileName)
        primaryFileAsyncClient.uploadFromFile(uploadFile).block()
        expect:
        StepVerifier.create(primaryFileAsyncClient.listRanges())
            .assertNext {
                assert it.start() == 0
                assert it.end() == 1023
            }.verifyComplete()
        cleanup:
        FileTestHelper.deleteFolderIfExists(tmpFolder.toString())
    }

    def "List ranges with range"() {
        given:
        primaryFileAsyncClient.createWithResponse(1024, null, null).block()
        def fileName = testResourceName.randomName("file", 60)
        def uploadFile = FileTestHelper.createRandomFileWithLength(1024, tmpFolder.toString(), fileName)
        primaryFileAsyncClient.uploadFromFile(uploadFile).block()
        expect:
        StepVerifier.create(primaryFileAsyncClient.listRanges(new FileRange(0, 511L)))
            .assertNext {
                assert it.start() == 0
                assert it.end() == 511
            }.verifyComplete()
        cleanup:
        FileTestHelper.deleteFolderIfExists(tmpFolder.toString())
    }

    def "List handles"() {
        given:
        primaryFileAsyncClient.create(1024).block()
        expect:
        StepVerifier.create(primaryFileAsyncClient.listHandles())
            .verifyComplete()
    }

    def "List handles with maxResult"() {
        given:
        primaryFileAsyncClient.create(1024).block()
        expect:
        StepVerifier.create(primaryFileAsyncClient.listHandles(2))
            .verifyComplete()
    }

    @Ignore
    def "Force close handles"() {
        // TODO: Need to find a way of mocking handles.
    }

    def "Get snapshot id"() {
        given:
        def snapshot = OffsetDateTime.of(LocalDateTime.of(2000, 1, 1,
            1, 1), ZoneOffset.UTC).toString()
        when:
        def shareSnapshotClient = fileBuilderHelper(interceptorManager, shareName, filePath).snapshot(snapshot).buildAsyncClient()
        then:
        snapshot.equals(shareSnapshotClient.getShareSnapshotId())
    }
}<|MERGE_RESOLUTION|>--- conflicted
+++ resolved
@@ -4,7 +4,6 @@
 package com.azure.storage.file.spock
 
 import com.azure.core.exception.HttpResponseException
-import com.azure.core.implementation.exception.UnexpectedLengthException
 import com.azure.storage.common.credentials.SharedKeyCredential
 import com.azure.storage.file.FileAsyncClient
 import com.azure.storage.file.models.FileHTTPHeaders
@@ -222,13 +221,7 @@
 
     def "Upload file does not exist"() {
         given:
-<<<<<<< HEAD
-        def testFolder = getClass().getClassLoader().getResource("testfiles")
-        File uploadFile = new File(testFolder.getPath(), "helloworld")
-        File downloadFile = new File(testFolder.getPath(), "testDownload")
-=======
-        def uploadFile = new File(testFolder.getPath() + "/fakefile.txt")
->>>>>>> b3b7d5df
+        def uploadFile = new File(testFolder.getPath(), "fakefile.txt")
 
         if (uploadFile.exists()) {
             assert uploadFile.delete()
