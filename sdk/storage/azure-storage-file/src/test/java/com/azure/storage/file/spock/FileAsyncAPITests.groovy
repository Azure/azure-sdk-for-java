// Copyright (c) Microsoft Corporation. All rights reserved.
// Licensed under the MIT License.

package com.azure.storage.file.spock

import com.azure.core.exception.HttpResponseException
import com.azure.storage.common.credentials.SharedKeyCredential
import com.azure.storage.file.models.FileHTTPHeaders
import com.azure.storage.file.models.FileRange
import com.azure.storage.file.models.StorageErrorCode
import io.netty.buffer.Unpooled
import reactor.core.publisher.Flux
import reactor.test.StepVerifier
import spock.lang.Ignore
import spock.lang.Unroll

import java.nio.ByteBuffer
import java.nio.charset.StandardCharsets
import java.nio.file.Files
import java.time.LocalDateTime
import java.time.OffsetDateTime
import java.time.ZoneOffset

class FileAsyncAPITests extends APISpec {
    def primaryFileAsyncClient
    def shareName
    def filePath
    static def defaultData = ByteBuffer.allocate(8).wrap("default".getBytes(StandardCharsets.UTF_8))
    static def dataLength = defaultData.remaining()
    static def testMetadata
    static def httpHeaders

    def setup() {
        shareName = testResourceName.randomName(methodName, 60)
        filePath = testResourceName.randomName(methodName, 60)
        def shareClient = shareBuilderHelper(interceptorManager, shareName).buildClient()
        shareClient.create()
        primaryFileAsyncClient = fileBuilderHelper(interceptorManager, shareName, filePath).buildAsyncClient()
        testMetadata = Collections.singletonMap("testmetadata", "value")
        httpHeaders = new FileHTTPHeaders().fileContentLanguage("en")
            .fileContentType("application/octet-stream")
    }

    def "Get file URL"() {
        given:
        def accoutName = SharedKeyCredential.fromConnectionString(connectionString).accountName()
        def expectURL = String.format("https://%s.file.core.windows.net", accoutName)
        when:
        def fileURL = primaryFileAsyncClient.getFileUrl().toString()
        then:
        expectURL.equals(fileURL)
    }

    def "Create file"() {
        expect:
        StepVerifier.create(primaryFileAsyncClient.create(1024))
            .assertNext {
                assert FileTestHelper.assertResponseStatusCode(it, 201)
            }
    }

    def "Create file error"() {
        when:
        def createFileErrorVerifier = StepVerifier.create(primaryFileAsyncClient.create(-1))
        then:
        createFileErrorVerifier.verifyErrorSatisfies {
            assert FileTestHelper.assertExceptionStatusCodeAndMessage(it, 400, StorageErrorCode.OUT_OF_RANGE_INPUT)
        }
    }

    def "Create file with args"() {
        expect:
        StepVerifier.create(primaryFileAsyncClient.create(1024, httpHeaders, testMetadata))
            .assertNext {
                assert FileTestHelper.assertResponseStatusCode(it, 201)
            }.verifyComplete()
    }

    @Unroll
    def "Create file with args error"() {
        when:
        def createFileErrorVerifier = StepVerifier.create(primaryFileAsyncClient.create(maxSize, fileHttpHeaders, metadata))
        then:
        createFileErrorVerifier.verifyErrorSatisfies {
            assert FileTestHelper.assertExceptionStatusCodeAndMessage(it, statusCode, errMsg)
        }
        where:
        maxSize | fileHttpHeaders | metadata                                      | statusCode | errMsg
        -1      | httpHeaders     | testMetadata                                  | 400        | StorageErrorCode.OUT_OF_RANGE_INPUT
        1024    | httpHeaders     | Collections.singletonMap("testMeta", "value") | 403        | StorageErrorCode.AUTHENTICATION_FAILED
    }

    def "Upload and download data"() {
        given:
        primaryFileAsyncClient.create(dataLength).block()
        def dataBytes = new byte[dataLength]
        defaultData.get(dataBytes)

        when:
        def uploadVerifier = StepVerifier.create(primaryFileAsyncClient.upload(Flux.just(defaultData), dataLength))
        def downloadVerifier = StepVerifier.create(primaryFileAsyncClient.downloadWithProperties())

        then:
        uploadVerifier.assertNext {
            assert FileTestHelper.assertResponseStatusCode(it, 201)
        }.verifyComplete()

        downloadVerifier.assertNext {
            assert it.value().contentLength() == dataLength
            assert FileTestHelper.assertResponseStatusCode(it, 200)
        }.verifyComplete()
        cleanup:
        defaultData.clear()
    }

    def "Upload and download data with args"() {
        given:
        primaryFileAsyncClient.create(1024).block()
        def dataBytes = new byte[dataLength]
        defaultData.get(dataBytes)

        when:
<<<<<<< HEAD
        def uploadVerifier = StepVerifier.create(primaryFileAsyncClient.upload(Flux.just(defaultData.retain()), dataLength, 1))
=======
        def uploadVerifier = StepVerifier.create(primaryFileAsyncClient.upload(Flux.just(defaultData), dataLength, 1, FileRangeWriteType.UPDATE))
>>>>>>> 88f4a6f8
        def downloadVerifier = StepVerifier.create(primaryFileAsyncClient.downloadWithProperties(new FileRange(1, dataLength), true))

        then:
        uploadVerifier.assertNext {
            assert FileTestHelper.assertResponseStatusCode(it, 201)
        }.verifyComplete()

        downloadVerifier.assertNext {
            assert FileTestHelper.assertResponseStatusCode(it, 206)
            assert it.value().contentLength() == dataLength
        }.verifyComplete()
        cleanup:
        defaultData.clear()
    }

    def "Upload data error"() {
        when:
<<<<<<< HEAD
        def updateDataErrorVerifier = StepVerifier.create(primaryFileAsyncClient.upload(Flux.just(defaultData.retain()), dataLength, 1))
=======
        def updateDataErrorVerifier = StepVerifier.create(primaryFileAsyncClient.upload(Flux.just(defaultData), dataLength, 1, FileRangeWriteType.UPDATE))
>>>>>>> 88f4a6f8
        then:
        updateDataErrorVerifier.verifyErrorSatisfies {
            assert FileTestHelper.assertExceptionStatusCodeAndMessage(it, 404, StorageErrorCode.RESOURCE_NOT_FOUND)
        }
    }

    def "Download data error"() {
        when:
        def downloadDataErrorVerifier = StepVerifier.create(primaryFileAsyncClient.downloadWithProperties(new FileRange(0, 1023), false))
        then:
        downloadDataErrorVerifier.assertNext {
            assert FileTestHelper.assertExceptionStatusCodeAndMessage(it, 404, StorageErrorCode.RESOURCE_NOT_FOUND)
        }
    }

    def "Upload and clear range" () {
        given:
        def fullInfoString = "please clear the range"
        def fullInfoData = Unpooled.wrappedBuffer(fullInfoString.getBytes(StandardCharsets.UTF_8))
        primaryFileAsyncClient.create(fullInfoString.length()).block()
        primaryFileAsyncClient.upload(Flux.just(fullInfoData.retain()), fullInfoString.length()).block()
        when:
        def clearRangeVerifier = StepVerifier.create(primaryFileAsyncClient.clearRange(7))
        def downloadResponseVerifier = StepVerifier.create(primaryFileAsyncClient.downloadWithProperties())
        then:
        clearRangeVerifier.assertNext {
            FileTestHelper.assertResponseStatusCode(it, 201)
        }
        downloadResponseVerifier.assertNext {
            assert it.value().body() != null
        }
    }

    def "Upload and clear range with args" () {
        given:
        def fullInfoString = "please clear the range"
        def fullInfoData = Unpooled.wrappedBuffer(fullInfoString.getBytes(StandardCharsets.UTF_8))
        primaryFileAsyncClient.create(fullInfoString.length())
        primaryFileAsyncClient.upload(Flux.just(fullInfoData.retain()), fullInfoString.length())
        when:
        def clearRangeVerifier = StepVerifier.create(primaryFileAsyncClient.clearRange(7, 1))
        def downloadResponseVerifier = StepVerifier.create(primaryFileAsyncClient.downloadWithProperties())
        then:
        clearRangeVerifier.assertNext {
            FileTestHelper.assertResponseStatusCode(it, 201)
        }
        downloadResponseVerifier.assertNext {
            assert it.value().body() != null
        }
    }

    def "Clear range error" () {
        given:
        def fullInfoString = "please clear the range"
        def fullInfoData = Unpooled.wrappedBuffer(fullInfoString.getBytes(StandardCharsets.UTF_8))
        primaryFileAsyncClient.create(fullInfoString.length())
        primaryFileAsyncClient.upload(Flux.just(fullInfoData.retain()), fullInfoString.length())
        when:
        def clearRangeErrorVerifier = StepVerifier.create(primaryFileAsyncClient.clearRange(30))
        then:
        clearRangeErrorVerifier.verifyErrorSatisfies {
            FileTestHelper.assertExceptionStatusCodeAndMessage(it, 416, StorageErrorCode.INVALID_RANGE)
        }
    }

    def "Clear range error args" () {
        given:
        def fullInfoString = "please clear the range"
        def fullInfoData = Unpooled.wrappedBuffer(fullInfoString.getBytes(StandardCharsets.UTF_8))
        primaryFileAsyncClient.create(fullInfoString.length())
        primaryFileAsyncClient.upload(Flux.just(fullInfoData.retain()), fullInfoString.length())
        when:
        def clearRangeErrorVerifier = StepVerifier.create(primaryFileAsyncClient.clearRange(7, 20))
        then:
        clearRangeErrorVerifier.verifyErrorSatisfies {
            FileTestHelper.assertExceptionStatusCodeAndMessage(it, 416, StorageErrorCode.INVALID_RANGE)
        }
    }

    def "Upload and download file"() {
        given:
        File uploadFile = new File(testFolder.getPath() + "/helloworld")
        File downloadFile = new File(testFolder.getPath() + "/testDownload")

        if (!Files.exists(downloadFile.toPath())) {
            downloadFile.createNewFile().block()
        }

        primaryFileAsyncClient.create(uploadFile.length()).block()
        when:
        def uploadFileVerifier = StepVerifier.create(primaryFileAsyncClient.uploadFromFile(uploadFile.toString()))
        def downloadFileVerifier = StepVerifier.create(primaryFileAsyncClient.downloadToFile(downloadFile.toString()))
        then:
        uploadFileVerifier.verifyComplete()
        downloadFileVerifier.verifyComplete()
        assert FileTestHelper.assertTwoFilesAreSame(uploadFile, downloadFile)
        cleanup:
        FileTestHelper.deleteFolderIfExists(testFolder.toString())
    }

    def "Start copy"() {
        given:
        primaryFileAsyncClient.create(1024).block()
        // TODO: Need another test account if using SAS token for authentication.
        // TODO: SasToken auth cannot be used until the logging redaction
        def sourceURL = primaryFileAsyncClient.getFileUrl().toString() + "/" + shareName + "/" + filePath
        when:
        def copyInfoVerifier = StepVerifier.create(primaryFileAsyncClient.startCopy(sourceURL, null))
        then:
        copyInfoVerifier.assertNext {
            assert FileTestHelper.assertResponseStatusCode(it, 202)
            assert it.value().copyId() != null
        }.verifyComplete()
    }

    def "Start copy error"() {
        given:
        primaryFileAsyncClient.create(1024).block()
        when:
        def startCopyErrorVerifier = StepVerifier.create(primaryFileAsyncClient.startCopy("some url", testMetadata))
        then:
        startCopyErrorVerifier.verifyErrorSatisfies {
            assert FileTestHelper.assertExceptionStatusCodeAndMessage(it, 400, StorageErrorCode.INVALID_HEADER_VALUE)
        }
    }

    @Ignore
    def "Abort copy"() {
        //TODO: Need to find a way of mocking pending copy status
    }

    def "Delete file"() {
        given:
        primaryFileAsyncClient.create(1024).block()
        expect:
        StepVerifier.create(primaryFileAsyncClient.delete())
            .assertNext {
                assert FileTestHelper.assertResponseStatusCode(it, 202)
            }.verifyComplete()
    }

    def "Delete file error"() {
        when:
        def deleteFileErrorVerifier = StepVerifier.create(primaryFileAsyncClient.delete())
        then:
        deleteFileErrorVerifier.verifyErrorSatisfies {
            assert FileTestHelper.assertExceptionStatusCodeAndMessage(it, 404, StorageErrorCode.RESOURCE_NOT_FOUND)
        }
    }

    def "Get properties"() {
        given:
        primaryFileAsyncClient.create(1024).block()
        when:
        def getPropertiesVerifier = StepVerifier.create(primaryFileAsyncClient.getProperties())
        then:
        getPropertiesVerifier.assertNext {
            assert FileTestHelper.assertResponseStatusCode(it, 200)
            assert it.eTag() != null
            assert it.lastModified() != null
        }
    }

    def "Get properties error"() {
        when:
        def getProperitesErrorVerifier = StepVerifier.create(primaryFileAsyncClient.getProperties())
        then:
        getProperitesErrorVerifier.verifyErrorSatisfies {
            assert it instanceof HttpResponseException
        }
    }

    // This test needs to update since the service version update.
    @Ignore
    def "Set httpHeaders"() {
        given:
        primaryFileAsyncClient.create(1024, httpHeaders, testMetadata).block()
        expect:
        StepVerifier.create(primaryFileAsyncClient.setHttpHeaders(512, httpHeaders))
            .assertNext {
                assert FileTestHelper.assertResponseStatusCode(it, 200)
            }.verifyComplete()
    }

    def "Set httpHeaders error"() {
        given:
        primaryFileAsyncClient.create(1024, httpHeaders, testMetadata).block()
        when:
        def setHttpHeaderVerifier = StepVerifier.create(primaryFileAsyncClient.setHttpHeaders(-1, httpHeaders))
        then:
        setHttpHeaderVerifier.verifyErrorSatisfies {
            assert FileTestHelper.assertExceptionStatusCodeAndMessage(it, 400, StorageErrorCode.OUT_OF_RANGE_INPUT)
        }
    }

    def "Set metadata"() {
        given:
        primaryFileAsyncClient.create(1024, httpHeaders, testMetadata).block()
        def updatedMetadata = Collections.singletonMap("update", "value")
        when:
        def getPropertiesBeforeVerifier = StepVerifier.create(primaryFileAsyncClient.getProperties())
        def setPropertiesVerifier = StepVerifier.create(primaryFileAsyncClient.setMetadata(updatedMetadata))
        def getPropertiesAfterVerifier = StepVerifier.create(primaryFileAsyncClient.getProperties())
        then:
        getPropertiesBeforeVerifier.assertNext {
            assert testMetadata.equals(it.value().metadata())
        }.verifyComplete()
        setPropertiesVerifier.assertNext {
            assert FileTestHelper.assertResponseStatusCode(it, 200)
        }.verifyComplete()
        getPropertiesAfterVerifier.assertNext {
            assert updatedMetadata.equals(it.value().metadata())
        }.verifyComplete()
    }

    def "Set metadata error"() {
        given:
        primaryFileAsyncClient.create(1024).block()
        def errorMetadata = Collections.singletonMap("", "value")
        when:
        def setMetadataErrorVerifier = StepVerifier.create(primaryFileAsyncClient.setMetadata(errorMetadata))
        then:
        setMetadataErrorVerifier.verifyErrorSatisfies {
            assert FileTestHelper.assertExceptionStatusCodeAndMessage(it, 400, StorageErrorCode.EMPTY_METADATA_KEY)
        }
    }

    def "List ranges"() {
        given:
        primaryFileAsyncClient.create(1024, null, null).block()
        def fileName = testResourceName.randomName("file", 60)
        def uploadFile = FileTestHelper.createRandomFileWithLength(1024, tmpFolder.toString(), fileName)
        primaryFileAsyncClient.uploadFromFile(uploadFile).block()
        expect:
        StepVerifier.create(primaryFileAsyncClient.listRanges())
            .assertNext {
                assert it.start() == 0
                assert it.end() == 1023
            }.verifyComplete()
        cleanup:
        FileTestHelper.deleteFolderIfExists(tmpFolder.toString())
    }

    def "List ranges with range"() {
        given:
        primaryFileAsyncClient.create(1024, null, null).block()
        def fileName = testResourceName.randomName("file", 60)
        def uploadFile = FileTestHelper.createRandomFileWithLength(1024, tmpFolder.toString(), fileName)
        primaryFileAsyncClient.uploadFromFile(uploadFile).block()
        expect:
        StepVerifier.create(primaryFileAsyncClient.listRanges(new FileRange(0, 511L)))
            .assertNext {
                assert it.start() == 0
                assert it.end() == 511
            }.verifyComplete()
        cleanup:
        FileTestHelper.deleteFolderIfExists(tmpFolder.toString())
    }

    def "List handles"() {
        given:
        primaryFileAsyncClient.create(1024).block()
        expect:
        StepVerifier.create(primaryFileAsyncClient.listHandles())
            .verifyComplete()
    }

    def "List handles with maxResult"() {
        given:
        primaryFileAsyncClient.create(1024).block()
        expect:
        StepVerifier.create(primaryFileAsyncClient.listHandles(2))
            .verifyComplete()
    }

    @Ignore
    def "Force close handles"() {
        // TODO: Need to find a way of mocking handles.
    }

    def "Get snapshot id"() {
        given:
        def snapshot = OffsetDateTime.of(LocalDateTime.of(2000, 1, 1,
            1, 1), ZoneOffset.UTC).toString()
        when:
        def shareSnapshotClient = fileBuilderHelper(interceptorManager, shareName, filePath).snapshot(snapshot).buildAsyncClient()
        then:
        snapshot.equals(shareSnapshotClient.getShareSnapshotId())
    }
}<|MERGE_RESOLUTION|>--- conflicted
+++ resolved
@@ -120,11 +120,7 @@
         defaultData.get(dataBytes)
 
         when:
-<<<<<<< HEAD
-        def uploadVerifier = StepVerifier.create(primaryFileAsyncClient.upload(Flux.just(defaultData.retain()), dataLength, 1))
-=======
-        def uploadVerifier = StepVerifier.create(primaryFileAsyncClient.upload(Flux.just(defaultData), dataLength, 1, FileRangeWriteType.UPDATE))
->>>>>>> 88f4a6f8
+        def uploadVerifier = StepVerifier.create(primaryFileAsyncClient.upload(Flux.just(defaultData), dataLength, 1))
         def downloadVerifier = StepVerifier.create(primaryFileAsyncClient.downloadWithProperties(new FileRange(1, dataLength), true))
 
         then:
@@ -142,11 +138,7 @@
 
     def "Upload data error"() {
         when:
-<<<<<<< HEAD
-        def updateDataErrorVerifier = StepVerifier.create(primaryFileAsyncClient.upload(Flux.just(defaultData.retain()), dataLength, 1))
-=======
-        def updateDataErrorVerifier = StepVerifier.create(primaryFileAsyncClient.upload(Flux.just(defaultData), dataLength, 1, FileRangeWriteType.UPDATE))
->>>>>>> 88f4a6f8
+        def updateDataErrorVerifier = StepVerifier.create(primaryFileAsyncClient.upload(Flux.just(defaultData), dataLength, 1))
         then:
         updateDataErrorVerifier.verifyErrorSatisfies {
             assert FileTestHelper.assertExceptionStatusCodeAndMessage(it, 404, StorageErrorCode.RESOURCE_NOT_FOUND)
