--- conflicted
+++ resolved
@@ -113,19 +113,6 @@
         1024    | httpHeaders     | Collections.singletonMap("testMeta", "value") | 403        | StorageErrorCode.AUTHENTICATION_FAILED
     }
 
-    @Unroll
-    def "Create file permission and key error"() {
-        when:
-        FileSmbProperties properties = new FileSmbProperties().filePermissionKey(filePermissionKey)
-        primaryFileAsyncClient.createWithResponse(1024, null, properties, permission, null)
-        then:
-        thrown(IllegalArgumentException)
-        where:
-        filePermissionKey   | permission
-        "filePermissionKey" | filePermission
-        null                | new String(FileTestHelper.getRandomBuffer(9 * Constants.KB))
-    }
-
     def "Upload and download data"() {
         given:
         primaryFileAsyncClient.create(dataLength).block()
@@ -385,8 +372,8 @@
         then:
         getPropertiesVerifier.assertNext {
             assert FileTestHelper.assertResponseStatusCode(it, 200)
-<<<<<<< HEAD
             assert it.value().eTag()
+            assert it.value().lastModified()
             assert it.value().lastModified()
             assert it.value().smbProperties()
             assert it.value().smbProperties().filePermissionKey()
@@ -396,10 +383,6 @@
             assert it.value().smbProperties().fileChangeTime()
             assert it.value().smbProperties().parentId()
             assert it.value().smbProperties().fileId()
-=======
-            assert it.value().eTag() != null
-            assert it.value().lastModified() != null
->>>>>>> 81db79ad
         }
     }
 
