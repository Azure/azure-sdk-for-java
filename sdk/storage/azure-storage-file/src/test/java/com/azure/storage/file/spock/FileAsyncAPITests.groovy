// Copyright (c) Microsoft Corporation. All rights reserved.
// Licensed under the MIT License.

package com.azure.storage.file.spock

import com.azure.core.exception.HttpResponseException
import com.azure.core.implementation.exception.UnexpectedLengthException
import com.azure.storage.common.credentials.SharedKeyCredential
import com.azure.storage.file.FileAsyncClient
import com.azure.storage.file.models.FileHTTPHeaders
import com.azure.storage.file.models.FileRange
import com.azure.storage.file.models.StorageErrorCode
import reactor.core.publisher.Flux
import reactor.test.StepVerifier
import spock.lang.Ignore
import spock.lang.Unroll

import java.nio.ByteBuffer
import java.nio.charset.StandardCharsets
import java.nio.file.Files
import java.time.LocalDateTime
import java.time.OffsetDateTime
import java.time.ZoneOffset

class FileAsyncAPITests extends APISpec {
    FileAsyncClient primaryFileAsyncClient
    def shareName
    def filePath
<<<<<<< HEAD
    static def defaultData = ByteBuffer.wrap("default".getBytes(StandardCharsets.UTF_8))
    static def dataLength = defaultData.remaining()
=======
    def defaultData = ByteBuffer.wrap("default".getBytes(StandardCharsets.UTF_8))
    def dataLength = defaultData.remaining()
>>>>>>> 6d300f31
    static def testMetadata
    static def httpHeaders

    def setup() {
        shareName = testResourceName.randomName(methodName, 60)
        filePath = testResourceName.randomName(methodName, 60)
        def shareClient = shareBuilderHelper(interceptorManager, shareName).buildClient()
        shareClient.create()
        primaryFileAsyncClient = fileBuilderHelper(interceptorManager, shareName, filePath).buildAsyncClient()
        testMetadata = Collections.singletonMap("testmetadata", "value")
        httpHeaders = new FileHTTPHeaders().fileContentLanguage("en")
            .fileContentType("application/octet-stream")
    }

    def "Get file URL"() {
        given:
        def accoutName = SharedKeyCredential.fromConnectionString(connectionString).accountName()
        def expectURL = String.format("https://%s.file.core.windows.net", accoutName)
        when:
        def fileURL = primaryFileAsyncClient.getFileUrl().toString()
        then:
        expectURL.equals(fileURL)
    }

    def "Create file"() {
        expect:
        StepVerifier.create(primaryFileAsyncClient.create(1024))
            .assertNext {
                assert FileTestHelper.assertResponseStatusCode(it, 201)
            }
    }

    def "Create file error"() {
        when:
        def createFileErrorVerifier = StepVerifier.create(primaryFileAsyncClient.create(-1))
        then:
        createFileErrorVerifier.verifyErrorSatisfies {
            assert FileTestHelper.assertExceptionStatusCodeAndMessage(it, 400, StorageErrorCode.OUT_OF_RANGE_INPUT)
        }
    }

    def "Create file with args"() {
        expect:
        StepVerifier.create(primaryFileAsyncClient.createWithResponse(1024, httpHeaders, testMetadata))
            .assertNext {
                assert FileTestHelper.assertResponseStatusCode(it, 201)
            }.verifyComplete()
    }

    @Unroll
    def "Create file with args error"() {
        when:
        def createFileErrorVerifier = StepVerifier.create(primaryFileAsyncClient.createWithResponse(maxSize, fileHttpHeaders, metadata))
        then:
        createFileErrorVerifier.verifyErrorSatisfies {
            assert FileTestHelper.assertExceptionStatusCodeAndMessage(it, statusCode, errMsg)
        }
        where:
        maxSize | fileHttpHeaders | metadata                                      | statusCode | errMsg
        -1      | httpHeaders     | testMetadata                                  | 400        | StorageErrorCode.OUT_OF_RANGE_INPUT
        1024    | httpHeaders     | Collections.singletonMap("testMeta", "value") | 403        | StorageErrorCode.AUTHENTICATION_FAILED
    }

    def "Upload and download data"() {
        given:
        primaryFileAsyncClient.create(dataLength).block()
        when:
        def uploadVerifier = StepVerifier.create(primaryFileAsyncClient.uploadWithResponse(Flux.just(defaultData), dataLength))
        def downloadVerifier = StepVerifier.create(primaryFileAsyncClient.downloadWithPropertiesWithResponse(null, null))

        then:
        uploadVerifier.assertNext {
            assert FileTestHelper.assertResponseStatusCode(it, 201)
        }.verifyComplete()

        downloadVerifier.assertNext {
            assert it.value().contentLength() == dataLength
            assert FileTestHelper.assertResponseStatusCode(it, 200)
        }.verifyComplete()
        cleanup:
        defaultData.clear()
    }

    def "Upload and download data with args"() {
        given:
        primaryFileAsyncClient.create(1024).block()
        when:
        def uploadVerifier = StepVerifier.create(primaryFileAsyncClient.uploadWithResponse(Flux.just(defaultData), dataLength, 1))
        def downloadVerifier = StepVerifier.create(primaryFileAsyncClient.downloadWithPropertiesWithResponse(new FileRange(1, dataLength), true))

        then:
        uploadVerifier.assertNext {
            assert FileTestHelper.assertResponseStatusCode(it, 201)
        }.verifyComplete()

        downloadVerifier.assertNext {
            assert FileTestHelper.assertResponseStatusCode(it, 206)
            assert it.value().contentLength() == dataLength
        }.verifyComplete()
        cleanup:
        defaultData.clear()
    }

    def "Upload data error"() {
        when:
        def updateDataErrorVerifier = StepVerifier.create(primaryFileAsyncClient.upload(Flux.just(defaultData), dataLength, 1))
        then:
        updateDataErrorVerifier.verifyErrorSatisfies {
            assert FileTestHelper.assertExceptionStatusCodeAndMessage(it, 404, StorageErrorCode.RESOURCE_NOT_FOUND)
        }
        cleanup:
        defaultData.clear()
    }

    @Unroll
    def "Upload data length mismatch"() {
        given:
        primaryFileAsyncClient.create(1024).block()
        when:
        def uploadErrorVerifier = StepVerifier.create(primaryFileAsyncClient.uploadWithResponse(Flux.just(defaultData),
            size, 0, FileRangeWriteType.UPDATE))
        then:
        uploadErrorVerifier.verifyErrorSatisfies {
            assert it instanceof UnexpectedLengthException
            assert it.getMessage().contains(errMsg)
        }
        cleanup:
        defaultData.clear()
        where:
        size | errMsg
        6 | "more bytes than"
        8 | "less bytes than"
    }

    def "Download data error"() {
        when:
        def downloadDataErrorVerifier = StepVerifier.create(primaryFileAsyncClient.downloadWithPropertiesWithResponse(new FileRange(0, 1023), false, null))
        then:
        downloadDataErrorVerifier.assertNext {
            assert FileTestHelper.assertExceptionStatusCodeAndMessage(it, 404, StorageErrorCode.RESOURCE_NOT_FOUND)
        }
    }

    def "Upload and clear range" () {
        given:
        def fullInfoString = "please clear the range"
        def fullInfoData = ByteBuffer.wrap(fullInfoString.getBytes(StandardCharsets.UTF_8))
        primaryFileAsyncClient.create(fullInfoString.length()).block()
        primaryFileAsyncClient.upload(Flux.just(fullInfoData), fullInfoString.length()).block()
        when:
        def clearRangeVerifier = StepVerifier.create(primaryFileAsyncClient.clearRange(7))
        def downloadResponseVerifier = StepVerifier.create(primaryFileAsyncClient.downloadWithPropertiesWithResponse(new FileRange(0, 6), false, null))
        then:
        clearRangeVerifier.assertNext {
            FileTestHelper.assertResponseStatusCode(it, 201)
        }
        downloadResponseVerifier.assertNext {
            assert it.value().body() != null
        }
    }

    def "Upload and clear range with args" () {
        given:
        def fullInfoString = "please clear the range"
        def fullInfoData = ByteBuffer.wrap(fullInfoString.getBytes(StandardCharsets.UTF_8))
        primaryFileAsyncClient.create(fullInfoString.length()).block()
        primaryFileAsyncClient.upload(Flux.just(fullInfoData), fullInfoString.length()).block()
        when:
        def clearRangeVerifier = StepVerifier.create(primaryFileAsyncClient.clearRangeWithResponse(7, 1))
        def downloadResponseVerifier = StepVerifier.create(primaryFileAsyncClient.downloadWithPropertiesWithResponse(new FileRange(1, 7), false, null))
        then:
        clearRangeVerifier.assertNext {
            FileTestHelper.assertResponseStatusCode(it, 201)
        }
        downloadResponseVerifier.assertNext {
            assert it.value().body() != null
        }
        cleanup:
        fullInfoData.clear()
    }

    def "Clear range error" () {
        given:
        def fullInfoString = "please clear the range"
        def fullInfoData = ByteBuffer.wrap(fullInfoString.getBytes(StandardCharsets.UTF_8))
        primaryFileAsyncClient.create(fullInfoString.length()).block()
        primaryFileAsyncClient.upload(Flux.just(fullInfoData), fullInfoString.length()).block()
        when:
        def clearRangeErrorVerifier = StepVerifier.create(primaryFileAsyncClient.clearRange(30))
        then:
        clearRangeErrorVerifier.verifyErrorSatisfies {
            FileTestHelper.assertExceptionStatusCodeAndMessage(it, 416, StorageErrorCode.INVALID_RANGE)
        }
    }

    def "Clear range error args" () {
        given:
        def fullInfoString = "please clear the range"
        def fullInfoData = ByteBuffer.wrap(fullInfoString.getBytes(StandardCharsets.UTF_8))
        primaryFileAsyncClient.create(fullInfoString.length()).block()
        primaryFileAsyncClient.upload(Flux.just(fullInfoData), fullInfoString.length()).block()
        when:
        def clearRangeErrorVerifier = StepVerifier.create(primaryFileAsyncClient.clearRangeWithResponse(7, 20))
        then:
        clearRangeErrorVerifier.verifyErrorSatisfies {
            FileTestHelper.assertExceptionStatusCodeAndMessage(it, 416, StorageErrorCode.INVALID_RANGE)
        }
        cleanup:
        fullInfoData.clear()
    }

    def "Upload and download file"() {
        given:
        File uploadFile = new File(testFolder.getPath() + "/helloworld")
        File downloadFile = new File(testFolder.getPath() + "/testDownload")

        if (!Files.exists(downloadFile.toPath())) {
            downloadFile.createNewFile().block()
        }

        primaryFileAsyncClient.create(uploadFile.length()).block()
        when:
        def uploadFileVerifier = StepVerifier.create(primaryFileAsyncClient.uploadFromFile(uploadFile.toString()))
        def downloadFileVerifier = StepVerifier.create(primaryFileAsyncClient.downloadToFile(downloadFile.toString()))
        then:
        uploadFileVerifier.verifyComplete()
        downloadFileVerifier.verifyComplete()
        assert FileTestHelper.assertTwoFilesAreSame(uploadFile, downloadFile)
        cleanup:
        FileTestHelper.deleteFolderIfExists(testFolder.toString())
    }

    def "Start copy"() {
        given:
        primaryFileAsyncClient.create(1024).block()
        // TODO: Need another test account if using SAS token for authentication.
        // TODO: SasToken auth cannot be used until the logging redaction
        def sourceURL = primaryFileAsyncClient.getFileUrl().toString() + "/" + shareName + "/" + filePath
        when:
        def copyInfoVerifier = StepVerifier.create(primaryFileAsyncClient.startCopyWithResponse(sourceURL, null))
        then:
        copyInfoVerifier.assertNext {
            assert FileTestHelper.assertResponseStatusCode(it, 202)
            assert it.value().copyId() != null
        }.verifyComplete()
    }

    def "Start copy error"() {
        given:
        primaryFileAsyncClient.create(1024).block()
        when:
        def startCopyErrorVerifier = StepVerifier.create(primaryFileAsyncClient.startCopyWithResponse("some url", testMetadata))
        then:
        startCopyErrorVerifier.verifyErrorSatisfies {
            assert FileTestHelper.assertExceptionStatusCodeAndMessage(it, 400, StorageErrorCode.INVALID_HEADER_VALUE)
        }
    }

    @Ignore
    def "Abort copy"() {
        //TODO: Need to find a way of mocking pending copy status
    }

    def "Delete file"() {
        given:
        primaryFileAsyncClient.create(1024).block()
        expect:
        StepVerifier.create(primaryFileAsyncClient.deleteWithResponse())
            .assertNext {
                assert FileTestHelper.assertResponseStatusCode(it, 202)
            }.verifyComplete()
    }

    def "Delete file error"() {
        when:
        def deleteFileErrorVerifier = StepVerifier.create(primaryFileAsyncClient.delete())
        then:
        deleteFileErrorVerifier.verifyErrorSatisfies {
            assert FileTestHelper.assertExceptionStatusCodeAndMessage(it, 404, StorageErrorCode.RESOURCE_NOT_FOUND)
        }
    }

    def "Get properties"() {
        given:
        primaryFileAsyncClient.create(1024).block()
        when:
        def getPropertiesVerifier = StepVerifier.create(primaryFileAsyncClient.getPropertiesWithResponse())
        then:
        getPropertiesVerifier.assertNext {
            assert FileTestHelper.assertResponseStatusCode(it, 200)
            assert it.eTag() != null
            assert it.lastModified() != null
        }
    }

    def "Get properties error"() {
        when:
        def getProperitesErrorVerifier = StepVerifier.create(primaryFileAsyncClient.getProperties())
        then:
        getProperitesErrorVerifier.verifyErrorSatisfies {
            assert it instanceof HttpResponseException
        }
    }

    // This test needs to update since the service version update.
    @Ignore
    def "Set httpHeaders"() {
        given:
        primaryFileAsyncClient.createWithResponse(1024, httpHeaders, testMetadata).block()
        expect:
        StepVerifier.create(primaryFileAsyncClient.setHttpHeadersWithResponse(512, httpHeaders))
            .assertNext {
                assert FileTestHelper.assertResponseStatusCode(it, 200)
            }.verifyComplete()
    }

    def "Set httpHeaders error"() {
        given:
        primaryFileAsyncClient.createWithResponse(1024, httpHeaders, testMetadata).block()
        when:
        def setHttpHeaderVerifier = StepVerifier.create(primaryFileAsyncClient.setHttpHeaders(-1, httpHeaders))
        then:
        setHttpHeaderVerifier.verifyErrorSatisfies {
            assert FileTestHelper.assertExceptionStatusCodeAndMessage(it, 400, StorageErrorCode.OUT_OF_RANGE_INPUT)
        }
    }

    def "Set metadata"() {
        given:
        primaryFileAsyncClient.createWithResponse(1024, httpHeaders, testMetadata).block()
        def updatedMetadata = Collections.singletonMap("update", "value")
        when:
        def getPropertiesBeforeVerifier = StepVerifier.create(primaryFileAsyncClient.getProperties())
        def setPropertiesVerifier = StepVerifier.create(primaryFileAsyncClient.setMetadataWithResponse(updatedMetadata))
        def getPropertiesAfterVerifier = StepVerifier.create(primaryFileAsyncClient.getProperties())
        then:
        getPropertiesBeforeVerifier.assertNext {
            assert testMetadata.equals(it.metadata())
        }.verifyComplete()
        setPropertiesVerifier.assertNext {
            assert FileTestHelper.assertResponseStatusCode(it, 200)
        }.verifyComplete()
        getPropertiesAfterVerifier.assertNext {
            assert updatedMetadata.equals(it.metadata())
        }.verifyComplete()
    }

    def "Set metadata error"() {
        given:
        primaryFileAsyncClient.create(1024).block()
        def errorMetadata = Collections.singletonMap("", "value")
        when:
        def setMetadataErrorVerifier = StepVerifier.create(primaryFileAsyncClient.setMetadataWithResponse(errorMetadata))
        then:
        setMetadataErrorVerifier.verifyErrorSatisfies {
            assert FileTestHelper.assertExceptionStatusCodeAndMessage(it, 400, StorageErrorCode.EMPTY_METADATA_KEY)
        }
    }

    def "List ranges"() {
        given:
        primaryFileAsyncClient.createWithResponse(1024, null, null).block()
        def fileName = testResourceName.randomName("file", 60)
        def uploadFile = FileTestHelper.createRandomFileWithLength(1024, tmpFolder.toString(), fileName)
        primaryFileAsyncClient.uploadFromFile(uploadFile).block()
        expect:
        StepVerifier.create(primaryFileAsyncClient.listRanges())
            .assertNext {
                assert it.start() == 0
                assert it.end() == 1023
            }.verifyComplete()
        cleanup:
        FileTestHelper.deleteFolderIfExists(tmpFolder.toString())
    }

    def "List ranges with range"() {
        given:
        primaryFileAsyncClient.createWithResponse(1024, null, null).block()
        def fileName = testResourceName.randomName("file", 60)
        def uploadFile = FileTestHelper.createRandomFileWithLength(1024, tmpFolder.toString(), fileName)
        primaryFileAsyncClient.uploadFromFile(uploadFile).block()
        expect:
        StepVerifier.create(primaryFileAsyncClient.listRanges(new FileRange(0, 511L)))
            .assertNext {
                assert it.start() == 0
                assert it.end() == 511
            }.verifyComplete()
        cleanup:
        FileTestHelper.deleteFolderIfExists(tmpFolder.toString())
    }

    def "List handles"() {
        given:
        primaryFileAsyncClient.create(1024).block()
        expect:
        StepVerifier.create(primaryFileAsyncClient.listHandles())
            .verifyComplete()
    }

    def "List handles with maxResult"() {
        given:
        primaryFileAsyncClient.create(1024).block()
        expect:
        StepVerifier.create(primaryFileAsyncClient.listHandles(2))
            .verifyComplete()
    }

    @Ignore
    def "Force close handles"() {
        // TODO: Need to find a way of mocking handles.
    }

    def "Get snapshot id"() {
        given:
        def snapshot = OffsetDateTime.of(LocalDateTime.of(2000, 1, 1,
            1, 1), ZoneOffset.UTC).toString()
        when:
        def shareSnapshotClient = fileBuilderHelper(interceptorManager, shareName, filePath).snapshot(snapshot).buildAsyncClient()
        then:
        snapshot.equals(shareSnapshotClient.getShareSnapshotId())
    }
}<|MERGE_RESOLUTION|>--- conflicted
+++ resolved
@@ -26,13 +26,8 @@
     FileAsyncClient primaryFileAsyncClient
     def shareName
     def filePath
-<<<<<<< HEAD
-    static def defaultData = ByteBuffer.wrap("default".getBytes(StandardCharsets.UTF_8))
-    static def dataLength = defaultData.remaining()
-=======
     def defaultData = ByteBuffer.wrap("default".getBytes(StandardCharsets.UTF_8))
     def dataLength = defaultData.remaining()
->>>>>>> 6d300f31
     static def testMetadata
     static def httpHeaders
 
