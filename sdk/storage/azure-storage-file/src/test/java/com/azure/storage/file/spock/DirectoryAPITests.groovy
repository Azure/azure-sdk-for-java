--- conflicted
+++ resolved
@@ -43,14 +43,9 @@
 
     def "Get directory URL"() {
         given:
-<<<<<<< HEAD
-        def accoutName = SharedKeyCredential.fromConnectionString(connectionString).accountName()
-        def expectURL = String.format("https://%s.file.core.windows.net", accoutName)
-
-=======
         def accountName = SharedKeyCredential.fromConnectionString(connectionString).accountName()
         def expectURL = String.format("https://%s.file.core.windows.net", accountName)
->>>>>>> 708e2389
+
         when:
         def directoryURL = primaryDirectoryClient.getDirectoryUrl().toString()
 
@@ -76,11 +71,7 @@
 
     def "Create directory"() {
         expect:
-<<<<<<< HEAD
-        FileTestHelper.assertResponseStatusCode(primaryDirectoryClient.createWithResponse(null, null, null), 201)
-=======
-        FileTestHelper.assertResponseStatusCode(primaryDirectoryClient.createWithResponse(null, null, null, null), 201)
->>>>>>> 708e2389
+        FileTestHelper.assertResponseStatusCode(primaryDirectoryClient.createWithResponse(null, null, null, null, null), 201)
     }
 
     def "Create directory error"() {
@@ -97,11 +88,7 @@
 
     def "Create directory with metadata"() {
         expect:
-<<<<<<< HEAD
-        FileTestHelper.assertResponseStatusCode(primaryDirectoryClient.createWithResponse(testMetadata, null, null), 201)
-=======
-        FileTestHelper.assertResponseStatusCode(primaryDirectoryClient.createWithResponse(null, null, testMetadata, null), 201)
->>>>>>> 708e2389
+        FileTestHelper.assertResponseStatusCode(primaryDirectoryClient.createWithResponse(null, null, testMetadata, null, null), 201)
     }
 
     def "Create directory error with metadata"() {
@@ -109,12 +96,8 @@
         def errorMetadata = Collections.singletonMap("testMeta", "value")
 
         when:
-<<<<<<< HEAD
-        primaryDirectoryClient.createWithResponse(errorMetadata, null, null)
-
-=======
-        primaryDirectoryClient.createWithResponse(null, null, errorMetadata, null)
->>>>>>> 708e2389
+        primaryDirectoryClient.createWithResponse(null, null, errorMetadata, null, null)
+
         then:
         def e = thrown(StorageException)
         FileTestHelper.assertExceptionStatusCodeAndMessage(e, 403, StorageErrorCode.AUTHENTICATION_FAILED)
@@ -122,7 +105,7 @@
 
     def "Create directory with file permission"() {
         when:
-        def resp = primaryDirectoryClient.createWithResponse(null, filePermission, null, null)
+        def resp = primaryDirectoryClient.createWithResponse(null, filePermission, null, null, null)
 
         then:
         FileTestHelper.assertResponseStatusCode(resp, 201)
@@ -143,7 +126,7 @@
             .fileLastWriteTime(getUTCNow())
             .filePermissionKey(filePermissionKey)
         when:
-        def resp = primaryDirectoryClient.createWithResponse(smbProperties, null, null, null)
+        def resp = primaryDirectoryClient.createWithResponse(smbProperties, null, null, null, null)
 
         then:
         FileTestHelper.assertResponseStatusCode(resp, 201)
@@ -161,7 +144,7 @@
     def "Create directory permission and key error"() {
         when:
         FileSmbProperties properties = new FileSmbProperties().filePermissionKey(filePermissionKey)
-        primaryDirectoryClient.createWithResponse(properties, permission, null, null)
+        primaryDirectoryClient.createWithResponse(properties, permission, null, null, null)
         then:
         thrown(IllegalArgumentException)
         where:
@@ -190,12 +173,8 @@
     def "Get properties"() {
         given:
         primaryDirectoryClient.create()
-<<<<<<< HEAD
-        def getPropertiesResponse = primaryDirectoryClient.getPropertiesWithResponse(null, null)
-
-=======
-        def resp = primaryDirectoryClient.getPropertiesWithResponse(null)
->>>>>>> 708e2389
+        def resp = primaryDirectoryClient.getPropertiesWithResponse(null, null)
+
         expect:
         FileTestHelper.assertResponseStatusCode(resp, 200)
         resp.value().eTag()
@@ -270,11 +249,7 @@
 
     def "Set metadata"() {
         given:
-<<<<<<< HEAD
-        primaryDirectoryClient.createWithResponse(testMetadata, null, null)
-=======
-        primaryDirectoryClient.createWithResponse(null, null, testMetadata, null)
->>>>>>> 708e2389
+        primaryDirectoryClient.createWithResponse(null, null, testMetadata, null, null)
         def updatedMetadata = Collections.singletonMap("update", "value")
 
         when:
@@ -309,6 +284,7 @@
         for (def expectedFile : expectedFiles) {
             primaryDirectoryClient.createFile(expectedFile, 2)
         }
+
         for (def expectedDirectory : expectedDirectories) {
             primaryDirectoryClient.createSubDirectory(expectedDirectory)
         }
@@ -423,11 +399,7 @@
 
         expect:
         FileTestHelper.assertResponseStatusCode(
-<<<<<<< HEAD
-            primaryDirectoryClient.createSubDirectoryWithResponse("testCreateSubDirectory", null, null, null), 201)
-=======
-            primaryDirectoryClient.createSubDirectoryWithResponse("testCreateSubDirectory", null, null, null, null), 201)
->>>>>>> 708e2389
+            primaryDirectoryClient.createSubDirectoryWithResponse("testCreateSubDirectory", null, null, null, null, null), 201)
     }
 
     def "Create sub directory invalid name"() {
@@ -448,11 +420,7 @@
 
         expect:
         FileTestHelper.assertResponseStatusCode(
-<<<<<<< HEAD
-            primaryDirectoryClient.createSubDirectoryWithResponse("testCreateSubDirectory", testMetadata, null, null), 201)
-=======
-            primaryDirectoryClient.createSubDirectoryWithResponse("testCreateSubDirectory", null, null, testMetadata, null), 201)
->>>>>>> 708e2389
+            primaryDirectoryClient.createSubDirectoryWithResponse("testCreateSubDirectory", null, null, testMetadata, null, null), 201)
     }
 
     def "Create sub directory metadata error"() {
@@ -460,12 +428,8 @@
         primaryDirectoryClient.create()
 
         when:
-<<<<<<< HEAD
-        primaryDirectoryClient.createSubDirectoryWithResponse("testsubdirectory", Collections.singletonMap("", "value"), null, null)
-
-=======
-        primaryDirectoryClient.createSubDirectoryWithResponse("testsubdirectory", null, null, Collections.singletonMap("", "value"), null)
->>>>>>> 708e2389
+        primaryDirectoryClient.createSubDirectoryWithResponse("testsubdirectory", null, null, Collections.singletonMap("", "value"), null, null)
+
         then:
         def e = thrown(StorageException)
         FileTestHelper.assertExceptionStatusCodeAndMessage(e, 400, StorageErrorCode.EMPTY_METADATA_KEY)
@@ -476,7 +440,7 @@
         primaryDirectoryClient.create()
         expect:
         FileTestHelper.assertResponseStatusCode(
-            primaryDirectoryClient.createSubDirectoryWithResponse("testCreateSubDirectory", null, filePermission, null, null), 201)
+            primaryDirectoryClient.createSubDirectoryWithResponse("testCreateSubDirectory", null, filePermission, null, null, null), 201)
     }
 
     def "Create sub directory file permission key"() {
@@ -488,7 +452,7 @@
             .filePermissionKey(filePermissionKey)
         expect:
         FileTestHelper.assertResponseStatusCode(
-            primaryDirectoryClient.createSubDirectoryWithResponse("testCreateSubDirectory", smbProperties, null, null, null), 201)
+            primaryDirectoryClient.createSubDirectoryWithResponse("testCreateSubDirectory", smbProperties, null, null, null, null), 201)
     }
 
     def "Delete sub directory"() {
@@ -520,11 +484,7 @@
 
         expect:
         FileTestHelper.assertResponseStatusCode(
-<<<<<<< HEAD
-            primaryDirectoryClient.createFileWithResponse("testCreateFile", 1024, null, null, null, null), 201)
-=======
-            primaryDirectoryClient.createFileWithResponse("testCreateFile", 1024, null, null, null, null, null), 201)
->>>>>>> 708e2389
+            primaryDirectoryClient.createFileWithResponse("testCreateFile", 1024, null, null, null, null, null, null), 201)
     }
 
     @Unroll
@@ -533,12 +493,7 @@
         primaryDirectoryClient.create()
 
         when:
-<<<<<<< HEAD
-        primaryDirectoryClient.createFileWithResponse(fileName, maxSize, null, null, null, null)
-
-=======
-        primaryDirectoryClient.createFileWithResponse(fileName, maxSize, null, null, null, null, null)
->>>>>>> 708e2389
+        primaryDirectoryClient.createFileWithResponse(fileName, maxSize, null, null, null, null, null, null)
         then:
         def e = thrown(StorageException)
         FileTestHelper.assertExceptionStatusCodeAndMessage(e, statusCode, errMsg)
@@ -555,18 +510,12 @@
         primaryDirectoryClient.create()
         FileHTTPHeaders httpHeaders = new FileHTTPHeaders()
             .fileContentType("txt")
-<<<<<<< HEAD
-
-        expect:
-        FileTestHelper.assertResponseStatusCode(
-            primaryDirectoryClient.createFileWithResponse("testCreateFile", 1024, httpHeaders, testMetadata, null, null), 201)
-=======
         smbProperties.fileCreationTime(getUTCNow())
             .fileLastWriteTime(getUTCNow())
-        expect:
-        FileTestHelper.assertResponseStatusCode(
-            primaryDirectoryClient.createFileWithResponse("testCreateFile", 1024, httpHeaders, smbProperties, filePermission, testMetadata, null), 201)
->>>>>>> 708e2389
+
+        expect:
+        FileTestHelper.assertResponseStatusCode(
+            primaryDirectoryClient.createFileWithResponse("testCreateFile", 1024, httpHeaders, smbProperties, filePermission, testMetadata, null, null), 201)
     }
 
     @Unroll
@@ -575,13 +524,8 @@
         primaryDirectoryClient.create()
 
         when:
-<<<<<<< HEAD
-        primaryDirectoryClient.createFileWithResponse(fileName, maxSize, httpHeaders, metadata, null, null)
-
-=======
-
-        primaryDirectoryClient.createFileWithResponse(fileName, maxSize, httpHeaders, null, null, metadata, null)
->>>>>>> 708e2389
+        primaryDirectoryClient.createFileWithResponse(fileName, maxSize, httpHeaders, null, null, metadata, null, null)
+
         then:
         def e = thrown(StorageException)
         FileTestHelper.assertExceptionStatusCodeAndMessage(e, 400, errMsg)
