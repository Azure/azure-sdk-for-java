--- conflicted
+++ resolved
@@ -409,13 +409,8 @@
         when:
         primaryDirectoryClient.createFileWithResponse(fileName, maxSize, null, null, null, null, null)
         then:
-<<<<<<< HEAD
-        def e = thrown(StorageErrorException)
-        FileTestHelper.assertExceptionStatusCodeAndMessage(e, statusCode, errMsg as String)
-=======
         def e = thrown(StorageException)
         FileTestHelper.assertExceptionStatusCodeAndMessage(e, statusCode, errMsg)
->>>>>>> 81db79ad
         where:
         fileName    | maxSize | statusCode | errMsg
         "testfile:" | 1024    | 400        | StorageErrorCode.INVALID_RESOURCE_NAME
@@ -440,11 +435,7 @@
         given:
         primaryDirectoryClient.create()
         when:
-<<<<<<< HEAD
-        primaryDirectoryClient.createFileWithResponse("test\file", maxSize, null, null, null, null, null)
-=======
-        primaryDirectoryClient.createFileWithResponse(fileName, maxSize, httpHeaders, metadata, null)
->>>>>>> 81db79ad
+        primaryDirectoryClient.createFileWithResponse(fileName, maxSize, httpHeaders, null, null, metadata, null)
         then:
         def e = thrown(StorageException)
         FileTestHelper.assertExceptionStatusCodeAndMessage(e, 400, errMsg)
