// Copyright (c) Microsoft Corporation. All rights reserved.
// Licensed under the MIT License.

package com.azure.storage.file

<<<<<<< HEAD
import com.azure.storage.common.Constants
import com.azure.storage.common.StorageSharedKeyCredential
import com.azure.storage.file.models.FileHTTPHeaders
=======
import com.azure.storage.common.implementation.Constants
import com.azure.storage.common.credentials.SharedKeyCredential
import com.azure.storage.file.models.FileErrorCode
import com.azure.storage.file.models.FileHttpHeaders
import com.azure.storage.file.models.FileStorageException
>>>>>>> 5048a3ad
import com.azure.storage.file.models.NtfsFileAttributes
import com.azure.storage.file.models.ShareSnapshotInfo
import spock.lang.Unroll

import java.time.LocalDateTime
import java.time.OffsetDateTime
import java.time.ZoneOffset

class DirectoryAPITests extends APISpec {
    DirectoryClient primaryDirectoryClient
    ShareClient shareClient
    String directoryPath
    String shareName
    static Map<String, String> testMetadata
    static FileSmbProperties smbProperties
    static def filePermission = "O:S-1-5-21-2127521184-1604012920-1887927527-21560751G:S-1-5-21-2127521184-1604012920-1887927527-513D:AI(A;;FA;;;SY)(A;;FA;;;BA)(A;;0x1200a9;;;S-1-5-21-397955417-626881126-188441444-3053964)S:NO_ACCESS_CONTROL"

    def setup() {
        shareName = testResourceName.randomName(methodName, 60)
        directoryPath = testResourceName.randomName(methodName, 60)
        shareClient = shareBuilderHelper(interceptorManager, shareName).buildClient()
        shareClient.create()
        primaryDirectoryClient = directoryBuilderHelper(interceptorManager, shareName, directoryPath).buildDirectoryClient()
        testMetadata = Collections.singletonMap("testmetadata", "value")
        smbProperties = new FileSmbProperties().setNtfsFileAttributes(EnumSet.<NtfsFileAttributes>of(NtfsFileAttributes.NORMAL))
    }

    def "Get directory URL"() {
        given:
        def accountName = SharedKeyCredential.fromConnectionString(connectionString).getAccountName()
        def expectURL = String.format("https://%s.file.core.windows.net/%s/%s", accountName, shareName, directoryPath)

        when:
        def directoryURL = primaryDirectoryClient.getDirectoryUrl()

        then:
        expectURL == directoryURL
    }

    def "Get share snapshot URL"() {
        given:
        def accountName = SharedKeyCredential.fromConnectionString(connectionString).getAccountName()
        def expectURL = String.format("https://%s.file.core.windows.net/%s/%s", accountName, shareName, directoryPath)

        when:
        ShareSnapshotInfo shareSnapshotInfo = shareClient.createSnapshot()
        expectURL = expectURL + "?snapshot=" + shareSnapshotInfo.getSnapshot()
        DirectoryClient newDirClient = shareBuilderHelper(interceptorManager, shareName).snapshot(shareSnapshotInfo.getSnapshot())
            .buildClient().getDirectoryClient(directoryPath)
        def directoryURL = newDirClient.getDirectoryUrl()

        then:
        expectURL == directoryURL
    }

    def "Get sub directory client"() {
        given:
        def subDirectoryClient = primaryDirectoryClient.getSubDirectoryClient("testSubDirectory")

        expect:
        subDirectoryClient instanceof DirectoryClient
    }

    def "Get file client"() {
        given:
        def fileClient = primaryDirectoryClient.getFileClient("testFile")

        expect:
        fileClient instanceof FileClient
    }

    def "Create directory"() {
        expect:
        FileTestHelper.assertResponseStatusCode(primaryDirectoryClient.createWithResponse(null, null, null, null, null), 201)
    }

    def "Create directory error"() {
        given:
        def testShareName = testResourceName.randomName(methodName, 60)

        when:
        directoryBuilderHelper(interceptorManager, testShareName, directoryPath).buildDirectoryClient().create()

        then:
        def e = thrown(FileStorageException)
        FileTestHelper.assertExceptionStatusCodeAndMessage(e, 404, FileErrorCode.SHARE_NOT_FOUND)
    }

    def "Create directory with metadata"() {
        expect:
        FileTestHelper.assertResponseStatusCode(primaryDirectoryClient.createWithResponse(null, null, testMetadata, null, null), 201)
    }

    def "Create directory with file permission"() {
        when:
        def resp = primaryDirectoryClient.createWithResponse(null, filePermission, null, null, null)

        then:
        FileTestHelper.assertResponseStatusCode(resp, 201)
        resp.getValue().getSmbProperties()
        resp.getValue().getSmbProperties().getFilePermissionKey()
        resp.getValue().getSmbProperties().getNtfsFileAttributes()
        resp.getValue().getSmbProperties().getFileLastWriteTime()
        resp.getValue().getSmbProperties().getFileCreationTime()
        resp.getValue().getSmbProperties().getFileChangeTime()
        resp.getValue().getSmbProperties().getParentId()
        resp.getValue().getSmbProperties().getFileId()
    }

    def "Create directory with file permission key"() {
        setup:
        def filePermissionKey = shareClient.createPermission(filePermission)
        smbProperties.setFileCreationTime(getUTCNow())
            .setFileLastWriteTime(getUTCNow())
            .setFilePermissionKey(filePermissionKey)
        when:
        def resp = primaryDirectoryClient.createWithResponse(smbProperties, null, null, null, null)

        then:
        FileTestHelper.assertResponseStatusCode(resp, 201)
        resp.getValue().getSmbProperties()
        resp.getValue().getSmbProperties().getFilePermissionKey()
        resp.getValue().getSmbProperties().getNtfsFileAttributes()
        resp.getValue().getSmbProperties().getFileLastWriteTime()
        resp.getValue().getSmbProperties().getFileCreationTime()
        resp.getValue().getSmbProperties().getFileChangeTime()
        resp.getValue().getSmbProperties().getParentId()
        resp.getValue().getSmbProperties().getFileId()
    }

    @Unroll
    def "Create directory permission and key error"() {
        when:
        FileSmbProperties properties = new FileSmbProperties().setFilePermissionKey(filePermissionKey)
        primaryDirectoryClient.createWithResponse(properties, permission, null, null, null)
        then:
        thrown(IllegalArgumentException)
        where:
        filePermissionKey   | permission
        "filePermissionKey" | filePermission
        null                | new String(FileTestHelper.getRandomBuffer(9 * Constants.KB))
    }

    def "Delete directory"() {
        given:
        primaryDirectoryClient.create()

        expect:
        FileTestHelper.assertResponseStatusCode(primaryDirectoryClient.deleteWithResponse(null, null), 202)
    }

    def "Delete directory error"() {
        when:
        primaryDirectoryClient.delete()

        then:
        def e = thrown(FileStorageException)
        FileTestHelper.assertExceptionStatusCodeAndMessage(e, 404, FileErrorCode.RESOURCE_NOT_FOUND)
    }

    def "Get properties"() {
        given:
        primaryDirectoryClient.create()
        def resp = primaryDirectoryClient.getPropertiesWithResponse(null, null)

        expect:
        FileTestHelper.assertResponseStatusCode(resp, 200)
        resp.getValue().getETag()
        resp.getValue().getSmbProperties()
        resp.getValue().getSmbProperties().getFilePermissionKey()
        resp.getValue().getSmbProperties().getNtfsFileAttributes()
        resp.getValue().getSmbProperties().getFileLastWriteTime()
        resp.getValue().getSmbProperties().getFileCreationTime()
        resp.getValue().getSmbProperties().getFileChangeTime()
        resp.getValue().getSmbProperties().getParentId()
        resp.getValue().getSmbProperties().getFileId()
    }

    def "Get properties error"() {
        when:
        primaryDirectoryClient.getPropertiesWithResponse(null, null)

        then:
        def e = thrown(FileStorageException)
        FileTestHelper.assertExceptionStatusCodeAndMessage(e, 404, FileErrorCode.RESOURCE_NOT_FOUND)
    }

    def "Set properties file permission"() {
        given:
        primaryDirectoryClient.create()
        def resp = primaryDirectoryClient.setPropertiesWithResponse(null, filePermission, null, null)
        expect:
        FileTestHelper.assertResponseStatusCode(resp, 200)
        resp.getValue().getSmbProperties()
        resp.getValue().getSmbProperties().getFilePermissionKey()
        resp.getValue().getSmbProperties().getNtfsFileAttributes()
        resp.getValue().getSmbProperties().getFileLastWriteTime()
        resp.getValue().getSmbProperties().getFileCreationTime()
        resp.getValue().getSmbProperties().getFileChangeTime()
        resp.getValue().getSmbProperties().getParentId()
        resp.getValue().getSmbProperties().getFileId()
    }

    def "Set properties file permission key"() {
        given:
        def filePermissionKey = shareClient.createPermission(filePermission)
        smbProperties.setFileCreationTime(getUTCNow())
            .setFileLastWriteTime(getUTCNow())
            .setFilePermissionKey(filePermissionKey)
        primaryDirectoryClient.create()
        def resp = primaryDirectoryClient.setPropertiesWithResponse(smbProperties, null, null, null)

        expect:
        FileTestHelper.assertResponseStatusCode(resp, 200)
        resp.getValue().getSmbProperties()
        resp.getValue().getSmbProperties().getFilePermissionKey()
        resp.getValue().getSmbProperties().getNtfsFileAttributes()
        resp.getValue().getSmbProperties().getFileLastWriteTime()
        resp.getValue().getSmbProperties().getFileCreationTime()
        resp.getValue().getSmbProperties().getFileChangeTime()
        resp.getValue().getSmbProperties().getParentId()
        resp.getValue().getSmbProperties().getFileId()
    }

    @Unroll
    def "Set properties error"() {
        when:
        FileSmbProperties properties = new FileSmbProperties().setFilePermissionKey(filePermissionKey)
        primaryDirectoryClient.create()
        primaryDirectoryClient.setPropertiesWithResponse(properties, permission, null, null)

        then:
        thrown(IllegalArgumentException)

        where:
        filePermissionKey   | permission
        "filePermissionKey" | filePermission
        null                | new String(FileTestHelper.getRandomBuffer(9 * Constants.KB))
    }

    def "Set metadata"() {
        given:
        primaryDirectoryClient.createWithResponse(null, null, testMetadata, null, null)
        def updatedMetadata = Collections.singletonMap("update", "value")

        when:
        def getPropertiesBefore = primaryDirectoryClient.getProperties()
        def setPropertiesResponse = primaryDirectoryClient.setMetadataWithResponse(updatedMetadata, null, null)
        def getPropertiesAfter = primaryDirectoryClient.getProperties()

        then:
        testMetadata == getPropertiesBefore.getMetadata()
        FileTestHelper.assertResponseStatusCode(setPropertiesResponse, 200)
        updatedMetadata == getPropertiesAfter.getMetadata()
    }

    def "Set metadata error"() {
        given:
        primaryDirectoryClient.create()
        def errorMetadata = Collections.singletonMap("", "value")

        when:
        primaryDirectoryClient.setMetadata(errorMetadata)

        then:
        def e = thrown(FileStorageException)
        FileTestHelper.assertExceptionStatusCodeAndMessage(e, 400, FileErrorCode.EMPTY_METADATA_KEY)
    }

    @Unroll
    def "List files and directories"() {
        given:
        primaryDirectoryClient.create()

        for (def expectedFile : expectedFiles) {
            primaryDirectoryClient.createFile(expectedFile, 2)
        }

        for (def expectedDirectory : expectedDirectories) {
            primaryDirectoryClient.createSubDirectory(expectedDirectory)
        }

        when:
        def foundFiles = [] as Set
        def foundDirectories = [] as Set
        for (def fileRef : primaryDirectoryClient.listFilesAndDirectories()) {
            if (fileRef.isDirectory()) {
                foundDirectories << fileRef.getName()
            } else {
                foundFiles << fileRef.getName()
            }
        }

        then:
        expectedFiles == foundFiles
        expectedDirectories == foundDirectories

        where:
        expectedFiles          | expectedDirectories
        ["a", "b", "c"] as Set | ["d", "e"] as Set
        ["a", "c", "e"] as Set | ["b", "d"] as Set
    }

    /**
     * The listing hierarchy:
     * share -> dir -> listOp0 (dir) -> listOp3 (file)
     *                               -> listOp4 (file)
     *              -> listOp1 (dir) -> listOp5 (file)
     *                               -> listOp6 (file)
     *              -> listOp2 (file)
     */
    @Unroll
    def "List files and directories args"() {
        given:
        primaryDirectoryClient.create()
        def nameList = new LinkedList()
        def dirPrefix = testResourceName.randomName(methodName, 60)
        for (int i = 0; i < 2; i++) {
            def subDirClient = primaryDirectoryClient.getSubDirectoryClient(dirPrefix + i)
            subDirClient.create()
            for (int j = 0; j < 2; j++) {
                def num = i * 2 + j + 3
                subDirClient.createFile(dirPrefix + num, 1024)
            }
        }
        primaryDirectoryClient.createFile(dirPrefix + 2, 1024)
        for (int i = 0; i < 3; i++) {
            nameList.add(dirPrefix + i)
        }

        when:
        def fileRefIter = primaryDirectoryClient.listFilesAndDirectories(prefix, maxResults, null, null).iterator()

        then:
        for (int i = 0; i < numOfResults; i++) {
            Objects.equals(nameList.pop(), fileRefIter.next().getName())
        }
        !fileRefIter.hasNext()

        where:
        prefix                                         | maxResults | numOfResults
        null                                           | null       | 3
        "directoryapitestslistfilesanddirectoriesargs" | 1          | 3
        "noOp"                                         | 3          | 0
    }

    @Unroll
    def "List handles"() {
        given:
        primaryDirectoryClient.create()

        expect:
        primaryDirectoryClient.listHandles(maxResult, recursive, null, null).size() == 0

        where:
        maxResult | recursive
        2         | true
        null      | false
    }

    def "List handles error"() {
        when:
        primaryDirectoryClient.listHandles(null, true, null, null).iterator().hasNext()

        then:
        def e = thrown(FileStorageException)
        FileTestHelper.assertExceptionStatusCodeAndMessage(e, 404, FileErrorCode.RESOURCE_NOT_FOUND)
    }

    def "Force close handle min"() {
        given:
        primaryDirectoryClient.create()

        when:
        primaryDirectoryClient.forceCloseHandle("1")

        then:
        notThrown(FileStorageException)
    }

    def "Force close handle invalid handle ID"() {
        given:
        primaryDirectoryClient.create()

        when:
        primaryDirectoryClient.forceCloseHandle("invalidHandleId")

        then:
        thrown(FileStorageException)
    }

    def "Force close all handles min"() {
        given:
        primaryDirectoryClient.create()

        when:
        def numberOfHandlesClosed = primaryDirectoryClient.forceCloseAllHandles(false, null, null)

        then:
        notThrown(FileStorageException)
        numberOfHandlesClosed == 0
    }

    def "Create sub directory"() {
        given:
        primaryDirectoryClient.create()

        expect:
        FileTestHelper.assertResponseStatusCode(
            primaryDirectoryClient.createSubDirectoryWithResponse("testCreateSubDirectory", null, null, null, null, null), 201)
    }

    def "Create sub directory invalid name"() {
        given:
        primaryDirectoryClient.create()

        when:
        primaryDirectoryClient.createSubDirectory("test/subdirectory")

        then:
        def e = thrown(FileStorageException)
        FileTestHelper.assertExceptionStatusCodeAndMessage(e, 404, FileErrorCode.PARENT_NOT_FOUND)
    }

    def "Create sub directory metadata"() {
        given:
        primaryDirectoryClient.create()

        expect:
        FileTestHelper.assertResponseStatusCode(
            primaryDirectoryClient.createSubDirectoryWithResponse("testCreateSubDirectory", null, null, testMetadata, null, null), 201)
    }

    def "Create sub directory metadata error"() {
        given:
        primaryDirectoryClient.create()

        when:
        primaryDirectoryClient.createSubDirectoryWithResponse("testsubdirectory", null, null, Collections.singletonMap("", "value"), null, null)

        then:
        def e = thrown(FileStorageException)
        FileTestHelper.assertExceptionStatusCodeAndMessage(e, 400, FileErrorCode.EMPTY_METADATA_KEY)
    }

    def "Create sub directory file permission"() {
        given:
        primaryDirectoryClient.create()
        expect:
        FileTestHelper.assertResponseStatusCode(
            primaryDirectoryClient.createSubDirectoryWithResponse("testCreateSubDirectory", null, filePermission, null, null, null), 201)
    }

    def "Create sub directory file permission key"() {
        given:
        primaryDirectoryClient.create()
        def filePermissionKey = shareClient.createPermission(filePermission)
        smbProperties.setFileCreationTime(getUTCNow())
            .setFileLastWriteTime(getUTCNow())
            .setFilePermissionKey(filePermissionKey)
        expect:
        FileTestHelper.assertResponseStatusCode(
            primaryDirectoryClient.createSubDirectoryWithResponse("testCreateSubDirectory", smbProperties, null, null, null, null), 201)
    }

    def "Delete sub directory"() {
        given:
        def subDirectoryName = "testSubCreateDirectory"
        primaryDirectoryClient.create()
        primaryDirectoryClient.createSubDirectory(subDirectoryName)

        expect:
        FileTestHelper.assertResponseStatusCode(primaryDirectoryClient.deleteSubDirectoryWithResponse(subDirectoryName, null, null), 202)
    }

    def "Delete sub directory error"() {
        given:
        primaryDirectoryClient.create()

        when:
        primaryDirectoryClient.deleteSubDirectory("testsubdirectory")

        then:
        def e = thrown(FileStorageException)
        FileTestHelper.assertExceptionStatusCodeAndMessage(e, 404, FileErrorCode.RESOURCE_NOT_FOUND)
    }


    def "Create file"() {
        given:
        primaryDirectoryClient.create()

        expect:
        FileTestHelper.assertResponseStatusCode(
            primaryDirectoryClient.createFileWithResponse("testCreateFile", 1024, null, null, null, null, null, null), 201)
    }

    @Unroll
    def "Create file invalid args"() {
        given:
        primaryDirectoryClient.create()

        when:
        primaryDirectoryClient.createFileWithResponse(fileName, maxSize, null, null, null, null, null, null)
        then:
        def e = thrown(FileStorageException)
        FileTestHelper.assertExceptionStatusCodeAndMessage(e, statusCode, errMsg)

        where:
        fileName    | maxSize | statusCode | errMsg
        "testfile:" | 1024    | 400        | FileErrorCode.INVALID_RESOURCE_NAME
        "fileName"  | -1      | 400        | FileErrorCode.OUT_OF_RANGE_INPUT

    }

    def "Create file maxOverload"() {
        given:
        primaryDirectoryClient.create()
        FileHttpHeaders httpHeaders = new FileHttpHeaders()
            .setFileContentType("txt")
        smbProperties.setFileCreationTime(getUTCNow())
            .setFileLastWriteTime(getUTCNow())

        expect:
        FileTestHelper.assertResponseStatusCode(
            primaryDirectoryClient.createFileWithResponse("testCreateFile", 1024, httpHeaders, smbProperties, filePermission, testMetadata, null, null), 201)
    }

    @Unroll
    def "Create file maxOverload invalid args"() {
        given:
        primaryDirectoryClient.create()

        when:
        primaryDirectoryClient.createFileWithResponse(fileName, maxSize, httpHeaders, null, null, metadata, null, null)

        then:
        def e = thrown(FileStorageException)
        FileTestHelper.assertExceptionStatusCodeAndMessage(e, 400, errMsg)

        where:
        fileName    | maxSize | httpHeaders                                          | metadata                              | errMsg
        "testfile:" | 1024    | null                                                 | testMetadata                          | FileErrorCode.INVALID_RESOURCE_NAME
        "fileName"  | -1      | null                                                 | testMetadata                          | FileErrorCode.OUT_OF_RANGE_INPUT
        "fileName"  | 1024    | new FileHttpHeaders().setFileContentMD5(new byte[0]) | testMetadata                          | FileErrorCode.INVALID_HEADER_VALUE
        "fileName"  | 1024    | null                                                 | Collections.singletonMap("", "value") | FileErrorCode.EMPTY_METADATA_KEY

    }

    def "Delete file"() {
        given:
        def fileName = "testCreateFile"
        primaryDirectoryClient.create()
        primaryDirectoryClient.createFile(fileName, 1024)

        expect:
        FileTestHelper.assertResponseStatusCode(
            primaryDirectoryClient.deleteFileWithResponse(fileName, null, null), 202)
    }

    def "Delete file error"() {
        given:
        primaryDirectoryClient.create()

        when:
        primaryDirectoryClient.deleteFileWithResponse("testfile", null, null)

        then:
        def e = thrown(FileStorageException)
        FileTestHelper.assertExceptionStatusCodeAndMessage(e, 404, FileErrorCode.RESOURCE_NOT_FOUND)
    }

    def "Get snapshot id"() {
        given:
        def snapshot = OffsetDateTime.of(LocalDateTime.of(2000, 1, 1,
            1, 1), ZoneOffset.UTC).toString()

        when:
        def shareSnapshotClient = directoryBuilderHelper(interceptorManager, shareName, directoryPath).snapshot(snapshot).buildDirectoryClient()

        then:
        snapshot == shareSnapshotClient.getShareSnapshotId()
    }

    def "Get Share Name"() {
        expect:
        shareName == primaryDirectoryClient.getShareName()
    }

    def "Get Directory Path"() {
        expect:
        directoryPath == primaryDirectoryClient.getDirectoryPath()
    }
}<|MERGE_RESOLUTION|>--- conflicted
+++ resolved
@@ -3,17 +3,11 @@
 
 package com.azure.storage.file
 
-<<<<<<< HEAD
-import com.azure.storage.common.Constants
 import com.azure.storage.common.StorageSharedKeyCredential
-import com.azure.storage.file.models.FileHTTPHeaders
-=======
 import com.azure.storage.common.implementation.Constants
-import com.azure.storage.common.credentials.SharedKeyCredential
 import com.azure.storage.file.models.FileErrorCode
 import com.azure.storage.file.models.FileHttpHeaders
 import com.azure.storage.file.models.FileStorageException
->>>>>>> 5048a3ad
 import com.azure.storage.file.models.NtfsFileAttributes
 import com.azure.storage.file.models.ShareSnapshotInfo
 import spock.lang.Unroll
@@ -43,7 +37,7 @@
 
     def "Get directory URL"() {
         given:
-        def accountName = SharedKeyCredential.fromConnectionString(connectionString).getAccountName()
+        def accountName = StorageSharedKeyCredential.fromConnectionString(connectionString).getAccountName()
         def expectURL = String.format("https://%s.file.core.windows.net/%s/%s", accountName, shareName, directoryPath)
 
         when:
@@ -55,7 +49,7 @@
 
     def "Get share snapshot URL"() {
         given:
-        def accountName = SharedKeyCredential.fromConnectionString(connectionString).getAccountName()
+        def accountName = StorageSharedKeyCredential.fromConnectionString(connectionString).getAccountName()
         def expectURL = String.format("https://%s.file.core.windows.net/%s/%s", accountName, shareName, directoryPath)
 
         when:
