--- conflicted
+++ resolved
@@ -110,11 +110,7 @@
         defaultData.get(dataBytes)
 
         when:
-<<<<<<< HEAD
-        def uploadResponse = primaryFileClient.upload(defaultData.retain(), dataLength, 1)
-=======
-        def uploadResponse = primaryFileClient.upload(defaultData, dataLength, 1, FileRangeWriteType.UPDATE)
->>>>>>> 88f4a6f8
+        def uploadResponse = primaryFileClient.upload(defaultData, dataLength, 1)
         def downloadResponse = primaryFileClient.downloadWithProperties(new FileRange(1, dataLength), true)
 
         then:
@@ -129,11 +125,7 @@
 
     def "Upload data error"() {
         when:
-<<<<<<< HEAD
-        primaryFileClient.upload(defaultData.retain(), dataLength, 1)
-=======
-        primaryFileClient.upload(defaultData, dataLength, 1, FileRangeWriteType.UPDATE)
->>>>>>> 88f4a6f8
+        primaryFileClient.upload(defaultData, dataLength, 1)
         then:
         def e = thrown(StorageErrorException)
         FileTestHelper.assertExceptionStatusCodeAndMessage(e, 404, StorageErrorCode.RESOURCE_NOT_FOUND)
