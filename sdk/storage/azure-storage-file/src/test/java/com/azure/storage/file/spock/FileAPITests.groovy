--- conflicted
+++ resolved
@@ -7,12 +7,9 @@
 import com.azure.core.http.rest.Response
 import com.azure.core.exception.UnexpectedLengthException
 import com.azure.core.implementation.util.FluxUtil
-<<<<<<< HEAD
 import com.azure.core.util.Context
 import com.azure.core.util.configuration.ConfigurationManager
-=======
 import com.azure.storage.common.Constants
->>>>>>> 708e2389
 import com.azure.storage.common.credentials.SharedKeyCredential
 import com.azure.storage.file.FileClient
 import com.azure.storage.file.ShareClient
@@ -62,14 +59,9 @@
 
     def "Get file URL"() {
         given:
-<<<<<<< HEAD
-        def accoutName = SharedKeyCredential.fromConnectionString(connectionString).accountName()
-        def expectURL = String.format("https://%s.file.core.windows.net", accoutName)
-
-=======
         def accountName = SharedKeyCredential.fromConnectionString(connectionString).accountName()
         def expectURL = String.format("https://%s.file.core.windows.net", accountName)
->>>>>>> 708e2389
+
         when:
         def fileURL = primaryFileClient.getFileUrl().toString()
 
@@ -79,11 +71,7 @@
 
     def "Create file"() {
         expect:
-<<<<<<< HEAD
-        FileTestHelper.assertResponseStatusCode(primaryFileClient.createWithResponse(1024, null, null, null, null), 201)
-=======
-        FileTestHelper.assertResponseStatusCode(primaryFileClient.createWithResponse(1024, null, null, null, null, null), 201)
->>>>>>> 708e2389
+        FileTestHelper.assertResponseStatusCode(primaryFileClient.createWithResponse(1024, null, null, null, null, null, null), 201)
     }
 
     def "Create file error"() {
@@ -95,11 +83,6 @@
         FileTestHelper.assertExceptionStatusCodeAndMessage(e, 400, StorageErrorCode.OUT_OF_RANGE_INPUT)
     }
 
-<<<<<<< HEAD
-    def "Create file with args"() {
-        expect:
-        FileTestHelper.assertResponseStatusCode(primaryFileClient.createWithResponse(1024, httpHeaders, testMetadata, null, null), 201)
-=======
     def "Create file with args fpk"() {
         when:
         def filePermissionKey = shareClient.createPermission(filePermission)
@@ -107,7 +90,8 @@
         smbProperties.fileCreationTime(getUTCNow())
             .fileLastWriteTime(getUTCNow())
             .filePermissionKey(filePermissionKey)
-        def resp = primaryFileClient.createWithResponse(1024, httpHeaders, smbProperties, null, testMetadata, null)
+        def resp = primaryFileClient.createWithResponse(1024, httpHeaders, smbProperties, null, testMetadata, null, null)
+
         then:
         FileTestHelper.assertResponseStatusCode(resp, 201)
         resp.value().eTag()
@@ -126,7 +110,7 @@
         when:
         smbProperties.fileCreationTime(getUTCNow())
             .fileLastWriteTime(getUTCNow())
-        def resp = primaryFileClient.createWithResponse(1024, httpHeaders, smbProperties, filePermission, testMetadata, null)
+        def resp = primaryFileClient.createWithResponse(1024, httpHeaders, smbProperties, filePermission, testMetadata, null, null)
         then:
         FileTestHelper.assertResponseStatusCode(resp, 201)
         resp.value().eTag()
@@ -139,17 +123,12 @@
         resp.value().smbProperties().fileChangeTime()
         resp.value().smbProperties().parentId()
         resp.value().smbProperties().fileId()
->>>>>>> 708e2389
-    }
+    }
+
     @Unroll
     def "Create file with args error"() {
         when:
-<<<<<<< HEAD
-        primaryFileClient.createWithResponse(maxSize, fileHttpHeaders, metadata, null, null)
-
-=======
-        primaryFileClient.createWithResponse(maxSize, null, null, null, metadata, null)
->>>>>>> 708e2389
+        primaryFileClient.createWithResponse(maxSize, null, null, null, metadata, null, null)
         then:
         def e = thrown(StorageException)
         FileTestHelper.assertExceptionStatusCodeAndMessage(e, statusCode, errMsg)
@@ -164,7 +143,7 @@
     def "Create file permission and key error"() {
         when:
         FileSmbProperties smbProperties = new FileSmbProperties().filePermissionKey(filePermissionKey)
-        primaryFileClient.createWithResponse(1024, null, smbProperties, permission, null, null)
+        primaryFileClient.createWithResponse(1024, null, smbProperties, permission, null, null, null)
         then:
         thrown(IllegalArgumentException)
         where:
@@ -201,10 +180,6 @@
 
         Arrays.equals(dataBytes, FluxUtil.collectBytesInByteBufferStream(downloadResponse.value().body()).block())
 
-<<<<<<< HEAD
-=======
-
->>>>>>> 708e2389
         cleanup:
         defaultData.clear()
     }
@@ -438,12 +413,8 @@
 
     def "Delete file"() {
         given:
-<<<<<<< HEAD
-        primaryFileClient.createWithResponse(1024, null, null, null, null)
-
-=======
-        primaryFileClient.createWithResponse(1024, null, null, null, null, null)
->>>>>>> 708e2389
+        primaryFileClient.createWithResponse(1024, null, null, null, null, null, null)
+
         expect:
         FileTestHelper.assertResponseStatusCode(primaryFileClient.deleteWithResponse(null, null), 202)
     }
@@ -462,14 +433,10 @@
         primaryFileClient.create(1024)
 
         when:
-<<<<<<< HEAD
-        def getPropertiesResponse = primaryFileClient.getPropertiesWithResponse(null, null)
-
-=======
         smbProperties.fileCreationTime(getUTCNow())
             .fileLastWriteTime(getUTCNow())
-        def resp = primaryFileClient.getPropertiesWithResponse(null)
->>>>>>> 708e2389
+        def resp = primaryFileClient.getPropertiesWithResponse(null, null)
+
         then:
         FileTestHelper.assertResponseStatusCode(resp, 200)
         resp.value().eTag()
@@ -494,22 +461,14 @@
 
     def "Set httpHeaders fpk"() {
         given:
-<<<<<<< HEAD
-        primaryFileClient.createWithResponse(1024, httpHeaders, testMetadata, null, null)
-
-        expect:
-        FileTestHelper.assertResponseStatusCode(primaryFileClient.setHttpHeadersWithResponse(512, httpHeaders, null, null), 200)
-    }
-=======
-        primaryFileClient.createWithResponse(1024, null, null, null, null, null)
+        primaryFileClient.createWithResponse(1024, null, null, null, null, null, null)
         def filePermissionKey = shareClient.createPermission(filePermission)
         when:
         smbProperties.fileCreationTime(getUTCNow())
             .fileLastWriteTime(getUTCNow())
             .filePermissionKey(filePermissionKey)
->>>>>>> 708e2389
-
-        def resp = primaryFileClient.setPropertiesWithResponse(512, httpHeaders, smbProperties, null, null)
+
+        def resp = primaryFileClient.setPropertiesWithResponse(512, httpHeaders, smbProperties, null, null, null)
         then:
         FileTestHelper.assertResponseStatusCode(resp, 200)
         resp.value().eTag()
@@ -526,12 +485,12 @@
 
     def "Set httpHeaders fp"() {
         given:
-        primaryFileClient.createWithResponse(1024, null, null, null, null, null)
+        primaryFileClient.createWithResponse(1024, null, null, null, null, null, null)
         when:
         smbProperties.fileCreationTime(getUTCNow())
             .fileLastWriteTime(getUTCNow())
 
-        def resp = primaryFileClient.setPropertiesWithResponse(512, httpHeaders, smbProperties, filePermission, null)
+        def resp = primaryFileClient.setPropertiesWithResponse(512, httpHeaders, smbProperties, filePermission, null, null)
         then:
         FileTestHelper.assertResponseStatusCode(resp, 200)
         resp.value().eTag()
@@ -545,19 +504,12 @@
         resp.value().smbProperties().parentId()
         resp.value().smbProperties().fileId()
     }
+
     def "Set httpHeaders error"() {
         given:
-<<<<<<< HEAD
-        primaryFileClient.createWithResponse(1024, httpHeaders, testMetadata, null, null)
-
-        when:
-        primaryFileClient.setHttpHeadersWithResponse(-1, httpHeaders, null, null)
-
-=======
-        primaryFileClient.createWithResponse(1024, null, null, null, null, null)
-        when:
-        primaryFileClient.setPropertiesWithResponse(-1, null, null, null, null)
->>>>>>> 708e2389
+        primaryFileClient.createWithResponse(1024, null, null, null, null, null, null)
+        when:
+        primaryFileClient.setPropertiesWithResponse(-1, null, null, null, null, null)
         then:
         def e = thrown(StorageException)
         FileTestHelper.assertExceptionStatusCodeAndMessage(e, 400, StorageErrorCode.OUT_OF_RANGE_INPUT)
@@ -565,11 +517,7 @@
 
     def "Set metadata"() {
         given:
-<<<<<<< HEAD
-        primaryFileClient.createWithResponse(1024, httpHeaders, testMetadata, null, null)
-=======
-        primaryFileClient.createWithResponse(1024, httpHeaders, null, null, testMetadata, null)
->>>>>>> 708e2389
+        primaryFileClient.createWithResponse(1024, httpHeaders, null, null, testMetadata, null, null)
         def updatedMetadata = Collections.singletonMap("update", "value")
 
         when:
