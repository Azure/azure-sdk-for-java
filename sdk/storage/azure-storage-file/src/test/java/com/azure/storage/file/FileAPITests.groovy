--- conflicted
+++ resolved
@@ -393,18 +393,14 @@
         def destinationOffset = 0
 
         primaryFileClient.upload(ByteBuffer.wrap(data.getBytes()), data.length())
-<<<<<<< HEAD
         def credential = SharedKeyCredential.fromConnectionString(connectionString)
-        def sasToken = new FileServiceSASSignatureValues()
+        def sasToken = new FileServiceSasSignatureValues()
             .setExpiryTime(getUTCNow().plusDays(1))
-            .setPermissions(new FileSASPermission().setReadPermission(true).toString())
+            .setPermissions(new FileSasPermission().setReadPermission(true).toString())
             .setCanonicalName(primaryFileClient.getShareName(), primaryFileClient.getFilePath(), credential.getAccountName())
             .setResource(Constants.UrlConstants.SAS_FILE_CONSTANT)
             .generateSASQueryParameters(credential)
             .encode()
-=======
-        def sasToken = primaryFileClient.generateSAS(getUTCNow().plusDays(1), new FileSasPermission().setReadPermission(true))
->>>>>>> 2d0cd476
 
         when:
         FileClient client = fileBuilderHelper(interceptorManager, shareName, "destination")
