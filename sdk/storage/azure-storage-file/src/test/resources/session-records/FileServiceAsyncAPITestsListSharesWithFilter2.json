{
  "networkCallRecords" : [ {
    "Method" : "PUT",
<<<<<<< HEAD
    "Uri" : "https://azstoragesdkaccount.file.core.windows.net/fileserviceasyncapitestslistshareswithfilter272964f32c80?restype=share",
    "Headers" : {
      "x-ms-version" : "2019-02-02",
      "User-Agent" : "azsdk-java-azure-storage-file/12.0.0-preview.3 1.8.0_212; Windows 10 10.0"
=======
    "Uri" : "https://azstoragesdkaccount.file.core.windows.net/fileserviceasyncapitestslistshareswithfilter201974fd14b0?restype=share",
    "Headers" : {
      "x-ms-version" : "2019-02-02",
      "User-Agent" : "azsdk-java-azure-storage-file/12.0.0-preview.3 1.8.0_222; Windows 10 10.0",
      "x-ms-client-request-id" : "d2e71912-bfd0-4f8d-aaa6-1582703c1b9a"
>>>>>>> 81a8f91d
    },
    "Response" : {
      "x-ms-version" : "2019-02-02",
      "Server" : "Windows-Azure-File/1.0 Microsoft-HTTPAPI/2.0",
<<<<<<< HEAD
      "ETag" : "\"0x8D7309D4DF0C711\"",
      "Last-Modified" : "Tue, 03 Sep 2019 18:34:07 GMT",
      "retry-after" : "0",
      "Content-Length" : "0",
      "StatusCode" : "201",
      "x-ms-request-id" : "600e6a5f-801a-00e0-1886-62d6fe000000",
      "Date" : "Tue, 03 Sep 2019 18:34:06 GMT",
      "x-ms-client-request-id" : "8663d65d-dd3c-4759-9b1b-990fe98f0f9b"
=======
      "ETag" : "\"0x8D730D976F1F7A8\"",
      "Last-Modified" : "Wed, 04 Sep 2019 01:44:45 GMT",
      "retry-after" : "0",
      "Content-Length" : "0",
      "StatusCode" : "201",
      "x-ms-request-id" : "e7c18ebe-101a-0044-55c2-62ec1a000000",
      "Date" : "Wed, 04 Sep 2019 01:44:45 GMT",
      "x-ms-client-request-id" : "d2e71912-bfd0-4f8d-aaa6-1582703c1b9a"
>>>>>>> 81a8f91d
    },
    "Exception" : null
  }, {
    "Method" : "PUT",
<<<<<<< HEAD
    "Uri" : "https://azstoragesdkaccount.file.core.windows.net/fileserviceasyncapitestslistshareswithfilter272964f32c81?restype=share",
    "Headers" : {
      "x-ms-version" : "2019-02-02",
      "User-Agent" : "azsdk-java-azure-storage-file/12.0.0-preview.3 1.8.0_212; Windows 10 10.0"
=======
    "Uri" : "https://azstoragesdkaccount.file.core.windows.net/fileserviceasyncapitestslistshareswithfilter201974fd14b1?restype=share",
    "Headers" : {
      "x-ms-version" : "2019-02-02",
      "User-Agent" : "azsdk-java-azure-storage-file/12.0.0-preview.3 1.8.0_222; Windows 10 10.0",
      "x-ms-client-request-id" : "dbfb9c46-bd3e-47a7-82ec-a97bc9318118"
>>>>>>> 81a8f91d
    },
    "Response" : {
      "x-ms-version" : "2019-02-02",
      "Server" : "Windows-Azure-File/1.0 Microsoft-HTTPAPI/2.0",
<<<<<<< HEAD
      "ETag" : "\"0x8D7309D4DF66DC4\"",
      "Last-Modified" : "Tue, 03 Sep 2019 18:34:07 GMT",
      "retry-after" : "0",
      "Content-Length" : "0",
      "StatusCode" : "201",
      "x-ms-request-id" : "600e6a61-801a-00e0-1986-62d6fe000000",
      "Date" : "Tue, 03 Sep 2019 18:34:06 GMT",
      "x-ms-client-request-id" : "373238fe-8151-4e4f-8707-3fe8f3381de7"
=======
      "ETag" : "\"0x8D730D976F75021\"",
      "Last-Modified" : "Wed, 04 Sep 2019 01:44:45 GMT",
      "retry-after" : "0",
      "Content-Length" : "0",
      "StatusCode" : "201",
      "x-ms-request-id" : "e7c18ec0-101a-0044-56c2-62ec1a000000",
      "Date" : "Wed, 04 Sep 2019 01:44:45 GMT",
      "x-ms-client-request-id" : "dbfb9c46-bd3e-47a7-82ec-a97bc9318118"
>>>>>>> 81a8f91d
    },
    "Exception" : null
  }, {
    "Method" : "PUT",
<<<<<<< HEAD
    "Uri" : "https://azstoragesdkaccount.file.core.windows.net/fileserviceasyncapitestslistshareswithfilter272964f32c82?restype=share",
    "Headers" : {
      "x-ms-version" : "2019-02-02",
      "User-Agent" : "azsdk-java-azure-storage-file/12.0.0-preview.3 1.8.0_212; Windows 10 10.0"
=======
    "Uri" : "https://azstoragesdkaccount.file.core.windows.net/fileserviceasyncapitestslistshareswithfilter201974fd14b2?restype=share",
    "Headers" : {
      "x-ms-version" : "2019-02-02",
      "User-Agent" : "azsdk-java-azure-storage-file/12.0.0-preview.3 1.8.0_222; Windows 10 10.0",
      "x-ms-client-request-id" : "8fc889ef-1504-4aa8-a05c-46f5b20bfa55"
>>>>>>> 81a8f91d
    },
    "Response" : {
      "x-ms-version" : "2019-02-02",
      "Server" : "Windows-Azure-File/1.0 Microsoft-HTTPAPI/2.0",
<<<<<<< HEAD
      "ETag" : "\"0x8D7309D4DFC1476\"",
      "Last-Modified" : "Tue, 03 Sep 2019 18:34:07 GMT",
      "retry-after" : "0",
      "Content-Length" : "0",
      "StatusCode" : "201",
      "x-ms-request-id" : "600e6a63-801a-00e0-1a86-62d6fe000000",
      "Date" : "Tue, 03 Sep 2019 18:34:06 GMT",
      "x-ms-client-request-id" : "b3652f26-e72f-490d-a189-296ee226b242"
=======
      "ETag" : "\"0x8D730D976FCA890\"",
      "Last-Modified" : "Wed, 04 Sep 2019 01:44:45 GMT",
      "retry-after" : "0",
      "Content-Length" : "0",
      "StatusCode" : "201",
      "x-ms-request-id" : "e7c18ec2-101a-0044-57c2-62ec1a000000",
      "Date" : "Wed, 04 Sep 2019 01:44:45 GMT",
      "x-ms-client-request-id" : "8fc889ef-1504-4aa8-a05c-46f5b20bfa55"
>>>>>>> 81a8f91d
    },
    "Exception" : null
  }, {
    "Method" : "GET",
    "Uri" : "https://azstoragesdkaccount.file.core.windows.net?prefix=fileserviceasyncapitestslistshareswithfilter&include=&comp=list",
    "Headers" : {
      "x-ms-version" : "2019-02-02",
<<<<<<< HEAD
      "User-Agent" : "azsdk-java-azure-storage-file/12.0.0-preview.3 1.8.0_212; Windows 10 10.0"
=======
      "User-Agent" : "azsdk-java-azure-storage-file/12.0.0-preview.3 1.8.0_222; Windows 10 10.0",
      "x-ms-client-request-id" : "2e85fb5c-818d-4158-80a3-cc0845524f8d"
>>>>>>> 81a8f91d
    },
    "Response" : {
      "Transfer-Encoding" : "chunked",
      "x-ms-version" : "2019-02-02",
      "Server" : "Windows-Azure-File/1.0 Microsoft-HTTPAPI/2.0",
      "retry-after" : "0",
      "StatusCode" : "200",
<<<<<<< HEAD
      "x-ms-request-id" : "600e6a65-801a-00e0-1b86-62d6fe000000",
      "Body" : "﻿<?xml version=\"1.0\" encoding=\"utf-8\"?><EnumerationResults ServiceEndpoint=\"https://azstoragesdkaccount.file.core.windows.net/\"><Prefix>fileserviceasyncapitestslistshareswithfilter</Prefix><Shares><Share><Name>fileserviceasyncapitestslistshareswithfilter272964f32c80</Name><Properties><Last-Modified>Tue, 03 Sep 2019 18:34:07 GMT</Last-Modified><Etag>\"0x8D7309D4DF0C711\"</Etag><Quota>1</Quota></Properties></Share><Share><Name>fileserviceasyncapitestslistshareswithfilter272964f32c81</Name><Properties><Last-Modified>Tue, 03 Sep 2019 18:34:07 GMT</Last-Modified><Etag>\"0x8D7309D4DF66DC4\"</Etag><Quota>2</Quota></Properties></Share><Share><Name>fileserviceasyncapitestslistshareswithfilter272964f32c82</Name><Properties><Last-Modified>Tue, 03 Sep 2019 18:34:07 GMT</Last-Modified><Etag>\"0x8D7309D4DFC1476\"</Etag><Quota>3</Quota></Properties></Share></Shares><NextMarker /></EnumerationResults>",
      "Date" : "Tue, 03 Sep 2019 18:34:06 GMT",
      "x-ms-client-request-id" : "a608bde4-c2b2-4481-b4e9-b7592e081201",
=======
      "x-ms-request-id" : "e7c18ec4-101a-0044-58c2-62ec1a000000",
      "Body" : "﻿<?xml version=\"1.0\" encoding=\"utf-8\"?><EnumerationResults ServiceEndpoint=\"https://azstoragesdkaccount.file.core.windows.net/\"><Prefix>fileserviceasyncapitestslistshareswithfilter</Prefix><Shares><Share><Name>fileserviceasyncapitestslistshareswithfilter201974fd14b0</Name><Properties><Last-Modified>Wed, 04 Sep 2019 01:44:45 GMT</Last-Modified><Etag>\"0x8D730D976F1F7A8\"</Etag><Quota>1</Quota></Properties></Share><Share><Name>fileserviceasyncapitestslistshareswithfilter201974fd14b1</Name><Properties><Last-Modified>Wed, 04 Sep 2019 01:44:45 GMT</Last-Modified><Etag>\"0x8D730D976F75021\"</Etag><Quota>2</Quota></Properties></Share><Share><Name>fileserviceasyncapitestslistshareswithfilter201974fd14b2</Name><Properties><Last-Modified>Wed, 04 Sep 2019 01:44:45 GMT</Last-Modified><Etag>\"0x8D730D976FCA890\"</Etag><Quota>3</Quota></Properties></Share></Shares><NextMarker /></EnumerationResults>",
      "Date" : "Wed, 04 Sep 2019 01:44:45 GMT",
      "x-ms-client-request-id" : "2e85fb5c-818d-4158-80a3-cc0845524f8d",
>>>>>>> 81a8f91d
      "Content-Type" : "application/xml"
    },
    "Exception" : null
  } ],
<<<<<<< HEAD
  "variables" : [ "fileserviceasyncapitestslistshareswithfilter272964f32c8" ]
=======
  "variables" : [ "fileserviceasyncapitestslistshareswithfilter201974fd14b" ]
>>>>>>> 81a8f91d
}<|MERGE_RESOLUTION|>--- conflicted
+++ resolved
@@ -1,119 +1,65 @@
 {
   "networkCallRecords" : [ {
     "Method" : "PUT",
-<<<<<<< HEAD
-    "Uri" : "https://azstoragesdkaccount.file.core.windows.net/fileserviceasyncapitestslistshareswithfilter272964f32c80?restype=share",
+    "Uri" : "https://azstoragesdkaccount.file.core.windows.net/fileserviceasyncapitestslistshareswithfilter285745800f60?restype=share",
     "Headers" : {
       "x-ms-version" : "2019-02-02",
-      "User-Agent" : "azsdk-java-azure-storage-file/12.0.0-preview.3 1.8.0_212; Windows 10 10.0"
-=======
-    "Uri" : "https://azstoragesdkaccount.file.core.windows.net/fileserviceasyncapitestslistshareswithfilter201974fd14b0?restype=share",
-    "Headers" : {
-      "x-ms-version" : "2019-02-02",
-      "User-Agent" : "azsdk-java-azure-storage-file/12.0.0-preview.3 1.8.0_222; Windows 10 10.0",
-      "x-ms-client-request-id" : "d2e71912-bfd0-4f8d-aaa6-1582703c1b9a"
->>>>>>> 81a8f91d
+      "User-Agent" : "azsdk-java-azure-storage-file/12.0.0-preview.3 1.8.0_212; Windows 10 10.0",
+      "x-ms-client-request-id" : "307e7987-5709-4733-aee8-b7e4da7413a8"
     },
     "Response" : {
       "x-ms-version" : "2019-02-02",
       "Server" : "Windows-Azure-File/1.0 Microsoft-HTTPAPI/2.0",
-<<<<<<< HEAD
-      "ETag" : "\"0x8D7309D4DF0C711\"",
-      "Last-Modified" : "Tue, 03 Sep 2019 18:34:07 GMT",
+      "ETag" : "\"0x8D73158D71AF7FF\"",
+      "Last-Modified" : "Wed, 04 Sep 2019 16:56:33 GMT",
       "retry-after" : "0",
       "Content-Length" : "0",
       "StatusCode" : "201",
-      "x-ms-request-id" : "600e6a5f-801a-00e0-1886-62d6fe000000",
-      "Date" : "Tue, 03 Sep 2019 18:34:06 GMT",
-      "x-ms-client-request-id" : "8663d65d-dd3c-4759-9b1b-990fe98f0f9b"
-=======
-      "ETag" : "\"0x8D730D976F1F7A8\"",
-      "Last-Modified" : "Wed, 04 Sep 2019 01:44:45 GMT",
-      "retry-after" : "0",
-      "Content-Length" : "0",
-      "StatusCode" : "201",
-      "x-ms-request-id" : "e7c18ebe-101a-0044-55c2-62ec1a000000",
-      "Date" : "Wed, 04 Sep 2019 01:44:45 GMT",
-      "x-ms-client-request-id" : "d2e71912-bfd0-4f8d-aaa6-1582703c1b9a"
->>>>>>> 81a8f91d
+      "x-ms-request-id" : "98310d22-b01a-0120-5941-631aef000000",
+      "Date" : "Wed, 04 Sep 2019 16:56:32 GMT",
+      "x-ms-client-request-id" : "307e7987-5709-4733-aee8-b7e4da7413a8"
     },
     "Exception" : null
   }, {
     "Method" : "PUT",
-<<<<<<< HEAD
-    "Uri" : "https://azstoragesdkaccount.file.core.windows.net/fileserviceasyncapitestslistshareswithfilter272964f32c81?restype=share",
+    "Uri" : "https://azstoragesdkaccount.file.core.windows.net/fileserviceasyncapitestslistshareswithfilter285745800f61?restype=share",
     "Headers" : {
       "x-ms-version" : "2019-02-02",
-      "User-Agent" : "azsdk-java-azure-storage-file/12.0.0-preview.3 1.8.0_212; Windows 10 10.0"
-=======
-    "Uri" : "https://azstoragesdkaccount.file.core.windows.net/fileserviceasyncapitestslistshareswithfilter201974fd14b1?restype=share",
-    "Headers" : {
-      "x-ms-version" : "2019-02-02",
-      "User-Agent" : "azsdk-java-azure-storage-file/12.0.0-preview.3 1.8.0_222; Windows 10 10.0",
-      "x-ms-client-request-id" : "dbfb9c46-bd3e-47a7-82ec-a97bc9318118"
->>>>>>> 81a8f91d
+      "User-Agent" : "azsdk-java-azure-storage-file/12.0.0-preview.3 1.8.0_212; Windows 10 10.0",
+      "x-ms-client-request-id" : "658db8d9-5ab5-4e98-8b62-a761f9028145"
     },
     "Response" : {
       "x-ms-version" : "2019-02-02",
       "Server" : "Windows-Azure-File/1.0 Microsoft-HTTPAPI/2.0",
-<<<<<<< HEAD
-      "ETag" : "\"0x8D7309D4DF66DC4\"",
-      "Last-Modified" : "Tue, 03 Sep 2019 18:34:07 GMT",
+      "ETag" : "\"0x8D73158D7209EA6\"",
+      "Last-Modified" : "Wed, 04 Sep 2019 16:56:33 GMT",
       "retry-after" : "0",
       "Content-Length" : "0",
       "StatusCode" : "201",
-      "x-ms-request-id" : "600e6a61-801a-00e0-1986-62d6fe000000",
-      "Date" : "Tue, 03 Sep 2019 18:34:06 GMT",
-      "x-ms-client-request-id" : "373238fe-8151-4e4f-8707-3fe8f3381de7"
-=======
-      "ETag" : "\"0x8D730D976F75021\"",
-      "Last-Modified" : "Wed, 04 Sep 2019 01:44:45 GMT",
-      "retry-after" : "0",
-      "Content-Length" : "0",
-      "StatusCode" : "201",
-      "x-ms-request-id" : "e7c18ec0-101a-0044-56c2-62ec1a000000",
-      "Date" : "Wed, 04 Sep 2019 01:44:45 GMT",
-      "x-ms-client-request-id" : "dbfb9c46-bd3e-47a7-82ec-a97bc9318118"
->>>>>>> 81a8f91d
+      "x-ms-request-id" : "98310d24-b01a-0120-5a41-631aef000000",
+      "Date" : "Wed, 04 Sep 2019 16:56:33 GMT",
+      "x-ms-client-request-id" : "658db8d9-5ab5-4e98-8b62-a761f9028145"
     },
     "Exception" : null
   }, {
     "Method" : "PUT",
-<<<<<<< HEAD
-    "Uri" : "https://azstoragesdkaccount.file.core.windows.net/fileserviceasyncapitestslistshareswithfilter272964f32c82?restype=share",
+    "Uri" : "https://azstoragesdkaccount.file.core.windows.net/fileserviceasyncapitestslistshareswithfilter285745800f62?restype=share",
     "Headers" : {
       "x-ms-version" : "2019-02-02",
-      "User-Agent" : "azsdk-java-azure-storage-file/12.0.0-preview.3 1.8.0_212; Windows 10 10.0"
-=======
-    "Uri" : "https://azstoragesdkaccount.file.core.windows.net/fileserviceasyncapitestslistshareswithfilter201974fd14b2?restype=share",
-    "Headers" : {
-      "x-ms-version" : "2019-02-02",
-      "User-Agent" : "azsdk-java-azure-storage-file/12.0.0-preview.3 1.8.0_222; Windows 10 10.0",
-      "x-ms-client-request-id" : "8fc889ef-1504-4aa8-a05c-46f5b20bfa55"
->>>>>>> 81a8f91d
+      "User-Agent" : "azsdk-java-azure-storage-file/12.0.0-preview.3 1.8.0_212; Windows 10 10.0",
+      "x-ms-client-request-id" : "5f5396c1-3fdb-4389-8c24-37a58d5295fd"
     },
     "Response" : {
       "x-ms-version" : "2019-02-02",
       "Server" : "Windows-Azure-File/1.0 Microsoft-HTTPAPI/2.0",
-<<<<<<< HEAD
-      "ETag" : "\"0x8D7309D4DFC1476\"",
-      "Last-Modified" : "Tue, 03 Sep 2019 18:34:07 GMT",
+      "ETag" : "\"0x8D73158D7266C5B\"",
+      "Last-Modified" : "Wed, 04 Sep 2019 16:56:33 GMT",
       "retry-after" : "0",
       "Content-Length" : "0",
       "StatusCode" : "201",
-      "x-ms-request-id" : "600e6a63-801a-00e0-1a86-62d6fe000000",
-      "Date" : "Tue, 03 Sep 2019 18:34:06 GMT",
-      "x-ms-client-request-id" : "b3652f26-e72f-490d-a189-296ee226b242"
-=======
-      "ETag" : "\"0x8D730D976FCA890\"",
-      "Last-Modified" : "Wed, 04 Sep 2019 01:44:45 GMT",
-      "retry-after" : "0",
-      "Content-Length" : "0",
-      "StatusCode" : "201",
-      "x-ms-request-id" : "e7c18ec2-101a-0044-57c2-62ec1a000000",
-      "Date" : "Wed, 04 Sep 2019 01:44:45 GMT",
-      "x-ms-client-request-id" : "8fc889ef-1504-4aa8-a05c-46f5b20bfa55"
->>>>>>> 81a8f91d
+      "x-ms-request-id" : "98310d26-b01a-0120-5b41-631aef000000",
+      "Date" : "Wed, 04 Sep 2019 16:56:33 GMT",
+      "x-ms-client-request-id" : "5f5396c1-3fdb-4389-8c24-37a58d5295fd"
     },
     "Exception" : null
   }, {
@@ -121,12 +67,8 @@
     "Uri" : "https://azstoragesdkaccount.file.core.windows.net?prefix=fileserviceasyncapitestslistshareswithfilter&include=&comp=list",
     "Headers" : {
       "x-ms-version" : "2019-02-02",
-<<<<<<< HEAD
-      "User-Agent" : "azsdk-java-azure-storage-file/12.0.0-preview.3 1.8.0_212; Windows 10 10.0"
-=======
-      "User-Agent" : "azsdk-java-azure-storage-file/12.0.0-preview.3 1.8.0_222; Windows 10 10.0",
-      "x-ms-client-request-id" : "2e85fb5c-818d-4158-80a3-cc0845524f8d"
->>>>>>> 81a8f91d
+      "User-Agent" : "azsdk-java-azure-storage-file/12.0.0-preview.3 1.8.0_212; Windows 10 10.0",
+      "x-ms-client-request-id" : "a9221b93-4fa4-411e-af0a-106177813c21"
     },
     "Response" : {
       "Transfer-Encoding" : "chunked",
@@ -134,24 +76,13 @@
       "Server" : "Windows-Azure-File/1.0 Microsoft-HTTPAPI/2.0",
       "retry-after" : "0",
       "StatusCode" : "200",
-<<<<<<< HEAD
-      "x-ms-request-id" : "600e6a65-801a-00e0-1b86-62d6fe000000",
-      "Body" : "﻿<?xml version=\"1.0\" encoding=\"utf-8\"?><EnumerationResults ServiceEndpoint=\"https://azstoragesdkaccount.file.core.windows.net/\"><Prefix>fileserviceasyncapitestslistshareswithfilter</Prefix><Shares><Share><Name>fileserviceasyncapitestslistshareswithfilter272964f32c80</Name><Properties><Last-Modified>Tue, 03 Sep 2019 18:34:07 GMT</Last-Modified><Etag>\"0x8D7309D4DF0C711\"</Etag><Quota>1</Quota></Properties></Share><Share><Name>fileserviceasyncapitestslistshareswithfilter272964f32c81</Name><Properties><Last-Modified>Tue, 03 Sep 2019 18:34:07 GMT</Last-Modified><Etag>\"0x8D7309D4DF66DC4\"</Etag><Quota>2</Quota></Properties></Share><Share><Name>fileserviceasyncapitestslistshareswithfilter272964f32c82</Name><Properties><Last-Modified>Tue, 03 Sep 2019 18:34:07 GMT</Last-Modified><Etag>\"0x8D7309D4DFC1476\"</Etag><Quota>3</Quota></Properties></Share></Shares><NextMarker /></EnumerationResults>",
-      "Date" : "Tue, 03 Sep 2019 18:34:06 GMT",
-      "x-ms-client-request-id" : "a608bde4-c2b2-4481-b4e9-b7592e081201",
-=======
-      "x-ms-request-id" : "e7c18ec4-101a-0044-58c2-62ec1a000000",
-      "Body" : "﻿<?xml version=\"1.0\" encoding=\"utf-8\"?><EnumerationResults ServiceEndpoint=\"https://azstoragesdkaccount.file.core.windows.net/\"><Prefix>fileserviceasyncapitestslistshareswithfilter</Prefix><Shares><Share><Name>fileserviceasyncapitestslistshareswithfilter201974fd14b0</Name><Properties><Last-Modified>Wed, 04 Sep 2019 01:44:45 GMT</Last-Modified><Etag>\"0x8D730D976F1F7A8\"</Etag><Quota>1</Quota></Properties></Share><Share><Name>fileserviceasyncapitestslistshareswithfilter201974fd14b1</Name><Properties><Last-Modified>Wed, 04 Sep 2019 01:44:45 GMT</Last-Modified><Etag>\"0x8D730D976F75021\"</Etag><Quota>2</Quota></Properties></Share><Share><Name>fileserviceasyncapitestslistshareswithfilter201974fd14b2</Name><Properties><Last-Modified>Wed, 04 Sep 2019 01:44:45 GMT</Last-Modified><Etag>\"0x8D730D976FCA890\"</Etag><Quota>3</Quota></Properties></Share></Shares><NextMarker /></EnumerationResults>",
-      "Date" : "Wed, 04 Sep 2019 01:44:45 GMT",
-      "x-ms-client-request-id" : "2e85fb5c-818d-4158-80a3-cc0845524f8d",
->>>>>>> 81a8f91d
+      "x-ms-request-id" : "98310d28-b01a-0120-5c41-631aef000000",
+      "Body" : "﻿<?xml version=\"1.0\" encoding=\"utf-8\"?><EnumerationResults ServiceEndpoint=\"https://azstoragesdkaccount.file.core.windows.net/\"><Prefix>fileserviceasyncapitestslistshareswithfilter</Prefix><Shares><Share><Name>fileserviceasyncapitestslistshareswithfilter285745800f60</Name><Properties><Last-Modified>Wed, 04 Sep 2019 16:56:33 GMT</Last-Modified><Etag>\"0x8D73158D71AF7FF\"</Etag><Quota>1</Quota></Properties></Share><Share><Name>fileserviceasyncapitestslistshareswithfilter285745800f61</Name><Properties><Last-Modified>Wed, 04 Sep 2019 16:56:33 GMT</Last-Modified><Etag>\"0x8D73158D7209EA6\"</Etag><Quota>2</Quota></Properties></Share><Share><Name>fileserviceasyncapitestslistshareswithfilter285745800f62</Name><Properties><Last-Modified>Wed, 04 Sep 2019 16:56:33 GMT</Last-Modified><Etag>\"0x8D73158D7266C5B\"</Etag><Quota>3</Quota></Properties></Share></Shares><NextMarker /></EnumerationResults>",
+      "Date" : "Wed, 04 Sep 2019 16:56:33 GMT",
+      "x-ms-client-request-id" : "a9221b93-4fa4-411e-af0a-106177813c21",
       "Content-Type" : "application/xml"
     },
     "Exception" : null
   } ],
-<<<<<<< HEAD
-  "variables" : [ "fileserviceasyncapitestslistshareswithfilter272964f32c8" ]
-=======
-  "variables" : [ "fileserviceasyncapitestslistshareswithfilter201974fd14b" ]
->>>>>>> 81a8f91d
+  "variables" : [ "fileserviceasyncapitestslistshareswithfilter285745800f6" ]
 }