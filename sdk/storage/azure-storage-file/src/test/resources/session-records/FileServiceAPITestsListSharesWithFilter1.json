{
  "networkCallRecords" : [ {
    "Method" : "PUT",
<<<<<<< HEAD
    "Uri" : "https://azstoragesdkaccount.file.core.windows.net/fileserviceapitestslistshareswithfilter146330522a2690?restype=share",
    "Headers" : {
      "x-ms-version" : "2019-02-02",
      "User-Agent" : "azsdk-java-azure-storage-file/12.0.0-preview.3 1.8.0_212; Windows 10 10.0"
=======
    "Uri" : "https://azstoragesdkaccount.file.core.windows.net/fileserviceapitestslistshareswithfilter102353032e4310?restype=share",
    "Headers" : {
      "x-ms-version" : "2019-02-02",
      "User-Agent" : "azsdk-java-azure-storage-file/12.0.0-preview.3 1.8.0_222; Windows 10 10.0",
      "x-ms-client-request-id" : "5542c5af-cfca-4a58-b80b-35359a491197"
>>>>>>> 81a8f91d
    },
    "Response" : {
      "x-ms-version" : "2019-02-02",
      "Server" : "Windows-Azure-File/1.0 Microsoft-HTTPAPI/2.0",
<<<<<<< HEAD
      "ETag" : "\"0x8D7308FE225C5D0\"",
      "Last-Modified" : "Tue, 03 Sep 2019 16:58:02 GMT",
      "retry-after" : "0",
      "Content-Length" : "0",
      "StatusCode" : "201",
      "x-ms-request-id" : "e11ca895-201a-0080-4678-6293dc000000",
      "Date" : "Tue, 03 Sep 2019 16:58:02 GMT",
      "x-ms-client-request-id" : "5df9683b-0b52-4ada-b440-b64f6c51fec8"
=======
      "ETag" : "\"0x8D730D96F816A8F\"",
      "Last-Modified" : "Wed, 04 Sep 2019 01:44:33 GMT",
      "retry-after" : "0",
      "Content-Length" : "0",
      "StatusCode" : "201",
      "x-ms-request-id" : "e7c18d35-101a-0044-1ac2-62ec1a000000",
      "Date" : "Wed, 04 Sep 2019 01:44:33 GMT",
      "x-ms-client-request-id" : "5542c5af-cfca-4a58-b80b-35359a491197"
>>>>>>> 81a8f91d
    },
    "Exception" : null
  }, {
    "Method" : "PUT",
<<<<<<< HEAD
    "Uri" : "https://azstoragesdkaccount.file.core.windows.net/fileserviceapitestslistshareswithfilter146330522a2691?restype=share",
    "Headers" : {
      "x-ms-version" : "2019-02-02",
      "User-Agent" : "azsdk-java-azure-storage-file/12.0.0-preview.3 1.8.0_212; Windows 10 10.0"
=======
    "Uri" : "https://azstoragesdkaccount.file.core.windows.net/fileserviceapitestslistshareswithfilter102353032e4311?restype=share",
    "Headers" : {
      "x-ms-version" : "2019-02-02",
      "User-Agent" : "azsdk-java-azure-storage-file/12.0.0-preview.3 1.8.0_222; Windows 10 10.0",
      "x-ms-client-request-id" : "fb6fec0f-0034-47dd-b291-7a4f868a871c"
>>>>>>> 81a8f91d
    },
    "Response" : {
      "x-ms-version" : "2019-02-02",
      "Server" : "Windows-Azure-File/1.0 Microsoft-HTTPAPI/2.0",
<<<<<<< HEAD
      "ETag" : "\"0x8D7308FE22D1A99\"",
      "Last-Modified" : "Tue, 03 Sep 2019 16:58:02 GMT",
      "retry-after" : "0",
      "Content-Length" : "0",
      "StatusCode" : "201",
      "x-ms-request-id" : "e11ca897-201a-0080-4778-6293dc000000",
      "Date" : "Tue, 03 Sep 2019 16:58:02 GMT",
      "x-ms-client-request-id" : "0189a8d1-a9d2-48f8-9a61-141710082a10"
=======
      "ETag" : "\"0x8D730D96F869C06\"",
      "Last-Modified" : "Wed, 04 Sep 2019 01:44:33 GMT",
      "retry-after" : "0",
      "Content-Length" : "0",
      "StatusCode" : "201",
      "x-ms-request-id" : "e7c18d37-101a-0044-1bc2-62ec1a000000",
      "Date" : "Wed, 04 Sep 2019 01:44:33 GMT",
      "x-ms-client-request-id" : "fb6fec0f-0034-47dd-b291-7a4f868a871c"
>>>>>>> 81a8f91d
    },
    "Exception" : null
  }, {
    "Method" : "PUT",
<<<<<<< HEAD
    "Uri" : "https://azstoragesdkaccount.file.core.windows.net/fileserviceapitestslistshareswithfilter146330522a2692?restype=share",
    "Headers" : {
      "x-ms-version" : "2019-02-02",
      "User-Agent" : "azsdk-java-azure-storage-file/12.0.0-preview.3 1.8.0_212; Windows 10 10.0"
=======
    "Uri" : "https://azstoragesdkaccount.file.core.windows.net/fileserviceapitestslistshareswithfilter102353032e4312?restype=share",
    "Headers" : {
      "x-ms-version" : "2019-02-02",
      "User-Agent" : "azsdk-java-azure-storage-file/12.0.0-preview.3 1.8.0_222; Windows 10 10.0",
      "x-ms-client-request-id" : "f10d6e67-7866-4f6d-90a4-c47236fe2756"
>>>>>>> 81a8f91d
    },
    "Response" : {
      "x-ms-version" : "2019-02-02",
      "Server" : "Windows-Azure-File/1.0 Microsoft-HTTPAPI/2.0",
<<<<<<< HEAD
      "ETag" : "\"0x8D7308FE2372F32\"",
      "Last-Modified" : "Tue, 03 Sep 2019 16:58:02 GMT",
      "retry-after" : "0",
      "Content-Length" : "0",
      "StatusCode" : "201",
      "x-ms-request-id" : "e11ca899-201a-0080-4878-6293dc000000",
      "Date" : "Tue, 03 Sep 2019 16:58:02 GMT",
      "x-ms-client-request-id" : "50ff5830-5cbd-4943-b6f1-c206b44e930b"
=======
      "ETag" : "\"0x8D730D96F8BCD57\"",
      "Last-Modified" : "Wed, 04 Sep 2019 01:44:33 GMT",
      "retry-after" : "0",
      "Content-Length" : "0",
      "StatusCode" : "201",
      "x-ms-request-id" : "e7c18d39-101a-0044-1cc2-62ec1a000000",
      "Date" : "Wed, 04 Sep 2019 01:44:33 GMT",
      "x-ms-client-request-id" : "f10d6e67-7866-4f6d-90a4-c47236fe2756"
>>>>>>> 81a8f91d
    },
    "Exception" : null
  }, {
    "Method" : "GET",
    "Uri" : "https://azstoragesdkaccount.file.core.windows.net?prefix=fileserviceapitestslistshareswithfilter&include=metadata&comp=list",
    "Headers" : {
      "x-ms-version" : "2019-02-02",
<<<<<<< HEAD
      "User-Agent" : "azsdk-java-azure-storage-file/12.0.0-preview.3 1.8.0_212; Windows 10 10.0"
=======
      "User-Agent" : "azsdk-java-azure-storage-file/12.0.0-preview.3 1.8.0_222; Windows 10 10.0",
      "x-ms-client-request-id" : "5fc1a070-f993-4614-8a5f-e8e2edbbed0d"
>>>>>>> 81a8f91d
    },
    "Response" : {
      "Transfer-Encoding" : "chunked",
      "x-ms-version" : "2019-02-02",
      "Server" : "Windows-Azure-File/1.0 Microsoft-HTTPAPI/2.0",
      "retry-after" : "0",
      "StatusCode" : "200",
<<<<<<< HEAD
      "x-ms-request-id" : "e11ca89b-201a-0080-4978-6293dc000000",
      "Body" : "﻿<?xml version=\"1.0\" encoding=\"utf-8\"?><EnumerationResults ServiceEndpoint=\"https://azstoragesdkaccount.file.core.windows.net/\"><Prefix>fileserviceapitestslistshareswithfilter</Prefix><Shares><Share><Name>fileserviceapitestslistshareswithfilter146330522a2690</Name><Properties><Last-Modified>Tue, 03 Sep 2019 16:58:02 GMT</Last-Modified><Etag>\"0x8D7308FE225C5D0\"</Etag><Quota>1</Quota></Properties><Metadata /></Share><Share><Name>fileserviceapitestslistshareswithfilter146330522a2691</Name><Properties><Last-Modified>Tue, 03 Sep 2019 16:58:02 GMT</Last-Modified><Etag>\"0x8D7308FE22D1A99\"</Etag><Quota>2</Quota></Properties><Metadata /></Share><Share><Name>fileserviceapitestslistshareswithfilter146330522a2692</Name><Properties><Last-Modified>Tue, 03 Sep 2019 16:58:02 GMT</Last-Modified><Etag>\"0x8D7308FE2372F32\"</Etag><Quota>3</Quota></Properties><Metadata><testmetadata>value</testmetadata></Metadata></Share></Shares><NextMarker /></EnumerationResults>",
      "Date" : "Tue, 03 Sep 2019 16:58:03 GMT",
      "x-ms-client-request-id" : "912f4842-23cc-4a69-b035-fb4e03e88d69",
=======
      "x-ms-request-id" : "e7c18d3b-101a-0044-1dc2-62ec1a000000",
      "Body" : "﻿<?xml version=\"1.0\" encoding=\"utf-8\"?><EnumerationResults ServiceEndpoint=\"https://azstoragesdkaccount.file.core.windows.net/\"><Prefix>fileserviceapitestslistshareswithfilter</Prefix><Shares><Share><Name>fileserviceapitestslistshareswithfilter102353032e4310</Name><Properties><Last-Modified>Wed, 04 Sep 2019 01:44:33 GMT</Last-Modified><Etag>\"0x8D730D96F816A8F\"</Etag><Quota>1</Quota></Properties><Metadata /></Share><Share><Name>fileserviceapitestslistshareswithfilter102353032e4311</Name><Properties><Last-Modified>Wed, 04 Sep 2019 01:44:33 GMT</Last-Modified><Etag>\"0x8D730D96F869C06\"</Etag><Quota>2</Quota></Properties><Metadata /></Share><Share><Name>fileserviceapitestslistshareswithfilter102353032e4312</Name><Properties><Last-Modified>Wed, 04 Sep 2019 01:44:33 GMT</Last-Modified><Etag>\"0x8D730D96F8BCD57\"</Etag><Quota>3</Quota></Properties><Metadata><testmetadata>value</testmetadata></Metadata></Share></Shares><NextMarker /></EnumerationResults>",
      "Date" : "Wed, 04 Sep 2019 01:44:33 GMT",
      "x-ms-client-request-id" : "5fc1a070-f993-4614-8a5f-e8e2edbbed0d",
>>>>>>> 81a8f91d
      "Content-Type" : "application/xml"
    },
    "Exception" : null
  } ],
<<<<<<< HEAD
  "variables" : [ "fileserviceapitestslistshareswithfilter146330522a269" ]
=======
  "variables" : [ "fileserviceapitestslistshareswithfilter102353032e431" ]
>>>>>>> 81a8f91d
}<|MERGE_RESOLUTION|>--- conflicted
+++ resolved
@@ -1,119 +1,65 @@
 {
   "networkCallRecords" : [ {
     "Method" : "PUT",
-<<<<<<< HEAD
-    "Uri" : "https://azstoragesdkaccount.file.core.windows.net/fileserviceapitestslistshareswithfilter146330522a2690?restype=share",
+    "Uri" : "https://azstoragesdkaccount.file.core.windows.net/fileserviceapitestslistshareswithfilter1269949808f560?restype=share",
     "Headers" : {
       "x-ms-version" : "2019-02-02",
-      "User-Agent" : "azsdk-java-azure-storage-file/12.0.0-preview.3 1.8.0_212; Windows 10 10.0"
-=======
-    "Uri" : "https://azstoragesdkaccount.file.core.windows.net/fileserviceapitestslistshareswithfilter102353032e4310?restype=share",
-    "Headers" : {
-      "x-ms-version" : "2019-02-02",
-      "User-Agent" : "azsdk-java-azure-storage-file/12.0.0-preview.3 1.8.0_222; Windows 10 10.0",
-      "x-ms-client-request-id" : "5542c5af-cfca-4a58-b80b-35359a491197"
->>>>>>> 81a8f91d
+      "User-Agent" : "azsdk-java-azure-storage-file/12.0.0-preview.3 1.8.0_212; Windows 10 10.0",
+      "x-ms-client-request-id" : "a5779f52-577e-47d3-aac7-d40bd4957661"
     },
     "Response" : {
       "x-ms-version" : "2019-02-02",
       "Server" : "Windows-Azure-File/1.0 Microsoft-HTTPAPI/2.0",
-<<<<<<< HEAD
-      "ETag" : "\"0x8D7308FE225C5D0\"",
-      "Last-Modified" : "Tue, 03 Sep 2019 16:58:02 GMT",
+      "ETag" : "\"0x8D73158C8A300D9\"",
+      "Last-Modified" : "Wed, 04 Sep 2019 16:56:08 GMT",
       "retry-after" : "0",
       "Content-Length" : "0",
       "StatusCode" : "201",
-      "x-ms-request-id" : "e11ca895-201a-0080-4678-6293dc000000",
-      "Date" : "Tue, 03 Sep 2019 16:58:02 GMT",
-      "x-ms-client-request-id" : "5df9683b-0b52-4ada-b440-b64f6c51fec8"
-=======
-      "ETag" : "\"0x8D730D96F816A8F\"",
-      "Last-Modified" : "Wed, 04 Sep 2019 01:44:33 GMT",
-      "retry-after" : "0",
-      "Content-Length" : "0",
-      "StatusCode" : "201",
-      "x-ms-request-id" : "e7c18d35-101a-0044-1ac2-62ec1a000000",
-      "Date" : "Wed, 04 Sep 2019 01:44:33 GMT",
-      "x-ms-client-request-id" : "5542c5af-cfca-4a58-b80b-35359a491197"
->>>>>>> 81a8f91d
+      "x-ms-request-id" : "f7963269-701a-00f5-5441-631467000000",
+      "Date" : "Wed, 04 Sep 2019 16:56:08 GMT",
+      "x-ms-client-request-id" : "a5779f52-577e-47d3-aac7-d40bd4957661"
     },
     "Exception" : null
   }, {
     "Method" : "PUT",
-<<<<<<< HEAD
-    "Uri" : "https://azstoragesdkaccount.file.core.windows.net/fileserviceapitestslistshareswithfilter146330522a2691?restype=share",
+    "Uri" : "https://azstoragesdkaccount.file.core.windows.net/fileserviceapitestslistshareswithfilter1269949808f561?restype=share",
     "Headers" : {
       "x-ms-version" : "2019-02-02",
-      "User-Agent" : "azsdk-java-azure-storage-file/12.0.0-preview.3 1.8.0_212; Windows 10 10.0"
-=======
-    "Uri" : "https://azstoragesdkaccount.file.core.windows.net/fileserviceapitestslistshareswithfilter102353032e4311?restype=share",
-    "Headers" : {
-      "x-ms-version" : "2019-02-02",
-      "User-Agent" : "azsdk-java-azure-storage-file/12.0.0-preview.3 1.8.0_222; Windows 10 10.0",
-      "x-ms-client-request-id" : "fb6fec0f-0034-47dd-b291-7a4f868a871c"
->>>>>>> 81a8f91d
+      "User-Agent" : "azsdk-java-azure-storage-file/12.0.0-preview.3 1.8.0_212; Windows 10 10.0",
+      "x-ms-client-request-id" : "0228fb4f-761a-49d5-a329-8c71e20d94a3"
     },
     "Response" : {
       "x-ms-version" : "2019-02-02",
       "Server" : "Windows-Azure-File/1.0 Microsoft-HTTPAPI/2.0",
-<<<<<<< HEAD
-      "ETag" : "\"0x8D7308FE22D1A99\"",
-      "Last-Modified" : "Tue, 03 Sep 2019 16:58:02 GMT",
+      "ETag" : "\"0x8D73158C8A8A783\"",
+      "Last-Modified" : "Wed, 04 Sep 2019 16:56:08 GMT",
       "retry-after" : "0",
       "Content-Length" : "0",
       "StatusCode" : "201",
-      "x-ms-request-id" : "e11ca897-201a-0080-4778-6293dc000000",
-      "Date" : "Tue, 03 Sep 2019 16:58:02 GMT",
-      "x-ms-client-request-id" : "0189a8d1-a9d2-48f8-9a61-141710082a10"
-=======
-      "ETag" : "\"0x8D730D96F869C06\"",
-      "Last-Modified" : "Wed, 04 Sep 2019 01:44:33 GMT",
-      "retry-after" : "0",
-      "Content-Length" : "0",
-      "StatusCode" : "201",
-      "x-ms-request-id" : "e7c18d37-101a-0044-1bc2-62ec1a000000",
-      "Date" : "Wed, 04 Sep 2019 01:44:33 GMT",
-      "x-ms-client-request-id" : "fb6fec0f-0034-47dd-b291-7a4f868a871c"
->>>>>>> 81a8f91d
+      "x-ms-request-id" : "f796326b-701a-00f5-5541-631467000000",
+      "Date" : "Wed, 04 Sep 2019 16:56:08 GMT",
+      "x-ms-client-request-id" : "0228fb4f-761a-49d5-a329-8c71e20d94a3"
     },
     "Exception" : null
   }, {
     "Method" : "PUT",
-<<<<<<< HEAD
-    "Uri" : "https://azstoragesdkaccount.file.core.windows.net/fileserviceapitestslistshareswithfilter146330522a2692?restype=share",
+    "Uri" : "https://azstoragesdkaccount.file.core.windows.net/fileserviceapitestslistshareswithfilter1269949808f562?restype=share",
     "Headers" : {
       "x-ms-version" : "2019-02-02",
-      "User-Agent" : "azsdk-java-azure-storage-file/12.0.0-preview.3 1.8.0_212; Windows 10 10.0"
-=======
-    "Uri" : "https://azstoragesdkaccount.file.core.windows.net/fileserviceapitestslistshareswithfilter102353032e4312?restype=share",
-    "Headers" : {
-      "x-ms-version" : "2019-02-02",
-      "User-Agent" : "azsdk-java-azure-storage-file/12.0.0-preview.3 1.8.0_222; Windows 10 10.0",
-      "x-ms-client-request-id" : "f10d6e67-7866-4f6d-90a4-c47236fe2756"
->>>>>>> 81a8f91d
+      "User-Agent" : "azsdk-java-azure-storage-file/12.0.0-preview.3 1.8.0_212; Windows 10 10.0",
+      "x-ms-client-request-id" : "628fcde2-344e-48a8-bede-d3b06ad02ba1"
     },
     "Response" : {
       "x-ms-version" : "2019-02-02",
       "Server" : "Windows-Azure-File/1.0 Microsoft-HTTPAPI/2.0",
-<<<<<<< HEAD
-      "ETag" : "\"0x8D7308FE2372F32\"",
-      "Last-Modified" : "Tue, 03 Sep 2019 16:58:02 GMT",
+      "ETag" : "\"0x8D73158C8AE2716\"",
+      "Last-Modified" : "Wed, 04 Sep 2019 16:56:08 GMT",
       "retry-after" : "0",
       "Content-Length" : "0",
       "StatusCode" : "201",
-      "x-ms-request-id" : "e11ca899-201a-0080-4878-6293dc000000",
-      "Date" : "Tue, 03 Sep 2019 16:58:02 GMT",
-      "x-ms-client-request-id" : "50ff5830-5cbd-4943-b6f1-c206b44e930b"
-=======
-      "ETag" : "\"0x8D730D96F8BCD57\"",
-      "Last-Modified" : "Wed, 04 Sep 2019 01:44:33 GMT",
-      "retry-after" : "0",
-      "Content-Length" : "0",
-      "StatusCode" : "201",
-      "x-ms-request-id" : "e7c18d39-101a-0044-1cc2-62ec1a000000",
-      "Date" : "Wed, 04 Sep 2019 01:44:33 GMT",
-      "x-ms-client-request-id" : "f10d6e67-7866-4f6d-90a4-c47236fe2756"
->>>>>>> 81a8f91d
+      "x-ms-request-id" : "f796326d-701a-00f5-5641-631467000000",
+      "Date" : "Wed, 04 Sep 2019 16:56:08 GMT",
+      "x-ms-client-request-id" : "628fcde2-344e-48a8-bede-d3b06ad02ba1"
     },
     "Exception" : null
   }, {
@@ -121,12 +67,8 @@
     "Uri" : "https://azstoragesdkaccount.file.core.windows.net?prefix=fileserviceapitestslistshareswithfilter&include=metadata&comp=list",
     "Headers" : {
       "x-ms-version" : "2019-02-02",
-<<<<<<< HEAD
-      "User-Agent" : "azsdk-java-azure-storage-file/12.0.0-preview.3 1.8.0_212; Windows 10 10.0"
-=======
-      "User-Agent" : "azsdk-java-azure-storage-file/12.0.0-preview.3 1.8.0_222; Windows 10 10.0",
-      "x-ms-client-request-id" : "5fc1a070-f993-4614-8a5f-e8e2edbbed0d"
->>>>>>> 81a8f91d
+      "User-Agent" : "azsdk-java-azure-storage-file/12.0.0-preview.3 1.8.0_212; Windows 10 10.0",
+      "x-ms-client-request-id" : "50388c1e-ae05-401e-bc6b-05689efe288f"
     },
     "Response" : {
       "Transfer-Encoding" : "chunked",
@@ -134,24 +76,13 @@
       "Server" : "Windows-Azure-File/1.0 Microsoft-HTTPAPI/2.0",
       "retry-after" : "0",
       "StatusCode" : "200",
-<<<<<<< HEAD
-      "x-ms-request-id" : "e11ca89b-201a-0080-4978-6293dc000000",
-      "Body" : "﻿<?xml version=\"1.0\" encoding=\"utf-8\"?><EnumerationResults ServiceEndpoint=\"https://azstoragesdkaccount.file.core.windows.net/\"><Prefix>fileserviceapitestslistshareswithfilter</Prefix><Shares><Share><Name>fileserviceapitestslistshareswithfilter146330522a2690</Name><Properties><Last-Modified>Tue, 03 Sep 2019 16:58:02 GMT</Last-Modified><Etag>\"0x8D7308FE225C5D0\"</Etag><Quota>1</Quota></Properties><Metadata /></Share><Share><Name>fileserviceapitestslistshareswithfilter146330522a2691</Name><Properties><Last-Modified>Tue, 03 Sep 2019 16:58:02 GMT</Last-Modified><Etag>\"0x8D7308FE22D1A99\"</Etag><Quota>2</Quota></Properties><Metadata /></Share><Share><Name>fileserviceapitestslistshareswithfilter146330522a2692</Name><Properties><Last-Modified>Tue, 03 Sep 2019 16:58:02 GMT</Last-Modified><Etag>\"0x8D7308FE2372F32\"</Etag><Quota>3</Quota></Properties><Metadata><testmetadata>value</testmetadata></Metadata></Share></Shares><NextMarker /></EnumerationResults>",
-      "Date" : "Tue, 03 Sep 2019 16:58:03 GMT",
-      "x-ms-client-request-id" : "912f4842-23cc-4a69-b035-fb4e03e88d69",
-=======
-      "x-ms-request-id" : "e7c18d3b-101a-0044-1dc2-62ec1a000000",
-      "Body" : "﻿<?xml version=\"1.0\" encoding=\"utf-8\"?><EnumerationResults ServiceEndpoint=\"https://azstoragesdkaccount.file.core.windows.net/\"><Prefix>fileserviceapitestslistshareswithfilter</Prefix><Shares><Share><Name>fileserviceapitestslistshareswithfilter102353032e4310</Name><Properties><Last-Modified>Wed, 04 Sep 2019 01:44:33 GMT</Last-Modified><Etag>\"0x8D730D96F816A8F\"</Etag><Quota>1</Quota></Properties><Metadata /></Share><Share><Name>fileserviceapitestslistshareswithfilter102353032e4311</Name><Properties><Last-Modified>Wed, 04 Sep 2019 01:44:33 GMT</Last-Modified><Etag>\"0x8D730D96F869C06\"</Etag><Quota>2</Quota></Properties><Metadata /></Share><Share><Name>fileserviceapitestslistshareswithfilter102353032e4312</Name><Properties><Last-Modified>Wed, 04 Sep 2019 01:44:33 GMT</Last-Modified><Etag>\"0x8D730D96F8BCD57\"</Etag><Quota>3</Quota></Properties><Metadata><testmetadata>value</testmetadata></Metadata></Share></Shares><NextMarker /></EnumerationResults>",
-      "Date" : "Wed, 04 Sep 2019 01:44:33 GMT",
-      "x-ms-client-request-id" : "5fc1a070-f993-4614-8a5f-e8e2edbbed0d",
->>>>>>> 81a8f91d
+      "x-ms-request-id" : "f796326f-701a-00f5-5741-631467000000",
+      "Body" : "﻿<?xml version=\"1.0\" encoding=\"utf-8\"?><EnumerationResults ServiceEndpoint=\"https://azstoragesdkaccount.file.core.windows.net/\"><Prefix>fileserviceapitestslistshareswithfilter</Prefix><Shares><Share><Name>fileserviceapitestslistshareswithfilter1269949808f560</Name><Properties><Last-Modified>Wed, 04 Sep 2019 16:56:08 GMT</Last-Modified><Etag>\"0x8D73158C8A300D9\"</Etag><Quota>1</Quota></Properties><Metadata /></Share><Share><Name>fileserviceapitestslistshareswithfilter1269949808f561</Name><Properties><Last-Modified>Wed, 04 Sep 2019 16:56:08 GMT</Last-Modified><Etag>\"0x8D73158C8A8A783\"</Etag><Quota>2</Quota></Properties><Metadata /></Share><Share><Name>fileserviceapitestslistshareswithfilter1269949808f562</Name><Properties><Last-Modified>Wed, 04 Sep 2019 16:56:08 GMT</Last-Modified><Etag>\"0x8D73158C8AE2716\"</Etag><Quota>3</Quota></Properties><Metadata><testmetadata>value</testmetadata></Metadata></Share></Shares><NextMarker /></EnumerationResults>",
+      "Date" : "Wed, 04 Sep 2019 16:56:08 GMT",
+      "x-ms-client-request-id" : "50388c1e-ae05-401e-bc6b-05689efe288f",
       "Content-Type" : "application/xml"
     },
     "Exception" : null
   } ],
-<<<<<<< HEAD
-  "variables" : [ "fileserviceapitestslistshareswithfilter146330522a269" ]
-=======
-  "variables" : [ "fileserviceapitestslistshareswithfilter102353032e431" ]
->>>>>>> 81a8f91d
+  "variables" : [ "fileserviceapitestslistshareswithfilter1269949808f56" ]
 }