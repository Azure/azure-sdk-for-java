{
  "networkCallRecords" : [ {
    "Method" : "PUT",
<<<<<<< HEAD
    "Uri" : "https://azstoragesdkaccount.file.core.windows.net/fileserviceasyncapitestslistshareswithfilter079621fba4a0?restype=share",
    "Headers" : {
      "x-ms-version" : "2019-02-02",
      "User-Agent" : "azsdk-java-azure-storage-file/12.0.0-preview.3 1.8.0_212; Windows 10 10.0"
=======
    "Uri" : "https://azstoragesdkaccount.file.core.windows.net/fileserviceasyncapitestslistshareswithfilter0918605337b0?restype=share",
    "Headers" : {
      "x-ms-version" : "2019-02-02",
      "User-Agent" : "azsdk-java-azure-storage-file/12.0.0-preview.3 1.8.0_222; Windows 10 10.0",
      "x-ms-client-request-id" : "2f73ed95-975e-4e56-ad1b-c419531babac"
>>>>>>> 81a8f91d
    },
    "Response" : {
      "x-ms-version" : "2019-02-02",
      "Server" : "Windows-Azure-File/1.0 Microsoft-HTTPAPI/2.0",
<<<<<<< HEAD
      "ETag" : "\"0x8D7309D4D548896\"",
      "Last-Modified" : "Tue, 03 Sep 2019 18:34:06 GMT",
      "retry-after" : "0",
      "Content-Length" : "0",
      "StatusCode" : "201",
      "x-ms-request-id" : "600e6a45-801a-00e0-0886-62d6fe000000",
      "Date" : "Tue, 03 Sep 2019 18:34:05 GMT",
      "x-ms-client-request-id" : "387065d6-29a8-428c-a0da-50d7bde0a835"
=======
      "ETag" : "\"0x8D730D976973EE5\"",
      "Last-Modified" : "Wed, 04 Sep 2019 01:44:45 GMT",
      "retry-after" : "0",
      "Content-Length" : "0",
      "StatusCode" : "201",
      "x-ms-request-id" : "e7c18ea8-101a-0044-45c2-62ec1a000000",
      "Date" : "Wed, 04 Sep 2019 01:44:45 GMT",
      "x-ms-client-request-id" : "2f73ed95-975e-4e56-ad1b-c419531babac"
>>>>>>> 81a8f91d
    },
    "Exception" : null
  }, {
    "Method" : "PUT",
<<<<<<< HEAD
    "Uri" : "https://azstoragesdkaccount.file.core.windows.net/fileserviceasyncapitestslistshareswithfilter079621fba4a1?restype=share",
    "Headers" : {
      "x-ms-version" : "2019-02-02",
      "User-Agent" : "azsdk-java-azure-storage-file/12.0.0-preview.3 1.8.0_212; Windows 10 10.0"
=======
    "Uri" : "https://azstoragesdkaccount.file.core.windows.net/fileserviceasyncapitestslistshareswithfilter0918605337b1?restype=share",
    "Headers" : {
      "x-ms-version" : "2019-02-02",
      "User-Agent" : "azsdk-java-azure-storage-file/12.0.0-preview.3 1.8.0_222; Windows 10 10.0",
      "x-ms-client-request-id" : "24e30965-4bdf-4836-9d33-585c29fc3f98"
>>>>>>> 81a8f91d
    },
    "Response" : {
      "x-ms-version" : "2019-02-02",
      "Server" : "Windows-Azure-File/1.0 Microsoft-HTTPAPI/2.0",
<<<<<<< HEAD
      "ETag" : "\"0x8D7309D4D7202C3\"",
      "Last-Modified" : "Tue, 03 Sep 2019 18:34:06 GMT",
      "retry-after" : "0",
      "Content-Length" : "0",
      "StatusCode" : "201",
      "x-ms-request-id" : "600e6a48-801a-00e0-0986-62d6fe000000",
      "Date" : "Tue, 03 Sep 2019 18:34:05 GMT",
      "x-ms-client-request-id" : "ad8129b5-3534-4bf9-b53d-8143c953020a"
=======
      "ETag" : "\"0x8D730D9769C703E\"",
      "Last-Modified" : "Wed, 04 Sep 2019 01:44:45 GMT",
      "retry-after" : "0",
      "Content-Length" : "0",
      "StatusCode" : "201",
      "x-ms-request-id" : "e7c18eaa-101a-0044-46c2-62ec1a000000",
      "Date" : "Wed, 04 Sep 2019 01:44:45 GMT",
      "x-ms-client-request-id" : "24e30965-4bdf-4836-9d33-585c29fc3f98"
>>>>>>> 81a8f91d
    },
    "Exception" : null
  }, {
    "Method" : "PUT",
<<<<<<< HEAD
    "Uri" : "https://azstoragesdkaccount.file.core.windows.net/fileserviceasyncapitestslistshareswithfilter079621fba4a2?restype=share",
    "Headers" : {
      "x-ms-version" : "2019-02-02",
      "User-Agent" : "azsdk-java-azure-storage-file/12.0.0-preview.3 1.8.0_212; Windows 10 10.0"
=======
    "Uri" : "https://azstoragesdkaccount.file.core.windows.net/fileserviceasyncapitestslistshareswithfilter0918605337b2?restype=share",
    "Headers" : {
      "x-ms-version" : "2019-02-02",
      "User-Agent" : "azsdk-java-azure-storage-file/12.0.0-preview.3 1.8.0_222; Windows 10 10.0",
      "x-ms-client-request-id" : "cbe9f5c0-2ed8-422d-ba0c-8f38e55d822f"
>>>>>>> 81a8f91d
    },
    "Response" : {
      "x-ms-version" : "2019-02-02",
      "Server" : "Windows-Azure-File/1.0 Microsoft-HTTPAPI/2.0",
<<<<<<< HEAD
      "ETag" : "\"0x8D7309D4D77F79F\"",
      "Last-Modified" : "Tue, 03 Sep 2019 18:34:06 GMT",
      "retry-after" : "0",
      "Content-Length" : "0",
      "StatusCode" : "201",
      "x-ms-request-id" : "600e6a4a-801a-00e0-0a86-62d6fe000000",
      "Date" : "Tue, 03 Sep 2019 18:34:05 GMT",
      "x-ms-client-request-id" : "2e8bd897-068b-4e1e-b90a-c1a2edc6e150"
=======
      "ETag" : "\"0x8D730D976A1A19B\"",
      "Last-Modified" : "Wed, 04 Sep 2019 01:44:45 GMT",
      "retry-after" : "0",
      "Content-Length" : "0",
      "StatusCode" : "201",
      "x-ms-request-id" : "e7c18eac-101a-0044-47c2-62ec1a000000",
      "Date" : "Wed, 04 Sep 2019 01:44:45 GMT",
      "x-ms-client-request-id" : "cbe9f5c0-2ed8-422d-ba0c-8f38e55d822f"
>>>>>>> 81a8f91d
    },
    "Exception" : null
  }, {
    "Method" : "GET",
    "Uri" : "https://azstoragesdkaccount.file.core.windows.net?prefix=fileserviceasyncapitestslistshareswithfilter&include=&comp=list",
    "Headers" : {
      "x-ms-version" : "2019-02-02",
<<<<<<< HEAD
      "User-Agent" : "azsdk-java-azure-storage-file/12.0.0-preview.3 1.8.0_212; Windows 10 10.0"
=======
      "User-Agent" : "azsdk-java-azure-storage-file/12.0.0-preview.3 1.8.0_222; Windows 10 10.0",
      "x-ms-client-request-id" : "b9830b19-cc59-4a93-9935-404db8c3e999"
>>>>>>> 81a8f91d
    },
    "Response" : {
      "Transfer-Encoding" : "chunked",
      "x-ms-version" : "2019-02-02",
      "Server" : "Windows-Azure-File/1.0 Microsoft-HTTPAPI/2.0",
      "retry-after" : "0",
      "StatusCode" : "200",
<<<<<<< HEAD
      "x-ms-request-id" : "600e6a4c-801a-00e0-0b86-62d6fe000000",
      "Body" : "﻿<?xml version=\"1.0\" encoding=\"utf-8\"?><EnumerationResults ServiceEndpoint=\"https://azstoragesdkaccount.file.core.windows.net/\"><Prefix>fileserviceasyncapitestslistshareswithfilter</Prefix><Shares><Share><Name>fileserviceasyncapitestslistshareswithfilter079621fba4a0</Name><Properties><Last-Modified>Tue, 03 Sep 2019 18:34:06 GMT</Last-Modified><Etag>\"0x8D7309D4D548896\"</Etag><Quota>1</Quota></Properties></Share><Share><Name>fileserviceasyncapitestslistshareswithfilter079621fba4a1</Name><Properties><Last-Modified>Tue, 03 Sep 2019 18:34:06 GMT</Last-Modified><Etag>\"0x8D7309D4D7202C3\"</Etag><Quota>2</Quota></Properties></Share><Share><Name>fileserviceasyncapitestslistshareswithfilter079621fba4a2</Name><Properties><Last-Modified>Tue, 03 Sep 2019 18:34:06 GMT</Last-Modified><Etag>\"0x8D7309D4D77F79F\"</Etag><Quota>3</Quota></Properties></Share></Shares><NextMarker /></EnumerationResults>",
      "Date" : "Tue, 03 Sep 2019 18:34:05 GMT",
      "x-ms-client-request-id" : "6276ddd0-fd85-4d3c-86fd-fc404e2eb5d6",
=======
      "x-ms-request-id" : "e7c18eae-101a-0044-48c2-62ec1a000000",
      "Body" : "﻿<?xml version=\"1.0\" encoding=\"utf-8\"?><EnumerationResults ServiceEndpoint=\"https://azstoragesdkaccount.file.core.windows.net/\"><Prefix>fileserviceasyncapitestslistshareswithfilter</Prefix><Shares><Share><Name>fileserviceasyncapitestslistshareswithfilter0918605337b0</Name><Properties><Last-Modified>Wed, 04 Sep 2019 01:44:45 GMT</Last-Modified><Etag>\"0x8D730D976973EE5\"</Etag><Quota>1</Quota></Properties></Share><Share><Name>fileserviceasyncapitestslistshareswithfilter0918605337b1</Name><Properties><Last-Modified>Wed, 04 Sep 2019 01:44:45 GMT</Last-Modified><Etag>\"0x8D730D9769C703E\"</Etag><Quota>2</Quota></Properties></Share><Share><Name>fileserviceasyncapitestslistshareswithfilter0918605337b2</Name><Properties><Last-Modified>Wed, 04 Sep 2019 01:44:45 GMT</Last-Modified><Etag>\"0x8D730D976A1A19B\"</Etag><Quota>3</Quota></Properties></Share></Shares><NextMarker /></EnumerationResults>",
      "Date" : "Wed, 04 Sep 2019 01:44:45 GMT",
      "x-ms-client-request-id" : "b9830b19-cc59-4a93-9935-404db8c3e999",
>>>>>>> 81a8f91d
      "Content-Type" : "application/xml"
    },
    "Exception" : null
  } ],
<<<<<<< HEAD
  "variables" : [ "fileserviceasyncapitestslistshareswithfilter079621fba4a" ]
=======
  "variables" : [ "fileserviceasyncapitestslistshareswithfilter0918605337b" ]
>>>>>>> 81a8f91d
}<|MERGE_RESOLUTION|>--- conflicted
+++ resolved
@@ -1,119 +1,65 @@
 {
   "networkCallRecords" : [ {
     "Method" : "PUT",
-<<<<<<< HEAD
-    "Uri" : "https://azstoragesdkaccount.file.core.windows.net/fileserviceasyncapitestslistshareswithfilter079621fba4a0?restype=share",
+    "Uri" : "https://azstoragesdkaccount.file.core.windows.net/fileserviceasyncapitestslistshareswithfilter072318376d30?restype=share",
     "Headers" : {
       "x-ms-version" : "2019-02-02",
-      "User-Agent" : "azsdk-java-azure-storage-file/12.0.0-preview.3 1.8.0_212; Windows 10 10.0"
-=======
-    "Uri" : "https://azstoragesdkaccount.file.core.windows.net/fileserviceasyncapitestslistshareswithfilter0918605337b0?restype=share",
-    "Headers" : {
-      "x-ms-version" : "2019-02-02",
-      "User-Agent" : "azsdk-java-azure-storage-file/12.0.0-preview.3 1.8.0_222; Windows 10 10.0",
-      "x-ms-client-request-id" : "2f73ed95-975e-4e56-ad1b-c419531babac"
->>>>>>> 81a8f91d
+      "User-Agent" : "azsdk-java-azure-storage-file/12.0.0-preview.3 1.8.0_212; Windows 10 10.0",
+      "x-ms-client-request-id" : "70839f2e-c6dc-4987-9235-22cd09863804"
     },
     "Response" : {
       "x-ms-version" : "2019-02-02",
       "Server" : "Windows-Azure-File/1.0 Microsoft-HTTPAPI/2.0",
-<<<<<<< HEAD
-      "ETag" : "\"0x8D7309D4D548896\"",
-      "Last-Modified" : "Tue, 03 Sep 2019 18:34:06 GMT",
+      "ETag" : "\"0x8D73158D64B90F0\"",
+      "Last-Modified" : "Wed, 04 Sep 2019 16:56:31 GMT",
       "retry-after" : "0",
       "Content-Length" : "0",
       "StatusCode" : "201",
-      "x-ms-request-id" : "600e6a45-801a-00e0-0886-62d6fe000000",
-      "Date" : "Tue, 03 Sep 2019 18:34:05 GMT",
-      "x-ms-client-request-id" : "387065d6-29a8-428c-a0da-50d7bde0a835"
-=======
-      "ETag" : "\"0x8D730D976973EE5\"",
-      "Last-Modified" : "Wed, 04 Sep 2019 01:44:45 GMT",
-      "retry-after" : "0",
-      "Content-Length" : "0",
-      "StatusCode" : "201",
-      "x-ms-request-id" : "e7c18ea8-101a-0044-45c2-62ec1a000000",
-      "Date" : "Wed, 04 Sep 2019 01:44:45 GMT",
-      "x-ms-client-request-id" : "2f73ed95-975e-4e56-ad1b-c419531babac"
->>>>>>> 81a8f91d
+      "x-ms-request-id" : "98310d08-b01a-0120-4741-631aef000000",
+      "Date" : "Wed, 04 Sep 2019 16:56:31 GMT",
+      "x-ms-client-request-id" : "70839f2e-c6dc-4987-9235-22cd09863804"
     },
     "Exception" : null
   }, {
     "Method" : "PUT",
-<<<<<<< HEAD
-    "Uri" : "https://azstoragesdkaccount.file.core.windows.net/fileserviceasyncapitestslistshareswithfilter079621fba4a1?restype=share",
+    "Uri" : "https://azstoragesdkaccount.file.core.windows.net/fileserviceasyncapitestslistshareswithfilter072318376d31?restype=share",
     "Headers" : {
       "x-ms-version" : "2019-02-02",
-      "User-Agent" : "azsdk-java-azure-storage-file/12.0.0-preview.3 1.8.0_212; Windows 10 10.0"
-=======
-    "Uri" : "https://azstoragesdkaccount.file.core.windows.net/fileserviceasyncapitestslistshareswithfilter0918605337b1?restype=share",
-    "Headers" : {
-      "x-ms-version" : "2019-02-02",
-      "User-Agent" : "azsdk-java-azure-storage-file/12.0.0-preview.3 1.8.0_222; Windows 10 10.0",
-      "x-ms-client-request-id" : "24e30965-4bdf-4836-9d33-585c29fc3f98"
->>>>>>> 81a8f91d
+      "User-Agent" : "azsdk-java-azure-storage-file/12.0.0-preview.3 1.8.0_212; Windows 10 10.0",
+      "x-ms-client-request-id" : "1ff54fe3-382b-4e42-99a7-d38124e76969"
     },
     "Response" : {
       "x-ms-version" : "2019-02-02",
       "Server" : "Windows-Azure-File/1.0 Microsoft-HTTPAPI/2.0",
-<<<<<<< HEAD
-      "ETag" : "\"0x8D7309D4D7202C3\"",
-      "Last-Modified" : "Tue, 03 Sep 2019 18:34:06 GMT",
+      "ETag" : "\"0x8D73158D662EEE8\"",
+      "Last-Modified" : "Wed, 04 Sep 2019 16:56:31 GMT",
       "retry-after" : "0",
       "Content-Length" : "0",
       "StatusCode" : "201",
-      "x-ms-request-id" : "600e6a48-801a-00e0-0986-62d6fe000000",
-      "Date" : "Tue, 03 Sep 2019 18:34:05 GMT",
-      "x-ms-client-request-id" : "ad8129b5-3534-4bf9-b53d-8143c953020a"
-=======
-      "ETag" : "\"0x8D730D9769C703E\"",
-      "Last-Modified" : "Wed, 04 Sep 2019 01:44:45 GMT",
-      "retry-after" : "0",
-      "Content-Length" : "0",
-      "StatusCode" : "201",
-      "x-ms-request-id" : "e7c18eaa-101a-0044-46c2-62ec1a000000",
-      "Date" : "Wed, 04 Sep 2019 01:44:45 GMT",
-      "x-ms-client-request-id" : "24e30965-4bdf-4836-9d33-585c29fc3f98"
->>>>>>> 81a8f91d
+      "x-ms-request-id" : "98310d0b-b01a-0120-4841-631aef000000",
+      "Date" : "Wed, 04 Sep 2019 16:56:31 GMT",
+      "x-ms-client-request-id" : "1ff54fe3-382b-4e42-99a7-d38124e76969"
     },
     "Exception" : null
   }, {
     "Method" : "PUT",
-<<<<<<< HEAD
-    "Uri" : "https://azstoragesdkaccount.file.core.windows.net/fileserviceasyncapitestslistshareswithfilter079621fba4a2?restype=share",
+    "Uri" : "https://azstoragesdkaccount.file.core.windows.net/fileserviceasyncapitestslistshareswithfilter072318376d32?restype=share",
     "Headers" : {
       "x-ms-version" : "2019-02-02",
-      "User-Agent" : "azsdk-java-azure-storage-file/12.0.0-preview.3 1.8.0_212; Windows 10 10.0"
-=======
-    "Uri" : "https://azstoragesdkaccount.file.core.windows.net/fileserviceasyncapitestslistshareswithfilter0918605337b2?restype=share",
-    "Headers" : {
-      "x-ms-version" : "2019-02-02",
-      "User-Agent" : "azsdk-java-azure-storage-file/12.0.0-preview.3 1.8.0_222; Windows 10 10.0",
-      "x-ms-client-request-id" : "cbe9f5c0-2ed8-422d-ba0c-8f38e55d822f"
->>>>>>> 81a8f91d
+      "User-Agent" : "azsdk-java-azure-storage-file/12.0.0-preview.3 1.8.0_212; Windows 10 10.0",
+      "x-ms-client-request-id" : "df9968ec-125e-450d-81ea-84c193892983"
     },
     "Response" : {
       "x-ms-version" : "2019-02-02",
       "Server" : "Windows-Azure-File/1.0 Microsoft-HTTPAPI/2.0",
-<<<<<<< HEAD
-      "ETag" : "\"0x8D7309D4D77F79F\"",
-      "Last-Modified" : "Tue, 03 Sep 2019 18:34:06 GMT",
+      "ETag" : "\"0x8D73158D6690AD8\"",
+      "Last-Modified" : "Wed, 04 Sep 2019 16:56:32 GMT",
       "retry-after" : "0",
       "Content-Length" : "0",
       "StatusCode" : "201",
-      "x-ms-request-id" : "600e6a4a-801a-00e0-0a86-62d6fe000000",
-      "Date" : "Tue, 03 Sep 2019 18:34:05 GMT",
-      "x-ms-client-request-id" : "2e8bd897-068b-4e1e-b90a-c1a2edc6e150"
-=======
-      "ETag" : "\"0x8D730D976A1A19B\"",
-      "Last-Modified" : "Wed, 04 Sep 2019 01:44:45 GMT",
-      "retry-after" : "0",
-      "Content-Length" : "0",
-      "StatusCode" : "201",
-      "x-ms-request-id" : "e7c18eac-101a-0044-47c2-62ec1a000000",
-      "Date" : "Wed, 04 Sep 2019 01:44:45 GMT",
-      "x-ms-client-request-id" : "cbe9f5c0-2ed8-422d-ba0c-8f38e55d822f"
->>>>>>> 81a8f91d
+      "x-ms-request-id" : "98310d0d-b01a-0120-4941-631aef000000",
+      "Date" : "Wed, 04 Sep 2019 16:56:31 GMT",
+      "x-ms-client-request-id" : "df9968ec-125e-450d-81ea-84c193892983"
     },
     "Exception" : null
   }, {
@@ -121,12 +67,8 @@
     "Uri" : "https://azstoragesdkaccount.file.core.windows.net?prefix=fileserviceasyncapitestslistshareswithfilter&include=&comp=list",
     "Headers" : {
       "x-ms-version" : "2019-02-02",
-<<<<<<< HEAD
-      "User-Agent" : "azsdk-java-azure-storage-file/12.0.0-preview.3 1.8.0_212; Windows 10 10.0"
-=======
-      "User-Agent" : "azsdk-java-azure-storage-file/12.0.0-preview.3 1.8.0_222; Windows 10 10.0",
-      "x-ms-client-request-id" : "b9830b19-cc59-4a93-9935-404db8c3e999"
->>>>>>> 81a8f91d
+      "User-Agent" : "azsdk-java-azure-storage-file/12.0.0-preview.3 1.8.0_212; Windows 10 10.0",
+      "x-ms-client-request-id" : "b3f9cff8-d44f-49ff-9125-c360855a600a"
     },
     "Response" : {
       "Transfer-Encoding" : "chunked",
@@ -134,24 +76,13 @@
       "Server" : "Windows-Azure-File/1.0 Microsoft-HTTPAPI/2.0",
       "retry-after" : "0",
       "StatusCode" : "200",
-<<<<<<< HEAD
-      "x-ms-request-id" : "600e6a4c-801a-00e0-0b86-62d6fe000000",
-      "Body" : "﻿<?xml version=\"1.0\" encoding=\"utf-8\"?><EnumerationResults ServiceEndpoint=\"https://azstoragesdkaccount.file.core.windows.net/\"><Prefix>fileserviceasyncapitestslistshareswithfilter</Prefix><Shares><Share><Name>fileserviceasyncapitestslistshareswithfilter079621fba4a0</Name><Properties><Last-Modified>Tue, 03 Sep 2019 18:34:06 GMT</Last-Modified><Etag>\"0x8D7309D4D548896\"</Etag><Quota>1</Quota></Properties></Share><Share><Name>fileserviceasyncapitestslistshareswithfilter079621fba4a1</Name><Properties><Last-Modified>Tue, 03 Sep 2019 18:34:06 GMT</Last-Modified><Etag>\"0x8D7309D4D7202C3\"</Etag><Quota>2</Quota></Properties></Share><Share><Name>fileserviceasyncapitestslistshareswithfilter079621fba4a2</Name><Properties><Last-Modified>Tue, 03 Sep 2019 18:34:06 GMT</Last-Modified><Etag>\"0x8D7309D4D77F79F\"</Etag><Quota>3</Quota></Properties></Share></Shares><NextMarker /></EnumerationResults>",
-      "Date" : "Tue, 03 Sep 2019 18:34:05 GMT",
-      "x-ms-client-request-id" : "6276ddd0-fd85-4d3c-86fd-fc404e2eb5d6",
-=======
-      "x-ms-request-id" : "e7c18eae-101a-0044-48c2-62ec1a000000",
-      "Body" : "﻿<?xml version=\"1.0\" encoding=\"utf-8\"?><EnumerationResults ServiceEndpoint=\"https://azstoragesdkaccount.file.core.windows.net/\"><Prefix>fileserviceasyncapitestslistshareswithfilter</Prefix><Shares><Share><Name>fileserviceasyncapitestslistshareswithfilter0918605337b0</Name><Properties><Last-Modified>Wed, 04 Sep 2019 01:44:45 GMT</Last-Modified><Etag>\"0x8D730D976973EE5\"</Etag><Quota>1</Quota></Properties></Share><Share><Name>fileserviceasyncapitestslistshareswithfilter0918605337b1</Name><Properties><Last-Modified>Wed, 04 Sep 2019 01:44:45 GMT</Last-Modified><Etag>\"0x8D730D9769C703E\"</Etag><Quota>2</Quota></Properties></Share><Share><Name>fileserviceasyncapitestslistshareswithfilter0918605337b2</Name><Properties><Last-Modified>Wed, 04 Sep 2019 01:44:45 GMT</Last-Modified><Etag>\"0x8D730D976A1A19B\"</Etag><Quota>3</Quota></Properties></Share></Shares><NextMarker /></EnumerationResults>",
-      "Date" : "Wed, 04 Sep 2019 01:44:45 GMT",
-      "x-ms-client-request-id" : "b9830b19-cc59-4a93-9935-404db8c3e999",
->>>>>>> 81a8f91d
+      "x-ms-request-id" : "98310d0f-b01a-0120-4a41-631aef000000",
+      "Body" : "﻿<?xml version=\"1.0\" encoding=\"utf-8\"?><EnumerationResults ServiceEndpoint=\"https://azstoragesdkaccount.file.core.windows.net/\"><Prefix>fileserviceasyncapitestslistshareswithfilter</Prefix><Shares><Share><Name>fileserviceasyncapitestslistshareswithfilter072318376d30</Name><Properties><Last-Modified>Wed, 04 Sep 2019 16:56:31 GMT</Last-Modified><Etag>\"0x8D73158D64B90F0\"</Etag><Quota>1</Quota></Properties></Share><Share><Name>fileserviceasyncapitestslistshareswithfilter072318376d31</Name><Properties><Last-Modified>Wed, 04 Sep 2019 16:56:31 GMT</Last-Modified><Etag>\"0x8D73158D662EEE8\"</Etag><Quota>2</Quota></Properties></Share><Share><Name>fileserviceasyncapitestslistshareswithfilter072318376d32</Name><Properties><Last-Modified>Wed, 04 Sep 2019 16:56:32 GMT</Last-Modified><Etag>\"0x8D73158D6690AD8\"</Etag><Quota>3</Quota></Properties></Share></Shares><NextMarker /></EnumerationResults>",
+      "Date" : "Wed, 04 Sep 2019 16:56:31 GMT",
+      "x-ms-client-request-id" : "b3f9cff8-d44f-49ff-9125-c360855a600a",
       "Content-Type" : "application/xml"
     },
     "Exception" : null
   } ],
-<<<<<<< HEAD
-  "variables" : [ "fileserviceasyncapitestslistshareswithfilter079621fba4a" ]
-=======
-  "variables" : [ "fileserviceasyncapitestslistshareswithfilter0918605337b" ]
->>>>>>> 81a8f91d
+  "variables" : [ "fileserviceasyncapitestslistshareswithfilter072318376d3" ]
 }