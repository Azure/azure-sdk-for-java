--- conflicted
+++ resolved
@@ -1,119 +1,65 @@
 {
   "networkCallRecords" : [ {
     "Method" : "PUT",
-<<<<<<< HEAD
-    "Uri" : "https://azstoragesdkaccount.file.core.windows.net/fileserviceapitestslistshareswithfilter23546262eeea50?restype=share",
+    "Uri" : "https://azstoragesdkaccount.file.core.windows.net/fileserviceapitestslistshareswithfilter2294025d3924c0?restype=share",
     "Headers" : {
       "x-ms-version" : "2019-02-02",
-      "User-Agent" : "azsdk-java-azure-storage-file/12.0.0-preview.3 1.8.0_212; Windows 10 10.0"
-=======
-    "Uri" : "https://azstoragesdkaccount.file.core.windows.net/fileserviceapitestslistshareswithfilter2963805f1307e0?restype=share",
-    "Headers" : {
-      "x-ms-version" : "2019-02-02",
-      "User-Agent" : "azsdk-java-azure-storage-file/12.0.0-preview.3 1.8.0_222; Windows 10 10.0",
-      "x-ms-client-request-id" : "30d33e97-3bc9-4942-8f0e-f9e856d9584b"
->>>>>>> 81a8f91d
+      "User-Agent" : "azsdk-java-azure-storage-file/12.0.0-preview.3 1.8.0_212; Windows 10 10.0",
+      "x-ms-client-request-id" : "4c2f504a-d18e-49ec-ac6a-cee3a1e1c2e9"
     },
     "Response" : {
       "x-ms-version" : "2019-02-02",
       "Server" : "Windows-Azure-File/1.0 Microsoft-HTTPAPI/2.0",
-<<<<<<< HEAD
-      "ETag" : "\"0x8D7308FE2699610\"",
-      "Last-Modified" : "Tue, 03 Sep 2019 16:58:03 GMT",
+      "ETag" : "\"0x8D73158C8D4CB5C\"",
+      "Last-Modified" : "Wed, 04 Sep 2019 16:56:09 GMT",
       "retry-after" : "0",
       "Content-Length" : "0",
       "StatusCode" : "201",
-      "x-ms-request-id" : "e11ca8a0-201a-0080-4e78-6293dc000000",
-      "Date" : "Tue, 03 Sep 2019 16:58:03 GMT",
-      "x-ms-client-request-id" : "e4b4d9e3-4fac-4cc2-bf09-d701eabb137d"
-=======
-      "ETag" : "\"0x8D730D96FAA320F\"",
-      "Last-Modified" : "Wed, 04 Sep 2019 01:44:33 GMT",
-      "retry-after" : "0",
-      "Content-Length" : "0",
-      "StatusCode" : "201",
-      "x-ms-request-id" : "e7c18d40-101a-0044-22c2-62ec1a000000",
-      "Date" : "Wed, 04 Sep 2019 01:44:33 GMT",
-      "x-ms-client-request-id" : "30d33e97-3bc9-4942-8f0e-f9e856d9584b"
->>>>>>> 81a8f91d
+      "x-ms-request-id" : "f7963274-701a-00f5-5c41-631467000000",
+      "Date" : "Wed, 04 Sep 2019 16:56:09 GMT",
+      "x-ms-client-request-id" : "4c2f504a-d18e-49ec-ac6a-cee3a1e1c2e9"
     },
     "Exception" : null
   }, {
     "Method" : "PUT",
-<<<<<<< HEAD
-    "Uri" : "https://azstoragesdkaccount.file.core.windows.net/fileserviceapitestslistshareswithfilter23546262eeea51?restype=share",
+    "Uri" : "https://azstoragesdkaccount.file.core.windows.net/fileserviceapitestslistshareswithfilter2294025d3924c1?restype=share",
     "Headers" : {
       "x-ms-version" : "2019-02-02",
-      "User-Agent" : "azsdk-java-azure-storage-file/12.0.0-preview.3 1.8.0_212; Windows 10 10.0"
-=======
-    "Uri" : "https://azstoragesdkaccount.file.core.windows.net/fileserviceapitestslistshareswithfilter2963805f1307e1?restype=share",
-    "Headers" : {
-      "x-ms-version" : "2019-02-02",
-      "User-Agent" : "azsdk-java-azure-storage-file/12.0.0-preview.3 1.8.0_222; Windows 10 10.0",
-      "x-ms-client-request-id" : "969625e6-b25f-48d0-af6c-10e1af80e4ff"
->>>>>>> 81a8f91d
+      "User-Agent" : "azsdk-java-azure-storage-file/12.0.0-preview.3 1.8.0_212; Windows 10 10.0",
+      "x-ms-client-request-id" : "74db05a6-1cff-439f-85e6-44469ff76fb6"
     },
     "Response" : {
       "x-ms-version" : "2019-02-02",
       "Server" : "Windows-Azure-File/1.0 Microsoft-HTTPAPI/2.0",
-<<<<<<< HEAD
-      "ETag" : "\"0x8D7308FE26EEE94\"",
-      "Last-Modified" : "Tue, 03 Sep 2019 16:58:03 GMT",
+      "ETag" : "\"0x8D73158C8DA4AEF\"",
+      "Last-Modified" : "Wed, 04 Sep 2019 16:56:09 GMT",
       "retry-after" : "0",
       "Content-Length" : "0",
       "StatusCode" : "201",
-      "x-ms-request-id" : "e11ca8a2-201a-0080-4f78-6293dc000000",
-      "Date" : "Tue, 03 Sep 2019 16:58:03 GMT",
-      "x-ms-client-request-id" : "492c2613-e924-419e-8a7f-c7725cb4872a"
-=======
-      "ETag" : "\"0x8D730D96FAF6373\"",
-      "Last-Modified" : "Wed, 04 Sep 2019 01:44:33 GMT",
-      "retry-after" : "0",
-      "Content-Length" : "0",
-      "StatusCode" : "201",
-      "x-ms-request-id" : "e7c18d42-101a-0044-23c2-62ec1a000000",
-      "Date" : "Wed, 04 Sep 2019 01:44:33 GMT",
-      "x-ms-client-request-id" : "969625e6-b25f-48d0-af6c-10e1af80e4ff"
->>>>>>> 81a8f91d
+      "x-ms-request-id" : "f7963276-701a-00f5-5d41-631467000000",
+      "Date" : "Wed, 04 Sep 2019 16:56:09 GMT",
+      "x-ms-client-request-id" : "74db05a6-1cff-439f-85e6-44469ff76fb6"
     },
     "Exception" : null
   }, {
     "Method" : "PUT",
-<<<<<<< HEAD
-    "Uri" : "https://azstoragesdkaccount.file.core.windows.net/fileserviceapitestslistshareswithfilter23546262eeea52?restype=share",
+    "Uri" : "https://azstoragesdkaccount.file.core.windows.net/fileserviceapitestslistshareswithfilter2294025d3924c2?restype=share",
     "Headers" : {
       "x-ms-version" : "2019-02-02",
-      "User-Agent" : "azsdk-java-azure-storage-file/12.0.0-preview.3 1.8.0_212; Windows 10 10.0"
-=======
-    "Uri" : "https://azstoragesdkaccount.file.core.windows.net/fileserviceapitestslistshareswithfilter2963805f1307e2?restype=share",
-    "Headers" : {
-      "x-ms-version" : "2019-02-02",
-      "User-Agent" : "azsdk-java-azure-storage-file/12.0.0-preview.3 1.8.0_222; Windows 10 10.0",
-      "x-ms-client-request-id" : "0a0fdebe-3386-4ade-aca7-c4ca45b20a6f"
->>>>>>> 81a8f91d
+      "User-Agent" : "azsdk-java-azure-storage-file/12.0.0-preview.3 1.8.0_212; Windows 10 10.0",
+      "x-ms-client-request-id" : "00ce1b2b-09ba-4f36-83b4-e09720fb8ad6"
     },
     "Response" : {
       "x-ms-version" : "2019-02-02",
       "Server" : "Windows-Azure-File/1.0 Microsoft-HTTPAPI/2.0",
-<<<<<<< HEAD
-      "ETag" : "\"0x8D7308FE2749542\"",
-      "Last-Modified" : "Tue, 03 Sep 2019 16:58:03 GMT",
+      "ETag" : "\"0x8D73158C8DFF1AC\"",
+      "Last-Modified" : "Wed, 04 Sep 2019 16:56:09 GMT",
       "retry-after" : "0",
       "Content-Length" : "0",
       "StatusCode" : "201",
-      "x-ms-request-id" : "e11ca8a4-201a-0080-5078-6293dc000000",
-      "Date" : "Tue, 03 Sep 2019 16:58:03 GMT",
-      "x-ms-client-request-id" : "813f9fe8-42f6-43f9-abfc-af7fef316508"
-=======
-      "ETag" : "\"0x8D730D96FDBFC60\"",
-      "Last-Modified" : "Wed, 04 Sep 2019 01:44:33 GMT",
-      "retry-after" : "0",
-      "Content-Length" : "0",
-      "StatusCode" : "201",
-      "x-ms-request-id" : "e7c18d44-101a-0044-24c2-62ec1a000000",
-      "Date" : "Wed, 04 Sep 2019 01:44:33 GMT",
-      "x-ms-client-request-id" : "0a0fdebe-3386-4ade-aca7-c4ca45b20a6f"
->>>>>>> 81a8f91d
+      "x-ms-request-id" : "f7963278-701a-00f5-5e41-631467000000",
+      "Date" : "Wed, 04 Sep 2019 16:56:09 GMT",
+      "x-ms-client-request-id" : "00ce1b2b-09ba-4f36-83b4-e09720fb8ad6"
     },
     "Exception" : null
   }, {
@@ -121,12 +67,8 @@
     "Uri" : "https://azstoragesdkaccount.file.core.windows.net?prefix=fileserviceapitestslistshareswithfilter&include=&comp=list",
     "Headers" : {
       "x-ms-version" : "2019-02-02",
-<<<<<<< HEAD
-      "User-Agent" : "azsdk-java-azure-storage-file/12.0.0-preview.3 1.8.0_212; Windows 10 10.0"
-=======
-      "User-Agent" : "azsdk-java-azure-storage-file/12.0.0-preview.3 1.8.0_222; Windows 10 10.0",
-      "x-ms-client-request-id" : "36c3e737-6b72-414a-99a6-9d7526c10743"
->>>>>>> 81a8f91d
+      "User-Agent" : "azsdk-java-azure-storage-file/12.0.0-preview.3 1.8.0_212; Windows 10 10.0",
+      "x-ms-client-request-id" : "ec01f893-442b-427a-bce5-3ca47d0e4cc1"
     },
     "Response" : {
       "Transfer-Encoding" : "chunked",
@@ -134,24 +76,13 @@
       "Server" : "Windows-Azure-File/1.0 Microsoft-HTTPAPI/2.0",
       "retry-after" : "0",
       "StatusCode" : "200",
-<<<<<<< HEAD
-      "x-ms-request-id" : "e11ca8a6-201a-0080-5178-6293dc000000",
-      "Body" : "﻿<?xml version=\"1.0\" encoding=\"utf-8\"?><EnumerationResults ServiceEndpoint=\"https://azstoragesdkaccount.file.core.windows.net/\"><Prefix>fileserviceapitestslistshareswithfilter</Prefix><Shares><Share><Name>fileserviceapitestslistshareswithfilter23546262eeea50</Name><Properties><Last-Modified>Tue, 03 Sep 2019 16:58:03 GMT</Last-Modified><Etag>\"0x8D7308FE2699610\"</Etag><Quota>1</Quota></Properties></Share><Share><Name>fileserviceapitestslistshareswithfilter23546262eeea51</Name><Properties><Last-Modified>Tue, 03 Sep 2019 16:58:03 GMT</Last-Modified><Etag>\"0x8D7308FE26EEE94\"</Etag><Quota>2</Quota></Properties></Share><Share><Name>fileserviceapitestslistshareswithfilter23546262eeea52</Name><Properties><Last-Modified>Tue, 03 Sep 2019 16:58:03 GMT</Last-Modified><Etag>\"0x8D7308FE2749542\"</Etag><Quota>3</Quota></Properties></Share></Shares><NextMarker /></EnumerationResults>",
-      "Date" : "Tue, 03 Sep 2019 16:58:03 GMT",
-      "x-ms-client-request-id" : "23b31c9b-8532-4dd6-a835-fd5b18c9d514",
-=======
-      "x-ms-request-id" : "e7c18d46-101a-0044-25c2-62ec1a000000",
-      "Body" : "﻿<?xml version=\"1.0\" encoding=\"utf-8\"?><EnumerationResults ServiceEndpoint=\"https://azstoragesdkaccount.file.core.windows.net/\"><Prefix>fileserviceapitestslistshareswithfilter</Prefix><Shares><Share><Name>fileserviceapitestslistshareswithfilter2963805f1307e0</Name><Properties><Last-Modified>Wed, 04 Sep 2019 01:44:33 GMT</Last-Modified><Etag>\"0x8D730D96FAA320F\"</Etag><Quota>1</Quota></Properties></Share><Share><Name>fileserviceapitestslistshareswithfilter2963805f1307e1</Name><Properties><Last-Modified>Wed, 04 Sep 2019 01:44:33 GMT</Last-Modified><Etag>\"0x8D730D96FAF6373\"</Etag><Quota>2</Quota></Properties></Share><Share><Name>fileserviceapitestslistshareswithfilter2963805f1307e2</Name><Properties><Last-Modified>Wed, 04 Sep 2019 01:44:33 GMT</Last-Modified><Etag>\"0x8D730D96FDBFC60\"</Etag><Quota>3</Quota></Properties></Share></Shares><NextMarker /></EnumerationResults>",
-      "Date" : "Wed, 04 Sep 2019 01:44:33 GMT",
-      "x-ms-client-request-id" : "36c3e737-6b72-414a-99a6-9d7526c10743",
->>>>>>> 81a8f91d
+      "x-ms-request-id" : "f796327a-701a-00f5-5f41-631467000000",
+      "Body" : "﻿<?xml version=\"1.0\" encoding=\"utf-8\"?><EnumerationResults ServiceEndpoint=\"https://azstoragesdkaccount.file.core.windows.net/\"><Prefix>fileserviceapitestslistshareswithfilter</Prefix><Shares><Share><Name>fileserviceapitestslistshareswithfilter2294025d3924c0</Name><Properties><Last-Modified>Wed, 04 Sep 2019 16:56:09 GMT</Last-Modified><Etag>\"0x8D73158C8D4CB5C\"</Etag><Quota>1</Quota></Properties></Share><Share><Name>fileserviceapitestslistshareswithfilter2294025d3924c1</Name><Properties><Last-Modified>Wed, 04 Sep 2019 16:56:09 GMT</Last-Modified><Etag>\"0x8D73158C8DA4AEF\"</Etag><Quota>2</Quota></Properties></Share><Share><Name>fileserviceapitestslistshareswithfilter2294025d3924c2</Name><Properties><Last-Modified>Wed, 04 Sep 2019 16:56:09 GMT</Last-Modified><Etag>\"0x8D73158C8DFF1AC\"</Etag><Quota>3</Quota></Properties></Share></Shares><NextMarker /></EnumerationResults>",
+      "Date" : "Wed, 04 Sep 2019 16:56:09 GMT",
+      "x-ms-client-request-id" : "ec01f893-442b-427a-bce5-3ca47d0e4cc1",
       "Content-Type" : "application/xml"
     },
     "Exception" : null
   } ],
-<<<<<<< HEAD
-  "variables" : [ "fileserviceapitestslistshareswithfilter23546262eeea5" ]
-=======
-  "variables" : [ "fileserviceapitestslistshareswithfilter2963805f1307e" ]
->>>>>>> 81a8f91d
+  "variables" : [ "fileserviceapitestslistshareswithfilter2294025d3924c" ]
 }