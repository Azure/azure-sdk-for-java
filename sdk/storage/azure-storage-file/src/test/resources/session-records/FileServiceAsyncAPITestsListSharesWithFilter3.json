--- conflicted
+++ resolved
@@ -1,119 +1,65 @@
 {
   "networkCallRecords" : [ {
     "Method" : "PUT",
-<<<<<<< HEAD
-    "Uri" : "https://azstoragesdkaccount.file.core.windows.net/fileserviceasyncapitestslistshareswithfilter35390721e9a0?restype=share",
+    "Uri" : "https://azstoragesdkaccount.file.core.windows.net/fileserviceasyncapitestslistshareswithfilter343023ff9c60?restype=share",
     "Headers" : {
       "x-ms-version" : "2019-02-02",
-      "User-Agent" : "azsdk-java-azure-storage-file/12.0.0-preview.3 1.8.0_212; Windows 10 10.0"
-=======
-    "Uri" : "https://azstoragesdkaccount.file.core.windows.net/fileserviceasyncapitestslistshareswithfilter336260d67ff0?restype=share",
-    "Headers" : {
-      "x-ms-version" : "2019-02-02",
-      "User-Agent" : "azsdk-java-azure-storage-file/12.0.0-preview.3 1.8.0_222; Windows 10 10.0",
-      "x-ms-client-request-id" : "7d191515-f757-4856-a0ae-572d19df905e"
->>>>>>> 81a8f91d
+      "User-Agent" : "azsdk-java-azure-storage-file/12.0.0-preview.3 1.8.0_212; Windows 10 10.0",
+      "x-ms-client-request-id" : "42e4e8b9-1edf-4b58-8526-d6bd1617637c"
     },
     "Response" : {
       "x-ms-version" : "2019-02-02",
       "Server" : "Windows-Azure-File/1.0 Microsoft-HTTPAPI/2.0",
-<<<<<<< HEAD
-      "ETag" : "\"0x8D7309D4E1CC3A8\"",
-      "Last-Modified" : "Tue, 03 Sep 2019 18:34:07 GMT",
+      "ETag" : "\"0x8D73158D7491798\"",
+      "Last-Modified" : "Wed, 04 Sep 2019 16:56:33 GMT",
       "retry-after" : "0",
       "Content-Length" : "0",
       "StatusCode" : "201",
-      "x-ms-request-id" : "600e6a6a-801a-00e0-2086-62d6fe000000",
-      "Date" : "Tue, 03 Sep 2019 18:34:06 GMT",
-      "x-ms-client-request-id" : "a78d4faf-af64-49f0-9343-478d39e08d5f"
-=======
-      "ETag" : "\"0x8D730D9771ABF11\"",
-      "Last-Modified" : "Wed, 04 Sep 2019 01:44:46 GMT",
-      "retry-after" : "0",
-      "Content-Length" : "0",
-      "StatusCode" : "201",
-      "x-ms-request-id" : "e7c18ec9-101a-0044-5dc2-62ec1a000000",
-      "Date" : "Wed, 04 Sep 2019 01:44:45 GMT",
-      "x-ms-client-request-id" : "7d191515-f757-4856-a0ae-572d19df905e"
->>>>>>> 81a8f91d
+      "x-ms-request-id" : "98310d2d-b01a-0120-6141-631aef000000",
+      "Date" : "Wed, 04 Sep 2019 16:56:33 GMT",
+      "x-ms-client-request-id" : "42e4e8b9-1edf-4b58-8526-d6bd1617637c"
     },
     "Exception" : null
   }, {
     "Method" : "PUT",
-<<<<<<< HEAD
-    "Uri" : "https://azstoragesdkaccount.file.core.windows.net/fileserviceasyncapitestslistshareswithfilter35390721e9a1?restype=share",
+    "Uri" : "https://azstoragesdkaccount.file.core.windows.net/fileserviceasyncapitestslistshareswithfilter343023ff9c61?restype=share",
     "Headers" : {
       "x-ms-version" : "2019-02-02",
-      "User-Agent" : "azsdk-java-azure-storage-file/12.0.0-preview.3 1.8.0_212; Windows 10 10.0"
-=======
-    "Uri" : "https://azstoragesdkaccount.file.core.windows.net/fileserviceasyncapitestslistshareswithfilter336260d67ff1?restype=share",
-    "Headers" : {
-      "x-ms-version" : "2019-02-02",
-      "User-Agent" : "azsdk-java-azure-storage-file/12.0.0-preview.3 1.8.0_222; Windows 10 10.0",
-      "x-ms-client-request-id" : "31c7b6cc-1a4c-4409-8c24-d68836a55c43"
->>>>>>> 81a8f91d
+      "User-Agent" : "azsdk-java-azure-storage-file/12.0.0-preview.3 1.8.0_212; Windows 10 10.0",
+      "x-ms-client-request-id" : "4b657dde-65d2-4023-9d0b-07730df02c96"
     },
     "Response" : {
       "x-ms-version" : "2019-02-02",
       "Server" : "Windows-Azure-File/1.0 Microsoft-HTTPAPI/2.0",
-<<<<<<< HEAD
-      "ETag" : "\"0x8D7309D4E22B884\"",
-      "Last-Modified" : "Tue, 03 Sep 2019 18:34:07 GMT",
+      "ETag" : "\"0x8D73158D74F0C6B\"",
+      "Last-Modified" : "Wed, 04 Sep 2019 16:56:33 GMT",
       "retry-after" : "0",
       "Content-Length" : "0",
       "StatusCode" : "201",
-      "x-ms-request-id" : "600e6a6c-801a-00e0-2186-62d6fe000000",
-      "Date" : "Tue, 03 Sep 2019 18:34:06 GMT",
-      "x-ms-client-request-id" : "9ee69d64-30cd-4079-9500-704c8c6e06d2"
-=======
-      "ETag" : "\"0x8D730D97720B3F0\"",
-      "Last-Modified" : "Wed, 04 Sep 2019 01:44:46 GMT",
-      "retry-after" : "0",
-      "Content-Length" : "0",
-      "StatusCode" : "201",
-      "x-ms-request-id" : "e7c18ecb-101a-0044-5ec2-62ec1a000000",
-      "Date" : "Wed, 04 Sep 2019 01:44:46 GMT",
-      "x-ms-client-request-id" : "31c7b6cc-1a4c-4409-8c24-d68836a55c43"
->>>>>>> 81a8f91d
+      "x-ms-request-id" : "98310d2f-b01a-0120-6241-631aef000000",
+      "Date" : "Wed, 04 Sep 2019 16:56:33 GMT",
+      "x-ms-client-request-id" : "4b657dde-65d2-4023-9d0b-07730df02c96"
     },
     "Exception" : null
   }, {
     "Method" : "PUT",
-<<<<<<< HEAD
-    "Uri" : "https://azstoragesdkaccount.file.core.windows.net/fileserviceasyncapitestslistshareswithfilter35390721e9a2?restype=share",
+    "Uri" : "https://azstoragesdkaccount.file.core.windows.net/fileserviceasyncapitestslistshareswithfilter343023ff9c62?restype=share",
     "Headers" : {
       "x-ms-version" : "2019-02-02",
-      "User-Agent" : "azsdk-java-azure-storage-file/12.0.0-preview.3 1.8.0_212; Windows 10 10.0"
-=======
-    "Uri" : "https://azstoragesdkaccount.file.core.windows.net/fileserviceasyncapitestslistshareswithfilter336260d67ff2?restype=share",
-    "Headers" : {
-      "x-ms-version" : "2019-02-02",
-      "User-Agent" : "azsdk-java-azure-storage-file/12.0.0-preview.3 1.8.0_222; Windows 10 10.0",
-      "x-ms-client-request-id" : "c6543911-5152-473a-b545-753916e9a8d0"
->>>>>>> 81a8f91d
+      "User-Agent" : "azsdk-java-azure-storage-file/12.0.0-preview.3 1.8.0_212; Windows 10 10.0",
+      "x-ms-client-request-id" : "06b39968-814e-4d1b-b41f-eadfa444eca4"
     },
     "Response" : {
       "x-ms-version" : "2019-02-02",
       "Server" : "Windows-Azure-File/1.0 Microsoft-HTTPAPI/2.0",
-<<<<<<< HEAD
-      "ETag" : "\"0x8D7309D4E288649\"",
-      "Last-Modified" : "Tue, 03 Sep 2019 18:34:07 GMT",
+      "ETag" : "\"0x8D73158D7550134\"",
+      "Last-Modified" : "Wed, 04 Sep 2019 16:56:33 GMT",
       "retry-after" : "0",
       "Content-Length" : "0",
       "StatusCode" : "201",
-      "x-ms-request-id" : "600e6a6e-801a-00e0-2286-62d6fe000000",
-      "Date" : "Tue, 03 Sep 2019 18:34:06 GMT",
-      "x-ms-client-request-id" : "e10f8c06-0af4-467a-a3c9-c6b11e4a5fee"
-=======
-      "ETag" : "\"0x8D730D97730BD5A\"",
-      "Last-Modified" : "Wed, 04 Sep 2019 01:44:46 GMT",
-      "retry-after" : "0",
-      "Content-Length" : "0",
-      "StatusCode" : "201",
-      "x-ms-request-id" : "e7c18ecd-101a-0044-5fc2-62ec1a000000",
-      "Date" : "Wed, 04 Sep 2019 01:44:46 GMT",
-      "x-ms-client-request-id" : "c6543911-5152-473a-b545-753916e9a8d0"
->>>>>>> 81a8f91d
+      "x-ms-request-id" : "98310d31-b01a-0120-6341-631aef000000",
+      "Date" : "Wed, 04 Sep 2019 16:56:33 GMT",
+      "x-ms-client-request-id" : "06b39968-814e-4d1b-b41f-eadfa444eca4"
     },
     "Exception" : null
   }, {
@@ -121,12 +67,8 @@
     "Uri" : "https://azstoragesdkaccount.file.core.windows.net?prefix=fileserviceasyncapitestslistshareswithfilter&maxresults=2&include=&comp=list",
     "Headers" : {
       "x-ms-version" : "2019-02-02",
-<<<<<<< HEAD
-      "User-Agent" : "azsdk-java-azure-storage-file/12.0.0-preview.3 1.8.0_212; Windows 10 10.0"
-=======
-      "User-Agent" : "azsdk-java-azure-storage-file/12.0.0-preview.3 1.8.0_222; Windows 10 10.0",
-      "x-ms-client-request-id" : "0ec06f67-5a16-4571-95a0-81a70773c3db"
->>>>>>> 81a8f91d
+      "User-Agent" : "azsdk-java-azure-storage-file/12.0.0-preview.3 1.8.0_212; Windows 10 10.0",
+      "x-ms-client-request-id" : "835b7eb5-9e0d-4297-89cc-7759d223d4d2"
     },
     "Response" : {
       "Transfer-Encoding" : "chunked",
@@ -134,20 +76,20 @@
       "Server" : "Windows-Azure-File/1.0 Microsoft-HTTPAPI/2.0",
       "retry-after" : "0",
       "StatusCode" : "200",
-<<<<<<< HEAD
-      "x-ms-request-id" : "600e6a70-801a-00e0-2386-62d6fe000000",
-      "Body" : "﻿<?xml version=\"1.0\" encoding=\"utf-8\"?><EnumerationResults ServiceEndpoint=\"https://azstoragesdkaccount.file.core.windows.net/\"><Prefix>fileserviceasyncapitestslistshareswithfilter</Prefix><MaxResults>2</MaxResults><Shares><Share><Name>fileserviceasyncapitestslistshareswithfilter35390721e9a0</Name><Properties><Last-Modified>Tue, 03 Sep 2019 18:34:07 GMT</Last-Modified><Etag>\"0x8D7309D4E1CC3A8\"</Etag><Quota>1</Quota></Properties></Share><Share><Name>fileserviceasyncapitestslistshareswithfilter35390721e9a1</Name><Properties><Last-Modified>Tue, 03 Sep 2019 18:34:07 GMT</Last-Modified><Etag>\"0x8D7309D4E22B884\"</Etag><Quota>2</Quota></Properties></Share></Shares><NextMarker>/azstoragesdkaccount/fileserviceasyncapitestslistshareswithfilter35390721e9a2</NextMarker></EnumerationResults>",
-      "Date" : "Tue, 03 Sep 2019 18:34:06 GMT",
-      "x-ms-client-request-id" : "529e3d3d-3d79-4870-9824-2ea95a5537c2",
+      "x-ms-request-id" : "98310d33-b01a-0120-6441-631aef000000",
+      "Body" : "﻿<?xml version=\"1.0\" encoding=\"utf-8\"?><EnumerationResults ServiceEndpoint=\"https://azstoragesdkaccount.file.core.windows.net/\"><Prefix>fileserviceasyncapitestslistshareswithfilter</Prefix><MaxResults>2</MaxResults><Shares><Share><Name>fileserviceasyncapitestslistshareswithfilter343023ff9c60</Name><Properties><Last-Modified>Wed, 04 Sep 2019 16:56:33 GMT</Last-Modified><Etag>\"0x8D73158D7491798\"</Etag><Quota>1</Quota></Properties></Share><Share><Name>fileserviceasyncapitestslistshareswithfilter343023ff9c61</Name><Properties><Last-Modified>Wed, 04 Sep 2019 16:56:33 GMT</Last-Modified><Etag>\"0x8D73158D74F0C6B\"</Etag><Quota>2</Quota></Properties></Share></Shares><NextMarker>/azstoragesdkaccount/fileserviceasyncapitestslistshareswithfilter343023ff9c62</NextMarker></EnumerationResults>",
+      "Date" : "Wed, 04 Sep 2019 16:56:33 GMT",
+      "x-ms-client-request-id" : "835b7eb5-9e0d-4297-89cc-7759d223d4d2",
       "Content-Type" : "application/xml"
     },
     "Exception" : null
   }, {
     "Method" : "GET",
-    "Uri" : "https://azstoragesdkaccount.file.core.windows.net?prefix=fileserviceasyncapitestslistshareswithfilter&marker=/azstoragesdkaccount/fileserviceasyncapitestslistshareswithfilter35390721e9a2&maxresults=2&include=&comp=list",
+    "Uri" : "https://azstoragesdkaccount.file.core.windows.net?prefix=fileserviceasyncapitestslistshareswithfilter&marker=/azstoragesdkaccount/fileserviceasyncapitestslistshareswithfilter343023ff9c62&maxresults=2&include=&comp=list",
     "Headers" : {
       "x-ms-version" : "2019-02-02",
-      "User-Agent" : "azsdk-java-azure-storage-file/12.0.0-preview.3 1.8.0_212; Windows 10 10.0"
+      "User-Agent" : "azsdk-java-azure-storage-file/12.0.0-preview.3 1.8.0_212; Windows 10 10.0",
+      "x-ms-client-request-id" : "818094a6-73fe-4a21-afba-a66a3255f838"
     },
     "Response" : {
       "Transfer-Encoding" : "chunked",
@@ -155,23 +97,13 @@
       "Server" : "Windows-Azure-File/1.0 Microsoft-HTTPAPI/2.0",
       "retry-after" : "0",
       "StatusCode" : "200",
-      "x-ms-request-id" : "600e6a71-801a-00e0-2486-62d6fe000000",
-      "Body" : "﻿<?xml version=\"1.0\" encoding=\"utf-8\"?><EnumerationResults ServiceEndpoint=\"https://azstoragesdkaccount.file.core.windows.net/\"><Prefix>fileserviceasyncapitestslistshareswithfilter</Prefix><Marker>/azstoragesdkaccount/fileserviceasyncapitestslistshareswithfilter35390721e9a2</Marker><MaxResults>2</MaxResults><Shares><Share><Name>fileserviceasyncapitestslistshareswithfilter35390721e9a2</Name><Properties><Last-Modified>Tue, 03 Sep 2019 18:34:07 GMT</Last-Modified><Etag>\"0x8D7309D4E288649\"</Etag><Quota>3</Quota></Properties></Share></Shares><NextMarker /></EnumerationResults>",
-      "Date" : "Tue, 03 Sep 2019 18:34:06 GMT",
-      "x-ms-client-request-id" : "e4b4acf4-267f-43bb-9421-853aa7398fca",
-=======
-      "x-ms-request-id" : "e7c18ecf-101a-0044-60c2-62ec1a000000",
-      "Body" : "﻿<?xml version=\"1.0\" encoding=\"utf-8\"?><EnumerationResults ServiceEndpoint=\"https://azstoragesdkaccount.file.core.windows.net/\"><Prefix>fileserviceasyncapitestslistshareswithfilter</Prefix><MaxResults>2</MaxResults><Shares><Share><Name>fileserviceasyncapitestslistshareswithfilter336260d67ff0</Name><Properties><Last-Modified>Wed, 04 Sep 2019 01:44:46 GMT</Last-Modified><Etag>\"0x8D730D9771ABF11\"</Etag><Quota>1</Quota></Properties></Share><Share><Name>fileserviceasyncapitestslistshareswithfilter336260d67ff1</Name><Properties><Last-Modified>Wed, 04 Sep 2019 01:44:46 GMT</Last-Modified><Etag>\"0x8D730D97720B3F0\"</Etag><Quota>2</Quota></Properties></Share></Shares><NextMarker>/azstoragesdkaccount/fileserviceasyncapitestslistshareswithfilter336260d67ff2</NextMarker></EnumerationResults>",
-      "Date" : "Wed, 04 Sep 2019 01:44:46 GMT",
-      "x-ms-client-request-id" : "0ec06f67-5a16-4571-95a0-81a70773c3db",
->>>>>>> 81a8f91d
+      "x-ms-request-id" : "98310d35-b01a-0120-6541-631aef000000",
+      "Body" : "﻿<?xml version=\"1.0\" encoding=\"utf-8\"?><EnumerationResults ServiceEndpoint=\"https://azstoragesdkaccount.file.core.windows.net/\"><Prefix>fileserviceasyncapitestslistshareswithfilter</Prefix><Marker>/azstoragesdkaccount/fileserviceasyncapitestslistshareswithfilter343023ff9c62</Marker><MaxResults>2</MaxResults><Shares><Share><Name>fileserviceasyncapitestslistshareswithfilter343023ff9c62</Name><Properties><Last-Modified>Wed, 04 Sep 2019 16:56:33 GMT</Last-Modified><Etag>\"0x8D73158D7550134\"</Etag><Quota>3</Quota></Properties></Share></Shares><NextMarker /></EnumerationResults>",
+      "Date" : "Wed, 04 Sep 2019 16:56:33 GMT",
+      "x-ms-client-request-id" : "818094a6-73fe-4a21-afba-a66a3255f838",
       "Content-Type" : "application/xml"
     },
     "Exception" : null
   } ],
-<<<<<<< HEAD
-  "variables" : [ "fileserviceasyncapitestslistshareswithfilter35390721e9a" ]
-=======
-  "variables" : [ "fileserviceasyncapitestslistshareswithfilter336260d67ff" ]
->>>>>>> 81a8f91d
+  "variables" : [ "fileserviceasyncapitestslistshareswithfilter343023ff9c6" ]
 }