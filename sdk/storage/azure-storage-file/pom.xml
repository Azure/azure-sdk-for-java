--- conflicted
+++ resolved
@@ -87,8 +87,6 @@
     </dependency>
   </dependencies>
 
-<<<<<<< HEAD
-
   <profiles>
     <profile>
       <id>java8</id>
@@ -114,6 +112,7 @@
                 </goals>
                 <configuration>
                   <compilerId>groovy-eclipse-compiler</compilerId>
+                  <compilerArgument>-Xlint:unchecked</compilerArgument>
                 </configuration>
               </execution>
               <execution>
@@ -124,6 +123,7 @@
                 </goals>
                 <configuration>
                   <compilerId>groovy-eclipse-compiler</compilerId>
+                  <compilerArgument>-Xlint:unchecked</compilerArgument>
                 </configuration>
               </execution>
             </executions>
@@ -174,6 +174,7 @@
                 </goals>
                 <configuration>
                   <compilerId>groovy-eclipse-compiler</compilerId>
+                  <compilerArgument>-Xlint:unchecked</compilerArgument>
                   <release>8</release>
                 </configuration>
               </execution>
@@ -185,6 +186,7 @@
                 </goals>
                 <configuration>
                   <compilerId>groovy-eclipse-compiler</compilerId>
+                  <compilerArgument>-Xlint:unchecked</compilerArgument>
                   <release>8</release>
                 </configuration>
               </execution>
@@ -222,43 +224,4 @@
       </build>
     </profile>
   </profiles>
-=======
-  <build>
-    <sourceDirectory>src/main/java</sourceDirectory>
-    <testSourceDirectory>src/test/java</testSourceDirectory>
-    <testResources>
-      <testResource>
-        <directory>${basedir}/src/test/resources</directory>
-      </testResource>
-    </testResources>
-    <plugins>
-
-      <plugin>
-        <groupId>org.apache.maven.plugins</groupId>
-        <artifactId>maven-compiler-plugin</artifactId>
-        <version>${maven-compiler-plugin.version}</version>
-        <configuration>
-          <compilerId>groovy-eclipse-compiler</compilerId>
-          <compilerArgument>-Xlint:unchecked</compilerArgument>
-          <source>1.8</source>
-          <target>1.8</target>
-          <showDeprecation>true</showDeprecation>
-        </configuration>
-        <dependencies>
-          <dependency>
-            <groupId>org.codehaus.groovy</groupId>
-            <artifactId>groovy-eclipse-compiler</artifactId>
-            <version>${groovy-eclipse-compiler.version}</version>
-          </dependency>
-          <dependency>
-            <groupId>org.codehaus.groovy</groupId>
-            <artifactId>groovy-eclipse-batch</artifactId>
-            <version>${groovy-eclipse-batch.version}</version>
-          </dependency>
-        </dependencies>
-      </plugin>
-    </plugins>
-  </build>
->>>>>>> 0c5a81c3
-
 </project>