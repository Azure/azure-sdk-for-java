--- conflicted
+++ resolved
@@ -147,15 +147,11 @@
 Uses the `fileServiceClient` generated from [File Service Client](#file-service) section below.
 
 ```java
-<<<<<<< HEAD
-// TODO
-=======
 try {
     fileServiceClient.createShare("myShare");
 } catch (StorageException e) {
     logger.error("Failed to create a share with error code: " + e.getErrorCode());
 }
->>>>>>> f9b68898
 ```
 
 ### Resource Names
@@ -216,11 +212,7 @@
 ```java
 String directoryURL = String.format("https://%s.file.core.windows.net/%s%s", accountName, shareName, directoryPath, sasToken);
 DirectoryClient directoryClient = new DirectoryClientBuilder().endpoint(directoryURL)
-<<<<<<< HEAD
-    .credential(sasToken).shareName(shareName).directoryName(directoryPath).buildClient();
-=======
     .sasToken(sasToken).shareName(shareName).directoryName(directoryPath).buildClient();
->>>>>>> f9b68898
 ```
 ### File
  The file resource includes the properties for that file. It allows the operations of creating, uploading, copying, downloading, deleting files or range of the files, getting properties, setting metadata, listing and force closing the handles.
@@ -229,11 +221,7 @@
 ```java
 String fileURL = String.format("https://%s.file.core.windows.net", accountName);
 FileClient fileClient = new FileClientBuilder().endpoint(fileURL)
-<<<<<<< HEAD
-    .credential(sasToken).shareName(shareName).filePath(directoryPath + "/" + fileName).buildClient();
-=======
     .sasToken(sasToken).shareName(shareName).filePath(directoryPath + "/" + fileName).buildClient();
->>>>>>> f9b68898
 ```
 
 ## Examples
@@ -382,14 +370,9 @@
 Taking the fileClient in KeyConcept, [`${fileClient}`](#File) with data of "default" .
 
 ```Java
-<<<<<<< HEAD
-ByteBuffer data = ByteBuffer.wrap("default".getBytes(StandardCharsets.UTF_8));
-fileClient.upload(data, data.readableBytes());
-=======
 String uploadText = "default";
 ByteBuffer data = ByteBuffer.wrap(uploadText.getBytes(StandardCharsets.UTF_8));
 fileClient.upload(data, uploadText.length());
->>>>>>> f9b68898
 ```
 
 ### Upload file to storage
@@ -402,13 +385,8 @@
 ### Download data from file range
 Taking the fileClient in KeyConcept, [`${fileClient}`](#File) with the range from 1024 to 2048.
 ```Java
-<<<<<<< HEAD
-FileRange fileRange = new FileRange(1024, 2047);
-fileClient.downloadWithProperties(fileRange, false, null);
-=======
 FileRange fileRange = new FileRange(1024L, 2047L);
 fileClient.downloadWithPropertiesWithResponse(fileRange, false, null, Context.NONE);
->>>>>>> f9b68898
 ```
 
 ### Download file from storage
@@ -456,15 +434,9 @@
 Taking the shareClient in KeyConcept, [`${shareClient}`](#Share) .
 
 ```java
-<<<<<<< HEAD
-AccessPolicy accessPolicy = new AccessPolicy().permission("r")
-            .start(OffsetDateTime.now(ZoneOffset.UTC))
-            .expiry(OffsetDateTime.now(ZoneOffset.UTC).plusDays(10));
-=======
 AccessPolicy accessPolicy = new AccessPolicy().setPermission("r")
     .setStart(OffsetDateTime.now(ZoneOffset.UTC))
     .setExpiry(OffsetDateTime.now(ZoneOffset.UTC).plusDays(10));
->>>>>>> f9b68898
 
 SignedIdentifier permission = new SignedIdentifier().setId("mypolicy").setAccessPolicy(accessPolicy);
 shareClient.setAccessPolicy(Collections.singletonList(permission));
@@ -474,11 +446,7 @@
 Taking the directoryClient in KeyConcept, [`${directoryClient}`](#Directory)
 
 ```Java
-<<<<<<< HEAD
-Iterable<HandleItem> handleItems = directoryClient.listHandles(null, true);
-=======
 PagedIterable<HandleItem> handleItems = directoryClient.listHandles(null, true, Duration.ofSeconds(30), Context.NONE);
->>>>>>> f9b68898
 ```
 
 ### Force close handles on handle id
@@ -501,11 +469,7 @@
 Taking the fileClient in KeyConcept, [`${fileClient}`](#File) .
 
 ```Java
-<<<<<<< HEAD
-FileHTTPHeaders httpHeaders = new FileHTTPHeaders().fileContentType("text/plain");
-=======
 FileHTTPHeaders httpHeaders = new FileHTTPHeaders().setFileContentType("text/plain");
->>>>>>> f9b68898
 long newFileSize = 1024;
 fileClient.setHttpHeaders(newFileSize, httpHeaders);
 ```
