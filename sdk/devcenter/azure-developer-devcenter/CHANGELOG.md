# Release History

## 1.1.0-beta.1 (Unreleased)
<<<<<<< HEAD
=======

### Features Added

### Breaking Changes

### Bugs Fixed

### Other Changes

## 1.0.1 (2024-06-25)
>>>>>>> b8b90176

### Features Added

### Breaking Changes

### Bugs Fixed

### Other Changes

## 1.0.0 (2024-04-30)

This release targets Azure Dev Center 2023-04-01 General Available API, which is the same version as the previous 1.0.0-beta.3 release. The main improvement was the addition of models as Convenience API was enabled for the SDK. 

### Features Added

- Added models and models serialization for each Dev Center concept.
    - DevBox
    - DevBoxAction
    - DevBoxActionDelayResult
    - DevBoxActionDelayStatus
    - DevBoxActionType
    - DevBoxHardwareProfile
    - DevBoxImageReference
    - DevBoxNextAction
    - DevBoxOsType
    - DevBoxPool
    - DevBoxProvisioningState
    - DevBoxSchedule
    - DevBoxStorageProfile
    - DevCenterCatalog
    - DevCenterEnvironment
    - DevCenterEnvironmentType
    - DevCenterOperationDetails
    - DevCenterOperationStatus
    - DevCenterProject
    - EnvironmentDefinition
    - EnvironmentDefinitionParameter
    - EnvironmentDefinitionParameterType
    - EnvironmentProvisioningState
    - EnvironmentTypeStatus
    - HibernateSupport
    - LocalAdministratorStatus
    - OsDisk
    - PoolHealthStatus
    - PowerState
    - RemoteConnection
    - ScheduleFrequency
    - ScheduleType
    - SkuName
    - StopOnDisconnectConfiguration
    - StopOnDisconnectStatus
    
- For each previous client method, added the correspondent method with model return. E.g. for `getDevBoxWithResponse` method, which returns `Response<BinaryData>`, was added a correspondent `getDevBox` method, which returns `DevBox` model.   
- Added `getDevBoxesClient()` and `getDeploymentEnvironmentsClient()` methods in `DevCenterClient` 
- Added `getDevBoxesAsyncClient()` and `getDeploymentEnvironmentsAsyncClient()` methods in `DevCenterAsyncClient`

### Breaking Changes

- Removed `filter` and `top` as optional request parameters to match equivalent update in the API side.

## 1.0.0-beta.3 (2023-11-09)

This release updates the Azure DevCenter library to use the 2023-04-01 GA API.

### Breaking Changes

 - `EnvironmentsClient` renamed to `DeploymentEnvironmentsClient`
 - `DeploymentEnvironmentsClient` now works with "environment definitions" instead of "catalog items"
 - Creating a new environment requires passing `environmentDefinitionName` instead of `catalogItemName`
 - Creating a new environment requires passing an additional parameter `catalogName`
 - All `actions` methods had `Upcoming` removed from their names. E.g. `delayUpcomingAction` was renamed to `delayAction`
 - All `Schedules` methods had `ByPool` removed from their names. E.g. `getScheduleByPool` was renamed to `getSchedule`
 - `delayActions` renamed to `delayAllActions`
 - `ByUser` was removed from all methods names. E.g. `listDevBoxesByUser` was renamed to `listDevBoxes`. Functionalities and required parameters of the methods remain the same.
 - List dev boxes got moved from `DevCenterClient` to `DevBoxClient`

## 1.0.0-beta.2 (2023-02-07)

This release updates the Azure DevCenter library to use the 2022-11-11-preview API.

### Breaking Changes

- `DevBoxClientBuilder`, `DevCenterClientBuilder`, and `EnvironmentsClientBuilder` now accept an endpoint URI on construction rather than tenant ID + dev center name.

### Features Added

- Added upcoming actions APIs to dev boxes.
    - `delayUpcomingActionWithResponse`
    - `getUpcomingActionWithResponse`
    - `listUpcomingActions`
    - `skipUpcomingActionWithResponse`

### Bugs Fixed

- Invalid `beginDeleteEnvironmentAction` API removed from `EnvironmentsClient`.
- Unimplemented artifacts APIs removed from `EnvironmentsClient`.

### Other Changes

#### Dependency Updates

- Upgraded `azure-core` from version `1.34.0` to version `1.36.0`.
- Upgraded `azure-core-http-netty` from version `1.12.7` to version `1.13.0`.

## 1.0.0-beta.1 (2022-11-11)

- This package contains Microsoft Azure DevCenter client library.

### Features Added
Initial release for the azure-developer-devcenter Java SDK.
<|MERGE_RESOLUTION|>--- conflicted
+++ resolved
@@ -1,8 +1,6 @@
 # Release History
 
 ## 1.1.0-beta.1 (Unreleased)
-<<<<<<< HEAD
-=======
 
 ### Features Added
 
@@ -13,15 +11,13 @@
 ### Other Changes
 
 ## 1.0.1 (2024-06-25)
->>>>>>> b8b90176
-
-### Features Added
-
-### Breaking Changes
-
-### Bugs Fixed
 
 ### Other Changes
+
+#### Dependency Updates
+
+- Upgraded `azure-core` from `1.48.0` to version `1.49.1`.
+- Upgraded `azure-core-http-netty` from `1.14.2` to version `1.15.1`.
 
 ## 1.0.0 (2024-04-30)
 
