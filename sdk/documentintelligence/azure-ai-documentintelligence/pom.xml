<!-- Copyright (c) Microsoft Corporation. All rights reserved.
     Licensed under the MIT License. -->
<project xmlns="http://maven.apache.org/POM/4.0.0"
         xmlns:xsi="http://www.w3.org/2001/XMLSchema-instance"
         xsi:schemaLocation="http://maven.apache.org/POM/4.0.0 http://maven.apache.org/xsd/maven-4.0.0.xsd">
  <modelVersion>4.0.0</modelVersion>
  <parent>
    <groupId>com.azure</groupId>
    <artifactId>azure-client-sdk-parent</artifactId>
    <version>1.7.0</version> <!-- {x-version-update;com.azure:azure-client-sdk-parent;current} -->
    <relativePath>../../parents/azure-client-sdk-parent</relativePath>
  </parent>

  <groupId>com.azure</groupId>
  <artifactId>azure-ai-documentintelligence</artifactId>
  <version>1.0.0-beta.1</version> <!-- {x-version-update;com.azure:azure-ai-documentintelligence;current} -->

  <name>Microsoft Azure client library for Document Intelligence</name>
  <description>This package contains the Microsoft Azure AI Document Intelligence SDK.</description>
  <url>https://github.com/Azure/azure-sdk-for-java</url>

  <distributionManagement>
    <site>
      <id>azure-java-build-docs</id>
      <url>${site.url}/site/${project.artifactId}</url>
    </site>
  </distributionManagement>

  <scm>
    <url>scm:git:https://github.com/Azure/azure-sdk-for-java</url>
    <connection>scm:git:git@github.com:Azure/azure-sdk-for-java.git</connection>
    <tag>HEAD</tag>
  </scm>

  <properties>
    <!-- Configures the Java 9+ run to perform the required module exports, opens, and reads that are necessary for testing but shouldn't be part of the module-info. -->
    <javaModulesSurefireArgLine>
      --add-opens com.azure.core/com.azure.core.implementation.util=ALL-UNNAMED
      --add-opens com.azure.ai.documentintelligence/com.azure.ai.documentintelligence=ALL-UNNAMED
    </javaModulesSurefireArgLine>
    <graalvm.disable>false</graalvm.disable>
  </properties>

  <dependencies>
    <dependency>
      <groupId>com.azure</groupId>
      <artifactId>azure-core</artifactId>
      <version>1.45.0</version> <!-- {x-version-update;com.azure:azure-core;dependency} -->
    </dependency>
    <dependency>
      <groupId>com.azure</groupId>
      <artifactId>azure-core-http-netty</artifactId>
      <version>1.13.10</version> <!-- {x-version-update;com.azure:azure-core-http-netty;dependency} -->
    </dependency>
    <dependency>
      <groupId>org.slf4j</groupId>
      <artifactId>slf4j-simple</artifactId>
      <version>1.7.36</version> <!-- {x-version-update;org.slf4j:slf4j-simple;external_dependency} -->
      <scope>test</scope>
    </dependency>
    <dependency>
      <groupId>com.azure</groupId>
      <artifactId>azure-core-experimental</artifactId>
      <version>1.0.0-beta.46</version> <!-- {x-version-update;com.azure:azure-core-experimental;dependency} -->
    </dependency>

    <!-- Test Dependencies -->
    <dependency>
      <groupId>com.azure</groupId>
      <artifactId>azure-core-test</artifactId>
      <version>1.22.0</version> <!-- {x-version-update;com.azure:azure-core-test;dependency} -->
      <scope>test</scope>
    </dependency>
    <dependency>
      <groupId>com.azure</groupId>
<<<<<<< HEAD
      <artifactId>azure-identity</artifactId>
      <version>1.11.0</version> <!-- {x-version-update;com.azure:azure-identity;dependency} -->
=======
      <artifactId>azure-core-http-okhttp</artifactId>
      <version>1.11.16</version> <!-- {x-version-update;com.azure:azure-core-http-okhttp;dependency} -->
>>>>>>> a4082301
      <scope>test</scope>
    </dependency>
    <dependency>
      <groupId>org.junit.jupiter</groupId>
      <artifactId>junit-jupiter-api</artifactId>
      <version>5.9.3</version> <!-- {x-version-update;org.junit.jupiter:junit-jupiter-api;external_dependency} -->
      <scope>test</scope>
    </dependency>
    <dependency>
      <groupId>org.junit.jupiter</groupId>
      <artifactId>junit-jupiter-engine</artifactId>
      <version>5.9.3</version> <!-- {x-version-update;org.junit.jupiter:junit-jupiter-engine;external_dependency} -->
      <scope>test</scope>
    </dependency>
    <dependency>
      <groupId>org.junit.jupiter</groupId>
      <artifactId>junit-jupiter-params</artifactId>
      <version>5.9.3</version> <!-- {x-version-update;org.junit.jupiter:junit-jupiter-params;external_dependency} -->
      <scope>test</scope>
    </dependency>
    <dependency>
      <groupId>com.azure</groupId>
      <artifactId>azure-identity</artifactId>
      <version>1.11.0</version> <!-- {x-version-update;com.azure:azure-identity;dependency} -->
      <scope>test</scope>
    </dependency>
  </dependencies>
</project><|MERGE_RESOLUTION|>--- conflicted
+++ resolved
@@ -73,13 +73,8 @@
     </dependency>
     <dependency>
       <groupId>com.azure</groupId>
-<<<<<<< HEAD
-      <artifactId>azure-identity</artifactId>
-      <version>1.11.0</version> <!-- {x-version-update;com.azure:azure-identity;dependency} -->
-=======
       <artifactId>azure-core-http-okhttp</artifactId>
       <version>1.11.16</version> <!-- {x-version-update;com.azure:azure-core-http-okhttp;dependency} -->
->>>>>>> a4082301
       <scope>test</scope>
     </dependency>
     <dependency>
