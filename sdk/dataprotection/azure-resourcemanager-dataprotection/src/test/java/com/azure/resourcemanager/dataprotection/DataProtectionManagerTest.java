--- conflicted
+++ resolved
@@ -59,7 +59,6 @@
         final TokenCredential credential = getIdentityTestCredential(super.interceptorManager);
         final AzureProfile profile = new AzureProfile(AzureEnvironment.AZURE);
 
-<<<<<<< HEAD
         resourceManager = ResourceManager
             .configure().withLogOptions(new HttpLogOptions().setLogLevel(HttpLogDetailLevel.BASIC))
             .authenticate(credential, profile).withDefaultSubscription();
@@ -69,16 +68,6 @@
             .withLogOptions(new HttpLogOptions().setLogLevel(HttpLogDetailLevel.BASIC))
             .withPolicy(new ProviderRegistrationPolicy(resourceManager))
             .authenticate(credential, profile);
-=======
-        dataProtectionManager = DataProtectionManager.configure()
-            .withLogOptions(new HttpLogOptions().setLogLevel(HttpLogDetailLevel.BASIC))
-            .authenticate(credential, profile);
-
-        resourceManager = ResourceManager.configure()
-            .withLogOptions(new HttpLogOptions().setLogLevel(HttpLogDetailLevel.BASIC))
-            .authenticate(credential, profile)
-            .withDefaultSubscription();
->>>>>>> e8a52833
 
         // use AZURE_RESOURCE_GROUP_NAME if run in LIVE CI
         String testResourceGroup = Configuration.getGlobalConfiguration().get("AZURE_RESOURCE_GROUP_NAME");
