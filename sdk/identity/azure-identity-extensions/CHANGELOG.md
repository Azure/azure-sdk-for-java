# Release History

## 1.2.0-beta.2 (Unreleased)
<<<<<<< HEAD
=======

### Features Added

### Breaking Changes

### Bugs Fixed

### Other Changes


## 1.1.17 (2024-06-25)
>>>>>>> b8b90176

### Features Added

### Breaking Changes

### Bugs Fixed

### Other Changes


## 1.1.15 (2024-04-23)

### Other Changes

#### Dependency Updates

- Upgraded `azure-identity` from `1.11.4` to version `1.12.0`.


## 1.1.14 (2024-03-20)

### Other Changes

#### Dependency Updates

- Upgraded `azure-identity` from `1.11.2` to version `1.11.4`.
- Upgraded `postgresql` from `42.3.8` to version `42.3.9`.


## 1.1.13 (2024-02-22)

### Other Changes

#### Dependency Updates

- Upgraded `azure-identity` from `1.11.1` to version `1.11.2`.


## 1.1.12 (2024-02-05)

### Other Changes

#### Dependency Updates

- Upgraded `azure-identity` from `1.11.0` to version `1.11.1`.

## 1.1.11 (2023-12-04)

### Other Changes

#### Dependency Updates

- Upgraded `azure-identity` from `1.11.0` to version `1.11.1`.

## 1.1.10 (2023-11-20)

### Other Changes

#### Dependency Updates

- Upgraded `azure-identity` from `1.10.4` to version `1.11.0`.

## 1.1.9 (2023-10-20)

### Other Changes

#### Dependency Updates

- Upgraded `azure-identity` from `1.10.1` to version `1.10.4`.

## 1.1.8 (2023-09-22)

### Other Changes

#### Dependency Updates

- Upgraded `azure-identity` from `1.10.0` to version `1.10.1`.

## 1.1.7 (2023-08-18)

### Other Changes

#### Dependency Updates

- Upgraded `azure-identity` from `1.9.2` to version `1.10.0`.

## 1.1.6 (2023-07-25)

### Other Changes

#### Dependency Updates

- Upgraded `azure-identity` from `1.9.1` to version `1.9.2`.

## 1.1.5 (2023-06-21)

### Other Changes

#### Dependency Updates

- Upgraded `mysql-connector-j` from `8.0.32` to version `8.0.33`.
- Upgraded `azure-identity` from `1.9.0` to version `1.9.1`.

## 1.1.4 (2023-05-23)

### Other Changes

#### Dependency Updates

- Upgraded `azure-identity` from `1.8.2` to version `1.9.0`.

## 1.1.3 (2023-04-24)

### Other Changes

#### Dependency Updates

- Upgraded `azure-identity` from `1.8.1` to version `1.8.2`.

## 1.1.2 (2023-03-18)

### Other Changes

#### Dependency Updates

- Upgraded `azure-identity` from `1.8.0` to version `1.8.1`.

## 1.1.1 (2023-02-13)

### Dependency Updates

- Upgrade Azure Identity to 1.8.0.

### Others

- Improve the performance of DefaultTokenCredentialProvider's `get()` method.

## 1.2.0-beta.1 (2023-02-06)

### Other Changes

#### Dependency Updates

- Upgraded `mysql-connector-j` from version `8.0.31` to `8.0.32`.

## 1.1.0 (2023-01-11)

This is the 1.1.0 GA version of Azure identity extensions library for Java.

### Dependency Updates

- Upgrade Azure Identity to 1.7.3.

## 1.0.0 (2022-12-05)

This is the 1.0.0 GA version of Azure identity extensions library for Java.

### Breaking Changes

- Move `azure-identity-providers-core`, `azure-identity-providers-jdbc-mysql`, `azure-identity-providers-jdbc-postgresql` into one module: `azure-identity-extensions` [#32282](https://github.com/Azure/azure-sdk-for-java/pull/32282), [#32370](https://github.com/Azure/azure-sdk-for-java/pull/32370).
  - Please note that the MySQL or PostgreSQL driver dependency needs to be explicitly added to your project now. 
- Rename `com.azure.identity.providers.mysql.AzureIdentityMysqlAuthenticationPlugin` to `com.azure.identity.extensions.jdbc.mysql.AzureMysqlAuthenticationPlugin` [#32401](https://github.com/Azure/azure-sdk-for-java/pull/32401).
- Rename `com.azure.identity.providers.postgresql.AzureIdentityPostgresqlAuthenticationPlugin` to `com.azure.identity.extensions.jdbc.postgresql.AzurePostgresqlAuthenticationPlugin` [#32401](https://github.com/Azure/azure-sdk-for-java/pull/32401).

### Bugs Fixed

- Fix passwordless feature doesn't work in AZURE_GERMANY, AZURE_CHINA, and AZURE_GOVERNMENT clouds [#31600](https://github.com/Azure/azure-sdk-for-java/pull/31600).

## 1.0.0-beta.1 (2022-09-23)

### Features Added
- Azure identity JDBC plugin library for Java. This package contains a template framework to get a token as password.<|MERGE_RESOLUTION|>--- conflicted
+++ resolved
@@ -1,8 +1,6 @@
 # Release History
 
 ## 1.2.0-beta.2 (Unreleased)
-<<<<<<< HEAD
-=======
 
 ### Features Added
 
@@ -14,15 +12,21 @@
 
 
 ## 1.1.17 (2024-06-25)
->>>>>>> b8b90176
-
-### Features Added
-
-### Breaking Changes
-
-### Bugs Fixed
 
 ### Other Changes
+
+#### Dependency Updates
+
+- Upgraded `azure-identity` from `1.12.1` to version `1.13.0`.
+
+
+## 1.1.16 (2024-05-28)
+
+### Other Changes
+
+#### Dependency Updates
+
+- Upgraded `azure-identity` from `1.12.0` to version `1.12.1`.
 
 
 ## 1.1.15 (2024-04-23)
