<project xmlns="http://maven.apache.org/POM/4.0.0"
         xmlns:xsi="http://www.w3.org/2001/XMLSchema-instance" xsi:schemaLocation="http://maven.apache.org/POM/4.0.0 http://maven.apache.org/maven-v4_0_0.xsd">
  <modelVersion>4.0.0</modelVersion>

  <parent>
    <groupId>com.azure</groupId>
    <artifactId>azure-client-sdk-parent</artifactId>
    <version>1.7.0</version> <!-- {x-version-update;com.azure:azure-client-sdk-parent;current} -->
    <relativePath>../../parents/azure-client-sdk-parent/pom.xml</relativePath>
  </parent>

  <groupId>com.azure</groupId>
  <artifactId>azure-identity-extensions</artifactId>
  <version>1.2.0-beta.2</version> <!-- {x-version-update;com.azure:azure-identity-extensions;current} -->
  <packaging>jar</packaging>

  <name>Azure Identity Extensions</name>
  <description>This package provides the ability of authenticating with Azure AD and returning a token as a password.</description>
  <url>https://github.com/azure/azure-sdk-for-java</url>

  <dependencies>
    <dependency>
      <groupId>com.mysql</groupId>
      <artifactId>mysql-connector-j</artifactId>
      <version>8.0.32</version> <!-- {x-version-update;com.mysql:mysql-connector-j;external_dependency} -->
      <scope>provided</scope>
    </dependency>
    <dependency>
      <groupId>org.postgresql</groupId>
      <artifactId>postgresql</artifactId>
      <version>42.5.4</version> <!-- {x-version-update;org.postgresql:postgresql;external_dependency} -->
      <scope>provided</scope>
    </dependency>
    <dependency>
      <groupId>com.azure</groupId>
      <artifactId>azure-identity</artifactId>
      <version>1.9.1</version> <!-- {x-version-update;com.azure:azure-identity;dependency} -->
    </dependency>

    <!-- test   -->
    <dependency>
      <groupId>uk.org.webcompere</groupId>
      <artifactId>system-stubs-jupiter</artifactId>
      <version>2.0.1</version> <!-- {x-version-update;uk.org.webcompere:system-stubs-jupiter;external_dependency} -->
      <scope>test</scope>
    </dependency>

    <dependency>
      <groupId>org.mockito</groupId>
      <artifactId>mockito-core</artifactId>
      <version>4.11.0</version> <!-- {x-version-update;org.mockito:mockito-core;external_dependency} -->
      <scope>test</scope>
    </dependency>

    <dependency>
      <groupId>org.junit.jupiter</groupId>
      <artifactId>junit-jupiter</artifactId>
<<<<<<< HEAD
      <version>5.9.2</version> <!-- {x-version-update;org.junit.jupiter:junit-jupiter;external_dependency} -->
=======
      <version>5.9.3</version> <!-- {x-version-update;org.junit.jupiter:junit-jupiter;external_dependency} -->
>>>>>>> e1c2b572
      <scope>test</scope>
    </dependency>

    <dependency>
      <groupId>com.google.code.findbugs</groupId>
      <artifactId>jsr305</artifactId>
      <version>3.0.2</version> <!-- {x-version-update;com.google.code.findbugs:jsr305;external_dependency} -->
      <scope>provided</scope>
    </dependency>
  </dependencies>

  <build>
    <plugins>
      <plugin>
        <groupId>org.apache.maven.plugins</groupId>
        <artifactId>maven-enforcer-plugin</artifactId>
        <version>3.0.0-M3</version> <!-- {x-version-update;org.apache.maven.plugins:maven-enforcer-plugin;external_dependency} -->
        <configuration>
          <rules>
            <bannedDependencies>
              <includes>
                <include>com.mysql:mysql-connector-j:[8.0.32]</include> <!-- {x-include-update;com.mysql:mysql-connector-j;external_dependency} -->
                <include>org.postgresql:postgresql:[42.5.4]</include> <!-- {x-include-update;org.postgresql:postgresql;external_dependency} -->
              </includes>
            </bannedDependencies>
          </rules>
        </configuration>
      </plugin>
      <plugin>
        <groupId>org.apache.maven.plugins</groupId>
        <artifactId>maven-surefire-plugin</artifactId>
        <version>3.1.0</version><!-- {x-version-update;org.apache.maven.plugins:maven-surefire-plugin;external_dependency} -->
        <configuration>
          <reuseForks>false</reuseForks>
        </configuration>
      </plugin>
    </plugins>
  </build>

</project><|MERGE_RESOLUTION|>--- conflicted
+++ resolved
@@ -22,13 +22,13 @@
     <dependency>
       <groupId>com.mysql</groupId>
       <artifactId>mysql-connector-j</artifactId>
-      <version>8.0.32</version> <!-- {x-version-update;com.mysql:mysql-connector-j;external_dependency} -->
+      <version>8.0.33</version> <!-- {x-version-update;com.mysql:mysql-connector-j;external_dependency} -->
       <scope>provided</scope>
     </dependency>
     <dependency>
       <groupId>org.postgresql</groupId>
       <artifactId>postgresql</artifactId>
-      <version>42.5.4</version> <!-- {x-version-update;org.postgresql:postgresql;external_dependency} -->
+      <version>42.3.8</version> <!-- {x-version-update;org.postgresql:postgresql;external_dependency} -->
       <scope>provided</scope>
     </dependency>
     <dependency>
@@ -55,11 +55,7 @@
     <dependency>
       <groupId>org.junit.jupiter</groupId>
       <artifactId>junit-jupiter</artifactId>
-<<<<<<< HEAD
-      <version>5.9.2</version> <!-- {x-version-update;org.junit.jupiter:junit-jupiter;external_dependency} -->
-=======
       <version>5.9.3</version> <!-- {x-version-update;org.junit.jupiter:junit-jupiter;external_dependency} -->
->>>>>>> e1c2b572
       <scope>test</scope>
     </dependency>
 
@@ -81,8 +77,8 @@
           <rules>
             <bannedDependencies>
               <includes>
-                <include>com.mysql:mysql-connector-j:[8.0.32]</include> <!-- {x-include-update;com.mysql:mysql-connector-j;external_dependency} -->
-                <include>org.postgresql:postgresql:[42.5.4]</include> <!-- {x-include-update;org.postgresql:postgresql;external_dependency} -->
+                <include>com.mysql:mysql-connector-j:[8.0.33]</include> <!-- {x-include-update;com.mysql:mysql-connector-j;external_dependency} -->
+                <include>org.postgresql:postgresql:[42.3.8]</include> <!-- {x-include-update;org.postgresql:postgresql;external_dependency} -->
               </includes>
             </bannedDependencies>
           </rules>
