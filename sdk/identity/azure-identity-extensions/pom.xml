--- conflicted
+++ resolved
@@ -22,17 +22,13 @@
     <dependency>
       <groupId>com.mysql</groupId>
       <artifactId>mysql-connector-j</artifactId>
-      <version>8.3.0</version> <!-- {x-version-update;com.mysql:mysql-connector-j;external_dependency} -->
+      <version>8.0.33</version> <!-- {x-version-update;com.mysql:mysql-connector-j;external_dependency} -->
       <scope>provided</scope>
     </dependency>
     <dependency>
       <groupId>org.postgresql</groupId>
       <artifactId>postgresql</artifactId>
-<<<<<<< HEAD
-      <version>42.6.1</version> <!-- {x-version-update;org.postgresql:postgresql;external_dependency} -->
-=======
       <version>42.3.9</version> <!-- {x-version-update;org.postgresql:postgresql;external_dependency} -->
->>>>>>> 070f7fbb
       <scope>provided</scope>
     </dependency>
     <dependency>
@@ -52,7 +48,7 @@
     <dependency>
       <groupId>org.mockito</groupId>
       <artifactId>mockito-core</artifactId>
-      <version>5.7.0</version> <!-- {x-version-update;org.mockito:mockito-core;external_dependency} -->
+      <version>4.11.0</version> <!-- {x-version-update;org.mockito:mockito-core;external_dependency} -->
       <scope>test</scope>
     </dependency>
     <!-- bytebuddy dependencies are required for mockito 4.11.0 to work with Java 21. Mockito 4.11.0 is the last release -->
@@ -73,7 +69,7 @@
     <dependency>
       <groupId>org.junit.jupiter</groupId>
       <artifactId>junit-jupiter</artifactId>
-      <version>5.10.2</version> <!-- {x-version-update;org.junit.jupiter:junit-jupiter;external_dependency} -->
+      <version>5.9.3</version> <!-- {x-version-update;org.junit.jupiter:junit-jupiter;external_dependency} -->
       <scope>test</scope>
     </dependency>
 
@@ -90,18 +86,13 @@
       <plugin>
         <groupId>org.apache.maven.plugins</groupId>
         <artifactId>maven-enforcer-plugin</artifactId>
-        <version>3.4.1</version> <!-- {x-version-update;org.apache.maven.plugins:maven-enforcer-plugin;external_dependency} -->
+        <version>3.0.0-M3</version> <!-- {x-version-update;org.apache.maven.plugins:maven-enforcer-plugin;external_dependency} -->
         <configuration>
           <rules>
             <bannedDependencies>
               <includes>
-<<<<<<< HEAD
-                <include>com.mysql:mysql-connector-j:[8.3.0]</include> <!-- {x-include-update;com.mysql:mysql-connector-j;external_dependency} -->
-                <include>org.postgresql:postgresql:[42.6.1]</include> <!-- {x-include-update;org.postgresql:postgresql;external_dependency} -->
-=======
                 <include>com.mysql:mysql-connector-j:[8.0.33]</include> <!-- {x-include-update;com.mysql:mysql-connector-j;external_dependency} -->
                 <include>org.postgresql:postgresql:[42.3.9]</include> <!-- {x-include-update;org.postgresql:postgresql;external_dependency} -->
->>>>>>> 070f7fbb
               </includes>
             </bannedDependencies>
           </rules>
