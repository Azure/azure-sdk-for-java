--- conflicted
+++ resolved
@@ -22,13 +22,13 @@
     <dependency>
       <groupId>com.mysql</groupId>
       <artifactId>mysql-connector-j</artifactId>
-      <version>8.1.0</version> <!-- {x-version-update;com.mysql:mysql-connector-j;external_dependency} -->
+      <version>8.0.33</version> <!-- {x-version-update;com.mysql:mysql-connector-j;external_dependency} -->
       <scope>provided</scope>
     </dependency>
     <dependency>
       <groupId>org.postgresql</groupId>
       <artifactId>postgresql</artifactId>
-      <version>42.6.0</version> <!-- {x-version-update;org.postgresql:postgresql;external_dependency} -->
+      <version>42.3.8</version> <!-- {x-version-update;org.postgresql:postgresql;external_dependency} -->
       <scope>provided</scope>
     </dependency>
     <dependency>
@@ -69,7 +69,7 @@
     <dependency>
       <groupId>org.junit.jupiter</groupId>
       <artifactId>junit-jupiter</artifactId>
-      <version>5.10.1</version> <!-- {x-version-update;org.junit.jupiter:junit-jupiter;external_dependency} -->
+      <version>5.9.3</version> <!-- {x-version-update;org.junit.jupiter:junit-jupiter;external_dependency} -->
       <scope>test</scope>
     </dependency>
 
@@ -86,13 +86,13 @@
       <plugin>
         <groupId>org.apache.maven.plugins</groupId>
         <artifactId>maven-enforcer-plugin</artifactId>
-        <version>3.4.1</version> <!-- {x-version-update;org.apache.maven.plugins:maven-enforcer-plugin;external_dependency} -->
+        <version>3.0.0-M3</version> <!-- {x-version-update;org.apache.maven.plugins:maven-enforcer-plugin;external_dependency} -->
         <configuration>
           <rules>
             <bannedDependencies>
               <includes>
-                <include>com.mysql:mysql-connector-j:[8.1.0]</include> <!-- {x-include-update;com.mysql:mysql-connector-j;external_dependency} -->
-                <include>org.postgresql:postgresql:[42.6.0]</include> <!-- {x-include-update;org.postgresql:postgresql;external_dependency} -->
+                <include>com.mysql:mysql-connector-j:[8.0.33]</include> <!-- {x-include-update;com.mysql:mysql-connector-j;external_dependency} -->
+                <include>org.postgresql:postgresql:[42.3.8]</include> <!-- {x-include-update;org.postgresql:postgresql;external_dependency} -->
               </includes>
             </bannedDependencies>
           </rules>
@@ -101,11 +101,7 @@
       <plugin>
         <groupId>org.apache.maven.plugins</groupId>
         <artifactId>maven-surefire-plugin</artifactId>
-<<<<<<< HEAD
-        <version>3.1.2</version><!-- {x-version-update;org.apache.maven.plugins:maven-surefire-plugin;external_dependency} -->
-=======
         <version>3.2.5</version><!-- {x-version-update;org.apache.maven.plugins:maven-surefire-plugin;external_dependency} -->
->>>>>>> ceef3747
         <configuration>
           <reuseForks>false</reuseForks>
         </configuration>
