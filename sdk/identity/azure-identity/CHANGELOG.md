--- conflicted
+++ resolved
@@ -1,11 +1,7 @@
 # Release History
 
-<<<<<<< HEAD
-## 1.1.0-beta.1 (Unreleased)
-=======
 ## 1.0.2 (2020-01-07)
 - Fix MSI_ENDPOINT and MSI_SECRET environment variable lookup issue in `ManagedIdentityCredential` when running on App Service
->>>>>>> 0f276126
 
 ## 1.0.0 (2019-10-25) - November 2019 SDK Release
 **Breaking changes**
