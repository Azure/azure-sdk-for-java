--- conflicted
+++ resolved
@@ -5,13 +5,9 @@
 
 ### Features Added
 
-<<<<<<< HEAD
 - `VisualStudioCodeCredential` has been restored and now supports **broker authentication** using the Azure account signed in via Visual Studio Code. [#45715](https://github.com/Azure/azure-sdk-for-java/pull/45715)
+- `DefaultAzureCredential` can be configured to use a specific credential type by setting the `AZURE_TOKEN_CREDENTIALS` environment variable. When set, it will only attempt authentication using the specified credential type. For example, setting `AZURE_TOKEN_CREDENTIALS=WorkloadIdentityCredential` will restrict authentication to workload identity only.
 - Enhanced `AzurePowerShellCredential` token retrieval with tenantId support, cross-version SecureString handling, and improved compatibility and robustness. [#45851](https://github.com/Azure/azure-sdk-for-java/pull/45851)
-=======
-- **Visual Studio Code Credential** has been re-enabled and now supports **broker authentication** using the Azure account signed in via Visual Studio Code. [#45715](https://github.com/Azure/azure-sdk-for-java/pull/45715)
-- `DefaultAzureCredential` can be configured to use a specific credential type by setting the `AZURE_TOKEN_CREDENTIALS` environment variable. When set, it will only attempt authentication using the specified credential type. For example, setting `AZURE_TOKEN_CREDENTIALS=WorkloadIdentityCredential` will restrict authentication to workload identity only.
->>>>>>> 18c312d9
 
 ### Breaking Changes
 
