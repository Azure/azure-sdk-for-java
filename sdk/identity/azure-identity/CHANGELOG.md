--- conflicted
+++ resolved
@@ -3,16 +3,8 @@
 ## 1.7.0-beta.2 (2022-10-13)
 
 ### Features Added
-<<<<<<< HEAD
 - `GetTokenSync` method implementation/support in Token Credentials.
-=======
-
 - Read `AZURE_REGIONAL_AUTHORITY_NAME` from the environment to specify region for client credential types.
-
-### Breaking Changes
-
-### Bugs Fixed
->>>>>>> f5476ef2
 
 ### Other Changes
 #### Dependency Updates
