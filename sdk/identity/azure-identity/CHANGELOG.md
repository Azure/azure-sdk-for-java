# Release History

<<<<<<< HEAD
## 1.1.0-beta.7 (Unreleased)


## 1.1.0-beta.6 (2020-07-10)
- Added `.getCredentials()` method to `DefaultAzureCredential` and `ChainedTokenCredential` and added option `.addAll(Collection<? extends TokenCredential>)` on `ChainedtokenCredentialBuilder`.
- Added logging information in credentials and improved error messages in `DefaultAzureCredential`.

## 1.1.0-beta.5 (2020-06-09)

### New Features
- Added option to write to shared token cache from `ClientSecretCredential`, `ClientCertificateCredential`.
- Added new developer credentials `IntelliJCredential`, `VsCodeCredential` and `AzureCliCredential`.
- New APIs for authenticating users with `DeviceCodeCredential`,  `InteractiveBrowserCredential` and `UsernamePasswordCredential`.
    - Added method `authenticate` which pro-actively interacts with the user to authenticate if necessary and returns a serializable `AuthenticationRecord`
- Added following configurable options in classes `DeviceCodeCredentialBuilder` and `InteractiveBrowserCredentialBuilder`
    - `authenticationRecord` enables initializing a credential with an `AuthenticationRecord` returned from a prior call to `Authenticate`
    - `disableAutomaticAuthentication` disables automatic user interaction causing the credential to throw an `AuthenticationRequiredException` when interactive authentication is necessary.

### Breaking Changes
- Removed support to exclude specific credentials in `DefaultAzureCredential` authentication flow.


## 1.1.0-beta.4 (2020-05-06)
- Added `IntelliJCredential` support in `DefaultAzureCredential`.
- Added `VsCodeCredential` support in `DefaultAzureCredential`.
- Added support to disable specific credentials in `DefaultAzureCredential` authentication flow.
- Added Shared Token cache support for MacOS Keychain, Gnome Keyring, and plain text for other Linux environments
- Added option to write to shared token cache from `InteractiveBrowserCredential`, `AuthorizationCodeCredential`, `UsernamePasswordCredential`, and `DeviceCodeCredential`

## 1.0.6 (2020-05-05)
- Upgraded `azure-core` dependency to 1.5.0
- Fix `MSIToken` expiry time parsing for Azure App Service platforms.

## 1.1.0-beta.3 (2020-04-07)
- Added `KnownAuthorityHosts` to enable quick references to public azure authority hosts.
- Added methods to allow credential configuration in `DefaultAzureCredentialBuilder`
- Added support for authority host to be read from `AZURE_AUTHORITY_HOST` environment variable.
- Added support for `ClientCertificateCredential` and `UserNamePasswordCredential` in EnvironmentCredential.

## 1.0.5 (2020-04-07)
- Upgraded `azure-core` dependency to 1.4.0

## 1.1.0-beta.2 (2020-03-11)

### Added
- Added 'authorityHost' set method in `DefaultAzureCredentialBuilder`
- Added `executorService` set method in all the credential builders except `ManagedIdentityCredentialBuilder`
- Added `authorityHost` set method to `DefaultAzureCredentialBuilder`
- Added `tokenRefreshOffset` set method in all the credential builders.
- Added `httpClient` set method in all the credential builders.
- Updated `DefaultAzureCredential` to enable authenticating through the Azure CLI

## 1.0.4 (2020-03-10)
- Upgraded `azure-core` dependency to 1.0.4

## 1.1.0-beta.1 (2020-02-12)
- All credential builders support setting a pipeline via `httpPipeline` method.
- SharedTokenCacheCredentialBuilder supports setting the tenant id via `tenantId` method.

## 1.0.3 (2020-01-13)
=======
## 1.1.0 (TBD)
- Update msal4j to 1.3.0.
- Support web apps (confidential apps) for `InteractiveBrowserCredential` and `AuthorizationCodeCredential`. Either a client secret or a certificate is required on the builder for web apps. (#7246)

## 1.0.3 (2020-01-013)
>>>>>>> f9a6818b
- Support datetime format `M/d/yyyy K:mm:ss a XXX` for token `expires_on` property on Windows App Services.

## 1.0.2 (2020-01-07)
- Fix MSI_ENDPOINT and MSI_SECRET environment variable lookup issue in `ManagedIdentityCredential` when running on App Service

## 1.0.0 (2019-10-25) - November 2019 SDK Release
**Breaking changes**

- The `getToken(TokenRequest tokenRequest)` methods on all the credentials are changed to `getToken(TokenRequestContext tokenRequestContext)`. 
- All credentials are moved from `com.azure.identity.credential` package to `com.azure.identity` package
- `DeviceCodeChallenge` is renamed to r`DeviceCodeInfo`, with `int expiresIn()` replaced with `OffsetDateTime expiresOn()` returning the time of the device code expiration
- All methods containing `uri` is renamed to contain `url` for consistency

**Known issues**
- Support connecting to different clouds with `AZURE_CLOUD` environment variable ([#5741](https://github.com/Azure/azure-sdk-for-java/issues/5741))

## 1.0.0-preview.4 (2019-10-07)
**New features**

- A new credential `AuthorizationCodeCredential` is added.
- `DeviceCodeCredentialBuilder`, `InteractiveBrowserCredentialBuilder`, and `UsernamePasswordCredentialBuilder` now
supports single tenant apps with `.tenantId(String)` method.

**Breaking changes**

The `getToken(String... scopes)` methods on all the credentials are changed to `getToken(TokenRequest tokenRequest)`. 

## 1.0.0-preview.3 (2019-09-09)
**New features**

A new credential `SharedTokenCacheCredential` is added. It's currently only supported on Windows. This credential is capable of authenticating to Azure Active Directory if you are logged in in Visual Studio 2019.

## 1.0.0-preview.2 (2019-08-05)
**Breaking changes**

Credentials are now created through builders instead of setters. For example, in preview 1, a `ClientSecretCredential` can be created by
```java
ClientSecretCredential cred = new ClientSecretCredential()
        .tenantId(tenant)
        .clientId(clientId)
        .clientSecret(secret);
```

In preview 2, it needs to be created through its builder:
```java
ClientSecretCredential clientSecretCredential = new ClientSecretCredentialBuilder()
        .tenantId(tenant)
        .clientId(clientId)
        .clientSecret(secret);
        .build();
```

**New features**

3 new credentials are added in preview 2, including `DeviceCodeCredential`, `InteractiveBrowserCredential` and `UsernamePasswordCredential`.

`DeviceCodeCredential` is useful for IoT devices. `InteractiveBrowserCredential` and `UsernamePasswordCredential` are mainly used in developer scenarios, to login on a developer's computer.

**Deprecated or removed features**

No feature was deprecated or removed.

## 1.0.0-preview.1 (2019-06-28)
Version 1.0.0-preview.1 is a preview of our efforts in creating an authentication API for Azure SDK client libraries that is developer-friendly, idiomatic
to the Java ecosystem, and as consistent across different languages and platforms as possible. The principles that guide
our efforts can be found in the [Azure SDK Design Guidelines for Java](https://azuresdkspecs.z5.web.core.windows.net/JavaSpec.html).

For details on the Azure SDK for Java (July 2019 Preview) release, you can refer to the [release announcement](https://aka.ms/azure-sdk-preview1-java).

This release supports service principal and managed identity authentication.
See the [documentation](https://github.com/Azure/azure-sdk-for-java/blob/master/sdk/identity/azure-identity/README.md)
for more details. User authentication will be added in an upcoming preview
release.

This release supports only global Azure Active Directory tenants, i.e. those
using the https://login.microsoftonline.com authentication endpoint.<|MERGE_RESOLUTION|>--- conflicted
+++ resolved
@@ -1,8 +1,7 @@
 # Release History
 
-<<<<<<< HEAD
 ## 1.1.0-beta.7 (Unreleased)
-
+- Added support web apps (confidential apps) for `InteractiveBrowserCredential` and `AuthorizationCodeCredential`. A client secret is required on the builder for web apps.
 
 ## 1.1.0-beta.6 (2020-07-10)
 - Added `.getCredentials()` method to `DefaultAzureCredential` and `ChainedTokenCredential` and added option `.addAll(Collection<? extends TokenCredential>)` on `ChainedtokenCredentialBuilder`.
@@ -61,13 +60,6 @@
 - SharedTokenCacheCredentialBuilder supports setting the tenant id via `tenantId` method.
 
 ## 1.0.3 (2020-01-13)
-=======
-## 1.1.0 (TBD)
-- Update msal4j to 1.3.0.
-- Support web apps (confidential apps) for `InteractiveBrowserCredential` and `AuthorizationCodeCredential`. Either a client secret or a certificate is required on the builder for web apps. (#7246)
-
-## 1.0.3 (2020-01-013)
->>>>>>> f9a6818b
 - Support datetime format `M/d/yyyy K:mm:ss a XXX` for token `expires_on` property on Windows App Services.
 
 ## 1.0.2 (2020-01-07)
