--- conflicted
+++ resolved
@@ -2,30 +2,21 @@
 
 ## 1.9.0-beta.3 (Unreleased)
 
-### Features Added
-
-### Breaking Changes
-
 ### Bugs Fixed
-
-### Other Changes
+- Add `disableInstanceDiscovery` to `DefaultAzureCredentialBuilder`
+
+### Other Changes
+- Removed feature from previous betas to compute refresh values for managed identity tokens.
 
 ## 1.9.0-beta.2 (2023-03-16)
 
 ### Features Added
 - Added CAE support to service principal authentication.
-<<<<<<< HEAD
-=======
 - Pass more detailed refresh policy for managed identity tokens to MSAL.
 - Add configurable timeout for developer credentials (Azure CLI, Azure Developer CLI)
->>>>>>> 30c45ab0
 
 ### Bugs Fixed
 - Fixed detection logic for az/azd.
-- Add `disableInstanceDiscovery` to `DefaultAzureCredentialBuilder`
-
-### Other Changes
-- Removed feature from previous betas to compute refresh values for managed identity tokens.
 
 ## 1.8.1 (2023-03-06)
 
