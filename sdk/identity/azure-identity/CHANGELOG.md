# Release History

## 1.16.0-beta.1 (Unreleased)

### Features Added

### Breaking Changes

### Bugs Fixed

### Other Changes

<<<<<<< HEAD
=======
## 1.15.3 (2025-02-20)

### Other Changes

## Dependency Updates

- Upgraded `azure-core` from `1.55.1` to version `1.55.2`.
- Upgraded `azure-core-http-netty` from `1.15.9` to version `1.15.10`.

>>>>>>> fe2a4254
## 1.15.2 (2025-02-13)

### Other Changes

- Upgraded `azure-core` from `1.55.0` to version `1.55.1`.
- Upgraded `azure-core-http-netty` from `1.15.8` to version `1.15.9`.

## 1.15.1 (2025-02-07)

### Bugs Fixed

- Fixed an issue preventing scopes with underscores from working properly. [#44040](https://github.com/Azure/azure-sdk-for-java/pull/44040)

### Other Changes

- Upgraded `azure-core` from `1.54.1` to version `1.55.0`.
- Upgraded `azure-core-http-netty` from `1.15.7` to version `1.15.8`.
- Upgraded `msal4j` from `1.17.1` to version `1.19.0`.

## 1.15.0 (2025-01-10)

### Features Added
- Added missing `executorService` API to `ManagedIdentityCredentialBuilder`, cleaned up comments in other types for this method.

### Other Changes
- `@Deprecated` methods `DefaultAzureCredential.setIntelliJKeePassDatabasePath` and `IntelliJCredentialBuilder.keePassDatabasePath`. [#42437](https://github.com/Azure/azure-sdk-for-java/pull/42437)
- Changed Identity credentials to use `SharedExecutorService` threadpool instead of `ForkJoin`'s common pool by default. [#42468](https://github.com/Azure/azure-sdk-for-java/pull/42468)

## 1.14.2 (2024-11-15)

### Bugs Fixed
- Fixed issue in Managed Identity scopes [#42934](https://github.com/Azure/azure-sdk-for-java/pull/42934)

### Other Changes

#### Dependency Updates

- Upgraded `azure-core` from `1.54.0` to version `1.54.1`.
- Upgraded `azure-core-http-netty` from `1.15.6` to version `1.15.7`.
- Upgraded `jna-platform` from `5.6.0` to version `5.13.0`.

## 1.14.1 (2024-11-04)

### Other Changes

#### Dependency Updates

- Upgraded `azure-core` from `1.53.0` to version `1.54.0`.
- Upgraded `azure-core-http-netty` from `1.15.5` to version `1.15.6`.

## 1.14.0 (2024-10-03)

### Features Added
- Features now generally available from previous betas:
  - Added object id support in `ManagedIdentityCredential`. It can be configured via `ManagedIdentityCredentialBuilder`.
  - Added support for a client assertion in `OnBehalfOfCredential` [#40552](https://github.com/Azure/azure-sdk-for-java/pull/40552/files)

### Breaking Changes
- Breaking changes generally available from previous betas:
  - Removed support in `IntelliJCredential` for legacy Azure Toolkit for IntelliJ versions. Please upgrade to latest if you are using 3.52 or below.

### Bugs Fixed
- Fixed the request sent in `AzurePipelinesCredential` so it doesn't result in a redirect response when an invalid system access token is provided. 

### Other Changes
- Allow certain response headers to be logged in `AzurePipelinesCredential` for diagnostics and include them in the exception message.
- Mark `AzureAuthorityHosts.AZURE_GERMANY` deprecated as the Germany cloud closed in 2021. [#42148](https://github.com/Azure/azure-sdk-for-java/issues/42148)
- Using msal4j's managed identity implementation is now on by default. (Added in 1.13.0-beta.1) 

#### Dependency Updates

- Upgraded `azure-core` from `1.52.0` to version `1.53.0`.
- Upgraded `azure-core-http-netty` from `1.15.4` to version `1.15.5`.
- Upgraded `msal4j` from `1.17.1` to version `1.17.2`.

## 1.14.0-beta.2 (2024-09-20)

### Features Added
- Added object id support in `ManagedIdentityCredential`. It can be configured via `ManagedIdentityCredentialBuilder`.

### Breaking Changes
- Removed support in `IntelliJCredential` for legacy Azure Toolkit for IntelliJ versions. Please upgrade to latest if you are using 3.52 or below.

### Bugs Fixed
Fixed issue in `IntelliJCredential` blocking sign in [#39799](https://github.com/Azure/azure-sdk-for-java/issues/39799)

## 1.13.3 (2024-09-13)

### Other Changes

#### Dependency Updates

- Upgraded `azure-core` from `1.51.0` to version `1.52.0`.
- Upgraded `azure-core-http-netty` from `1.15.3` to version `1.15.4`.
- Upgraded `azure-json` from `1.2.0` to version `1.3.0`.
- Upgraded `msal4j` from `1.16.2` to version `1.17.1`.

## 1.13.2 (2024-08-02)

### Bugs Fixed
- Fixed bugs in `AzurePowerShellCredential` - Fixed break on Windows related to ordering of parameters, and fixed [#41234](https://github.com/Azure/azure-sdk-for-java/issues/41234) (previously shipped in beta)

### Other Changes

#### Dependency Updates

- Upgraded `azure-core` from `1.50.0` to version `1.51.0`.
- Upgraded `azure-core-http-netty` from `1.15.2` to version `1.15.3`.
- Upgraded `azure-json` from `1.1.0` to version `1.2.0`.
- Upgraded `msal4j` from `1.16.1` to version `1.16.2`.

## 1.14.0-beta.1 (2024-07-24)

### Bugs Fixed
- Fixed bugs in `AzurePowerShellCredential` - Fixed break on Windows related to ordering of parameters, and fixed [#41234](https://github.com/Azure/azure-sdk-for-java/issues/41234)

## 1.13.1 (2024-07-16)

### Features Added
- Added support in `EnvironmentCredential` (and thus `DefaultAzureCredential` when it chooses `EnvironmentCredential`) for using subject name / issuer authentication with client certificates by setting `AZURE_CLIENT_SEND_CERTIFICATE_CHAIN` to `1` or `true`. [#40013](https://github.com/Azure/azure-sdk-for-java/issues/40013)
### Bugs Fixed
- Fixed certificate type detection, which fixes using a PFX certificate without a password. [#37210](https://github.com/Azure/azure-sdk-for-java/issues/37210)
- Fix `PowershellCredential` issue when user had a profile [#41030](https://github.com/Azure/azure-sdk-for-java/pull/41030)
#### Dependency Updates
- Upgraded `azure-core` from `1.49.1` to `1.50.0`
- Upgraded `azure-core-http-netty` from `1.15.1` to `1.15.2`
- Upgraded `msal4j` from `1.16.0` to `1.16.1`

## 1.13.0 (2024-06-20)

### Features Added
- GA for `AzurePipelinesCredential`

### Bugs Fixed
- Fixed an issue which may block `AzurePowershellCredential` from functioning correctly. [#40552](https://github.com/Azure/azure-sdk-for-java/pull/40552/files)

## 1.13.0-beta.2 (2024-06-10)

### Features Added
- Added support for a client assertion in `OnBehalfOfCredential` [#40552](https://github.com/Azure/azure-sdk-for-java/pull/40552/files)

### Bugs Fixed
- Fixed an issue which may block `AzurePowershellCredential` from functioning correctly. [#40552](https://github.com/Azure/azure-sdk-for-java/pull/40552/files) 

## 1.12.2 (2024-06-10)

### Bugs Fixed
- Managed identity bug fixes

### Other Changes

#### Dependency Updates

- Upgraded `azure-core` from `1.49.0` to version `1.49.1`.
- Upgraded `azure-core-http-netty` from `1.15.0` to version `1.15.1`.
- Upgraded `msal4j` from `1.15.0` to version `1.15.1`.

## 1.13.0-beta.1 (2024-05-23)

### Features Added
- Added `AzurePipelinesCredential` to support [Microsoft Entra Workload ID](https://learn.microsoft.com/azure/devops/pipelines/library/service-endpoints?view=azure-devops&tabs=yaml) in Azure Pipelines service connections.

### Other Changes
- Migrated Managed Identity authentication flow to utilize Msal4j MI implementation. 

## 1.12.1 (2024-05-02)

### Other Changes

#### Dependency Updates
- Upgraded `azure-core` from `1.48.0` to version `1.49.0`.
- Upgraded `azure-core-http-netty` from `1.14.2` to version `1.15.0`.

## 1.12.0 (2024-04-08)

### Features Added
- Added default sign-in experience for brokered authentication. See the documentation in the `azure-identity-broker` package for more information. [#39284](https://github.com/Azure/azure-sdk-for-java/pull/39284) 

### Breaking Changes
#### Behavioral Breaking Changes
- The timeout interval for IMDS probing has been adjusted from 0.5 seconds to 1 second. This update is designed to enhance the system's reliability without affecting user applications. [#38345](https://github.com/Azure/azure-sdk-for-java/issues/38345)
- The default retry logic of Managed Identity has been updated to retry 5 times, the retry delay increases exponentially, starting at 800 milliseconds and doubling with each subsequent retry, up to 5 retries. This change is designed to optimize the retry mechanism, reducing the likelihood of congestion and improving the overall stability of service connections under varying network conditions. [#38345](https://github.com/Azure/azure-sdk-for-java/issues/38345)
- The `DefaultAzureCredential` caches the last working credential by default and tries it directly on subsequent attempts. This change is designed to improve the performance of the `DefaultAzureCredential` by reducing the number of attempts required to acquire a token. [#36867](https://github.com/Azure/azure-sdk-for-java/issues/36867)

### Bugs Fixed
- Changed log level of an informational message in token acquisition. [#39063](https://github.com/Azure/azure-sdk-for-java/issues/39063)

### Other Changes

#### Dependency Updates
- Upgraded `azure-core` from `1.47.0` to version `1.48.0`.
- Upgraded `azure-core-http-netty` from `1.14.1` to version `1.14.2`.
- Upgraded `msal4j` from `1.14.3` to version `1.15.0`.
- Upgraded `msal4j-persistence-extension` from `1.2.0` to version `1.3.0`.

## 1.11.4 (2024-03-14)

### Other Changes

#### Dependency Updates
- Upgraded `msal4j` from `1.14.0` to version `1.14.3`.

## 1.11.3 (2024-03-01)

### Bugs fixed
- Fixed an issue where the broker dependency library was being probed for when it shouldn't be, resulting in an erronous error message. [#39002](https://github.com/Azure/azure-sdk-for-java/pull/39002)

#### Dependency Updates

- Upgraded `azure-core` from `1.46.0` to version `1.47.0`.
- Upgraded `azure-core-http-netty` from `1.14.0` to version `1.14.1`.


## 1.12.0-beta.1 (2024-02-12)

### Features Added
- Added expires_on parsing support to `AzureCliCredential`.([#38406](https://github.com/Azure/azure-sdk-for-java/pull/38406))
- Added caching support for working credential in `DefaultAzureCredential`. ([#38404](https://github.com/Azure/azure-sdk-for-java/pull/38404))

## 1.11.2 (2024-02-05)

### Bugs Fixed

- Lowered logging level of token cache misses from `ERROR` to `DEBUG`. ([#38502](https://github.com/Azure/azure-sdk-for-java/pull/38502))

### Other Changes

#### Dependency Updates

- Upgraded `azure-core` from `1.45.1` to version `1.46.0`
- Upgraded `azure-core-http-netty` from `1.13.11` to version `1.14.0`

## 1.11.1 (2023-12-01)

### Bugs Fixed
- Fixed Azure Arc Managed Identity token retrieval issue.

### Other Changes

#### Dependency Updates

- Upgraded `azure-core` from `1.45.0` to version `1.45.1`
- Upgraded `azure-core-http-netty` from `1.13.10` to version `1.13.11`

## 1.11.0 (2023-11-07)

### Features added
- GA release of Web Account Manager (WAM) support for Azure Identity.

### Bugs fixed
- Cache streams used for client certificates [#37502](https://github.com/Azure/azure-sdk-for-java/pull/37502)
- Fix incorrect use of organizations tenant for sync calls on `AzureCliCredential` and `AzureDeveloperCliCredential` [#37457](https://github.com/Azure/azure-sdk-for-java/pull/37457)

### Other Changes

#### Dependency Updates

- Upgraded `azure-core` from `1.44.1` to version `1.45.0`.
- Upgraded `azure-core-http-netty` from `1.13.9` to version `1.13.10`

## 1.11.0-beta.2 (2023-10-27)

### Features Added
- Initial release of Web Account Manager (WAM) support for Azure Identity. This is a Windows-only auithentication broker.

### Other Changes
- Upgraded 'msal4j' from '1.13.9' to version '1.14.0'.

## 1.10.4 (2023-10-18)

### Other Changes

#### Dependency Updates

- Upgraded `azure-core` from `1.44.0` to version `1.44.1`.
- Upgraded `azure-core-http-netty` from `1.13.8` to version `1.13.9`.

## 1.10.3 (2023-10-10)

### Other Changes

#### Dependency Updates

- Upgraded `azure-core` from `1.43.0` to version `1.44.0`.
- Upgraded `azure-core-http-netty` from `1.13.7` to version `1.13.8`.

## 1.10.2 (2023-10-10)

### Bugs Fixed
- Bug fixes for developer credentials

## 1.11.0-beta.1 (2023-09-20)

### Features Added
- Added support for passing an InputStream containing a client cerfificate [#36747](https://github.com/Azure/azure-sdk-for-java/pull/36747)

### Bugs fixed
- Fixed flowing `HttpClientOptions` through credentials [#36382](https://github.com/Azure/azure-sdk-for-java/pull/36382)
- Fixed edge case in Docker where 403s erronously caused CredentialUnavailableExceptions [#36747](https://github.com/Azure/azure-sdk-for-java/pull/36747)

## 1.10.1 (2023-09-10)

### Other Changes
#### Dependency Updates
- Upgraded `azure-core` from `1.42.0` to version `1.43.0`.
- Upgraded `azure-core-http-netty` from `1.13.6` to version `1.13.7`.

## 1.10.0 (2023-08-09)

### Features Added
- Added `BrowserCustomizationOptions` to `InteractiveBrowserCredentialBuilder` to allow for customization of the browser window.

### Other Changes
- Renamed `enableSupportLogging` to `enableUnsafeSupportLogging`. This is a breaking change from 1.10.0-beta.1.
- `DefaultAzureCredential` will try all developer credentials. Previously if a developer credential attempted to acquire a token and failed, it would stop the chain. Deployed credentials are unaffected.

#### Dependency Updates
- Upgraded `azure-core` from `1.41.0` to version `1.42.0`.
- Upgraded `azure-core-http-netty` from `1.13.5` to version `1.13.6`.


## 1.10.0-beta.1 (2023-07-24)

### Features Added
- Added CAE Authentication support for Service principal authentication.
- Added the ability to log PII from MSAL using new `enableSupportLogging` API.

### Other Changes

#### Behavioral Breaking Change
- CAE Authentication is disabled by default. It needs to be enabled by invoking `setEnableCae` on `TokenRequestContext` class.

## 1.9.2 (2023-07-10)

### Bugs Fixed
- Azure CLI and Azure Developer CLI no longer pass `organizations` as a tenant value when retrieving a token. [#34387](https://github.com/Azure/azure-sdk-for-java/issues/34387)
- `WorkloadIdentityCredential` now uses the tenant value specified in `DefaultAzureCredential` when authenticating with Azure Identity. [#35619](https://github.com/Azure/azure-sdk-for-java/pull/35619)

### Other Changes
#### Dependency Updates
- Upgraded `azure-core` from `1.40.0` to version `1.41.0`.
- Upgraded `azure-core-http-netty` from `1.13.4` to version `1.13.5`.

## 1.9.1 (2023-06-06)

### Other Changes
#### Behavioral breaking change 
- Moved `AzureDeveloperCliCredential` to the end of the `DefaultAzureCredential` chain.

#### Dependency Updates
- Upgraded `azure-core` from `1.38.0` to version `1.39.0`.
- Upgraded `azure-core-http-netty` from `1.13.3` to version `1.13.4`.

## 1.9.0 (2023-05-08)

### Features Added

#### Features Generally Available from v1.9.0-beta3
- Added configurable timeout for developer credentials (Azure CLI, Azure Developer CLI)
- Added `WorkloadIdentityCredential` to authenticate using workload identity in Azure Kubernetes.

### Other Changes
- renamed `DefaultAzureCredential.processTimeout` to `credentialProcessTimeout`.

#### Dependency Updates
- Upgraded `azure-core` from `1.38.0` to version `1.39.0`.

## 1.8.3 (2023-05-01)

### Other Changes

#### Dependency Updates
- Upgraded `msal4j` from `1.13.7` to version `1.13.8`.
- Upgraded `msal4j-persistence-extension` from `1.1.0` to version `1.2.0`.

## 1.9.0-beta.3 (2023-04-13)

### Bugs Fixed
- Add `disableInstanceDiscovery` to `DefaultAzureCredentialBuilder`

### Other Changes
- Removed feature from previous betas to compute refresh values for managed identity tokens.

## 1.8.2 (2023-04-10)

### Bugs Fixed

- Fixed a bug in managed identity not properly URLEncoding a value. [#34375](https://github.com/Azure/azure-sdk-for-java/pull/34375)

### Other Changes

#### Dependency Updates
- Upgraded `azure-core` from `1.37.0` to version `1.38.0`.
- Upgraded `azure-core-http-netty` from `1.13.1` to version `1.13.2`.
- Upgraded `msal4j` from `1.13.5` to version `1.13.7`.

## 1.9.0-beta.2 (2023-03-16)

### Features Added
- Added CAE support to service principal authentication.
- Pass more detailed refresh policy for managed identity tokens to MSAL.
- Add configurable timeout for developer credentials (Azure CLI, Azure Developer CLI)

### Bugs Fixed
- Fixed detection logic for az/azd.

## 1.8.1 (2023-03-06)

#### Dependency Updates

- Upgraded `azure-core` from `1.36.0` to version `1.37.0`.
- Upgraded `azure-core-http-netty` from `1.13.0` to version `1.13.1`.
- Upgraded `msal4j` from `1.13.4` to version `1.13.5`.

## 1.9.0-beta.1 (2023-02-08)

### Features Added
- [[#32527]](https://github.com/Azure/azure-sdk-for-java/pull/32527) Added Azure Developer CLI Credential.
- Added support to disable instance discovery on Microsoft Entra ID credentials.
- `WorkloadIdentityCredential` and `DefaultAzureCredential` support Workload Identity Federation on Kubernetes. `DefaultAzureCredential` support requires environment variable configuration as set by the Workload Identity webhook.

## 1.8.0 (2023-02-03)

### Features Added

#### Features Generally Available from v1.8.0-beta1
- Added support to configure `clientOptions`, `httpLogOptions`, `retryPolicy`, `retryOptions` and `addPolicy` on Identity credentials.

#### Dependency Updates

- Upgraded `azure-core` from `1.35.0` to version `1.36.0`.
- Upgraded `azure-core-http-netty` from `1.12.8` to version `1.13.0`.
- Upgraded `msal4j` from `1.13.3` to version `1.13.4`.


## 1.8.0-beta.1 (2023-01-20)

### Features Added
- Added support to configure `clientOptions`, `httpLogOptions`, `retryPolicy`, `retryOptions` and `addPolicy` on Identity credentials.
- Added support to disable instance discovery on Microsoft Entra ID credentials.

## 1.7.3 (2023-01-06)

### Bugs Fixed
- No longer statically accessing environment variables. [#32781](https://github.com/Azure/azure-sdk-for-java/issues/32781)
- Use `ThreadLocalRandom` instead of `Random` to better enable static compilation. [#32744](https://github.com/Azure/azure-sdk-for-java/issues/32744)

### Other Changes

#### Dependency Updates
- Upgraded `azure-core` from `1.34.0` to version `1.35.0`.

## 1.7.2 (2022-12-09)

### Bugs Fixed
- Fixed MSI token `expires_in` parsing issue.

## 1.7.1 (2022-11-17)

### Features Added

- Added user-agent header to Identity requests

## 1.7.0 (2022-11-04)

### Other Changes

#### Dependency Updates
- Upgraded `azure-core` from `1.33.0` to version `1.34.0`.
- Upgraded `msal4j` from `1.13.2` to `1.13.3`

## 1.7.0-beta.2 (2022-10-13)

### Features Added
- `GetTokenSync` method implementation/support in Token Credentials.
- Read `AZURE_REGIONAL_AUTHORITY_NAME` from the environment to specify region for client credential types.

### Other Changes
#### Dependency Updates
- Upgraded `msal4j` from `1.13.1` to `1.13.2`

## 1.6.1 (2022-10-11)

### Other Changes

#### Dependency Updates
- Upgraded `azure-core` from `1.32.0` to version `1.33.0`.
- Upgraded `azure-core-http-netty` from `1.12.5` to version `1.12.6`.

## 1.7.0-beta.1 (2022-09-20)

### Features Added

- `EnvironmentCredential` will read the environment variable `AZURE_CLIENT_CERTIFICATE_PASSWORD` for a `pem`/`pfx` certificate specified by `AZURE_CLIENT_CERTIFICATE_PATH`.
-  Added support for in-memory token caching in `ManagedIdentityCredential`.

### Breaking Changes
- Removed `VisualStudioCodeCredential` from `DefaultAzureCredential` token chain. [Issue 27364](https://github.com/Azure/azure-sdk-for-java/issues/27364) tracks this.

## 1.6.0 (2022-09-19)

### Features Added
- Added `additionallyAllowedTenants` to the following credential builders to force explicit opt-in behavior for multi-tenant authentication:
    - `AuthorizationCodeCredentialBuilder`
    - `AzureCliCredentialBuilder`
    - `AzurePowerShellCredentialBuilder`
    - `ClientAssertionCredentialBuilder`
    - `ClientCertificateCredentialBuilder`
    - `ClientSecretCredentialBuilder`
    - `DefaultAzureCredentialBuilder`
    - `OnBehalfOfCredentialBuilder`
    - `UsernamePasswordCredentialBuilder`
    - `VisualStudioCodeCredentialBuilder`
    - `VisualStudioCredentialBuilder`

### Breaking Changes
- Credential types supporting multi-tenant authentication will now throw `ClientAuthenticationException` if the requested tenant ID doesn't match the credential's tenant ID, and is not included in the `additionallyAllowedTenants` option. Applications must now explicitly add additional tenants to the `additionallyAllowedTenants` list, or add '*' to list, to enable acquiring tokens from tenants other than the originally specified tenant ID. See [BREAKING_CHANGES.md](https://github.com/Azure/azure-sdk-for-java/blob/main/sdk/identity/azure-identity/BREAKING_CHANGES.md#160).

- These beta features in version `1.6.0-beta.1` have been removed from this release and will be added back in version `1.7.0-beta.1`:
    - removed `VisualStudioCodeCredential` from `DefaultAzureCredential` token chain
    - `AZURE_CLIENT_CERTIFICATE_PASSWORD` support for `EnvironmentCredential`
    - in-memory token caching support for `ManagedIdentityCredential`.

### Other Changes

#### Dependency Updates

- Upgraded `msal4j` from `1.13.0` to `1.13.1`.

## 1.5.5 (2022-09-02)

### Other Changes

#### Dependency Updates

- Upgraded `azure-core` from `1.31.0` to version `1.32.0`.
- Upgraded `azure-core-http-netty` from `1.12.4` to version `1.12.5`.
- Upgraded `msal4j` from `1.12.0` to `1.13.0`.

## 1.6.0-beta.1 (2022-08-12)

### Features Added

- `EnvironmentCredential` will read the environment variable `AZURE_CLIENT_CERTIFICATE_PASSWORD` for a `pem`/`pfx` certificate specified by `AZURE_CLIENT_CERTIFICATE_PATH`. 
-  Added support for in-memory token caching in `ManagedIdentityCredential`. 

### Breaking Changes
- Removed `VisualStudioCodeCredential` from `DefaultAzureCredential` token chain. [Issue 27364](https://github.com/Azure/azure-sdk-for-java/issues/27364) tracks this.

### Other Changes
#### Dependency Updates
- Upgraded `msal4j` from `1.12.0` to version `1.13.0`.

## 1.5.4 (2022-08-08)

### Bugs Fixed

- Fixes IntelliJCredential [21150](https://github.com/Azure/azure-sdk-for-java/issues/21150)
- Fixes AzureCliCredential to properly respect tenant IDs.

### Other Changes

#### Dependency Updates

- Upgraded `azure-core` from `1.30.0` to version `1.31.0`.
- Upgraded `azure-core-http-netty` from `1.12.3` to version `1.12.4`.

## 1.5.3 (2022-06-30)

### Other Changes

#### Dependency Updates

- Upgraded `azure-core` dependency to 1.30.0

## 1.5.2 (2022-06-07)
### Other Changes

#### Dependency Updates
- Upgraded `azure-core` dependency to 1.29.1

## 1.5.1 (2022-05-06)

### Other Changes
#### Dependency Updates
- Upgraded `msal4j` dependency to 1.12.0
- Upgraded `azure-core` dependency to 1.28.0

## 1.5.0 (2022-04-05)

### Breaking Changes
- Removed `disableAuthorityValidationSafetyCheck` for GA, will reintroduce in next beta. This is not a breaking change from last GA.
- Replaced `identityLogOptions` setter with the `enableAccountIdentifierLogging` setter on the credential builders. This is not a breaking change from last GA.

### Other Changes
#### Dependency Updates
- Upgraded `azure-core` dependency to 1.27.0

### Bugs Fixed
Correctly use an `AppServiceMsiCredential` in the case both `IDENTITY_ENDPOINT` and `IDENTITY_HEADER` are set.

## 1.5.0-beta.2 (2022-03-21)

### Features Added
- Added ability to configure `IdentityLogOptions` on Credential Builders to make account Identifier logging configurable.
- Added the option `disableAuthoriyValidaionSafetyCheck` on Credential Builders.

### Other Changes
#### Dependency Updates
- Upgraded `azure-core` dependency to 1.26.0

## 1.4.6 (2022-03-08)

### Other Changes
#### Dependency Updates
- Upgraded `azure-core` dependency to 1.26.0


## 1.4.5 (2022-03-03)

### Other Changes
#### Behavioural Changes
- Logging level of false positive `ERROR` logs is changed to `VERBOSE`/`DEBUG` under `DefaultAzureCredential`


## 1.5.0-beta.1 (2022-02-17)

### Features Added
- Added `resourceId` to Managed Identity for Virtual Machines, App Service, and Service Bus.
- Added `ClientAssertionCredential` for client assertion based authentication flows.

### Other Changes
- Upgraded App Service Managed Identity endpoint to `2019-08-01`.

## 1.4.4 (2022-02-07)

### Other Changes
#### Dependency Updates
- Upgraded `azure-core` dependency to 1.25.0

## 1.4.3 (2022-01-11)

### Other Changes
#### Dependency Updates
- Upgraded `azure-core` dependency to 1.24.1


## 1.4.2 (2021-11-24)

### Bugs Fixed
- Fixes the edge case scenario when MSI Tokens return both `expires_on` and `expires_in` fields populated for `ManagedIdentityCredential`.

## 1.4.1 (2021-11-09)

### Other Changes
#### Dependency Updates
- Upgraded `azure-core` dependency to 1.22.0

#### Behavioral Changes
- The `ManagedIdentityCredential` reads value of AZURE_POD_IDENTITY_TOKEN_URL environment variable from AZURE_POD_IDENTITY_AUTHORITY_HOST now.

## 1.4.0 (2021-10-14)

### Features Added
- Added `tenantId` setter on `AzurePowerShellCredential` and `AzureCliCredential`

### Breaking Changes from 1.4.0-beta.1
Note the breaking changes below don't apply if you're upgrading from a previous released stable version.

- Removed 'AzureApplicationCredential' and 'AzureApplicationCredentialBuilder'
- Removed 'regionalAuthority' setter on `ClientSecretCredentialBuilder` and `ClientCertificateCredentialBuilder`
- Removed `RegionalAuthority` enum class.
- Removed `allowMultiTenantAuthentication` method from Credential Builders. The Multi Tenant Authentication is enabled by default now.

## 1.3.7 (2021-10-04)

### Other Changes
#### Dependency Updates
- Upgraded `azure-core` dependency to 1.21.0


## 1.4.0-beta.1 (2021-09-13)
### Features Added

- Added support to `ManagedIdentityCredential` for Bridge to Kubernetes local development authentication.
- Added regional STS support to client credential types.
    - Added the `RegionalAuthority` type, that allows specifying Azure regions.
    - Added `regionalAuthority()` setter to `ClientSecretCredentialBuilder` and `ClientCertificateCredentialBuilder`.
    - If instead of a region, `RegionalAuthority.AutoDiscoverRegion` is specified as the value for `regionalAuthority`, MSAL will be used to attempt to discover the region.
    - A region can also be specified through the `AZURE_REGIONAL_AUTHORITY_NAME` environment variable.
- Added `loginHint()` setter to `InteractiveBrowserCredentialBuilder` which allows a username to be pre-selected for interactive logins.
- Added support to consume `TenantId` challenges from `TokenRequestContext`.
- Added support for AKS Token Exchange support in `ManagedIdentityCredential`


## 1.3.6 (2021-09-08)

### Dependency Updates
- Upgraded `azure-core` dependency to 1.20.0

## 1.3.5 (2021-08-10)

### Dependency Updates
- Upgraded `azure-core` dependency to 1.19.0

## 1.3.4 (2021-07-28)

### Dependency Updates
- Dropped `KeePassJava2` dependency

## 1.3.3 (2021-07-07)

### Dependency Updates
- Pinned `json-smart` dependency to 2.4.7

## 1.3.2 (2021-07-07)

### Dependency Updates
- Upgraded `azure-core` dependency to 1.18.0


## 1.3.1 (2021-06-08)

### Dependency Updates
- Upgraded `azure-core` dependency to 1.17.0


## 1.3.0 (2021-05-11)

### Features Added
- Added `AzurePowerShellCredential` to support authentication using Powershell on development platforms.
- Added support to disable CP1 capability in `TokenCredentials` via configuration of environment variable `AZURE_IDENTITY_DISABLE_CP1`

### Dependency Updates
- Upgraded `azure-core` dependency to 1.16.0
- Upgraded `msal4j` dependency to 1.1.0


## 1.3.0-beta.2 (2021-03-10)
### New Features
- Added the support to enable and configure Persistent Token Cache via `TokenCachePersistenceOptions` API on `InteractiveBrowserCredentialBuilder`, `AuthorizationCodeCredentialBuilder`, `UsernamePasswordCredentialBuilder`, `DeviceCodeCredentialBuilderBuilder` `ClientSecretCredentialBuilder`, `ClientCertificateCredentialBuilder` and `SharedTokenCacheCredentialBuilder`.
- Added new APIs for authenticating users with `DeviceCodeCredential`,  `InteractiveBrowserCredential` and `UsernamePasswordCredential`.
    - Added method `authenticate` which pro-actively interacts with the user to authenticate if necessary and returns a serializable `AuthenticationRecord`
- Added following configurable options in classes `DeviceCodeCredentialBuilder` and `InteractiveBrowserCredentialBuilder`
    - `authenticationRecord` enables initializing a credential with an `AuthenticationRecord` returned from a prior call to `Authenticate`
    - `disableAutomaticAuthentication` disables automatic user interaction causing the credential to throw an `AuthenticationRequiredException` when interactive authentication is necessary.

### Dependency Updates
- Upgraded `azure-core` dependency to 1.14.0
- Upgraded `msal4j` dependency to 1.9.1
- Upgraded `msal4j-persistence-extension` to 1.1.0

## 1.3.0-beta.1 (2021-02-10)

### New Features
- Added the support to consume claims from `TokenRequestContext` send it as part of authentication request.

### Dependency Updates
- Upgraded `azure-core` dependency to 1.13.0
- Upgraded `msal4j` dependency to 1.8.1

## 1.2.3 (2021-02-09)

### Dependency Updates
- Upgraded `azure-core` dependency to 1.13.0
- Upgraded `msal4j` dependency to 1.8.1


## 1.2.2 (2021-01-12)

### Dependency Updates
- Upgraded `azure-core` dependency to 1.12.0


## 1.2.1 (2020-12-08)
### Dependency Updates
- Upgraded `azure-core` dependency to 1.11.0

## 1.2.0 (2020-11-09)

### New Features
- Added Azure Service Fabric Managed Identity support to `ManagedIdentityCredential`
- Added Azure Arc Managed Identity support to `ManagedIdentityCredential`
- Added support for Docker Containers in `DefaultAzureCredential`

### Fixes and improvements
- Prevent `VisualStudioCodeCredential` using invalid authentication data when no user is signed in to Visual Studio Code

### Dependency Updates
- Upgraded `azure-core` dependency to 1.10.0
- Upgraded `msal4j` dependency to 1.8.0


## 1.2.0-beta.2 (2020-10-06)

### New Features
- Added the methods `pfxCertificate(InputStream certificate, String clientCertificatePassword)` and `pemCertificate(InputStream certificate)` in `ClientCertificateCredentialBuilder`.
- Added `includeX5c(boolean)` method in `ClientCertificateCredentialBuilder` to enable subject name / issuer based authentication.
- Added a default `challengeConsumer` in `DeviceCodeCredentialBuilder` which prints the device code information to console. The `challengeConsumer` configuration is no longer required in `DeviceCodeCredentialBuilder`.

### Dependency Updates
- Upgraded `azure-core` dependency to 1.9.0
- Upgraded `jna-platform` dependency to 5.6.0
- Upgraded `msal4j` dependency to 1.7.1




## 1.2.0-beta.1 (2020-09-11)
- Added `InteractiveBrowserCredentialBuilder.redirectUrl(String)` to configure the redirect URL
- Deprecated `InteractiveBrowserCredentialBuilder.port(int)`
- Added support for App Service 2019 MSI Endpoint in `ManagedIdentityCredential`
- Added Shared Token cache support for MacOS Keychain, Gnome Keyring, and plain text for other Linux environments
- Added option to write to shared token cache from `InteractiveBrowserCredential`, `AuthorizationCodeCredential`, `UsernamePasswordCredential`, `DeviceCodeCredential` `ClientSecretCredential` and `ClientCertificateCredential`
- Added new APIs for authenticating users with `DeviceCodeCredential`,  `InteractiveBrowserCredential` and `UsernamePasswordCredential`.
    - Added method `authenticate` which pro-actively interacts with the user to authenticate if necessary and returns a serializable `AuthenticationRecord`
- Added following configurable options in classes `DeviceCodeCredentialBuilder` and `InteractiveBrowserCredentialBuilder`
    - `authenticationRecord` enables initializing a credential with an `AuthenticationRecord` returned from a prior call to `Authenticate`
    - `disableAutomaticAuthentication` disables automatic user interaction causing the credential to throw an `AuthenticationRequiredException` when interactive authentication is necessary.



## 1.1.0 (2020-08-10)
- Upgraded core dependency to 1.7.0
- Removed the default value of 0 for port in `InteractiveBrowserCredential`.

### Breaking Changes
- Removing Application Authentication APIs for GA release. These will be reintroduced in 1.2.0-beta.1.
  - Removed class `AuthenticationRecord`
  - Removed class `AuthenticationRequiredException`
  - Removed methods `allowUnencryptedCache()` and `enablePersistentCache()` from `ClientCertificateCredentialBuilder`, 
   `ClientSecretCredentialBuilder`, `InteractiveBrowserCredentialBuilder`, `DeviceCodeCredentialBuilder`,
    `UsernamePasswordCredentialBuilder` and `ClientCertificateCredentialBuilder`.
  - Removed methods `allowUnencryptedCache()` and `authenticationRecord(AuthenticationRecord)` from `SharedTokenCacheCredentialBuilder`.
  - Removed methods `authenticationRecord(AuthenticationRecord)` and `disableAutomaticAuthentication()` from `DeviceCodeCredentialBuilder` and `InteractiveBrowserCredentialBuilder`.
  - Removed methods `authenticate(TokenRequestContext)` and `authenticate()` from `DeviceCodeCredential`, `InteractiveBrowserCredential`
    and `UsernamePasswordCredential`.
    

## 1.1.0-beta.7 (2020-07-23)

### Features
- Added support for web apps (confidential apps) for `AuthorizationCodeCredential`. A client secret is required on the builder for web apps.
- Added support for user assigned managed identities for `DefaultAzureCredential` with `.managedIdentityClientId()`.
- Added`AzureAuthorityHosts` to access well knwon authority hosts.
- Added `getClientId()` method in `AuthenticationRecord`

### Breaking Changes
- Removed persistent caching support from `AuthorizationCodeCredential`.
- Removed `KnownAuthorityHosts`
- Removed `getCredentials()` method in `ChainedTokenCredential` & `DefaultAzureCredential`
- Changed return type of `serialize` method in `AuthenticationRecord` to `Mono<OutputStream>`.
- Changed method signatures`enablePersistentCache(boolean)` and `allowUnencryptedCache(boolean)` on credential builders to `enablePersistentCache()` and `allowUnencryptedCache()`


## 1.1.0-beta.6 (2020-07-10)
- Added `.getCredentials()` method to `DefaultAzureCredential` and `ChainedTokenCredential` and added option `.addAll(Collection<? extends TokenCredential>)` on `ChainedtokenCredentialBuilder`.
- Added logging information in credentials and improved error messages in `DefaultAzureCredential`.

## 1.1.0-beta.5 (2020-06-09)

### New Features
- Added option to write to shared token cache from `ClientSecretCredential`, `ClientCertificateCredential`.
- Added new developer credentials `IntelliJCredential`, `VsCodeCredential` and `AzureCliCredential`.
- New APIs for authenticating users with `DeviceCodeCredential`,  `InteractiveBrowserCredential` and `UsernamePasswordCredential`.
    - Added method `authenticate` which pro-actively interacts with the user to authenticate if necessary and returns a serializable `AuthenticationRecord`
- Added following configurable options in classes `DeviceCodeCredentialBuilder` and `InteractiveBrowserCredentialBuilder`
    - `authenticationRecord` enables initializing a credential with an `AuthenticationRecord` returned from a prior call to `Authenticate`
    - `disableAutomaticAuthentication` disables automatic user interaction causing the credential to throw an `AuthenticationRequiredException` when interactive authentication is necessary.

### Breaking Changes
- Removed support to exclude specific credentials in `DefaultAzureCredential` authentication flow.


## 1.1.0-beta.4 (2020-05-06)
- Added `IntelliJCredential` support in `DefaultAzureCredential`.
- Added `VsCodeCredential` support in `DefaultAzureCredential`.
- Added support to disable specific credentials in `DefaultAzureCredential` authentication flow.
- Added Shared Token cache support for MacOS Keychain, Gnome Keyring, and plain text for other Linux environments
- Added option to write to shared token cache from `InteractiveBrowserCredential`, `AuthorizationCodeCredential`, `UsernamePasswordCredential`, and `DeviceCodeCredential`

## 1.0.6 (2020-05-05)
- Upgraded `azure-core` dependency to 1.5.0
- Fix `MSIToken` expiry time parsing for Azure App Service platforms.

## 1.1.0-beta.3 (2020-04-07)
- Added `KnownAuthorityHosts` to enable quick references to public azure authority hosts.
- Added methods to allow credential configuration in `DefaultAzureCredentialBuilder`
- Added support for authority host to be read from `AZURE_AUTHORITY_HOST` environment variable.
- Added support for `ClientCertificateCredential` and `UserNamePasswordCredential` in EnvironmentCredential.

## 1.0.5 (2020-04-07)
- Upgraded `azure-core` dependency to 1.4.0

## 1.1.0-beta.2 (2020-03-11)

### Added
- Added 'authorityHost' set method in `DefaultAzureCredentialBuilder`
- Added `executorService` set method in all the credential builders except `ManagedIdentityCredentialBuilder`
- Added `authorityHost` set method to `DefaultAzureCredentialBuilder`
- Added `tokenRefreshOffset` set method in all the credential builders.
- Added `httpClient` set method in all the credential builders.
- Updated `DefaultAzureCredential` to enable authenticating through the Azure CLI

## 1.0.4 (2020-03-10)
- Upgraded `azure-core` dependency to 1.0.4

## 1.1.0-beta.1 (2020-02-12)
- All credential builders support setting a pipeline via `httpPipeline` method.
- SharedTokenCacheCredentialBuilder supports setting the tenant id via `tenantId` method.

## 1.0.3 (2020-01-13)
- Support datetime format `M/d/yyyy K:mm:ss a XXX` for token `expires_on` property on Windows App Services.

## 1.0.2 (2020-01-07)
- Fix MSI_ENDPOINT and MSI_SECRET environment variable lookup issue in `ManagedIdentityCredential` when running on App Service

## 1.0.0 (2019-10-25)
**Breaking changes**

- The `getToken(TokenRequest tokenRequest)` methods on all the credentials are changed to `getToken(TokenRequestContext tokenRequestContext)`. 
- All credentials are moved from `com.azure.identity.credential` package to `com.azure.identity` package
- `DeviceCodeChallenge` is renamed to r`DeviceCodeInfo`, with `int expiresIn()` replaced with `OffsetDateTime expiresOn()` returning the time of the device code expiration
- All methods containing `uri` is renamed to contain `url` for consistency

**Known issues**
- Support connecting to different clouds with `AZURE_CLOUD` environment variable ([#5741](https://github.com/Azure/azure-sdk-for-java/issues/5741))

## 1.0.0-preview.4 (2019-10-07)
**New features**

- A new credential `AuthorizationCodeCredential` is added.
- `DeviceCodeCredentialBuilder`, `InteractiveBrowserCredentialBuilder`, and `UsernamePasswordCredentialBuilder` now
supports single tenant apps with `.tenantId(String)` method.

**Breaking changes**

The `getToken(String... scopes)` methods on all the credentials are changed to `getToken(TokenRequest tokenRequest)`. 

## 1.0.0-preview.3 (2019-09-09)
**New features**

A new credential `SharedTokenCacheCredential` is added. It's currently only supported on Windows. This credential is capable of authenticating to Microsoft Entra ID if you are logged in in Visual Studio 2019.

## 1.0.0-preview.2 (2019-08-05)
**Breaking changes**

Credentials are now created through builders instead of setters. For example, in preview 1, a `ClientSecretCredential` can be created by
```java
ClientSecretCredential cred = new ClientSecretCredential()
        .tenantId(tenant)
        .clientId(clientId)
        .clientSecret(secret);
```

In preview 2, it needs to be created through its builder:
```java
ClientSecretCredential clientSecretCredential = new ClientSecretCredentialBuilder()
        .tenantId(tenant)
        .clientId(clientId)
        .clientSecret(secret);
        .build();
```

**New features**

3 new credentials are added in preview 2, including `DeviceCodeCredential`, `InteractiveBrowserCredential` and `UsernamePasswordCredential`.

`DeviceCodeCredential` is useful for IoT devices. `InteractiveBrowserCredential` and `UsernamePasswordCredential` are mainly used in developer scenarios, to login on a developer's computer.

**Deprecated or removed features**

No feature was deprecated or removed.

## 1.0.0-preview.1 (2019-06-28)
Version 1.0.0-preview.1 is a preview of our efforts in creating an authentication API for Azure SDK client libraries that is developer-friendly, idiomatic
to the Java ecosystem, and as consistent across different languages and platforms as possible. The principles that guide
our efforts can be found in the [Azure SDK Design Guidelines for Java](https://aka.ms/azsdk/guide/java).

For details on the Azure SDK for Java (July 2019 Preview) release, you can refer to the [release announcement](https://aka.ms/azure-sdk-preview1-java).

This release supports service principal and managed identity authentication.
See the [documentation](https://github.com/Azure/azure-sdk-for-java/blob/main/sdk/identity/azure-identity/README.md)
for more details. User authentication will be added in an upcoming preview
release.

This release supports only global Microsoft Entra tenants, i.e. those
using the https://login.microsoftonline.com authentication endpoint.<|MERGE_RESOLUTION|>--- conflicted
+++ resolved
@@ -10,8 +10,6 @@
 
 ### Other Changes
 
-<<<<<<< HEAD
-=======
 ## 1.15.3 (2025-02-20)
 
 ### Other Changes
@@ -21,7 +19,6 @@
 - Upgraded `azure-core` from `1.55.1` to version `1.55.2`.
 - Upgraded `azure-core-http-netty` from `1.15.9` to version `1.15.10`.
 
->>>>>>> fe2a4254
 ## 1.15.2 (2025-02-13)
 
 ### Other Changes
