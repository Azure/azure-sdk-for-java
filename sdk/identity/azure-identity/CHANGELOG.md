--- conflicted
+++ resolved
@@ -1,20 +1,5 @@
 # Release History
 
-<<<<<<< HEAD
-## 1.2.0-beta.3 (Unreleased)
-
-### Breaking Changes
-- Removing Application Authentication APIs for GA release. These will be reintroduced in 1.3.0-beta.1.
-  - Removed class `AuthenticationRecord`
-  - Removed class `AuthenticationRequiredException`
-  - Removed methods `allowUnencryptedCache()` and `enablePersistentCache()` from `ClientCertificateCredentialBuilder`, 
-   `ClientSecretCredentialBuilder`, `InteractiveBrowserCredentialBuilder`, `DeviceCodeCredentialBuilder`,
-    `UsernamePasswordCredentialBuilder` and `ClientCertificateCredentialBuilder`.
-  - Removed methods `disallowUnencryptedCache()` and `authenticationRecord(AuthenticationRecord)` from `SharedTokenCacheCredentialBuilder`.
-  - Removed methods `authenticationRecord(AuthenticationRecord)` and `disableAutomaticAuthentication()` from `DeviceCodeCredentialBuilder` and `InteractiveBrowserCredentialBuilder`.
-  - Removed methods `authenticate(TokenRequestContext)` and `authenticate()` from `DeviceCodeCredential`, `InteractiveBrowserCredential`
-    and `UsernamePasswordCredential`.
-=======
 ## 1.3.0-beta.1 (Unreleased)
 
 
@@ -41,7 +26,6 @@
 ### Dependency Updates
 - Upgraded `azure-core` dependency to 1.10.0
 - Upgraded `msal4j` dependency to 1.8.0
->>>>>>> e2018a87
 
 
 ## 1.2.0-beta.2 (2020-10-06)
