# Release History

## 1.6.0-beta.1 (Unreleased)

### Features Added

### Breaking Changes

### Bugs Fixed

### Other Changes

<<<<<<< HEAD
=======
## 1.5.2 (2022-06-07)
#### Dependency Updates
- Upgraded `azure-core` dependency to 1.29.1

>>>>>>> 8d609db9
## 1.5.1 (2022-05-06)

### Other Changes
#### Dependency Updates
- Upgraded `msal4j` dependency to 1.12.0
- Upgraded `azure-core` dependency to 1.28.0

## 1.5.0 (2022-04-05)

### Breaking Changes
- Removed `disableAuthorityValidationSafetyCheck` for GA, will reintroduce in next beta. This is not a breaking change from last GA.
- Replaced `identityLogOptions` setter with the `enableAccountIdentifierLogging` setter on the credential builders. This is not a breaking change from last GA.

### Other Changes
#### Dependency Updates
- Upgraded `azure-core` dependency to 1.27.0

### Bugs Fixed
Correctly use an `AppServiceMsiCredential` in the case both `IDENTITY_ENDPOINT` and `IDENTITY_HEADER` are set.

## 1.5.0-beta.2 (2022-03-21)

### Features Added
- Added ability to configure `IdentityLogOptions` on Credential Builders to make account Identifier logging configurable.
- Added the option `disableAuthoriyValidaionSafetyCheck` on Credential Builders.

### Other Changes
#### Dependency Updates
- Upgraded `azure-core` dependency to 1.26.0

## 1.4.6 (2022-03-08)

### Other Changes
#### Dependency Updates
- Upgraded `azure-core` dependency to 1.26.0


## 1.4.5 (2022-03-03)

### Other Changes
#### Behavioural Changes
- Logging level of false positive `ERROR` logs is changed to `VERBOSE`/`DEBUG` under `DefaultAzureCredential`


## 1.5.0-beta.1 (2022-02-17)

### Features Added
- Added `resourceId` to Managed Identity for Virtual Machines, App Service, and Service Bus.
- Added `ClientAssertionCredential` for client assertion based authentication flows.

### Other Changes
- Upgraded App Service Managed Identity endpoint to `2019-08-01`.

## 1.4.4 (2022-02-07)

### Other Changes
#### Dependency Updates
- Upgraded `azure-core` dependency to 1.25.0

## 1.4.3 (2022-01-11)

### Other Changes
#### Dependency Updates
- Upgraded `azure-core` dependency to 1.24.1


## 1.4.2 (2021-11-24)

### Bugs Fixed
- Fixes the edge case scenario when MSI Tokens return both `expires_on` and `expires_in` fields populated for `ManagedIdentityCredential`.

## 1.4.1 (2021-11-09)

### Other Changes
#### Dependency Updates
- Upgraded `azure-core` dependency to 1.22.0

#### Behavioral Changes
- The `ManagedIdentityCredential` reads value of AZURE_POD_IDENTITY_TOKEN_URL environment variable from AZURE_POD_IDENTITY_AUTHORITY_HOST now.

## 1.4.0 (2021-10-14)

### Features Added
- Added `tenantId` setter on `AzurePowerShellCredential` and `AzureCliCredential`

### Breaking Changes from 1.4.0-beta.1
Note the breaking changes below don't apply if you're upgrading from a previous released stable version.

- Removed 'AzureApplicationCredential' and 'AzureApplicationCredentialBuilder'
- Removed 'regionalAuthority' setter on `ClientSecretCredentialBuilder` and `ClientCertificateCredentialBuilder`
- Removed `RegionalAuthority` enum class.
- Removed `allowMultiTenantAuthentication` method from Credential Builders. The Multi Tenant Authentication is enabled by default now.

## 1.3.7 (2021-10-04)

### Other Changes
#### Dependency Updates
- Upgraded `azure-core` dependency to 1.21.0


## 1.4.0-beta.1 (2021-09-13)
### Features Added

- Added support to `ManagedIdentityCredential` for Bridge to Kubernetes local development authentication.
- Added regional STS support to client credential types.
    - Added the `RegionalAuthority` type, that allows specifying Azure regions.
    - Added `regionalAuthority()` setter to `ClientSecretCredentialBuilder` and `ClientCertificateCredentialBuilder`.
    - If instead of a region, `RegionalAuthority.AutoDiscoverRegion` is specified as the value for `regionalAuthority`, MSAL will be used to attempt to discover the region.
    - A region can also be specified through the `AZURE_REGIONAL_AUTHORITY_NAME` environment variable.
- Added `loginHint()` setter to `InteractiveBrowserCredentialBuilder` which allows a username to be pre-selected for interactive logins.
- Added support to consume `TenantId` challenges from `TokenRequestContext`.
- Added support for AKS Token Exchange support in `ManagedIdentityCredential`


## 1.3.6 (2021-09-08)

### Dependency Updates
- Upgraded `azure-core` dependency to 1.20.0

## 1.3.5 (2021-08-10)

### Dependency Updates
- Upgraded `azure-core` dependency to 1.19.0

## 1.3.4 (2021-07-28)

### Dependency Updates
- Dropped `KeePassJava2` dependency

## 1.3.3 (2021-07-07)

### Dependency Updates
- Pinned `json-smart` dependency to 2.4.7

## 1.3.2 (2021-07-07)

### Dependency Updates
- Upgraded `azure-core` dependency to 1.18.0


## 1.3.1 (2021-06-08)

### Dependency Updates
- Upgraded `azure-core` dependency to 1.17.0


## 1.3.0 (2021-05-11)

### Features Added
- Added `AzurePowerShellCredential` to support authentication using Powershell on development platforms.
- Added support to disable CP1 capability in `TokenCredentials` via configuration of environment variable `AZURE_IDENTITY_DISABLE_CP1`

### Dependency Updates
- Upgraded `azure-core` dependency to 1.16.0
- Upgraded `msal4j` dependency to 1.1.0


## 1.3.0-beta.2 (2021-03-10)
### New Features
- Added the support to enable and configure Persistent Token Cache via `TokenCachePersistenceOptions` API on `InteractiveBrowserCredentialBuilder`, `AuthorizationCodeCredentialBuilder`, `UsernamePasswordCredentialBuilder`, `DeviceCodeCredentialBuilderBuilder` `ClientSecretCredentialBuilder`, `ClientCertificateCredentialBuilder` and `SharedTokenCacheCredentialBuilder`.
- Added new APIs for authenticating users with `DeviceCodeCredential`,  `InteractiveBrowserCredential` and `UsernamePasswordCredential`.
    - Added method `authenticate` which pro-actively interacts with the user to authenticate if necessary and returns a serializable `AuthenticationRecord`
- Added following configurable options in classes `DeviceCodeCredentialBuilder` and `InteractiveBrowserCredentialBuilder`
    - `authenticationRecord` enables initializing a credential with an `AuthenticationRecord` returned from a prior call to `Authenticate`
    - `disableAutomaticAuthentication` disables automatic user interaction causing the credential to throw an `AuthenticationRequiredException` when interactive authentication is necessary.

### Dependency Updates
- Upgraded `azure-core` dependency to 1.14.0
- Upgraded `msal4j` dependency to 1.9.1
- Upgraded `msal4j-persistence-extension` to 1.1.0

## 1.3.0-beta.1 (2021-02-10)

### New Features
- Added the support to consume claims from `TokenRequestContext` send it as part of authentication request.

### Dependency Updates
- Upgraded `azure-core` dependency to 1.13.0
- Upgraded `msal4j` dependency to 1.8.1

## 1.2.3 (2021-02-09)

### Dependency Updates
- Upgraded `azure-core` dependency to 1.13.0
- Upgraded `msal4j` dependency to 1.8.1


## 1.2.2 (2021-01-12)

### Dependency Updates
- Upgraded `azure-core` dependency to 1.12.0


## 1.2.1 (2020-12-08)
### Dependency Updates
- Upgraded `azure-core` dependency to 1.11.0

## 1.2.0 (2020-11-09)

### New Features
- Added Azure Service Fabric Managed Identity support to `ManagedIdentityCredential`
- Added Azure Arc Managed Identity support to `ManagedIdentityCredential`
- Added support for Docker Containers in `DefaultAzureCredential`

### Fixes and improvements
- Prevent `VisualStudioCodeCredential` using invalid authentication data when no user is signed in to Visual Studio Code

### Dependency Updates
- Upgraded `azure-core` dependency to 1.10.0
- Upgraded `msal4j` dependency to 1.8.0


## 1.2.0-beta.2 (2020-10-06)

### New Features
- Added the methods `pfxCertificate(InputStream certificate, String clientCertificatePassword)` and `pemCertificate(InputStream certificate)` in `ClientCertificateCredentialBuilder`.
- Added `includeX5c(boolean)` method in `ClientCertificateCredentialBuilder` to enable subject name / issuer based authentication.
- Added a default `challengeConsumer` in `DeviceCodeCredentialBuilder` which prints the device code information to console. The `challengeConsumer` configuration is no longer required in `DeviceCodeCredentialBuilder`.

### Dependency Updates
- Upgraded `azure-core` dependency to 1.9.0
- Upgraded `jna-platform` dependency to 5.6.0
- Upgraded `msal4j` dependency to 1.7.1




## 1.2.0-beta.1 (2020-09-11)
- Added `InteractiveBrowserCredentialBuilder.redirectUrl(String)` to configure the redirect URL
- Deprecated `InteractiveBrowserCredentialBuilder.port(int)`
- Added support for App Service 2019 MSI Endpoint in `ManagedIdentityCredential`
- Added Shared Token cache support for MacOS Keychain, Gnome Keyring, and plain text for other Linux environments
- Added option to write to shared token cache from `InteractiveBrowserCredential`, `AuthorizationCodeCredential`, `UsernamePasswordCredential`, `DeviceCodeCredential` `ClientSecretCredential` and `ClientCertificateCredential`
- Added new APIs for authenticating users with `DeviceCodeCredential`,  `InteractiveBrowserCredential` and `UsernamePasswordCredential`.
    - Added method `authenticate` which pro-actively interacts with the user to authenticate if necessary and returns a serializable `AuthenticationRecord`
- Added following configurable options in classes `DeviceCodeCredentialBuilder` and `InteractiveBrowserCredentialBuilder`
    - `authenticationRecord` enables initializing a credential with an `AuthenticationRecord` returned from a prior call to `Authenticate`
    - `disableAutomaticAuthentication` disables automatic user interaction causing the credential to throw an `AuthenticationRequiredException` when interactive authentication is necessary.



## 1.1.0 (2020-08-10)
- Upgraded core dependency to 1.7.0
- Removed the default value of 0 for port in `InteractiveBrowserCredential`.

### Breaking Changes
- Removing Application Authentication APIs for GA release. These will be reintroduced in 1.2.0-beta.1.
  - Removed class `AuthenticationRecord`
  - Removed class `AuthenticationRequiredException`
  - Removed methods `allowUnencryptedCache()` and `enablePersistentCache()` from `ClientCertificateCredentialBuilder`, 
   `ClientSecretCredentialBuilder`, `InteractiveBrowserCredentialBuilder`, `DeviceCodeCredentialBuilder`,
    `UsernamePasswordCredentialBuilder` and `ClientCertificateCredentialBuilder`.
  - Removed methods `allowUnencryptedCache()` and `authenticationRecord(AuthenticationRecord)` from `SharedTokenCacheCredentialBuilder`.
  - Removed methods `authenticationRecord(AuthenticationRecord)` and `disableAutomaticAuthentication()` from `DeviceCodeCredentialBuilder` and `InteractiveBrowserCredentialBuilder`.
  - Removed methods `authenticate(TokenRequestContext)` and `authenticate()` from `DeviceCodeCredential`, `InteractiveBrowserCredential`
    and `UsernamePasswordCredential`.
    

## 1.1.0-beta.7 (2020-07-23)

### Features
- Added support for web apps (confidential apps) for `AuthorizationCodeCredential`. A client secret is required on the builder for web apps.
- Added support for user assigned managed identities for `DefaultAzureCredential` with `.managedIdentityClientId()`.
- Added`AzureAuthorityHosts` to access well knwon authority hosts.
- Added `getClientId()` method in `AuthenticationRecord`

### Breaking Changes
- Removed persistent caching support from `AuthorizationCodeCredential`.
- Removed `KnownAuthorityHosts`
- Removed `getCredentials()` method in `ChainedTokenCredential` & `DefaultAzureCredential`
- Changed return type of `serialize` method in `AuthenticationRecord` to `Mono<OutputStream>`.
- Changed method signatures`enablePersistentCache(boolean)` and `allowUnencryptedCache(boolean)` on credential builders to `enablePersistentCache()` and `allowUnencryptedCache()`


## 1.1.0-beta.6 (2020-07-10)
- Added `.getCredentials()` method to `DefaultAzureCredential` and `ChainedTokenCredential` and added option `.addAll(Collection<? extends TokenCredential>)` on `ChainedtokenCredentialBuilder`.
- Added logging information in credentials and improved error messages in `DefaultAzureCredential`.

## 1.1.0-beta.5 (2020-06-09)

### New Features
- Added option to write to shared token cache from `ClientSecretCredential`, `ClientCertificateCredential`.
- Added new developer credentials `IntelliJCredential`, `VsCodeCredential` and `AzureCliCredential`.
- New APIs for authenticating users with `DeviceCodeCredential`,  `InteractiveBrowserCredential` and `UsernamePasswordCredential`.
    - Added method `authenticate` which pro-actively interacts with the user to authenticate if necessary and returns a serializable `AuthenticationRecord`
- Added following configurable options in classes `DeviceCodeCredentialBuilder` and `InteractiveBrowserCredentialBuilder`
    - `authenticationRecord` enables initializing a credential with an `AuthenticationRecord` returned from a prior call to `Authenticate`
    - `disableAutomaticAuthentication` disables automatic user interaction causing the credential to throw an `AuthenticationRequiredException` when interactive authentication is necessary.

### Breaking Changes
- Removed support to exclude specific credentials in `DefaultAzureCredential` authentication flow.


## 1.1.0-beta.4 (2020-05-06)
- Added `IntelliJCredential` support in `DefaultAzureCredential`.
- Added `VsCodeCredential` support in `DefaultAzureCredential`.
- Added support to disable specific credentials in `DefaultAzureCredential` authentication flow.
- Added Shared Token cache support for MacOS Keychain, Gnome Keyring, and plain text for other Linux environments
- Added option to write to shared token cache from `InteractiveBrowserCredential`, `AuthorizationCodeCredential`, `UsernamePasswordCredential`, and `DeviceCodeCredential`

## 1.0.6 (2020-05-05)
- Upgraded `azure-core` dependency to 1.5.0
- Fix `MSIToken` expiry time parsing for Azure App Service platforms.

## 1.1.0-beta.3 (2020-04-07)
- Added `KnownAuthorityHosts` to enable quick references to public azure authority hosts.
- Added methods to allow credential configuration in `DefaultAzureCredentialBuilder`
- Added support for authority host to be read from `AZURE_AUTHORITY_HOST` environment variable.
- Added support for `ClientCertificateCredential` and `UserNamePasswordCredential` in EnvironmentCredential.

## 1.0.5 (2020-04-07)
- Upgraded `azure-core` dependency to 1.4.0

## 1.1.0-beta.2 (2020-03-11)

### Added
- Added 'authorityHost' set method in `DefaultAzureCredentialBuilder`
- Added `executorService` set method in all the credential builders except `ManagedIdentityCredentialBuilder`
- Added `authorityHost` set method to `DefaultAzureCredentialBuilder`
- Added `tokenRefreshOffset` set method in all the credential builders.
- Added `httpClient` set method in all the credential builders.
- Updated `DefaultAzureCredential` to enable authenticating through the Azure CLI

## 1.0.4 (2020-03-10)
- Upgraded `azure-core` dependency to 1.0.4

## 1.1.0-beta.1 (2020-02-12)
- All credential builders support setting a pipeline via `httpPipeline` method.
- SharedTokenCacheCredentialBuilder supports setting the tenant id via `tenantId` method.

## 1.0.3 (2020-01-13)
- Support datetime format `M/d/yyyy K:mm:ss a XXX` for token `expires_on` property on Windows App Services.

## 1.0.2 (2020-01-07)
- Fix MSI_ENDPOINT and MSI_SECRET environment variable lookup issue in `ManagedIdentityCredential` when running on App Service

## 1.0.0 (2019-10-25)
**Breaking changes**

- The `getToken(TokenRequest tokenRequest)` methods on all the credentials are changed to `getToken(TokenRequestContext tokenRequestContext)`. 
- All credentials are moved from `com.azure.identity.credential` package to `com.azure.identity` package
- `DeviceCodeChallenge` is renamed to r`DeviceCodeInfo`, with `int expiresIn()` replaced with `OffsetDateTime expiresOn()` returning the time of the device code expiration
- All methods containing `uri` is renamed to contain `url` for consistency

**Known issues**
- Support connecting to different clouds with `AZURE_CLOUD` environment variable ([#5741](https://github.com/Azure/azure-sdk-for-java/issues/5741))

## 1.0.0-preview.4 (2019-10-07)
**New features**

- A new credential `AuthorizationCodeCredential` is added.
- `DeviceCodeCredentialBuilder`, `InteractiveBrowserCredentialBuilder`, and `UsernamePasswordCredentialBuilder` now
supports single tenant apps with `.tenantId(String)` method.

**Breaking changes**

The `getToken(String... scopes)` methods on all the credentials are changed to `getToken(TokenRequest tokenRequest)`. 

## 1.0.0-preview.3 (2019-09-09)
**New features**

A new credential `SharedTokenCacheCredential` is added. It's currently only supported on Windows. This credential is capable of authenticating to Azure Active Directory if you are logged in in Visual Studio 2019.

## 1.0.0-preview.2 (2019-08-05)
**Breaking changes**

Credentials are now created through builders instead of setters. For example, in preview 1, a `ClientSecretCredential` can be created by
```java
ClientSecretCredential cred = new ClientSecretCredential()
        .tenantId(tenant)
        .clientId(clientId)
        .clientSecret(secret);
```

In preview 2, it needs to be created through its builder:
```java
ClientSecretCredential clientSecretCredential = new ClientSecretCredentialBuilder()
        .tenantId(tenant)
        .clientId(clientId)
        .clientSecret(secret);
        .build();
```

**New features**

3 new credentials are added in preview 2, including `DeviceCodeCredential`, `InteractiveBrowserCredential` and `UsernamePasswordCredential`.

`DeviceCodeCredential` is useful for IoT devices. `InteractiveBrowserCredential` and `UsernamePasswordCredential` are mainly used in developer scenarios, to login on a developer's computer.

**Deprecated or removed features**

No feature was deprecated or removed.

## 1.0.0-preview.1 (2019-06-28)
Version 1.0.0-preview.1 is a preview of our efforts in creating an authentication API for Azure SDK client libraries that is developer-friendly, idiomatic
to the Java ecosystem, and as consistent across different languages and platforms as possible. The principles that guide
our efforts can be found in the [Azure SDK Design Guidelines for Java](https://azuresdkspecs.z5.web.core.windows.net/JavaSpec.html).

For details on the Azure SDK for Java (July 2019 Preview) release, you can refer to the [release announcement](https://aka.ms/azure-sdk-preview1-java).

This release supports service principal and managed identity authentication.
See the [documentation](https://github.com/Azure/azure-sdk-for-java/blob/main/sdk/identity/azure-identity/README.md)
for more details. User authentication will be added in an upcoming preview
release.

This release supports only global Azure Active Directory tenants, i.e. those
using the https://login.microsoftonline.com authentication endpoint.<|MERGE_RESOLUTION|>--- conflicted
+++ resolved
@@ -10,13 +10,10 @@
 
 ### Other Changes
 
-<<<<<<< HEAD
-=======
 ## 1.5.2 (2022-06-07)
 #### Dependency Updates
 - Upgraded `azure-core` dependency to 1.29.1
 
->>>>>>> 8d609db9
 ## 1.5.1 (2022-05-06)
 
 ### Other Changes
