--- conflicted
+++ resolved
@@ -47,12 +47,6 @@
 
 ## Key concepts
 ### Credentials
-
-<<<<<<< HEAD
-### Credentials
-=======
-A credential is a class which contains or can obtain the data needed for a service client to authenticate requests. Service clients across Azure SDK accept credentials when they are constructed and use those credentials to authenticate requests to the service. Azure Identity offers a variety of credential classes in the `azure-identity` package capable of acquiring an AAD token. All of these credential classes are implementations of the `TokenCredential` abstract class in [Azure Core][azure_core_library], and can be used by any service client which can be constructed with a `TokenCredential`.
->>>>>>> 63d2a4ab
 
 A credential is a class which contains or can obtain the data needed for a service client to authenticate requests. Service clients across Azure SDK accept credentials when they are constructed, and service clients use those credentials to authenticate requests to the service. 
 
