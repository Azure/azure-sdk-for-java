# Azure Identity client library for Java
The Azure Identity library provides Azure Active Directory token authentication support across the Azure SDK. It provides a set of TokenCredential implementations which can be used to construct Azure SDK clients which support AAD token authentication.

  [Source code][source] | [API reference documentation][javadoc] | [Azure Active Directory documentation][aad_doc]

## Getting started
### Include the package

Maven dependency for Azure Secret Client library. Add it to your project's pom file.

[//]: # ({x-version-update-start;com.azure:azure-identity;current})
```xml
<dependency>
    <groupId>com.azure</groupId>
    <artifactId>azure-identity</artifactId>
    <version>1.2.4</version>
</dependency>
```
[//]: # ({x-version-update-end})

### Prerequisites
* A [Java Development Kit (JDK)][jdk_link], version 8 or later.
* An [Azure subscription][azure_sub].
* The Azure CLI can also be useful for authenticating in a development environment, creating accounts, and managing account roles.

### Authenticate the client

When debugging and executing code locally it is typical for a developer to use their own account for authenticating calls to Azure services. There are several developer tools which can be used to perform this authentication in your development environment:

- [Azure Toolkit for IntelliJ](https://github.com/Azure/azure-sdk-for-java/wiki/Set-up-Your-Environment-for-Authentication#sign-in-azure-toolkit-for-intellij-for-intellijcredential)
- [Visual Studio Code Azure Account Extension](https://github.com/Azure/azure-sdk-for-java/wiki/Set-up-Your-Environment-for-Authentication#sign-in-visual-studio-code-azure-account-extension-for-visualstudiocodecredential)
- [Azure CLI](https://github.com/Azure/azure-sdk-for-java/wiki/Set-up-Your-Environment-for-Authentication#sign-in-azure-cli-for-azureclicredential)
- [Visual Studio 2019 (Shared token cache)](https://github.com/Azure/azure-sdk-for-java/wiki/Set-up-Your-Environment-for-Authentication#enable-applications-for-shared-token-cache-credential)

Click on each item above to learn about how to configure them for Azure Identity authentication.

## Key concepts
### Credentials

A credential is a class which contains or can obtain the data needed for a service client to authenticate requests. Service clients across Azure SDK accept credentials when they are constructed, and service clients use those credentials to authenticate requests to the service. 

The Azure Identity library focuses on OAuth authentication with Azure Active directory, and it offers a variety of credential classes capable of acquiring an AAD token to authenticate service requests. All of the credential classes in this library are implementations of the `TokenCredential` abstract class in [azure-core][azure_core_library], and any of them can be used by to construct service clients capable of authenticating with a `TokenCredential`. 

See [Credential Classes](#credential-classes) for a complete list of available credential classes.

### DefaultAzureCredential
The `DefaultAzureCredential` is appropriate for most scenarios where the application is intended to ultimately be run in the Azure Cloud. This is because the `DefaultAzureCredential` combines credentials commonly used to authenticate when deployed, with credentials used to authenticate in a development environment.

> Note: `DefaultAzureCredential` is intended to simplify getting started with the SDK by handling common scenarios with reasonable default behaviors. Developers who want more control or whose scenario isn't served by the default settings should use other credential types.

 The `DefaultAzureCredential` will attempt to authenticate via the following mechanisms in order.
 
![DefaultAzureCredential authentication flow](https://github.com/Azure/azure-sdk-for-java/raw/master/sdk/identity/azure-identity/images/defaultazurecredential.png)

 - Environment - The `DefaultAzureCredential` will read account information specified via [environment variables](#environment-variables) and use it to authenticate.
 - Managed Identity - If the application is deployed to an Azure host with Managed Identity enabled, the `DefaultAzureCredential` will authenticate with that account.
 - IntelliJ - If the developer has authenticated via Azure Toolkit for IntelliJ, the `DefaultAzureCredential` will authenticate with that account.
 - Visual Studio Code - If the developer has authenticated via the Visual Studio Code Azure Account plugin, the `DefaultAzureCredential` will authenticate with that account.
 - Azure CLI - If the developer has authenticated an account via the Azure CLI `az login` command, the `DefaultAzureCredential` will authenticate with that account.

## Examples
You can find more examples of using various credentials in [Azure Identity Examples Wiki page](https://github.com/Azure/azure-sdk-for-java/wiki/Azure-Identity-Examples). 

### Authenticating with `DefaultAzureCredential`
This example demonstrates authenticating the `SecretClient` from the [azure-security-keyvault-secrets][secrets_client_library] client library using the `DefaultAzureCredential`. There's also [a compilable sample](https://github.com/Azure/azure-sdk-for-java/tree/master/sdk/keyvault/azure-security-keyvault-secrets/src/samples/java/com/azure/security/keyvault/secrets/IdentityReadmeSamples.java) to create a Key Vault secret client you can copy-paste.

<!-- embedme ../../keyvault/azure-security-keyvault-secrets/src/samples/java/com/azure/security/keyvault/secrets/IdentityReadmeSamples.java#L40-L52 -->
```java
/**
 * The default credential first checks environment variables for configuration.
 * If environment configuration is incomplete, it will try managed identity.
 */
public void createDefaultAzureCredential() {
    DefaultAzureCredential defaultCredential = new DefaultAzureCredentialBuilder().build();

    // Azure SDK client builders accept the credential as a parameter
    SecretClient client = new SecretClientBuilder()
        .vaultUrl("https://{YOUR_VAULT_NAME}.vault.azure.net")
        .credential(defaultCredential)
        .buildClient();
}
```

See more how to configure the `DefaultAzureCredential` on your workstation or Azure in [Configure DefaultAzureCredential](https://github.com/Azure/azure-sdk-for-java/wiki/Set-up-Your-Environment-for-Authentication#configure-defaultazurecredential).

### Authenticating a user assigned managed identity with `DefaultAzureCredential`
This example demonstrates authenticating the `SecretClient` from the [azure-security-keyvault-secrets][secrets_client_library] client library using the `DefaultAzureCredential`, deployed to an Azure resource with a user assigned managed identity configured.

See more about how to configure a user assigned managed identity for an Azure resource in [Enable managed identity for Azure resources](https://github.com/Azure/azure-sdk-for-java/wiki/Set-up-Your-Environment-for-Authentication#enable-managed-identity-for-azure-resources).

<!-- embedme ../../keyvault/azure-security-keyvault-secrets/src/samples/java/com/azure/security/keyvault/secrets/IdentityReadmeSamples.java#L242-L255 -->
```java
/**
 * The default credential will use the user assigned managed identity with the specified client ID.
 */
public void createDefaultAzureCredentialForUserAssignedManagedIdentity() {
    DefaultAzureCredential defaultCredential = new DefaultAzureCredentialBuilder()
        .managedIdentityClientId("<MANAGED_IDENTITY_CLIENT_ID>")
        .build();

    // Azure SDK client builders accept the credential as a parameter
    SecretClient client = new SecretClientBuilder()
        .vaultUrl("https://{YOUR_VAULT_NAME}.vault.azure.net")
        .credential(defaultCredential)
        .buildClient();
}
```

### Authenticating a user in Azure Toolkit for IntelliJ with `DefaultAzureCredential`
This example demonstrates authenticating the `SecretClient` from the [azure-security-keyvault-secrets][secrets_client_library] client library using the `DefaultAzureCredential`, on a workstation with IntelliJ IDEA installed, and the user has signed in with an Azure account to the Azure Toolkit for IntelliJ.

See more about how to configure your IntelliJ IDEA in [Sign in Azure Toolkit for IntelliJ for IntelliJCredential](https://github.com/Azure/azure-sdk-for-java/wiki/Set-up-Your-Environment-for-Authentication#sign-in-azure-toolkit-for-intellij-for-intellijcredential).

<!-- embedme ../../keyvault/azure-security-keyvault-secrets/src/samples/java/com/azure/security/keyvault/secrets/IdentityReadmeSamples.java#L257-L271 -->
```java
/**
 * The default credential will use the KeePass database path to find the user account in IntelliJ on Windows.
 */
public void createDefaultAzureCredentialForIntelliJ() {
    DefaultAzureCredential defaultCredential = new DefaultAzureCredentialBuilder()
        // KeePass configuration required only for Windows. No configuration needed for Linux / Mac
        .intelliJKeePassDatabasePath("C:\\Users\\user\\AppData\\Roaming\\JetBrains\\IdeaIC2020.1\\c.kdbx")
        .build();

    // Azure SDK client builders accept the credential as a parameter
    SecretClient client = new SecretClientBuilder()
        .vaultUrl("https://{YOUR_VAULT_NAME}.vault.azure.net")
        .credential(defaultCredential)
        .buildClient();
}
```

## Managed Identity Support
The [Managed identity authentication](https://docs.microsoft.com/azure/active-directory/managed-identities-azure-resources/overview) is supported via either the `DefaultAzureCredential` or the `ManagedIdentityCredential` directly for the following Azure Services:
* [Azure Virtual Machines](https://docs.microsoft.com/azure/active-directory/managed-identities-azure-resources/how-to-use-vm-token)
* [Azure App Service](https://docs.microsoft.com/azure/app-service/overview-managed-identity?tabs=dotnet)
* [Azure Kubernetes Service](https://docs.microsoft.com/azure/aks/use-managed-identity)
* [Azure Cloud Shell](https://docs.microsoft.com/azure/cloud-shell/msi-authorization)
* [Azure Arc](https://docs.microsoft.com/azure/azure-arc/servers/managed-identity-authentication)
* [Azure Service Fabric](https://docs.microsoft.com/azure/service-fabric/concepts-managed-identity)


## Credential classes

### Authenticating Azure Hosted Applications
        
<table border="1" width="100%">
  <thead>
    <tr>
      <th>credential class</th>
      <th>usage</th>
      <th>configuration</th>
      <th>example</th>
    </tr>
  </thead>
  <tbody>
    <tr>
      <td><code>DefaultAzureCredential</code></td>
      <td>provides a simplified authentication experience to quickly start developing applications run in the Azure cloud</td>
      <td><a href="https://github.com/Azure/azure-sdk-for-java/wiki/Set-up-Your-Environment-for-Authentication#configure-defaultazurecredential">configuration</a></td>
      <td><a href="https://github.com/Azure/azure-sdk-for-java/wiki/Azure-Identity-Examples#authenticating-with-defaultazurecredential">example</a></td>
    </tr>
    <tr>
      <td><code>ChainedTokenCredential</code></td>
      <td>allows users to define custom authentication flows composing multiple credentials</td>
      <td></td>
      <td><a href="https://github.com/Azure/azure-sdk-for-java/wiki/Azure-Identity-Examples#chaining-credentials">example</a></td>
    </tr>
    <tr>
      <td><code>EnvironmentCredential</code></td>
      <td>authenticates a service principal or user via credential information specified in environment variables</td>
      <td></td>
      <td></td>
    </tr>
    <tr>
      <td><code>ManagedIdentityCredential</code></td>
      <td>authenticates the managed identity of an azure resource</td>
      <td><a href="https://github.com/Azure/azure-sdk-for-java/wiki/Set-up-Your-Environment-for-Authentication#enable-managed-identity-for-azure-resources">configuration</a></td>
      <td><a href="https://github.com/Azure/azure-sdk-for-java/wiki/Azure-Identity-Examples#authenticating-in-azure-with-managed-identity">example</a></td>
    </tr>
  </tbody>
</table>
    
### Authenticating Service Principals

<table border="1" width="100%">
  <thead>
    <tr>
      <th>credential class</th>
      <th>usage</th>
      <th>configuration</th>
      <th>example</th>
      <th>reference</th>
    </tr>
  </thead>
  <tbody>
    <tr>
      <td><code>ClientSecretCredential</code></td>
      <td>authenticates a service principal using a secret</td>
      <td><a href="https://github.com/Azure/azure-sdk-for-java/wiki/Set-up-Your-Environment-for-Authentication#creating-a-service-principal-with-the-azure-cli">configuration</a></td>
      <td><a href="https://github.com/Azure/azure-sdk-for-java/wiki/Azure-Identity-Examples#authenticating-a-service-principal-with-a-client-secret">example</a></td>
      <td><a href="https://docs.microsoft.com/azure/active-directory/develop/app-objects-and-service-principals">Service principal authentication</a></td>
    </tr>
    <tr>
      <td><code>ClientCertificateCredential</code></td>
      <td>authenticates a service principal using a certificate</td>
      <td><a href="https://github.com/Azure/azure-sdk-for-java/wiki/Set-up-Your-Environment-for-Authentication#creating-a-service-principal-with-the-azure-cli">configuration</a></td>
      <td><a href="https://github.com/Azure/azure-sdk-for-java/wiki/Azure-Identity-Examples#authenticating-a-service-principal-with-a-client-certificate">example</a></td>
      <td><a href="https://docs.microsoft.com/azure/active-directory/develop/app-objects-and-service-principals">Service principal authentication</a></td>
    </tr>
  </tbody>
</table>

### Authenticating Users

<table border="1" width="100%">
  <thead>
    <tr>
      <th>credential class</th>
      <th>usage</th>
      <th>configuration</th>
      <th>example</th>
      <th>reference</th>
    </tr>
  </thead>
  <tbody>
    <tr>
      <td><code>DeviceCodeCredential</code></td>
      <td>interactively authenticates a user on devices with limited UI</td>
      <td><a href="https://github.com/Azure/azure-sdk-for-java/wiki/Set-up-Your-Environment-for-Authentication#enable-applications-for-device-code-flow">configuration</a></td>
      <td><a href="https://github.com/Azure/azure-sdk-for-java/wiki/Azure-Identity-Examples#authenticating-a-user-account-with-device-code-flow">example</a></td>
      <td><a href="https://docs.microsoft.com/azure/active-directory/develop/v2-oauth2-device-code">Device code authentication</a></td>
    </tr>
    <tr>
      <td><code>InteractiveBrowserCredential</code></td>
      <td>interactively authenticates a user with the default system browser</td>
      <td><a href="https://github.com/Azure/azure-sdk-for-java/wiki/Set-up-Your-Environment-for-Authentication#enable-applications-for-interactive-browser-oauth-2-flow">configuration</a></td>
      <td><a href="https://github.com/Azure/azure-sdk-for-java/wiki/Azure-Identity-Examples#authenticating-a-user-account-interactively-in-the-browser">example</a></td>
      <td><a href="https://docs.microsoft.com/azure/active-directory/develop/v2-oauth2-auth-code-flow">OAuth2 authentication code</a></td>
    </tr>
    <tr>
      <td><code>UsernamePasswordCredential</code></td>
      <td>authenticates a user with a username and password without multi-factored auth</td>
      <td></td>
      <td><a href="https://github.com/Azure/azure-sdk-for-java/wiki/Azure-Identity-Examples#authenticating-a-user-account-with-username-and-password">example</a></td>
      <td><a href="https://docs.microsoft.com/azure/active-directory/develop/v2-oauth-ropc">Username + password authentication</a></td>
    </tr>
    <tr>
      <td><code>AuthorizationCodeCredential</code></td>
      <td>authenticate a user with a previously obtained authorization code as part of an Oauth 2 flow</td>
      <td><a href="https://github.com/Azure/azure-sdk-for-java/wiki/Set-up-Your-Environment-for-Authentication#enable-applications-for-oauth-2-auth-code-flow">configuration</a></td>
      <td></td>
      <td><a href="https://docs.microsoft.com/azure/active-directory/develop/v2-oauth2-auth-code-flow">OAuth2 authentication code</a></td>
    </tr>
  </tbody>
</table>

### Authenticating via Development Tools

<table border="1" width="100%">
  <thead>
    <tr>
      <th>credential class</th>
      <th>usage</th>
      <th>configuration</th>
      <th>example</th>
      <th>reference</th>
    </tr>
  </thead>
  <tbody>
    <tr>
      <td><code>AzureCliCredential</code></td>
      <td>authenticate in a development environment with the enabled user or service principal in Azure CLI</td>
      <td><a href="https://github.com/Azure/azure-sdk-for-java/wiki/Set-up-Your-Environment-for-Authentication#sign-in-azure-cli-for-azureclicredential">configuration</a></td>
      <td><a href="https://github.com/Azure/azure-sdk-for-java/wiki/Azure-Identity-Examples#authenticating-a-user-account-with-azure-cli">example</a></td>
      <td><a href="https://docs.microsoft.com/cli/azure/authenticate-azure-cli">Azure CLI authentication</a></td>
    </tr>
    <tr>
      <td><code>IntelliJCredential</code></td>
      <td>authenticate in a development environment with the account in Azure Toolkit for IntelliJ</td>
      <td><a href="https://github.com/Azure/azure-sdk-for-java/wiki/Set-up-Your-Environment-for-Authentication#sign-in-azure-toolkit-for-intellij-for-intellijcredential">configuration</a></td>
      <td><a href="https://github.com/Azure/azure-sdk-for-java/wiki/Azure-Identity-Examples#authenticating-a-user-account-with-intellij-idea">example</a></td>
      <td><a href="https://docs.microsoft.com/azure/developer/java/toolkit-for-intellij/sign-in-instructions">IntelliJ authentication</a></td>
    </tr>
    <tr>
      <td><code>VisualStudioCodeCredential</code></td>
      <td>authenticate in a development environment with the account in Visual Studio Azure Account extension</td>
      <td><a href="https://github.com/Azure/azure-sdk-for-java/wiki/Set-up-Your-Environment-for-Authentication#sign-in-visual-studio-code-azure-account-extension-for-visualstudiocodecredential">configuration</a></td>
      <td><a href="https://github.com/Azure/azure-sdk-for-java/wiki/Azure-Identity-Examples#authenticating-a-user-account-with-visual-studio-code">example</a></td>
      <td><a href="https://code.visualstudio.com/docs/azure/extensions">VS Code Azure extension</a></td>
    </tr>
  </tbody>
</table>

> __Note:__ All credential implementations in the Azure Identity library are threadsafe, and a single credential instance can be used to create multiple service clients.

Credentials can be chained together to be tried in turn until one succeeds using the `ChainedTokenCredential`; see [chaining credentials](#chaining-credentials) for details.

## Environment Variables
`DefaultAzureCredential` and `EnvironmentCredential` can be configured with environment variables. Each type of authentication requires values for specific variables:

#### Service principal with secret
<table border="1" width="100%">
  <thead>
    <tr>
      <th>variable name</th>
      <th>value</th>
    </tr>
  </thead>
  <tbody>
    <tr>
      <td><code>AZURE_CLIENT_ID</code></td>
      <td>id of an Azure Active Directory application</td>
    </tr>
    <tr>
      <td><code>AZURE_TENANT_ID</code></td>
      <td>id of the application's Azure Active Directory tenant</td>
    </tr>
    <tr>
      <td><code>AZURE_CLIENT_SECRET</code></td>
      <td>one of the application's client secrets</td>
    </tr>
  </tbody>
</table>

#### Service principal with certificate
<table border="1" width="100%">
  <thead>
    <tr>
      <th>variable name</th>
      <th>value</th>
    </tr>
  </thead>
  <tbody>
    <tr>
      <td><code>AZURE_CLIENT_ID</code></td>
      <td>id of an Azure Active Directory application</td>
    </tr>
    <tr>
      <td><code>AZURE_TENANT_ID</code></td>
      <td>id of the application's Azure Active Directory tenant</td>
    </tr>
    <tr>
      <td><code>AZURE_CLIENT_CERTIFICATE_PATH</code></td>
      <td>path to a PEM-encoded certificate file including private key (without password protection)</td>
    </tr>
  </tbody>
</table>

#### Username and password
<table border="1" width="100%">
  <thead>
    <tr>
      <th>variable name</th>
      <th>value</th>
    </tr>
  </thead>
  <tbody>
    <tr>
      <td><code>AZURE_CLIENT_ID</code></td>
      <td>id of an Azure Active Directory application</td>
    </tr>
    <tr>
      <td><code>AZURE_USERNAME</code></td>
      <td>a username (usually an email address)</td>
    </tr>
    <tr>
      <td><code>AZURE_PASSWORD</code></td>
      <td>that user's password</td>
    </tr>
  </tbody>
</table>

Configuration is attempted in the above order. For example, if values for a client secret and certificate are both present, the client secret will be used.

## Troubleshooting
Credentials raise exceptions either when they fail to authenticate or cannot execute authentication.
When credentials fail to authenticate, the`ClientAuthenticationException` is raised and it has a `message` attribute which
describes why authentication failed. When this exception is raised by `ChainedTokenCredential`, the chained execution of underlying list of credentials is stopped.

When credentials cannot execute authentication due to one of the underlying resources required by the credential being unavailable on the machine, the`CredentialUnavailableException` is raised and it has a `message` attribute which
describes why the credential is unavailable for authentication execution . When this exception is raised by `ChainedTokenCredential`, the message collects error messages from each credential in the chain.

### Enable client logging

Azure SDK for Java offers a consistent logging story to help aid in troubleshooting application errors and expedite
their resolution. The logs produced will capture the flow of an application before reaching the terminal state to help
locate the root issue. View the [logging][logging] wiki for guidance about enabling logging.

## Next steps

<<<<<<< HEAD
The java client libraries listed [here](https://azure.github.io/azure-sdk/releases/latest/java.html) support authenticating with `TokenCredential` and the Azure Identity library.  You can learn more about their use, and find additional documentation on use of these client libraries along samples with can be found in the links mentioned [here](https://azure.github.io/azure-sdk/releases/latest/java.html).

=======
- [azure-eventhubs][eventhubs_client_library]
- [azure-security-keyvault-keys][keys_client_library]
- [azure-security-keyvault-secrets][secrets_client_library]
- [microsoft-graph-sdk][https://github.com/microsoftgraph/msgraph-sdk-java]
>>>>>>> 553d0d4a

## Contributing
This project welcomes contributions and suggestions. Most contributions require you to agree to a Contributor License Agreement (CLA) declaring that you have the right to, and actually do, grant us the rights to use your contribution. For details, visit https://cla.microsoft.com.

When you submit a pull request, a CLA-bot will automatically determine whether you need to provide a CLA and decorate the PR appropriately (e.g., label, comment). Simply follow the instructions provided by the bot. You will only need to do this once across all repos using our CLA.

This project has adopted the [Microsoft Open Source Code of Conduct][code_of_conduct]. For more information see the Code of Conduct FAQ or contact opencode@microsoft.com with any additional questions or comments.

<!-- LINKS -->
[azure_cli]: https://docs.microsoft.com/cli/azure
[azure_sub]: https://azure.microsoft.com/free/
[source]: https://github.com/Azure/azure-sdk-for-java/tree/master/sdk/identity/azure-identity
[aad_doc]: https://docs.microsoft.com/azure/active-directory/
[code_of_conduct]: https://opensource.microsoft.com/codeofconduct/
[keys_client_library]: https://github.com/Azure/azure-sdk-for-java/tree/master/sdk/keyvault/azure-security-keyvault-keys
[logging]: https://github.com/Azure/azure-sdk-for-java/wiki/Logging-with-Azure-SDK
[secrets_client_library]: https://github.com/Azure/azure-sdk-for-java/tree/master/sdk/keyvault/azure-security-keyvault-secrets
[eventhubs_client_library]: https://github.com/Azure/azure-sdk-for-java/tree/master/sdk/eventhubs/azure-messaging-eventhubs
[azure_core_library]: https://github.com/Azure/azure-sdk-for-java/tree/master/sdk/core
[javadoc]: https://azure.github.io/azure-sdk-for-java
[jdk_link]: https://docs.microsoft.com/java/azure/jdk/?view=azure-java-stable

![Impressions](https://azure-sdk-impressions.azurewebsites.net/api/impressions/azure-sdk-for-java%2Fsdk%2Fidentity%2Fazure-identity%2FREADME.png)<|MERGE_RESOLUTION|>--- conflicted
+++ resolved
@@ -389,15 +389,9 @@
 
 ## Next steps
 
-<<<<<<< HEAD
 The java client libraries listed [here](https://azure.github.io/azure-sdk/releases/latest/java.html) support authenticating with `TokenCredential` and the Azure Identity library.  You can learn more about their use, and find additional documentation on use of these client libraries along samples with can be found in the links mentioned [here](https://azure.github.io/azure-sdk/releases/latest/java.html).
 
-=======
-- [azure-eventhubs][eventhubs_client_library]
-- [azure-security-keyvault-keys][keys_client_library]
-- [azure-security-keyvault-secrets][secrets_client_library]
-- [microsoft-graph-sdk][https://github.com/microsoftgraph/msgraph-sdk-java]
->>>>>>> 553d0d4a
+The [microsoft-graph-sdk][https://github.com/microsoftgraph/msgraph-sdk-java] also supports authenticating with `TokenCredential` and the Azure Identity library.
 
 ## Contributing
 This project welcomes contributions and suggestions. Most contributions require you to agree to a Contributor License Agreement (CLA) declaring that you have the right to, and actually do, grant us the rights to use your contribution. For details, visit https://cla.microsoft.com.
