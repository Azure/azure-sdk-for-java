# Azure Identity client library for Java
The Azure Identity library provides [Azure Active Directory (AAD)](https://docs.microsoft.com/azure/active-directory/fundamentals/active-directory-whatis) token authentication support across the Azure SDK. It provides a set of TokenCredential implementations which can be used to construct Azure SDK clients which support AAD token authentication.

  [Source code][source] | [API reference documentation][javadoc] | [Azure Active Directory documentation][aad_doc]

## Getting started
### Include the package

#### Include the BOM file

Please include the azure-sdk-bom to your project to take dependency on GA version of the library. In the following snippet, replace the {bom_version_to_target} placeholder with the version number.
To learn more about the BOM, see the [AZURE SDK BOM README](https://github.com/Azure/azure-sdk-for-java/blob/main/sdk/boms/azure-sdk-bom/README.md).

```xml
<dependencyManagement>
    <dependencies>
        <dependency>
            <groupId>com.azure</groupId>
            <artifactId>azure-sdk-bom</artifactId>
            <version>{bom_version_to_target}</version>
            <type>pom</type>
            <scope>import</scope>
        </dependency>
    </dependencies>
</dependencyManagement>
```
and then include the direct dependency in the dependencies section without the version tag.

```xml
<dependencies>
  <dependency>
    <groupId>com.azure</groupId>
    <artifactId>azure-identity</artifactId>
  </dependency>
</dependencies>
```

#### Include direct dependency
If you want to take dependency on a particular version of the library that is not present in the BOM,
add the direct dependency to your project as follows.


Maven dependency for Azure Secret Client library. Add it to your project's pom file.

[//]: # ({x-version-update-start;com.azure:azure-identity;current})
```xml
<dependency>
    <groupId>com.azure</groupId>
    <artifactId>azure-identity</artifactId>
<<<<<<< HEAD
    <version>1.5.1</version>
=======
    <version>1.5.2</version>
>>>>>>> 8d609db9
</dependency>
```
[//]: # ({x-version-update-end})

### Prerequisites
* A [Java Development Kit (JDK)][jdk_link], version 8 or later.
* An [Azure subscription][azure_sub].
* The Azure CLI can also be useful for authenticating in a development environment, creating accounts, and managing account roles.

### Authenticate the client

When debugging and executing code locally it is typical for a developer to use their own account for authenticating calls to Azure services. There are several developer tools which can be used to perform this authentication in your development environment:

- [Azure Toolkit for IntelliJ](https://docs.microsoft.com/azure/developer/java/sdk/identity-dev-env-auth#intellij-credential)
- [Visual Studio Code Azure Account Extension](https://docs.microsoft.com/azure/developer/java/sdk/identity-dev-env-auth#visual-studio-code-credential)
- [Azure CLI](https://docs.microsoft.com/azure/developer/java/sdk/identity-dev-env-auth#azure-cli-credential)

Click on each item above to learn about how to configure them for Azure Identity authentication.

## Key concepts
### Credentials

A credential is a class which contains or can obtain the data needed for a service client to authenticate requests. Service clients across Azure SDK accept credentials when they are constructed, and service clients use those credentials to authenticate requests to the service. 

The Azure Identity library focuses on OAuth authentication with Azure Active directory, and it offers a variety of credential classes capable of acquiring an AAD token to authenticate service requests. All of the credential classes in this library are implementations of the `TokenCredential` abstract class in [azure-core][azure_core_library], and any of them can be used by to construct service clients capable of authenticating with a `TokenCredential`. 

See [Credential Classes](#credential-classes) for a complete list of available credential classes.

### DefaultAzureCredential

The `DefaultAzureCredential` is appropriate for most scenarios where the application is intended to ultimately be run in the Azure Cloud. This is because the `DefaultAzureCredential` combines credentials commonly used to authenticate when deployed, with credentials used to authenticate in a development environment.

> Note: `DefaultAzureCredential` is intended to simplify getting started with the SDK by handling common scenarios with reasonable default behaviors. Developers who want more control or whose scenario isn't served by the default settings should use other credential types.

The `DefaultAzureCredential` will attempt to authenticate via the following mechanisms in order.

![DefaultAzureCredential authentication flow](https://github.com/Azure/azure-sdk-for-java/raw/main/sdk/identity/azure-identity/images/mermaidjs/DefaultAzureCredentialAuthFlow.svg)

1. **Environment** - The `DefaultAzureCredential` will read account information specified via [environment variables](#environment-variables) and use it to authenticate.
1. **Managed Identity** - If the application is deployed to an Azure host with Managed Identity enabled, the `DefaultAzureCredential` will authenticate with that account.
1. **IntelliJ** - If the developer has authenticated via Azure Toolkit for IntelliJ, the `DefaultAzureCredential` will authenticate with that account.
<<<<<<< HEAD
1. **Visual Studio Code** - If the developer has authenticated via the Visual Studio Code Azure Account extension (**version 0.9.11 or earlier**), the `DefaultAzureCredential` will authenticate with that account. To track progress toward supporting newer extension versions, see [this GitHub issue](https://github.com/Azure/azure-sdk-for-net/issues/27263).
=======
1. **Visual Studio Code** - If the developer has authenticated via the Visual Studio Code [Azure Account extension](https://marketplace.visualstudio.com/items?itemName=ms-vscode.azure-account), the `DefaultAzureCredential` will authenticate with that account. It's a [known issue](https://github.com/Azure/azure-sdk-for-java/issues/27364) that `VisualStudioCodeCredential` doesn't work with Azure Account extension versions newer than **0.9.11**. A long-term fix to this problem is in progress. In the meantime, consider [authenticating via the Azure CLI](#authenticating-via-development-tools).
>>>>>>> 8d609db9
1. **Azure CLI** - If the developer has authenticated an account via the Azure CLI `az login` command, the `DefaultAzureCredential` will authenticate with that account.
1. **Azure PowerShell** - If the developer has authenticated an account via the Azure PowerShell `Connect-AzAccount` command, the `DefaultAzureCredential` will authenticate with that account.

## Examples
You can find more examples of using various credentials in [Azure Identity Examples Wiki page](https://github.com/Azure/azure-sdk-for-java/wiki/Azure-Identity-Examples). 

### Authenticating with `DefaultAzureCredential`
This example demonstrates authenticating the `SecretClient` from the [azure-security-keyvault-secrets][secrets_client_library] client library using the `DefaultAzureCredential`. There's also [a compilable sample](https://github.com/Azure/azure-sdk-for-java/tree/main/sdk/keyvault/azure-security-keyvault-secrets/src/samples/java/com/azure/security/keyvault/secrets/IdentityReadmeSamples.java) to create a Key Vault secret client you can copy-paste.

```java
/**
 * The default credential first checks environment variables for configuration.
 * If environment configuration is incomplete, it will try managed identity.
 */
public void createDefaultAzureCredential() {
    DefaultAzureCredential defaultCredential = new DefaultAzureCredentialBuilder().build();

    // Azure SDK client builders accept the credential as a parameter
    SecretClient client = new SecretClientBuilder()
        .vaultUrl("https://{YOUR_VAULT_NAME}.vault.azure.net")
        .credential(defaultCredential)
        .buildClient();
}
```

See more how to configure the `DefaultAzureCredential` on your workstation or Azure in [Configure DefaultAzureCredential](https://github.com/Azure/azure-sdk-for-java/wiki/Set-up-Your-Environment-for-Authentication#configure-defaultazurecredential).

### Authenticating a user assigned managed identity with `DefaultAzureCredential`
To Authenticate using User Assigned Managed Identity, please ensure that configuration instructions for your supported Azure Resource [here](#managed-identity-support) have been successfully completed.

The below example demonstrates authenticating the `SecretClient` from the [azure-security-keyvault-secrets][secrets_client_library] client library using the `DefaultAzureCredential`, deployed to an Azure resource with a user assigned managed identity configured.

See more about how to configure a user assigned managed identity for an Azure resource in [Enable managed identity for Azure resources](https://github.com/Azure/azure-sdk-for-java/wiki/Set-up-Your-Environment-for-Authentication#enable-managed-identity-for-azure-resources).

```java
/**
 * The default credential will use the user assigned managed identity with the specified client ID.
 */
public void createDefaultAzureCredentialForUserAssignedManagedIdentity() {
    DefaultAzureCredential defaultCredential = new DefaultAzureCredentialBuilder()
        .managedIdentityClientId("<MANAGED_IDENTITY_CLIENT_ID>")
        .build();

    // Azure SDK client builders accept the credential as a parameter
    SecretClient client = new SecretClientBuilder()
        .vaultUrl("https://{YOUR_VAULT_NAME}.vault.azure.net")
        .credential(defaultCredential)
        .buildClient();
}
```

In addition to configuring the `managedIdentityClientId` via code, it can also be set using the `AZURE_CLIENT_ID` environment variable. These two approaches are equivalent when using the `DefaultAzureCredential`.

### Authenticating a user in Azure Toolkit for IntelliJ with `DefaultAzureCredential`
To Authenticate using IntelliJ, please ensure that configuration instructions [here](https://docs.microsoft.com/azure/developer/java/sdk/identity-dev-env-auth#sign-in-azure-toolkit-for-intellij-for-intellijcredential) have been successfully completed.

The below example demonstrates authenticating the `SecretClient` from the [azure-security-keyvault-secrets][secrets_client_library] client library using the `DefaultAzureCredential`, on a workstation with IntelliJ IDEA installed, and the user has signed in with an Azure account to the Azure Toolkit for IntelliJ.

See more about how to configure your IntelliJ IDEA in [Sign in Azure Toolkit for IntelliJ for IntelliJCredential](https://github.com/Azure/azure-sdk-for-java/wiki/Set-up-Your-Environment-for-Authentication#sign-in-azure-toolkit-for-intellij-for-intellijcredential).

```java
/**
 * The default credential will use the KeePass database path to find the user account in IntelliJ on Windows.
 */
public void createDefaultAzureCredentialForIntelliJ() {
    DefaultAzureCredential defaultCredential = new DefaultAzureCredentialBuilder()
        // KeePass configuration required only for Windows. No configuration needed for Linux / Mac
        .intelliJKeePassDatabasePath("C:\\Users\\user\\AppData\\Roaming\\JetBrains\\IdeaIC2020.1\\c.kdbx")
        .build();

    // Azure SDK client builders accept the credential as a parameter
    SecretClient client = new SecretClientBuilder()
        .vaultUrl("https://{YOUR_VAULT_NAME}.vault.azure.net")
        .credential(defaultCredential)
        .buildClient();
}
```

## Managed Identity Support
The [Managed identity authentication](https://docs.microsoft.com/azure/active-directory/managed-identities-azure-resources/overview) is supported via either the `DefaultAzureCredential` or the `ManagedIdentityCredential` directly for the following Azure Services:
* [Azure Virtual Machines](https://docs.microsoft.com/azure/active-directory/managed-identities-azure-resources/how-to-use-vm-token)
* [Azure Virtual Machines Scale Sets](https://docs.microsoft.com/azure/active-directory/managed-identities-azure-resources/qs-configure-powershell-windows-vmss)
* [Azure App Service](https://docs.microsoft.com/azure/app-service/overview-managed-identity?tabs=dotnet)
* [Azure Kubernetes Service](https://docs.microsoft.com/azure/aks/use-managed-identity)
* [Azure Cloud Shell](https://docs.microsoft.com/azure/cloud-shell/msi-authorization)
* [Azure Arc](https://docs.microsoft.com/azure/azure-arc/servers/managed-identity-authentication)
* [Azure Service Fabric](https://docs.microsoft.com/azure/service-fabric/concepts-managed-identity)

### Examples
####  Authenticating in Azure with Managed Identity
This examples demonstrates authenticating the `SecretClient` from the [azure-security-keyvault-secrets][secrets_client_library] client library using the `ManagedIdentityCredential` in a virtual machine, app service, function app, cloud shell, or AKS environment on Azure, with system assigned, or user assigned managed identity enabled.

see more about how to configure your Azure resource for managed identity in [Enable managed identity for Azure resources](https://github.com/Azure/azure-sdk-for-java/wiki/Set-up-Your-Environment-for-Authentication#enable-managed-identity-for-azure-resources)

```java
/**
 * Authenticate with a User Assigned Managed identity.
 */
public void createManagedIdentityCredential() {
    ManagedIdentityCredential managedIdentityCredential = new ManagedIdentityCredentialBuilder()
        .clientId("<USER ASSIGNED MANAGED IDENTITY CLIENT ID>") // only required for user assigned
        .build();

    // Azure SDK client builders accept the credential as a parameter
    SecretClient client = new SecretClientBuilder()
        .vaultUrl("https://{YOUR_VAULT_NAME}.vault.azure.net")
        .credential(managedIdentityCredential)
        .buildClient();
}
```

```java
/**
 * Authenticate with a System Assigned Managed identity.
 */
public void createManagedIdentityCredential() {
    ManagedIdentityCredential managedIdentityCredential = new ManagedIdentityCredentialBuilder()
        .build();

    // Azure SDK client builders accept the credential as a parameter
    SecretClient client = new SecretClientBuilder()
        .vaultUrl("https://{YOUR_VAULT_NAME}.vault.azure.net")
        .credential(managedIdentityCredential)
        .buildClient();
}
```

## Cloud Configuration
Credentials default to authenticating to the Azure Active Directory endpoint for
Azure Public Cloud. To access resources in other clouds, such as Azure Government
or a private cloud, configure credentials with the `auhtorityHost` argument.
[AzureAuthorityHosts](https://docs.microsoft.com/java/api/com.azure.identity.azureauthorityhosts?view=azure-java-stable)
defines authorities for well-known clouds:
```java
DefaultAzureCredential defaultAzureCredential = new DefaultAzureCredentialBuilder()
    .authorityHost(AzureAuthorityHosts.AZURE_GOVERNMENT)
    .build();
```
Not all credentials require this configuration. Credentials which authenticate
through a development tool, such as `AzureCliCredential`, use that tool's
configuration. Similarly, `VisualStudioCodeCredential` accepts an `authority`
argument but defaults to the authority matching VS Code's "Azure: Cloud" setting.

## Credential classes

### Authenticating Azure Hosted Applications
        
<table style="border: 1px; width: 100%;">
  <caption>Authenticating Azure-hosted applications</caption>
  <thead>
    <tr>
      <th>credential class</th>
      <th>usage</th>
      <th>configuration</th>
      <th>example</th>
    </tr>
  </thead>
  <tbody>
    <tr>
      <td><code>DefaultAzureCredential</code></td>
      <td>provides a simplified authentication experience to quickly start developing applications run in the Azure cloud</td>
      <td><a href="https://github.com/Azure/azure-sdk-for-java/wiki/Set-up-Your-Environment-for-Authentication#configure-defaultazurecredential">configuration</a></td>
      <td><a href="https://github.com/Azure/azure-sdk-for-java/wiki/Azure-Identity-Examples#authenticating-with-defaultazurecredential">example</a></td>
    </tr>
    <tr>
      <td><code>ChainedTokenCredential</code></td>
      <td>allows users to define custom authentication flows composing multiple credentials</td>
      <td></td>
      <td><a href="https://github.com/Azure/azure-sdk-for-java/wiki/Azure-Identity-Examples#chaining-credentials">example</a></td>
    </tr>
    <tr>
      <td><code>EnvironmentCredential</code></td>
      <td>authenticates a service principal or user via credential information specified in environment variables</td>
      <td></td>
      <td></td>
    </tr>
    <tr>
      <td><code>ManagedIdentityCredential</code></td>
      <td>authenticates the managed identity of an azure resource</td>
      <td><a href="https://github.com/Azure/azure-sdk-for-java/wiki/Set-up-Your-Environment-for-Authentication#enable-managed-identity-for-azure-resources">configuration</a></td>
      <td><a href="https://github.com/Azure/azure-sdk-for-java/wiki/Azure-Identity-Examples#authenticating-in-azure-with-managed-identity">example</a></td>
    </tr>
  </tbody>
</table>
    
### Authenticating Service Principals

<table style="border: 1px; width: 100%;">
  <caption>Authenticating service principals</caption>
  <thead>
    <tr>
      <th>credential class</th>
      <th>usage</th>
      <th>configuration</th>
      <th>example</th>
      <th>reference</th>
    </tr>
  </thead>
  <tbody>
    <tr>
      <td><code>ClientSecretCredential</code></td>
      <td>authenticates a service principal using a secret</td>
      <td><a href="https://github.com/Azure/azure-sdk-for-java/wiki/Set-up-Your-Environment-for-Authentication#creating-a-service-principal-with-the-azure-cli">configuration</a></td>
      <td><a href="https://github.com/Azure/azure-sdk-for-java/wiki/Azure-Identity-Examples#authenticating-a-service-principal-with-a-client-secret">example</a></td>
      <td><a href="https://docs.microsoft.com/azure/active-directory/develop/app-objects-and-service-principals">Service principal authentication</a></td>
    </tr>
    <tr>
      <td><code>ClientCertificateCredential</code></td>
      <td>authenticates a service principal using a certificate</td>
      <td><a href="https://github.com/Azure/azure-sdk-for-java/wiki/Set-up-Your-Environment-for-Authentication#creating-a-service-principal-with-the-azure-cli">configuration</a></td>
      <td><a href="https://github.com/Azure/azure-sdk-for-java/wiki/Azure-Identity-Examples#authenticating-a-service-principal-with-a-client-certificate">example</a></td>
      <td><a href="https://docs.microsoft.com/azure/active-directory/develop/app-objects-and-service-principals">Service principal authentication</a></td>
    </tr>
  </tbody>
</table>

### Authenticating Users

<table style="border: 1px; width: 100%;">
  <caption>Authenticating users</caption>
  <thead>
    <tr>
      <th>credential class</th>
      <th>usage</th>
      <th>configuration</th>
      <th>example</th>
      <th>reference</th>
    </tr>
  </thead>
  <tbody>
    <tr>
      <td><code>DeviceCodeCredential</code></td>
      <td>interactively authenticates a user on devices with limited UI</td>
      <td><a href="https://github.com/Azure/azure-sdk-for-java/wiki/Set-up-Your-Environment-for-Authentication#enable-applications-for-device-code-flow">configuration</a></td>
      <td><a href="https://github.com/Azure/azure-sdk-for-java/wiki/Azure-Identity-Examples#authenticating-a-user-account-with-device-code-flow">example</a></td>
      <td><a href="https://docs.microsoft.com/azure/active-directory/develop/v2-oauth2-device-code">Device code authentication</a></td>
    </tr>
    <tr>
      <td><code>InteractiveBrowserCredential</code></td>
      <td>interactively authenticates a user with the default system browser</td>
      <td><a href="https://github.com/Azure/azure-sdk-for-java/wiki/Set-up-Your-Environment-for-Authentication#enable-applications-for-interactive-browser-oauth-2-flow">configuration</a></td>
      <td><a href="https://github.com/Azure/azure-sdk-for-java/wiki/Azure-Identity-Examples#authenticating-a-user-account-interactively-in-the-browser">example</a></td>
      <td><a href="https://docs.microsoft.com/azure/active-directory/develop/v2-oauth2-auth-code-flow">OAuth2 authentication code</a></td>
    </tr>
    <tr>
      <td><code>UsernamePasswordCredential</code></td>
      <td>authenticates a user with a username and password without multi-factored auth</td>
      <td></td>
      <td><a href="https://github.com/Azure/azure-sdk-for-java/wiki/Azure-Identity-Examples#authenticating-a-user-account-with-username-and-password">example</a></td>
      <td><a href="https://docs.microsoft.com/azure/active-directory/develop/v2-oauth-ropc">Username + password authentication</a></td>
    </tr>
    <tr>
      <td><code>AuthorizationCodeCredential</code></td>
      <td>authenticate a user with a previously obtained authorization code as part of an Oauth 2 flow</td>
      <td><a href="https://github.com/Azure/azure-sdk-for-java/wiki/Set-up-Your-Environment-for-Authentication#enable-applications-for-oauth-2-auth-code-flow">configuration</a></td>
      <td></td>
      <td><a href="https://docs.microsoft.com/azure/active-directory/develop/v2-oauth2-auth-code-flow">OAuth2 authentication code</a></td>
    </tr>
  </tbody>
</table>

### Authenticating via Development Tools

<table style="border: 1px; width: 100%;">
  <caption>Authenticating via development tools</caption>
  <thead>
    <tr>
      <th>credential class</th>
      <th>usage</th>
      <th>configuration</th>
      <th>example</th>
      <th>reference</th>
    </tr>
  </thead>
  <tbody>
    <tr>
      <td><code>AzureCliCredential</code></td>
      <td>Authenticate in a development environment with the enabled user or service principal in Azure CLI</td>
      <td><a href="https://github.com/Azure/azure-sdk-for-java/wiki/Set-up-Your-Environment-for-Authentication#sign-in-azure-cli-for-azureclicredential">configuration</a></td>
      <td><a href="https://github.com/Azure/azure-sdk-for-java/wiki/Azure-Identity-Examples#authenticating-a-user-account-with-azure-cli">example</a></td>
      <td><a href="https://docs.microsoft.com/cli/azure/authenticate-azure-cli">Azure CLI authentication</a></td>
    </tr>
    <tr>
      <td><code>IntelliJCredential</code></td>
      <td>Authenticate in a development environment with the account in Azure Toolkit for IntelliJ</td>
      <td><a href="https://github.com/Azure/azure-sdk-for-java/wiki/Set-up-Your-Environment-for-Authentication#sign-in-azure-toolkit-for-intellij-for-intellijcredential">configuration</a></td>
      <td><a href="https://github.com/Azure/azure-sdk-for-java/wiki/Azure-Identity-Examples#authenticating-a-user-account-with-intellij-idea">example</a></td>
      <td><a href="https://docs.microsoft.com/azure/developer/java/toolkit-for-intellij/sign-in-instructions">IntelliJ authentication</a></td>
    </tr>
    <tr>
      <td><code>VisualStudioCodeCredential</code></td>
      <td>Authenticate in a development environment with the account in Visual Studio Azure Account extension. It's a [known issue](https://github.com/Azure/azure-sdk-for-java/issues/27364) that `VisualStudioCodeCredential` doesn't work with [Azure Account extension](https://marketplace.visualstudio.com/items?itemName=ms-vscode.azure-account) versions newer than **0.9.11**. A long-term fix to this problem is in progress. In the meantime, consider [authenticating via the Azure CLI](#authenticating-via-development-tools).</td>
      <td><a href="https://github.com/Azure/azure-sdk-for-java/wiki/Set-up-Your-Environment-for-Authentication#sign-in-visual-studio-code-azure-account-extension-for-visualstudiocodecredential">configuration</a></td>
      <td><a href="https://github.com/Azure/azure-sdk-for-java/wiki/Azure-Identity-Examples#authenticating-a-user-account-with-visual-studio-code">example</a></td>
      <td><a href="https://code.visualstudio.com/docs/azure/extensions">VS Code Azure extension</a></td>
    </tr>
  </tbody>
</table>

> __Note:__ All credential implementations in the Azure Identity library are threadsafe, and a single credential instance can be used to create multiple service clients.

Credentials can be chained together to be tried in turn until one succeeds using the `ChainedTokenCredential`; see [chaining credentials](#chaining-credentials) for details.

## Environment Variables
`DefaultAzureCredential` and `EnvironmentCredential` can be configured with environment variables. Each type of authentication requires values for specific variables:

### Service principal with secret
<table style="border: 1px; width: 100%;">
  <caption>Service principal with secret</caption>
  <thead>
    <tr>
      <th>variable name</th>
      <th>value</th>
    </tr>
  </thead>
  <tbody>
    <tr>
      <td><code>AZURE_CLIENT_ID</code></td>
      <td>id of an Azure Active Directory application</td>
    </tr>
    <tr>
      <td><code>AZURE_TENANT_ID</code></td>
      <td>id of the application's Azure Active Directory tenant</td>
    </tr>
    <tr>
      <td><code>AZURE_CLIENT_SECRET</code></td>
      <td>one of the application's client secrets</td>
    </tr>
  </tbody>
</table>

### Service principal with certificate
<table style="border: 1px; width: 100%;">
  <caption>Service principal with certificate</caption>
  <thead>
    <tr>
      <th>variable name</th>
      <th>value</th>
    </tr>
  </thead>
  <tbody>
    <tr>
      <td><code>AZURE_CLIENT_ID</code></td>
      <td>id of an Azure Active Directory application</td>
    </tr>
    <tr>
      <td><code>AZURE_TENANT_ID</code></td>
      <td>id of the application's Azure Active Directory tenant</td>
    </tr>
    <tr>
      <td><code>AZURE_CLIENT_CERTIFICATE_PATH</code></td>
      <td>path to a PEM-encoded certificate file including private key (without password protection)</td>
    </tr>
  </tbody>
</table>

### Username and password
<table style="border: 1px; width: 100%;">
  <caption>Username and password</caption>
  <thead>
    <tr>
      <th>variable name</th>
      <th>value</th>
    </tr>
  </thead>
  <tbody>
    <tr>
      <td><code>AZURE_CLIENT_ID</code></td>
      <td>id of an Azure Active Directory application</td>
    </tr>
    <tr>
      <td><code>AZURE_USERNAME</code></td>
      <td>a username (usually an email address)</td>
    </tr>
    <tr>
      <td><code>AZURE_PASSWORD</code></td>
      <td>that user's password</td>
    </tr>
  </tbody>
</table>

Configuration is attempted in the above order. For example, if values for a client secret and certificate are both present, the client secret will be used.

## Troubleshooting
Credentials raise exceptions either when they fail to authenticate or cannot execute authentication.
When credentials fail to authenticate, the`ClientAuthenticationException` is raised and it has a `message` attribute which
describes why authentication failed. When this exception is raised by `ChainedTokenCredential`, the chained execution of underlying list of credentials is stopped.

When credentials cannot execute authentication due to one of the underlying resources required by the credential being unavailable on the machine, the`CredentialUnavailableException` is raised and it has a `message` attribute which
describes why the credential is unavailable for authentication execution . When this exception is raised by `ChainedTokenCredential`, the message collects error messages from each credential in the chain.

See the [troubleshooting guide](https://github.com/Azure/azure-sdk-for-java/blob/main/sdk/identity/azure-identity/TROUBLESHOOTING.md) for details on how to diagnose various failure scenarios.
### Enable client logging

Azure SDK for Java offers a consistent logging story to help aid in troubleshooting application errors and expedite
their resolution. The logs produced will capture the flow of an application before reaching the terminal state to help
locate the root issue. View the [logging][logging] wiki for guidance about enabling logging.

## Next steps

The java client libraries listed [here](https://azure.github.io/azure-sdk/releases/latest/java.html) support authenticating with `TokenCredential` and the Azure Identity library.  You can learn more about their use, and find additional documentation on use of these client libraries along samples with can be found in the links mentioned [here](https://azure.github.io/azure-sdk/releases/latest/java.html).

The [microsoft-graph-sdk][https://github.com/microsoftgraph/msgraph-sdk-java] also supports authenticating with `TokenCredential` and the Azure Identity library.

## Contributing
This project welcomes contributions and suggestions. Most contributions require you to agree to a Contributor License Agreement (CLA) declaring that you have the right to, and actually do, grant us the rights to use your contribution. For details, visit https://cla.microsoft.com.

When you submit a pull request, a CLA-bot will automatically determine whether you need to provide a CLA and decorate the PR appropriately (e.g., label, comment). Simply follow the instructions provided by the bot. You will only need to do this once across all repos using our CLA.

This project has adopted the [Microsoft Open Source Code of Conduct][code_of_conduct]. For more information see the Code of Conduct FAQ or contact opencode@microsoft.com with any additional questions or comments.

<!-- LINKS -->
[azure_cli]: https://docs.microsoft.com/cli/azure
[azure_sub]: https://azure.microsoft.com/free/
[source]: https://github.com/Azure/azure-sdk-for-java/tree/main/sdk/identity/azure-identity
[aad_doc]: https://docs.microsoft.com/azure/active-directory/
[code_of_conduct]: https://opensource.microsoft.com/codeofconduct/
[keys_client_library]: https://github.com/Azure/azure-sdk-for-java/tree/main/sdk/keyvault/azure-security-keyvault-keys
[logging]: https://github.com/Azure/azure-sdk-for-java/wiki/Logging-with-Azure-SDK
[secrets_client_library]: https://github.com/Azure/azure-sdk-for-java/tree/main/sdk/keyvault/azure-security-keyvault-secrets
[eventhubs_client_library]: https://github.com/Azure/azure-sdk-for-java/tree/main/sdk/eventhubs/azure-messaging-eventhubs
[azure_core_library]: https://github.com/Azure/azure-sdk-for-java/tree/main/sdk/core
[javadoc]: https://azure.github.io/azure-sdk-for-java
[jdk_link]: https://docs.microsoft.com/java/azure/jdk/?view=azure-java-stable
[chaining_credentials]: https://github.com/Azure/azure-sdk-for-java/wiki/Azure-Identity-Examples#chaining-credentials

![Impressions](https://azure-sdk-impressions.azurewebsites.net/api/impressions/azure-sdk-for-java%2Fsdk%2Fidentity%2Fazure-identity%2FREADME.png)<|MERGE_RESOLUTION|>--- conflicted
+++ resolved
@@ -47,11 +47,7 @@
 <dependency>
     <groupId>com.azure</groupId>
     <artifactId>azure-identity</artifactId>
-<<<<<<< HEAD
-    <version>1.5.1</version>
-=======
     <version>1.5.2</version>
->>>>>>> 8d609db9
 </dependency>
 ```
 [//]: # ({x-version-update-end})
@@ -93,11 +89,7 @@
 1. **Environment** - The `DefaultAzureCredential` will read account information specified via [environment variables](#environment-variables) and use it to authenticate.
 1. **Managed Identity** - If the application is deployed to an Azure host with Managed Identity enabled, the `DefaultAzureCredential` will authenticate with that account.
 1. **IntelliJ** - If the developer has authenticated via Azure Toolkit for IntelliJ, the `DefaultAzureCredential` will authenticate with that account.
-<<<<<<< HEAD
-1. **Visual Studio Code** - If the developer has authenticated via the Visual Studio Code Azure Account extension (**version 0.9.11 or earlier**), the `DefaultAzureCredential` will authenticate with that account. To track progress toward supporting newer extension versions, see [this GitHub issue](https://github.com/Azure/azure-sdk-for-net/issues/27263).
-=======
 1. **Visual Studio Code** - If the developer has authenticated via the Visual Studio Code [Azure Account extension](https://marketplace.visualstudio.com/items?itemName=ms-vscode.azure-account), the `DefaultAzureCredential` will authenticate with that account. It's a [known issue](https://github.com/Azure/azure-sdk-for-java/issues/27364) that `VisualStudioCodeCredential` doesn't work with Azure Account extension versions newer than **0.9.11**. A long-term fix to this problem is in progress. In the meantime, consider [authenticating via the Azure CLI](#authenticating-via-development-tools).
->>>>>>> 8d609db9
 1. **Azure CLI** - If the developer has authenticated an account via the Azure CLI `az login` command, the `DefaultAzureCredential` will authenticate with that account.
 1. **Azure PowerShell** - If the developer has authenticated an account via the Azure PowerShell `Connect-AzAccount` command, the `DefaultAzureCredential` will authenticate with that account.
 
