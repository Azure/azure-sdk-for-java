<?xml version="1.0" encoding="UTF-8"?>
<project xmlns="http://maven.apache.org/POM/4.0.0"
         xmlns:xsi="http://www.w3.org/2001/XMLSchema-instance"
         xsi:schemaLocation="http://maven.apache.org/POM/4.0.0 http://maven.apache.org/xsd/maven-4.0.0.xsd">
  <modelVersion>4.0.0</modelVersion>

  <groupId>com.azure</groupId>
  <artifactId>azure-identity</artifactId>
  <version>1.11.0-beta.3</version><!-- {x-version-update;com.azure:azure-identity;current} -->

  <name>Microsoft Azure client library for Identity</name>
  <description>This module contains client library for Microsoft Azure Identity.</description>
  <url>https://github.com/Azure/azure-sdk-for-java</url>

  <properties>
    <jacoco.min.branchcoverage>0.35</jacoco.min.branchcoverage>
    <!-- Configures the Java 9+ run to perform the required module exports, opens, and reads that are necessary for testing but shouldn't be part of the module-info. -->
    <javaModulesSurefireArgLine>
      --add-opens java.xml/jdk.xml.internal=ALL-UNNAMED
    </javaModulesSurefireArgLine>
    <javadoc.sourcepath>${basedir}/src/main/java:${basedir}/../../core/azure-core/src/main/java</javadoc.sourcepath>
    <javadoc.excludePackageNames>com.azure.core.*</javadoc.excludePackageNames>
  </properties>

  <parent>
    <groupId>com.azure</groupId>
    <artifactId>azure-client-sdk-parent</artifactId>
    <version>1.7.0</version> <!-- {x-version-update;com.azure:azure-client-sdk-parent;current} -->
    <relativePath>../../parents/azure-client-sdk-parent</relativePath>
  </parent>

  <dependencies>
    <dependency>
      <groupId>com.azure</groupId>
      <artifactId>azure-core</artifactId>
      <version>1.44.1</version> <!-- {x-version-update;com.azure:azure-core;dependency} -->
    </dependency>
    <dependency>
      <groupId>com.azure</groupId>
      <artifactId>azure-core-http-netty</artifactId>
      <version>1.13.9</version> <!-- {x-version-update;com.azure:azure-core-http-netty;dependency} -->
    </dependency>
    <dependency>
      <groupId>com.microsoft.azure</groupId>
      <artifactId>msal4j</artifactId>
      <version>1.14.0</version> <!-- {x-version-update;com.microsoft.azure:msal4j;external_dependency} -->
    </dependency>
    <dependency>
      <groupId>com.microsoft.azure</groupId>
      <artifactId>msal4j-persistence-extension</artifactId>
      <version>1.2.0</version> <!-- {x-version-update;com.microsoft.azure:msal4j-persistence-extension;external_dependency} -->
    </dependency>
    <dependency>
      <groupId>com.azure</groupId>
      <artifactId>azure-core-test</artifactId>
      <version>1.21.1</version> <!-- {x-version-update;com.azure:azure-core-test;dependency} -->
      <scope>test</scope>
    </dependency>
    <dependency>
      <groupId>org.junit.jupiter</groupId>
      <artifactId>junit-jupiter-api</artifactId>
      <version>5.9.3</version> <!-- {x-version-update;org.junit.jupiter:junit-jupiter-api;external_dependency} -->
      <scope>test</scope>
    </dependency>
    <dependency>
      <groupId>org.junit.jupiter</groupId>
      <artifactId>junit-jupiter-engine</artifactId>
      <version>5.9.3</version> <!-- {x-version-update;org.junit.jupiter:junit-jupiter-engine;external_dependency} -->
      <scope>test</scope>
    </dependency>
    <dependency>
      <groupId>org.junit.jupiter</groupId>
      <artifactId>junit-jupiter-params</artifactId>
      <version>5.9.3</version> <!-- {x-version-update;org.junit.jupiter:junit-jupiter-params;external_dependency} -->
      <scope>test</scope>
    </dependency>
    <dependency>
      <groupId>net.java.dev.jna</groupId>
      <artifactId>jna-platform</artifactId>
      <version>5.6.0</version> <!-- {x-version-update;net.java.dev.jna:jna-platform;external_dependency} -->
    </dependency>
    <dependency>
      <groupId>io.projectreactor</groupId>
      <artifactId>reactor-test</artifactId>
<<<<<<< HEAD
      <version>3.5.11</version> <!-- {x-version-update;io.projectreactor:reactor-test;external_dependency} -->
=======
      <version>3.4.33</version> <!-- {x-version-update;io.projectreactor:reactor-test;external_dependency} -->
>>>>>>> 1f21d93c
      <scope>test</scope>
    </dependency>
    <!-- for file lock tests, ideally should be removed in the future -->
    <dependency>
      <groupId>com.google.code.gson</groupId>
      <artifactId>gson</artifactId>
      <version>2.10.1</version> <!-- {x-version-update;com.google.code.gson:gson;external_dependency} -->
      <scope>test</scope>
    </dependency>
    <dependency>
      <groupId>redis.clients</groupId>
      <artifactId>jedis</artifactId>
      <version>4.3.2</version> <!-- {x-version-update;redis.clients:jedis;external_dependency} -->
      <scope>test</scope>
    </dependency>
    <dependency>
      <groupId>io.lettuce</groupId>
      <artifactId>lettuce-core</artifactId>
      <version>6.2.6.RELEASE</version> <!-- {x-version-update;io.lettuce:lettuce-core;external_dependency} -->
      <scope>test</scope>
    </dependency>
    <dependency>
      <groupId>org.redisson</groupId>
      <artifactId>redisson</artifactId>
      <version>3.17.0</version> <!-- {x-version-update;org.redisson:redisson;external_dependency} -->
      <scope>test</scope>
    </dependency>
    <dependency>
      <groupId>net.bytebuddy</groupId>
      <artifactId>byte-buddy</artifactId>
      <version>1.14.9</version> <!-- {x-version-update;net.bytebuddy:byte-buddy;external_dependency} -->
      <scope>test</scope>
    </dependency>
    <dependency>
      <groupId>org.hamcrest</groupId>
      <artifactId>hamcrest</artifactId>
      <version>2.2</version> <!-- {x-version-update;org.hamcrest:hamcrest;external_dependency} -->
      <scope>test</scope>
    </dependency>
    <dependency>
      <groupId>org.mockito</groupId>
      <artifactId>mockito-inline</artifactId>
      <version>4.11.0</version> <!-- {x-version-update;org.mockito:mockito-inline;external_dependency} -->
      <scope>test</scope>
    </dependency>
  </dependencies>

  <build>
    <plugins>
      <plugin>
        <groupId>org.apache.maven.plugins</groupId>
        <artifactId>maven-enforcer-plugin</artifactId>
        <version>3.3.0</version> <!-- {x-version-update;org.apache.maven.plugins:maven-enforcer-plugin;external_dependency} -->
        <configuration>
          <rules>
            <bannedDependencies>
              <includes>
                <include>com.microsoft.azure:msal4j:[1.14.0]</include> <!-- {x-include-update;com.microsoft.azure:msal4j;external_dependency} -->
                <include>com.microsoft.azure:msal4j-persistence-extension:[1.2.0]</include> <!-- {x-include-update;com.microsoft.azure:msal4j-persistence-extension;external_dependency} -->
                <include>net.java.dev.jna:jna-platform:[5.6.0]</include> <!-- {x-include-update;net.java.dev.jna:jna-platform;external_dependency} -->
                <include>org.linguafranca.pwdb:KeePassJava2:[2.1.4]</include> <!-- {x-include-update;org.linguafranca.pwdb:KeePassJava2;external_dependency} -->
              </includes>
            </bannedDependencies>
          </rules>
        </configuration>
      </plugin>

      <plugin>
        <groupId>com.github.spotbugs</groupId>
        <artifactId>spotbugs-maven-plugin</artifactId>
        <version>4.7.3.6</version> <!-- {x-version-update;com.github.spotbugs:spotbugs-maven-plugin;external_dependency} -->
        <configuration>
          <includeTests>true</includeTests>
        </configuration>
      </plugin>

      <plugin>
        <groupId>org.codehaus.mojo</groupId>
        <artifactId>build-helper-maven-plugin</artifactId>
        <version>3.3.0</version> <!-- {x-version-update;org.codehaus.mojo:build-helper-maven-plugin;external_dependency} -->
        <executions>
          <execution>
            <id>compile-samples-source</id>
            <phase>generate-test-sources</phase>
            <goals>
              <goal>add-test-source</goal>
            </goals>
            <configuration>
              <sources>
                <source>src/samples/java</source>
                <source>src/samples/Azure-Cache-For-Redis/Jedis/java</source>
                <source>src/samples/Azure-Cache-For-Redis/Lettuce/java</source>
                <source>src/samples/Azure-Cache-For-Redis/Redisson/java</source>
              </sources>
            </configuration>
          </execution>
        </executions>
      </plugin>
    </plugins>
  </build>
</project><|MERGE_RESOLUTION|>--- conflicted
+++ resolved
@@ -82,30 +82,26 @@
     <dependency>
       <groupId>io.projectreactor</groupId>
       <artifactId>reactor-test</artifactId>
-<<<<<<< HEAD
-      <version>3.5.11</version> <!-- {x-version-update;io.projectreactor:reactor-test;external_dependency} -->
-=======
       <version>3.4.33</version> <!-- {x-version-update;io.projectreactor:reactor-test;external_dependency} -->
->>>>>>> 1f21d93c
       <scope>test</scope>
     </dependency>
     <!-- for file lock tests, ideally should be removed in the future -->
     <dependency>
       <groupId>com.google.code.gson</groupId>
       <artifactId>gson</artifactId>
-      <version>2.10.1</version> <!-- {x-version-update;com.google.code.gson:gson;external_dependency} -->
+      <version>2.10</version> <!-- {x-version-update;com.google.code.gson:gson;external_dependency} -->
       <scope>test</scope>
     </dependency>
     <dependency>
       <groupId>redis.clients</groupId>
       <artifactId>jedis</artifactId>
-      <version>4.3.2</version> <!-- {x-version-update;redis.clients:jedis;external_dependency} -->
+      <version>4.3.1</version> <!-- {x-version-update;redis.clients:jedis;external_dependency} -->
       <scope>test</scope>
     </dependency>
     <dependency>
       <groupId>io.lettuce</groupId>
       <artifactId>lettuce-core</artifactId>
-      <version>6.2.6.RELEASE</version> <!-- {x-version-update;io.lettuce:lettuce-core;external_dependency} -->
+      <version>6.2.0.RELEASE</version> <!-- {x-version-update;io.lettuce:lettuce-core;external_dependency} -->
       <scope>test</scope>
     </dependency>
     <dependency>
@@ -117,7 +113,7 @@
     <dependency>
       <groupId>net.bytebuddy</groupId>
       <artifactId>byte-buddy</artifactId>
-      <version>1.14.9</version> <!-- {x-version-update;net.bytebuddy:byte-buddy;external_dependency} -->
+      <version>1.12.23</version> <!-- {x-version-update;net.bytebuddy:byte-buddy;external_dependency} -->
       <scope>test</scope>
     </dependency>
     <dependency>
@@ -139,7 +135,7 @@
       <plugin>
         <groupId>org.apache.maven.plugins</groupId>
         <artifactId>maven-enforcer-plugin</artifactId>
-        <version>3.3.0</version> <!-- {x-version-update;org.apache.maven.plugins:maven-enforcer-plugin;external_dependency} -->
+        <version>3.0.0-M3</version> <!-- {x-version-update;org.apache.maven.plugins:maven-enforcer-plugin;external_dependency} -->
         <configuration>
           <rules>
             <bannedDependencies>
