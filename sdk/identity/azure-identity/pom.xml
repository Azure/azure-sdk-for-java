<?xml version="1.0" encoding="UTF-8"?>
<project xmlns="http://maven.apache.org/POM/4.0.0"
         xmlns:xsi="http://www.w3.org/2001/XMLSchema-instance"
         xsi:schemaLocation="http://maven.apache.org/POM/4.0.0 http://maven.apache.org/xsd/maven-4.0.0.xsd">
  <modelVersion>4.0.0</modelVersion>

  <groupId>com.azure</groupId>
  <artifactId>azure-identity</artifactId>
  <version>1.9.0-beta.4</version><!-- {x-version-update;com.azure:azure-identity;current} -->

  <name>Microsoft Azure client library for Identity</name>
  <description>This module contains client library for Microsoft Azure Identity.</description>
  <url>https://github.com/Azure/azure-sdk-for-java</url>

  <properties>
    <jacoco.min.branchcoverage>0.35</jacoco.min.branchcoverage>
    <!-- Configures the Java 9+ run to perform the required module exports, opens, and reads that are necessary for testing but shouldn't be part of the module-info. -->
    <javaModulesSurefireArgLine>
      --add-opens java.xml/jdk.xml.internal=ALL-UNNAMED
    </javaModulesSurefireArgLine>
    <javadoc.sourcepath>${basedir}/src/main/java:${basedir}/../../core/azure-core/src/main/java</javadoc.sourcepath>
    <javadoc.excludePackageNames>com.azure.core.*</javadoc.excludePackageNames>
  </properties>

  <parent>
    <groupId>com.azure</groupId>
    <artifactId>azure-client-sdk-parent</artifactId>
    <version>1.7.0</version> <!-- {x-version-update;com.azure:azure-client-sdk-parent;current} -->
    <relativePath>../../parents/azure-client-sdk-parent</relativePath>
  </parent>

  <dependencies>
    <dependency>
      <groupId>com.azure</groupId>
      <artifactId>azure-core</artifactId>
      <version>1.38.0</version> <!-- {x-version-update;com.azure:azure-core;dependency} -->
    </dependency>
    <dependency>
      <groupId>com.azure</groupId>
      <artifactId>azure-core-http-netty</artifactId>
      <version>1.13.2</version> <!-- {x-version-update;com.azure:azure-core-http-netty;dependency} -->
    </dependency>
    <dependency>
      <groupId>com.microsoft.azure</groupId>
      <artifactId>msal4j</artifactId>
      <version>1.13.8</version> <!-- {x-version-update;com.microsoft.azure:msal4j;external_dependency} -->
    </dependency>
    <dependency>
      <groupId>com.microsoft.azure</groupId>
      <artifactId>msal4j-persistence-extension</artifactId>
      <version>1.1.0</version> <!-- {x-version-update;com.microsoft.azure:msal4j-persistence-extension;external_dependency} -->
    </dependency>
    <dependency>
      <groupId>com.azure</groupId>
      <artifactId>azure-core-test</artifactId>
      <version>1.16.2</version> <!-- {x-version-update;com.azure:azure-core-test;dependency} -->
      <scope>test</scope>
    </dependency>
    <dependency>
      <groupId>junit</groupId>
      <artifactId>junit</artifactId>
      <version>4.13.2</version> <!-- {x-version-update;junit:junit;external_dependency} -->
      <scope>test</scope>
    </dependency>
    <dependency>
      <groupId>net.java.dev.jna</groupId>
      <artifactId>jna-platform</artifactId>
      <version>5.6.0</version> <!-- {x-version-update;net.java.dev.jna:jna-platform;external_dependency} -->
    </dependency>
    <dependency>
      <groupId>io.projectreactor</groupId>
      <artifactId>reactor-test</artifactId>
      <version>3.4.27</version> <!-- {x-version-update;io.projectreactor:reactor-test;external_dependency} -->
      <scope>test</scope>
    </dependency>
    <!-- for file lock tests, ideally should be removed in the future -->
    <dependency>
      <groupId>com.google.code.gson</groupId>
      <artifactId>gson</artifactId>
      <version>2.9.1</version> <!-- {x-version-update;com.google.code.gson:gson;external_dependency} -->
      <scope>test</scope>
    </dependency>
    <dependency>
      <groupId>redis.clients</groupId>
      <artifactId>jedis</artifactId>
      <version>4.3.1</version> <!-- {x-version-update;redis.clients:jedis;external_dependency} -->
      <scope>test</scope>
    </dependency>
    <dependency>
      <groupId>io.lettuce</groupId>
      <artifactId>lettuce-core</artifactId>
      <version>6.2.2.RELEASE</version> <!-- {x-version-update;io.lettuce:lettuce-core;external_dependency} -->
      <scope>test</scope>
    </dependency>
    <dependency>
      <groupId>org.redisson</groupId>
      <artifactId>redisson</artifactId>
      <version>3.17.0</version> <!-- {x-version-update;org.redisson:redisson;external_dependency} -->
      <scope>test</scope>
    </dependency>
    <dependency>
      <groupId>net.bytebuddy</groupId>
      <artifactId>byte-buddy</artifactId>
      <version>1.12.22</version> <!-- {x-version-update;net.bytebuddy:byte-buddy;external_dependency} -->
      <scope>test</scope>
    </dependency>
    <dependency>
      <groupId>org.hamcrest</groupId>
      <artifactId>hamcrest</artifactId>
      <version>2.2</version> <!-- {x-version-update;org.hamcrest:hamcrest;external_dependency} -->
      <scope>test</scope>
    </dependency>
    <dependency>
      <groupId>org.mockito</groupId>
      <artifactId>mockito-inline</artifactId>
<<<<<<< HEAD
      <version>4.8.1</version> <!-- {x-version-update;org.mockito:mockito-inline;external_dependency} -->
=======
      <version>4.11.0</version> <!-- {x-version-update;org.mockito:mockito-inline;external_dependency} -->
>>>>>>> 8a998af0
      <scope>test</scope>
    </dependency>
  </dependencies>

  <build>
    <plugins>
      <plugin>
        <groupId>org.apache.maven.plugins</groupId>
        <artifactId>maven-enforcer-plugin</artifactId>
        <version>3.0.0-M3</version> <!-- {x-version-update;org.apache.maven.plugins:maven-enforcer-plugin;external_dependency} -->
        <configuration>
          <rules>
            <bannedDependencies>
              <includes>
                <include>com.microsoft.azure:msal4j:[1.13.8]</include> <!-- {x-include-update;com.microsoft.azure:msal4j;external_dependency} -->
                <include>com.microsoft.azure:msal4j-persistence-extension:[1.1.0]</include> <!-- {x-include-update;com.microsoft.azure:msal4j-persistence-extension;external_dependency} -->
                <include>net.java.dev.jna:jna-platform:[5.6.0]</include> <!-- {x-include-update;net.java.dev.jna:jna-platform;external_dependency} -->
                <include>org.linguafranca.pwdb:KeePassJava2:[2.1.4]</include> <!-- {x-include-update;org.linguafranca.pwdb:KeePassJava2;external_dependency} -->
              </includes>
            </bannedDependencies>
          </rules>
        </configuration>
      </plugin>

      <plugin>
        <groupId>com.github.spotbugs</groupId>
        <artifactId>spotbugs-maven-plugin</artifactId>
        <version>4.2.2</version> <!-- {x-version-update;com.github.spotbugs:spotbugs-maven-plugin;external_dependency} -->
        <configuration>
          <includeTests>true</includeTests>
        </configuration>
      </plugin>

      <plugin>
        <groupId>org.codehaus.mojo</groupId>
        <artifactId>build-helper-maven-plugin</artifactId>
        <version>3.3.0</version> <!-- {x-version-update;org.codehaus.mojo:build-helper-maven-plugin;external_dependency} -->
        <executions>
          <execution>
            <id>compile-samples-source</id>
            <phase>generate-test-sources</phase>
            <goals>
              <goal>add-test-source</goal>
            </goals>
            <configuration>
              <sources>
                <source>src/samples/java</source>
                <source>src/samples/Azure-Cache-For-Redis/Jedis/java</source>
                <source>src/samples/Azure-Cache-For-Redis/Lettuce/java</source>
                <source>src/samples/Azure-Cache-For-Redis/Redisson/java</source>
              </sources>
            </configuration>
          </execution>
        </executions>
      </plugin>
    </plugins>
  </build>
</project><|MERGE_RESOLUTION|>--- conflicted
+++ resolved
@@ -77,7 +77,7 @@
     <dependency>
       <groupId>com.google.code.gson</groupId>
       <artifactId>gson</artifactId>
-      <version>2.9.1</version> <!-- {x-version-update;com.google.code.gson:gson;external_dependency} -->
+      <version>2.10</version> <!-- {x-version-update;com.google.code.gson:gson;external_dependency} -->
       <scope>test</scope>
     </dependency>
     <dependency>
@@ -89,7 +89,7 @@
     <dependency>
       <groupId>io.lettuce</groupId>
       <artifactId>lettuce-core</artifactId>
-      <version>6.2.2.RELEASE</version> <!-- {x-version-update;io.lettuce:lettuce-core;external_dependency} -->
+      <version>6.2.0.RELEASE</version> <!-- {x-version-update;io.lettuce:lettuce-core;external_dependency} -->
       <scope>test</scope>
     </dependency>
     <dependency>
@@ -101,7 +101,7 @@
     <dependency>
       <groupId>net.bytebuddy</groupId>
       <artifactId>byte-buddy</artifactId>
-      <version>1.12.22</version> <!-- {x-version-update;net.bytebuddy:byte-buddy;external_dependency} -->
+      <version>1.12.23</version> <!-- {x-version-update;net.bytebuddy:byte-buddy;external_dependency} -->
       <scope>test</scope>
     </dependency>
     <dependency>
@@ -113,11 +113,7 @@
     <dependency>
       <groupId>org.mockito</groupId>
       <artifactId>mockito-inline</artifactId>
-<<<<<<< HEAD
-      <version>4.8.1</version> <!-- {x-version-update;org.mockito:mockito-inline;external_dependency} -->
-=======
       <version>4.11.0</version> <!-- {x-version-update;org.mockito:mockito-inline;external_dependency} -->
->>>>>>> 8a998af0
       <scope>test</scope>
     </dependency>
   </dependencies>
