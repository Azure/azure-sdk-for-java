--- conflicted
+++ resolved
@@ -46,11 +46,7 @@
     <dependency>
       <groupId>com.microsoft.azure</groupId>
       <artifactId>msal4j</artifactId>
-<<<<<<< HEAD
-      <version>1.14.4-beta</version> <!-- {x-version-update;com.microsoft.azure:msal4j;external_dependency} -->
-=======
       <version>1.15.0</version> <!-- {x-version-update;com.microsoft.azure:msal4j;external_dependency} -->
->>>>>>> 2a669ca2
     </dependency>
     <dependency>
       <groupId>com.microsoft.azure</groupId>
@@ -155,13 +151,8 @@
           <rules>
             <bannedDependencies>
               <includes>
-<<<<<<< HEAD
-                <include>com.microsoft.azure:msal4j:[1.14.4-beta]</include> <!-- {x-include-update;com.microsoft.azure:msal4j;external_dependency} -->
-                <include>com.microsoft.azure:msal4j-persistence-extension:[1.2.0]</include> <!-- {x-include-update;com.microsoft.azure:msal4j-persistence-extension;external_dependency} -->
-=======
                 <include>com.microsoft.azure:msal4j:[1.15.0]</include> <!-- {x-include-update;com.microsoft.azure:msal4j;external_dependency} -->
                 <include>com.microsoft.azure:msal4j-persistence-extension:[1.3.0]</include> <!-- {x-include-update;com.microsoft.azure:msal4j-persistence-extension;external_dependency} -->
->>>>>>> 2a669ca2
                 <include>net.java.dev.jna:jna-platform:[5.6.0]</include> <!-- {x-include-update;net.java.dev.jna:jna-platform;external_dependency} -->
                 <include>org.linguafranca.pwdb:KeePassJava2:[2.1.4]</include> <!-- {x-include-update;org.linguafranca.pwdb:KeePassJava2;external_dependency} -->
               </includes>
