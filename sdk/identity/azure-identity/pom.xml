<?xml version="1.0" encoding="UTF-8"?>
<project xmlns="http://maven.apache.org/POM/4.0.0"
         xmlns:xsi="http://www.w3.org/2001/XMLSchema-instance"
         xsi:schemaLocation="http://maven.apache.org/POM/4.0.0 http://maven.apache.org/xsd/maven-4.0.0.xsd">
  <modelVersion>4.0.0</modelVersion>

  <groupId>com.azure</groupId>
  <artifactId>azure-identity</artifactId>
  <version>1.1.0-beta.7</version> <!-- {x-version-update;com.azure:azure-identity;current} -->

  <name>Microsoft Azure client library for Identity</name>
  <description>This module contains client library for Microsoft Azure Identity.</description>
  <url>https://github.com/Azure/azure-sdk-for-java</url>

  <properties>
    <jacoco.min.branchcoverage>0.28</jacoco.min.branchcoverage>
  </properties>

  <parent>
    <groupId>com.azure</groupId>
    <artifactId>azure-client-sdk-parent</artifactId>
    <version>1.7.0</version> <!-- {x-version-update;com.azure:azure-client-sdk-parent;current} -->
    <relativePath>../../parents/azure-client-sdk-parent</relativePath>
  </parent>

  <dependencies>
    <dependency>
      <groupId>com.azure</groupId>
      <artifactId>azure-core</artifactId>
      <version>1.6.0</version> <!-- {x-version-update;com.azure:azure-core;dependency} -->
    </dependency>
    <dependency>
      <groupId>com.microsoft.azure</groupId>
      <artifactId>msal4j</artifactId>
      <version>1.6.1</version> <!-- {x-version-update;com.microsoft.azure:msal4j;external_dependency} -->
    </dependency>
    <dependency>
      <groupId>com.microsoft.azure</groupId>
      <artifactId>msal4j-persistence-extension</artifactId>
      <version>0.2.0</version> <!-- {x-version-update;com.microsoft.azure:msal4j-persistence-extension;external_dependency} -->
    </dependency>
    <dependency>
      <groupId>com.nimbusds</groupId>
      <artifactId>oauth2-oidc-sdk</artifactId>
      <version>6.14</version> <!-- {x-version-update;com.nimbusds:oauth2-oidc-sdk;external_dependency} -->
    </dependency>
    <dependency>
      <groupId>org.nanohttpd</groupId>
      <artifactId>nanohttpd</artifactId>
      <version>2.3.1</version> <!-- {x-version-update;org.nanohttpd:nanohttpd;external_dependency} -->
    </dependency>

    <dependency>
      <groupId>junit</groupId>
      <artifactId>junit</artifactId>
      <version>4.13-beta-3</version> <!-- {x-version-update;junit:junit;external_dependency} -->
      <scope>test</scope>
    </dependency>
    <dependency>
      <groupId>org.mockito</groupId>
      <artifactId>mockito-core</artifactId>
      <version>3.0.0</version> <!-- {x-version-update;org.mockito:mockito-core;external_dependency} -->
      <scope>test</scope>
    </dependency>
    <dependency>
      <groupId>org.powermock</groupId>
      <artifactId>powermock-module-junit4</artifactId>
      <version>2.0.2</version> <!-- {x-version-update;org.powermock:powermock-module-junit4;external_dependency} -->
      <scope>test</scope>
    </dependency>
    <dependency>
      <groupId>org.powermock</groupId>
      <artifactId>powermock-api-mockito2</artifactId>
      <version>2.0.2</version> <!-- {x-version-update;org.powermock:powermock-api-mockito2;external_dependency} -->
      <scope>test</scope>
    </dependency>
    <dependency>
      <groupId>net.java.dev.jna</groupId>
      <artifactId>jna-platform</artifactId>
      <version>5.4.0</version> <!-- {x-version-update;net.java.dev.jna:jna-platform;external_dependency} -->
    </dependency>
    <dependency>
      <groupId>io.projectreactor</groupId>
      <artifactId>reactor-test</artifactId>
      <version>3.3.5.RELEASE</version> <!-- {x-version-update;io.projectreactor:reactor-test;external_dependency} -->
      <scope>test</scope>
    </dependency>
    <dependency>
      <groupId>com.azure</groupId>
      <artifactId>azure-core-http-netty</artifactId>
      <version>1.5.3</version> <!-- {x-version-update;com.azure:azure-core-http-netty;dependency} -->
      <scope>test</scope>
    </dependency>
    <!-- for file lock tests, ideally should be removed in the future -->
    <dependency>
      <groupId>com.google.code.gson</groupId>
      <artifactId>gson</artifactId>
      <version>2.8.5</version> <!-- {x-version-update;com.google.code.gson:gson;external_dependency} -->
      <scope>test</scope>
    </dependency>

    <dependency>
      <groupId>org.linguafranca.pwdb</groupId>
      <artifactId>KeePassJava2</artifactId>
      <version>2.1.4</version> <!-- {x-version-update;org.linguafranca.pwdb:KeePassJava2;external_dependency} -->
    </dependency>
  </dependencies>

  <build>
    <plugins>
      <plugin>
        <groupId>org.apache.maven.plugins</groupId>
        <artifactId>maven-enforcer-plugin</artifactId>
        <version>3.0.0-M3</version> <!-- {x-version-update;org.apache.maven.plugins:maven-enforcer-plugin;external_dependency} -->
        <configuration>
          <rules>
            <bannedDependencies>
              <includes>
<<<<<<< HEAD
                <include>com.azure:*</include>
                <include>com.microsoft.azure:msal4j:[1.6.1]</include> <!-- {x-include-update;com.microsoft.azure:msal4j;external_dependency} -->
                <include>com.microsoft.azure:msal4j-persistence-extension:[0.2.0]</include> <!-- {x-include-update;com.microsoft.azure:msal4j-persistence-extension;external_dependency} -->
=======
                <include>com.microsoft.azure:msal4j:[1.3.0]</include> <!-- {x-include-update;com.microsoft.azure:msal4j;external_dependency} -->
                <include>com.microsoft.azure:msal4j-persistence-extension:[0.1]</include> <!-- {x-include-update;com.microsoft.azure:msal4j-persistence-extension;external_dependency} -->
>>>>>>> 20867af6
                <include>com.nimbusds:oauth2-oidc-sdk:[6.14]</include> <!-- {x-include-update;com.nimbusds:oauth2-oidc-sdk;external_dependency} -->
                <include>net.java.dev.jna:jna-platform:[5.4.0]</include> <!-- {x-include-update;net.java.dev.jna:jna-platform;external_dependency} -->
                <include>org.linguafranca.pwdb:KeePassJava2:[2.1.4]</include> <!-- {x-include-update;org.linguafranca.pwdb:KeePassJava2;external_dependency} -->
                <include>org.nanohttpd:nanohttpd:[2.3.1]</include> <!-- {x-include-update;org.nanohttpd:nanohttpd;external_dependency} -->
              </includes>
            </bannedDependencies>
          </rules>
        </configuration>
      </plugin>
    </plugins>
  </build>
</project><|MERGE_RESOLUTION|>--- conflicted
+++ resolved
@@ -116,14 +116,8 @@
           <rules>
             <bannedDependencies>
               <includes>
-<<<<<<< HEAD
-                <include>com.azure:*</include>
                 <include>com.microsoft.azure:msal4j:[1.6.1]</include> <!-- {x-include-update;com.microsoft.azure:msal4j;external_dependency} -->
                 <include>com.microsoft.azure:msal4j-persistence-extension:[0.2.0]</include> <!-- {x-include-update;com.microsoft.azure:msal4j-persistence-extension;external_dependency} -->
-=======
-                <include>com.microsoft.azure:msal4j:[1.3.0]</include> <!-- {x-include-update;com.microsoft.azure:msal4j;external_dependency} -->
-                <include>com.microsoft.azure:msal4j-persistence-extension:[0.1]</include> <!-- {x-include-update;com.microsoft.azure:msal4j-persistence-extension;external_dependency} -->
->>>>>>> 20867af6
                 <include>com.nimbusds:oauth2-oidc-sdk:[6.14]</include> <!-- {x-include-update;com.nimbusds:oauth2-oidc-sdk;external_dependency} -->
                 <include>net.java.dev.jna:jna-platform:[5.4.0]</include> <!-- {x-include-update;net.java.dev.jna:jna-platform;external_dependency} -->
                 <include>org.linguafranca.pwdb:KeePassJava2:[2.1.4]</include> <!-- {x-include-update;org.linguafranca.pwdb:KeePassJava2;external_dependency} -->
