<?xml version="1.0" encoding="UTF-8"?>
<project xmlns="http://maven.apache.org/POM/4.0.0"
         xmlns:xsi="http://www.w3.org/2001/XMLSchema-instance"
         xsi:schemaLocation="http://maven.apache.org/POM/4.0.0 http://maven.apache.org/xsd/maven-4.0.0.xsd">
  <modelVersion>4.0.0</modelVersion>

  <groupId>com.azure</groupId>
  <artifactId>azure-identity</artifactId>
<<<<<<< HEAD
  <version>1.2.0-beta.3</version> <!-- {x-version-update;com.azure:azure-identity;current} -->
=======
  <version>1.3.0-beta.1</version> <!-- {x-version-update;com.azure:azure-identity;current} -->
>>>>>>> 6f033d77

  <name>Microsoft Azure client library for Identity</name>
  <description>This module contains client library for Microsoft Azure Identity.</description>
  <url>https://github.com/Azure/azure-sdk-for-java</url>

  <properties>
    <jacoco.min.branchcoverage>0.28</jacoco.min.branchcoverage>
  </properties>

  <parent>
    <groupId>com.azure</groupId>
    <artifactId>azure-client-sdk-parent</artifactId>
    <version>1.7.0</version> <!-- {x-version-update;com.azure:azure-client-sdk-parent;current} -->
    <relativePath>../../parents/azure-client-sdk-parent</relativePath>
  </parent>

  <dependencies>
    <dependency>
      <groupId>com.azure</groupId>
      <artifactId>azure-core</artifactId>
<<<<<<< HEAD
      <version>1.10.0</version> <!-- {x-version-update;com.azure:azure-core;dependency} -->
=======
      <version>1.12.0</version> <!-- {x-version-update;com.azure:azure-core;dependency} -->
>>>>>>> 6f033d77
    </dependency>
    <dependency>
      <groupId>com.azure</groupId>
      <artifactId>azure-core-http-netty</artifactId>
<<<<<<< HEAD
      <version>1.6.3</version> <!-- {x-version-update;com.azure:azure-core-http-netty;dependency} -->
=======
      <version>1.7.1</version> <!-- {x-version-update;com.azure:azure-core-http-netty;dependency} -->
>>>>>>> 6f033d77
    </dependency>
      <dependency>
        <groupId>net.minidev</groupId>
        <artifactId>json-smart</artifactId>
        <version>2.3</version> <!-- {x-version-update;net.minidev:json-smart;external_dependency} -->
      </dependency>
    <dependency>
      <groupId>com.microsoft.azure</groupId>
      <artifactId>msal4j</artifactId>
<<<<<<< HEAD
      <version>1.7.1</version> <!-- {x-version-update;com.microsoft.azure:msal4j;external_dependency} -->
=======
      <version>1.8.0</version> <!-- {x-version-update;com.microsoft.azure:msal4j;external_dependency} -->
>>>>>>> 6f033d77
    </dependency>
    <dependency>
      <groupId>com.microsoft.azure</groupId>
      <artifactId>msal4j-persistence-extension</artifactId>
      <version>1.0.0</version> <!-- {x-version-update;com.microsoft.azure:msal4j-persistence-extension;external_dependency} -->
    </dependency>
    <dependency>
      <groupId>com.nimbusds</groupId>
      <artifactId>oauth2-oidc-sdk</artifactId>
      <version>7.1.1</version> <!-- {x-version-update;com.nimbusds:oauth2-oidc-sdk;external_dependency} -->
    </dependency>

    <dependency>
      <groupId>junit</groupId>
      <artifactId>junit</artifactId>
      <version>4.13.1</version> <!-- {x-version-update;junit:junit;external_dependency} -->
      <scope>test</scope>
    </dependency>
    <dependency>
      <groupId>org.mockito</groupId>
      <artifactId>mockito-core</artifactId>
      <version>3.3.3</version> <!-- {x-version-update;org.mockito:mockito-core;external_dependency} -->
      <scope>test</scope>
    </dependency>
    <dependency>
      <groupId>org.powermock</groupId>
      <artifactId>powermock-module-junit4</artifactId>
      <version>2.0.2</version> <!-- {x-version-update;org.powermock:powermock-module-junit4;external_dependency} -->
      <scope>test</scope>
    </dependency>
    <dependency>
      <groupId>org.powermock</groupId>
      <artifactId>powermock-api-mockito2</artifactId>
      <version>2.0.2</version> <!-- {x-version-update;org.powermock:powermock-api-mockito2;external_dependency} -->
      <scope>test</scope>
    </dependency>
    <dependency>
      <groupId>net.java.dev.jna</groupId>
      <artifactId>jna-platform</artifactId>
      <version>5.6.0</version> <!-- {x-version-update;net.java.dev.jna:jna-platform;external_dependency} -->
    </dependency>
    <dependency>
      <groupId>io.projectreactor</groupId>
      <artifactId>reactor-test</artifactId>
<<<<<<< HEAD
      <version>3.3.10.RELEASE</version> <!-- {x-version-update;io.projectreactor:reactor-test;external_dependency} -->
=======
      <version>3.3.12.RELEASE</version> <!-- {x-version-update;io.projectreactor:reactor-test;external_dependency} -->
>>>>>>> 6f033d77
      <scope>test</scope>
    </dependency>
    <!-- for file lock tests, ideally should be removed in the future -->
    <dependency>
      <groupId>com.google.code.gson</groupId>
      <artifactId>gson</artifactId>
      <version>2.8.6</version> <!-- {x-version-update;com.google.code.gson:gson;external_dependency} -->
      <scope>test</scope>
    </dependency>

    <dependency>
      <groupId>org.linguafranca.pwdb</groupId>
      <artifactId>KeePassJava2</artifactId>
      <version>2.1.4</version> <!-- {x-version-update;org.linguafranca.pwdb:KeePassJava2;external_dependency} -->
    </dependency>
  </dependencies>

  <build>
    <plugins>
      <plugin>
        <groupId>org.apache.maven.plugins</groupId>
        <artifactId>maven-enforcer-plugin</artifactId>
        <version>3.0.0-M3</version> <!-- {x-version-update;org.apache.maven.plugins:maven-enforcer-plugin;external_dependency} -->
        <configuration>
          <rules>
            <bannedDependencies>
              <includes>
<<<<<<< HEAD
                <include>com.microsoft.azure:msal4j:[1.7.1]</include> <!-- {x-include-update;com.microsoft.azure:msal4j;external_dependency} -->
=======
                <include>com.microsoft.azure:msal4j:[1.8.0]</include> <!-- {x-include-update;com.microsoft.azure:msal4j;external_dependency} -->
>>>>>>> 6f033d77
                <include>com.microsoft.azure:msal4j-persistence-extension:[1.0.0]</include> <!-- {x-include-update;com.microsoft.azure:msal4j-persistence-extension;external_dependency} -->
                <include>com.nimbusds:oauth2-oidc-sdk:[7.1.1]</include> <!-- {x-include-update;com.nimbusds:oauth2-oidc-sdk;external_dependency} -->
                <include>net.java.dev.jna:jna-platform:[5.6.0]</include> <!-- {x-include-update;net.java.dev.jna:jna-platform;external_dependency} -->
                <include>org.linguafranca.pwdb:KeePassJava2:[2.1.4]</include> <!-- {x-include-update;org.linguafranca.pwdb:KeePassJava2;external_dependency} -->
                <include>net.minidev:json-smart:[2.3]</include> <!-- {x-include-update;net.minidev:json-smart;external_dependency} -->
              </includes>
            </bannedDependencies>
          </rules>
        </configuration>
      </plugin>

      <plugin>
        <groupId>com.github.spotbugs</groupId>
        <artifactId>spotbugs-maven-plugin</artifactId>
        <version>3.1.12.2</version> <!-- {x-version-update;com.github.spotbugs:spotbugs-maven-plugin;external_dependency} -->
        <configuration>
          <includeTests>true</includeTests>
        </configuration>
      </plugin>
    </plugins>
  </build>
</project><|MERGE_RESOLUTION|>--- conflicted
+++ resolved
@@ -6,11 +6,7 @@
 
   <groupId>com.azure</groupId>
   <artifactId>azure-identity</artifactId>
-<<<<<<< HEAD
-  <version>1.2.0-beta.3</version> <!-- {x-version-update;com.azure:azure-identity;current} -->
-=======
   <version>1.3.0-beta.1</version> <!-- {x-version-update;com.azure:azure-identity;current} -->
->>>>>>> 6f033d77
 
   <name>Microsoft Azure client library for Identity</name>
   <description>This module contains client library for Microsoft Azure Identity.</description>
@@ -31,20 +27,12 @@
     <dependency>
       <groupId>com.azure</groupId>
       <artifactId>azure-core</artifactId>
-<<<<<<< HEAD
-      <version>1.10.0</version> <!-- {x-version-update;com.azure:azure-core;dependency} -->
-=======
       <version>1.12.0</version> <!-- {x-version-update;com.azure:azure-core;dependency} -->
->>>>>>> 6f033d77
     </dependency>
     <dependency>
       <groupId>com.azure</groupId>
       <artifactId>azure-core-http-netty</artifactId>
-<<<<<<< HEAD
-      <version>1.6.3</version> <!-- {x-version-update;com.azure:azure-core-http-netty;dependency} -->
-=======
       <version>1.7.1</version> <!-- {x-version-update;com.azure:azure-core-http-netty;dependency} -->
->>>>>>> 6f033d77
     </dependency>
       <dependency>
         <groupId>net.minidev</groupId>
@@ -54,11 +42,7 @@
     <dependency>
       <groupId>com.microsoft.azure</groupId>
       <artifactId>msal4j</artifactId>
-<<<<<<< HEAD
-      <version>1.7.1</version> <!-- {x-version-update;com.microsoft.azure:msal4j;external_dependency} -->
-=======
       <version>1.8.0</version> <!-- {x-version-update;com.microsoft.azure:msal4j;external_dependency} -->
->>>>>>> 6f033d77
     </dependency>
     <dependency>
       <groupId>com.microsoft.azure</groupId>
@@ -103,11 +87,7 @@
     <dependency>
       <groupId>io.projectreactor</groupId>
       <artifactId>reactor-test</artifactId>
-<<<<<<< HEAD
-      <version>3.3.10.RELEASE</version> <!-- {x-version-update;io.projectreactor:reactor-test;external_dependency} -->
-=======
       <version>3.3.12.RELEASE</version> <!-- {x-version-update;io.projectreactor:reactor-test;external_dependency} -->
->>>>>>> 6f033d77
       <scope>test</scope>
     </dependency>
     <!-- for file lock tests, ideally should be removed in the future -->
@@ -135,11 +115,7 @@
           <rules>
             <bannedDependencies>
               <includes>
-<<<<<<< HEAD
-                <include>com.microsoft.azure:msal4j:[1.7.1]</include> <!-- {x-include-update;com.microsoft.azure:msal4j;external_dependency} -->
-=======
                 <include>com.microsoft.azure:msal4j:[1.8.0]</include> <!-- {x-include-update;com.microsoft.azure:msal4j;external_dependency} -->
->>>>>>> 6f033d77
                 <include>com.microsoft.azure:msal4j-persistence-extension:[1.0.0]</include> <!-- {x-include-update;com.microsoft.azure:msal4j-persistence-extension;external_dependency} -->
                 <include>com.nimbusds:oauth2-oidc-sdk:[7.1.1]</include> <!-- {x-include-update;com.nimbusds:oauth2-oidc-sdk;external_dependency} -->
                 <include>net.java.dev.jna:jna-platform:[5.6.0]</include> <!-- {x-include-update;net.java.dev.jna:jna-platform;external_dependency} -->
