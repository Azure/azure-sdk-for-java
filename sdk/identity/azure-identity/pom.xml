<?xml version="1.0" encoding="UTF-8"?>
<project xmlns="http://maven.apache.org/POM/4.0.0"
         xmlns:xsi="http://www.w3.org/2001/XMLSchema-instance"
         xsi:schemaLocation="http://maven.apache.org/POM/4.0.0 http://maven.apache.org/xsd/maven-4.0.0.xsd">
  <modelVersion>4.0.0</modelVersion>

  <groupId>com.azure</groupId>
  <artifactId>azure-identity</artifactId>
  <version>1.10.0-beta.1</version><!-- {x-version-update;com.azure:azure-identity;current} -->

  <name>Microsoft Azure client library for Identity</name>
  <description>This module contains client library for Microsoft Azure Identity.</description>
  <url>https://github.com/Azure/azure-sdk-for-java</url>

  <properties>
    <jacoco.min.branchcoverage>0.35</jacoco.min.branchcoverage>
    <!-- Configures the Java 9+ run to perform the required module exports, opens, and reads that are necessary for testing but shouldn't be part of the module-info. -->
    <javaModulesSurefireArgLine>
      --add-opens java.xml/jdk.xml.internal=ALL-UNNAMED
    </javaModulesSurefireArgLine>
    <javadoc.sourcepath>${basedir}/src/main/java:${basedir}/../../core/azure-core/src/main/java</javadoc.sourcepath>
    <javadoc.excludePackageNames>com.azure.core.*</javadoc.excludePackageNames>
  </properties>

  <parent>
    <groupId>com.azure</groupId>
    <artifactId>azure-client-sdk-parent</artifactId>
    <version>1.7.0</version> <!-- {x-version-update;com.azure:azure-client-sdk-parent;current} -->
    <relativePath>../../parents/azure-client-sdk-parent</relativePath>
  </parent>

  <dependencies>
    <dependency>
      <groupId>com.azure</groupId>
      <artifactId>azure-core</artifactId>
      <version>1.39.0</version> <!-- {x-version-update;com.azure:azure-core;dependency} -->
    </dependency>
    <dependency>
      <groupId>com.azure</groupId>
      <artifactId>azure-core-http-netty</artifactId>
      <version>1.13.3</version> <!-- {x-version-update;com.azure:azure-core-http-netty;dependency} -->
    </dependency>
    <dependency>
      <groupId>com.microsoft.azure</groupId>
      <artifactId>msal4j</artifactId>
      <version>1.13.8</version> <!-- {x-version-update;com.microsoft.azure:msal4j;external_dependency} -->
    </dependency>
    <dependency>
      <groupId>com.microsoft.azure</groupId>
      <artifactId>msal4j-persistence-extension</artifactId>
      <version>1.2.0</version> <!-- {x-version-update;com.microsoft.azure:msal4j-persistence-extension;external_dependency} -->
    </dependency>
    <dependency>
      <groupId>com.azure</groupId>
      <artifactId>azure-core-test</artifactId>
      <version>1.17.0</version> <!-- {x-version-update;com.azure:azure-core-test;dependency} -->
      <scope>test</scope>
    </dependency>
    <dependency>
      <groupId>junit</groupId>
      <artifactId>junit</artifactId>
      <version>4.13.2</version> <!-- {x-version-update;junit:junit;external_dependency} -->
      <scope>test</scope>
    </dependency>
    <dependency>
      <groupId>net.java.dev.jna</groupId>
      <artifactId>jna-platform</artifactId>
      <version>5.6.0</version> <!-- {x-version-update;net.java.dev.jna:jna-platform;external_dependency} -->
    </dependency>
    <dependency>
      <groupId>io.projectreactor</groupId>
      <artifactId>reactor-test</artifactId>
<<<<<<< HEAD
      <version>3.5.4</version> <!-- {x-version-update;io.projectreactor:reactor-test;external_dependency} -->
=======
      <version>3.4.29</version> <!-- {x-version-update;io.projectreactor:reactor-test;external_dependency} -->
>>>>>>> e986584a
      <scope>test</scope>
    </dependency>
    <!-- for file lock tests, ideally should be removed in the future -->
    <dependency>
      <groupId>com.google.code.gson</groupId>
      <artifactId>gson</artifactId>
      <version>2.10</version> <!-- {x-version-update;com.google.code.gson:gson;external_dependency} -->
      <scope>test</scope>
    </dependency>
    <dependency>
      <groupId>redis.clients</groupId>
      <artifactId>jedis</artifactId>
      <version>4.3.2</version> <!-- {x-version-update;redis.clients:jedis;external_dependency} -->
      <scope>test</scope>
    </dependency>
    <dependency>
      <groupId>io.lettuce</groupId>
      <artifactId>lettuce-core</artifactId>
      <version>6.2.3.RELEASE</version> <!-- {x-version-update;io.lettuce:lettuce-core;external_dependency} -->
      <scope>test</scope>
    </dependency>
    <dependency>
      <groupId>org.redisson</groupId>
      <artifactId>redisson</artifactId>
      <version>3.17.0</version> <!-- {x-version-update;org.redisson:redisson;external_dependency} -->
      <scope>test</scope>
    </dependency>
    <dependency>
      <groupId>net.bytebuddy</groupId>
      <artifactId>byte-buddy</artifactId>
      <version>1.12.23</version> <!-- {x-version-update;net.bytebuddy:byte-buddy;external_dependency} -->
      <scope>test</scope>
    </dependency>
    <dependency>
      <groupId>org.hamcrest</groupId>
      <artifactId>hamcrest</artifactId>
      <version>2.2</version> <!-- {x-version-update;org.hamcrest:hamcrest;external_dependency} -->
      <scope>test</scope>
    </dependency>
    <dependency>
      <groupId>org.mockito</groupId>
      <artifactId>mockito-inline</artifactId>
      <version>4.11.0</version> <!-- {x-version-update;org.mockito:mockito-inline;external_dependency} -->
      <scope>test</scope>
    </dependency>
  </dependencies>

  <build>
    <plugins>
      <plugin>
        <groupId>org.apache.maven.plugins</groupId>
        <artifactId>maven-enforcer-plugin</artifactId>
        <version>3.0.0-M3</version> <!-- {x-version-update;org.apache.maven.plugins:maven-enforcer-plugin;external_dependency} -->
        <configuration>
          <rules>
            <bannedDependencies>
              <includes>
                <include>com.microsoft.azure:msal4j:[1.13.8]</include> <!-- {x-include-update;com.microsoft.azure:msal4j;external_dependency} -->
                <include>com.microsoft.azure:msal4j-persistence-extension:[1.2.0]</include> <!-- {x-include-update;com.microsoft.azure:msal4j-persistence-extension;external_dependency} -->
                <include>net.java.dev.jna:jna-platform:[5.6.0]</include> <!-- {x-include-update;net.java.dev.jna:jna-platform;external_dependency} -->
                <include>org.linguafranca.pwdb:KeePassJava2:[2.1.4]</include> <!-- {x-include-update;org.linguafranca.pwdb:KeePassJava2;external_dependency} -->
              </includes>
            </bannedDependencies>
          </rules>
        </configuration>
      </plugin>

      <plugin>
        <groupId>com.github.spotbugs</groupId>
        <artifactId>spotbugs-maven-plugin</artifactId>
        <version>4.2.2</version> <!-- {x-version-update;com.github.spotbugs:spotbugs-maven-plugin;external_dependency} -->
        <configuration>
          <includeTests>true</includeTests>
        </configuration>
      </plugin>

      <plugin>
        <groupId>org.codehaus.mojo</groupId>
        <artifactId>build-helper-maven-plugin</artifactId>
        <version>3.3.0</version> <!-- {x-version-update;org.codehaus.mojo:build-helper-maven-plugin;external_dependency} -->
        <executions>
          <execution>
            <id>compile-samples-source</id>
            <phase>generate-test-sources</phase>
            <goals>
              <goal>add-test-source</goal>
            </goals>
            <configuration>
              <sources>
                <source>src/samples/java</source>
                <source>src/samples/Azure-Cache-For-Redis/Jedis/java</source>
                <source>src/samples/Azure-Cache-For-Redis/Lettuce/java</source>
                <source>src/samples/Azure-Cache-For-Redis/Redisson/java</source>
              </sources>
            </configuration>
          </execution>
        </executions>
      </plugin>
    </plugins>
  </build>
</project><|MERGE_RESOLUTION|>--- conflicted
+++ resolved
@@ -70,11 +70,7 @@
     <dependency>
       <groupId>io.projectreactor</groupId>
       <artifactId>reactor-test</artifactId>
-<<<<<<< HEAD
-      <version>3.5.4</version> <!-- {x-version-update;io.projectreactor:reactor-test;external_dependency} -->
-=======
       <version>3.4.29</version> <!-- {x-version-update;io.projectreactor:reactor-test;external_dependency} -->
->>>>>>> e986584a
       <scope>test</scope>
     </dependency>
     <!-- for file lock tests, ideally should be removed in the future -->
@@ -87,13 +83,13 @@
     <dependency>
       <groupId>redis.clients</groupId>
       <artifactId>jedis</artifactId>
-      <version>4.3.2</version> <!-- {x-version-update;redis.clients:jedis;external_dependency} -->
+      <version>4.3.1</version> <!-- {x-version-update;redis.clients:jedis;external_dependency} -->
       <scope>test</scope>
     </dependency>
     <dependency>
       <groupId>io.lettuce</groupId>
       <artifactId>lettuce-core</artifactId>
-      <version>6.2.3.RELEASE</version> <!-- {x-version-update;io.lettuce:lettuce-core;external_dependency} -->
+      <version>6.2.0.RELEASE</version> <!-- {x-version-update;io.lettuce:lettuce-core;external_dependency} -->
       <scope>test</scope>
     </dependency>
     <dependency>
