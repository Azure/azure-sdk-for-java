<?xml version="1.0" encoding="UTF-8"?>
<project xmlns="http://maven.apache.org/POM/4.0.0"
         xmlns:xsi="http://www.w3.org/2001/XMLSchema-instance"
         xsi:schemaLocation="http://maven.apache.org/POM/4.0.0 http://maven.apache.org/xsd/maven-4.0.0.xsd">
  <modelVersion>4.0.0</modelVersion>

  <groupId>com.azure</groupId>
  <artifactId>azure-identity</artifactId>
  <version>1.1.0-beta.1</version> <!-- {x-version-update;com.azure:azure-identity;current} -->

  <name>Microsoft Azure client library for Identity</name>
  <description>This module contains client library for Microsoft Azure Identity.</description>
  <url>https://github.com/Azure/azure-sdk-for-java</url>

  <parent>
    <groupId>com.azure</groupId>
    <artifactId>azure-client-sdk-parent</artifactId>
    <version>1.7.0</version> <!-- {x-version-update;com.azure:azure-client-sdk-parent;current} -->
    <relativePath>../../../pom.client.xml</relativePath>
  </parent>

  <dependencies>
    <dependency>
      <groupId>com.azure</groupId>
      <artifactId>azure-core</artifactId>
      <version>1.1.0</version> <!-- {x-version-update;com.azure:azure-core;dependency} -->
    </dependency>
    <dependency>
      <groupId>org.slf4j</groupId>
      <artifactId>slf4j-api</artifactId>
      <version>1.7.28</version> <!-- {x-version-update;org.slf4j:slf4j-api;external_dependency} -->
    </dependency>
    <dependency>
      <groupId>com.azure</groupId>
      <artifactId>azure-core-http-netty</artifactId>
      <version>1.1.0-beta.1</version>
    </dependency>
    <dependency>
      <groupId>com.microsoft.azure</groupId>
      <artifactId>msal4j</artifactId>
<<<<<<< HEAD
      <version>1.0.0</version>
=======
      <version>0.5.0-preview</version> <!-- {x-version-update;com.microsoft.azure:msal4j;external_dependency} -->
>>>>>>> 79817de5
    </dependency>
    <dependency>
      <groupId>com.nimbusds</groupId>
      <artifactId>oauth2-oidc-sdk</artifactId>
      <version>6.14</version> <!-- {x-version-update;com.nimbusds:oauth2-oidc-sdk;external_dependency} -->
    </dependency>
    <dependency>
      <groupId>org.nanohttpd</groupId>
      <artifactId>nanohttpd</artifactId>
      <version>2.3.1</version> <!-- {x-version-update;org.nanohttpd:nanohttpd;external_dependency} -->
    </dependency>

    <dependency>
      <groupId>junit</groupId>
      <artifactId>junit</artifactId>
      <version>4.13-beta-3</version> <!-- {x-version-update;junit:junit;external_dependency} -->
      <scope>test</scope>
    </dependency>
    <dependency>
      <groupId>org.mockito</groupId>
      <artifactId>mockito-core</artifactId>
      <version>3.0.0</version> <!-- {x-version-update;org.mockito:mockito-core;external_dependency} -->
      <scope>test</scope>
    </dependency>
    <dependency>
      <groupId>org.powermock</groupId>
      <artifactId>powermock-module-junit4</artifactId>
      <version>2.0.2</version> <!-- {x-version-update;org.powermock:powermock-module-junit4;external_dependency} -->
      <scope>test</scope>
    </dependency>
    <dependency>
      <groupId>org.powermock</groupId>
      <artifactId>powermock-api-mockito2</artifactId>
      <version>2.0.2</version> <!-- {x-version-update;org.powermock:powermock-api-mockito2;external_dependency} -->
      <scope>test</scope>
    </dependency>
    <dependency>
      <groupId>net.java.dev.jna</groupId>
      <artifactId>jna-platform</artifactId>
      <version>5.4.0</version> <!-- {x-version-update;net.java.dev.jna:jna-platform;external_dependency} -->
    </dependency>
    <dependency>
      <groupId>io.projectreactor</groupId>
      <artifactId>reactor-test</artifactId>
      <version>3.3.0.RELEASE</version> <!-- {x-version-update;io.projectreactor:reactor-test;external_dependency} -->
      <scope>test</scope>
    </dependency>
      <dependency>
          <groupId>org.slf4j</groupId>
          <artifactId>slf4j-simple</artifactId>
      </dependency>
  </dependencies>
</project><|MERGE_RESOLUTION|>--- conflicted
+++ resolved
@@ -38,11 +38,7 @@
     <dependency>
       <groupId>com.microsoft.azure</groupId>
       <artifactId>msal4j</artifactId>
-<<<<<<< HEAD
-      <version>1.0.0</version>
-=======
-      <version>0.5.0-preview</version> <!-- {x-version-update;com.microsoft.azure:msal4j;external_dependency} -->
->>>>>>> 79817de5
+      <version>1.1.0</version>
     </dependency>
     <dependency>
       <groupId>com.nimbusds</groupId>
