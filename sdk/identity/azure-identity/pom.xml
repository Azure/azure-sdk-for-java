--- conflicted
+++ resolved
@@ -101,51 +101,19 @@
         <groupId>org.apache.maven.plugins</groupId>
         <artifactId>maven-enforcer-plugin</artifactId>
         <version>3.0.0-M3</version> <!-- {x-version-update;org.apache.maven.plugins:maven-enforcer-plugin;external_dependency} -->
-<<<<<<< HEAD
         <configuration>
           <rules>
             <bannedDependencies>
               <includes>
                 <include>com.azure:*</include>
-                <include>com.nimbusds:oauth2-oidc-sdk</include>
-                <include>com.microsoft.azure:msal4j</include>
-                <include>org.nanohttpd:nanohttpd</include>
-                <include>net.java.dev.jna</include>
+                <include>com.microsoft.azure:msal4j:[1.3.0]</include> <!-- {x-include-update;com.microsoft.azure:msal4j;external_dependency} -->
+                <include>com.nimbusds:oauth2-oidc-sdk:[6.14]</include> <!-- {x-include-update;com.nimbusds:oauth2-oidc-sdk;external_dependency} -->
+                <include>net.java.dev.jna:jna-platform:[5.4.0]</include> <!-- {x-include-update;net.java.dev.jna:jna-platform;external_dependency} -->
+                <include>org.nanohttpd:nanohttpd:[2.3.1]</include> <!-- {x-include-update;org.nanohttpd:nanohttpd;external_dependency} -->
               </includes>
             </bannedDependencies>
           </rules>
         </configuration>
-=======
-        <executions>
-          <execution>
-            <id>default-cli</id>
-            <goals>
-              <goal>enforce</goal>
-            </goals>
-            <configuration>
-              <rules>
-                <bannedDependencies>
-                  <searchTransitive>false</searchTransitive>
-                  <excludes>
-                    <!-- We exclude everything that is runtime-time, compile-time, or provided scoped (i.e. we allow
-                    dependencies when they are used for test scope or otherwise) -->
-                    <exclude>*:*:*:*:runtime</exclude>
-                    <exclude>*:*:*:*:compile</exclude>
-                    <exclude>*:*:*:*:provided</exclude>
-                  </excludes>
-                  <includes>
-                    <include>com.azure:*</include>
-                    <include>com.microsoft.azure:msal4j:[1.3.0]</include> <!-- {x-include-update;com.microsoft.azure:msal4j;external_dependency} -->
-                    <include>com.nimbusds:oauth2-oidc-sdk:[6.14]</include> <!-- {x-include-update;com.nimbusds:oauth2-oidc-sdk;external_dependency} -->
-                    <include>net.java.dev.jna:jna-platform:[5.4.0]</include> <!-- {x-include-update;net.java.dev.jna:jna-platform;external_dependency} -->
-                    <include>org.nanohttpd:nanohttpd:[2.3.1]</include> <!-- {x-include-update;org.nanohttpd:nanohttpd;external_dependency} -->
-                  </includes>
-                </bannedDependencies>
-              </rules>
-            </configuration>
-          </execution>
-        </executions>
->>>>>>> a730a900
       </plugin>
     </plugins>
   </build>
