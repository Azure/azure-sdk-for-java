--- conflicted
+++ resolved
@@ -111,15 +111,6 @@
       <scope>test</scope>
     </dependency>
     <dependency>
-<<<<<<< HEAD
-      <groupId>net.bytebuddy</groupId>
-      <artifactId>byte-buddy</artifactId>
-      <version>1.14.10</version> <!-- {x-version-update;net.bytebuddy:byte-buddy;external_dependency} -->
-      <scope>test</scope>
-    </dependency>
-    <dependency>
-=======
->>>>>>> e8344126
       <groupId>org.hamcrest</groupId>
       <artifactId>hamcrest</artifactId>
       <version>2.2</version> <!-- {x-version-update;org.hamcrest:hamcrest;external_dependency} -->
