--- conflicted
+++ resolved
@@ -27,11 +27,7 @@
     <dependency>
       <groupId>com.azure</groupId>
       <artifactId>azure-core</artifactId>
-<<<<<<< HEAD
-      <version>1.6.0-beta.1</version> <!-- {x-version-update;unreleased_com.azure:azure-core;dependency} -->
-=======
       <version>1.7.0-beta.1</version> <!-- {x-version-update;unreleased_com.azure:azure-core;dependency} -->
->>>>>>> 6d787fe8
     </dependency>
     <dependency>
       <groupId>com.microsoft.azure</groupId>
@@ -92,11 +88,7 @@
     <dependency>
       <groupId>com.azure</groupId>
       <artifactId>azure-core-http-netty</artifactId>
-<<<<<<< HEAD
-      <version>1.6.0-beta.1</version> <!-- {x-version-update;unreleased_com.azure:azure-core-http-netty;dependency} -->
-=======
       <version>1.5.3</version> <!-- {x-version-update;com.azure:azure-core-http-netty;dependency} -->
->>>>>>> 6d787fe8
       <scope>test</scope>
     </dependency>
     <!-- for file lock tests, ideally should be removed in the future -->
