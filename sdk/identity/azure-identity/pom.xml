<?xml version="1.0" encoding="UTF-8"?>
<project xmlns="http://maven.apache.org/POM/4.0.0"
         xmlns:xsi="http://www.w3.org/2001/XMLSchema-instance"
         xsi:schemaLocation="http://maven.apache.org/POM/4.0.0 http://maven.apache.org/xsd/maven-4.0.0.xsd">
  <modelVersion>4.0.0</modelVersion>

  <groupId>com.azure</groupId>
  <artifactId>azure-identity</artifactId>
  <version>1.8.0-beta.1</version><!-- {x-version-update;com.azure:azure-identity;current} -->

  <name>Microsoft Azure client library for Identity</name>
  <description>This module contains client library for Microsoft Azure Identity.</description>
  <url>https://github.com/Azure/azure-sdk-for-java</url>

  <properties>
    <jacoco.min.branchcoverage>0.28</jacoco.min.branchcoverage>
    <!-- Configures the Java 9+ run to perform the required module exports, opens, and reads that are necessary for testing but shouldn't be part of the module-info. -->
    <javaModulesSurefireArgLine>
      --add-opens java.xml/jdk.xml.internal=ALL-UNNAMED
    </javaModulesSurefireArgLine>
  </properties>

  <parent>
    <groupId>com.azure</groupId>
    <artifactId>azure-client-sdk-parent</artifactId>
    <version>1.7.0</version> <!-- {x-version-update;com.azure:azure-client-sdk-parent;current} -->
    <relativePath>../../parents/azure-client-sdk-parent</relativePath>
  </parent>

  <dependencies>
    <dependency>
      <groupId>com.azure</groupId>
      <artifactId>azure-core</artifactId>
      <version>1.34.0</version> <!-- {x-version-update;com.azure:azure-core;dependency} -->
    </dependency>
    <dependency>
      <groupId>com.azure</groupId>
      <artifactId>azure-core-http-netty</artifactId>
      <version>1.12.7</version> <!-- {x-version-update;com.azure:azure-core-http-netty;dependency} -->
    </dependency>
    <dependency>
      <groupId>com.microsoft.azure</groupId>
      <artifactId>msal4j</artifactId>
      <version>1.13.3</version> <!-- {x-version-update;com.microsoft.azure:msal4j;external_dependency} -->
    </dependency>
    <dependency>
      <groupId>com.microsoft.azure</groupId>
      <artifactId>msal4j-persistence-extension</artifactId>
      <version>1.1.0</version> <!-- {x-version-update;com.microsoft.azure:msal4j-persistence-extension;external_dependency} -->
    </dependency>
    <dependency>
      <groupId>junit</groupId>
      <artifactId>junit</artifactId>
      <version>4.13.2</version> <!-- {x-version-update;junit:junit;external_dependency} -->
      <scope>test</scope>
    </dependency>
    <dependency>
      <groupId>net.java.dev.jna</groupId>
      <artifactId>jna-platform</artifactId>
      <version>5.6.0</version> <!-- {x-version-update;net.java.dev.jna:jna-platform;external_dependency} -->
    </dependency>
    <dependency>
      <groupId>io.projectreactor</groupId>
      <artifactId>reactor-test</artifactId>
<<<<<<< HEAD
      <version>3.5.0</version> <!-- {x-version-update;io.projectreactor:reactor-test;external_dependency} -->
=======
      <version>3.4.25</version> <!-- {x-version-update;io.projectreactor:reactor-test;external_dependency} -->
>>>>>>> a7a0036d
      <scope>test</scope>
    </dependency>
    <!-- for file lock tests, ideally should be removed in the future -->
    <dependency>
      <groupId>com.google.code.gson</groupId>
      <artifactId>gson</artifactId>
      <version>2.9.1</version> <!-- {x-version-update;com.google.code.gson:gson;external_dependency} -->
      <scope>test</scope>
    </dependency>
    <dependency>
      <groupId>redis.clients</groupId>
      <artifactId>jedis</artifactId>
      <version>4.3.1</version> <!-- {x-version-update;redis.clients:jedis;external_dependency} -->
      <scope>test</scope>
    </dependency>
    <dependency>
      <groupId>io.lettuce</groupId>
      <artifactId>lettuce-core</artifactId>
      <version>6.2.1.RELEASE</version> <!-- {x-version-update;io.lettuce:lettuce-core;external_dependency} -->
      <scope>test</scope>
    </dependency>
    <dependency>
      <groupId>org.redisson</groupId>
      <artifactId>redisson</artifactId>
      <version>3.17.0</version> <!-- {x-version-update;org.redisson:redisson;external_dependency} -->
      <scope>test</scope>
    </dependency>
    <dependency>
      <groupId>net.bytebuddy</groupId>
      <artifactId>byte-buddy</artifactId>
<<<<<<< HEAD
      <version>1.12.18</version> <!-- {x-version-update;net.bytebuddy:byte-buddy;external_dependency} -->
=======
      <version>1.12.19</version> <!-- {x-version-update;net.bytebuddy:byte-buddy;external_dependency} -->
>>>>>>> a7a0036d
      <scope>test</scope>
    </dependency>
    <dependency>
      <groupId>org.hamcrest</groupId>
      <artifactId>hamcrest</artifactId>
      <version>2.2</version> <!-- {x-version-update;org.hamcrest:hamcrest;external_dependency} -->
      <scope>test</scope>
    </dependency>
    <dependency>
      <groupId>org.mockito</groupId>
      <artifactId>mockito-inline</artifactId>
      <version>4.8.1</version> <!-- {x-version-update;org.mockito:mockito-inline;external_dependency} -->
      <scope>test</scope>
    </dependency>
  </dependencies>

  <build>
    <plugins>
      <plugin>
        <groupId>org.apache.maven.plugins</groupId>
        <artifactId>maven-enforcer-plugin</artifactId>
        <version>3.0.0-M3</version> <!-- {x-version-update;org.apache.maven.plugins:maven-enforcer-plugin;external_dependency} -->
        <configuration>
          <rules>
            <bannedDependencies>
              <includes>
                <include>com.microsoft.azure:msal4j:[1.13.3]</include> <!-- {x-include-update;com.microsoft.azure:msal4j;external_dependency} -->
                <include>com.microsoft.azure:msal4j-persistence-extension:[1.1.0]</include> <!-- {x-include-update;com.microsoft.azure:msal4j-persistence-extension;external_dependency} -->
                <include>net.java.dev.jna:jna-platform:[5.6.0]</include> <!-- {x-include-update;net.java.dev.jna:jna-platform;external_dependency} -->
                <include>org.linguafranca.pwdb:KeePassJava2:[2.1.4]</include> <!-- {x-include-update;org.linguafranca.pwdb:KeePassJava2;external_dependency} -->
              </includes>
            </bannedDependencies>
          </rules>
        </configuration>
      </plugin>

      <plugin>
        <groupId>com.github.spotbugs</groupId>
        <artifactId>spotbugs-maven-plugin</artifactId>
        <version>4.2.2</version> <!-- {x-version-update;com.github.spotbugs:spotbugs-maven-plugin;external_dependency} -->
        <configuration>
          <includeTests>true</includeTests>
        </configuration>
      </plugin>

      <plugin>
        <groupId>org.codehaus.mojo</groupId>
        <artifactId>build-helper-maven-plugin</artifactId>
        <version>3.0.0</version> <!-- {x-version-update;org.codehaus.mojo:build-helper-maven-plugin;external_dependency} -->
        <executions>
          <execution>
            <id>compile-samples-source</id>
            <phase>generate-test-sources</phase>
            <goals>
              <goal>add-test-source</goal>
            </goals>
            <configuration>
              <sources>
                <source>src/samples/java</source>
                <source>src/samples/Azure-Cache-For-Redis/Jedis/java</source>
                <source>src/samples/Azure-Cache-For-Redis/Lettuce/java</source>
                <source>src/samples/Azure-Cache-For-Redis/Redisson/java</source>
              </sources>
            </configuration>
          </execution>
        </executions>
      </plugin>
    </plugins>
  </build>
</project><|MERGE_RESOLUTION|>--- conflicted
+++ resolved
@@ -62,11 +62,7 @@
     <dependency>
       <groupId>io.projectreactor</groupId>
       <artifactId>reactor-test</artifactId>
-<<<<<<< HEAD
-      <version>3.5.0</version> <!-- {x-version-update;io.projectreactor:reactor-test;external_dependency} -->
-=======
       <version>3.4.25</version> <!-- {x-version-update;io.projectreactor:reactor-test;external_dependency} -->
->>>>>>> a7a0036d
       <scope>test</scope>
     </dependency>
     <!-- for file lock tests, ideally should be removed in the future -->
@@ -79,13 +75,13 @@
     <dependency>
       <groupId>redis.clients</groupId>
       <artifactId>jedis</artifactId>
-      <version>4.3.1</version> <!-- {x-version-update;redis.clients:jedis;external_dependency} -->
+      <version>4.2.3</version> <!-- {x-version-update;redis.clients:jedis;external_dependency} -->
       <scope>test</scope>
     </dependency>
     <dependency>
       <groupId>io.lettuce</groupId>
       <artifactId>lettuce-core</artifactId>
-      <version>6.2.1.RELEASE</version> <!-- {x-version-update;io.lettuce:lettuce-core;external_dependency} -->
+      <version>6.2.0.RELEASE</version> <!-- {x-version-update;io.lettuce:lettuce-core;external_dependency} -->
       <scope>test</scope>
     </dependency>
     <dependency>
@@ -97,11 +93,7 @@
     <dependency>
       <groupId>net.bytebuddy</groupId>
       <artifactId>byte-buddy</artifactId>
-<<<<<<< HEAD
-      <version>1.12.18</version> <!-- {x-version-update;net.bytebuddy:byte-buddy;external_dependency} -->
-=======
       <version>1.12.19</version> <!-- {x-version-update;net.bytebuddy:byte-buddy;external_dependency} -->
->>>>>>> a7a0036d
       <scope>test</scope>
     </dependency>
     <dependency>
@@ -113,7 +105,7 @@
     <dependency>
       <groupId>org.mockito</groupId>
       <artifactId>mockito-inline</artifactId>
-      <version>4.8.1</version> <!-- {x-version-update;org.mockito:mockito-inline;external_dependency} -->
+      <version>4.5.1</version> <!-- {x-version-update;org.mockito:mockito-inline;external_dependency} -->
       <scope>test</scope>
     </dependency>
   </dependencies>
