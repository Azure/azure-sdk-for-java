--- conflicted
+++ resolved
@@ -6,11 +6,7 @@
 
   <groupId>com.azure</groupId>
   <artifactId>azure-identity</artifactId>
-<<<<<<< HEAD
-  <version>1.0.0-preview.3</version>
-=======
   <version>1.0.0-preview.5</version>
->>>>>>> f9b68898
 
   <name>Microsoft Azure client library for Identity</name>
   <description>This module contains client library for Microsoft Azure Identity.</description>
@@ -19,11 +15,7 @@
   <parent>
     <groupId>com.azure</groupId>
     <artifactId>azure-client-sdk-parent</artifactId>
-<<<<<<< HEAD
-    <version>1.3.0</version>
-=======
     <version>1.5.0</version>
->>>>>>> f9b68898
     <relativePath>../../../pom.client.xml</relativePath>
   </parent>
 
@@ -35,11 +27,7 @@
     <dependency>
       <groupId>com.azure</groupId>
       <artifactId>azure-core</artifactId>
-<<<<<<< HEAD
-      <version>1.0.0-preview.4</version>
-=======
       <version>1.0.0-preview.6</version>
->>>>>>> f9b68898
     </dependency>
     <dependency>
       <groupId>com.microsoft.azure</groupId>
@@ -79,13 +67,10 @@
       <artifactId>jna-platform</artifactId>
       <version>4.1.0</version>
     </dependency>
-<<<<<<< HEAD
-=======
     <dependency>
       <groupId>io.projectreactor</groupId>
       <artifactId>reactor-test</artifactId>
       <scope>test</scope>
     </dependency>
->>>>>>> f9b68898
   </dependencies>
 </project>