--- conflicted
+++ resolved
@@ -97,7 +97,7 @@
     <dependency>
       <groupId>com.microsoft.azure</groupId>
       <artifactId>msal4j-persistence-extension</artifactId>
-      <version>0.1</version>
+      <version>0.1</version> <!-- {x-include-update;com.microsoft.azure:msal4j-persistence-extension;external_dependency} -->
     </dependency>
   </dependencies>
 
@@ -107,44 +107,13 @@
         <groupId>org.apache.maven.plugins</groupId>
         <artifactId>maven-enforcer-plugin</artifactId>
         <version>3.0.0-M3</version> <!-- {x-version-update;org.apache.maven.plugins:maven-enforcer-plugin;external_dependency} -->
-<<<<<<< HEAD
-        <executions>
-          <execution>
-            <id>default-cli</id>
-            <goals>
-              <goal>enforce</goal>
-            </goals>
-            <configuration>
-              <rules>
-                <bannedDependencies>
-                  <searchTransitive>false</searchTransitive>
-                  <excludes>
-                    <!-- We exclude everything that is runtime-time, compile-time, or provided scoped (i.e. we allow
-                    dependencies when they are used for test scope or otherwise) -->
-                    <exclude>*:*:*:*:runtime</exclude>
-                    <exclude>*:*:*:*:compile</exclude>
-                    <exclude>*:*:*:*:provided</exclude>
-                  </excludes>
-                  <includes>
-                    <include>com.azure:*</include>
-                    <include>com.nimbusds:oauth2-oidc-sdk</include>
-                    <include>com.microsoft.azure:msal4j</include>
-                    <include>com.microsoft.azure:msal4j-persistence-extension</include>
-                    <include>org.nanohttpd:nanohttpd</include>
-                    <include>net.java.dev.jna</include>
-                  </includes>
-                </bannedDependencies>
-              </rules>
-            </configuration>
-          </execution>
-        </executions>
-=======
         <configuration>
           <rules>
             <bannedDependencies>
               <includes>
                 <include>com.azure:*</include>
                 <include>com.microsoft.azure:msal4j:[1.3.0]</include> <!-- {x-include-update;com.microsoft.azure:msal4j;external_dependency} -->
+                <include>com.microsoft.azure:msal4j-persistence-extension:[0.1]</include> <!-- {x-include-update;com.microsoft.azure:msal4j-persistence-extension;external_dependency} -->
                 <include>com.nimbusds:oauth2-oidc-sdk:[6.14]</include> <!-- {x-include-update;com.nimbusds:oauth2-oidc-sdk;external_dependency} -->
                 <include>net.java.dev.jna:jna-platform:[5.4.0]</include> <!-- {x-include-update;net.java.dev.jna:jna-platform;external_dependency} -->
                 <include>org.nanohttpd:nanohttpd:[2.3.1]</include> <!-- {x-include-update;org.nanohttpd:nanohttpd;external_dependency} -->
@@ -152,7 +121,6 @@
             </bannedDependencies>
           </rules>
         </configuration>
->>>>>>> 122fe3ca
       </plugin>
     </plugins>
   </build>
