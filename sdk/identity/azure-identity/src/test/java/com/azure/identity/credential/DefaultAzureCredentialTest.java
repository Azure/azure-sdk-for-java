--- conflicted
+++ resolved
@@ -8,11 +8,6 @@
 import com.azure.core.util.Configuration;
 import com.azure.identity.implementation.IdentityClient;
 import com.azure.identity.util.TestUtils;
-<<<<<<< HEAD
-import org.junit.Assert;
-=======
-import org.junit.Ignore;
->>>>>>> a913f0a2
 import org.junit.Test;
 import org.junit.runner.RunWith;
 import org.powermock.api.mockito.PowerMockito;
@@ -96,31 +91,17 @@
 
         // mock
         IdentityClient identityClient = PowerMockito.mock(IdentityClient.class);
-<<<<<<< HEAD
-        when(identityClient.authenticateToIMDSEndpoint(scopes)).thenReturn(Mono.error(new RuntimeException("Cannot get token from managed identity")));
-=======
-        when(identityClient.authenticateToIMDSEndpoint(request)).thenReturn(Mono.error(new RuntimeException("Hidden error message")));
->>>>>>> a913f0a2
+        when(identityClient.authenticateToIMDSEndpoint(request)).thenReturn(Mono.error(new RuntimeException("Cannot get token from managed identity")));
         PowerMockito.whenNew(IdentityClient.class).withAnyArguments().thenReturn(identityClient);
 
         SharedTokenCacheCredential sharedTokenCacheCredential = PowerMockito.mock(SharedTokenCacheCredential.class);
-        when(sharedTokenCacheCredential.getToken(scopes)).thenReturn(Mono.error(new RuntimeException("Cannot get token from shared token cache")));
+        when(sharedTokenCacheCredential.getToken(request)).thenReturn(Mono.error(new RuntimeException("Cannot get token from shared token cache")));
         PowerMockito.whenNew(SharedTokenCacheCredential.class).withAnyArguments().thenReturn(sharedTokenCacheCredential);
 
         // test
-<<<<<<< HEAD
-        try {
-            DefaultAzureCredential credential = new DefaultAzureCredentialBuilder().build();
-            credential.getToken(scopes).block();
-            fail();
-        } catch (ClientAuthenticationException e) {
-            Assert.assertTrue(e.getMessage().contains("Tried EnvironmentCredential, ManagedIdentityCredential, SharedTokenCacheCredential"));
-        }
-=======
         DefaultAzureCredential credential = new DefaultAzureCredentialBuilder().build();
         StepVerifier.create(credential.getToken(request))
-            .expectErrorMatches(t -> t instanceof ClientAuthenticationException && t.getMessage().contains("No credential can provide a token"))
+            .expectErrorMatches(t -> t instanceof ClientAuthenticationException && t.getMessage().contains("Tried EnvironmentCredential, ManagedIdentityCredential, SharedTokenCacheCredential"))
             .verify();
->>>>>>> a913f0a2
     }
 }