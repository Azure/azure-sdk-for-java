--- conflicted
+++ resolved
@@ -175,7 +175,6 @@
             .verify();
     }
 
-<<<<<<< HEAD
     @Test(expected = IllegalArgumentException.class)
     public void testExcludeCredentials() throws Exception {
         DefaultAzureCredential credential = new DefaultAzureCredentialBuilder()
@@ -323,8 +322,6 @@
                                       .startsWith("EnvironmentCredential authentication unavailable. "))
             .verify();
     }
-=======
->>>>>>> 14421e18
 
     @Test
     public void testCredentialUnavailable() throws Exception {
