// Copyright (c) Microsoft Corporation. All rights reserved.
// Licensed under the MIT License.

package com.azure.identity;

import com.azure.core.credential.TokenRequestContext;
import com.azure.core.util.Configuration;
import com.azure.identity.implementation.IdentityClient;
import com.azure.identity.util.TestUtils;
import org.junit.Test;
import org.junit.runner.RunWith;
import org.powermock.api.mockito.PowerMockito;
import org.powermock.core.classloader.annotations.PowerMockIgnore;
import org.powermock.core.classloader.annotations.PrepareForTest;
import org.powermock.modules.junit4.PowerMockRunner;
import reactor.core.publisher.Mono;
import reactor.test.StepVerifier;

import java.time.OffsetDateTime;
import java.time.ZoneOffset;
import java.util.UUID;

import static org.mockito.ArgumentMatchers.any;
import static org.mockito.Mockito.when;

@RunWith(PowerMockRunner.class)
@PrepareForTest(fullyQualifiedNames = "com.azure.identity.*")
@PowerMockIgnore({"com.sun.org.apache.xerces.*", "javax.xml.*", "org.xml.*", "javax.net.ssl.*",
    "io.netty.handler.ssl.*", "io.netty.buffer.*", "io.netty.channel.*"})
public class DefaultAzureCredentialTest {

    private final String tenantId = "contoso.com";
    private final String clientId = UUID.randomUUID().toString();

    @Test
    public void testUseEnvironmentCredential() throws Exception {
        Configuration configuration = Configuration.getGlobalConfiguration();

        try {
            // setup
            String secret = "secret";
            String token1 = "token1";
            TokenRequestContext request1 = new TokenRequestContext().addScopes("https://management.azure.com");
            OffsetDateTime expiresOn = OffsetDateTime.now(ZoneOffset.UTC).plusHours(1);
            configuration.put("AZURE_CLIENT_ID", clientId);
            configuration.put("AZURE_CLIENT_SECRET", secret);
            configuration.put("AZURE_TENANT_ID", tenantId);

            // mock
            IdentityClient identityClient = PowerMockito.mock(IdentityClient.class);
            when(identityClient.authenticateWithClientSecret(secret, request1)).thenReturn(TestUtils.getMockAccessToken(token1, expiresOn));
            PowerMockito.whenNew(IdentityClient.class).withAnyArguments().thenReturn(identityClient);

            IntelliJCredential intelliJCredential = PowerMockito.mock(IntelliJCredential.class);
            when(intelliJCredential.getToken(request1))
                    .thenReturn(Mono.empty());
            PowerMockito.whenNew(IntelliJCredential.class).withAnyArguments()
                    .thenReturn(intelliJCredential);

            // test
            DefaultAzureCredential credential = new DefaultAzureCredentialBuilder().build();
            StepVerifier.create(credential.getToken(request1))
                .expectNextMatches(accessToken -> token1.equals(accessToken.getToken())
                    && expiresOn.getSecond() == accessToken.getExpiresAt().getSecond())
                .verifyComplete();
        } finally {
            // clean up
            configuration.remove("AZURE_CLIENT_ID");
            configuration.remove("AZURE_CLIENT_SECRET");
            configuration.remove("AZURE_TENANT_ID");
        }
    }

    @Test
    public void testUseManagedIdentityCredential() throws Exception {
        // setup
        String token1 = "token1";
        TokenRequestContext request = new TokenRequestContext().addScopes("https://management.azure.com");
        OffsetDateTime expiresAt = OffsetDateTime.now(ZoneOffset.UTC).plusHours(1);

        // mock
        IdentityClient identityClient = PowerMockito.mock(IdentityClient.class);
        when(identityClient.authenticateToIMDSEndpoint(request)).thenReturn(TestUtils.getMockAccessToken(token1, expiresAt));
        PowerMockito.whenNew(IdentityClient.class).withAnyArguments().thenReturn(identityClient);

        IntelliJCredential intelliJCredential = PowerMockito.mock(IntelliJCredential.class);
        when(intelliJCredential.getToken(request))
                .thenReturn(Mono.empty());
        PowerMockito.whenNew(IntelliJCredential.class).withAnyArguments()
                .thenReturn(intelliJCredential);

        // test
        DefaultAzureCredential credential = new DefaultAzureCredentialBuilder().build();
        StepVerifier.create(credential.getToken(request))
            .expectNextMatches(accessToken -> token1.equals(accessToken.getToken())
                && expiresAt.getSecond() == accessToken.getExpiresAt().getSecond())
            .verifyComplete();
    }
    
    @Test
    public void testUseAzureCliCredential() throws Exception {
        // setup
        String token1 = "token1";
        TokenRequestContext request = new TokenRequestContext().addScopes("https://management.azure.com");
        OffsetDateTime expiresAt = OffsetDateTime.now(ZoneOffset.UTC).plusHours(1);

        // mock
        IntelliJCredential intelliJCredential = PowerMockito.mock(IntelliJCredential.class);
        when(intelliJCredential.getToken(request))
                .thenReturn(Mono.empty());
        PowerMockito.whenNew(IntelliJCredential.class).withAnyArguments()
                .thenReturn(intelliJCredential);

        IdentityClient identityClient = PowerMockito.mock(IdentityClient.class);
        when(identityClient.authenticateWithAzureCli(request)).thenReturn(TestUtils.getMockAccessToken(token1, expiresAt));
        when(identityClient.authenticateToIMDSEndpoint(request)).thenReturn(Mono.empty());
<<<<<<< HEAD
        when(identityClient.authenticateWithSharedTokenCache(request, null)).thenReturn(Mono.empty());
=======
        when(identityClient.authenticateWithIntelliJ(request)).thenReturn(Mono.empty());
        when(identityClient.authenticateWithVsCodeCredential(any(), any())).thenReturn(Mono.empty());
>>>>>>> eb71fce0
        PowerMockito.whenNew(IdentityClient.class).withAnyArguments().thenReturn(identityClient);

        // test
        DefaultAzureCredential credential = new DefaultAzureCredentialBuilder().build();
        StepVerifier.create(credential.getToken(request))
            .expectNextMatches(accessToken -> token1.equals(accessToken.getToken())
                && expiresAt.getSecond() == accessToken.getExpiresAt().getSecond())
            .verifyComplete();
    }

    @Test
    public void testNoCredentialWorks() throws Exception {
        // setup
        TokenRequestContext request = new TokenRequestContext().addScopes("https://management.azure.com");

        // mock
        IdentityClient identityClient = PowerMockito.mock(IdentityClient.class);
        when(identityClient.authenticateToIMDSEndpoint(request))
            .thenReturn(Mono.error(new CredentialUnavailableException("Cannot get token from managed identity")));
        PowerMockito.whenNew(IdentityClient.class).withAnyArguments()
            .thenReturn(identityClient);

        SharedTokenCacheCredential sharedTokenCacheCredential = PowerMockito.mock(SharedTokenCacheCredential.class);
        when(sharedTokenCacheCredential.getToken(request))
            .thenReturn(Mono.error(new CredentialUnavailableException("Cannot get token from shared token cache")));
        PowerMockito.whenNew(SharedTokenCacheCredential.class).withAnyArguments()
            .thenReturn(sharedTokenCacheCredential);

        AzureCliCredential azureCliCredential = PowerMockito.mock(AzureCliCredential.class);
        when(azureCliCredential.getToken(request))
            .thenReturn(Mono.error(new CredentialUnavailableException("Cannot get token from Azure CLI credential")));
        PowerMockito.whenNew(AzureCliCredential.class).withAnyArguments()
            .thenReturn(azureCliCredential);

        IntelliJCredential intelliJCredential = PowerMockito.mock(IntelliJCredential.class);
        when(intelliJCredential.getToken(request))
                .thenReturn(Mono.error(
                        new CredentialUnavailableException("Cannot get token from IntelliJ Credential")));
        PowerMockito.whenNew(IntelliJCredential.class).withAnyArguments()
                .thenReturn(intelliJCredential);

        VisualStudioCodeCredential vscodeCredential = PowerMockito.mock(VisualStudioCodeCredential.class);
        when(vscodeCredential.getToken(request))
                .thenReturn(Mono.error(new CredentialUnavailableException("Cannot get token from VS Code credential")));
        PowerMockito.whenNew(VisualStudioCodeCredential.class).withAnyArguments()
                .thenReturn(vscodeCredential);

        // test
        DefaultAzureCredential credential = new DefaultAzureCredentialBuilder().build();
        StepVerifier.create(credential.getToken(request))
            .expectErrorMatches(t -> t instanceof CredentialUnavailableException && t.getMessage()
                                      .matches("Tried EnvironmentCredential, ManagedIdentityCredential, "
                                                   + "SharedTokenCacheCredential[\\$\\w]+\\$\\d*, "
                                                   + "IntelliJCredential[\\$\\w]+\\$\\d*, "
                                                   + "VisualStudioCodeCredential[\\$\\w]+\\$\\d*, "
                                                   + "AzureCliCredential[\\$\\w]+\\$\\d* but [\\$\\w\\s\\.]+"))
            .verify();
    }

    @Test(expected = IllegalArgumentException.class)
    public void testExcludeCredentials() throws Exception {
        DefaultAzureCredential credential = new DefaultAzureCredentialBuilder()
                                                .excludeEnvironmentCredential()
                                                .excludeAzureCliCredential()
                                                .excludeManagedIdentityCredential()
                                                .excludeSharedTokenCacheCredential()
                                                .excludeIntelliJCredential()
                                                .excludeVSCodeCredential()
                                                .build();
    }

    @Test
    public void testExcludeEnvironmentCredential() throws Exception {
        Configuration configuration = Configuration.getGlobalConfiguration();
        // setup
        TokenRequestContext request = new TokenRequestContext().addScopes("https://management.azure.com");

        VisualStudioCodeCredential vscodeCredential = PowerMockito.mock(VisualStudioCodeCredential.class);
        when(vscodeCredential.getToken(request))
                .thenReturn(Mono.error(new CredentialUnavailableException("Cannot get token from VS Code credential")));
        PowerMockito.whenNew(VisualStudioCodeCredential.class).withAnyArguments()
                .thenReturn(vscodeCredential);

        ManagedIdentityCredential managedIdentityCredential = PowerMockito.mock(ManagedIdentityCredential.class);
        when(managedIdentityCredential.getToken(request))
            .thenReturn(Mono.error(
                new CredentialUnavailableException("Cannot get token from Managed Identity credential")));
        PowerMockito.whenNew(ManagedIdentityCredential.class).withAnyArguments()
            .thenReturn(managedIdentityCredential);

        IntelliJCredential intelliJCredential = PowerMockito.mock(IntelliJCredential.class);
        when(intelliJCredential.getToken(request))
                .thenReturn(Mono.error(
                        new CredentialUnavailableException("Cannot get token from IntelliJ Credential")));
        PowerMockito.whenNew(IntelliJCredential.class).withAnyArguments()
                .thenReturn(intelliJCredential);

        // test
        DefaultAzureCredential credential = new DefaultAzureCredentialBuilder()
                                                .excludeEnvironmentCredential()
                                                .build();
        StepVerifier.create(credential.getToken(request))
            .expectErrorMatches(t -> t instanceof CredentialUnavailableException && t.getMessage()
                  .matches("Tried ManagedIdentityCredential[\\$\\w]+\\$\\d*, "
                               + "SharedTokenCacheCredential, "
                               + "IntelliJCredential[\\$\\w]+\\$\\d*, "
                               + "VisualStudioCodeCredential[\\$\\w]+\\$\\d*, "
                               + "AzureCliCredential but [\\$\\w\\s\\.]+"))
            .verify();
    }

    @Test
    public void testExclueManagedIdentityCredential() throws Exception {
        Configuration configuration = Configuration.getGlobalConfiguration();

        TokenRequestContext request = new TokenRequestContext().addScopes("https://management.azure.com");

        IntelliJCredential intelliJCredential = PowerMockito.mock(IntelliJCredential.class);
        when(intelliJCredential.getToken(request))
                .thenReturn(Mono.error(
                        new CredentialUnavailableException("Cannot get token from IntelliJ Credential")));
        PowerMockito.whenNew(IntelliJCredential.class).withAnyArguments()
                .thenReturn(intelliJCredential);

        VisualStudioCodeCredential vscodeCredential = PowerMockito.mock(VisualStudioCodeCredential.class);
        when(vscodeCredential.getToken(request))
                .thenReturn(Mono.error(new CredentialUnavailableException("Cannot get token from VS Code credential")));
        PowerMockito.whenNew(VisualStudioCodeCredential.class).withAnyArguments()
                .thenReturn(vscodeCredential);

        // test
        DefaultAzureCredential credential = new DefaultAzureCredentialBuilder()
                                                .excludeManagedIdentityCredential()
                                                .build();
        StepVerifier.create(credential.getToken(request))
            .expectErrorMatches(t -> t instanceof CredentialUnavailableException && t.getMessage()
                                      .matches("Tried EnvironmentCredential, "
                                                   + "SharedTokenCacheCredential, "
                                                   + "IntelliJCredential[\\$\\w]+\\$\\d*, "
                                                   + "VisualStudioCodeCredential[\\$\\w]+\\$\\d*, "
                                                   + "AzureCliCredential but [\\$\\w\\s\\.]+"))
            .verify();
    }

    @Test
    public void testExcludeSharedTokenCacheCredential() throws Exception {
        Configuration configuration = Configuration.getGlobalConfiguration();
        TokenRequestContext request = new TokenRequestContext().addScopes("https://management.azure.com");

        IntelliJCredential intelliJCredential = PowerMockito.mock(IntelliJCredential.class);
        when(intelliJCredential.getToken(request))
                .thenReturn(Mono.error(
                        new CredentialUnavailableException("Cannot get token from IntelliJ Credential")));
        PowerMockito.whenNew(IntelliJCredential.class).withAnyArguments()
                .thenReturn(intelliJCredential);

        ManagedIdentityCredential managedIdentityCredential = PowerMockito.mock(ManagedIdentityCredential.class);
        when(managedIdentityCredential.getToken(request))
            .thenReturn(Mono.error(
                new CredentialUnavailableException("Cannot get token from Managed Identity credential")));
        PowerMockito.whenNew(ManagedIdentityCredential.class).withAnyArguments()
            .thenReturn(managedIdentityCredential);

        VisualStudioCodeCredential vscodeCredential = PowerMockito.mock(VisualStudioCodeCredential.class);
        when(vscodeCredential.getToken(request))
                .thenReturn(Mono.error(new CredentialUnavailableException("Cannot get token from VS Code credential")));
        PowerMockito.whenNew(VisualStudioCodeCredential.class).withAnyArguments()
                .thenReturn(vscodeCredential);


        // test
        DefaultAzureCredential credential = new DefaultAzureCredentialBuilder()
                                                .excludeSharedTokenCacheCredential()
                                                .build();
        StepVerifier.create(credential.getToken(request))
            .expectErrorMatches(t -> t instanceof CredentialUnavailableException && t.getMessage()
                                      .matches("Tried EnvironmentCredential, "
                                                  + "ManagedIdentityCredential[\\$\\w]+\\$\\d*, "
                                                  + "IntelliJCredential[\\$\\w]+\\$\\d*, "
                                                  + "VisualStudioCodeCredential[\\$\\w]+\\$\\d*, "
                                                  + "AzureCliCredential but [\\$\\w\\s\\.]+"))
            .verify();
    }

    @Test
    public void testExcludeAzureCliCredential() throws Exception {
        Configuration configuration = Configuration.getGlobalConfiguration();

        TokenRequestContext request = new TokenRequestContext().addScopes("https://management.azure.com");
        ManagedIdentityCredential managedIdentityCredential = PowerMockito.mock(ManagedIdentityCredential.class);
        when(managedIdentityCredential.getToken(request))
            .thenReturn(Mono.error(
                new CredentialUnavailableException("Cannot get token from Managed Identity credential")));
        PowerMockito.whenNew(ManagedIdentityCredential.class).withAnyArguments()
            .thenReturn(managedIdentityCredential);

        IntelliJCredential intelliJCredential = PowerMockito.mock(IntelliJCredential.class);
        when(intelliJCredential.getToken(request))
                .thenReturn(Mono.error(
                        new CredentialUnavailableException("Cannot get token from IntelliJ Credential")));
        PowerMockito.whenNew(IntelliJCredential.class).withAnyArguments()
                .thenReturn(intelliJCredential);

        VisualStudioCodeCredential vscodeCredential = PowerMockito.mock(VisualStudioCodeCredential.class);
        when(vscodeCredential.getToken(request))
                .thenReturn(Mono.error(new CredentialUnavailableException("Cannot get token from VS Code credential")));
        PowerMockito.whenNew(VisualStudioCodeCredential.class).withAnyArguments()
                .thenReturn(vscodeCredential);

        // test
        DefaultAzureCredential credential = new DefaultAzureCredentialBuilder()
                                                .excludeAzureCliCredential()
                                                .build();
        StepVerifier.create(credential.getToken(request))
            .expectErrorMatches(t -> t instanceof CredentialUnavailableException && t.getMessage()
                                      .matches("Tried EnvironmentCredential, "
                                                  + "ManagedIdentityCredential[\\$\\w]+\\$\\d*, "
                                                  + "SharedTokenCacheCredential, "
                                                  + "IntelliJCredential[\\$\\w]+\\$\\d*, "
                                                  + "VisualStudioCodeCredential[\\$\\w]+\\$\\d* but [\\$\\w\\s\\.]+"))
            .verify();
    }


    @Test
    public void testCredentialUnavailable() throws Exception {
        Configuration configuration = Configuration.getGlobalConfiguration();

        TokenRequestContext request = new TokenRequestContext().addScopes("https://management.azure.com");

        ManagedIdentityCredential managedIdentityCredential = PowerMockito.mock(ManagedIdentityCredential.class);
        when(managedIdentityCredential.getToken(request))
            .thenReturn(Mono.error(
                new CredentialUnavailableException("Cannot get token from Managed Identity credential")));
        PowerMockito.whenNew(ManagedIdentityCredential.class).withAnyArguments()
            .thenReturn(managedIdentityCredential);

        IntelliJCredential intelliJCredential = PowerMockito.mock(IntelliJCredential.class);
        when(intelliJCredential.getToken(request))
                .thenReturn(Mono.error(
                        new CredentialUnavailableException("Cannot get token from IntelliJ Credential")));
        PowerMockito.whenNew(IntelliJCredential.class).withAnyArguments()
                .thenReturn(intelliJCredential);
        VisualStudioCodeCredential vscodeCredential = PowerMockito.mock(VisualStudioCodeCredential.class);
        when(vscodeCredential.getToken(request))
                .thenReturn(Mono.error(new CredentialUnavailableException("Cannot get token from VS Code credential")));
        PowerMockito.whenNew(VisualStudioCodeCredential.class).withAnyArguments()
                .thenReturn(vscodeCredential);

        // test
        DefaultAzureCredential credential = new DefaultAzureCredentialBuilder()
                                                .build();
        StepVerifier.create(credential.getToken(request))
            .expectErrorMatches(t -> t instanceof CredentialUnavailableException && t.getMessage()
                                        .matches("Tried EnvironmentCredential, "
                                                    + "ManagedIdentityCredential[\\$\\w]+\\$\\d*, "
                                                    + "SharedTokenCacheCredential, "
                                                    + "IntelliJCredential[\\$\\w]+\\$\\d*, "
                                                    + "VisualStudioCodeCredential[\\$\\w]+\\$\\d*, "
                                                    + "AzureCliCredential but [\\$\\w\\s\\.]+"))
            .verify();
    }
}<|MERGE_RESOLUTION|>--- conflicted
+++ resolved
@@ -96,7 +96,7 @@
                 && expiresAt.getSecond() == accessToken.getExpiresAt().getSecond())
             .verifyComplete();
     }
-    
+
     @Test
     public void testUseAzureCliCredential() throws Exception {
         // setup
@@ -114,12 +114,9 @@
         IdentityClient identityClient = PowerMockito.mock(IdentityClient.class);
         when(identityClient.authenticateWithAzureCli(request)).thenReturn(TestUtils.getMockAccessToken(token1, expiresAt));
         when(identityClient.authenticateToIMDSEndpoint(request)).thenReturn(Mono.empty());
-<<<<<<< HEAD
         when(identityClient.authenticateWithSharedTokenCache(request, null)).thenReturn(Mono.empty());
-=======
         when(identityClient.authenticateWithIntelliJ(request)).thenReturn(Mono.empty());
         when(identityClient.authenticateWithVsCodeCredential(any(), any())).thenReturn(Mono.empty());
->>>>>>> eb71fce0
         PowerMockito.whenNew(IdentityClient.class).withAnyArguments().thenReturn(identityClient);
 
         // test
