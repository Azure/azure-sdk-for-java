--- conflicted
+++ resolved
@@ -20,6 +20,7 @@
 import java.time.ZoneOffset;
 import java.util.UUID;
 
+import static org.mockito.ArgumentMatchers.any;
 import static org.mockito.Mockito.when;
 
 @RunWith(PowerMockRunner.class)
@@ -94,6 +95,8 @@
         IdentityClient identityClient = PowerMockito.mock(IdentityClient.class);
         when(identityClient.authenticateWithAzureCli(request)).thenReturn(TestUtils.getMockAccessToken(token1, expiresAt));
         when(identityClient.authenticateToIMDSEndpoint(request)).thenReturn(Mono.empty());
+        when(identityClient.authenticateWithIntelliJ(request)).thenReturn(Mono.empty());
+        when(identityClient.authenticateWithVsCodeCredential(any(), any())).thenReturn(Mono.empty());
         PowerMockito.whenNew(IdentityClient.class).withAnyArguments().thenReturn(identityClient);
 
         // test
@@ -128,36 +131,28 @@
         PowerMockito.whenNew(AzureCliCredential.class).withAnyArguments()
             .thenReturn(azureCliCredential);
 
-<<<<<<< HEAD
-        IntelliJCredential intelliJCredential = PowerMockito.mock(IntelliJCredential.class);
-        when(intelliJCredential.getToken(request))
-                .thenReturn(Mono.error(
-                        new CredentialUnavailableException("Cannot get token from IntelliJ Credential")));
-        PowerMockito.whenNew(IntelliJCredential.class).withAnyArguments()
-                .thenReturn(intelliJCredential);
-=======
-        VisualStudioCodeCredential vscodeCredential = PowerMockito.mock(VisualStudioCodeCredential.class);
-        when(vscodeCredential.getToken(request))
-                .thenReturn(Mono.error(new CredentialUnavailableException("Cannot get token from VS Code credential")));
-        PowerMockito.whenNew(VisualStudioCodeCredential.class).withAnyArguments()
-                .thenReturn(vscodeCredential);
-
->>>>>>> 59c6966b
+        IntelliJCredential intelliJCredential = PowerMockito.mock(IntelliJCredential.class);
+        when(intelliJCredential.getToken(request))
+                .thenReturn(Mono.error(
+                        new CredentialUnavailableException("Cannot get token from IntelliJ Credential")));
+        PowerMockito.whenNew(IntelliJCredential.class).withAnyArguments()
+                .thenReturn(intelliJCredential);
+
+        VisualStudioCodeCredential vscodeCredential = PowerMockito.mock(VisualStudioCodeCredential.class);
+        when(vscodeCredential.getToken(request))
+                .thenReturn(Mono.error(new CredentialUnavailableException("Cannot get token from VS Code credential")));
+        PowerMockito.whenNew(VisualStudioCodeCredential.class).withAnyArguments()
+                .thenReturn(vscodeCredential);
 
         // test
         DefaultAzureCredential credential = new DefaultAzureCredentialBuilder().build();
         StepVerifier.create(credential.getToken(request))
             .expectErrorMatches(t -> t instanceof CredentialUnavailableException && t.getMessage()
                                       .matches("Tried EnvironmentCredential, ManagedIdentityCredential, "
-<<<<<<< HEAD
-                                                   + "SharedTokenCacheCredential"
-                                                   + "[\\$\\w]+\\$\\d*,\\s+AzureCliCredential"
-                                                   + "[\\$\\w]+\\$\\d*,\\s+IntelliJCredential[\\$\\w\\s\\.]+"))
-=======
-                                                   + "SharedTokenCacheCredential[\\$\\w]+\\$\\d*,\\s+"
-                                                   + "AzureCliCredential[\\$\\w]+\\$\\d*,\\s+"
-                                                   + "VisualStudioCodeCredential[\\$\\w]+\\$\\d* but [\\$\\w\\s\\.]+"))
->>>>>>> 59c6966b
+                                                   + "SharedTokenCacheCredential[\\$\\w]+\\$\\d*, "
+                                                   + "IntelliJCredential[\\$\\w]+\\$\\d*, "
+                                                   + "VisualStudioCodeCredential[\\$\\w]+\\$\\d*, "
+                                                   + "AzureCliCredential[\\$\\w]+\\$\\d* but [\\$\\w\\s\\.]+"))
             .verify();
     }
 
@@ -168,11 +163,8 @@
                                                 .excludeAzureCliCredential()
                                                 .excludeManagedIdentityCredential()
                                                 .excludeSharedTokenCacheCredential()
-<<<<<<< HEAD
                                                 .excludeIntelliJCredential()
-=======
                                                 .excludeVSCodeCredential()
->>>>>>> 59c6966b
                                                 .build();
     }
 
@@ -208,14 +200,11 @@
                                                 .build();
         StepVerifier.create(credential.getToken(request))
             .expectErrorMatches(t -> t instanceof CredentialUnavailableException && t.getMessage()
-                  .matches("Tried ManagedIdentityCredential[\\$\\w]+\\$\\d*,"
-                               + " SharedTokenCacheCredential, "
-                               + "AzureCliCredential, "
-<<<<<<< HEAD
-                               + "IntelliJCredential[\\$\\w]+\\$\\d* but[\\$\\w\\s\\.]+"))
-=======
-                               + "VisualStudioCodeCredential[\\$\\w]+\\$\\d* but [\\$\\w\\s\\.]+"))
->>>>>>> 59c6966b
+                  .matches("Tried ManagedIdentityCredential[\\$\\w]+\\$\\d*, "
+                               + "SharedTokenCacheCredential, "
+                               + "IntelliJCredential[\\$\\w]+\\$\\d*, "
+                               + "VisualStudioCodeCredential[\\$\\w]+\\$\\d*, "
+                               + "AzureCliCredential but [\\$\\w\\s\\.]+"))
             .verify();
     }
 
@@ -225,20 +214,18 @@
 
         TokenRequestContext request = new TokenRequestContext().addScopes("https://management.azure.com");
 
-<<<<<<< HEAD
-        IntelliJCredential intelliJCredential = PowerMockito.mock(IntelliJCredential.class);
-        when(intelliJCredential.getToken(request))
-                .thenReturn(Mono.error(
-                        new CredentialUnavailableException("Cannot get token from IntelliJ Credential")));
-        PowerMockito.whenNew(IntelliJCredential.class).withAnyArguments()
-                .thenReturn(intelliJCredential);
-=======
-        VisualStudioCodeCredential vscodeCredential = PowerMockito.mock(VisualStudioCodeCredential.class);
-        when(vscodeCredential.getToken(request))
-                .thenReturn(Mono.error(new CredentialUnavailableException("Cannot get token from VS Code credential")));
-        PowerMockito.whenNew(VisualStudioCodeCredential.class).withAnyArguments()
-                .thenReturn(vscodeCredential);
->>>>>>> 59c6966b
+        IntelliJCredential intelliJCredential = PowerMockito.mock(IntelliJCredential.class);
+        when(intelliJCredential.getToken(request))
+                .thenReturn(Mono.error(
+                        new CredentialUnavailableException("Cannot get token from IntelliJ Credential")));
+        PowerMockito.whenNew(IntelliJCredential.class).withAnyArguments()
+                .thenReturn(intelliJCredential);
+
+        VisualStudioCodeCredential vscodeCredential = PowerMockito.mock(VisualStudioCodeCredential.class);
+        when(vscodeCredential.getToken(request))
+                .thenReturn(Mono.error(new CredentialUnavailableException("Cannot get token from VS Code credential")));
+        PowerMockito.whenNew(VisualStudioCodeCredential.class).withAnyArguments()
+                .thenReturn(vscodeCredential);
 
         // test
         DefaultAzureCredential credential = new DefaultAzureCredentialBuilder()
@@ -248,8 +235,9 @@
             .expectErrorMatches(t -> t instanceof CredentialUnavailableException && t.getMessage()
                                       .matches("Tried EnvironmentCredential, "
                                                    + "SharedTokenCacheCredential, "
-                                                   + "AzureCliCredential, "
-                                                   + "VisualStudioCodeCredential[\\$\\w]+\\$\\d* but [\\$\\w\\s\\.]+"))
+                                                   + "IntelliJCredential[\\$\\w]+\\$\\d*, "
+                                                   + "VisualStudioCodeCredential[\\$\\w]+\\$\\d*, "
+                                                   + "AzureCliCredential but [\\$\\w\\s\\.]+"))
             .verify();
     }
 
@@ -286,15 +274,10 @@
         StepVerifier.create(credential.getToken(request))
             .expectErrorMatches(t -> t instanceof CredentialUnavailableException && t.getMessage()
                                       .matches("Tried EnvironmentCredential, "
-<<<<<<< HEAD
-                                                      + "ManagedIdentityCredential[\\$\\w]+\\$\\d*, "
-                                                       + "AzureCliCredential, "
-                                                       + "IntelliJCredential[\\$\\w]+\\$\\d* but[\\$\\w\\s\\.]+"))
-=======
                                                   + "ManagedIdentityCredential[\\$\\w]+\\$\\d*, "
-                                                  + "AzureCliCredential, "
-                                                  + "VisualStudioCodeCredential[\\$\\w]+\\$\\d* but [\\$\\w\\s\\.]+"))
->>>>>>> 59c6966b
+                                                  + "IntelliJCredential[\\$\\w]+\\$\\d*, "
+                                                  + "VisualStudioCodeCredential[\\$\\w]+\\$\\d*, "
+                                                  + "AzureCliCredential but [\\$\\w\\s\\.]+"))
             .verify();
     }
 
@@ -310,21 +293,18 @@
         PowerMockito.whenNew(ManagedIdentityCredential.class).withAnyArguments()
             .thenReturn(managedIdentityCredential);
 
-<<<<<<< HEAD
-        IntelliJCredential intelliJCredential = PowerMockito.mock(IntelliJCredential.class);
-        when(intelliJCredential.getToken(request))
-                .thenReturn(Mono.error(
-                        new CredentialUnavailableException("Cannot get token from IntelliJ Credential")));
-        PowerMockito.whenNew(IntelliJCredential.class).withAnyArguments()
-                .thenReturn(intelliJCredential);
-=======
-        VisualStudioCodeCredential vscodeCredential = PowerMockito.mock(VisualStudioCodeCredential.class);
-        when(vscodeCredential.getToken(request))
-                .thenReturn(Mono.error(new CredentialUnavailableException("Cannot get token from VS Code credential")));
-        PowerMockito.whenNew(VisualStudioCodeCredential.class).withAnyArguments()
-                .thenReturn(vscodeCredential);
->>>>>>> 59c6966b
-
+        IntelliJCredential intelliJCredential = PowerMockito.mock(IntelliJCredential.class);
+        when(intelliJCredential.getToken(request))
+                .thenReturn(Mono.error(
+                        new CredentialUnavailableException("Cannot get token from IntelliJ Credential")));
+        PowerMockito.whenNew(IntelliJCredential.class).withAnyArguments()
+                .thenReturn(intelliJCredential);
+
+        VisualStudioCodeCredential vscodeCredential = PowerMockito.mock(VisualStudioCodeCredential.class);
+        when(vscodeCredential.getToken(request))
+                .thenReturn(Mono.error(new CredentialUnavailableException("Cannot get token from VS Code credential")));
+        PowerMockito.whenNew(VisualStudioCodeCredential.class).withAnyArguments()
+                .thenReturn(vscodeCredential);
 
         // test
         DefaultAzureCredential credential = new DefaultAzureCredentialBuilder()
@@ -333,16 +313,10 @@
         StepVerifier.create(credential.getToken(request))
             .expectErrorMatches(t -> t instanceof CredentialUnavailableException && t.getMessage()
                                       .matches("Tried EnvironmentCredential, "
-<<<<<<< HEAD
-                                                      + "ManagedIdentityCredential[\\$\\w]+\\$\\d*, "
-                                                      + "SharedTokenCacheCredential, "
-                                                      + "IntelliJCredential[\\$\\w]+\\$\\d* but[\\$\\w\\s\\.]+"))
-
-=======
-                                                   + "ManagedIdentityCredential[\\$\\w]+\\$\\d*, "
-                                                   + "SharedTokenCacheCredential, "
-                                                   + "VisualStudioCodeCredential[\\$\\w]+\\$\\d* but [\\$\\w\\s\\.]+"))
->>>>>>> 59c6966b
+                                                  + "ManagedIdentityCredential[\\$\\w]+\\$\\d*, "
+                                                  + "SharedTokenCacheCredential, "
+                                                  + "IntelliJCredential[\\$\\w]+\\$\\d*, "
+                                                  + "VisualStudioCodeCredential[\\$\\w]+\\$\\d* but [\\$\\w\\s\\.]+"))
             .verify();
     }
 
@@ -360,20 +334,17 @@
         PowerMockito.whenNew(ManagedIdentityCredential.class).withAnyArguments()
             .thenReturn(managedIdentityCredential);
 
-<<<<<<< HEAD
-        IntelliJCredential intelliJCredential = PowerMockito.mock(IntelliJCredential.class);
-        when(intelliJCredential.getToken(request))
-                .thenReturn(Mono.error(
-                        new CredentialUnavailableException("Cannot get token from IntelliJ Credential")));
-        PowerMockito.whenNew(IntelliJCredential.class).withAnyArguments()
-                .thenReturn(intelliJCredential);
-=======
-        VisualStudioCodeCredential vscodeCredential = PowerMockito.mock(VisualStudioCodeCredential.class);
-        when(vscodeCredential.getToken(request))
-                .thenReturn(Mono.error(new CredentialUnavailableException("Cannot get token from VS Code credential")));
-        PowerMockito.whenNew(VisualStudioCodeCredential.class).withAnyArguments()
-                .thenReturn(vscodeCredential);
->>>>>>> 59c6966b
+        IntelliJCredential intelliJCredential = PowerMockito.mock(IntelliJCredential.class);
+        when(intelliJCredential.getToken(request))
+                .thenReturn(Mono.error(
+                        new CredentialUnavailableException("Cannot get token from IntelliJ Credential")));
+        PowerMockito.whenNew(IntelliJCredential.class).withAnyArguments()
+                .thenReturn(intelliJCredential);
+        VisualStudioCodeCredential vscodeCredential = PowerMockito.mock(VisualStudioCodeCredential.class);
+        when(vscodeCredential.getToken(request))
+                .thenReturn(Mono.error(new CredentialUnavailableException("Cannot get token from VS Code credential")));
+        PowerMockito.whenNew(VisualStudioCodeCredential.class).withAnyArguments()
+                .thenReturn(vscodeCredential);
 
         // test
         DefaultAzureCredential credential = new DefaultAzureCredentialBuilder()
@@ -381,17 +352,11 @@
         StepVerifier.create(credential.getToken(request))
             .expectErrorMatches(t -> t instanceof CredentialUnavailableException && t.getMessage()
                                         .matches("Tried EnvironmentCredential, "
-<<<<<<< HEAD
-                                                        + "ManagedIdentityCredential[\\$\\w]+\\$\\d*, "
-                                                        + "SharedTokenCacheCredential, "
-                                                        + "AzureCliCredential, "
-                                                        + "IntelliJCredential[\\$\\w]+\\$\\d* but[\\$\\w\\s\\.]+"))
-=======
                                                     + "ManagedIdentityCredential[\\$\\w]+\\$\\d*, "
                                                     + "SharedTokenCacheCredential, "
-                                                    + "AzureCliCredential, "
-                                                    + "VisualStudioCodeCredential[\\$\\w]+\\$\\d* but [\\$\\w\\s\\.]+"))
->>>>>>> 59c6966b
+                                                    + "IntelliJCredential[\\$\\w]+\\$\\d*, "
+                                                    + "VisualStudioCodeCredential[\\$\\w]+\\$\\d*, "
+                                                    + "AzureCliCredential but [\\$\\w\\s\\.]+"))
             .verify();
     }
 }