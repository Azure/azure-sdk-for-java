// Copyright (c) Microsoft Corporation. All rights reserved.
// Licensed under the MIT License.

package com.azure.identity.implementation;

import com.azure.core.credential.TokenRequestContext;
import org.junit.Assert;
import org.junit.Ignore;
import reactor.test.StepVerifier;

import java.net.URI;

public class IdentityClientIntegrationTests {
    private static final String AZURE_TENANT_ID = "AZURE_TENANT_ID";
    private static final String AZURE_CLIENT_ID = "AZURE_CLIENT_ID";
    private static final String AZURE_CLI_CLIENT_ID = "AZURE_CLI_CLIENT_ID";
    private static final String AZURE_CLIENT_SECRET = "AZURE_CLIENT_SECRET";
    private static final String AZURE_CLIENT_CERTIFICATE = "AZURE_CLIENT_CERTIFICATE";
    private final TokenRequestContext request = new TokenRequestContext().addScopes("https://management.azure.com/.default");

    @Ignore("Integration tests")
    public void clientSecretCanGetToken() {
<<<<<<< HEAD
        IdentityClient client = new IdentityClient(System.getenv(AZURE_TENANT_ID), System.getenv(AZURE_CLIENT_ID), System.getenv(AZURE_CLIENT_SECRET), null, null, new IdentityClientOptions());
        StepVerifier.create(client.authenticateWithClientSecret(request))
=======
        IdentityClient client = new IdentityClient(System.getenv(AZURE_TENANT_ID), System.getenv(AZURE_CLIENT_ID), new IdentityClientOptions());
        StepVerifier.create(client.authenticateWithClientSecret(System.getenv(AZURE_CLIENT_SECRET), request))
>>>>>>> 5b62f097
            .expectNextMatches(token -> token.getToken() != null
                && token.getExpiresAt() != null
                && !token.isExpired())
            .verifyComplete();
        StepVerifier.create(client.authenticateWithClientSecret(new TokenRequestContext().addScopes("https://vault.azure.net/.default")))
            .expectNextMatches(token -> token.getToken() != null
                && token.getExpiresAt() != null
                && !token.isExpired())
            .verifyComplete();
    }

    @Ignore("Integration test")
    public void deviceCodeCanGetToken() {
        IdentityClient client = new IdentityClient("common", System.getenv(AZURE_CLIENT_ID), null, null, null, new IdentityClientOptions());
        MsalToken token = client.authenticateWithDeviceCode(request, deviceCode -> {
            System.out.println(deviceCode.getMessage());
            try {
                Thread.sleep(60000);
            } catch (InterruptedException e) {
                throw new RuntimeException(e);
            }
        }).block();
        Assert.assertNotNull(token);
        Assert.assertNotNull(token.getToken());
        Assert.assertNotNull(token.getExpiresAt());
        Assert.assertFalse(token.isExpired());
        token = client.authenticateWithUserRefreshToken(new TokenRequestContext().addScopes("https://vault.azure.net/.default"), token).block();
        Assert.assertNotNull(token);
        Assert.assertNotNull(token.getToken());
        Assert.assertNotNull(token.getExpiresAt());
        Assert.assertFalse(token.isExpired());
    }

    @Ignore("Integration test")
    public void browserCanGetToken() {
        IdentityClient client = new IdentityClient("common", System.getenv(AZURE_CLIENT_ID), System.getenv(AZURE_CLIENT_SECRET), null, null, new IdentityClientOptions());
        MsalToken token = client.authenticateWithBrowserInteraction(request, 8765).block();
        Assert.assertNotNull(token);
        Assert.assertNotNull(token.getToken());
        Assert.assertNotNull(token.getExpiresAt());
        Assert.assertFalse(token.isExpired());
        token = client.authenticateWithUserRefreshToken(new TokenRequestContext().addScopes("https://vault.azure.net/.default"), token).block();
        Assert.assertNotNull(token);
        Assert.assertNotNull(token.getToken());
        Assert.assertNotNull(token.getExpiresAt());
        Assert.assertFalse(token.isExpired());
    }

    @Ignore("Integration test")
    public void usernamePasswordCanGetToken() {
        IdentityClient client = new IdentityClient("common", System.getenv(AZURE_CLIENT_ID), null, null, null, new IdentityClientOptions());
        MsalToken token = client.authenticateWithUsernamePassword(request, System.getenv("username"), System.getenv("password")).block();
        Assert.assertNotNull(token);
        Assert.assertNotNull(token.getToken());
        Assert.assertNotNull(token.getExpiresAt());
        Assert.assertFalse(token.isExpired());
        token = client.authenticateWithUserRefreshToken(new TokenRequestContext().addScopes("https://vault.azure.net/.default"), token).block();
        Assert.assertNotNull(token);
        Assert.assertNotNull(token.getToken());
        Assert.assertNotNull(token.getExpiresAt());
        Assert.assertFalse(token.isExpired());
    }

    @Ignore("Integration tests")
    public void authCodeCanGetToken() throws Exception {
        IdentityClient client = new IdentityClient("common", System.getenv(AZURE_CLIENT_ID), System.getenv(AZURE_CLIENT_SECRET), null, null, new IdentityClientOptions());
        MsalToken token = client.authenticateWithAuthorizationCode(request, System.getenv("AZURE_AUTH_CODE"), new URI("http://localhost:8000")).block();
        Assert.assertNotNull(token);
        Assert.assertNotNull(token.getToken());
        Assert.assertNotNull(token.getExpiresAt());
        Assert.assertFalse(token.isExpired());
        token = client.authenticateWithUserRefreshToken(new TokenRequestContext().addScopes("https://vault.azure.net/.default"), token).block();
        Assert.assertNotNull(token);
        Assert.assertNotNull(token.getToken());
        Assert.assertNotNull(token.getExpiresAt());
        Assert.assertFalse(token.isExpired());
    }
}<|MERGE_RESOLUTION|>--- conflicted
+++ resolved
@@ -20,13 +20,8 @@
 
     @Ignore("Integration tests")
     public void clientSecretCanGetToken() {
-<<<<<<< HEAD
         IdentityClient client = new IdentityClient(System.getenv(AZURE_TENANT_ID), System.getenv(AZURE_CLIENT_ID), System.getenv(AZURE_CLIENT_SECRET), null, null, new IdentityClientOptions());
         StepVerifier.create(client.authenticateWithClientSecret(request))
-=======
-        IdentityClient client = new IdentityClient(System.getenv(AZURE_TENANT_ID), System.getenv(AZURE_CLIENT_ID), new IdentityClientOptions());
-        StepVerifier.create(client.authenticateWithClientSecret(System.getenv(AZURE_CLIENT_SECRET), request))
->>>>>>> 5b62f097
             .expectNextMatches(token -> token.getToken() != null
                 && token.getExpiresAt() != null
                 && !token.isExpired())
