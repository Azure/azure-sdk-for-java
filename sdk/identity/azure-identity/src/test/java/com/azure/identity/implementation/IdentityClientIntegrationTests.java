--- conflicted
+++ resolved
@@ -23,11 +23,7 @@
 
     @Ignore("Integration tests")
     public void clientSecretCanGetToken() {
-<<<<<<< HEAD
-        IdentityClient client = new IdentityClient(System.getenv(AZURE_TENANT_ID), System.getenv(AZURE_CLIENT_ID), System.getenv(AZURE_CLIENT_SECRET), null, null, new IdentityClientOptions());
-=======
         IdentityClient client = new IdentityClient(System.getenv(AZURE_TENANT_ID), System.getenv(AZURE_CLIENT_ID), System.getenv(AZURE_CLIENT_SECRET), null, null, false, new IdentityClientOptions());
->>>>>>> 72d53830
         StepVerifier.create(client.authenticateWithConfidentialClient(request))
             .expectNextMatches(token -> token.getToken() != null
                 && token.getExpiresAt() != null
@@ -42,11 +38,7 @@
 
     @Ignore("Integration tests")
     public void deviceCodeCanGetToken() {
-<<<<<<< HEAD
-        IdentityClient client = new IdentityClient("common", System.getenv(AZURE_CLIENT_ID), null, null, null, new IdentityClientOptions().setProxyOptions(new ProxyOptions(Type.HTTP, new InetSocketAddress("localhost", 8888))));
-=======
         IdentityClient client = new IdentityClient("common", System.getenv(AZURE_CLIENT_ID), null, null, null, false, new IdentityClientOptions().setProxyOptions(new ProxyOptions(Type.HTTP, new InetSocketAddress("localhost", 8888))));
->>>>>>> 72d53830
         MsalToken token = client.authenticateWithDeviceCode(request, deviceCode -> {
             System.out.println(deviceCode.getMessage());
             try {
@@ -68,11 +60,7 @@
 
     @Ignore("Integration tests")
     public void browserCanGetToken() {
-<<<<<<< HEAD
-        IdentityClient client = new IdentityClient("common", System.getenv(AZURE_CLIENT_ID), null, null, null, new IdentityClientOptions().setProxyOptions(new ProxyOptions(Type.HTTP, new InetSocketAddress("localhost", 8888))));
-=======
         IdentityClient client = new IdentityClient("common", System.getenv(AZURE_CLIENT_ID), null, null, null, false, new IdentityClientOptions().setProxyOptions(new ProxyOptions(Type.HTTP, new InetSocketAddress("localhost", 8888))));
->>>>>>> 72d53830
         MsalToken token = client.authenticateWithBrowserInteraction(request, 8765).block();
         Assert.assertNotNull(token);
         Assert.assertNotNull(token.getToken());
@@ -87,11 +75,7 @@
 
     @Ignore("Integration tests")
     public void usernamePasswordCanGetToken() {
-<<<<<<< HEAD
-        IdentityClient client = new IdentityClient("common", System.getenv(AZURE_CLIENT_ID), null, null, null, new IdentityClientOptions().setProxyOptions(new ProxyOptions(Type.HTTP, new InetSocketAddress("localhost", 8888))));
-=======
         IdentityClient client = new IdentityClient("common", System.getenv(AZURE_CLIENT_ID), null, null, null, false, new IdentityClientOptions().setProxyOptions(new ProxyOptions(Type.HTTP, new InetSocketAddress("localhost", 8888))));
->>>>>>> 72d53830
         MsalToken token = client.authenticateWithUsernamePassword(request, System.getenv("username"), System.getenv("password")).block();
         Assert.assertNotNull(token);
         Assert.assertNotNull(token.getToken());
@@ -106,11 +90,7 @@
 
     @Ignore("Integration tests")
     public void authCodeCanGetToken() throws Exception {
-<<<<<<< HEAD
-        IdentityClient client = new IdentityClient("common", System.getenv(AZURE_CLIENT_ID), null, null, null, new IdentityClientOptions());
-=======
         IdentityClient client = new IdentityClient("common", System.getenv(AZURE_CLIENT_ID), null, null, null, false, new IdentityClientOptions());
->>>>>>> 72d53830
         MsalToken token = client.authenticateWithAuthorizationCode(request, System.getenv("AZURE_AUTH_CODE"), new URI("http://localhost:8000")).block();
         Assert.assertNotNull(token);
         Assert.assertNotNull(token.getToken());
