// Copyright (c) Microsoft Corporation. All rights reserved.
// Licensed under the MIT License.

import com.azure.core.credential.AccessToken;
import com.azure.core.credential.TokenRequestContext;
import com.azure.core.http.HttpClient;
import com.azure.core.http.HttpMethod;
import com.azure.core.http.HttpRequest;
import com.azure.core.http.HttpResponse;
import com.azure.core.test.TestProxyTestBase;
import com.azure.core.util.Configuration;
import com.azure.core.util.logging.ClientLogger;
import com.azure.core.util.logging.LogLevel;
import com.azure.identity.ClientSecretCredential;
import com.azure.identity.ClientSecretCredentialBuilder;
import org.junit.jupiter.api.Test;
import org.junit.jupiter.api.Timeout;
import org.junit.jupiter.api.condition.EnabledIfEnvironmentVariable;
import org.junit.jupiter.api.condition.EnabledIfSystemProperty;

import java.io.BufferedReader;
import java.io.IOException;
import java.io.InputStreamReader;
import java.time.LocalDate;
import java.time.format.DateTimeFormatter;
import java.util.concurrent.TimeUnit;

import static org.junit.jupiter.api.Assertions.assertTrue;
import static org.junit.jupiter.api.Assertions.fail;

public class LiveManagedIdentityTests extends TestProxyTestBase {

    @Test
    @EnabledIfEnvironmentVariable(named = "AZURE_TEST_MODE", matches = "LIVE")
    public void testManagedIdentityFuncDeployment() {
        HttpClient client = HttpClient.createDefault();
        String functionUrl = "https://" + System.getenv("IDENTITY_FUNCTION_NAME") + ".azurewebsites.net/api/mitest";
        HttpRequest request = new HttpRequest(HttpMethod.GET, functionUrl);
        try (HttpResponse httpResponse = client.send(request).block()) {
            if (httpResponse.getStatusCode() != 200) {
                fail("Failed to get response from function app");
            }
        }
    }

    @Test
    @EnabledIfEnvironmentVariable(named = "AZURE_TEST_MODE", matches = "LIVE")
    public void testManagedIdentityWebAppDeployment() {
        HttpClient client = HttpClient.createDefault();
        String functionUrl = "https://" + System.getenv("IDENTITY_WEBAPP_NAME") + ".azurewebsites.net/mitest";
        ClientLogger logger = new ClientLogger(LiveManagedIdentityTests.class);
        logger.log(LogLevel.INFORMATIONAL, () -> "webappURL: " + functionUrl);
        HttpRequest request = new HttpRequest(HttpMethod.GET, functionUrl);
        try (HttpResponse httpResponse = client.send(request).block()) {
            if (httpResponse.getStatusCode() != 200) {
                fail("Failed to get response from web app");
            }
        }
    }

    @Test
    @EnabledIfEnvironmentVariable(named = "AZURE_TEST_MODE", matches = "LIVE")
    @EnabledIfSystemProperty(named = "os.name", matches = "Linux")
    @Timeout(value = 15, unit = TimeUnit.MINUTES)
    public void testManagedIdentityAksDeployment() {

        String os = System.getProperty("os.name");
        System.out.println("OS: " + os);
        //Setup Env
        Configuration configuration = Configuration.getGlobalConfiguration().clone();

        String spClientId = configuration.get("ARM_CLIENT_ID");
        String oidc = configuration.get("ARM_OIDC_TOKEN");
        String tenantId = configuration.get("ARM_TENANT_ID");
        String resourceGroup = configuration.get("IDENTITY_RESOURCE_GROUP");
        String aksCluster = configuration.get("IDENTITY_AKS_CLUSTER_NAME");
        String subscriptionId = configuration.get("IDENTITY_SUBSCRIPTION_ID");
        String podName = configuration.get("IDENTITY_AKS_POD_NAME");
        String pathCommand = os.contains("Windows") ? "where" : "which";

        String azPath = runCommand(pathCommand, "az").trim();
        String kubectlPath = runCommand(pathCommand, "kubectl").trim();

<<<<<<< HEAD
        runCommand(azPath, "login", "--federated-token",oidc,  "--service-principal", "-u", spClientId, "--tenant", tenantId);
=======
        runCommand(azPath, "login", "--service-principal", "-u", spClientId, "-p", secret, "--tenant", tenantId);
>>>>>>> 551bb8b2
        runCommand(azPath, "account", "set", "--subscription", subscriptionId);
        runCommand(azPath, "aks", "get-credentials", "--resource-group", resourceGroup, "--name", aksCluster,
            "--overwrite-existing");

        String podOutput = runCommand(kubectlPath, "get", "pods", "-o", "jsonpath='{.items[0].metadata.name}'");
        assertTrue(podOutput.contains(podName), "Pod name not found in the output");

        String output = runCommand(kubectlPath, "exec", "-it", podName, "--", "java", "-jar", "/identity-test.jar");
        assertTrue(output.contains("Successfully retrieved managed identity tokens"),
            "Failed to get response from AKS");
    }

    @Test
    @EnabledIfEnvironmentVariable(named = "AZURE_TEST_MODE", matches = "LIVE")
    @EnabledIfSystemProperty(named = "os.name", matches = "Linux")
    @Timeout(value = 15, unit = TimeUnit.MINUTES)
    public void testManagedIdentityVmDeployment() {

        String os = System.getProperty("os.name");
        System.out.println("OS: " + os);
        //Setup Env
        Configuration configuration = Configuration.getGlobalConfiguration().clone();

        String spClientId = configuration.get("IDENTITY_CLIENT_ID");
        String secret = configuration.get("IDENTITY_CLIENT_SECRET");
        String tenantId = configuration.get("IDENTITY_TENANT_ID");
        String resourceGroup = configuration.get("IDENTITY_RESOURCE_GROUP");
        String subscriptionId = configuration.get("IDENTITY_SUBSCRIPTION_ID");
        String vmName = configuration.get("IDENTITY_VM_NAME");
        String storageAcccountName = configuration.get("IDENTITY_STORAGE_NAME_1");

        boolean isWindows = os.contains("Windows");

        String azPath = runCommand(isWindows ? "where" : "which", "az").trim();
        azPath = isWindows ? extractAzCmdPath(azPath) : azPath;

        runCommand(azPath, "login", "--service-principal", "-u", spClientId, "-p", secret, "--tenant", tenantId);
        runCommand(azPath, "account", "set", "--subscription", subscriptionId);

        String storageKey = runCommand(azPath, "storage", "account", "keys", "list", "--account-name",
            storageAcccountName, "--resource-group", resourceGroup, "--query", "[0].value", "--output", "tsv").trim();

        String expiry = LocalDate.now().plusDays(2).format(DateTimeFormatter.ofPattern("yyyy-MM-dd"));
        String sasToken = runCommand(azPath, "storage", "blob", "generate-sas", "--account-name", storageAcccountName,
            "--account-key", "\"" + storageKey + "\"", "--container-name", "vmcontainer", "--name", "testfile.jar",
            "--permissions", "r", "--expiry", expiry, "--https-only", "--output", "tsv").trim();

        String vmBlob = String.format("https://%s.blob.core.windows.net/vmcontainer/testfile.jar?%s",
            storageAcccountName, sasToken);
        String script = String.format("curl \'%s\' -o ./testfile.jar && java -jar ./testfile.jar", vmBlob);

        System.out.println("Script: " + script);

        String output = runCommand(azPath, "vm", "run-command", "invoke", "-n", vmName, "-g", resourceGroup,
            "--command-id", "RunShellScript", "--scripts", script);

        assertTrue(output.contains("Successfully retrieved managed identity tokens"), "Failed to get response from VM");
    }

    @Test
    @EnabledIfEnvironmentVariable(named = "AZURE_TEST_MODE", matches = "LIVE")
    public void callGraphWithClientSecret() {
        Configuration configuration = Configuration.getGlobalConfiguration().clone();

        String multiTenantId = configuration.get("AZURE_IDENTITY_MULTI_TENANT_TENANT_ID");
        String multiClientId = configuration.get("AZURE_IDENTITY_MULTI_TENANT_CLIENT_ID");
        String multiClientSecret = configuration.get("AZURE_IDENTITY_MULTI_TENANT_CLIENT_SECRET");

        ClientSecretCredential credential = new ClientSecretCredentialBuilder().tenantId(multiTenantId)
            .clientId(multiClientId)
            .clientSecret(multiClientSecret)
            .build();

        AccessToken accessToken
            = credential.getTokenSync(new TokenRequestContext().addScopes("https://graph.microsoft.com/.default"));

        assertTrue(accessToken != null, "Failed to get access token");
    }

    private String runCommand(String... args) {
        try {
            StringBuilder command = new StringBuilder();
            for (String arg : args) {
                command.append(arg).append(" ");
            }
            System.out.println("Running command: " + command);
            ProcessBuilder processBuilder = new ProcessBuilder(args);
            processBuilder.redirectErrorStream(true);
            Process process = processBuilder.start();
            process.waitFor();
            // Read output
            StringBuilder output = new StringBuilder();
            try (BufferedReader reader = new BufferedReader(new InputStreamReader(process.getInputStream()))) {
                String line;
                while ((line = reader.readLine()) != null) {
                    output.append(line).append(System.lineSeparator());
                }
            }
            System.out.println("Output:" + System.lineSeparator() + output);
            return output.toString();
        } catch (IOException | InterruptedException e) {
            e.printStackTrace();
            throw new RuntimeException(e);
        }
    }

    private String extractAzCmdPath(String output) {
        String[] lines = output.split("\\r?\\n");
        for (String line : lines) {
            if (line.endsWith(".cmd")) {
                return line;
            }
        }
        return output;
    }
}<|MERGE_RESOLUTION|>--- conflicted
+++ resolved
@@ -81,11 +81,7 @@
         String azPath = runCommand(pathCommand, "az").trim();
         String kubectlPath = runCommand(pathCommand, "kubectl").trim();
 
-<<<<<<< HEAD
         runCommand(azPath, "login", "--federated-token",oidc,  "--service-principal", "-u", spClientId, "--tenant", tenantId);
-=======
-        runCommand(azPath, "login", "--service-principal", "-u", spClientId, "-p", secret, "--tenant", tenantId);
->>>>>>> 551bb8b2
         runCommand(azPath, "account", "set", "--subscription", subscriptionId);
         runCommand(azPath, "aks", "get-credentials", "--resource-group", resourceGroup, "--name", aksCluster,
             "--overwrite-existing");
