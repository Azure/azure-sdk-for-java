// Copyright (c) Microsoft Corporation. All rights reserved.
// Licensed under the MIT License.

package com.azure.identity.implementation;

import com.azure.core.util.CoreUtils;
import com.azure.core.util.logging.ClientLogger;
import com.azure.identity.AzureAuthorityHosts;
import com.azure.identity.CredentialUnavailableException;
import com.fasterxml.jackson.core.json.JsonReadFeature;
import com.fasterxml.jackson.databind.JsonNode;
import com.fasterxml.jackson.databind.ObjectMapper;
import com.microsoft.aad.msal4jextensions.persistence.mac.KeyChainAccessor;
import com.sun.jna.Platform;

import java.io.File;
import java.io.IOException;
import java.nio.charset.StandardCharsets;
import java.nio.file.Paths;
import java.util.HashMap;
import java.util.Map;
import java.util.regex.Pattern;

/**
 * This class allows access to Visual Studio Code cached credential data.
 */
public class VisualStudioCacheAccessor {
    private static final String PLATFORM_NOT_SUPPORTED_ERROR = "Platform could not be determined for VS Code"
        + " credential authentication.";
    private static final ClientLogger LOGGER = new ClientLogger(VisualStudioCacheAccessor.class);
    private static final Pattern REFRESH_TOKEN_PATTERN = Pattern.compile("^[-_.a-zA-Z0-9]+$");

    private static final ObjectMapper MAPPER = new ObjectMapper()
        .configure(JsonReadFeature.ALLOW_UNESCAPED_CONTROL_CHARS.mappedFeature(), true)
        .configure(JsonReadFeature.ALLOW_JAVA_COMMENTS.mappedFeature(), true)
        .configure(JsonReadFeature.ALLOW_TRAILING_COMMA.mappedFeature(), true);

    private JsonNode getUserSettings() {
        JsonNode output;
        String homeDir = System.getProperty("user.home");
        String settingsPath;
        try {
            if (Platform.isWindows()) {
                settingsPath = Paths.get(System.getenv("APPDATA"), "Code", "User", "settings.json").toString();
            } else if (Platform.isMac()) {
                settingsPath = Paths.get(homeDir, "Library", "Application Support", "Code", "User", "settings.json")
                    .toString();
            } else if (Platform.isLinux()) {
                settingsPath = Paths.get(homeDir, ".config", "Code", "User", "settings.json").toString();
            } else {
<<<<<<< HEAD
                throw LOGGER.logExceptionAsError(new CredentialUnavailableException(PLATFORM_NOT_SUPPORTED_ERROR));
=======
                throw new CredentialUnavailableException(PLATFORM_NOT_SUPPORTED_ERROR);
>>>>>>> 25ad300f
            }
            output = readJsonFile(settingsPath);
        } catch (Exception e) {
            return null;
        }
        return output;
    }

    static JsonNode readJsonFile(String path) throws IOException {
        return MAPPER.readTree(new File(path));
    }

    /**
     * Get the user configured settings of Visual Studio code.
     *
     * @return a Map containing VS Code user settings
     */
    public Map<String, String> getUserSettingsDetails() {
        JsonNode userSettings = getUserSettings();
        Map<String, String> details = new HashMap<>();

        String tenant = null;
        String cloud = "AzureCloud";

        if (userSettings != null && !userSettings.isNull()) {
            if (userSettings.has("azure.tenant")) {
                tenant = userSettings.get("azure.tenant").asText();
            }

            if (userSettings.has("azure.cloud")) {
                cloud = userSettings.get("azure.cloud").asText();
            }
        }

        if (!CoreUtils.isNullOrEmpty(tenant)) {
            details.put("tenant", tenant);
        }

        details.put("cloud", cloud);
        return details;
    }


    /**
     * Get the credential for the specified service and account name.
     *
     * @param serviceName the name of the service to lookup.
     * @param accountName the account of the service to lookup.
     * @return the credential.
     */
    public String getCredentials(String serviceName, String accountName) {
        String credential;

        if (Platform.isWindows()) {

            try {
                credential = new WindowsCredentialAccessor(serviceName, accountName).read();
            } catch (Exception | Error e) {
<<<<<<< HEAD
                throw LOGGER.logExceptionAsError(new CredentialUnavailableException(
                    "Failed to read VS Code credentials from Windows Credential API.", e));
=======
                throw new CredentialUnavailableException("Failed to read Vs Code credentials from"
                    + " Windows Credential API.", e);
>>>>>>> 25ad300f
            }

        } else if (Platform.isMac()) {

            try {
                KeyChainAccessor keyChainAccessor = new KeyChainAccessor(null, serviceName, accountName);

                byte[] readCreds = keyChainAccessor.read();
                credential = new String(readCreds, StandardCharsets.UTF_8);
            } catch (Exception | Error e) {
<<<<<<< HEAD
                throw LOGGER.logExceptionAsError(new CredentialUnavailableException(
                    "Failed to read VS Code credentials from Mac Native Key Chain.", e));
=======
                throw new CredentialUnavailableException("Failed to read Vs Code credentials"
                    + " from Mac Native Key Chain.", e);
>>>>>>> 25ad300f
            }

        } else if (Platform.isLinux()) {

            try {
                LinuxKeyRingAccessor keyRingAccessor = new LinuxKeyRingAccessor(
                    "org.freedesktop.Secret.Generic", "service",
                    serviceName, "account", accountName);

                byte[] readCreds = keyRingAccessor.read();
                credential = new String(readCreds, StandardCharsets.UTF_8);
            } catch (Exception | Error e) {
<<<<<<< HEAD
                throw LOGGER.logExceptionAsError(new CredentialUnavailableException(
                    "Failed to read VS Code credentials from Linux Key Ring.", e));
            }

        } else {
            throw LOGGER.logExceptionAsError(
                new CredentialUnavailableException(PLATFORM_NOT_SUPPORTED_ERROR));
        }

        if (CoreUtils.isNullOrEmpty(credential) || !isRefreshTokenString(credential)) {
            throw LOGGER.logExceptionAsError(
                new CredentialUnavailableException("Please authenticate via Azure Tools plugin in VS Code IDE."));
=======
                throw new CredentialUnavailableException("Failed to read Vs Code credentials from Linux Key Ring.", e);
            }

        } else {
            throw new CredentialUnavailableException(PLATFORM_NOT_SUPPORTED_ERROR);
        }

        if (CoreUtils.isNullOrEmpty(credential) || !isRefreshTokenString(credential)) {
            throw new CredentialUnavailableException("Please authenticate via Azure Tools plugin in VS Code IDE.");
>>>>>>> 25ad300f
        }
        return credential;
    }

    private boolean isRefreshTokenString(String str) {
        return REFRESH_TOKEN_PATTERN.matcher(str).matches();
    }

    /**
     * Get the auth host of the specified {@code azureEnvironment}.
     *
     * @return the auth host.
     */
    public String getAzureAuthHost(String cloud) {

        switch (cloud) {
            case "AzureCloud":
                return AzureAuthorityHosts.AZURE_PUBLIC_CLOUD;
            case "AzureChina":
                return AzureAuthorityHosts.AZURE_CHINA;
            case "AzureGermanCloud":
                return AzureAuthorityHosts.AZURE_GERMANY;
            case "AzureUSGovernment":
                return AzureAuthorityHosts.AZURE_GOVERNMENT;
            default:
                return AzureAuthorityHosts.AZURE_PUBLIC_CLOUD;
        }
    }

}<|MERGE_RESOLUTION|>--- conflicted
+++ resolved
@@ -4,7 +4,6 @@
 package com.azure.identity.implementation;
 
 import com.azure.core.util.CoreUtils;
-import com.azure.core.util.logging.ClientLogger;
 import com.azure.identity.AzureAuthorityHosts;
 import com.azure.identity.CredentialUnavailableException;
 import com.fasterxml.jackson.core.json.JsonReadFeature;
@@ -27,7 +26,6 @@
 public class VisualStudioCacheAccessor {
     private static final String PLATFORM_NOT_SUPPORTED_ERROR = "Platform could not be determined for VS Code"
         + " credential authentication.";
-    private static final ClientLogger LOGGER = new ClientLogger(VisualStudioCacheAccessor.class);
     private static final Pattern REFRESH_TOKEN_PATTERN = Pattern.compile("^[-_.a-zA-Z0-9]+$");
 
     private static final ObjectMapper MAPPER = new ObjectMapper()
@@ -48,11 +46,7 @@
             } else if (Platform.isLinux()) {
                 settingsPath = Paths.get(homeDir, ".config", "Code", "User", "settings.json").toString();
             } else {
-<<<<<<< HEAD
-                throw LOGGER.logExceptionAsError(new CredentialUnavailableException(PLATFORM_NOT_SUPPORTED_ERROR));
-=======
                 throw new CredentialUnavailableException(PLATFORM_NOT_SUPPORTED_ERROR);
->>>>>>> 25ad300f
             }
             output = readJsonFile(settingsPath);
         } catch (Exception e) {
@@ -111,13 +105,8 @@
             try {
                 credential = new WindowsCredentialAccessor(serviceName, accountName).read();
             } catch (Exception | Error e) {
-<<<<<<< HEAD
-                throw LOGGER.logExceptionAsError(new CredentialUnavailableException(
-                    "Failed to read VS Code credentials from Windows Credential API.", e));
-=======
                 throw new CredentialUnavailableException("Failed to read Vs Code credentials from"
                     + " Windows Credential API.", e);
->>>>>>> 25ad300f
             }
 
         } else if (Platform.isMac()) {
@@ -128,13 +117,8 @@
                 byte[] readCreds = keyChainAccessor.read();
                 credential = new String(readCreds, StandardCharsets.UTF_8);
             } catch (Exception | Error e) {
-<<<<<<< HEAD
-                throw LOGGER.logExceptionAsError(new CredentialUnavailableException(
-                    "Failed to read VS Code credentials from Mac Native Key Chain.", e));
-=======
                 throw new CredentialUnavailableException("Failed to read Vs Code credentials"
                     + " from Mac Native Key Chain.", e);
->>>>>>> 25ad300f
             }
 
         } else if (Platform.isLinux()) {
@@ -147,20 +131,6 @@
                 byte[] readCreds = keyRingAccessor.read();
                 credential = new String(readCreds, StandardCharsets.UTF_8);
             } catch (Exception | Error e) {
-<<<<<<< HEAD
-                throw LOGGER.logExceptionAsError(new CredentialUnavailableException(
-                    "Failed to read VS Code credentials from Linux Key Ring.", e));
-            }
-
-        } else {
-            throw LOGGER.logExceptionAsError(
-                new CredentialUnavailableException(PLATFORM_NOT_SUPPORTED_ERROR));
-        }
-
-        if (CoreUtils.isNullOrEmpty(credential) || !isRefreshTokenString(credential)) {
-            throw LOGGER.logExceptionAsError(
-                new CredentialUnavailableException("Please authenticate via Azure Tools plugin in VS Code IDE."));
-=======
                 throw new CredentialUnavailableException("Failed to read Vs Code credentials from Linux Key Ring.", e);
             }
 
@@ -170,7 +140,6 @@
 
         if (CoreUtils.isNullOrEmpty(credential) || !isRefreshTokenString(credential)) {
             throw new CredentialUnavailableException("Please authenticate via Azure Tools plugin in VS Code IDE.");
->>>>>>> 25ad300f
         }
         return credential;
     }
