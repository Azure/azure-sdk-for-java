--- conflicted
+++ resolved
@@ -36,13 +36,8 @@
      *
      * @return An updated instance of this builder.
      */
-<<<<<<< HEAD
-    DeviceCodeCredentialBuilder allowUnencryptedCache(boolean allowUnencryptedCache) {
-        this.identityClientOptions.allowUnencryptedCache(allowUnencryptedCache);
-=======
-    public DeviceCodeCredentialBuilder allowUnencryptedCache() {
+    DeviceCodeCredentialBuilder allowUnencryptedCache() {
         this.identityClientOptions.allowUnencryptedCache();
->>>>>>> 1c11d04c
         return this;
     }
 
@@ -53,13 +48,8 @@
      *
      * @return An updated instance of this builder with if the shared token cache enabled specified.
      */
-<<<<<<< HEAD
-    DeviceCodeCredentialBuilder enablePersistentCache(boolean enabled) {
-        this.identityClientOptions.enablePersistentCache(enabled);
-=======
-    public DeviceCodeCredentialBuilder enablePersistentCache() {
+    DeviceCodeCredentialBuilder enablePersistentCache() {
         this.identityClientOptions.enablePersistentCache();
->>>>>>> 1c11d04c
         return this;
     }
 
