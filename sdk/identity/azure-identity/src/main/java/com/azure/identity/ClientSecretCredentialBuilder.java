// Copyright (c) Microsoft Corporation. All rights reserved.
// Licensed under the MIT License.

package com.azure.identity;

import com.azure.identity.implementation.util.ValidationUtil;

import java.util.HashMap;

/**
 * Fluent credential builder for instantiating a {@link ClientSecretCredential}.
 *
 * @see ClientSecretCredential
 */
public class ClientSecretCredentialBuilder extends AadCredentialBuilderBase<ClientSecretCredentialBuilder> {
    private String clientSecret;

    /**
     * Sets the client secret for the authentication.
     * @param clientSecret the secret value of the AAD application.
     * @return An updated instance of this builder.
     */
    public ClientSecretCredentialBuilder clientSecret(String clientSecret) {
        this.clientSecret = clientSecret;
        return this;
    }

    /**
     * Enables the shared token cache which is disabled by default. If enabled, the credential will store tokens
     * in a cache persisted to the machine, protected to the current user, which can be shared by other credentials
     * and processes.
     *
     * @return An updated instance of this builder.
     */
    public ClientSecretCredentialBuilder enablePersistentCache() {
        this.identityClientOptions.enablePersistentCache();
        return this;
    }

    /**
     * Allows to use an unprotected file specified by <code>cacheFileLocation()</code> instead of
     * Gnome keyring on Linux. This is restricted by default.
     *
     * @return An updated instance of this builder.
     */
<<<<<<< HEAD
    ClientSecretCredentialBuilder enablePersistentCache(boolean enabled) {
        this.identityClientOptions.enablePersistentCache(enabled);
=======
    public ClientSecretCredentialBuilder allowUnencryptedCache() {
        this.identityClientOptions.allowUnencryptedCache();
>>>>>>> 1c11d04c
        return this;
    }

    /**
     * Creates a new {@link ClientCertificateCredential} with the current configurations.
     *
     * @return a {@link ClientSecretCredentialBuilder} with the current configurations.
     */
    public ClientSecretCredential build() {
        ValidationUtil.validate(getClass().getSimpleName(), new HashMap<String, Object>() {{
                put("clientId", clientId);
                put("tenantId", tenantId);
                put("clientSecret", clientSecret);
            }});
        return new ClientSecretCredential(tenantId, clientId, clientSecret, identityClientOptions);
    }
}<|MERGE_RESOLUTION|>--- conflicted
+++ resolved
@@ -32,7 +32,7 @@
      *
      * @return An updated instance of this builder.
      */
-    public ClientSecretCredentialBuilder enablePersistentCache() {
+    ClientSecretCredentialBuilder enablePersistentCache() {
         this.identityClientOptions.enablePersistentCache();
         return this;
     }
@@ -43,13 +43,8 @@
      *
      * @return An updated instance of this builder.
      */
-<<<<<<< HEAD
-    ClientSecretCredentialBuilder enablePersistentCache(boolean enabled) {
-        this.identityClientOptions.enablePersistentCache(enabled);
-=======
-    public ClientSecretCredentialBuilder allowUnencryptedCache() {
+    ClientSecretCredentialBuilder allowUnencryptedCache() {
         this.identityClientOptions.allowUnencryptedCache();
->>>>>>> 1c11d04c
         return this;
     }
 
