// Copyright (c) Microsoft Corporation. All rights reserved.
// Licensed under the MIT License.

package com.azure.identity.implementation;

import com.azure.core.util.logging.ClientLogger;
import com.azure.identity.CredentialUnavailableException;
import com.sun.jna.Platform;
import reactor.core.publisher.Flux;
import reactor.core.publisher.Mono;

import java.io.BufferedOutputStream;
import java.io.BufferedReader;
import java.io.IOException;
import java.io.InputStreamReader;
import java.io.OutputStreamWriter;
import java.io.PrintWriter;
import java.nio.charset.StandardCharsets;
import java.util.concurrent.CompletableFuture;
import java.util.concurrent.ExecutorService;
import java.util.concurrent.TimeUnit;
import java.util.function.Supplier;
import java.util.regex.Pattern;

public class PowershellManager {

    private static final ClientLogger LOGGER = new ClientLogger(PowershellManager.class);
    public static final Pattern PS_RESPONSE_PATTERN = Pattern.compile("\\s+$");
    private Process process;
    private PrintWriter commandWriter;
    private boolean closed;
    private int waitPause = 1000;
    private long maxWait = 10000L;
    private final String powershellPath;
    private ExecutorService executorService;


    public PowershellManager(String powershellPath) {
        this.powershellPath = powershellPath;
    }

    public PowershellManager(String powershellPath, ExecutorService executorService) {
        this.powershellPath = powershellPath;
        this.executorService = executorService;
    }

    public Mono<PowershellManager> initSession() {

        ProcessBuilder pb;
        if (Platform.isWindows()) {
            pb = new ProcessBuilder("cmd.exe", "/c", "chcp", "65001", ">", "NUL", "&",
                powershellPath, "-ExecutionPolicy", "Bypass", "-NoExit", "-NoProfile", "-Command", "-");
        } else {
            pb = new ProcessBuilder(powershellPath, "-nologo", "-noexit", "-Command", "-");
        }

        pb.redirectErrorStream(true);


        Supplier<PowershellManager> supplier = () -> {
            try {
                this.process = pb.start();
                this.commandWriter = new PrintWriter(
                    new OutputStreamWriter(new BufferedOutputStream(process.getOutputStream()), StandardCharsets.UTF_8),
                    true);
                if (this.process.waitFor(4L, TimeUnit.SECONDS) && !this.process.isAlive()) {
                    throw new CredentialUnavailableException("Unable to execute PowerShell."
                        + " Please make sure that it is installed in your system.");
                }
                this.closed = false;
            } catch (InterruptedException | IOException e) {
                throw new CredentialUnavailableException("Unable to execute PowerShell. "
                    + "Please make sure that it is installed in your system", e);
            }
            return this;
        };
        return executorService != null ? Mono.fromFuture(CompletableFuture.supplyAsync(supplier, executorService))
            : Mono.fromFuture(CompletableFuture.supplyAsync(supplier));
    }


    public Mono<String> runCommand(String command) {
        BufferedReader reader = new BufferedReader(new InputStreamReader(process.getInputStream(),
            StandardCharsets.UTF_8));
        StringBuilder powerShellOutput = new StringBuilder();
        commandWriter.println(command);
        return canRead(reader)
                .flatMap(b -> {
                    if (b) {
                        return readData(reader, powerShellOutput)
                                .flatMap(ignored -> Mono.just(PS_RESPONSE_PATTERN.matcher(powerShellOutput.toString())
                                        .replaceAll("")));
                    } else {
                        return Mono.error(new CredentialUnavailableException("Error reading data from reader"));
                    }
                });
    }

    private Mono<Boolean> readData(BufferedReader reader, StringBuilder powerShellOutput) {
        return Mono.defer(() -> {
            String line;
            try {
                line = reader.readLine();
                if (line != null) {
                    powerShellOutput.append(line).append("\r\n");
                    return canRead(reader).flatMap(b -> {
                        if (!this.closed && b) {
                            return Mono.empty();
                        }
                        return Mono.just(true);
                    });
                } else {
                    return Mono.just(true);
                }
            } catch (IOException e) {
<<<<<<< HEAD
                return Mono.error(LOGGER.logExceptionAsError(
                    new CredentialUnavailableException("PowerShell reader not ready for reading", e)));
=======
                return Mono.error(
                    new CredentialUnavailableException("Powershell reader not ready for reading", e));
>>>>>>> 25ad300f
            }
        }).repeatWhenEmpty((Flux<Long> longFlux) -> longFlux.concatMap(ignored -> Flux.just(true)));
    }

    private Mono<Boolean> canRead(BufferedReader reader) {
        Supplier<Boolean> supplier = () -> {
            int pause = 62;
            int maxPause = Platform.isMac() ? this.waitPause : 500;
            while (true) {
                try {
                    if (!reader.ready()) {
                        if (pause > maxPause) {
                            return false;
                        }
                        pause *= 2;
                        Thread.sleep((long) pause);
                    } else {
                        break;
                    }

                } catch (IOException | InterruptedException e) {
<<<<<<< HEAD
                    throw LOGGER.logExceptionAsError(
                        new CredentialUnavailableException("PowerShell reader not ready for reading", e));
=======
                    throw new CredentialUnavailableException("Powershell reader not ready for reading", e);
>>>>>>> 25ad300f
                }
            }
            return true;
        };
        return executorService != null ? Mono.fromFuture(CompletableFuture.supplyAsync(supplier, executorService))
            : Mono.fromFuture(CompletableFuture.supplyAsync(supplier));
    }

    public Mono<Boolean> close() {
        if (!this.closed && this.process != null) {
            Supplier<Boolean> supplier = () -> {
                this.commandWriter.println("exit");
                try {
                    this.process.waitFor(maxWait, TimeUnit.MILLISECONDS);
                } catch (InterruptedException e) {
                    LOGGER.logExceptionAsError(new RuntimeException("PowerShell process encountered unexpected"
                        + " error when closing.", e));
                } finally {
                    this.commandWriter.close();

                    try {
                        if (process.isAlive()) {
                            process.getInputStream().close();
                        }
                    } catch (IOException ex) {
                        LOGGER.logExceptionAsError(new RuntimeException("PowerShell stream encountered unexpected"
                            + " error when closing.", ex));
                    }
                    this.closed = true;
                }
                return this.closed;
            };
            return executorService != null ? Mono.fromFuture(CompletableFuture.supplyAsync(supplier, executorService))
                : Mono.fromFuture(CompletableFuture.supplyAsync(supplier));
        } else {
            return Mono.just(true);
        }
    }
}<|MERGE_RESOLUTION|>--- conflicted
+++ resolved
@@ -113,13 +113,8 @@
                     return Mono.just(true);
                 }
             } catch (IOException e) {
-<<<<<<< HEAD
-                return Mono.error(LOGGER.logExceptionAsError(
-                    new CredentialUnavailableException("PowerShell reader not ready for reading", e)));
-=======
                 return Mono.error(
                     new CredentialUnavailableException("Powershell reader not ready for reading", e));
->>>>>>> 25ad300f
             }
         }).repeatWhenEmpty((Flux<Long> longFlux) -> longFlux.concatMap(ignored -> Flux.just(true)));
     }
@@ -141,12 +136,7 @@
                     }
 
                 } catch (IOException | InterruptedException e) {
-<<<<<<< HEAD
-                    throw LOGGER.logExceptionAsError(
-                        new CredentialUnavailableException("PowerShell reader not ready for reading", e));
-=======
                     throw new CredentialUnavailableException("Powershell reader not ready for reading", e);
->>>>>>> 25ad300f
                 }
             }
             return true;
