// Copyright (c) Microsoft Corporation. All rights reserved.
// Licensed under the MIT License.

package com.azure.identity;

import com.azure.core.annotation.Immutable;
import com.azure.core.credential.AccessToken;
import com.azure.core.credential.TokenCredential;
import com.azure.core.credential.TokenRequestContext;
import com.azure.core.util.logging.ClientLogger;
import com.azure.identity.implementation.IdentityClient;
import com.azure.identity.implementation.IdentityClientBuilder;
import com.azure.identity.implementation.IdentityClientOptions;
import com.azure.identity.implementation.MsalAuthenticationAccount;
import com.azure.identity.implementation.MsalToken;
import com.azure.identity.implementation.util.LoggingUtil;
import reactor.core.publisher.Mono;

import java.util.concurrent.atomic.AtomicReference;
import java.util.function.Consumer;

/**
 * An AAD credential that acquires a token with a device code for an AAD application.
 */
@Immutable
public class DeviceCodeCredential implements TokenCredential {
    private final Consumer<DeviceCodeInfo> challengeConsumer;
    private final IdentityClient identityClient;
    private final AtomicReference<MsalAuthenticationAccount> cachedToken;
    private final String authorityHost;
    private final boolean automaticAuthentication;
    private final ClientLogger logger = new ClientLogger(DeviceCodeCredential.class);


    /**
     * Creates a DeviceCodeCredential with the given identity client options.
     *
     * @param clientId the client ID of the application
     * @param tenantId the tenant ID of the application
     * @param challengeConsumer a method allowing the user to meet the device code challenge
     * @param automaticAuthentication indicates whether automatic authentication should be attempted or not.
     * @param identityClientOptions the options for configuring the identity client
     */
    DeviceCodeCredential(String clientId, String tenantId, Consumer<DeviceCodeInfo> challengeConsumer,
                         boolean automaticAuthentication, IdentityClientOptions identityClientOptions) {
        this.challengeConsumer = challengeConsumer;
        identityClient = new IdentityClientBuilder()
            .tenantId(tenantId)
            .clientId(clientId)
            .identityClientOptions(identityClientOptions)
            .build();
        this.cachedToken = new AtomicReference<>();
        this.authorityHost = identityClientOptions.getAuthorityHost();
        this.automaticAuthentication = automaticAuthentication;
        if (identityClientOptions.getAuthenticationRecord() != null) {
            cachedToken.set(new MsalAuthenticationAccount(identityClientOptions.getAuthenticationRecord()));
        }
    }

    @Override
    public Mono<AccessToken> getToken(TokenRequestContext request) {
        return Mono.defer(() -> {
            if (cachedToken.get() != null) {
                return identityClient.authenticateWithPublicClientCache(request, cachedToken.get())
                    .onErrorResume(t -> Mono.empty());
            } else {
                return Mono.empty();
            }
        }).switchIfEmpty(
            Mono.defer(() -> {
                if (!automaticAuthentication) {
                    return Mono.error(logger.logExceptionAsError(new AuthenticationRequiredException("Interactive "
                         + "authentication is needed to acquire token. Call Authenticate to initiate the device "
                         + "code authentication.", request)));
                }
                return identityClient.authenticateWithDeviceCode(request, challengeConsumer);
            }))
            .map(this::updateCache)
<<<<<<< HEAD
            .doOnNext(token -> LoggingUtil.getTokenSuccess(DeviceCodeCredential.class, logger, request))
            .doOnError(error -> LoggingUtil.getTokenError(DeviceCodeCredential.class, logger, error));
=======
            .doOnNext(token -> LoggingUtil.logTokenSuccess(logger, request))
            .doOnError(error -> LoggingUtil.logTokenError(logger, request, error));
>>>>>>> 5a2d9785
    }

    /**
     * Authenticates a user via the device code flow.
     *
     * <p> The credential acquires a verification URL and code from the Azure Active Directory. The user must
     * browse to the URL, enter the code, and authenticate with Azure Active Directory. If the user authenticates
     * successfully, the credential receives an access token. </p>
     *
     * @param request The details of the authentication request.
     *
     * @return The {@link AuthenticationRecord} which can be used to silently authenticate the account
     * on future execution if persistent caching was enabled via
     * {@link DeviceCodeCredentialBuilder#enablePersistentCache(boolean)} when credential was instantiated.
     */
    public Mono<AuthenticationRecord> authenticate(TokenRequestContext request) {
        return Mono.defer(() -> identityClient.authenticateWithDeviceCode(request, challengeConsumer))
                       .map(this::updateCache)
                       .map(msalToken -> cachedToken.get().getAuthenticationRecord());
    }

    /**
     * Authenticates a user via the device code flow.
     *
     * <p> The credential acquires a verification URL and code from the Azure Active Directory. The user must
     * browse to the URL, enter the code, and authenticate with Azure Active Directory. If the user authenticates
     * successfully, the credential receives an access token. </p>
     *
     * @return The {@link AuthenticationRecord} which can be used to silently authenticate the account
     * on future execution if persistent caching was enabled via
     * {@link DeviceCodeCredentialBuilder#enablePersistentCache(boolean)} when credential was instantiated.
     */
    public Mono<AuthenticationRecord> authenticate() {
        String defaultScope = KnownAuthorityHosts.getDefaultScope(authorityHost);
        if (defaultScope == null) {
            return Mono.error(logger.logExceptionAsError(new CredentialUnavailableException("Authenticating in this "
                                                    + "environment requires specifying a TokenRequestContext.")));
        }
        return authenticate(new TokenRequestContext().addScopes(defaultScope));
    }

    private AccessToken updateCache(MsalToken msalToken) {
        cachedToken.set(
                new MsalAuthenticationAccount(
                        new AuthenticationRecord(msalToken.getAuthenticationResult(),
                                identityClient.getTenantId())));
        return msalToken;
    }
}<|MERGE_RESOLUTION|>--- conflicted
+++ resolved
@@ -76,13 +76,8 @@
                 return identityClient.authenticateWithDeviceCode(request, challengeConsumer);
             }))
             .map(this::updateCache)
-<<<<<<< HEAD
-            .doOnNext(token -> LoggingUtil.getTokenSuccess(DeviceCodeCredential.class, logger, request))
-            .doOnError(error -> LoggingUtil.getTokenError(DeviceCodeCredential.class, logger, error));
-=======
             .doOnNext(token -> LoggingUtil.logTokenSuccess(logger, request))
             .doOnError(error -> LoggingUtil.logTokenError(logger, request, error));
->>>>>>> 5a2d9785
     }
 
     /**
