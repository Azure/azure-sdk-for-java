--- conflicted
+++ resolved
@@ -37,17 +37,6 @@
      * @param password the password of the user
      * @param identityClientOptions the options for configuring the identity client
      */
-<<<<<<< HEAD
-    UsernamePasswordCredential(String clientId, String username, String password,
-                               IdentityClientOptions identityClientOptions) {
-        Objects.requireNonNull(username);
-        Objects.requireNonNull(password);
-        this.username = username;
-        this.password = password;
-        identityClient =
-            new IdentityClientBuilder()
-                .tenantId("common")
-=======
     UsernamePasswordCredential(String clientId, String tenantId, String username, String password,
                                IdentityClientOptions identityClientOptions) {
         Objects.requireNonNull(username, "'username' cannot be null.");
@@ -60,7 +49,6 @@
         identityClient =
             new IdentityClientBuilder()
                 .tenantId(tenantId)
->>>>>>> f9b68898
                 .clientId(clientId)
                 .identityClientOptions(identityClientOptions)
                 .build();
@@ -71,11 +59,7 @@
     public Mono<AccessToken> getToken(TokenRequest request) {
         return Mono.defer(() -> {
             if (cachedToken.get() != null) {
-<<<<<<< HEAD
-                return identityClient.authenticateWithUserRefreshToken(scopes, cachedToken.get())
-=======
                 return identityClient.authenticateWithUserRefreshToken(request, cachedToken.get())
->>>>>>> f9b68898
                     .onErrorResume(t -> Mono.empty());
             } else {
                 return Mono.empty();
