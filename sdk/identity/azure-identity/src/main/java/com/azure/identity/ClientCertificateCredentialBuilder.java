// Copyright (c) Microsoft Corporation. All rights reserved.
// Licensed under the MIT License.

package com.azure.identity;

import com.azure.core.util.logging.ClientLogger;
import com.azure.identity.implementation.util.ValidationUtil;

import java.io.InputStream;
import java.util.HashMap;

/**
 * Fluent credential builder for instantiating a {@link ClientCertificateCredential}.
 *
 * @see ClientCertificateCredential
 */
public class ClientCertificateCredentialBuilder extends AadCredentialBuilderBase<ClientCertificateCredentialBuilder> {
    private String clientCertificatePath;
    private InputStream clientCertificate;
    private String clientCertificatePassword;
    private final ClientLogger logger = new ClientLogger(ClientCertificateCredentialBuilder.class);

    /**
     * Sets the path of the PEM certificate for authenticating to AAD.
     *
     * @param certificatePath the PEM file containing the certificate
     * @return An updated instance of this builder.
     */
    public ClientCertificateCredentialBuilder pemCertificate(String certificatePath) {
        ValidationUtil.validateFilePath(getClass().getSimpleName(), certificatePath, "Pem Certificate Path");
        this.clientCertificatePath = certificatePath;
        return this;
    }

    /**
     * Sets the input stream holding the PEM certificate for authenticating to AAD.
     *
     * @param certificate the input stream containing the PEM certificate
     * @return An updated instance of this builder.
     */
    public ClientCertificateCredentialBuilder pemCertificate(InputStream certificate) {
        this.clientCertificate = certificate;
        return this;
    }

    /**
     * Sets the path and password of the PFX certificate for authenticating to AAD.
     *
     * @param certificatePath the password protected PFX file containing the certificate
     * @param clientCertificatePassword the password protecting the PFX file
     * @return An updated instance of this builder.
     */
    public ClientCertificateCredentialBuilder pfxCertificate(String certificatePath,
                                                             String clientCertificatePassword) {
        ValidationUtil.validateFilePath(getClass().getSimpleName(), certificatePath, "Pfx Certificate Path");
        this.clientCertificatePath = certificatePath;
        this.clientCertificatePassword = clientCertificatePassword;
        return this;
    }

    /**
     * Sets the input stream holding the PFX certificate and its password for authenticating to AAD.
     *
     * @param certificate the input stream containing the password protected PFX certificate
     * @param clientCertificatePassword the password protecting the PFX file
     * @return An updated instance of this builder.
     */
    public ClientCertificateCredentialBuilder pfxCertificate(InputStream certificate,
                                                             String clientCertificatePassword) {
        this.clientCertificate = certificate;
        this.clientCertificatePassword = clientCertificatePassword;
        return this;
    }

    /**
     * Allows to use an unprotected file specified by <code>cacheFileLocation()</code> instead of
     * Gnome keyring on Linux. This is restricted by default.
     *
     * @return An updated instance of this builder.
     */
<<<<<<< HEAD
    ClientCertificateCredentialBuilder allowUnencryptedCache() {
=======
    public ClientCertificateCredentialBuilder allowUnencryptedCache() {
>>>>>>> 0b8c026d
        this.identityClientOptions.setAllowUnencryptedCache(true);
        return this;
    }

    /**
     * Enables the shared token cache which is disabled by default. If enabled, the credential will store tokens
     * in a cache persisted to the machine, protected to the current user, which can be shared by other credentials
     * and processes.
     *
     * @return An updated instance of this builder.
     */
    public ClientCertificateCredentialBuilder enablePersistentCache() {
        this.identityClientOptions.enablePersistentCache();
        return this;
    }

    /**
     * Specifies if the x5c claim (public key of the certificate) should be sent as part of the authentication request
     * and enable subject name / issuer based authentication. The default value is false.
     *
     * @param includeX5c the flag to indicate if x5c should be sent as part of authentication request.
     * @return An updated instance of this builder.
     */
    public ClientCertificateCredentialBuilder includeX5c(boolean includeX5c) {
        this.identityClientOptions.setIncludeX5c(includeX5c);
        return this;
    }

    /**
     * Creates a new {@link ClientCertificateCredential} with the current configurations.
     *
     * @return a {@link ClientCertificateCredential} with the current configurations.
     */
    public ClientCertificateCredential build() {
        ValidationUtil.validate(getClass().getSimpleName(), new HashMap<String, Object>() {{
                put("clientId", clientId);
                put("tenantId", tenantId);
                put("clientCertificate", clientCertificate == null ? clientCertificatePath : clientCertificate);
            }});
        if (clientCertificate != null && clientCertificatePath != null) {
            throw logger.logExceptionAsWarning(new IllegalArgumentException("Both certificate input stream and "
                    + "certificate path are provided in ClientCertificateCredentialBuilder. Only one of them should "
                    + "be provided."));
        }
        return new ClientCertificateCredential(tenantId, clientId, clientCertificatePath, clientCertificate,
            clientCertificatePassword, identityClientOptions);
    }
}<|MERGE_RESOLUTION|>--- conflicted
+++ resolved
@@ -78,11 +78,7 @@
      *
      * @return An updated instance of this builder.
      */
-<<<<<<< HEAD
     ClientCertificateCredentialBuilder allowUnencryptedCache() {
-=======
-    public ClientCertificateCredentialBuilder allowUnencryptedCache() {
->>>>>>> 0b8c026d
         this.identityClientOptions.setAllowUnencryptedCache(true);
         return this;
     }
@@ -94,7 +90,7 @@
      *
      * @return An updated instance of this builder.
      */
-    public ClientCertificateCredentialBuilder enablePersistentCache() {
+    ClientCertificateCredentialBuilder enablePersistentCache() {
         this.identityClientOptions.enablePersistentCache();
         return this;
     }
