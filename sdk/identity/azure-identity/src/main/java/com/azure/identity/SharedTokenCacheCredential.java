--- conflicted
+++ resolved
@@ -107,7 +107,6 @@
                     if (username == null) {
                         return Mono.error(new RuntimeException("SharedTokenCacheCredential authentication unavailable. No accounts were discovered in the cache."));
                     } else {
-<<<<<<< HEAD
                         return Mono.error(new RuntimeException(String.format("SharedTokenCacheCredential authentication unavailable. No account "
                             + "matching the specified %s was found in the cache.", username)));
                     }
@@ -115,17 +114,6 @@
                     if (username == null) {
                         return Mono.error(new RuntimeException("SharedTokenCacheCredential authentication unavailable. "
                             + "Multiple accounts were found in the cache. Use username and tenant id to disambiguate."));
-=======
-                        return Mono.error(new RuntimeException(String.format("User account '%s' was not found in the "
-                            + "shared token cache. Discovered Accounts: [ '%s' ]", username, set.stream()
-                            .map(IAccount::username).distinct().collect(Collectors.joining(", ")))));
-                    }
-                } else if (accounts.size() > 1) {
-                    if (username == null) {
-                        return Mono.error(new RuntimeException("Multiple accounts were discovered in the shared token "
-                            + "cache. To fix, set the AZURE_USERNAME and AZURE_TENANT_ID environment variable to the "
-                            + "preferred username, or specify it when constructing SharedTokenCacheCredential."));
->>>>>>> 3a386372
                     } else {
                         return Mono.error(new RuntimeException(String.format("SharedTokenCacheCredential authentication unavailable. Multiple accounts matching the specified "
                             + " %s were found in the cache.", username)));
