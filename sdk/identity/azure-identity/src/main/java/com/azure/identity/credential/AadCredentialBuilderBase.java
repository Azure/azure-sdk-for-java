--- conflicted
+++ resolved
@@ -13,11 +13,7 @@
     /**
      * Specifies the Azure Active Directory endpoint to acquire tokens.
      * @param authorityHost the Azure Active Directory endpoint
-<<<<<<< HEAD
-     * @return {@code <T>} itself
-=======
      * @return itself
->>>>>>> 0beab53d
      */
     @SuppressWarnings("unchecked")
     public T authorityHost(String authorityHost) {
@@ -28,11 +24,7 @@
     /**
      * Sets the client ID of the application.
      * @param clientId the client ID of the application.
-<<<<<<< HEAD
-     * @return {@code <T>} itself
-=======
      * @return itself
->>>>>>> 0beab53d
      */
     @SuppressWarnings("unchecked")
     public T clientId(String clientId) {
