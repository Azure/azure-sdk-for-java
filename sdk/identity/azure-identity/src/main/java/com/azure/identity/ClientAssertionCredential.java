// Copyright (c) Microsoft Corporation. All rights reserved.
// Licensed under the MIT License.

package com.azure.identity;

import com.azure.core.credential.AccessToken;
import com.azure.core.credential.TokenCredential;
import com.azure.core.credential.TokenRequestContext;
import com.azure.core.util.logging.ClientLogger;
import com.azure.identity.implementation.IdentityClient;
import com.azure.identity.implementation.IdentityClientBuilder;
import com.azure.identity.implementation.IdentityClientOptions;
import com.azure.identity.implementation.util.LoggingUtil;
import reactor.core.publisher.Mono;

import java.util.function.Supplier;

/**
 * Authenticates a service principal with AAD using a client assertion.
 */
public class ClientAssertionCredential implements TokenCredential {
    private static final ClientLogger LOGGER = new ClientLogger(ClientAssertionCredential.class);
    private final IdentityClient identityClient;
    /**
     * Creates an instance of ClientAssertionCredential.
     *
     * @param clientId the client ID of user assigned or system assigned identity.
     * @param tenantId the tenant ID of the application
     * @param clientAssertion the supplier of the client assertion
     * @param identityClientOptions the options to configure the identity client
     */
    ClientAssertionCredential(String clientId, String tenantId, Supplier<String> clientAssertion,
                              IdentityClientOptions identityClientOptions) {
        identityClient = new IdentityClientBuilder()
            .tenantId(tenantId)
            .clientId(clientId)
            .clientAssertionSupplier(clientAssertion)
            .identityClientOptions(identityClientOptions)
            .build();
    }

    @Override
    public Mono<AccessToken> getToken(TokenRequestContext request) {
        return identityClient.authenticateWithConfidentialClientCache(request)
            .onErrorResume(t -> Mono.empty())
            .switchIfEmpty(Mono.defer(() -> identityClient.authenticateWithConfidentialClient(request)))
<<<<<<< HEAD
            .doOnNext(token -> LoggingUtil.logTokenSuccess(LOGGER, request))
            .doOnError(error -> LoggingUtil.logTokenError(LOGGER, request, error));
=======
            .doOnNext(token -> LoggingUtil.logTokenSuccess(logger, request))
            .doOnError(error -> LoggingUtil.logTokenError(logger, identityClient.getIdentityClientOptions(), request, error));
>>>>>>> 25ad300f
    }
}<|MERGE_RESOLUTION|>--- conflicted
+++ resolved
@@ -44,12 +44,8 @@
         return identityClient.authenticateWithConfidentialClientCache(request)
             .onErrorResume(t -> Mono.empty())
             .switchIfEmpty(Mono.defer(() -> identityClient.authenticateWithConfidentialClient(request)))
-<<<<<<< HEAD
             .doOnNext(token -> LoggingUtil.logTokenSuccess(LOGGER, request))
-            .doOnError(error -> LoggingUtil.logTokenError(LOGGER, request, error));
-=======
-            .doOnNext(token -> LoggingUtil.logTokenSuccess(logger, request))
-            .doOnError(error -> LoggingUtil.logTokenError(logger, identityClient.getIdentityClientOptions(), request, error));
->>>>>>> 25ad300f
+            .doOnError(error -> LoggingUtil.logTokenError(LOGGER, identityClient.getIdentityClientOptions(), request,
+                error));
     }
 }