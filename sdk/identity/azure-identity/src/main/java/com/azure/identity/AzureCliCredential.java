// Copyright (c) Microsoft Corporation. All rights reserved.
// Licensed under the MIT License.

package com.azure.identity;

import com.azure.core.annotation.Immutable;
import com.azure.core.credential.AccessToken;
import com.azure.core.credential.TokenCredential;
import com.azure.core.credential.TokenRequestContext;
import com.azure.core.util.logging.ClientLogger;
import com.azure.identity.implementation.IdentityClient;
import com.azure.identity.implementation.IdentityClientBuilder;
import com.azure.identity.implementation.IdentityClientOptions;
import com.azure.identity.implementation.util.LoggingUtil;
import reactor.core.publisher.Mono;

/**
 * A credential provider that provides token credentials based on Azure CLI
 * command.
 */
@Immutable
public class AzureCliCredential implements TokenCredential {
    private static final ClientLogger LOGGER = new ClientLogger(AzureCliCredential.class);

    private final IdentityClient identityClient;

    /**
     * Creates an AzureCliSecretCredential with default identity client options.
     * @param tenantId the tenant id of the application
     * @param identityClientOptions the options to configure the identity client
     */
    AzureCliCredential(String tenantId, IdentityClientOptions identityClientOptions) {
        identityClient = new IdentityClientBuilder()
            .tenantId(tenantId)
            .identityClientOptions(identityClientOptions).build();
    }

    @Override
    public Mono<AccessToken> getToken(TokenRequestContext request) {
        return identityClient.authenticateWithAzureCli(request)
<<<<<<< HEAD
            .doOnNext(token -> LoggingUtil.logTokenSuccess(LOGGER, request))
            .doOnError(error -> LoggingUtil.logTokenError(LOGGER, request, error));
=======
            .doOnNext(token -> LoggingUtil.logTokenSuccess(logger, request))
            .doOnError(error -> LoggingUtil.logTokenError(logger, identityClient.getIdentityClientOptions(), request, error));
>>>>>>> 25ad300f
    }
}<|MERGE_RESOLUTION|>--- conflicted
+++ resolved
@@ -38,12 +38,8 @@
     @Override
     public Mono<AccessToken> getToken(TokenRequestContext request) {
         return identityClient.authenticateWithAzureCli(request)
-<<<<<<< HEAD
             .doOnNext(token -> LoggingUtil.logTokenSuccess(LOGGER, request))
-            .doOnError(error -> LoggingUtil.logTokenError(LOGGER, request, error));
-=======
-            .doOnNext(token -> LoggingUtil.logTokenSuccess(logger, request))
-            .doOnError(error -> LoggingUtil.logTokenError(logger, identityClient.getIdentityClientOptions(), request, error));
->>>>>>> 25ad300f
+            .doOnError(error -> LoggingUtil.logTokenError(LOGGER, identityClient.getIdentityClientOptions(), request,
+                error));
     }
 }