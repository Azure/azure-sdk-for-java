// Copyright (c) Microsoft Corporation. All rights reserved.
// Licensed under the MIT License.

package com.azure.identity.credential;

import com.azure.core.annotation.Immutable;
import com.azure.core.credentials.AccessToken;
import com.azure.core.credentials.TokenCredential;
import com.azure.core.credentials.TokenRequest;
import com.azure.identity.DeviceCodeChallenge;
import com.azure.identity.implementation.IdentityClient;
import com.azure.identity.implementation.IdentityClientBuilder;
import com.azure.identity.implementation.IdentityClientOptions;
import com.azure.identity.implementation.MsalToken;
import reactor.core.publisher.Mono;

import java.util.concurrent.atomic.AtomicReference;
import java.util.function.Consumer;

/**
 * An AAD credential that acquires a token with a device code for an AAD application.
 */
@Immutable
public class DeviceCodeCredential implements TokenCredential {
    private final Consumer<DeviceCodeChallenge> deviceCodeChallengeConsumer;
    private final IdentityClient identityClient;
    private final AtomicReference<MsalToken> cachedToken;

    /**
     * Creates a DeviceCodeCredential with the given identity client options.
     *
     * @param clientId the client ID of the application
     * @param tenantId the tenant ID of the application
     * @param deviceCodeChallengeConsumer a method allowing the user to meet the device code challenge
     * @param identityClientOptions the options for configuring the identity client
     */
<<<<<<< HEAD
    DeviceCodeCredential(String clientId, Consumer<DeviceCodeChallenge> deviceCodeChallengeConsumer,
                         IdentityClientOptions identityClientOptions) {
        this.deviceCodeChallengeConsumer = deviceCodeChallengeConsumer;
        identityClient = new IdentityClientBuilder()
            .tenantId("common")
=======
    DeviceCodeCredential(String clientId, String tenantId, Consumer<DeviceCodeChallenge> deviceCodeChallengeConsumer,
                         IdentityClientOptions identityClientOptions) {
        this.deviceCodeChallengeConsumer = deviceCodeChallengeConsumer;
        if (tenantId == null) {
            tenantId = "common";
        }
        identityClient = new IdentityClientBuilder()
            .tenantId(tenantId)
>>>>>>> f9b68898
            .clientId(clientId)
            .identityClientOptions(identityClientOptions)
            .build();
        this.cachedToken = new AtomicReference<>();
    }

    @Override
    public Mono<AccessToken> getToken(TokenRequest request) {
        return Mono.defer(() -> {
            if (cachedToken.get() != null) {
<<<<<<< HEAD
                return identityClient.authenticateWithUserRefreshToken(scopes, cachedToken.get())
=======
                return identityClient.authenticateWithUserRefreshToken(request, cachedToken.get())
>>>>>>> f9b68898
                    .onErrorResume(t -> Mono.empty());
            } else {
                return Mono.empty();
            }
        }).switchIfEmpty(
<<<<<<< HEAD
            Mono.defer(() -> identityClient.authenticateWithDeviceCode(scopes, deviceCodeChallengeConsumer)))
=======
            Mono.defer(() -> identityClient.authenticateWithDeviceCode(request, deviceCodeChallengeConsumer)))
>>>>>>> f9b68898
            .map(msalToken -> {
                cachedToken.set(msalToken);
                return msalToken;
            });
    }
}<|MERGE_RESOLUTION|>--- conflicted
+++ resolved
@@ -34,13 +34,6 @@
      * @param deviceCodeChallengeConsumer a method allowing the user to meet the device code challenge
      * @param identityClientOptions the options for configuring the identity client
      */
-<<<<<<< HEAD
-    DeviceCodeCredential(String clientId, Consumer<DeviceCodeChallenge> deviceCodeChallengeConsumer,
-                         IdentityClientOptions identityClientOptions) {
-        this.deviceCodeChallengeConsumer = deviceCodeChallengeConsumer;
-        identityClient = new IdentityClientBuilder()
-            .tenantId("common")
-=======
     DeviceCodeCredential(String clientId, String tenantId, Consumer<DeviceCodeChallenge> deviceCodeChallengeConsumer,
                          IdentityClientOptions identityClientOptions) {
         this.deviceCodeChallengeConsumer = deviceCodeChallengeConsumer;
@@ -49,7 +42,6 @@
         }
         identityClient = new IdentityClientBuilder()
             .tenantId(tenantId)
->>>>>>> f9b68898
             .clientId(clientId)
             .identityClientOptions(identityClientOptions)
             .build();
@@ -60,21 +52,13 @@
     public Mono<AccessToken> getToken(TokenRequest request) {
         return Mono.defer(() -> {
             if (cachedToken.get() != null) {
-<<<<<<< HEAD
-                return identityClient.authenticateWithUserRefreshToken(scopes, cachedToken.get())
-=======
                 return identityClient.authenticateWithUserRefreshToken(request, cachedToken.get())
->>>>>>> f9b68898
                     .onErrorResume(t -> Mono.empty());
             } else {
                 return Mono.empty();
             }
         }).switchIfEmpty(
-<<<<<<< HEAD
-            Mono.defer(() -> identityClient.authenticateWithDeviceCode(scopes, deviceCodeChallengeConsumer)))
-=======
             Mono.defer(() -> identityClient.authenticateWithDeviceCode(request, deviceCodeChallengeConsumer)))
->>>>>>> f9b68898
             .map(msalToken -> {
                 cachedToken.set(msalToken);
                 return msalToken;
