// Copyright (c) Microsoft Corporation. All rights reserved.
// Licensed under the MIT License.

package com.azure.identity.implementation;

import com.microsoft.aad.msal4j.IAccount;
import com.microsoft.aad.msal4j.ITenantProfile;

import java.util.Map;

public class MsalAuthenticationAccount implements IAccount {
<<<<<<< HEAD
    private AuthenticationRecord authenticationRecord;
    private Map<String, ITenantProfile> tenantProfiles;
=======
    private static final long serialVersionUID = 7563908089175663756L;
    private transient AuthenticationRecord authenticationRecord;
    private Map<String, ITenantProfile> tenantProfiles;
    private String homeAccountId;
    private String environment;
    private String username;

>>>>>>> e2018a87

    public MsalAuthenticationAccount(AuthenticationRecord authenticationRecord) {
        this.authenticationRecord = authenticationRecord;
        this.homeAccountId = authenticationRecord.getHomeAccountId();
        this.environment = authenticationRecord.getAuthority();
        this.username = authenticationRecord.getUsername();
    }

    public MsalAuthenticationAccount(AuthenticationRecord authenticationRecord,
                                     Map<String, ITenantProfile> tenantProfiles) {
        this.authenticationRecord = authenticationRecord;
        this.tenantProfiles = tenantProfiles;
        this.homeAccountId = authenticationRecord.getHomeAccountId();
        this.environment = authenticationRecord.getAuthority();
        this.username = authenticationRecord.getUsername();
    }

    public MsalAuthenticationAccount(AuthenticationRecord authenticationRecord,
                                     Map<String, ITenantProfile> tenantProfiles) {
        this.authenticationRecord = authenticationRecord;
        this.tenantProfiles = tenantProfiles;
    }

    @Override
    public String homeAccountId() {
        return homeAccountId;
    }

    @Override
    public String environment() {
        return environment;
    }

    @Override
    public String username() {
        return username;
    }

    @Override
    public Map<String, ITenantProfile> getTenantProfiles() {
        return tenantProfiles;
    }

    @Override
    public Map<String, ITenantProfile> getTenantProfiles() {
        return tenantProfiles;
    }

    public AuthenticationRecord getAuthenticationRecord() {
        return authenticationRecord;
    }
}<|MERGE_RESOLUTION|>--- conflicted
+++ resolved
@@ -9,10 +9,6 @@
 import java.util.Map;
 
 public class MsalAuthenticationAccount implements IAccount {
-<<<<<<< HEAD
-    private AuthenticationRecord authenticationRecord;
-    private Map<String, ITenantProfile> tenantProfiles;
-=======
     private static final long serialVersionUID = 7563908089175663756L;
     private transient AuthenticationRecord authenticationRecord;
     private Map<String, ITenantProfile> tenantProfiles;
@@ -20,7 +16,6 @@
     private String environment;
     private String username;
 
->>>>>>> e2018a87
 
     public MsalAuthenticationAccount(AuthenticationRecord authenticationRecord) {
         this.authenticationRecord = authenticationRecord;
