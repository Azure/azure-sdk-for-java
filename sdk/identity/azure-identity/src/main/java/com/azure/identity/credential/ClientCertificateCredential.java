--- conflicted
+++ resolved
@@ -39,11 +39,7 @@
      */
     ClientCertificateCredential(String tenantId, String clientId, String certificatePath, String certificatePassword,
                                 IdentityClientOptions identityClientOptions) {
-<<<<<<< HEAD
-        Objects.requireNonNull(certificatePath);
-=======
         Objects.requireNonNull(certificatePath, "'certificatePath' cannot be null.");
->>>>>>> f9b68898
         this.clientCertificate = certificatePath;
         this.clientCertificatePassword = certificatePassword;
         identityClient =
