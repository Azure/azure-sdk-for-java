// Copyright (c) Microsoft Corporation. All rights reserved.
// Licensed under the MIT License.

package com.azure.identity.credential;

import com.azure.core.annotation.Immutable;
import com.azure.core.credentials.AccessToken;
import com.azure.core.credentials.TokenCredential;
import com.azure.core.credentials.TokenRequest;
import com.azure.identity.implementation.IdentityClient;
import com.azure.identity.implementation.IdentityClientBuilder;
import com.azure.identity.implementation.IdentityClientOptions;
import com.azure.identity.implementation.MsalToken;
import reactor.core.publisher.Mono;

import java.util.concurrent.atomic.AtomicReference;

/**
 * An AAD credential that acquires a token for an AAD application by prompting the login in the default browser. When
 * authenticated, the oauth2 flow will notify the credential of the authentication code through the reply URL.
 *
 * <p>
 * The application to authenticate to must have delegated user login permissions and have {@code
 * http://localhost:{port}}
 * listed as a valid reply URL.
 */
@Immutable
public class InteractiveBrowserCredential implements TokenCredential {
    private final int port;
    private final IdentityClient identityClient;
    private final AtomicReference<MsalToken> cachedToken;

    /**
     * Creates a InteractiveBrowserCredential with the given identity client options and a listening port, for which
     * {@code http://localhost:{port}} must be registered as a valid reply URL on the application.
     *
     * @param clientId the client ID of the application
     * @param tenantId the tenant ID of the application
     * @param port the port on which the credential will listen for the browser authentication result
     * @param identityClientOptions the options for configuring the identity client
     */
    InteractiveBrowserCredential(String clientId, String tenantId, int port,
                                 IdentityClientOptions identityClientOptions) {
        this.port = port;
<<<<<<< HEAD
        identityClient = new IdentityClientBuilder()
            .tenantId("common")
=======
        if (tenantId == null) {
            tenantId = "common";
        }
        identityClient = new IdentityClientBuilder()
            .tenantId(tenantId)
>>>>>>> f9b68898
            .clientId(clientId)
            .identityClientOptions(identityClientOptions)
            .build();
        cachedToken = new AtomicReference<>();
    }

    @Override
    public Mono<AccessToken> getToken(TokenRequest request) {
        return Mono.defer(() -> {
            if (cachedToken.get() != null) {
<<<<<<< HEAD
                return identityClient.authenticateWithUserRefreshToken(scopes, cachedToken.get())
=======
                return identityClient.authenticateWithUserRefreshToken(request, cachedToken.get())
>>>>>>> f9b68898
                    .onErrorResume(t -> Mono.empty());
            } else {
                return Mono.empty();
            }
        }).switchIfEmpty(Mono.defer(() -> identityClient.authenticateWithBrowserInteraction(request, port)))
            .map(msalToken -> {
                cachedToken.set(msalToken);
                return msalToken;
            });
    }
}<|MERGE_RESOLUTION|>--- conflicted
+++ resolved
@@ -42,16 +42,11 @@
     InteractiveBrowserCredential(String clientId, String tenantId, int port,
                                  IdentityClientOptions identityClientOptions) {
         this.port = port;
-<<<<<<< HEAD
-        identityClient = new IdentityClientBuilder()
-            .tenantId("common")
-=======
         if (tenantId == null) {
             tenantId = "common";
         }
         identityClient = new IdentityClientBuilder()
             .tenantId(tenantId)
->>>>>>> f9b68898
             .clientId(clientId)
             .identityClientOptions(identityClientOptions)
             .build();
@@ -62,11 +57,7 @@
     public Mono<AccessToken> getToken(TokenRequest request) {
         return Mono.defer(() -> {
             if (cachedToken.get() != null) {
-<<<<<<< HEAD
-                return identityClient.authenticateWithUserRefreshToken(scopes, cachedToken.get())
-=======
                 return identityClient.authenticateWithUserRefreshToken(request, cachedToken.get())
->>>>>>> f9b68898
                     .onErrorResume(t -> Mono.empty());
             } else {
                 return Mono.empty();
