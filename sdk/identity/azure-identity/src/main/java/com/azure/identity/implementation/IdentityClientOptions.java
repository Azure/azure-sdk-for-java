// Copyright (c) Microsoft Corporation. All rights reserved.
// Licensed under the MIT License.

package com.azure.identity.implementation;

import com.azure.core.http.HttpClient;
import com.azure.core.http.HttpPipeline;
import com.azure.core.http.ProxyOptions;
import com.azure.core.util.Configuration;
import com.azure.identity.KnownAuthorityHosts;
import com.microsoft.aad.msal4jextensions.PersistenceSettings;
import com.sun.jna.Platform;

import java.nio.file.Path;
import java.nio.file.Paths;
import java.time.Duration;
import java.util.Objects;
import java.util.concurrent.ExecutorService;
import java.util.concurrent.ForkJoinPool;
import java.util.function.Function;

/**
 * Options to configure the IdentityClient.
 */
public final class IdentityClientOptions {
    private static final int MAX_RETRY_DEFAULT_LIMIT = 3;
    private static final String DEFAULT_CACHE_FILE_NAME = "msal.cache";
    private static final Path DEFAULT_CACHE_FILE_PATH = Platform.isWindows()
            ? Paths.get(System.getProperty("user.home"), "AppData", "Local", ".IdentityService")
            : Paths.get(System.getProperty("user.home"), ".IdentityService");
    private static final String DEFAULT_KEYCHAIN_SERVICE = "Microsoft.Developer.IdentityService";
    private static final String DEFAULT_KEYCHAIN_ACCOUNT = "MSALCache";
    private static final String DEFAULT_KEYRING_NAME = "default";
    private static final String DEFAULT_KEYRING_SCHEMA = "msal.cache";
    private static final String DEFAULT_KEYRING_ITEM_NAME = DEFAULT_KEYCHAIN_ACCOUNT;
    private static final String DEFAULT_KEYRING_ATTR_NAME = "MsalClientID";
    private static final String DEFAULT_KEYRING_ATTR_VALUE = "Microsoft.Developer.IdentityService";

    private String authorityHost;
    private int maxRetry;
    private Function<Duration, Duration> retryTimeout;
    private ProxyOptions proxyOptions;
    private HttpPipeline httpPipeline;
    private ExecutorService executorService;
    private Duration tokenRefreshOffset = Duration.ofMinutes(2);
    private HttpClient httpClient;
<<<<<<< HEAD
    private Path cacheFileDirectory;
    private String cacheFileName;
    private String keychainService;
    private String keychainAccount;
    private String keyringName;
    private String keyringItemSchema;
    private String keyringItemName;
    private final String[] attributes; // preserve order
    private boolean allowUnencryptedCache;
    private boolean sharedTokenCacheEnabled;
=======
    private String keePassDatabasePath;
>>>>>>> eb71fce0

    /**
     * Creates an instance of IdentityClientOptions with default settings.
     */
    public IdentityClientOptions() {
        Configuration configuration = Configuration.getGlobalConfiguration();
        authorityHost = configuration.get(Configuration.PROPERTY_AZURE_AUTHORITY_HOST, KnownAuthorityHosts.AZURE_CLOUD);
        maxRetry = MAX_RETRY_DEFAULT_LIMIT;
        retryTimeout = i -> Duration.ofSeconds((long) Math.pow(2, i.getSeconds() - 1));
        cacheFileDirectory = DEFAULT_CACHE_FILE_PATH;
        cacheFileName = DEFAULT_CACHE_FILE_NAME;
        keychainService = DEFAULT_KEYCHAIN_SERVICE;
        keychainAccount = DEFAULT_KEYCHAIN_ACCOUNT;
        keyringName = DEFAULT_KEYRING_NAME;
        keyringItemSchema = DEFAULT_KEYRING_SCHEMA;
        keyringItemName = DEFAULT_KEYRING_ITEM_NAME;
        attributes = new String[] { DEFAULT_KEYRING_ATTR_NAME, DEFAULT_KEYRING_ATTR_VALUE };
        allowUnencryptedCache = false;
        sharedTokenCacheEnabled = false;
    }

    /**
     * @return the Azure Active Directory endpoint to acquire tokens.
     */
    public String getAuthorityHost() {
        return authorityHost;
    }

    /**
     * Specifies the Azure Active Directory endpoint to acquire tokens.
     * @param authorityHost the Azure Active Directory endpoint
     * @return IdentityClientOptions
     */
    public IdentityClientOptions setAuthorityHost(String authorityHost) {
        this.authorityHost = authorityHost;
        return this;
    }

    /**
     * @return the max number of retries when an authentication request fails.
     */
    public int getMaxRetry() {
        return maxRetry;
    }

    /**
     * Specifies the max number of retries when an authentication request fails.
     * @param maxRetry the number of retries
     * @return IdentityClientOptions
     */
    public IdentityClientOptions setMaxRetry(int maxRetry) {
        this.maxRetry = maxRetry;
        return this;
    }

    /**
     * @return a Function to calculate seconds of timeout on every retried request.
     */
    public Function<Duration, Duration> getRetryTimeout() {
        return retryTimeout;
    }

    /**
     * Specifies a Function to calculate seconds of timeout on every retried request.
     * @param retryTimeout the Function that returns a timeout in seconds given the number of retry
     * @return IdentityClientOptions
     */
    public IdentityClientOptions setRetryTimeout(Function<Duration, Duration> retryTimeout) {
        this.retryTimeout = retryTimeout;
        return this;
    }

    /**
     * @return the options for proxy configuration.
     */
    public ProxyOptions getProxyOptions() {
        return proxyOptions;
    }

    /**
     * Specifies the options for proxy configuration.
     * @param proxyOptions the options for proxy configuration
     * @return IdentityClientOptions
     */
    public IdentityClientOptions setProxyOptions(ProxyOptions proxyOptions) {
        this.proxyOptions = proxyOptions;
        return this;
    }

    /**
     * @return the HttpPipeline to send all requests
     */
    public HttpPipeline getHttpPipeline() {
        return httpPipeline;
    }

    /**
     * @return the HttpClient to use for requests
     */
    public HttpClient getHttpClient() {
        return httpClient;
    }

    /**
     * Specifies the HttpPipeline to send all requests. This setting overrides the others.
     * @param httpPipeline the HttpPipeline to send all requests
     * @return IdentityClientOptions
     */
    public IdentityClientOptions setHttpPipeline(HttpPipeline httpPipeline) {
        this.httpPipeline = httpPipeline;
        return this;
    }

    /**
     * Specifies the ExecutorService to be used to execute the authentication requests.
     * Developer is responsible for maintaining the lifecycle of the ExecutorService.
     *
     * <p>
     * If this is not configured, the {@link ForkJoinPool#commonPool()} will be used which is
     * also shared with other application tasks. If the common pool is heavily used for other tasks, authentication
     * requests might starve and setting up this executor service should be considered.
     * </p>
     *
     * <p> The executor service and can be safely shutdown if the TokenCredential is no longer being used by the
     * Azure SDK clients and should be shutdown before the application exits. </p>
     *
     * @param executorService the executor service to use for executing authentication requests.
     * @return IdentityClientOptions
     */
    public IdentityClientOptions setExecutorService(ExecutorService executorService) {
        this.executorService = executorService;
        return this;
    }

    /**
     * @return the ExecutorService to execute authentication requests.
     */
    public ExecutorService getExecutorService() {
        return executorService;
    }

    /**
     * @return how long before the actual token expiry to refresh the token.
     */
    public Duration getTokenRefreshOffset() {
        return tokenRefreshOffset;
    }

    /**
     * Sets how long before the actual token expiry to refresh the token. The
     * token will be considered expired at and after the time of (actual
     * expiry - token refresh offset). The default offset is 2 minutes.
     *
     * This is useful when network is congested and a request containing the
     * token takes longer than normal to get to the server.
     *
     * @param tokenRefreshOffset the duration before the actual expiry of a token to refresh it
     * @return IdentityClientOptions
     * @throws NullPointerException If {@code tokenRefreshOffset} is null.
     */
    public IdentityClientOptions setTokenRefreshOffset(Duration tokenRefreshOffset) {
        Objects.requireNonNull(tokenRefreshOffset, "The token refresh offset cannot be null.");
        this.tokenRefreshOffset = tokenRefreshOffset;
        return this;
    }

    /**
     * Specifies the HttpClient to send use for requests.
     * @param httpClient the http client to use for requests
     * @return IdentityClientOptions
     */
    public IdentityClientOptions setHttpClient(HttpClient httpClient) {
        this.httpClient = httpClient;
        return this;
    }

<<<<<<< HEAD
    PersistenceSettings getPersistenceSettings() {
        return PersistenceSettings.builder(cacheFileName, cacheFileDirectory)
                .setMacKeychain(keychainService, keychainAccount)
                .setLinuxKeyring(keyringName, keyringItemSchema, keyringItemName,
                        attributes[0], attributes[1], null, null)
                .setLinuxUseUnprotectedFileAsCacheStorage(allowUnencryptedCache)
                .build();
    }

    /**
     * Sets whether to use an unprotected file specified by <code>cacheFileLocation()</code> instead of
     * Gnome keyring on Linux. This is false by default.
     *
     * @param allowUnencryptedCache whether to use an unprotected file for cache storage.
     *
     * @return The updated identity client options.
     */
    public IdentityClientOptions allowUnencryptedCache(boolean allowUnencryptedCache) {
        this.allowUnencryptedCache = allowUnencryptedCache;
=======
    /**
     * Specifies the database to extract IntelliJ cached credentials from.
     * @param keePassDatabasePath the database to extract intellij credentials from.
     * @return IdentityClientOptions
     */
    public IdentityClientOptions setIntelliJKeePassDatabasePath(String keePassDatabasePath) {
        this.keePassDatabasePath = keePassDatabasePath;
>>>>>>> eb71fce0
        return this;
    }

    /**
<<<<<<< HEAD
     * Gets if the shared token cache is disabled.
     * @return if the shared token cache is disabled.
     */
    public boolean isSharedTokenCacheEnabled() {
        return this.sharedTokenCacheEnabled;
    }

    /**
     * Sets whether to enable using the shared token cache. This is disabled by default.
     *
     * @param enabled whether to enable using the shared token cache.
     *
     * @return The updated identity client options.
     */
    public IdentityClientOptions enablePersistentCache(boolean enabled) {
        this.sharedTokenCacheEnabled = enabled;
        return this;
=======
     * Get the KeePass database path.
     * @return the KeePass database path to extract inellij credentials from.
     */
    public String getIntelliJKeePassDatabasePath() {
        return keePassDatabasePath;
>>>>>>> eb71fce0
    }
}<|MERGE_RESOLUTION|>--- conflicted
+++ resolved
@@ -44,7 +44,6 @@
     private ExecutorService executorService;
     private Duration tokenRefreshOffset = Duration.ofMinutes(2);
     private HttpClient httpClient;
-<<<<<<< HEAD
     private Path cacheFileDirectory;
     private String cacheFileName;
     private String keychainService;
@@ -55,9 +54,7 @@
     private final String[] attributes; // preserve order
     private boolean allowUnencryptedCache;
     private boolean sharedTokenCacheEnabled;
-=======
     private String keePassDatabasePath;
->>>>>>> eb71fce0
 
     /**
      * Creates an instance of IdentityClientOptions with default settings.
@@ -234,7 +231,6 @@
         return this;
     }
 
-<<<<<<< HEAD
     PersistenceSettings getPersistenceSettings() {
         return PersistenceSettings.builder(cacheFileName, cacheFileDirectory)
                 .setMacKeychain(keychainService, keychainAccount)
@@ -254,7 +250,9 @@
      */
     public IdentityClientOptions allowUnencryptedCache(boolean allowUnencryptedCache) {
         this.allowUnencryptedCache = allowUnencryptedCache;
-=======
+        return this;
+    }
+
     /**
      * Specifies the database to extract IntelliJ cached credentials from.
      * @param keePassDatabasePath the database to extract intellij credentials from.
@@ -262,12 +260,10 @@
      */
     public IdentityClientOptions setIntelliJKeePassDatabasePath(String keePassDatabasePath) {
         this.keePassDatabasePath = keePassDatabasePath;
->>>>>>> eb71fce0
-        return this;
-    }
-
-    /**
-<<<<<<< HEAD
+        return this;
+    }
+
+    /**
      * Gets if the shared token cache is disabled.
      * @return if the shared token cache is disabled.
      */
@@ -285,12 +281,13 @@
     public IdentityClientOptions enablePersistentCache(boolean enabled) {
         this.sharedTokenCacheEnabled = enabled;
         return this;
-=======
+    }
+
+    /*
      * Get the KeePass database path.
      * @return the KeePass database path to extract inellij credentials from.
      */
     public String getIntelliJKeePassDatabasePath() {
         return keePassDatabasePath;
->>>>>>> eb71fce0
     }
 }