--- conflicted
+++ resolved
@@ -23,11 +23,8 @@
     private Function<Duration, Duration> retryTimeout;
     private ProxyOptions proxyOptions;
     private HttpPipeline httpPipeline;
-<<<<<<< HEAD
     private ExecutorService executorService;
-=======
     private Duration tokenRefreshOffset = Duration.ofMinutes(2);
->>>>>>> 2f9d1b1a
     private HttpClient httpClient;
 
     /**
@@ -132,9 +129,17 @@
     }
 
     /**
-<<<<<<< HEAD
-     * Specifies the  ExecutorService to be used to execute the requests.
+     * Specifies the ExecutorService to be used to execute the authentication requests.
      * Developer is responsible for maintaining the lifecycle of the ExecutorService.
+     *
+     * <p>
+     * If this is not configured, the {@link ForkJoinPool#commonPool()} will be used which is
+     * also shared with other application tasks. If the common pool is heavily used for other tasks, authentication
+     * requests might starve and setting up this executor service should be considered.
+     * </p>
+     *
+     * <p> The executor service and can be safely shutdown if the TokenCredential is no longer being used by the
+     * Azure SDK clients and should be shutdown before the application exits. </p>
      *
      * @param executorService the executor service to use for executing authentication requests.
      * @return IdentityClientOptions
@@ -149,7 +154,9 @@
      */
     public ExecutorService getExecutorService() {
         return executorService;
-=======
+    }
+  
+    /**
      * @return how long before the actual token expiry to refresh the token.
      */
     public Duration getTokenRefreshOffset() {
@@ -171,7 +178,6 @@
             this.tokenRefreshOffset = tokenRefreshOffset;
         }
         return this;
->>>>>>> 2f9d1b1a
     }
 
     /**
