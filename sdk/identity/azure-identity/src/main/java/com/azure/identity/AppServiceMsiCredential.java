--- conflicted
+++ resolved
@@ -15,19 +15,9 @@
  * The Managed Service Identity credential for Azure App Service.
  */
 @Immutable
-<<<<<<< HEAD
-class AppServiceMsiCredential {
+class AppServiceMsiCredential extends ManagedIdentityServiceCredential {
     private final String msiEndpoint;
     private final String msiSecret;
-    private final IdentityClient identityClient;
-    private final String clientId;
-=======
-class AppServiceMsiCredential extends ManagedIdentityServiceCredential {
-    private final String identityEndpoint;
-    private final String msiEndpoint;
-    private final String msiSecret;
-    private final String identityHeader;
->>>>>>> 9a2679e2
     private final ClientLogger logger = new ClientLogger(AppServiceMsiCredential.class);
 
     /**
@@ -41,15 +31,6 @@
         Configuration configuration = Configuration.getGlobalConfiguration().clone();
         this.msiEndpoint = configuration.get(Configuration.PROPERTY_MSI_ENDPOINT);
         this.msiSecret = configuration.get(Configuration.PROPERTY_MSI_SECRET);
-<<<<<<< HEAD
-        this.identityClient = identityClient;
-        this.clientId = clientId;
-
-=======
-        if (identityEndpoint != null) {
-            validateEndpointProtocol(this.identityEndpoint, "Identity", logger);
-        }
->>>>>>> 9a2679e2
         if (msiEndpoint != null) {
             validateEndpointProtocol(this.msiEndpoint, "MSI", logger);
         }
