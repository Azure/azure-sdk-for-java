--- conflicted
+++ resolved
@@ -49,10 +49,6 @@
             throw logger.logExceptionAsError(new ClientAuthenticationException(
                 "Cannot create any credentials with the current environment variables",
                 null));
-<<<<<<< HEAD
-        }).flatMap(cred -> cred.getToken(scopes));
-=======
         }).flatMap(cred -> cred.getToken(request));
->>>>>>> f9b68898
     }
 }