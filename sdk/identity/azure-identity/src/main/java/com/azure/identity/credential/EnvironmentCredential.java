// Copyright (c) Microsoft Corporation. All rights reserved.
// Licensed under the MIT License.

package com.azure.identity.credential;

import com.azure.core.credentials.AccessToken;
import com.azure.core.credentials.TokenCredential;
import com.azure.core.exception.ClientAuthenticationException;
import com.azure.core.implementation.annotation.Immutable;
import com.azure.core.util.configuration.BaseConfigurations;
import com.azure.core.util.configuration.Configuration;
import com.azure.core.util.configuration.ConfigurationManager;
import com.azure.identity.implementation.IdentityClientOptions;
import reactor.core.publisher.Mono;

/**
 * A credential provider that provides token credentials based on environment
 * variables.
 */
@Immutable
public class EnvironmentCredential implements TokenCredential {
    private Configuration configuration;
    private final IdentityClientOptions identityClientOptions;

    /**
     * Creates an instance of the default environment credential provider.
     * @param identityClientOptions the options for configuring the identity client
     */
<<<<<<< HEAD
    EnvironmentCredential(IdentityClientOptions identityClientOptions) {
        this.configuration = ConfigurationManager.getConfiguration();
=======
    public EnvironmentCredential(IdentityClientOptions identityClientOptions) {
        this.configuration = ConfigurationManager.getConfiguration().clone();
>>>>>>> 60bec6e8
        this.identityClientOptions = identityClientOptions;
    }

    @Override
    public Mono<AccessToken> getToken(String... scopes) {
        return Mono.fromSupplier(() -> {
            if (configuration.contains(BaseConfigurations.AZURE_CLIENT_ID)
                && configuration.contains(BaseConfigurations.AZURE_CLIENT_SECRET)
                && configuration.contains(BaseConfigurations.AZURE_TENANT_ID)) {
<<<<<<< HEAD
                // TODO: support other clouds
                return new ClientSecretCredential(configuration.get(BaseConfigurations.AZURE_TENANT_ID),
                    configuration.get(BaseConfigurations.AZURE_CLIENT_ID),
                    configuration.get(BaseConfigurations.AZURE_CLIENT_SECRET),
                    identityClientOptions);
=======
                // TODO: support other clouds.
                return new ClientSecretCredential(identityClientOptions)
                    .clientId(configuration.get(BaseConfigurations.AZURE_CLIENT_ID))
                    .clientSecret(configuration.get(BaseConfigurations.AZURE_CLIENT_SECRET))
                    .tenantId(configuration.get(BaseConfigurations.AZURE_TENANT_ID));
>>>>>>> 60bec6e8
            }
            // Other environment variables
            throw new ClientAuthenticationException("Cannot create any credentials with the current environment variables", null);
        }).flatMap(cred -> cred.getToken(scopes));
    }
}<|MERGE_RESOLUTION|>--- conflicted
+++ resolved
@@ -26,13 +26,8 @@
      * Creates an instance of the default environment credential provider.
      * @param identityClientOptions the options for configuring the identity client
      */
-<<<<<<< HEAD
     EnvironmentCredential(IdentityClientOptions identityClientOptions) {
-        this.configuration = ConfigurationManager.getConfiguration();
-=======
-    public EnvironmentCredential(IdentityClientOptions identityClientOptions) {
         this.configuration = ConfigurationManager.getConfiguration().clone();
->>>>>>> 60bec6e8
         this.identityClientOptions = identityClientOptions;
     }
 
@@ -42,19 +37,11 @@
             if (configuration.contains(BaseConfigurations.AZURE_CLIENT_ID)
                 && configuration.contains(BaseConfigurations.AZURE_CLIENT_SECRET)
                 && configuration.contains(BaseConfigurations.AZURE_TENANT_ID)) {
-<<<<<<< HEAD
                 // TODO: support other clouds
                 return new ClientSecretCredential(configuration.get(BaseConfigurations.AZURE_TENANT_ID),
                     configuration.get(BaseConfigurations.AZURE_CLIENT_ID),
                     configuration.get(BaseConfigurations.AZURE_CLIENT_SECRET),
                     identityClientOptions);
-=======
-                // TODO: support other clouds.
-                return new ClientSecretCredential(identityClientOptions)
-                    .clientId(configuration.get(BaseConfigurations.AZURE_CLIENT_ID))
-                    .clientSecret(configuration.get(BaseConfigurations.AZURE_CLIENT_SECRET))
-                    .tenantId(configuration.get(BaseConfigurations.AZURE_TENANT_ID));
->>>>>>> 60bec6e8
             }
             // Other environment variables
             throw new ClientAuthenticationException("Cannot create any credentials with the current environment variables", null);
