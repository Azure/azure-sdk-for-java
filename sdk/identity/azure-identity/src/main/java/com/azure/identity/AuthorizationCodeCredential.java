// Copyright (c) Microsoft Corporation. All rights reserved.
// Licensed under the MIT License.

package com.azure.identity;

import com.azure.core.annotation.Immutable;
import com.azure.core.credential.AccessToken;
import com.azure.core.credential.TokenCredential;
import com.azure.core.credential.TokenRequestContext;
import com.azure.core.util.logging.ClientLogger;
import com.azure.identity.implementation.IdentityClient;
import com.azure.identity.implementation.IdentityClientBuilder;
import com.azure.identity.implementation.IdentityClientOptions;
import com.azure.identity.implementation.MsalAuthenticationAccount;
import com.azure.identity.implementation.util.LoggingUtil;
import reactor.core.publisher.Mono;

import java.net.URI;
import java.util.concurrent.atomic.AtomicReference;

/**
 * An AAD credential that acquires a token with an Oauth 2.0 authorization code grant
 * for an AAD application.
 */
@Immutable
public class AuthorizationCodeCredential implements TokenCredential {
    private final String authCode;
    private final URI redirectUri;
    private final IdentityClient identityClient;
    private final AtomicReference<MsalAuthenticationAccount> cachedToken;
    private final ClientLogger logger = new ClientLogger(AuthorizationCodeCredential.class);

    /**
     * Creates an AuthorizationCodeCredential with the given identity client options.
     *
     * @param clientId the client ID of the application
     * @param tenantId the tenant ID of the application
     * @param authCode the Oauth 2.0 authorization code grant
     * @param redirectUri the redirect URI used to authenticate to Azure Active Directory
     * @param identityClientOptions the options for configuring the identity client
     */
    AuthorizationCodeCredential(String clientId, String tenantId, String authCode, URI redirectUri,
                                IdentityClientOptions identityClientOptions) {
        identityClient = new IdentityClientBuilder()
            .tenantId(tenantId)
            .clientId(clientId)
            .identityClientOptions(identityClientOptions)
            .build();
        this.cachedToken = new AtomicReference<>();
        this.authCode = authCode;
        this.redirectUri = redirectUri;
    }

    @Override
    public Mono<AccessToken> getToken(TokenRequestContext request) {
        return Mono.defer(() -> {
            if (cachedToken.get() != null) {
                return identityClient.authenticateWithPublicClientCache(request, cachedToken.get())
                    .onErrorResume(t -> Mono.empty());
            } else {
                return Mono.empty();
            }
        }).switchIfEmpty(
            Mono.defer(() -> identityClient.authenticateWithAuthorizationCode(request, authCode, redirectUri)))
               .map(msalToken -> {
                   cachedToken.set(new MsalAuthenticationAccount(
                                new AuthenticationRecord(msalToken.getAuthenticationResult(),
                                        identityClient.getTenantId())));
                   return (AccessToken) msalToken;
               })
<<<<<<< HEAD
            .doOnNext(token -> LoggingUtil.getTokenSuccess(AuthorizationCodeCredential.class, logger, request))
            .doOnError(error -> LoggingUtil.getTokenError(AuthorizationCodeCredential.class, logger, error));
=======
            .doOnNext(token -> LoggingUtil.logTokenSuccess(logger, request))
            .doOnError(error -> LoggingUtil.logTokenError(logger, request, error));
>>>>>>> 5a2d9785
    }
}<|MERGE_RESOLUTION|>--- conflicted
+++ resolved
@@ -68,12 +68,7 @@
                                         identityClient.getTenantId())));
                    return (AccessToken) msalToken;
                })
-<<<<<<< HEAD
-            .doOnNext(token -> LoggingUtil.getTokenSuccess(AuthorizationCodeCredential.class, logger, request))
-            .doOnError(error -> LoggingUtil.getTokenError(AuthorizationCodeCredential.class, logger, error));
-=======
             .doOnNext(token -> LoggingUtil.logTokenSuccess(logger, request))
             .doOnError(error -> LoggingUtil.logTokenError(logger, request, error));
->>>>>>> 5a2d9785
     }
 }