--- conflicted
+++ resolved
@@ -35,30 +35,17 @@
      *
      * @param clientId the client ID of the application
      * @param clientSecret the client secret of the application
-     * @param certificatePath the path to the PKCS12 or PEM certificate of the application
-     * @param certificatePassword the password protecting the PFX certificate
      * @param tenantId the tenant ID of the application
      * @param authCode the Oauth 2.0 authorization code grant
      * @param redirectUri the redirect URI used to authenticate to Azure Active Directory
      * @param identityClientOptions the options for configuring the identity client
      */
-<<<<<<< HEAD
-    AuthorizationCodeCredential(String clientId, String tenantId, String authCode, URI redirectUri,
-                                IdentityClientOptions identityClientOptions) {
-=======
-    AuthorizationCodeCredential(String clientId, String clientSecret, String certificatePath,
-                                String certificatePassword, String tenantId, String authCode,
+    AuthorizationCodeCredential(String clientId, String clientSecret, String tenantId, String authCode,
                                 URI redirectUri, IdentityClientOptions identityClientOptions) {
-        if (tenantId == null) {
-            tenantId = "common";
-        }
->>>>>>> f9a6818b
         identityClient = new IdentityClientBuilder()
             .tenantId(tenantId)
             .clientId(clientId)
             .clientSecret(clientSecret)
-            .certificatePath(certificatePath)
-            .certificatePassword(certificatePassword)
             .identityClientOptions(identityClientOptions)
             .build();
         this.cachedToken = new AtomicReference<>();
