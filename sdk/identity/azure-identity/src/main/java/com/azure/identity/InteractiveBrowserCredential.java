// Copyright (c) Microsoft Corporation. All rights reserved.
// Licensed under the MIT License.

package com.azure.identity;

import com.azure.core.annotation.Immutable;
import com.azure.core.credential.AccessToken;
import com.azure.core.credential.TokenCredential;
import com.azure.core.credential.TokenRequestContext;
import com.azure.core.util.logging.ClientLogger;
import com.azure.identity.implementation.IdentityClient;
import com.azure.identity.implementation.IdentityClientBuilder;
import com.azure.identity.implementation.IdentityClientOptions;
import com.azure.identity.implementation.MsalAuthenticationAccount;
import com.azure.identity.implementation.MsalToken;
import com.azure.identity.implementation.util.LoggingUtil;
import reactor.core.publisher.Mono;

import java.util.concurrent.atomic.AtomicReference;

/**
 * An AAD credential that acquires a token for an AAD application by prompting the login in the default browser. When
 * authenticated, the oauth2 flow will notify the credential of the authentication code through the reply URL.
 *
 * <p>
 * The application to authenticate to must have delegated user login permissions and have {@code
 * http://localhost:{port}}
 * listed as a valid reply URL.
 */
@Immutable
public class InteractiveBrowserCredential implements TokenCredential {
    private final int port;
    private final IdentityClient identityClient;
    private final AtomicReference<MsalAuthenticationAccount> cachedToken;
    private final boolean automaticAuthentication;
    private final String authorityHost;
    private final ClientLogger logger = new ClientLogger(InteractiveBrowserCredential.class);


    /**
     * Creates a InteractiveBrowserCredential with the given identity client options and a listening port, for which
     * {@code http://localhost:{port}} must be registered as a valid reply URL on the application.
     *
     * @param clientId the client ID of the application
     * @param tenantId the tenant ID of the application
     * @param port the port on which the credential will listen for the browser authentication result
     * @param automaticAuthentication indicates whether automatic authentication should be attempted or not.
     * @param identityClientOptions the options for configuring the identity client
     */
    InteractiveBrowserCredential(String clientId, String tenantId, int port, boolean automaticAuthentication,
                                 IdentityClientOptions identityClientOptions) {
        this.port = port;
        identityClient = new IdentityClientBuilder()
            .tenantId(tenantId)
            .clientId(clientId)
            .identityClientOptions(identityClientOptions)
            .build();
        cachedToken = new AtomicReference<>();
        this.authorityHost = identityClientOptions.getAuthorityHost();
        this.automaticAuthentication = automaticAuthentication;
        if (identityClientOptions.getAuthenticationRecord() != null) {
            cachedToken.set(new MsalAuthenticationAccount(identityClientOptions.getAuthenticationRecord()));
        }
    }

    @Override
    public Mono<AccessToken> getToken(TokenRequestContext request) {
        return Mono.defer(() -> {
            if (cachedToken.get() != null) {
                return identityClient.authenticateWithPublicClientCache(request, cachedToken.get())
                    .onErrorResume(t -> Mono.empty());
            } else {
                return Mono.empty();
            }
        }).switchIfEmpty(Mono.defer(() -> {
            if (!automaticAuthentication) {
                return Mono.error(logger.logExceptionAsError(new AuthenticationRequiredException("Interactive "
                             + "authentication is needed to acquire token. Call Authenticate to initiate the device "
                             + "code authentication.", request)));
            }
            return identityClient.authenticateWithBrowserInteraction(request, port);
        })).map(this::updateCache)
<<<<<<< HEAD
            .doOnNext(token -> LoggingUtil.getTokenSuccess(InteractiveBrowserCredential.class, logger, request))
            .doOnError(error -> LoggingUtil.getTokenError(InteractiveBrowserCredential.class, logger, error));
=======
            .doOnNext(token -> LoggingUtil.logTokenSuccess(logger, request))
            .doOnError(error -> LoggingUtil.logTokenError(logger, request, error));
>>>>>>> 5a2d9785
    }

    /**
     * Interactively authenticates a user via the default browser.
     *
     * @param request The details of the authentication request.
     *
     * @return The {@link AuthenticationRecord} which can be used to silently authenticate the account
     * on future execution if persistent caching was enabled via
     * {@link InteractiveBrowserCredentialBuilder#enablePersistentCache(boolean)} when credential was instantiated.
     */
    public Mono<AuthenticationRecord> authenticate(TokenRequestContext request) {
        return Mono.defer(() -> identityClient.authenticateWithBrowserInteraction(request, port))
                .map(this::updateCache)
                .map(msalToken -> cachedToken.get().getAuthenticationRecord());
    }

    /**
     * Interactively authenticates a user via the default browser.
     *
     * @return The {@link AuthenticationRecord} which can be used to silently authenticate the account
     * on future execution if persistent caching was enabled via
     * {@link InteractiveBrowserCredentialBuilder#enablePersistentCache(boolean)} when credential was instantiated.
     */
    public Mono<AuthenticationRecord> authenticate() {
        String defaultScope = KnownAuthorityHosts.getDefaultScope(authorityHost);
        if (defaultScope == null) {
            return Mono.error(logger.logExceptionAsError(new CredentialUnavailableException("Authenticating in this "
                                                    + "environment requires specifying a TokenRequestContext.")));
        }
        return authenticate(new TokenRequestContext().addScopes(defaultScope));
    }

    private AccessToken updateCache(MsalToken msalToken) {
        cachedToken.set(
                new MsalAuthenticationAccount(
                        new AuthenticationRecord(msalToken.getAuthenticationResult(),
                                identityClient.getTenantId())));
        return msalToken;
    }

}<|MERGE_RESOLUTION|>--- conflicted
+++ resolved
@@ -80,13 +80,8 @@
             }
             return identityClient.authenticateWithBrowserInteraction(request, port);
         })).map(this::updateCache)
-<<<<<<< HEAD
-            .doOnNext(token -> LoggingUtil.getTokenSuccess(InteractiveBrowserCredential.class, logger, request))
-            .doOnError(error -> LoggingUtil.getTokenError(InteractiveBrowserCredential.class, logger, error));
-=======
             .doOnNext(token -> LoggingUtil.logTokenSuccess(logger, request))
             .doOnError(error -> LoggingUtil.logTokenError(logger, request, error));
->>>>>>> 5a2d9785
     }
 
     /**
