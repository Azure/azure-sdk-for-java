// Copyright (c) Microsoft Corporation. All rights reserved.
// Licensed under the MIT License.

package com.azure.identity;

import com.azure.core.annotation.Immutable;
import com.azure.core.credential.AccessToken;
import com.azure.core.credential.TokenCredential;
import com.azure.core.credential.TokenRefreshOptions;
import com.azure.core.credential.TokenRequestContext;
import com.azure.core.util.logging.ClientLogger;
import com.azure.identity.implementation.IdentityClient;
import com.azure.identity.implementation.IdentityClientBuilder;
import com.azure.identity.implementation.IdentityClientOptions;
import com.azure.identity.implementation.MsalAuthenticationAccount;
import com.azure.identity.implementation.MsalToken;
import com.azure.identity.implementation.util.LoggingUtil;
import reactor.core.publisher.Mono;

import java.util.concurrent.atomic.AtomicReference;

/**
 * An AAD credential that acquires a token for an AAD application by prompting the login in the default browser. When
 * authenticated, the oauth2 flow will notify the credential of the authentication code through the reply URL.
 *
 * <p>
 * The application to authenticate to must have delegated user login permissions and have {@code
 * http://localhost:{port}}
 * listed as a valid reply URL.
 */
@Immutable
public class InteractiveBrowserCredential implements TokenCredential {
    private final int port;
    private final IdentityClient identityClient;
    private final IdentityClientOptions identityClientOptions;
    private final AtomicReference<MsalAuthenticationAccount> cachedToken;
    private final boolean automaticAuthentication;
    private final String authorityHost;
    private final ClientLogger logger = new ClientLogger(InteractiveBrowserCredential.class);


    /**
     * Creates a InteractiveBrowserCredential with the given identity client options and a listening port, for which
     * {@code http://localhost:{port}} must be registered as a valid reply URL on the application.
     *
     * @param clientId the client ID of the application
     * @param tenantId the tenant ID of the application
     * @param port the port on which the credential will listen for the browser authentication result
     * @param automaticAuthentication indicates whether automatic authentication should be attempted or not.
     * @param identityClientOptions the options for configuring the identity client
     */
    InteractiveBrowserCredential(String clientId, String tenantId, int port, boolean automaticAuthentication,
                                 IdentityClientOptions identityClientOptions) {
        this.port = port;
        identityClient = new IdentityClientBuilder()
            .tenantId(tenantId)
            .clientId(clientId)
            .identityClientOptions(identityClientOptions)
            .build();
        this.identityClientOptions = identityClientOptions;
        cachedToken = new AtomicReference<>();
        this.authorityHost = identityClientOptions.getAuthorityHost();
        this.automaticAuthentication = automaticAuthentication;
        if (identityClientOptions.getAuthenticationRecord() != null) {
            cachedToken.set(new MsalAuthenticationAccount(identityClientOptions.getAuthenticationRecord()));
        }
    }

    @Override
    public Mono<AccessToken> getToken(TokenRequestContext request) {
        return Mono.defer(() -> {
            if (cachedToken.get() != null) {
                return identityClient.authenticateWithPublicClientCache(request, cachedToken.get())
                    .onErrorResume(t -> Mono.empty());
            } else {
                return Mono.empty();
            }
        }).switchIfEmpty(Mono.defer(() -> {
            if (!automaticAuthentication) {
                return Mono.error(logger.logExceptionAsError(new AuthenticationRequiredException("Interactive "
                             + "authentication is needed to acquire token. Call Authenticate to initiate the device "
                             + "code authentication.", request)));
            }
            return identityClient.authenticateWithBrowserInteraction(request, port);
        })).map(this::updateCache)
            .doOnNext(token -> LoggingUtil.logTokenSuccess(logger, request))
            .doOnError(error -> LoggingUtil.logTokenError(logger, request, error));
    }

    /**
     * Interactively authenticates a user via the default browser.
     *
     * @param request The details of the authentication request.
     *
     * @return The {@link AuthenticationRecord} which can be used to silently authenticate the account
     * on future execution if persistent caching was enabled via
     * {@link InteractiveBrowserCredentialBuilder#enablePersistentCache(boolean)} when credential was instantiated.
     */
    public Mono<AuthenticationRecord> authenticate(TokenRequestContext request) {
        return Mono.defer(() -> identityClient.authenticateWithBrowserInteraction(request, port))
                .map(this::updateCache)
                .map(msalToken -> cachedToken.get().getAuthenticationRecord());
    }

    /**
     * Interactively authenticates a user via the default browser.
     *
     * @return The {@link AuthenticationRecord} which can be used to silently authenticate the account
     * on future execution if persistent caching was enabled via
     * {@link InteractiveBrowserCredentialBuilder#enablePersistentCache(boolean)} when credential was instantiated.
     */
    public Mono<AuthenticationRecord> authenticate() {
        String defaultScope = KnownAuthorityHosts.getDefaultScope(authorityHost);
        if (defaultScope == null) {
            return Mono.error(logger.logExceptionAsError(new CredentialUnavailableException("Authenticating in this "
                                                    + "environment requires specifying a TokenRequestContext.")));
        }
        return authenticate(new TokenRequestContext().addScopes(defaultScope));
    }

<<<<<<< HEAD
    @Override
    public TokenRefreshOptions getTokenRefreshOptions() {
        return identityClientOptions.getTokenRefreshOptions();
    }

    private MsalToken updateCache(MsalToken msalToken) {
=======
    private AccessToken updateCache(MsalToken msalToken) {
>>>>>>> 60cde34e
        cachedToken.set(
                new MsalAuthenticationAccount(
                        new AuthenticationRecord(msalToken.getAuthenticationResult(),
                                identityClient.getTenantId())));
        return msalToken;
    }

}<|MERGE_RESOLUTION|>--- conflicted
+++ resolved
@@ -118,21 +118,16 @@
         return authenticate(new TokenRequestContext().addScopes(defaultScope));
     }
 
-<<<<<<< HEAD
     @Override
     public TokenRefreshOptions getTokenRefreshOptions() {
         return identityClientOptions.getTokenRefreshOptions();
     }
 
-    private MsalToken updateCache(MsalToken msalToken) {
-=======
     private AccessToken updateCache(MsalToken msalToken) {
->>>>>>> 60cde34e
         cachedToken.set(
                 new MsalAuthenticationAccount(
                         new AuthenticationRecord(msalToken.getAuthenticationResult(),
                                 identityClient.getTenantId())));
         return msalToken;
     }
-
 }