// Copyright (c) Microsoft Corporation. All rights reserved.
// Licensed under the MIT License.

package com.azure.identity;

import com.azure.core.annotation.Immutable;
import com.azure.core.credential.AccessToken;
import com.azure.core.credential.TokenCredential;
import com.azure.core.credential.TokenRequestContext;
import com.azure.core.util.logging.ClientLogger;
import com.azure.identity.implementation.IdentityClient;
import com.azure.identity.implementation.IdentityClientBuilder;
import com.azure.identity.implementation.IdentityClientOptions;
import com.azure.identity.implementation.MsalAuthenticationAccount;
import com.azure.identity.implementation.MsalToken;
import com.azure.identity.implementation.util.LoggingUtil;
import reactor.core.publisher.Mono;

import java.util.concurrent.atomic.AtomicReference;

/**
 * An AAD credential that acquires a token for an AAD application by prompting the login in the default browser. When
 * authenticated, the oauth2 flow will notify the credential of the authentication code through the reply URL.
 *
 * <p>
 * The application to authenticate to must have delegated user login permissions and have {@code
 * http://localhost:{port}}
 * listed as a valid reply URL.
 */
@Immutable
public class InteractiveBrowserCredential implements TokenCredential {
    private final int port;
    private final IdentityClient identityClient;
    private final AtomicReference<MsalAuthenticationAccount> cachedToken;
    private final boolean automaticAuthentication;
    private final String authorityHost;
    private final ClientLogger logger = new ClientLogger(InteractiveBrowserCredential.class);


    /**
     * Creates a InteractiveBrowserCredential with the given identity client options and a listening port, for which
     * {@code http://localhost:{port}} must be registered as a valid reply URL on the application.
     *
     * @param clientId the client ID of the application
     * @param clientSecret the client secret of the application
     * @param certificatePath the path to the PKCS12 or PEM certificate of the application
     * @param certificatePassword the password protecting the PFX certificate
     * @param tenantId the tenant ID of the application
     * @param port the port on which the credential will listen for the browser authentication result
     * @param automaticAuthentication indicates whether automatic authentication should be attempted or not.
     * @param identityClientOptions the options for configuring the identity client
     */
<<<<<<< HEAD
    InteractiveBrowserCredential(String clientId, String tenantId, int port, boolean automaticAuthentication,
=======
    InteractiveBrowserCredential(String clientId, String clientSecret, String certificatePath,
                                 String certificatePassword, String tenantId, int port,
>>>>>>> f9a6818b
                                 IdentityClientOptions identityClientOptions) {
        this.port = port;
        identityClient = new IdentityClientBuilder()
            .tenantId(tenantId)
            .clientId(clientId)
            .clientSecret(clientSecret)
            .certificatePath(certificatePath)
            .certificatePassword(certificatePassword)
            .identityClientOptions(identityClientOptions)
            .build();
        cachedToken = new AtomicReference<>();
        this.authorityHost = identityClientOptions.getAuthorityHost();
        this.automaticAuthentication = automaticAuthentication;
        if (identityClientOptions.getAuthenticationRecord() != null) {
            cachedToken.set(new MsalAuthenticationAccount(identityClientOptions.getAuthenticationRecord()));
        }
    }

    @Override
    public Mono<AccessToken> getToken(TokenRequestContext request) {
        return Mono.defer(() -> {
            if (cachedToken.get() != null) {
                return identityClient.authenticateWithPublicClientCache(request, cachedToken.get())
                    .onErrorResume(t -> Mono.empty());
            } else {
                return Mono.empty();
            }
        }).switchIfEmpty(Mono.defer(() -> {
            if (!automaticAuthentication) {
                return Mono.error(logger.logExceptionAsError(new AuthenticationRequiredException("Interactive "
                             + "authentication is needed to acquire token. Call Authenticate to initiate the device "
                             + "code authentication.", request)));
            }
            return identityClient.authenticateWithBrowserInteraction(request, port);
        })).map(this::updateCache)
            .doOnNext(token -> LoggingUtil.logTokenSuccess(logger, request))
            .doOnError(error -> LoggingUtil.logTokenError(logger, request, error));
    }

    /**
     * Interactively authenticates a user via the default browser.
     *
     * @param request The details of the authentication request.
     *
     * @return The {@link AuthenticationRecord} which can be used to silently authenticate the account
     * on future execution if persistent caching was enabled via
     * {@link InteractiveBrowserCredentialBuilder#enablePersistentCache(boolean)} when credential was instantiated.
     */
    public Mono<AuthenticationRecord> authenticate(TokenRequestContext request) {
        return Mono.defer(() -> identityClient.authenticateWithBrowserInteraction(request, port))
                .map(this::updateCache)
                .map(msalToken -> cachedToken.get().getAuthenticationRecord());
    }

    /**
     * Interactively authenticates a user via the default browser.
     *
     * @return The {@link AuthenticationRecord} which can be used to silently authenticate the account
     * on future execution if persistent caching was enabled via
     * {@link InteractiveBrowserCredentialBuilder#enablePersistentCache(boolean)} when credential was instantiated.
     */
    public Mono<AuthenticationRecord> authenticate() {
        String defaultScope = KnownAuthorityHosts.getDefaultScope(authorityHost);
        if (defaultScope == null) {
            return Mono.error(logger.logExceptionAsError(new CredentialUnavailableException("Authenticating in this "
                                                    + "environment requires specifying a TokenRequestContext.")));
        }
        return authenticate(new TokenRequestContext().addScopes(defaultScope));
    }

    private AccessToken updateCache(MsalToken msalToken) {
        cachedToken.set(
                new MsalAuthenticationAccount(
                        new AuthenticationRecord(msalToken.getAuthenticationResult(),
                                identityClient.getTenantId())));
        return msalToken;
    }

}<|MERGE_RESOLUTION|>--- conflicted
+++ resolved
@@ -43,27 +43,18 @@
      *
      * @param clientId the client ID of the application
      * @param clientSecret the client secret of the application
-     * @param certificatePath the path to the PKCS12 or PEM certificate of the application
-     * @param certificatePassword the password protecting the PFX certificate
      * @param tenantId the tenant ID of the application
      * @param port the port on which the credential will listen for the browser authentication result
      * @param automaticAuthentication indicates whether automatic authentication should be attempted or not.
      * @param identityClientOptions the options for configuring the identity client
      */
-<<<<<<< HEAD
     InteractiveBrowserCredential(String clientId, String tenantId, int port, boolean automaticAuthentication,
-=======
-    InteractiveBrowserCredential(String clientId, String clientSecret, String certificatePath,
-                                 String certificatePassword, String tenantId, int port,
->>>>>>> f9a6818b
-                                 IdentityClientOptions identityClientOptions) {
+                                 String clientSecret, IdentityClientOptions identityClientOptions) {
         this.port = port;
         identityClient = new IdentityClientBuilder()
             .tenantId(tenantId)
             .clientId(clientId)
             .clientSecret(clientSecret)
-            .certificatePath(certificatePath)
-            .certificatePassword(certificatePassword)
             .identityClientOptions(identityClientOptions)
             .build();
         cachedToken = new AtomicReference<>();
