// Copyright (c) Microsoft Corporation. All rights reserved.
// Licensed under the MIT License.

package com.azure.identity;

import com.azure.core.util.logging.ClientLogger;
import com.azure.identity.implementation.util.ValidationUtil;

import java.net.URI;
import java.net.URISyntaxException;
import java.util.HashMap;

/**
 * Fluent credential builder for instantiating a {@link AuthorizationCodeCredential}.
 *
 * @see AuthorizationCodeCredential
 */
public class AuthorizationCodeCredentialBuilder extends AadCredentialBuilderBase<AuthorizationCodeCredentialBuilder> {
    private final ClientLogger logger = new ClientLogger(AuthorizationCodeCredentialBuilder.class);

    private String authCode;
    private String redirectUrl;
    private String clientSecret;
    private String clientCertificate;
    private String clientCertificatePassword;

    /**
     * Sets the authorization code on the builder.
     *
     * @param authCode the authorization code acquired from user login
     * @return the AuthorizationCodeCredentialBuilder itself
     */
    public AuthorizationCodeCredentialBuilder authorizationCode(String authCode) {
        this.authCode = authCode;
        return this;
    }

    /**
     * Sets redirect URL for the Oauth 2.0 login request, which must be
     * registered as a valid redirect URL on the application. The authorization code
     * will be sent to this URL so it must be listening on this server and is able
     * to complete the {@link AuthorizationCodeCredential} construction from there.
     * This is also called Reply URLs in some contexts.
     *
     * @param redirectUrl the redirect URL to send the authorization code
     * @return the AuthorizationCodeCredentialBuilder itself
     */
    public AuthorizationCodeCredentialBuilder redirectUrl(String redirectUrl) {
        this.redirectUrl = redirectUrl;
        return this;
    }

    /**
<<<<<<< HEAD
     * Sets whether to use an unprotected file specified by <code>cacheFileLocation()</code> instead of
     * Gnome keyring on Linux. This is false by default.
     *
     * @param allowUnencryptedCache whether to use an unprotected file for cache storage.
     *
     * @return An updated instance of this builder with the unprotected token cache setting set as specified.
     */
    public AuthorizationCodeCredentialBuilder allowUnencryptedCache(boolean allowUnencryptedCache) {
        this.identityClientOptions.allowUnencryptedCache(allowUnencryptedCache);
=======
     * Sets the client secret for the authentication.
     * @param clientSecret the secret value of the AAD application.
     * @return the AuthorizationCodeCredentialBuilder itself
     */
    public AuthorizationCodeCredentialBuilder clientSecret(String clientSecret) {
        this.clientSecret = clientSecret;
>>>>>>> f9a6818b
        return this;
    }

    /**
<<<<<<< HEAD
     * Sets whether to enable using the shared token cache. This is disabled by default.
     *
     * @param enabled whether to enabled using the shared token cache.
     *
     * @return An updated instance of this builder with if the shared token cache enabled specified.
     */
    public AuthorizationCodeCredentialBuilder enablePersistentCache(boolean enabled) {
        this.identityClientOptions.enablePersistentCache(enabled);
=======
     * Sets the client certificate for authenticating to AAD.
     *
     * @param certificatePath the PEM file containing the certificate
     * @return the AuthorizationCodeCredentialBuilder itself
     */
    public AuthorizationCodeCredentialBuilder pemCertificate(String certificatePath) {
        this.clientCertificate = certificatePath;
        return this;
    }

    /**
     * Sets the client certificate for authenticating to AAD.
     *
     * @param certificatePath the password protected PFX file containing the certificate
     * @param clientCertificatePassword the password protecting the PFX file
     * @return the AuthorizationCodeCredentialBuilder itself
     */
    public AuthorizationCodeCredentialBuilder pfxCertificate(String certificatePath, String clientCertificatePassword) {
        this.clientCertificate = certificatePath;
        this.clientCertificatePassword = clientCertificatePassword;
>>>>>>> f9a6818b
        return this;
    }

    /**
     * Creates a new {@link AuthorizationCodeCredential} with the current configurations.
     *
     * @return a {@link AuthorizationCodeCredential} with the current configurations.
     */
    public AuthorizationCodeCredential build() {
        ValidationUtil.validate(getClass().getSimpleName(), new HashMap<String, Object>() {{
                put("clientId", clientId);
                put("authorizationCode", authCode);
                put("redirectUrl", redirectUrl);
            }});
        try {
            return new AuthorizationCodeCredential(clientId, clientSecret, clientCertificate,
                    clientCertificatePassword, tenantId, authCode, new URI(redirectUrl), identityClientOptions);
        } catch (URISyntaxException e) {
            throw logger.logExceptionAsError(new RuntimeException(e));
        }
    }
}<|MERGE_RESOLUTION|>--- conflicted
+++ resolved
@@ -21,8 +21,6 @@
     private String authCode;
     private String redirectUrl;
     private String clientSecret;
-    private String clientCertificate;
-    private String clientCertificatePassword;
 
     /**
      * Sets the authorization code on the builder.
@@ -51,7 +49,6 @@
     }
 
     /**
-<<<<<<< HEAD
      * Sets whether to use an unprotected file specified by <code>cacheFileLocation()</code> instead of
      * Gnome keyring on Linux. This is false by default.
      *
@@ -61,19 +58,20 @@
      */
     public AuthorizationCodeCredentialBuilder allowUnencryptedCache(boolean allowUnencryptedCache) {
         this.identityClientOptions.allowUnencryptedCache(allowUnencryptedCache);
-=======
+        return this;
+    }
+
+    /*
      * Sets the client secret for the authentication.
      * @param clientSecret the secret value of the AAD application.
      * @return the AuthorizationCodeCredentialBuilder itself
      */
     public AuthorizationCodeCredentialBuilder clientSecret(String clientSecret) {
         this.clientSecret = clientSecret;
->>>>>>> f9a6818b
         return this;
     }
 
     /**
-<<<<<<< HEAD
      * Sets whether to enable using the shared token cache. This is disabled by default.
      *
      * @param enabled whether to enabled using the shared token cache.
@@ -82,28 +80,6 @@
      */
     public AuthorizationCodeCredentialBuilder enablePersistentCache(boolean enabled) {
         this.identityClientOptions.enablePersistentCache(enabled);
-=======
-     * Sets the client certificate for authenticating to AAD.
-     *
-     * @param certificatePath the PEM file containing the certificate
-     * @return the AuthorizationCodeCredentialBuilder itself
-     */
-    public AuthorizationCodeCredentialBuilder pemCertificate(String certificatePath) {
-        this.clientCertificate = certificatePath;
-        return this;
-    }
-
-    /**
-     * Sets the client certificate for authenticating to AAD.
-     *
-     * @param certificatePath the password protected PFX file containing the certificate
-     * @param clientCertificatePassword the password protecting the PFX file
-     * @return the AuthorizationCodeCredentialBuilder itself
-     */
-    public AuthorizationCodeCredentialBuilder pfxCertificate(String certificatePath, String clientCertificatePassword) {
-        this.clientCertificate = certificatePath;
-        this.clientCertificatePassword = clientCertificatePassword;
->>>>>>> f9a6818b
         return this;
     }
 
@@ -119,8 +95,8 @@
                 put("redirectUrl", redirectUrl);
             }});
         try {
-            return new AuthorizationCodeCredential(clientId, clientSecret, clientCertificate,
-                    clientCertificatePassword, tenantId, authCode, new URI(redirectUrl), identityClientOptions);
+            return new AuthorizationCodeCredential(clientId, clientSecret, tenantId, authCode, new URI(redirectUrl),
+                identityClientOptions);
         } catch (URISyntaxException e) {
             throw logger.logExceptionAsError(new RuntimeException(e));
         }
