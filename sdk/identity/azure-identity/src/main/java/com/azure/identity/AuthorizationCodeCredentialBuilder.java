--- conflicted
+++ resolved
@@ -61,31 +61,26 @@
     }
 
     /**
-<<<<<<< HEAD
      * Enables the shared token cache which is disabled by default. If enabled, the credential will store tokens
      * in a cache persisted to the machine, protected to the current user, which can be shared by other credentials
      * and processes.
-=======
-     * Sets the client secret for the authentication. This is required for AAD web apps. Do not set this for AAD native
-     * apps.
-     * @param clientSecret the secret value of the AAD application.
-     * @return the AuthorizationCodeCredentialBuilder itself
-     */
-    public AuthorizationCodeCredentialBuilder clientSecret(String clientSecret) {
-        this.clientSecret = clientSecret;
-        return this;
-    }
-
-    /**
-     * Sets whether to enable using the shared token cache. This is disabled by default.
-     *
-     * @param enabled whether to enabled using the shared token cache.
->>>>>>> d06ff613
      *
      * @return An updated instance of this builder.
      */
     public AuthorizationCodeCredentialBuilder enablePersistentCache() {
         this.identityClientOptions.enablePersistentCache();
+        return this;
+    }
+
+    /**
+     * Sets the client secret for the authentication. This is required for AAD web apps. Do not set this for AAD native
+     * apps.
+     *
+     * @param clientSecret the secret value of the AAD application.
+     * @return An updated instance of this builder.
+     */
+    public AuthorizationCodeCredentialBuilder clientSecret(String clientSecret) {
+        this.clientSecret = clientSecret;
         return this;
     }
 
