// Copyright (c) Microsoft Corporation. All rights reserved.
// Licensed under the MIT License.

package com.azure.identity;

import com.azure.core.util.logging.ClientLogger;
import com.azure.identity.implementation.util.ValidationUtil;

import java.net.URI;
import java.net.URISyntaxException;
import java.util.HashMap;

/**
 * Fluent credential builder for instantiating a {@link AuthorizationCodeCredential}.
 *
 * @see AuthorizationCodeCredential
 */
public class AuthorizationCodeCredentialBuilder extends AadCredentialBuilderBase<AuthorizationCodeCredentialBuilder> {
    private final ClientLogger logger = new ClientLogger(AuthorizationCodeCredentialBuilder.class);

    private String authCode;
    private String redirectUrl;
    private String clientSecret;

    /**
     * Sets the authorization code on the builder.
     *
     * @param authCode the authorization code acquired from user login
     * @return the AuthorizationCodeCredentialBuilder itself
     */
    public AuthorizationCodeCredentialBuilder authorizationCode(String authCode) {
        this.authCode = authCode;
        return this;
    }

    /**
     * Sets redirect URL for the Oauth 2.0 login request, which must be
     * registered as a valid redirect URL on the application. The authorization code
     * will be sent to this URL so it must be listening on this server and is able
     * to complete the {@link AuthorizationCodeCredential} construction from there.
     * This is also called Reply URLs in some contexts.
     *
     * @param redirectUrl the redirect URL to send the authorization code
     * @return the AuthorizationCodeCredentialBuilder itself
     */
    public AuthorizationCodeCredentialBuilder redirectUrl(String redirectUrl) {
        this.redirectUrl = redirectUrl;
        return this;
    }

    /**
     * Sets the client secret for the authentication. This is required for AAD web apps. Do not set this for AAD native
     * apps.
     *
<<<<<<< HEAD
     * @param allowUnencryptedCache whether to use an unprotected file for cache storage.
     *
     * @return An updated instance of this builder with the unprotected token cache setting set as specified.
     */
    AuthorizationCodeCredentialBuilder allowUnencryptedCache(boolean allowUnencryptedCache) {
        this.identityClientOptions.allowUnencryptedCache(allowUnencryptedCache);
        return this;
    }

    /**
     * Sets whether to enable using the shared token cache. This is disabled by default.
     *
     * @param enabled whether to enabled using the shared token cache.
     *
     * @return An updated instance of this builder with if the shared token cache enabled specified.
     */
    AuthorizationCodeCredentialBuilder enablePersistentCache(boolean enabled) {
        this.identityClientOptions.enablePersistentCache(enabled);
=======
     * @param clientSecret the secret value of the AAD application.
     * @return An updated instance of this builder.
     */
    public AuthorizationCodeCredentialBuilder clientSecret(String clientSecret) {
        this.clientSecret = clientSecret;
>>>>>>> 1c11d04c
        return this;
    }

    /**
     * Creates a new {@link AuthorizationCodeCredential} with the current configurations.
     *
     * @return a {@link AuthorizationCodeCredential} with the current configurations.
     */
    public AuthorizationCodeCredential build() {
        ValidationUtil.validate(getClass().getSimpleName(), new HashMap<String, Object>() {{
                put("clientId", clientId);
                put("authorizationCode", authCode);
                put("redirectUrl", redirectUrl);
            }});
        try {
            return new AuthorizationCodeCredential(clientId, clientSecret, tenantId, authCode, new URI(redirectUrl),
                identityClientOptions);
        } catch (URISyntaxException e) {
            throw logger.logExceptionAsError(new RuntimeException(e));
        }
    }
}<|MERGE_RESOLUTION|>--- conflicted
+++ resolved
@@ -52,32 +52,34 @@
      * Sets the client secret for the authentication. This is required for AAD web apps. Do not set this for AAD native
      * apps.
      *
-<<<<<<< HEAD
-     * @param allowUnencryptedCache whether to use an unprotected file for cache storage.
-     *
-     * @return An updated instance of this builder with the unprotected token cache setting set as specified.
-     */
-    AuthorizationCodeCredentialBuilder allowUnencryptedCache(boolean allowUnencryptedCache) {
-        this.identityClientOptions.allowUnencryptedCache(allowUnencryptedCache);
-        return this;
-    }
-
-    /**
-     * Sets whether to enable using the shared token cache. This is disabled by default.
-     *
-     * @param enabled whether to enabled using the shared token cache.
-     *
-     * @return An updated instance of this builder with if the shared token cache enabled specified.
-     */
-    AuthorizationCodeCredentialBuilder enablePersistentCache(boolean enabled) {
-        this.identityClientOptions.enablePersistentCache(enabled);
-=======
      * @param clientSecret the secret value of the AAD application.
      * @return An updated instance of this builder.
      */
     public AuthorizationCodeCredentialBuilder clientSecret(String clientSecret) {
         this.clientSecret = clientSecret;
->>>>>>> 1c11d04c
+        return this;
+    }
+
+    /**
+     * Allows to use an unprotected file specified by <code>cacheFileLocation()</code> instead of
+     * Gnome keyring on Linux. This is restricted by default.
+     *
+     * @return An updated instance of this builder with the unprotected token cache setting set as specified.
+                                                                                                                                                                                                       */
+    AuthorizationCodeCredentialBuilder allowUnencryptedCache() {
+        this.identityClientOptions.allowUnencryptedCache();
+        return this;
+    }
+
+    /**
+     * Enables the shared token cache which is disabled by default. If enabled, the credential will store tokens
+     * in a cache persisted to the machine, protected to the current user, which can be shared by other credentials
+     * and processes.
+     *
+     * @return An updated instance of this builder with if the shared token cache enabled specified.
+     */
+    AuthorizationCodeCredentialBuilder enablePersistentCache() {
+        this.identityClientOptions.enablePersistentCache();
         return this;
     }
 
