// Copyright (c) Microsoft Corporation. All rights reserved.
// Licensed under the MIT License.

package com.azure.identity;

import com.azure.core.credential.TokenCredential;
import com.azure.core.util.CoreUtils;
import com.azure.core.util.logging.ClientLogger;

import java.util.ArrayDeque;
import java.util.concurrent.ExecutorService;
import java.util.concurrent.ForkJoinPool;

/**
 * Fluent credential builder for instantiating a {@link DefaultAzureCredential}.
 *
 * @see DefaultAzureCredential
 */
public class DefaultAzureCredentialBuilder extends CredentialBuilderBase<DefaultAzureCredentialBuilder> {
    private boolean excludeEnvironmentCredential;
    private boolean excludeManagedIdentityCredential;
    private boolean excludeSharedTokenCacheCredential;
    private boolean excludeAzureCliCredential;
<<<<<<< HEAD
    private boolean excludeIntelliJCredential;
=======
    private boolean excludeVsCodeCredential;
    private String tenantId;
>>>>>>> 59c6966b
    private final ClientLogger logger = new ClientLogger(DefaultAzureCredentialBuilder.class);


    /**
     * Sets the tenant id of the user to authenticate through the {@link DefaultAzureCredential}. The default is null
     * and will authenticate users to their default tenant.
     *
     * @param tenantId the tenant ID to set.
     * @return An updated instance of this builder with the tenant id set as specified.
     */
    public DefaultAzureCredentialBuilder tenantId(String tenantId) {
        this.tenantId = tenantId;
        return this;
    }


    /**
     * Specifies the Azure Active Directory endpoint to acquire tokens.
     * @param authorityHost the Azure Active Directory endpoint
     * @return An updated instance of this builder with the authority host set as specified.
     */
    public DefaultAzureCredentialBuilder authorityHost(String authorityHost) {
        this.identityClientOptions.setAuthorityHost(authorityHost);
        return this;
    }


    /**
     * Specifies the KeePass database path to read the cached credentials of Azure toolkit for IntelliJ plugin.
     * The {@code databasePath} is required on Windows platform. For macOS and Linux platform native key chain /
     * key ring will be accessed respectively to retrieve the cached credentials.
     *
     * <p>This path can be located in the IntelliJ IDE.
     * Windows: File -&gt; Settings -&gt; Appearance &amp; Behavior -&gt; System Settings -&gt; Passwords. </p>
     *
     * @param databasePath the path to the KeePass database.
     * @throws IllegalArgumentException if {@code databasePath is either not specified or is empty}
     * @return An updated instance of this builder with the KeePass database path set as specified.
     */
    public DefaultAzureCredentialBuilder intelliJKeePassDatabasePath(String databasePath) {
        if (CoreUtils.isNullOrEmpty(databasePath)) {
            throw logger.logExceptionAsError(
                new IllegalArgumentException("The KeePass database path is either empty or not configured."
                                                   + " Please configure it on the builder."));
        }
        this.identityClientOptions.setIntelliJKeePassDatabasePath(databasePath);
        return this;
    }


    /**
     * Excludes the {@link EnvironmentCredential} from the {@link DefaultAzureCredential}
     * authentication flow and disables reading authentication details from the process' environment
     * variables.
     *
     * @return An updated instance of this builder with the Environment credential exclusion set as specified.
     */
    public DefaultAzureCredentialBuilder excludeEnvironmentCredential() {
        excludeEnvironmentCredential = true;
        return this;
    }

    /**
     * Excludes the {@link ManagedIdentityCredential} from the {@link DefaultAzureCredential}
     * authentication flow and disables authenticating with managed identity endpoints.
     *
     * @return An updated instance of this builder with the Managed Identity credential exclusion set as specified.
     */
    public DefaultAzureCredentialBuilder excludeManagedIdentityCredential() {
        excludeManagedIdentityCredential = true;
        return this;
    }

    /**
     * Excludes the {@link SharedTokenCacheCredential} from the {@link DefaultAzureCredential}
     * authentication flow and disables single sign on authentication with development tools which write
     * to the shared token cache.
     *
     * @return An updated instance of this builder with the Shared Token Cache credential exclusion set as specified.
     */
    public DefaultAzureCredentialBuilder excludeSharedTokenCacheCredential() {
        excludeSharedTokenCacheCredential = true;
        return this;
    }

    /**
     * Excludes the {@link AzureCliCredential} from the {@link DefaultAzureCredential} authentication flow.
     *
     * @return An updated instance of this builder with the Azure Cli credential exclusion set as specified.
     */
    public DefaultAzureCredentialBuilder excludeAzureCliCredential() {
        excludeAzureCliCredential = true;
        return this;
    }

    /**
<<<<<<< HEAD
     * Excludes the {@link IntelliJCredential} from the {@link DefaultAzureCredential} authentication flow.
     *
     * @return An updated instance of this builder with the IntelliJ credential exclusion set as specified.
     */
    public DefaultAzureCredentialBuilder excludeIntelliJCredential() {
        excludeIntelliJCredential = true;
=======
     * Excludes the {@link VisualStudioCodeCredential} from the {@link DefaultAzureCredential} authentication flow.
     *
     * @return An updated instance of this builder with the Visual Studio Code credential exclusion set as specified.
     */
    public DefaultAzureCredentialBuilder excludeVSCodeCredential() {
        excludeVsCodeCredential = true;
>>>>>>> 59c6966b
        return this;
    }

    /**
     * Specifies the ExecutorService to be used to execute the authentication requests.
     * Developer is responsible for maintaining the lifecycle of the ExecutorService.
     *
     * <p>
     * If this is not configured, the {@link ForkJoinPool#commonPool()} will be used which is
     * also shared with other application tasks. If the common pool is heavily used for other tasks, authentication
     * requests might starve and setting up this executor service should be considered.
     * </p>
     *
     * <p> The executor service and can be safely shutdown if the TokenCredential is no longer being used by the
     * Azure SDK clients and should be shutdown before the application exits. </p>
     *
     * @param executorService the executor service to use for executing authentication requests.
     * @return An updated instance of this builder with the executor service set as specified.
     */
    public DefaultAzureCredentialBuilder executorService(ExecutorService executorService) {
        this.identityClientOptions.setExecutorService(executorService);
        return this;
    }

    /**
     * Creates new {@link DefaultAzureCredential} with the configured options set.
     *
     * @return a {@link DefaultAzureCredential} with the current configurations.
     */
    public DefaultAzureCredential build() {
        return new DefaultAzureCredential(getCredentialsChain());
    }

    private ArrayDeque<TokenCredential> getCredentialsChain() {
        ArrayDeque<TokenCredential> output = new ArrayDeque<>(5);
        if (!excludeEnvironmentCredential) {
            output.add(new EnvironmentCredential(identityClientOptions));
        }

        if (!excludeManagedIdentityCredential) {
            output.add(new ManagedIdentityCredential(null, identityClientOptions));
        }

        if (!excludeSharedTokenCacheCredential) {
            output.add(new SharedTokenCacheCredential(null, "04b07795-8ddb-461a-bbee-02f9e1bf7b46",
                null, identityClientOptions));
        }

        if (!excludeAzureCliCredential) {
            output.add(new AzureCliCredential(identityClientOptions));
        }

<<<<<<< HEAD
        if (!excludeIntelliJCredential) {
            output.add(new IntelliJCredential(identityClientOptions));
=======
        if (!excludeVsCodeCredential) {
            output.add(new VisualStudioCodeCredential(tenantId, identityClientOptions));
>>>>>>> 59c6966b
        }

        if (output.size() == 0) {
            throw logger.logExceptionAsError(new IllegalArgumentException("At least one credential type must be"
                                                                         + " included in the authentication flow."));
        }
        return output;
    }
}<|MERGE_RESOLUTION|>--- conflicted
+++ resolved
@@ -21,12 +21,9 @@
     private boolean excludeManagedIdentityCredential;
     private boolean excludeSharedTokenCacheCredential;
     private boolean excludeAzureCliCredential;
-<<<<<<< HEAD
     private boolean excludeIntelliJCredential;
-=======
     private boolean excludeVsCodeCredential;
     private String tenantId;
->>>>>>> 59c6966b
     private final ClientLogger logger = new ClientLogger(DefaultAzureCredentialBuilder.class);
 
 
@@ -123,21 +120,22 @@
     }
 
     /**
-<<<<<<< HEAD
      * Excludes the {@link IntelliJCredential} from the {@link DefaultAzureCredential} authentication flow.
      *
      * @return An updated instance of this builder with the IntelliJ credential exclusion set as specified.
      */
     public DefaultAzureCredentialBuilder excludeIntelliJCredential() {
         excludeIntelliJCredential = true;
-=======
+        return this;
+    }
+
+    /**
      * Excludes the {@link VisualStudioCodeCredential} from the {@link DefaultAzureCredential} authentication flow.
      *
      * @return An updated instance of this builder with the Visual Studio Code credential exclusion set as specified.
      */
     public DefaultAzureCredentialBuilder excludeVSCodeCredential() {
         excludeVsCodeCredential = true;
->>>>>>> 59c6966b
         return this;
     }
 
@@ -172,7 +170,7 @@
     }
 
     private ArrayDeque<TokenCredential> getCredentialsChain() {
-        ArrayDeque<TokenCredential> output = new ArrayDeque<>(5);
+        ArrayDeque<TokenCredential> output = new ArrayDeque<>(6);
         if (!excludeEnvironmentCredential) {
             output.add(new EnvironmentCredential(identityClientOptions));
         }
@@ -186,17 +184,16 @@
                 null, identityClientOptions));
         }
 
+        if (!excludeIntelliJCredential) {
+            output.add(new IntelliJCredential(tenantId, identityClientOptions));
+        }
+
+        if (!excludeVsCodeCredential) {
+            output.add(new VisualStudioCodeCredential(tenantId, identityClientOptions));
+        }
+
         if (!excludeAzureCliCredential) {
             output.add(new AzureCliCredential(identityClientOptions));
-        }
-
-<<<<<<< HEAD
-        if (!excludeIntelliJCredential) {
-            output.add(new IntelliJCredential(identityClientOptions));
-=======
-        if (!excludeVsCodeCredential) {
-            output.add(new VisualStudioCodeCredential(tenantId, identityClientOptions));
->>>>>>> 59c6966b
         }
 
         if (output.size() == 0) {
