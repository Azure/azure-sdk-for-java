// Copyright (c) Microsoft Corporation. All rights reserved.
// Licensed under the MIT License.

package com.azure.identity;

import com.azure.core.credential.TokenCredential;
import com.azure.core.util.Configuration;
import com.azure.core.util.CoreUtils;
import com.azure.core.util.logging.ClientLogger;
import com.azure.identity.implementation.IdentityLogOptionsImpl;
import com.azure.identity.implementation.util.IdentityUtil;

import java.time.Duration;
import java.util.Arrays;
import java.util.ArrayList;
import java.util.List;
import java.util.Locale;
import java.util.Objects;
import java.util.concurrent.ExecutorService;

/**
 * <p>Fluent credential builder for instantiating {@link DefaultAzureCredential}.</p>
 *
 * <p><strong>Sample: Construct DefaultAzureCredential</strong></p>
 *
 * <p>The following code sample demonstrates the creation of a {@link DefaultAzureCredential}, using
 * the DefaultAzureCredentialBuilder to configure it. Once this credential is created, it may be passed into the
 * builder of many of the Azure SDK for Java client builders as the 'credential' parameter.</p>
 *
 * <!-- src_embed com.azure.identity.credential.defaultazurecredential.construct -->
 * <pre>
 * TokenCredential defaultAzureCredential = new DefaultAzureCredentialBuilder&#40;&#41;.build&#40;&#41;;
 * </pre>
 * <!-- end com.azure.identity.credential.defaultazurecredential.construct -->
 *
 * <p><strong>Sample: Construct DefaultAzureCredential with User-Assigned Managed Identity </strong></p>
 *
 * <p>User-Assigned Managed Identity (UAMI) in Azure is a feature that allows you to create an identity in
 * <a href="https://learn.microsoft.com/entra/fundamentals/">Microsoft Entra ID</a> that is
 * associated with one or more Azure resources. This identity can then be used to authenticate and
 * authorize access to various Azure services and resources. The following code sample demonstrates the creation of
 * a {@link DefaultAzureCredential} to target a user-assigned managed identity, using the DefaultAzureCredentialBuilder
 * to configure it. Once this credential is created, it may be passed into the builder of many of the
 * Azure SDK for Java client builders as the 'credential' parameter.</p>
 *
 * <!-- src_embed com.azure.identity.credential.defaultazurecredential.constructwithuserassignedmanagedidentity -->
 * <pre>
 * TokenCredential dacWithUserAssignedManagedIdentity
 *     = new DefaultAzureCredentialBuilder&#40;&#41;.managedIdentityClientId&#40;&quot;&lt;Managed-Identity-Client-Id&quot;&#41;.build&#40;&#41;;
 * </pre>
 * <!-- end com.azure.identity.credential.defaultazurecredential.constructwithuserassignedmanagedidentity -->
 *
 * @see DefaultAzureCredential
 */
public class DefaultAzureCredentialBuilder extends CredentialBuilderBase<DefaultAzureCredentialBuilder> {
    private static final ClientLogger LOGGER = new ClientLogger(DefaultAzureCredentialBuilder.class);
    private String tenantId;
    private String managedIdentityClientId;
    private String workloadIdentityClientId;
    private String managedIdentityResourceId;
    private List<String> additionallyAllowedTenants
        = IdentityUtil.getAdditionalTenantsFromEnvironment(Configuration.getGlobalConfiguration().clone());

    /**
     * Creates an instance of a DefaultAzureCredentialBuilder.
     */
    public DefaultAzureCredentialBuilder() {
        this.identityClientOptions.setIdentityLogOptionsImpl(new IdentityLogOptionsImpl(true));
        this.identityClientOptions.setChained(true);
    }

    /**
     * Sets the tenant id of the user to authenticate through the {@link DefaultAzureCredential}. If unset, the value
     * in the AZURE_TENANT_ID environment variable will be used. If neither is set, the default is null
     * and will authenticate users to their default tenant.
     *
     * @param tenantId the tenant ID to set.
     * @return An updated instance of this builder with the tenant id set as specified.
     */
    public DefaultAzureCredentialBuilder tenantId(String tenantId) {
        this.tenantId = tenantId;
        return this;
    }

    /**
     * Specifies the Microsoft Entra endpoint to acquire tokens.
     * @param authorityHost the Microsoft Entra endpoint
     * @return An updated instance of this builder with the authority host set as specified.
     */
    public DefaultAzureCredentialBuilder authorityHost(String authorityHost) {
        this.identityClientOptions.setAuthorityHost(authorityHost);
        return this;
    }

    /**
     * Specifies the KeePass database path to read the cached credentials of Azure toolkit for IntelliJ plugin.
     * The {@code databasePath} is required on Windows platform. For macOS and Linux platform native key chain /
     * key ring will be accessed respectively to retrieve the cached credentials.
     *
     * <p>This path can be located in the IntelliJ IDE.
     * Windows: File -&gt; Settings -&gt; Appearance &amp; Behavior -&gt; System Settings -&gt; Passwords. </p>
     *
     * @param databasePath the path to the KeePass database.
     * @throws IllegalArgumentException if {@code databasePath} is either not specified or is empty.
     * @return An updated instance of this builder with the KeePass database path set as specified.
     * @deprecated Support for older Azure Toolkit for IntelliJ versions was
     * <a href="https://aka.ms/azsdk/java/identity/intellij-credential-update">removed in 1.14.0.</a>
     */
    @Deprecated
    public DefaultAzureCredentialBuilder intelliJKeePassDatabasePath(String databasePath) {
        if (CoreUtils.isNullOrEmpty(databasePath)) {
            throw LOGGER.logExceptionAsError(
                new IllegalArgumentException("The KeePass database path is either empty or not configured."
                    + " Please configure it on the builder."));
        }
        this.identityClientOptions.setIntelliJKeePassDatabasePath(databasePath);
        return this;
    }

    /**
     * Specifies the client ID of user assigned or system assigned identity, when this credential is running
     * in an environment with managed identities. If unset, the value in the AZURE_CLIENT_ID environment variable
     * will be used. If neither is set, the default value is null and will only work with system assigned
     * managed identities and not user assigned managed identities.
     *
     * Only one of managedIdentityClientId and managedIdentityResourceId can be specified.
     *
     * @param clientId the client ID
     * @return the DefaultAzureCredentialBuilder itself
     */
    public DefaultAzureCredentialBuilder managedIdentityClientId(String clientId) {
        this.managedIdentityClientId = clientId;
        return this;
    }

    /**
     * Specifies the client ID of Microsoft Entra app to be used for AKS workload identity authentication.
     * if unset, {@link DefaultAzureCredentialBuilder#managedIdentityClientId(String)} will be used.
     * If both values are unset, the value in the AZURE_CLIENT_ID environment variable
     * will be used. If none are set, the default value is null and Workload Identity authentication will not be attempted.
     *
     * @param clientId the client ID
     * @return the DefaultAzureCredentialBuilder itself
     */
    public DefaultAzureCredentialBuilder workloadIdentityClientId(String clientId) {
        this.workloadIdentityClientId = clientId;
        return this;
    }

    /**
     * Specifies the resource ID of user assigned or system assigned identity, when this credential is running
     * in an environment with managed identities. If unset, the value in the AZURE_CLIENT_ID environment variable
     * will be used. If neither is set, the default value is null and will only work with system assigned
     * managed identities and not user assigned managed identities.
     *
     * Only one of managedIdentityResourceId and managedIdentityClientId can be specified.
     *
     * @param resourceId the resource ID
     * @return the DefaultAzureCredentialBuilder itself
     */
    public DefaultAzureCredentialBuilder managedIdentityResourceId(String resourceId) {
        this.managedIdentityResourceId = resourceId;
        return this;
    }

    /**
     * Specifies the ExecutorService to be used to execute the authentication requests.
     * Developer is responsible for maintaining the lifecycle of the ExecutorService.
     *
     * <p>
     * If this is not configured, the {@link com.azure.core.util.SharedExecutorService} will be used which is
     * also shared with other SDK libraries. If there are many concurrent SDK tasks occurring, authentication
     * requests might starve and configuring a separate executor service should be considered.
     * </p>
     *
     * <p> The executor service and can be safely shutdown if the TokenCredential is no longer being used by the
     * Azure SDK clients and should be shutdown before the application exits. </p>
     *
     * @param executorService the executor service to use for executing authentication requests.
     * @return An updated instance of this builder with the executor service set as specified.
     */
    public DefaultAzureCredentialBuilder executorService(ExecutorService executorService) {
        this.identityClientOptions.setExecutorService(executorService);
        return this;
    }

    /**
     * For multi-tenant applications, specifies additional tenants for which the credential may acquire tokens.
     * Add the wildcard value "*" to allow the credential to acquire tokens for any tenant the application is installed.
     *
     * @param additionallyAllowedTenants the additionally allowed tenants.
     * @return An updated instance of this builder with the tenant id set as specified.
     */
    @SuppressWarnings("unchecked")
    public DefaultAzureCredentialBuilder additionallyAllowedTenants(String... additionallyAllowedTenants) {
        this.additionallyAllowedTenants
            = IdentityUtil.resolveAdditionalTenants(Arrays.asList(additionallyAllowedTenants));
        return this;
    }

    /**
     * For multi-tenant applications, specifies additional tenants for which the credential may acquire tokens.
     * Add the wildcard value "*" to allow the credential to acquire tokens for any tenant the application is installed.
     *
     * @param additionallyAllowedTenants the additionally allowed tenants.
     * @return An updated instance of this builder with the tenant id set as specified.
     */
    @SuppressWarnings("unchecked")
    public DefaultAzureCredentialBuilder additionallyAllowedTenants(List<String> additionallyAllowedTenants) {
        this.additionallyAllowedTenants = IdentityUtil.resolveAdditionalTenants(additionallyAllowedTenants);
        return this;
    }

    /**
     * Specifies a {@link Duration} timeout for developer credentials (such as Azure CLI) that rely on separate process
     * invocations.
     * @param credentialProcessTimeout The {@link Duration} to wait.
     * @return An updated instance of this builder with the timeout specified.
     */
    public DefaultAzureCredentialBuilder credentialProcessTimeout(Duration credentialProcessTimeout) {
        Objects.requireNonNull(credentialProcessTimeout);
        this.identityClientOptions.setCredentialProcessTimeout(credentialProcessTimeout);
        return this;
    }

    /**
     * Disables the setting which determines whether or not instance discovery is performed when attempting to
     * authenticate. This will completely disable both instance discovery and authority validation.
     * This functionality is intended for use in scenarios where the metadata endpoint cannot be reached, such as in
     * private clouds or Azure Stack. The process of instance discovery entails retrieving authority metadata from
     * https://login.microsoft.com/ to validate the authority. By utilizing this API, the validation of the authority
     * is disabled. As a result, it is crucial to ensure that the configured authority host is valid and trustworthy.
     *
     * @return An updated instance of this builder with instance discovery disabled.
     */
    public DefaultAzureCredentialBuilder disableInstanceDiscovery() {
        this.identityClientOptions.disableInstanceDiscovery();
        return this;
    }

    /**
     * Creates new {@link DefaultAzureCredential} with the configured options set.
     *
     * @return a {@link DefaultAzureCredential} with the current configurations.
     * @throws IllegalStateException if clientId and resourceId are both set.
     */
    public DefaultAzureCredential build() {
        loadFallbackValuesFromEnvironment();

        if (managedIdentityClientId != null && managedIdentityResourceId != null) {
            throw LOGGER.logExceptionAsError(new IllegalStateException(
                "Only one of managedIdentityClientId and managedIdentityResourceId can be specified."));
        }

        if (!CoreUtils.isNullOrEmpty(additionallyAllowedTenants)) {
            identityClientOptions.setAdditionallyAllowedTenants(additionallyAllowedTenants);
        }
        return new DefaultAzureCredential(getCredentialsChain());
    }

    private void loadFallbackValuesFromEnvironment() {
        Configuration configuration = identityClientOptions.getConfiguration() == null
            ? Configuration.getGlobalConfiguration().clone()
            : identityClientOptions.getConfiguration();
        tenantId
            = CoreUtils.isNullOrEmpty(tenantId) ? configuration.get(Configuration.PROPERTY_AZURE_TENANT_ID) : tenantId;
        managedIdentityClientId = CoreUtils.isNullOrEmpty(managedIdentityClientId)
            ? configuration.get(Configuration.PROPERTY_AZURE_CLIENT_ID)
            : managedIdentityClientId;
    }

    private ArrayList<TokenCredential> getCredentialsChain() {
        Configuration configuration = identityClientOptions.getConfiguration() == null
            ? Configuration.getGlobalConfiguration().clone()
            : identityClientOptions.getConfiguration();

        String selectedCredential = configuration.get("AZURE_TOKEN_CREDENTIALS");
        ArrayList<TokenCredential> credentials = new ArrayList<>(8);

        if (!CoreUtils.isNullOrEmpty(selectedCredential)) {
            selectedCredential = selectedCredential.trim().toLowerCase(Locale.ROOT);
            selectedCredential = selectedCredential.trim().toLowerCase(Locale.ROOT);

            switch (selectedCredential) {
                case "prod":
                    credentials.add(new EnvironmentCredential(identityClientOptions.clone()));
                    credentials.add(getWorkloadIdentityCredential());
                    credentials.add(new ManagedIdentityCredential(managedIdentityClientId, managedIdentityResourceId,
                        null, identityClientOptions.clone()));
                    return credentials;

                case "dev":
                    credentials.add(new IntelliJCredential(tenantId, identityClientOptions.clone()));
                    credentials.add(new AzureCliCredential(tenantId, identityClientOptions.clone()));
                    credentials.add(new AzurePowerShellCredential(tenantId, identityClientOptions.clone()));
                    credentials.add(new AzureDeveloperCliCredential(tenantId, identityClientOptions.clone()));
                    return credentials;

                case "environmentcredential":
                    credentials.add(new EnvironmentCredential(identityClientOptions.clone()));
                    return credentials;

                case "workloadidentitycredential":
                    credentials.add(getWorkloadIdentityCredential());
                    return credentials;

                case "managedidentitycredential":
                    credentials.add(new ManagedIdentityCredential(managedIdentityClientId, managedIdentityResourceId,
                        null, identityClientOptions.clone()));
                    return credentials;

                case "intellijcredential":
                    credentials.add(new IntelliJCredential(tenantId, identityClientOptions.clone()));
                    return credentials;

                case "azureclicredential":
                    credentials.add(new AzureCliCredential(tenantId, identityClientOptions.clone()));
                    return credentials;

                case "azurepowershellcredential":
                    credentials.add(new AzurePowerShellCredential(tenantId, identityClientOptions.clone()));
                    return credentials;

                case "azuredeveloperclicredential":
                    credentials.add(new AzureDeveloperCliCredential(tenantId, identityClientOptions.clone()));
                    return credentials;

                case "visualstudiocodecredential":
                    credentials.add(new VisualStudioCodeCredential(tenantId, identityClientOptions.clone()));
                    return credentials;

                default:
                    throw LOGGER
                        .logExceptionAsError(new IllegalArgumentException("Invalid value for AZURE_TOKEN_CREDENTIALS: '"
                            + selectedCredential + "'. " + "Valid values are: 'prod', 'dev', or one of "
                            + "[EnvironmentCredential, WorkloadIdentityCredential, ManagedIdentityCredential, "
                            + "IntelliJCredential, AzureCliCredential, AzurePowerShellCredential, "
                            + "AzureDeveloperCliCredential, VisualStudioCredential] (case-insensitive)."));
            }
        }

        // Default case: full chain (prod + dev)
        credentials.add(new EnvironmentCredential(identityClientOptions.clone()));
        credentials.add(getWorkloadIdentityCredential());
        credentials.add(new ManagedIdentityCredential(managedIdentityClientId, managedIdentityResourceId, null,
            identityClientOptions.clone()));

<<<<<<< HEAD
        credentials.add(new IntelliJCredential(tenantId, identityClientOptions.clone()));
        credentials.add(new AzureCliCredential(tenantId, identityClientOptions.clone()));
        credentials.add(new AzurePowerShellCredential(tenantId, identityClientOptions.clone()));
        credentials.add(new AzureDeveloperCliCredential(tenantId, identityClientOptions.clone()));
=======
        if (useDeveloperCredentials) {
            output.add(new IntelliJCredential(tenantId, identityClientOptions.clone()));
            output.add(new AzureCliCredential(tenantId, identityClientOptions.clone()));
            output.add(new AzurePowerShellCredential(tenantId, identityClientOptions.clone()));
            output.add(new AzureDeveloperCliCredential(tenantId, identityClientOptions.clone()));
            if (IdentityUtil.isVsCodeBrokerAuthAvailable()) {
                output.add(new VisualStudioCodeCredential(tenantId, identityClientOptions.clone()));
            }
        }
>>>>>>> 5c92be55

        return credentials;
    }

    private WorkloadIdentityCredential getWorkloadIdentityCredential() {
        Configuration configuration = identityClientOptions.getConfiguration() == null
            ? Configuration.getGlobalConfiguration().clone()
            : identityClientOptions.getConfiguration();
        String azureAuthorityHost = configuration.get(Configuration.PROPERTY_AZURE_AUTHORITY_HOST);
        String clientId
            = CoreUtils.isNullOrEmpty(workloadIdentityClientId) ? managedIdentityClientId : workloadIdentityClientId;

        if (!CoreUtils.isNullOrEmpty(azureAuthorityHost)) {
            identityClientOptions.setAuthorityHost(azureAuthorityHost);
        }
        return new WorkloadIdentityCredential(tenantId, clientId, null, identityClientOptions.clone());
    }
}<|MERGE_RESOLUTION|>--- conflicted
+++ resolved
@@ -294,6 +294,9 @@
                     credentials.add(new AzureCliCredential(tenantId, identityClientOptions.clone()));
                     credentials.add(new AzurePowerShellCredential(tenantId, identityClientOptions.clone()));
                     credentials.add(new AzureDeveloperCliCredential(tenantId, identityClientOptions.clone()));
+                    if (IdentityUtil.isVsCodeBrokerAuthAvailable()) {
+                        credentials.add(new VisualStudioCodeCredential(tenantId, identityClientOptions.clone()));
+                    }
                     return credentials;
 
                 case "environmentcredential":
@@ -345,22 +348,13 @@
         credentials.add(new ManagedIdentityCredential(managedIdentityClientId, managedIdentityResourceId, null,
             identityClientOptions.clone()));
 
-<<<<<<< HEAD
         credentials.add(new IntelliJCredential(tenantId, identityClientOptions.clone()));
         credentials.add(new AzureCliCredential(tenantId, identityClientOptions.clone()));
         credentials.add(new AzurePowerShellCredential(tenantId, identityClientOptions.clone()));
         credentials.add(new AzureDeveloperCliCredential(tenantId, identityClientOptions.clone()));
-=======
-        if (useDeveloperCredentials) {
-            output.add(new IntelliJCredential(tenantId, identityClientOptions.clone()));
-            output.add(new AzureCliCredential(tenantId, identityClientOptions.clone()));
-            output.add(new AzurePowerShellCredential(tenantId, identityClientOptions.clone()));
-            output.add(new AzureDeveloperCliCredential(tenantId, identityClientOptions.clone()));
-            if (IdentityUtil.isVsCodeBrokerAuthAvailable()) {
-                output.add(new VisualStudioCodeCredential(tenantId, identityClientOptions.clone()));
-            }
-        }
->>>>>>> 5c92be55
+        if (IdentityUtil.isVsCodeBrokerAuthAvailable()) {
+            credentials.add(new VisualStudioCodeCredential(tenantId, identityClientOptions.clone()));
+        }
 
         return credentials;
     }
