--- conflicted
+++ resolved
@@ -319,6 +319,9 @@
                         + "To mitigate this issue, please refer to the troubleshooting guidelines here at "
                         + "https://aka.ms/azure-identity-java-default-azure-credential-troubleshoot"));
             }
+            if (IdentityUtil.isBrokerAvailable()) {
+                output.add(getOSBrokerCredential());
+            }
         }
 
         // Default case: full chain (prod + dev)
@@ -327,20 +330,6 @@
         return credentials;
     }
 
-<<<<<<< HEAD
-        if (useDeveloperCredentials) {
-            output.add(new IntelliJCredential(tenantId, identityClientOptions.clone()));
-            output.add(new AzureCliCredential(tenantId, identityClientOptions.clone()));
-            output.add(new AzurePowerShellCredential(tenantId, identityClientOptions.clone()));
-            output.add(new AzureDeveloperCliCredential(tenantId, identityClientOptions.clone()));
-            if (IdentityUtil.isVsCodeBrokerAuthAvailable()) {
-                output.add(new VisualStudioCodeCredential(tenantId, identityClientOptions.clone()));
-            }
-            if (IdentityUtil.isBrokerAvailable()) {
-                output.add(getOSBrokerCredential());
-            }
-        }
-=======
     // Helper to add prod credentials
     private void addProdCredentials(List<TokenCredential> credentials) {
         credentials.add(new EnvironmentCredential(identityClientOptions.clone()));
@@ -348,7 +337,6 @@
         credentials.add(new ManagedIdentityCredential(managedIdentityClientId, managedIdentityResourceId, null,
             identityClientOptions.clone()));
     }
->>>>>>> a8d22b89
 
     // Helper to add dev credentials
     private void addDevCredentials(List<TokenCredential> credentials) {
