// Copyright (c) Microsoft Corporation. All rights reserved.
// Licensed under the MIT License.

package com.azure.identity;

import com.azure.core.credential.TokenCredential;
import com.azure.core.util.logging.ClientLogger;

import java.util.ArrayDeque;
import java.util.concurrent.ExecutorService;
import java.util.concurrent.ForkJoinPool;

/**
 * Fluent credential builder for instantiating a {@link DefaultAzureCredential}.
 *
 * @see DefaultAzureCredential
 */
public class DefaultAzureCredentialBuilder extends CredentialBuilderBase<DefaultAzureCredentialBuilder> {
    private boolean excludeEnvironmentCredential;
    private boolean excludeManagedIdentityCredential;
    private boolean excludeSharedTokenCacheCredential;
    private boolean excludeAzureCliCredential;
    private final ClientLogger logger = new ClientLogger(DefaultAzureCredentialBuilder.class);


    /**
     * Specifies the Azure Active Directory endpoint to acquire tokens.
     * @param authorityHost the Azure Active Directory endpoint
     * @return An updated instance of this builder with the authority host set as specified.
     */
    public DefaultAzureCredentialBuilder authorityHost(String authorityHost) {
        this.identityClientOptions.setAuthorityHost(authorityHost);
        return this;
    }


    /**
     * Excludes the {@link EnvironmentCredential} from the {@link DefaultAzureCredential}
     * authentication flow and disables reading authentication details from the process' environment
     * variables.
     *
     * @return An updated instance of this builder with the Environment credential exclusion set as specified.
     */
    public DefaultAzureCredentialBuilder excludeEnvironmentCredential() {
        excludeEnvironmentCredential = true;
        return this;
    }

    /**
     * Excludes the {@link ManagedIdentityCredential} from the {@link DefaultAzureCredential}
     * authentication flow and disables authenticating with managed identity endpoints.
     *
     * @return An updated instance of this builder with the Managed Identity credential exclusion set as specified.
     */
    public DefaultAzureCredentialBuilder excludeManagedIdentityCredential() {
        excludeManagedIdentityCredential = true;
        return this;
    }

    /**
     * Excludes the {@link SharedTokenCacheCredential} from the {@link DefaultAzureCredential}
     * authentication flow and disables single sign on authentication with development tools which write
     * to the shared token cache.
     *
     * @return An updated instance of this builder with the Shared Token Cache credential exclusion set as specified.
     */
    public DefaultAzureCredentialBuilder excludeSharedTokenCacheCredential() {
        excludeSharedTokenCacheCredential = true;
        return this;
    }

    /**
     * Excludes the {@link AzureCliCredential} from the {@link DefaultAzureCredential} authentication flow.
     *
     * @return An updated instance of this builder with the Azure Cli credential exclusion set as specified.
     */
    public DefaultAzureCredentialBuilder excludeAzureCliCredential() {
        excludeAzureCliCredential = true;
        return this;
    }

    /**
     * Specifies the ExecutorService to be used to execute the authentication requests.
     * Developer is responsible for maintaining the lifecycle of the ExecutorService.
     *
     * <p>
     * If this is not configured, the {@link ForkJoinPool#commonPool()} will be used which is
     * also shared with other application tasks. If the common pool is heavily used for other tasks, authentication
     * requests might starve and setting up this executor service should be considered.
     * </p>
     *
     * <p> The executor service and can be safely shutdown if the TokenCredential is no longer being used by the
     * Azure SDK clients and should be shutdown before the application exits. </p>
     *
     * @param executorService the executor service to use for executing authentication requests.
     * @return An updated instance of this builder with the executor service set as specified.
     */
    public DefaultAzureCredentialBuilder executorService(ExecutorService executorService) {
        this.identityClientOptions.setExecutorService(executorService);
        return this;
    }

    /**
     * Creates new {@link DefaultAzureCredential} with the configured options set.
     *
     * @return a {@link DefaultAzureCredential} with the current configurations.
     */
    public DefaultAzureCredential build() {
        return new DefaultAzureCredential(getCredentialsChain());
    }

    private ArrayDeque<TokenCredential> getCredentialsChain() {
        ArrayDeque<TokenCredential> output = new ArrayDeque<>(4);
        if (!excludeEnvironmentCredential) {
            output.add(new EnvironmentCredential(identityClientOptions));
        }

        if (!excludeManagedIdentityCredential) {
            output.add(new ManagedIdentityCredential(null, identityClientOptions));
        }

        if (!excludeSharedTokenCacheCredential) {
            output.add(new SharedTokenCacheCredential(null, "04b07795-8ddb-461a-bbee-02f9e1bf7b46",
<<<<<<< HEAD
                    null, identityClientOptions));
=======
                null, identityClientOptions));
>>>>>>> 01952023
        }

        if (!excludeAzureCliCredential) {
            output.add(new AzureCliCredential(identityClientOptions));
        }

        if (output.size() == 0) {
            throw logger.logExceptionAsError(new IllegalArgumentException("At least one credential type must be"
                                                                         + " included in the authentication flow."));
        }
        return output;
    }
}<|MERGE_RESOLUTION|>--- conflicted
+++ resolved
@@ -121,11 +121,7 @@
 
         if (!excludeSharedTokenCacheCredential) {
             output.add(new SharedTokenCacheCredential(null, "04b07795-8ddb-461a-bbee-02f9e1bf7b46",
-<<<<<<< HEAD
-                    null, identityClientOptions));
-=======
                 null, identityClientOptions));
->>>>>>> 01952023
         }
 
         if (!excludeAzureCliCredential) {
