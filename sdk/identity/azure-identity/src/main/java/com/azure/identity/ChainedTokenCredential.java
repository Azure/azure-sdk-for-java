--- conflicted
+++ resolved
@@ -27,12 +27,8 @@
 @Immutable
 public class ChainedTokenCredential implements TokenCredential {
     private final Deque<TokenCredential> credentials;
-<<<<<<< HEAD
     private volatile TokenRefreshOptions tokenRefreshOptions;
-=======
     private final String unavailableError = this.getClass().getSimpleName() + " authentication failed. ---> ";
-
->>>>>>> 5310f6ca
 
     /**
      * Create an instance of chained token credential that aggregates a list of token
@@ -47,27 +43,27 @@
     public Mono<AccessToken> getToken(TokenRequestContext request) {
         List<CredentialUnavailableException> exceptions = new ArrayList<>(4);
         return Flux.fromIterable(credentials)
-                   .flatMap(p -> p.getToken(request).onErrorResume(Exception.class, t -> {
-                       if (!t.getClass().getSimpleName().equals("CredentialUnavailableException")) {
-                           return Mono.error(new ClientAuthenticationException(
-                            unavailableError + p.getClass().getSimpleName()
-                            + " authentication failed. Error Details: " + t.getMessage(),
-                            null, t));
-                       }
-                       exceptions.add((CredentialUnavailableException) t);
-                       return Mono.empty();
-                   }).doOnNext(t -> tokenRefreshOptions = p.getTokenRefreshOptions()), 1)
-                   .next()
-                   .switchIfEmpty(Mono.defer(() -> {
-                       // Chain Exceptions.
-                       CredentialUnavailableException last = exceptions.get(exceptions.size() - 1);
-                       for (int z = exceptions.size() - 2; z >= 0; z--) {
-                           CredentialUnavailableException current = exceptions.get(z);
-                           last = new CredentialUnavailableException(current.getMessage() + "\r\n" + last.getMessage(),
-                                last.getCause());
-                       }
-                       return Mono.error(last);
-                   }));
+               .flatMap(p -> p.getToken(request).onErrorResume(Exception.class, t -> {
+                   if (!t.getClass().getSimpleName().equals("CredentialUnavailableException")) {
+                       return Mono.error(new ClientAuthenticationException(
+                        unavailableError + p.getClass().getSimpleName()
+                        + " authentication failed. Error Details: " + t.getMessage(),
+                        null, t));
+                   }
+                   exceptions.add((CredentialUnavailableException) t);
+                   return Mono.empty();
+               }).doOnNext(t -> tokenRefreshOptions = p.getTokenRefreshOptions()), 1)
+               .next()
+               .switchIfEmpty(Mono.defer(() -> {
+                   // Chain Exceptions.
+                   CredentialUnavailableException last = exceptions.get(exceptions.size() - 1);
+                   for (int z = exceptions.size() - 2; z >= 0; z--) {
+                       CredentialUnavailableException current = exceptions.get(z);
+                       last = new CredentialUnavailableException(current.getMessage() + "\r\n" + last.getMessage(),
+                            last.getCause());
+                   }
+                   return Mono.error(last);
+               }));
     }
 
     @Override
