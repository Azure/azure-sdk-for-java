// Copyright (c) Microsoft Corporation. All rights reserved.
// Licensed under the MIT License.

package com.azure.identity;

import com.azure.core.annotation.Immutable;
import com.azure.core.credential.AccessToken;
import com.azure.core.credential.TokenCredential;
import com.azure.core.credential.TokenRefreshOptions;
import com.azure.core.credential.TokenRequestContext;
import com.azure.core.exception.ClientAuthenticationException;
import com.azure.core.util.logging.ClientLogger;
import reactor.core.publisher.Flux;
import reactor.core.publisher.Mono;

import java.util.ArrayList;
import java.util.Collections;
import java.util.List;

/**
 * A token credential provider that can provide a credential from a list of providers.
 *
 * <p><strong>Sample: Construct a ChainedTokenCredential with silent username+password login tried first, then
 * interactive browser login as needed (e.g. when 2FA is turned on in the directory).</strong></p>
 * {@codesnippet com.azure.identity.credential.chainedtokencredential.construct}
 */
@Immutable
public class ChainedTokenCredential implements TokenCredential {
<<<<<<< HEAD
    private volatile TokenRefreshOptions tokenRefreshOptions;
=======
    private final ClientLogger logger = new ClientLogger(getClass());
>>>>>>> 60cde34e
    private final List<TokenCredential> credentials;
    private final String unavailableError = this.getClass().getSimpleName() + " authentication failed. ---> ";

    /**
     * Create an instance of chained token credential that aggregates a list of token
     * credentials.
     */
    ChainedTokenCredential(List<TokenCredential> credentials) {
        this.credentials = Collections.unmodifiableList(credentials);
    }

    @Override
    public Mono<AccessToken> getToken(TokenRequestContext request) {
        List<CredentialUnavailableException> exceptions = new ArrayList<>(4);
        return Flux.fromIterable(credentials)
<<<<<<< HEAD
               .flatMap(p -> p.getToken(request).onErrorResume(Exception.class, t -> {
                   if (!t.getClass().getSimpleName().equals("CredentialUnavailableException")) {
                       return Mono.error(new ClientAuthenticationException(
                        unavailableError + p.getClass().getSimpleName()
                        + " authentication failed. Error Details: " + t.getMessage(),
                        null, t));
                   }
                   exceptions.add((CredentialUnavailableException) t);
                   return Mono.empty();
               }).doOnNext(t -> tokenRefreshOptions = p.getTokenRefreshOptions()), 1)
               .next()
               .switchIfEmpty(Mono.defer(() -> {
                   // Chain Exceptions.
                   CredentialUnavailableException last = exceptions.get(exceptions.size() - 1);
                   for (int z = exceptions.size() - 2; z >= 0; z--) {
                       CredentialUnavailableException current = exceptions.get(z);
                       last = new CredentialUnavailableException(current.getMessage() + "\r\n" + last.getMessage(),
                            last.getCause());
                   }
                   return Mono.error(last);
               }));
    }

    @Override
    public TokenRefreshOptions getTokenRefreshOptions() {
        return tokenRefreshOptions;
=======
            .flatMap(p -> p.getToken(request)
                .doOnNext(t -> logger.info("Azure Identity => Attempted credential {} returns a token",
                    p.getClass().getSimpleName()))
                .onErrorResume(Exception.class, t -> {
                    if (!t.getClass().getSimpleName().equals("CredentialUnavailableException")) {
                        return Mono.error(new ClientAuthenticationException(
                            unavailableError + p.getClass().getSimpleName()
                                + " authentication failed. Error Details: " + t.getMessage(),
                            null, t));
                    }
                    exceptions.add((CredentialUnavailableException) t);
                    logger.info("Azure Identity => Attempted credential {} is unavailable.",
                        p.getClass().getSimpleName());
                    return Mono.empty();
                }), 1)
            .next()
            .switchIfEmpty(Mono.defer(() -> {
                // Chain Exceptions.
                CredentialUnavailableException last = exceptions.get(exceptions.size() - 1);
                for (int z = exceptions.size() - 2; z >= 0; z--) {
                    CredentialUnavailableException current = exceptions.get(z);
                    last = new CredentialUnavailableException(current.getMessage() + "\r\n" + last.getMessage(),
                        last.getCause());
                }
                return Mono.error(last);
            }));
>>>>>>> 60cde34e
    }


    /**
     * Get the read-only list of credentials sequentially used to attempt authentication.
     *
     * @return The list of {@link TokenCredential}.
     */
    public List<TokenCredential> getCredentials() {
        return credentials;
    }
}<|MERGE_RESOLUTION|>--- conflicted
+++ resolved
@@ -26,11 +26,8 @@
  */
 @Immutable
 public class ChainedTokenCredential implements TokenCredential {
-<<<<<<< HEAD
     private volatile TokenRefreshOptions tokenRefreshOptions;
-=======
     private final ClientLogger logger = new ClientLogger(getClass());
->>>>>>> 60cde34e
     private final List<TokenCredential> credentials;
     private final String unavailableError = this.getClass().getSimpleName() + " authentication failed. ---> ";
 
@@ -46,34 +43,6 @@
     public Mono<AccessToken> getToken(TokenRequestContext request) {
         List<CredentialUnavailableException> exceptions = new ArrayList<>(4);
         return Flux.fromIterable(credentials)
-<<<<<<< HEAD
-               .flatMap(p -> p.getToken(request).onErrorResume(Exception.class, t -> {
-                   if (!t.getClass().getSimpleName().equals("CredentialUnavailableException")) {
-                       return Mono.error(new ClientAuthenticationException(
-                        unavailableError + p.getClass().getSimpleName()
-                        + " authentication failed. Error Details: " + t.getMessage(),
-                        null, t));
-                   }
-                   exceptions.add((CredentialUnavailableException) t);
-                   return Mono.empty();
-               }).doOnNext(t -> tokenRefreshOptions = p.getTokenRefreshOptions()), 1)
-               .next()
-               .switchIfEmpty(Mono.defer(() -> {
-                   // Chain Exceptions.
-                   CredentialUnavailableException last = exceptions.get(exceptions.size() - 1);
-                   for (int z = exceptions.size() - 2; z >= 0; z--) {
-                       CredentialUnavailableException current = exceptions.get(z);
-                       last = new CredentialUnavailableException(current.getMessage() + "\r\n" + last.getMessage(),
-                            last.getCause());
-                   }
-                   return Mono.error(last);
-               }));
-    }
-
-    @Override
-    public TokenRefreshOptions getTokenRefreshOptions() {
-        return tokenRefreshOptions;
-=======
             .flatMap(p -> p.getToken(request)
                 .doOnNext(t -> logger.info("Azure Identity => Attempted credential {} returns a token",
                     p.getClass().getSimpleName()))
@@ -88,7 +57,7 @@
                     logger.info("Azure Identity => Attempted credential {} is unavailable.",
                         p.getClass().getSimpleName());
                     return Mono.empty();
-                }), 1)
+                }).doOnNext(t -> tokenRefreshOptions = p.getTokenRefreshOptions()), 1)
             .next()
             .switchIfEmpty(Mono.defer(() -> {
                 // Chain Exceptions.
@@ -100,7 +69,11 @@
                 }
                 return Mono.error(last);
             }));
->>>>>>> 60cde34e
+    }
+
+    @Override
+    public TokenRefreshOptions getTokenRefreshOptions() {
+        return tokenRefreshOptions;
     }
 
 
