--- conflicted
+++ resolved
@@ -12,11 +12,6 @@
 
 import java.util.ArrayList;
 import java.util.Deque;
-<<<<<<< HEAD
-=======
-import java.util.List;
-import java.util.stream.Collectors;
->>>>>>> 9c62454b
 
 /**
  * A token credential provider that can provide a credential from a list of providers.
@@ -40,7 +35,6 @@
 
     @Override
     public Mono<AccessToken> getToken(TokenRequestContext request) {
-<<<<<<< HEAD
         StringBuilder message = new StringBuilder();
         return Flux.fromIterable(credentials)
                    .flatMap(p -> p.getToken(request).onErrorResume(Exception.class, t -> {
@@ -49,35 +43,11 @@
                             UnavailableError + p.getClass().getSimpleName() + " authentication failed.", t);
                        }
                        message.append(t.getMessage()).append(" "); 
-=======
-        List<CredentialUnavailableException> exceptions = new ArrayList<>(4);
-        return Flux.fromIterable(credentials)
-                   .flatMap(p -> p.getToken(request).onErrorResume(CredentialUnavailableException.class, t -> {
-                       exceptions.add(t);
->>>>>>> 9c62454b
                        return Mono.empty();
                    }), 1)
                    .next()
                    .switchIfEmpty(Mono.defer(() -> {
-<<<<<<< HEAD
                        return Mono.error(new CredentialUnavailableException(message.toString()));
-=======
-
-                       StringBuilder message = new StringBuilder("Tried "
-                             + credentials.stream().map(c -> c.getClass().getSimpleName())
-                                   .collect(Collectors.joining(", "))
-                             + " but failed to acquire a token for any of them. Please verify the"
-                             + " environment for the credentials"
-                             + " and see more details in the causes below.");
-
-                       // Chain Exceptions.
-                       CredentialUnavailableException last = exceptions.get(exceptions.size() - 1);
-                       for (int z = exceptions.size() - 2; z >= 0; z--) {
-                           CredentialUnavailableException current = exceptions.get(z);
-                           last = new CredentialUnavailableException(current.getMessage(), last);
-                       }
-                       return Mono.error(new CredentialUnavailableException(message.toString(), last));
->>>>>>> 9c62454b
                    }));
     }
 }