--- conflicted
+++ resolved
@@ -7,12 +7,7 @@
 import com.azure.core.credential.AccessToken;
 import com.azure.core.credential.TokenCredential;
 import com.azure.core.credential.TokenRequestContext;
-<<<<<<< HEAD
 import com.azure.core.util.logging.ClientLogger;
-=======
-import com.azure.core.exception.ClientAuthenticationException;
-
->>>>>>> 66b538ea
 import reactor.core.publisher.Flux;
 import reactor.core.publisher.Mono;
 
@@ -29,13 +24,9 @@
  */
 @Immutable
 public class ChainedTokenCredential implements TokenCredential {
-<<<<<<< HEAD
-    private final Deque<TokenCredential> credentials;
     private final ClientLogger logger = new ClientLogger(getClass());
-=======
     private final List<TokenCredential> credentials;
     private final String unavailableError = this.getClass().getSimpleName() + " authentication failed. ---> ";
->>>>>>> 66b538ea
 
     /**
      * Create an instance of chained token credential that aggregates a list of token
@@ -49,56 +40,26 @@
     public Mono<AccessToken> getToken(TokenRequestContext request) {
         List<CredentialUnavailableException> exceptions = new ArrayList<>(4);
         return Flux.fromIterable(credentials)
-<<<<<<< HEAD
             .flatMap(p -> p.getToken(request)
-                .doOnNext(t -> logger.info("Azure Identity => Attempted credential {} returns a token",
-                    p.getClass().getSimpleName()))
-                .onErrorResume(CredentialUnavailableException.class, t -> {
-                    exceptions.add(t);
-                    logger.info("Azure Identity => Attempted credential {} is unavailable.",
-                        p.getClass().getSimpleName());
-                    return Mono.empty();
-                }), 1)
+            .doOnNext(t -> logger.info("Azure Identity => Attempted credential {} returns a token",
+                p.getClass().getSimpleName()))
+            .onErrorResume(CredentialUnavailableException.class, t -> {
+                exceptions.add(t);
+                logger.info("Azure Identity => Attempted credential {} is unavailable.",
+                    p.getClass().getSimpleName());
+                return Mono.empty();
+            }), 1)
             .next()
             .switchIfEmpty(Mono.defer(() -> {
-                StringBuilder message = new StringBuilder("Tried "
-                    + credentials.stream().map(c -> c.getClass().getSimpleName())
-                    .collect(Collectors.joining(", "))
-                    + " but failed to acquire a token for any of them. Please verify the"
-                    + " environment for the credentials"
-                    + " and see more details in the causes below.");
-
                 // Chain Exceptions.
                 CredentialUnavailableException last = exceptions.get(exceptions.size() - 1);
                 for (int z = exceptions.size() - 2; z >= 0; z--) {
                     CredentialUnavailableException current = exceptions.get(z);
-                    last = new CredentialUnavailableException(current.getMessage(), last);
+                    last = new CredentialUnavailableException(current.getMessage() + "\r\n" + last.getMessage(),
+                        last.getCause());
                 }
-                return Mono.error(new CredentialUnavailableException(message.toString(), last));
+                return Mono.error(last);
             }));
-=======
-                   .flatMap(p -> p.getToken(request).onErrorResume(Exception.class, t -> {
-                       if (!t.getClass().getSimpleName().equals("CredentialUnavailableException")) {
-                           return Mono.error(new ClientAuthenticationException(
-                            unavailableError + p.getClass().getSimpleName()
-                            + " authentication failed. Error Details: " + t.getMessage(),
-                            null, t));
-                       }
-                       exceptions.add((CredentialUnavailableException) t);
-                       return Mono.empty();
-                   }), 1)
-                   .next()
-                   .switchIfEmpty(Mono.defer(() -> {
-                       // Chain Exceptions.
-                       CredentialUnavailableException last = exceptions.get(exceptions.size() - 1);
-                       for (int z = exceptions.size() - 2; z >= 0; z--) {
-                           CredentialUnavailableException current = exceptions.get(z);
-                           last = new CredentialUnavailableException(current.getMessage() + "\r\n" + last.getMessage(),
-                                last.getCause());
-                       }
-                       return Mono.error(last);
-                   }));
->>>>>>> 66b538ea
     }
 
 
