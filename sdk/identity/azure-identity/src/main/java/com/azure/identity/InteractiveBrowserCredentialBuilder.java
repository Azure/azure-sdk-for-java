--- conflicted
+++ resolved
@@ -35,13 +35,8 @@
      *
      * @return An updated instance of this builder.
      */
-<<<<<<< HEAD
-    InteractiveBrowserCredentialBuilder allowUnencryptedCache(boolean allowUnencryptedCache) {
-        this.identityClientOptions.allowUnencryptedCache(allowUnencryptedCache);
-=======
-    public InteractiveBrowserCredentialBuilder allowUnencryptedCache() {
+    InteractiveBrowserCredentialBuilder allowUnencryptedCache() {
         this.identityClientOptions.allowUnencryptedCache();
->>>>>>> 1c11d04c
         return this;
     }
 
@@ -52,13 +47,8 @@
      *
      * @return An updated instance of this builder with if the shared token cache enabled specified.
      */
-<<<<<<< HEAD
-    InteractiveBrowserCredentialBuilder enablePersistentCache(boolean enabled) {
-        this.identityClientOptions.enablePersistentCache(enabled);
-=======
-    public InteractiveBrowserCredentialBuilder enablePersistentCache() {
+    InteractiveBrowserCredentialBuilder enablePersistentCache() {
         this.identityClientOptions.enablePersistentCache();
->>>>>>> 1c11d04c
         return this;
     }
 
