// Copyright (c) Microsoft Corporation. All rights reserved.
// Licensed under the MIT License.

package com.azure.identity;

import com.azure.core.annotation.Immutable;
import com.azure.core.credential.AccessToken;
import com.azure.core.credential.TokenCredential;
import com.azure.core.credential.TokenRequestContext;
import com.azure.core.util.Configuration;
import com.azure.core.util.logging.ClientLogger;
import com.azure.identity.implementation.IdentityClientOptions;
import com.azure.identity.implementation.util.LoggingUtil;
import com.azure.identity.implementation.util.ValidationUtil;
import reactor.core.publisher.Mono;

/**
 * A credential provider that provides token credentials based on environment variables.  The environment variables
 * expected are:
 * <ul>
 *     <li>{@link Configuration#PROPERTY_AZURE_CLIENT_ID AZURE_CLIENT_ID}</li>
 *     <li>{@link Configuration#PROPERTY_AZURE_CLIENT_SECRET AZURE_CLIENT_SECRET}</li>
 *     <li>{@link Configuration#PROPERTY_AZURE_TENANT_ID AZURE_TENANT_ID}</li>
 * </ul>
 * or:
 * <ul>
 *     <li>{@link Configuration#PROPERTY_AZURE_CLIENT_ID AZURE_CLIENT_ID}</li>
 *     <li>{@link Configuration#PROPERTY_AZURE_CLIENT_CERTIFICATE_PATH AZURE_CLIENT_CERTIFICATE_PATH}</li>
 *     <li>{@link Configuration#PROPERTY_AZURE_TENANT_ID AZURE_TENANT_ID}</li>
 * </ul>
 * or:
 * <ul>
 *     <li>{@link Configuration#PROPERTY_AZURE_CLIENT_ID AZURE_CLIENT_ID}</li>
 *     <li>{@link Configuration#PROPERTY_AZURE_USERNAME AZURE_USERNAME}</li>
 *     <li>{@link Configuration#PROPERTY_AZURE_PASSWORD AZURE_PASSWORD}</li>
 * </ul>
 */
@Immutable
public class EnvironmentCredential implements TokenCredential {
    private static final ClientLogger LOGGER = new ClientLogger(EnvironmentCredential.class);
    private final TokenCredential tokenCredential;
    private final IdentityClientOptions identityClientOptions;

    /**
     * Creates an instance of the default environment credential provider.
     *
     * @param identityClientOptions the options for configuring the identity client
     */
    EnvironmentCredential(IdentityClientOptions identityClientOptions) {
        Configuration configuration = identityClientOptions.getConfiguration() == null
            ? Configuration.getGlobalConfiguration().clone() : identityClientOptions.getConfiguration();
        TokenCredential targetCredential = null;
        this.identityClientOptions = identityClientOptions;

        String clientId = configuration.get(Configuration.PROPERTY_AZURE_CLIENT_ID);
        String tenantId = configuration.get(Configuration.PROPERTY_AZURE_TENANT_ID);
        String clientSecret = configuration.get(Configuration.PROPERTY_AZURE_CLIENT_SECRET);
        String certPath = configuration.get(Configuration.PROPERTY_AZURE_CLIENT_CERTIFICATE_PATH);
        String username = configuration.get(Configuration.PROPERTY_AZURE_USERNAME);
        String password = configuration.get(Configuration.PROPERTY_AZURE_PASSWORD);
        ValidationUtil.validateTenantIdCharacterRange(tenantId, LOGGER);
        LoggingUtil.logAvailableEnvironmentVariables(LOGGER, configuration);
        if (verifyNotNull(clientId)) {
            // 1 - Attempt ClientSecretCredential or ClientCertificateCredential
            if (verifyNotNull(tenantId)) {
                if (verifyNotNull(clientSecret)) {
                    // 1.1 Attempt ClientSecretCredential
                    LOGGER.info("Azure Identity => EnvironmentCredential invoking ClientSecretCredential");
                    targetCredential = new ClientSecretCredential(tenantId, clientId, clientSecret,
                        identityClientOptions);
                } else if (verifyNotNull(certPath)) {
                    // 1.2 Attempt ClientCertificateCredential
                    LOGGER.info("Azure Identity => EnvironmentCredential invoking ClientCertificateCredential");
                    targetCredential = new ClientCertificateCredential(tenantId, clientId, certPath, null, null,
                            identityClientOptions);
                } else {
                    // 1.3 Log error if neither is found
<<<<<<< HEAD
                    LOGGER.error("Azure Identity => ERROR in EnvironmentCredential: Failed to create a "
=======
                    LoggingUtil.logError(logger, identityClientOptions,
                        String.format("Azure Identity => ERROR in EnvironmentCredential: Failed to create a "
>>>>>>> 25ad300f
                        + "ClientSecretCredential or ClientCertificateCredential. Missing required environment "
                        + "variable either {} or {}", Configuration.PROPERTY_AZURE_CLIENT_SECRET,
                        Configuration.PROPERTY_AZURE_CLIENT_CERTIFICATE_PATH));
                }
            } else if (verifyNotNull(clientSecret) || verifyNotNull(certPath)) {
                // 1.4 Log error if secret / cert is found but tenant is missing
<<<<<<< HEAD
                LOGGER.error("Azure Identity => ERROR in EnvironmentCredential: Failed to create a "
=======
                LoggingUtil.logError(logger, identityClientOptions,
                    String.format("Azure Identity => ERROR in EnvironmentCredential: Failed to create a "
>>>>>>> 25ad300f
                        + "ClientSecretCredential or ClientCertificateCredential. Missing required environment "
                        + "variable {}", Configuration.PROPERTY_AZURE_TENANT_ID));
            }

            // 2 - Attempt UsernamePasswordCredential (tenant not required)
            if (targetCredential == null && verifyNotNull(username, password)) {
                // 2.1 - both username and password found
                LOGGER.info("Azure Identity => EnvironmentCredential invoking UsernamePasswordCredential");
                targetCredential = new UsernamePasswordCredential(clientId, tenantId, username, password,
                    identityClientOptions);
            } else if (verifyNotNull(username) ^ verifyNotNull(password)) {
                // 2.2 - only one is found, likely missing the other
<<<<<<< HEAD
                LOGGER.error("Azure Identity => ERROR in EnvironmentCredential: Failed to create a "
=======
                LoggingUtil.logError(logger, identityClientOptions,
                    String.format("Azure Identity => ERROR in EnvironmentCredential: Failed to create a "
>>>>>>> 25ad300f
                    + "UsernamePasswordCredential. Missing required environment variable {}",
                    username == null ? Configuration.PROPERTY_AZURE_USERNAME : Configuration.PROPERTY_AZURE_PASSWORD));
            }

            // 3 - cannot determine scenario based on clientId alone
            if (targetCredential == null) {
                String msg = String.format("Azure Identity => ERROR in EnvironmentCredential: Failed to determine an "
                    + "authentication scheme based on the available environment variables. Please specify %1$s and "
                    + "%2$s to authenticate through a ClientSecretCredential; %1$s and %3$s to authenticate through a "
                    + "ClientCertificateCredential; or %4$s and %5$s to authenticate through a "
                    + "UserPasswordCredential.", Configuration.PROPERTY_AZURE_TENANT_ID,
                    Configuration.PROPERTY_AZURE_CLIENT_SECRET, Configuration.PROPERTY_AZURE_CLIENT_CERTIFICATE_PATH,
                    Configuration.PROPERTY_AZURE_USERNAME, Configuration.PROPERTY_AZURE_PASSWORD);
<<<<<<< HEAD
                LOGGER.error(msg);
            }
        } else {
            // 4 - not even clientId is available
            LOGGER.error("Azure Identity => ERROR in EnvironmentCredential: Missing required environment variable {}",
                Configuration.PROPERTY_AZURE_CLIENT_ID);
=======
                LoggingUtil.logError(logger, identityClientOptions, msg);
            }
        } else {
            // 4 - not even clientId is available
            LoggingUtil.logError(logger, identityClientOptions,
                String.format("Azure Identity => ERROR in EnvironmentCredential:"
                        + " Missing required environment variable {}", Configuration.PROPERTY_AZURE_CLIENT_ID));
>>>>>>> 25ad300f
        }
        tokenCredential = targetCredential;
    }

    @Override
    public Mono<AccessToken> getToken(TokenRequestContext request) {
        if (tokenCredential == null) {
<<<<<<< HEAD
            return Mono.error(LOGGER.logExceptionAsError(new CredentialUnavailableException(
=======
            return Mono.error(LoggingUtil.logCredentialUnavailableException(logger, identityClientOptions,
                new CredentialUnavailableException(
>>>>>>> 25ad300f
                    "EnvironmentCredential authentication unavailable."
                        + " Environment variables are not fully configured."
                        + "To mitigate this issue, please refer to the troubleshooting guidelines here at"
                        + " https://aka.ms/azsdk/net/identity/environmentcredential/troubleshoot")));
        } else {
            return tokenCredential.getToken(request);
        }
    }

    private boolean verifyNotNull(String... configs) {
        for (String config: configs) {
            if (config == null) {
                return false;
            }
        }
        return true;
    }
}<|MERGE_RESOLUTION|>--- conflicted
+++ resolved
@@ -75,26 +75,18 @@
                             identityClientOptions);
                 } else {
                     // 1.3 Log error if neither is found
-<<<<<<< HEAD
-                    LOGGER.error("Azure Identity => ERROR in EnvironmentCredential: Failed to create a "
-=======
-                    LoggingUtil.logError(logger, identityClientOptions,
-                        String.format("Azure Identity => ERROR in EnvironmentCredential: Failed to create a "
->>>>>>> 25ad300f
+                    LoggingUtil.logError(LOGGER, identityClientOptions,
+                        () -> String.format("Azure Identity => ERROR in EnvironmentCredential: Failed to create a "
                         + "ClientSecretCredential or ClientCertificateCredential. Missing required environment "
-                        + "variable either {} or {}", Configuration.PROPERTY_AZURE_CLIENT_SECRET,
+                        + "variable either %s or %s", Configuration.PROPERTY_AZURE_CLIENT_SECRET,
                         Configuration.PROPERTY_AZURE_CLIENT_CERTIFICATE_PATH));
                 }
             } else if (verifyNotNull(clientSecret) || verifyNotNull(certPath)) {
                 // 1.4 Log error if secret / cert is found but tenant is missing
-<<<<<<< HEAD
-                LOGGER.error("Azure Identity => ERROR in EnvironmentCredential: Failed to create a "
-=======
-                LoggingUtil.logError(logger, identityClientOptions,
-                    String.format("Azure Identity => ERROR in EnvironmentCredential: Failed to create a "
->>>>>>> 25ad300f
+                LoggingUtil.logError(LOGGER, identityClientOptions,
+                    () -> String.format("Azure Identity => ERROR in EnvironmentCredential: Failed to create a "
                         + "ClientSecretCredential or ClientCertificateCredential. Missing required environment "
-                        + "variable {}", Configuration.PROPERTY_AZURE_TENANT_ID));
+                        + "variable %s", Configuration.PROPERTY_AZURE_TENANT_ID));
             }
 
             // 2 - Attempt UsernamePasswordCredential (tenant not required)
@@ -105,13 +97,9 @@
                     identityClientOptions);
             } else if (verifyNotNull(username) ^ verifyNotNull(password)) {
                 // 2.2 - only one is found, likely missing the other
-<<<<<<< HEAD
-                LOGGER.error("Azure Identity => ERROR in EnvironmentCredential: Failed to create a "
-=======
-                LoggingUtil.logError(logger, identityClientOptions,
-                    String.format("Azure Identity => ERROR in EnvironmentCredential: Failed to create a "
->>>>>>> 25ad300f
-                    + "UsernamePasswordCredential. Missing required environment variable {}",
+                LoggingUtil.logError(LOGGER, identityClientOptions,
+                    () -> String.format("Azure Identity => ERROR in EnvironmentCredential: Failed to create a "
+                    + "UsernamePasswordCredential. Missing required environment variable %s",
                     username == null ? Configuration.PROPERTY_AZURE_USERNAME : Configuration.PROPERTY_AZURE_PASSWORD));
             }
 
@@ -124,22 +112,13 @@
                     + "UserPasswordCredential.", Configuration.PROPERTY_AZURE_TENANT_ID,
                     Configuration.PROPERTY_AZURE_CLIENT_SECRET, Configuration.PROPERTY_AZURE_CLIENT_CERTIFICATE_PATH,
                     Configuration.PROPERTY_AZURE_USERNAME, Configuration.PROPERTY_AZURE_PASSWORD);
-<<<<<<< HEAD
-                LOGGER.error(msg);
+                LoggingUtil.logError(LOGGER, identityClientOptions, msg);
             }
         } else {
             // 4 - not even clientId is available
-            LOGGER.error("Azure Identity => ERROR in EnvironmentCredential: Missing required environment variable {}",
-                Configuration.PROPERTY_AZURE_CLIENT_ID);
-=======
-                LoggingUtil.logError(logger, identityClientOptions, msg);
-            }
-        } else {
-            // 4 - not even clientId is available
-            LoggingUtil.logError(logger, identityClientOptions,
-                String.format("Azure Identity => ERROR in EnvironmentCredential:"
-                        + " Missing required environment variable {}", Configuration.PROPERTY_AZURE_CLIENT_ID));
->>>>>>> 25ad300f
+            LoggingUtil.logError(LOGGER, identityClientOptions,
+                () -> String.format("Azure Identity => ERROR in EnvironmentCredential:"
+                        + " Missing required environment variable %s", Configuration.PROPERTY_AZURE_CLIENT_ID));
         }
         tokenCredential = targetCredential;
     }
@@ -147,12 +126,8 @@
     @Override
     public Mono<AccessToken> getToken(TokenRequestContext request) {
         if (tokenCredential == null) {
-<<<<<<< HEAD
-            return Mono.error(LOGGER.logExceptionAsError(new CredentialUnavailableException(
-=======
-            return Mono.error(LoggingUtil.logCredentialUnavailableException(logger, identityClientOptions,
+            return Mono.error(LoggingUtil.logCredentialUnavailableException(LOGGER, identityClientOptions,
                 new CredentialUnavailableException(
->>>>>>> 25ad300f
                     "EnvironmentCredential authentication unavailable."
                         + " Environment variables are not fully configured."
                         + "To mitigate this issue, please refer to the troubleshooting guidelines here at"
