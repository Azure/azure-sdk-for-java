--- conflicted
+++ resolved
@@ -69,10 +69,6 @@
                 } else if (verifyNotNull(certPath)) {
                     // 1.2 Attempt ClientCertificateCredential
                     logger.info("Azure Identity => EnvironmentCredential invoking ClientCertificateCredential");
-<<<<<<< HEAD
-                    ValidationUtil.validateFilePath(getClass().getSimpleName(), certPath, "Pem Certificate Path");
-=======
->>>>>>> e2018a87
                     targetCredential = new ClientCertificateCredential(tenantId, clientId, certPath, null, null,
                             identityClientOptions);
                 } else {
