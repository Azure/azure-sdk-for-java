// Copyright (c) Microsoft Corporation. All rights reserved.
// Licensed under the MIT License.

package com.azure.identity;

import com.azure.core.annotation.Immutable;
import com.azure.core.credential.AccessToken;
import com.azure.core.credential.TokenCredential;
import com.azure.core.credential.TokenRequestContext;
import com.azure.core.util.Configuration;
import com.azure.core.util.logging.ClientLogger;
import com.azure.identity.implementation.IdentityClient;
import com.azure.identity.implementation.IdentityClientBuilder;
import com.azure.identity.implementation.IdentityClientOptions;
import com.azure.identity.implementation.util.LoggingUtil;
import reactor.core.publisher.Mono;

/**
 * The base class for Managed Service Identity token based credentials.
 */
@Immutable
public final class ManagedIdentityCredential implements TokenCredential {
    private final ManagedIdentityServiceCredential managedIdentityServiceCredential;
    private final ClientLogger logger = new ClientLogger(ManagedIdentityCredential.class);
    private final String clientId;

<<<<<<< HEAD
    static final String PROPERTY_IMDS_ENDPOINT = "IMDS_ENDPOINT";
=======
    static final String PROPERTY_IDENTITY_SERVER_THUMBPRINT = "IDENTITY_SERVER_THUMBPRINT";

>>>>>>> e3e2b831

    /**
     * Creates an instance of the ManagedIdentityCredential.
     * @param clientId the client id of user assigned or system assigned identity
     * @param identityClientOptions the options for configuring the identity client.
     */
    ManagedIdentityCredential(String clientId, IdentityClientOptions identityClientOptions) {
        this.clientId = clientId;
        IdentityClient identityClient = new IdentityClientBuilder()
            .clientId(clientId)
            .identityClientOptions(identityClientOptions)
            .build();
        Configuration configuration = Configuration.getGlobalConfiguration().clone();
        if (configuration.contains(Configuration.PROPERTY_IDENTITY_ENDPOINT)) {
            if (configuration.contains(Configuration.PROPERTY_IDENTITY_HEADER)) {
<<<<<<< HEAD
                managedIdentityServiceCredential = new AppServiceMsiCredential(clientId, identityClient);
            } else if (configuration.contains(PROPERTY_IMDS_ENDPOINT)) {
                managedIdentityServiceCredential = new ArcIdentityCredential(clientId, identityClient);
=======
                if (configuration.contains(PROPERTY_IDENTITY_SERVER_THUMBPRINT)) {
                    managedIdentityServiceCredential = new ServiceFabricMsiCredential(clientId, identityClient);
                } else {
                    managedIdentityServiceCredential = new AppServiceMsiCredential(clientId, identityClient);
                }
>>>>>>> e3e2b831
            } else {
                managedIdentityServiceCredential = null;
            }
        } else if (configuration.contains(Configuration.PROPERTY_MSI_ENDPOINT)) {
            managedIdentityServiceCredential = new AppServiceMsiCredential(clientId, identityClient);
<<<<<<< HEAD

=======
>>>>>>> e3e2b831
        } else {
            managedIdentityServiceCredential = new VirtualMachineMsiCredential(clientId, identityClient);
        }
        LoggingUtil.logAvailableEnvironmentVariables(logger, configuration);
    }

    /**
     * Gets the client ID of user assigned or system assigned identity.
     * @return the client ID of user assigned or system assigned identity.
     */
    public String getClientId() {
<<<<<<< HEAD
        return this.clientId;
=======
        return managedIdentityServiceCredential.getClientId();
>>>>>>> e3e2b831
    }

    @Override
    public Mono<AccessToken> getToken(TokenRequestContext request) {
        if (managedIdentityServiceCredential == null) {
            return Mono.error(logger.logExceptionAsError(
                new CredentialUnavailableException("ManagedIdentityCredential authentication unavailable. "
<<<<<<< HEAD
                   + "The Target Azure platform could not be determined from environment variables.")));
        }
        return managedIdentityServiceCredential.authenticate(request)
            .doOnSuccess((t -> logger.info(String.format("Azure Identity => Managed Identity environment: %s",
                    managedIdentityServiceCredential.getEnvironment()))))
            .doOnNext(token -> LoggingUtil.logTokenSuccess(logger, request))
            .doOnError(error -> LoggingUtil.logTokenError(logger, request, error));
=======
                                + "The Target Azure platform could not be determined from environment variables.")));
        }
        return managedIdentityServiceCredential.authenticate(request)
                   .doOnSuccess((t -> logger.info(String.format("Azure Identity => Managed Identity environment: %s",
                       managedIdentityServiceCredential.getEnvironment()))))
                   .doOnNext(token -> LoggingUtil.logTokenSuccess(logger, request))
                   .doOnError(error -> LoggingUtil.logTokenError(logger, request, error));
>>>>>>> e3e2b831
    }
}

<|MERGE_RESOLUTION|>--- conflicted
+++ resolved
@@ -22,14 +22,10 @@
 public final class ManagedIdentityCredential implements TokenCredential {
     private final ManagedIdentityServiceCredential managedIdentityServiceCredential;
     private final ClientLogger logger = new ClientLogger(ManagedIdentityCredential.class);
-    private final String clientId;
 
-<<<<<<< HEAD
     static final String PROPERTY_IMDS_ENDPOINT = "IMDS_ENDPOINT";
-=======
     static final String PROPERTY_IDENTITY_SERVER_THUMBPRINT = "IDENTITY_SERVER_THUMBPRINT";
 
->>>>>>> e3e2b831
 
     /**
      * Creates an instance of the ManagedIdentityCredential.
@@ -37,7 +33,6 @@
      * @param identityClientOptions the options for configuring the identity client.
      */
     ManagedIdentityCredential(String clientId, IdentityClientOptions identityClientOptions) {
-        this.clientId = clientId;
         IdentityClient identityClient = new IdentityClientBuilder()
             .clientId(clientId)
             .identityClientOptions(identityClientOptions)
@@ -45,26 +40,18 @@
         Configuration configuration = Configuration.getGlobalConfiguration().clone();
         if (configuration.contains(Configuration.PROPERTY_IDENTITY_ENDPOINT)) {
             if (configuration.contains(Configuration.PROPERTY_IDENTITY_HEADER)) {
-<<<<<<< HEAD
-                managedIdentityServiceCredential = new AppServiceMsiCredential(clientId, identityClient);
-            } else if (configuration.contains(PROPERTY_IMDS_ENDPOINT)) {
-                managedIdentityServiceCredential = new ArcIdentityCredential(clientId, identityClient);
-=======
                 if (configuration.contains(PROPERTY_IDENTITY_SERVER_THUMBPRINT)) {
                     managedIdentityServiceCredential = new ServiceFabricMsiCredential(clientId, identityClient);
-                } else {
-                    managedIdentityServiceCredential = new AppServiceMsiCredential(clientId, identityClient);
+                }else {
+                    managedIdentityServiceCredential = new VirtualMachineMsiCredential(clientId, identityClient);
                 }
->>>>>>> e3e2b831
+            }  else if (configuration.contains(PROPERTY_IMDS_ENDPOINT)) {
+                managedIdentityServiceCredential = new ArcIdentityCredential(clientId, identityClient);
             } else {
-                managedIdentityServiceCredential = null;
+                managedIdentityServiceCredential = new VirtualMachineMsiCredential(clientId, identityClient);
             }
         } else if (configuration.contains(Configuration.PROPERTY_MSI_ENDPOINT)) {
             managedIdentityServiceCredential = new AppServiceMsiCredential(clientId, identityClient);
-<<<<<<< HEAD
-
-=======
->>>>>>> e3e2b831
         } else {
             managedIdentityServiceCredential = new VirtualMachineMsiCredential(clientId, identityClient);
         }
@@ -76,11 +63,7 @@
      * @return the client ID of user assigned or system assigned identity.
      */
     public String getClientId() {
-<<<<<<< HEAD
-        return this.clientId;
-=======
         return managedIdentityServiceCredential.getClientId();
->>>>>>> e3e2b831
     }
 
     @Override
@@ -88,7 +71,6 @@
         if (managedIdentityServiceCredential == null) {
             return Mono.error(logger.logExceptionAsError(
                 new CredentialUnavailableException("ManagedIdentityCredential authentication unavailable. "
-<<<<<<< HEAD
                    + "The Target Azure platform could not be determined from environment variables.")));
         }
         return managedIdentityServiceCredential.authenticate(request)
@@ -96,15 +78,6 @@
                     managedIdentityServiceCredential.getEnvironment()))))
             .doOnNext(token -> LoggingUtil.logTokenSuccess(logger, request))
             .doOnError(error -> LoggingUtil.logTokenError(logger, request, error));
-=======
-                                + "The Target Azure platform could not be determined from environment variables.")));
-        }
-        return managedIdentityServiceCredential.authenticate(request)
-                   .doOnSuccess((t -> logger.info(String.format("Azure Identity => Managed Identity environment: %s",
-                       managedIdentityServiceCredential.getEnvironment()))))
-                   .doOnNext(token -> LoggingUtil.logTokenSuccess(logger, request))
-                   .doOnError(error -> LoggingUtil.logTokenError(logger, request, error));
->>>>>>> e3e2b831
     }
 }
 
