// Copyright (c) Microsoft Corporation. All rights reserved.
// Licensed under the MIT License.

package com.azure.identity;

import com.azure.core.annotation.Immutable;
import com.azure.core.credential.AccessToken;
import com.azure.core.credential.TokenCredential;
import com.azure.core.credential.TokenRequestContext;
import com.azure.core.util.Configuration;
import com.azure.core.util.logging.ClientLogger;
import com.azure.identity.implementation.IdentityClient;
import com.azure.identity.implementation.IdentityClientBuilder;
import com.azure.identity.implementation.IdentityClientOptions;
import com.azure.identity.implementation.util.LoggingUtil;
import reactor.core.publisher.Mono;

/**
 * The base class for Managed Service Identity token based credentials.
 */
@Immutable
public final class ManagedIdentityCredential implements TokenCredential {
    private final AppServiceMsiCredential appServiceMSICredential;
    private final VirtualMachineMsiCredential virtualMachineMSICredential;
    private final ClientLogger logger = new ClientLogger(ManagedIdentityCredential.class);

    /**
     * Creates an instance of the ManagedIdentityCredential.
     * @param clientId the client id of user assigned or system assigned identity
     * @param identityClientOptions the options for configuring the identity client.
     */
    ManagedIdentityCredential(String clientId, IdentityClientOptions identityClientOptions) {
        IdentityClient identityClient = new IdentityClientBuilder()
            .clientId(clientId)
            .identityClientOptions(identityClientOptions)
            .build();
        Configuration configuration = Configuration.getGlobalConfiguration().clone();
        if (configuration.contains(Configuration.PROPERTY_MSI_ENDPOINT)) {
            appServiceMSICredential = new AppServiceMsiCredential(clientId, identityClient);
            virtualMachineMSICredential = null;
        } else {
            virtualMachineMSICredential = new VirtualMachineMsiCredential(clientId, identityClient);
            appServiceMSICredential = null;
        }
    }

    /**
     * Gets the client ID of user assigned or system assigned identity.
     * @return the client ID of user assigned or system assigned identity.
     */
    public String getClientId() {
        return this.appServiceMSICredential != null
            ? this.appServiceMSICredential.getClientId()
            : this.virtualMachineMSICredential.getClientId();
    }

    @Override
    public Mono<AccessToken> getToken(TokenRequestContext request) {
        Mono<AccessToken> accessTokenMono;
        if (appServiceMSICredential != null) {
            accessTokenMono = appServiceMSICredential.authenticate(request);
            logger.info("Azure Identity => Managed Identity environment: MSI_ENDPOINT");
        } else {
            accessTokenMono = virtualMachineMSICredential.authenticate(request);
            logger.info("Azure Identity => Managed Identity environment: IMDS");
        }
        return accessTokenMono
<<<<<<< HEAD
            .doOnNext(token -> LoggingUtil.getTokenSuccess(ManagedIdentityCredential.class, logger, request))
            .doOnError(error -> LoggingUtil.getTokenError(ManagedIdentityCredential.class, logger, error));
=======
            .doOnNext(token -> LoggingUtil.logTokenSuccess(logger, request))
            .doOnError(error -> LoggingUtil.logTokenError(logger, request, error));
>>>>>>> 5a2d9785
    }
}<|MERGE_RESOLUTION|>--- conflicted
+++ resolved
@@ -65,12 +65,7 @@
             logger.info("Azure Identity => Managed Identity environment: IMDS");
         }
         return accessTokenMono
-<<<<<<< HEAD
-            .doOnNext(token -> LoggingUtil.getTokenSuccess(ManagedIdentityCredential.class, logger, request))
-            .doOnError(error -> LoggingUtil.getTokenError(ManagedIdentityCredential.class, logger, error));
-=======
             .doOnNext(token -> LoggingUtil.logTokenSuccess(logger, request))
             .doOnError(error -> LoggingUtil.logTokenError(logger, request, error));
->>>>>>> 5a2d9785
     }
 }