--- conflicted
+++ resolved
@@ -23,12 +23,8 @@
     private final ManagedIdentityServiceCredential managedIdentityServiceCredential;
     private final ClientLogger logger = new ClientLogger(ManagedIdentityCredential.class);
 
-<<<<<<< HEAD
-    static final String PROPERTY_IMDS_ENDPOINT = "IMDS_ENDPOINT";
     static final String PROPERTY_IDENTITY_SERVER_THUMBPRINT = "IDENTITY_SERVER_THUMBPRINT";
 
-=======
->>>>>>> c1a8768c
 
     /**
      * Creates an instance of the ManagedIdentityCredential.
@@ -41,25 +37,18 @@
                                             .identityClientOptions(identityClientOptions)
                                             .build();
         Configuration configuration = Configuration.getGlobalConfiguration().clone();
-<<<<<<< HEAD
         if (configuration.contains(Configuration.PROPERTY_IDENTITY_ENDPOINT)) {
             if (configuration.contains(Configuration.PROPERTY_IDENTITY_HEADER)) {
-                managedIdentityServiceCredential = new AppServiceMsiCredential(clientId, identityClient);
-            }  else if (configuration.contains(PROPERTY_IDENTITY_SERVER_THUMBPRINT)) {
-                managedIdentityServiceCredential = new ServiceFabricMsiCredential(clientId, identityClient);
-            }  else {
+                if (configuration.contains(PROPERTY_IDENTITY_SERVER_THUMBPRINT)) {
+                    managedIdentityServiceCredential = new ServiceFabricMsiCredential(clientId, identityClient);
+                } else {
+                    managedIdentityServiceCredential = new AppServiceMsiCredential(clientId, identityClient);
+                }
+            } else {
                 managedIdentityServiceCredential = null;
             }
         } else if (configuration.contains(Configuration.PROPERTY_MSI_ENDPOINT)) {
             managedIdentityServiceCredential = new AppServiceMsiCredential(clientId, identityClient);
-
-=======
-        if (configuration.contains(Configuration.PROPERTY_MSI_ENDPOINT)
-                || (configuration.contains(Configuration.PROPERTY_IDENTITY_ENDPOINT)
-                        && configuration.contains(Configuration.PROPERTY_IDENTITY_HEADER))) {
-            appServiceMSICredential = new AppServiceMsiCredential(clientId, identityClient);
-            virtualMachineMSICredential = null;
->>>>>>> c1a8768c
         } else {
             managedIdentityServiceCredential = new VirtualMachineMsiCredential(clientId, identityClient);
         }
