// Copyright (c) Microsoft Corporation. All rights reserved.
// Licensed under the MIT License.

package com.azure.identity;

import com.azure.core.annotation.Immutable;
import com.azure.core.credential.AccessToken;
import com.azure.core.credential.TokenCredential;
import com.azure.core.credential.TokenRequestContext;
import com.azure.core.util.Configuration;
import com.azure.core.util.logging.ClientLogger;
import com.azure.identity.implementation.IdentityClient;
import com.azure.identity.implementation.IdentityClientBuilder;
import com.azure.identity.implementation.IdentityClientOptions;
import com.azure.identity.implementation.util.LoggingUtil;
import reactor.core.publisher.Mono;

/**
 * The base class for Managed Service Identity token based credentials.
 */
@Immutable
public final class ManagedIdentityCredential implements TokenCredential {
    private final ManagedIdentityServiceCredential managedIdentityServiceCredential;
    private final ClientLogger logger = new ClientLogger(ManagedIdentityCredential.class);

    static final String PROPERTY_IMDS_ENDPOINT = "IMDS_ENDPOINT";
    static final String PROPERTY_IDENTITY_SERVER_THUMBPRINT = "IDENTITY_SERVER_THUMBPRINT";


    /**
     * Creates an instance of the ManagedIdentityCredential.
     * @param clientId the client id of user assigned or system assigned identity
     * @param identityClientOptions the options for configuring the identity client.
     */
    ManagedIdentityCredential(String clientId, IdentityClientOptions identityClientOptions) {
        IdentityClient identityClient = new IdentityClientBuilder()
            .clientId(clientId)
            .identityClientOptions(identityClientOptions)
            .build();
        Configuration configuration = Configuration.getGlobalConfiguration().clone();

        if (configuration.contains(Configuration.PROPERTY_MSI_ENDPOINT)) {
            managedIdentityServiceCredential = new AppServiceMsiCredential(clientId, identityClient);
            System.out.println("MSI activated");
        } else if (configuration.contains(Configuration.PROPERTY_IDENTITY_ENDPOINT)) {
            System.out.println("IDENTITY activated");
            if (configuration.contains(Configuration.PROPERTY_IDENTITY_HEADER)) {
<<<<<<< HEAD
                System.out.println("IDENTITY HEADER activated");
                if (configuration.contains(PROPERTY_IDENTITY_SERVER_THUMBPRINT)) {
                    System.out.println("IDENTITY SERVER THUMBPRINT activated");
=======
                if (configuration.get(PROPERTY_IDENTITY_SERVER_THUMBPRINT) != null) {
>>>>>>> 0dc762a7
                    managedIdentityServiceCredential = new ServiceFabricMsiCredential(clientId, identityClient);
                } else {
                    System.out.println("IDENTITY SERVER THUMBPRINT ELSE VM activated");
                    managedIdentityServiceCredential = new VirtualMachineMsiCredential(clientId, identityClient);
                }
<<<<<<< HEAD
            } else if (configuration.contains(PROPERTY_IMDS_ENDPOINT)) {
                System.out.println("IMDS ARC activated");
=======
            } else if (configuration.get(PROPERTY_IMDS_ENDPOINT) != null) {
>>>>>>> 0dc762a7
                managedIdentityServiceCredential = new ArcIdentityCredential(clientId, identityClient);
            } else {
                System.out.println("VM activated");
                managedIdentityServiceCredential = new VirtualMachineMsiCredential(clientId, identityClient);
            }
        } else {
            managedIdentityServiceCredential = new VirtualMachineMsiCredential(clientId, identityClient);
        }
        LoggingUtil.logAvailableEnvironmentVariables(logger, configuration);
    }

    /**
     * Gets the client ID of user assigned or system assigned identity.
     * @return the client ID of user assigned or system assigned identity.
     */
    public String getClientId() {
        return managedIdentityServiceCredential.getClientId();
    }

    @Override
    public Mono<AccessToken> getToken(TokenRequestContext request) {
        if (managedIdentityServiceCredential == null) {
            return Mono.error(logger.logExceptionAsError(
                new CredentialUnavailableException("ManagedIdentityCredential authentication unavailable. "
                   + "The Target Azure platform could not be determined from environment variables.")));
        }
        return managedIdentityServiceCredential.authenticate(request)
            .doOnSuccess((t -> logger.info(String.format("Azure Identity => Managed Identity environment: %s",
                    managedIdentityServiceCredential.getEnvironment()))))
            .doOnNext(token -> LoggingUtil.logTokenSuccess(logger, request))
            .doOnError(error -> LoggingUtil.logTokenError(logger, request, error));
    }
}

<|MERGE_RESOLUTION|>--- conflicted
+++ resolved
@@ -41,31 +41,16 @@
 
         if (configuration.contains(Configuration.PROPERTY_MSI_ENDPOINT)) {
             managedIdentityServiceCredential = new AppServiceMsiCredential(clientId, identityClient);
-            System.out.println("MSI activated");
         } else if (configuration.contains(Configuration.PROPERTY_IDENTITY_ENDPOINT)) {
-            System.out.println("IDENTITY activated");
             if (configuration.contains(Configuration.PROPERTY_IDENTITY_HEADER)) {
-<<<<<<< HEAD
-                System.out.println("IDENTITY HEADER activated");
-                if (configuration.contains(PROPERTY_IDENTITY_SERVER_THUMBPRINT)) {
-                    System.out.println("IDENTITY SERVER THUMBPRINT activated");
-=======
                 if (configuration.get(PROPERTY_IDENTITY_SERVER_THUMBPRINT) != null) {
->>>>>>> 0dc762a7
                     managedIdentityServiceCredential = new ServiceFabricMsiCredential(clientId, identityClient);
                 } else {
-                    System.out.println("IDENTITY SERVER THUMBPRINT ELSE VM activated");
                     managedIdentityServiceCredential = new VirtualMachineMsiCredential(clientId, identityClient);
                 }
-<<<<<<< HEAD
-            } else if (configuration.contains(PROPERTY_IMDS_ENDPOINT)) {
-                System.out.println("IMDS ARC activated");
-=======
             } else if (configuration.get(PROPERTY_IMDS_ENDPOINT) != null) {
->>>>>>> 0dc762a7
                 managedIdentityServiceCredential = new ArcIdentityCredential(clientId, identityClient);
             } else {
-                System.out.println("VM activated");
                 managedIdentityServiceCredential = new VirtualMachineMsiCredential(clientId, identityClient);
             }
         } else {
