// Copyright (c) Microsoft Corporation. All rights reserved.
// Licensed under the MIT License.

package com.azure.identity;

import com.azure.core.annotation.Immutable;
import com.azure.core.credential.AccessToken;
import com.azure.core.credential.TokenCredential;
import com.azure.core.credential.TokenRequestContext;
import com.azure.core.util.Configuration;
import com.azure.core.util.logging.ClientLogger;
import com.azure.identity.implementation.IdentityClientBuilder;
import com.azure.identity.implementation.IdentityClientOptions;
import com.azure.identity.implementation.util.LoggingUtil;
import reactor.core.publisher.Mono;

import java.time.Duration;

/**
 * The base class for Managed Service Identity token based credentials.
 */
@Immutable
public final class ManagedIdentityCredential implements TokenCredential {
    private static final ClientLogger LOGGER = new ClientLogger(ManagedIdentityCredential.class);

    private final ManagedIdentityServiceCredential managedIdentityServiceCredential;
<<<<<<< HEAD
=======
    private final ClientLogger logger = new ClientLogger(ManagedIdentityCredential.class);
    private final IdentityClientOptions identityClientOptions;
>>>>>>> 25ad300f

    static final String PROPERTY_IMDS_ENDPOINT = "IMDS_ENDPOINT";
    static final String PROPERTY_IDENTITY_SERVER_THUMBPRINT = "IDENTITY_SERVER_THUMBPRINT";
    static final String AZURE_FEDERATED_TOKEN_FILE = "AZURE_FEDERATED_TOKEN_FILE";


    /**
     * Creates an instance of the ManagedIdentityCredential with the client ID of a
     * user-assigned identity, or app registration (when working with AKS pod-identity).
     * @param clientId the client id of user assigned identity or app registration (when working with AKS pod-identity).
     * @param resourceId the resource id of user assigned identity or registered application
     * @param identityClientOptions the options for configuring the identity client.
     */
    ManagedIdentityCredential(String clientId, String resourceId, IdentityClientOptions identityClientOptions) {
        IdentityClientBuilder clientBuilder = new IdentityClientBuilder()
            .clientId(clientId)
            .resourceId(resourceId)
            .identityClientOptions(identityClientOptions);
        this.identityClientOptions = identityClientOptions;

        Configuration configuration = identityClientOptions.getConfiguration() == null
            ? Configuration.getGlobalConfiguration().clone() : identityClientOptions.getConfiguration();

        if (configuration.contains(Configuration.PROPERTY_MSI_ENDPOINT)) {
            managedIdentityServiceCredential = new AppServiceMsiCredential(clientId, clientBuilder.build());
        } else if (configuration.contains(Configuration.PROPERTY_IDENTITY_ENDPOINT)) {
            if (configuration.contains(Configuration.PROPERTY_IDENTITY_HEADER)) {
                if (configuration.get(PROPERTY_IDENTITY_SERVER_THUMBPRINT) != null) {
                    managedIdentityServiceCredential = new ServiceFabricMsiCredential(clientId, clientBuilder.build());
                } else {
                    managedIdentityServiceCredential = new VirtualMachineMsiCredential(clientId, clientBuilder.build());
                }
            } else if (configuration.get(PROPERTY_IMDS_ENDPOINT) != null) {
                managedIdentityServiceCredential = new ArcIdentityCredential(clientId, clientBuilder.build());
            } else {
                managedIdentityServiceCredential = new VirtualMachineMsiCredential(clientId, clientBuilder.build());
            }
        } else if (configuration.contains(Configuration.PROPERTY_AZURE_TENANT_ID)
                && configuration.get(AZURE_FEDERATED_TOKEN_FILE) != null) {
            String clientIdentifier = clientId == null
                ? configuration.get(Configuration.PROPERTY_AZURE_CLIENT_ID) : clientId;
            clientBuilder.clientId(clientIdentifier);
            clientBuilder.tenantId(configuration.get(Configuration.PROPERTY_AZURE_TENANT_ID));
            clientBuilder.clientAssertionPath(configuration.get(AZURE_FEDERATED_TOKEN_FILE));
            clientBuilder.clientAssertionTimeout(Duration.ofMinutes(5));
            managedIdentityServiceCredential = new AksExchangeTokenCredential(clientIdentifier, clientBuilder.build());
        } else {
            managedIdentityServiceCredential = new VirtualMachineMsiCredential(clientId, clientBuilder.build());
        }
        LoggingUtil.logAvailableEnvironmentVariables(LOGGER, configuration);
    }

    /**
     * Gets the client ID of user assigned or system assigned identity.
     * @return the client ID of user assigned or system assigned identity.
     */
    public String getClientId() {
        return managedIdentityServiceCredential.getClientId();
    }

    @Override
    public Mono<AccessToken> getToken(TokenRequestContext request) {
        if (managedIdentityServiceCredential == null) {
<<<<<<< HEAD
            return Mono.error(LOGGER.logExceptionAsError(
=======
            return Mono.error(LoggingUtil.logCredentialUnavailableException(logger, identityClientOptions,
>>>>>>> 25ad300f
                new CredentialUnavailableException("ManagedIdentityCredential authentication unavailable. "
                   + "The Target Azure platform could not be determined from environment variables."
                    + "To mitigate this issue, please refer to the troubleshooting guidelines here at"
                    + " https://aka.ms/azsdk/net/identity/managedidentitycredential/troubleshoot")));
        }
        return managedIdentityServiceCredential.authenticate(request)
            .doOnSuccess(t -> LOGGER.info("Azure Identity => Managed Identity environment: {}",
                    managedIdentityServiceCredential.getEnvironment()))
<<<<<<< HEAD
            .doOnNext(token -> LoggingUtil.logTokenSuccess(LOGGER, request))
            .doOnError(error -> LoggingUtil.logTokenError(LOGGER, request, error));
=======
            .doOnNext(token -> LoggingUtil.logTokenSuccess(logger, request))
            .doOnError(error -> LoggingUtil.logTokenError(logger, identityClientOptions, request, error));
>>>>>>> 25ad300f
    }
}

<|MERGE_RESOLUTION|>--- conflicted
+++ resolved
@@ -24,11 +24,7 @@
     private static final ClientLogger LOGGER = new ClientLogger(ManagedIdentityCredential.class);
 
     private final ManagedIdentityServiceCredential managedIdentityServiceCredential;
-<<<<<<< HEAD
-=======
-    private final ClientLogger logger = new ClientLogger(ManagedIdentityCredential.class);
     private final IdentityClientOptions identityClientOptions;
->>>>>>> 25ad300f
 
     static final String PROPERTY_IMDS_ENDPOINT = "IMDS_ENDPOINT";
     static final String PROPERTY_IDENTITY_SERVER_THUMBPRINT = "IDENTITY_SERVER_THUMBPRINT";
@@ -92,11 +88,7 @@
     @Override
     public Mono<AccessToken> getToken(TokenRequestContext request) {
         if (managedIdentityServiceCredential == null) {
-<<<<<<< HEAD
-            return Mono.error(LOGGER.logExceptionAsError(
-=======
-            return Mono.error(LoggingUtil.logCredentialUnavailableException(logger, identityClientOptions,
->>>>>>> 25ad300f
+            return Mono.error(LoggingUtil.logCredentialUnavailableException(LOGGER, identityClientOptions,
                 new CredentialUnavailableException("ManagedIdentityCredential authentication unavailable. "
                    + "The Target Azure platform could not be determined from environment variables."
                     + "To mitigate this issue, please refer to the troubleshooting guidelines here at"
@@ -105,13 +97,8 @@
         return managedIdentityServiceCredential.authenticate(request)
             .doOnSuccess(t -> LOGGER.info("Azure Identity => Managed Identity environment: {}",
                     managedIdentityServiceCredential.getEnvironment()))
-<<<<<<< HEAD
             .doOnNext(token -> LoggingUtil.logTokenSuccess(LOGGER, request))
-            .doOnError(error -> LoggingUtil.logTokenError(LOGGER, request, error));
-=======
-            .doOnNext(token -> LoggingUtil.logTokenSuccess(logger, request))
-            .doOnError(error -> LoggingUtil.logTokenError(logger, identityClientOptions, request, error));
->>>>>>> 25ad300f
+            .doOnError(error -> LoggingUtil.logTokenError(LOGGER, identityClientOptions, request, error));
     }
 }
 
