// Copyright (c) Microsoft Corporation. All rights reserved.
// Licensed under the MIT License.

package com.azure.identity;

import com.azure.core.annotation.Immutable;
import com.azure.core.credential.AccessToken;
import com.azure.core.credential.TokenCredential;
import com.azure.core.credential.TokenRequestContext;
import com.azure.core.util.Configuration;
import com.azure.core.util.logging.ClientLogger;
import com.azure.identity.implementation.IdentityClient;
import com.azure.identity.implementation.IdentityClientBuilder;
import com.azure.identity.implementation.IdentityClientOptions;
import com.azure.identity.implementation.util.LoggingUtil;
import reactor.core.publisher.Mono;

/**
 * The base class for Managed Service Identity token based credentials.
 */
@Immutable
public final class ManagedIdentityCredential implements TokenCredential {
    private final ManagedIdentityServiceCredential managedIdentityServiceCredential;
    private final ClientLogger logger = new ClientLogger(ManagedIdentityCredential.class);

    static final String PROPERTY_IMDS_ENDPOINT = "IMDS_ENDPOINT";
    static final String PROPERTY_IDENTITY_SERVER_THUMBPRINT = "IDENTITY_SERVER_THUMBPRINT";


    /**
     * Creates an instance of the ManagedIdentityCredential.
     * @param clientId the client id of user assigned or system assigned identity
     * @param identityClientOptions the options for configuring the identity client.
     */
    ManagedIdentityCredential(String clientId, IdentityClientOptions identityClientOptions) {
        IdentityClient identityClient = new IdentityClientBuilder()
            .clientId(clientId)
            .identityClientOptions(identityClientOptions)
            .build();
        Configuration configuration = Configuration.getGlobalConfiguration().clone();
<<<<<<< HEAD
        if (configuration.contains(Configuration.PROPERTY_MSI_ENDPOINT)) {
            appServiceMSICredential = new AppServiceMsiCredential(clientId, identityClient);
            virtualMachineMSICredential = null;
=======
        if (configuration.contains(Configuration.PROPERTY_IDENTITY_ENDPOINT)) {
            if (configuration.contains(Configuration.PROPERTY_IDENTITY_HEADER)) {
                if (configuration.contains(PROPERTY_IDENTITY_SERVER_THUMBPRINT)) {
                    managedIdentityServiceCredential = new ServiceFabricMsiCredential(clientId, identityClient);
                } else {
                    managedIdentityServiceCredential = new VirtualMachineMsiCredential(clientId, identityClient);
                }
            } else if (configuration.contains(PROPERTY_IMDS_ENDPOINT)) {
                managedIdentityServiceCredential = new ArcIdentityCredential(clientId, identityClient);
            } else {
                managedIdentityServiceCredential = new VirtualMachineMsiCredential(clientId, identityClient);
            }
        } else if (configuration.contains(Configuration.PROPERTY_MSI_ENDPOINT)) {
            managedIdentityServiceCredential = new AppServiceMsiCredential(clientId, identityClient);
>>>>>>> 9a2679e2
        } else {
            managedIdentityServiceCredential = new VirtualMachineMsiCredential(clientId, identityClient);
        }
        LoggingUtil.logAvailableEnvironmentVariables(logger, configuration);
    }

    /**
     * Gets the client ID of user assigned or system assigned identity.
     * @return the client ID of user assigned or system assigned identity.
     */
    public String getClientId() {
        return managedIdentityServiceCredential.getClientId();
    }

    @Override
    public Mono<AccessToken> getToken(TokenRequestContext request) {
        if (managedIdentityServiceCredential == null) {
            return Mono.error(logger.logExceptionAsError(
                new CredentialUnavailableException("ManagedIdentityCredential authentication unavailable. "
                   + "The Target Azure platform could not be determined from environment variables.")));
        }
        return managedIdentityServiceCredential.authenticate(request)
            .doOnSuccess((t -> logger.info(String.format("Azure Identity => Managed Identity environment: %s",
                    managedIdentityServiceCredential.getEnvironment()))))
            .doOnNext(token -> LoggingUtil.logTokenSuccess(logger, request))
            .doOnError(error -> LoggingUtil.logTokenError(logger, request, error));
    }
}

<|MERGE_RESOLUTION|>--- conflicted
+++ resolved
@@ -38,11 +38,11 @@
             .identityClientOptions(identityClientOptions)
             .build();
         Configuration configuration = Configuration.getGlobalConfiguration().clone();
-<<<<<<< HEAD
-        if (configuration.contains(Configuration.PROPERTY_MSI_ENDPOINT)) {
-            appServiceMSICredential = new AppServiceMsiCredential(clientId, identityClient);
-            virtualMachineMSICredential = null;
-=======
+//<<<<<<< HEAD
+//        if (configuration.contains(Configuration.PROPERTY_MSI_ENDPOINT)) {
+//            appServiceMSICredential = new AppServiceMsiCredential(clientId, identityClient);
+//            virtualMachineMSICredential = null;
+//=======
         if (configuration.contains(Configuration.PROPERTY_IDENTITY_ENDPOINT)) {
             if (configuration.contains(Configuration.PROPERTY_IDENTITY_HEADER)) {
                 if (configuration.contains(PROPERTY_IDENTITY_SERVER_THUMBPRINT)) {
@@ -57,7 +57,6 @@
             }
         } else if (configuration.contains(Configuration.PROPERTY_MSI_ENDPOINT)) {
             managedIdentityServiceCredential = new AppServiceMsiCredential(clientId, identityClient);
->>>>>>> 9a2679e2
         } else {
             managedIdentityServiceCredential = new VirtualMachineMsiCredential(clientId, identityClient);
         }
