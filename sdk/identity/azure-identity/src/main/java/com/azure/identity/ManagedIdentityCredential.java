--- conflicted
+++ resolved
@@ -23,12 +23,9 @@
     private final ManagedIdentityServiceCredential managedIdentityServiceCredential;
     private final ClientLogger logger = new ClientLogger(ManagedIdentityCredential.class);
 
-<<<<<<< HEAD
-=======
     static final String PROPERTY_IMDS_ENDPOINT = "IMDS_ENDPOINT";
     static final String PROPERTY_IDENTITY_SERVER_THUMBPRINT = "IDENTITY_SERVER_THUMBPRINT";
 
->>>>>>> e2018a87
 
     /**
      * Creates an instance of the ManagedIdentityCredential.
@@ -41,13 +38,6 @@
             .identityClientOptions(identityClientOptions)
             .build();
         Configuration configuration = Configuration.getGlobalConfiguration().clone();
-<<<<<<< HEAD
-        if (configuration.contains(Configuration.PROPERTY_MSI_ENDPOINT)
-                || (configuration.contains(Configuration.PROPERTY_IDENTITY_ENDPOINT)
-                        && configuration.contains(Configuration.PROPERTY_IDENTITY_HEADER))) {
-            appServiceMSICredential = new AppServiceMsiCredential(clientId, identityClient);
-            virtualMachineMSICredential = null;
-=======
 
         if (configuration.contains(Configuration.PROPERTY_MSI_ENDPOINT)) {
             managedIdentityServiceCredential = new AppServiceMsiCredential(clientId, identityClient);
@@ -63,7 +53,6 @@
             } else {
                 managedIdentityServiceCredential = new VirtualMachineMsiCredential(clientId, identityClient);
             }
->>>>>>> e2018a87
         } else {
             managedIdentityServiceCredential = new VirtualMachineMsiCredential(clientId, identityClient);
         }
