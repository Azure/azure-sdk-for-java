// Copyright (c) Microsoft Corporation. All rights reserved.
// Licensed under the MIT License.

package com.azure.identity.credential;

import com.azure.core.annotation.Immutable;
import com.azure.core.credentials.AccessToken;
import com.azure.core.credentials.TokenCredential;
import com.azure.core.credentials.TokenRequest;
import com.azure.core.exception.ClientAuthenticationException;
import reactor.core.publisher.Flux;
import reactor.core.publisher.Mono;

import java.util.Deque;
import java.util.concurrent.atomic.AtomicReference;
import java.util.stream.Collectors;

/**
 * A token credential provider that can provide a credential from a list of providers.
 *
 * <p><strong>Sample: Construct a ChainedTokenCredential with silent username+password login tried first, then
 * interactive browser login as needed (e.g. when 2FA is turned on in the directory).</strong></p>
 * {@codesnippet com.azure.identity.credential.chainedtokencredential.construct}
 */
@Immutable
public class ChainedTokenCredential implements TokenCredential {
    private final Deque<TokenCredential> credentials;

    /**
     * Create an instance of chained token credential that aggregates a list of token
     * credentials.
     */
    ChainedTokenCredential(Deque<TokenCredential> credentials) {
        this.credentials = credentials;
    }

    @Override
<<<<<<< HEAD
    public Mono<AccessToken> getToken(String... scopes) {
        AtomicReference<Throwable> cause = new AtomicReference<>();
        return Flux.fromIterable(credentials)
            .flatMap(p -> p.getToken(scopes).onErrorResume(t -> {
                if (cause.get() != null) {
                    t.initCause(cause.get());
                }
                cause.set(t);
                return Mono.empty();
            }))
=======
    public Mono<AccessToken> getToken(TokenRequest request) {
        return Flux.fromIterable(credentials)
            .flatMap(p -> p.getToken(request).onErrorResume(t -> Mono.empty()))
>>>>>>> a913f0a2
            .next()
            .switchIfEmpty(Mono.defer(() -> Mono.error(new ClientAuthenticationException("Tried "
                + credentials.stream().map(c -> c.getClass().getSimpleName()).collect(Collectors.joining(", "))
                + " but failed to acquire a token for any of them. Please verify the environment for either of them"
                + " and see more details in the causes below.", null, cause.get()))));
    }
}<|MERGE_RESOLUTION|>--- conflicted
+++ resolved
@@ -35,22 +35,16 @@
     }
 
     @Override
-<<<<<<< HEAD
-    public Mono<AccessToken> getToken(String... scopes) {
+    public Mono<AccessToken> getToken(TokenRequest request) {
         AtomicReference<Throwable> cause = new AtomicReference<>();
         return Flux.fromIterable(credentials)
-            .flatMap(p -> p.getToken(scopes).onErrorResume(t -> {
+            .flatMap(p -> p.getToken(request).onErrorResume(t -> {
                 if (cause.get() != null) {
                     t.initCause(cause.get());
                 }
                 cause.set(t);
                 return Mono.empty();
             }))
-=======
-    public Mono<AccessToken> getToken(TokenRequest request) {
-        return Flux.fromIterable(credentials)
-            .flatMap(p -> p.getToken(request).onErrorResume(t -> Mono.empty()))
->>>>>>> a913f0a2
             .next()
             .switchIfEmpty(Mono.defer(() -> Mono.error(new ClientAuthenticationException("Tried "
                 + credentials.stream().map(c -> c.getClass().getSimpleName()).collect(Collectors.joining(", "))
