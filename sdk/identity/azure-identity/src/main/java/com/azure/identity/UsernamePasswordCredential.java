--- conflicted
+++ resolved
@@ -70,14 +70,9 @@
             }
         }).switchIfEmpty(Mono.defer(() -> identityClient.authenticateWithUsernamePassword(request, username, password)))
             .map(this::updateCache)
-<<<<<<< HEAD
             .doOnNext(token -> LoggingUtil.logTokenSuccess(LOGGER, request))
-            .doOnError(error -> LoggingUtil.logTokenError(LOGGER, request, error));
-=======
-            .doOnNext(token -> LoggingUtil.logTokenSuccess(logger, request))
-            .doOnError(error -> LoggingUtil.logTokenError(logger, identityClient.getIdentityClientOptions(),
+            .doOnError(error -> LoggingUtil.logTokenError(LOGGER, identityClient.getIdentityClientOptions(),
                 request, error));
->>>>>>> 25ad300f
     }
 
     /**
@@ -101,12 +96,8 @@
     public Mono<AuthenticationRecord> authenticate() {
         String defaultScope = AzureAuthorityHosts.getDefaultScope(authorityHost);
         if (defaultScope == null) {
-<<<<<<< HEAD
-            return Mono.error(LOGGER.logExceptionAsError(new CredentialUnavailableException("Authenticating in this "
-=======
-            return Mono.error(LoggingUtil.logCredentialUnavailableException(logger,
+            return Mono.error(LoggingUtil.logCredentialUnavailableException(LOGGER,
                 identityClient.getIdentityClientOptions(), new CredentialUnavailableException("Authenticating in this "
->>>>>>> 25ad300f
                                                         + "environment requires specifying a TokenRequestContext.")));
         }
         return authenticate(new TokenRequestContext().addScopes(defaultScope));
