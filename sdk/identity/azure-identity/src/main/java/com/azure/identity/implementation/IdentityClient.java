--- conflicted
+++ resolved
@@ -180,13 +180,7 @@
         } else if (certificate != null || certificatePath != null) {
             try {
                 if (certificatePassword == null) {
-<<<<<<< HEAD
                     byte[] pemCertificateBytes = getCertificateBytes();
-                    credential = ClientCredentialFactory.createFromCertificate(
-                        CertificateUtil.privateKeyFromPem(pemCertificateBytes),
-                        CertificateUtil.publicKeyFromPem(pemCertificateBytes));
-=======
-                    byte[] pemCertificateBytes = Files.readAllBytes(Paths.get(certificatePath));
 
                     List<X509Certificate> x509CertificateList =  CertificateUtil.publicKeyFromPem(pemCertificateBytes);
                     PrivateKey privateKey = CertificateUtil.privateKeyFromPem(pemCertificateBytes);
@@ -197,7 +191,6 @@
                         credential = ClientCredentialFactory.createFromCertificateChain(
                             privateKey, x509CertificateList);
                     }
->>>>>>> 93174f9c
                 } else {
                     InputStream pfxCertificateStream = getCertificateInputStream();
                     credential = ClientCredentialFactory.createFromCertificate(
