// Copyright (c) Microsoft Corporation. All rights reserved.
// Licensed under the MIT License.

package com.azure.identity.implementation;

import com.azure.core.credential.AccessToken;
import com.azure.core.credential.TokenRequestContext;
import com.azure.core.exception.ClientAuthenticationException;
import com.azure.core.http.HttpClient;
import com.azure.core.http.HttpPipeline;
import com.azure.core.http.HttpPipelineBuilder;
import com.azure.core.http.ProxyOptions;
import com.azure.core.http.policy.HttpLogOptions;
import com.azure.core.http.policy.HttpLoggingPolicy;
import com.azure.core.http.policy.HttpPipelinePolicy;
import com.azure.core.http.policy.HttpPolicyProviders;
import com.azure.core.http.policy.RetryPolicy;
import com.azure.core.util.CoreUtils;
import com.azure.core.util.logging.ClientLogger;
import com.azure.core.util.serializer.JacksonAdapter;
import com.azure.core.util.serializer.SerializerAdapter;
import com.azure.core.util.serializer.SerializerEncoding;
import com.azure.identity.CredentialUnavailableException;
import com.azure.identity.DeviceCodeInfo;
import com.azure.identity.implementation.util.CertificateUtil;
import com.fasterxml.jackson.databind.JsonNode;
import com.microsoft.aad.msal4j.AuthorizationCodeParameters;
import com.microsoft.aad.msal4j.ClientCredentialFactory;
import com.microsoft.aad.msal4j.ClientCredentialParameters;
import com.microsoft.aad.msal4j.ConfidentialClientApplication;
import com.microsoft.aad.msal4j.DeviceCodeFlowParameters;
import com.microsoft.aad.msal4j.IAccount;
import com.microsoft.aad.msal4j.PublicClientApplication;
import com.microsoft.aad.msal4j.RefreshTokenParameters;
import com.microsoft.aad.msal4j.SilentParameters;
import com.microsoft.aad.msal4j.UserNamePasswordParameters;
import com.microsoft.aad.msal4jextensions.PersistenceTokenCacheAccessAspect;
import reactor.core.Exceptions;
import reactor.core.publisher.Mono;
import reactor.core.scheduler.Schedulers;

import java.io.BufferedReader;
import java.io.File;
import java.io.FileInputStream;
import java.io.IOException;
import java.io.InputStreamReader;
import java.net.ConnectException;
import java.net.HttpURLConnection;
import java.net.MalformedURLException;
import java.net.Proxy;
import java.net.Proxy.Type;
import java.net.SocketTimeoutException;
import java.net.URI;
import java.net.URISyntaxException;
import java.net.URL;
import java.net.URLEncoder;
import java.nio.charset.StandardCharsets;
import java.nio.file.Files;
import java.nio.file.Paths;
import java.time.Duration;
import java.time.LocalDateTime;
import java.time.OffsetDateTime;
import java.time.ZoneId;
import java.time.ZoneOffset;
import java.time.format.DateTimeFormatter;
import java.util.ArrayList;
import java.util.HashMap;
import java.util.HashSet;
import java.util.List;
import java.util.Locale;
import java.util.Map;
import java.util.Random;
import java.util.Scanner;
import java.util.UUID;
import java.util.concurrent.TimeUnit;
import java.util.function.Consumer;

/**
 * The identity client that contains APIs to retrieve access tokens
 * from various configurations.
 */
public class IdentityClient {
    private static final SerializerAdapter SERIALIZER_ADAPTER = JacksonAdapter.createDefaultSerializerAdapter();
    private static final Random RANDOM = new Random();
    private static final String WINDOWS_STARTER = "cmd.exe";
    private static final String LINUX_MAC_STARTER = "/bin/sh";
    private static final String WINDOWS_SWITCHER = "/c";
    private static final String LINUX_MAC_SWITCHER = "-c";
    private static final String WINDOWS_PROCESS_ERROR_MESSAGE = "'az' is not recognized";
    private static final String LINUX_MAC_PROCESS_ERROR_MESSAGE = "(.*)az:(.*)not found";
    private static final String DEFAULT_WINDOWS_SYSTEM_ROOT = System.getenv("SystemRoot");
    private static final String DEFAULT_MAC_LINUX_PATH = "/bin/";
    private final ClientLogger logger = new ClientLogger(IdentityClient.class);

    private final IdentityClientOptions options;
    private PublicClientApplication publicClientApplication;
    private final String tenantId;
    private final String clientId;
    private HttpPipelineAdapter httpPipelineAdapter;

    /**
     * Creates an IdentityClient with the given options.
     *
     * @param tenantId the tenant ID of the application.
     * @param clientId the client ID of the application.
     * @param options the options configuring the client.
     */
    IdentityClient(String tenantId, String clientId, IdentityClientOptions options) {
        if (tenantId == null) {
            tenantId = "organizations";
        }
        if (options == null) {
            options = new IdentityClientOptions();
        }
        this.tenantId = tenantId;
        this.clientId = clientId;
        this.options = options;
    }

    private PublicClientApplication getPublicClientApplication(boolean sharedTokenCacheCredential) {
        if (publicClientApplication != null) {
            return publicClientApplication;
        } else if (clientId == null) {
            throw logger.logExceptionAsError(new IllegalArgumentException(
                "A non-null value for client ID must be provided for user authentication."));
        } else {
            String authorityUrl = options.getAuthorityHost().replaceAll("/+$", "") + "/" + tenantId;
            PublicClientApplication.Builder publicClientApplicationBuilder = PublicClientApplication.builder(clientId);
            try {
                publicClientApplicationBuilder = publicClientApplicationBuilder.authority(authorityUrl);
            } catch (MalformedURLException e) {
                throw logger.logExceptionAsWarning(new IllegalStateException(e));
            }

            // If user supplies the pipeline, then it should override all other properties
            // as they should directly be set on the pipeline.
            HttpPipeline httpPipeline = options.getHttpPipeline();
            if (httpPipeline != null) {
                httpPipelineAdapter = new HttpPipelineAdapter(httpPipeline);
                publicClientApplicationBuilder.httpClient(httpPipelineAdapter);
            } else {
                // If http client is set on the credential, then it should override the proxy options if any configured.
                HttpClient httpClient = options.getHttpClient();
                if (httpClient != null) {
                    httpPipelineAdapter = new HttpPipelineAdapter(setupPipeline(httpClient));
                    publicClientApplicationBuilder.httpClient(httpPipelineAdapter);
                } else if (options.getProxyOptions() != null) {
                    publicClientApplicationBuilder.proxy(proxyOptionsToJavaNetProxy(options.getProxyOptions()));
                } else {
                    //Http Client is null, proxy options are not set, use the default client and build the pipeline.
                    httpPipelineAdapter = new HttpPipelineAdapter(setupPipeline(HttpClient.createDefault()));
                    publicClientApplicationBuilder.httpClient(httpPipelineAdapter);
                }
            }

            if (options.getExecutorService() != null) {
                publicClientApplicationBuilder.executorService(options.getExecutorService());
            }
            if (options.isSharedTokenCacheEnabled()) {
                try {
                    publicClientApplicationBuilder.setTokenCacheAccessAspect(
                            new PersistenceTokenCacheAccessAspect(options.getPersistenceSettings()));
                } catch (Throwable t) {
                    String message = "Shared token cache is unavailable in this environment.";
                    if (sharedTokenCacheCredential) {
                        throw logger.logExceptionAsError(new CredentialUnavailableException(message, t));
                    } else {
                        throw logger.logExceptionAsError(new ClientAuthenticationException(message, null, t));
                    }
                }
            }
            this.publicClientApplication = publicClientApplicationBuilder.build();
            return this.publicClientApplication;
        }
    }


    public Mono<MsalToken> authenticateWithIntelliJ(TokenRequestContext request) {
        try {
            IntelliJCacheAccessor cacheAccessor = new IntelliJCacheAccessor(options.getIntelliJKeePassDatabasePath());
            IntelliJAuthMethodDetails authDetails = cacheAccessor.getAuthDetailsIfAvailable();
            String authType = authDetails.getAuthMethod();
            if (authType.equalsIgnoreCase("SP")) {
                Map<String, String> spDetails = cacheAccessor
                    .getIntellijServicePrincipalDetails(authDetails.getCredFilePath());
                String authorityUrl = spDetails.get("authURL") + spDetails.get("tenant");
                try {
                    ConfidentialClientApplication.Builder applicationBuilder =
                        ConfidentialClientApplication.builder(spDetails.get("client"),
                            ClientCredentialFactory.createFromSecret(spDetails.get("key")))
                            .authority(authorityUrl);

                    // If http pipeline is available, then it should override the proxy options if any configured.
                    if (httpPipelineAdapter != null) {
                        applicationBuilder.httpClient(httpPipelineAdapter);
                    } else if (options.getProxyOptions() != null) {
                        applicationBuilder.proxy(proxyOptionsToJavaNetProxy(options.getProxyOptions()));
                    }

                    if (options.getExecutorService() != null) {
                        applicationBuilder.executorService(options.getExecutorService());
                    }

                    ConfidentialClientApplication application = applicationBuilder.build();
                    return Mono.fromFuture(application.acquireToken(
                        ClientCredentialParameters.builder(new HashSet<>(request.getScopes()))
                            .build()))
                               .map(ar -> new MsalToken(ar, options));
                } catch (MalformedURLException e) {
                    return Mono.error(e);
                }
            } else if (authType.equalsIgnoreCase("DC")) {

                JsonNode intelliJCredentials = cacheAccessor.getDeviceCodeCredentials();
                String refreshToken = intelliJCredentials.get("refreshToken").textValue();

                RefreshTokenParameters parameters = RefreshTokenParameters
                                                        .builder(new HashSet<>(request.getScopes()), refreshToken)
                                                        .build();

                return Mono.defer(() -> Mono.fromFuture(publicClientApplication.acquireToken(parameters))
                                    .map(ar -> new MsalToken(ar, options)));

            } else {
                throw logger.logExceptionAsError(new CredentialUnavailableException(
                    "IntelliJ Authentication not available."
                    + " Please login with Azure Tools for IntelliJ plugin in the IDE."));
            }
        } catch (IOException e) {
            return Mono.error(e);
        }
    }

    /**
     * Asynchronously acquire a token from Active Directory with Azure CLI.
     *
     * @param request the details of the token request
     * @return a Publisher that emits an AccessToken
     */
    public Mono<AccessToken> authenticateWithAzureCli(TokenRequestContext request) {
        String azCommand = "az account get-access-token --output json --resource ";

        StringBuilder command = new StringBuilder();
        command.append(azCommand);

        String scopes = ScopeUtil.scopesToResource(request.getScopes());

        try {
            ScopeUtil.validateScope(scopes);
        } catch (IllegalArgumentException ex) {
            return Mono.error(logger.logExceptionAsError(ex));
        }

        command.append(scopes);

        AccessToken token = null;
        BufferedReader reader = null;
        try {
            String starter;
            String switcher;
            if (isWindowsPlatform()) {
                starter = WINDOWS_STARTER;
                switcher = WINDOWS_SWITCHER;
            } else {
                starter = LINUX_MAC_STARTER;
                switcher = LINUX_MAC_SWITCHER;
            }

            ProcessBuilder builder = new ProcessBuilder(starter, switcher, command.toString());
            String workingDirectory = getSafeWorkingDirectory();
            if (workingDirectory != null) {
                builder.directory(new File(workingDirectory));
            } else {
                throw logger.logExceptionAsError(new IllegalStateException("A Safe Working directory could not be"
                                                                           + " found to execute CLI command from."));
            }
            builder.redirectErrorStream(true);
            Process process = builder.start();

            reader = new BufferedReader(new InputStreamReader(process.getInputStream(), "UTF-8"));
            String line;
            StringBuilder output = new StringBuilder();
            while (true) {
                line = reader.readLine();
                if (line == null) {
                    break;
                }
                if (line.startsWith(WINDOWS_PROCESS_ERROR_MESSAGE) || line.matches(LINUX_MAC_PROCESS_ERROR_MESSAGE)) {
                    throw logger.logExceptionAsError(
                        new CredentialUnavailableException("Azure CLI not installed"));
                }
                output.append(line);
            }
            String processOutput = output.toString();

            process.waitFor(10, TimeUnit.SECONDS);

            if (process.exitValue() != 0) {
                if (processOutput.length() > 0) {
                    String redactedOutput = redactInfo("\"accessToken\": \"(.*?)(\"|$)", processOutput);
                    if (redactedOutput.contains("az login") || redactedOutput.contains("az account set")) {
                        throw logger.logExceptionAsError(
                            new CredentialUnavailableException("Please run 'az login' to set up account"));
                    }
                    throw logger.logExceptionAsError(new ClientAuthenticationException(redactedOutput, null));
                } else {
                    throw logger.logExceptionAsError(
                        new ClientAuthenticationException("Failed to invoke Azure CLI ", null));
                }
            }
            Map<String, String> objectMap = SERIALIZER_ADAPTER.deserialize(processOutput, Map.class,
                        SerializerEncoding.JSON);
            String accessToken = objectMap.get("accessToken");
            String time = objectMap.get("expiresOn");
            String timeToSecond = time.substring(0, time.indexOf("."));
            String timeJoinedWithT = String.join("T", timeToSecond.split(" "));
            OffsetDateTime expiresOn = LocalDateTime.parse(timeJoinedWithT, DateTimeFormatter.ISO_LOCAL_DATE_TIME)
                                           .atZone(ZoneId.systemDefault())
                                           .toOffsetDateTime().withOffsetSameInstant(ZoneOffset.UTC);
            token = new IdentityToken(accessToken, expiresOn, options);
        } catch (IOException | InterruptedException e) {
            throw logger.logExceptionAsError(new IllegalStateException(e));
        } catch (RuntimeException e) {
            return Mono.error(logger.logExceptionAsError(e));
        } finally {
            try {
                if (reader != null) {
                    reader.close();
                }
            } catch (IOException ex) {
                return Mono.error(logger.logExceptionAsError(new IllegalStateException(ex)));
            }
        }
        return Mono.just(token);
    }

    /**
     * Asynchronously acquire a token from Active Directory with a client secret.
     *
     * @param clientSecret the client secret of the application
     * @param request the details of the token request
     * @return a Publisher that emits an AccessToken
     */
    public Mono<AccessToken> authenticateWithClientSecret(String clientSecret, TokenRequestContext request) {
        String authorityUrl = options.getAuthorityHost().replaceAll("/+$", "") + "/" + tenantId;
        try {
            ConfidentialClientApplication.Builder applicationBuilder =
                ConfidentialClientApplication.builder(clientId, ClientCredentialFactory.createFromSecret(clientSecret))
                    .authority(authorityUrl);

            // If http pipeline is available, then it should override the proxy options if any configured.
            if (httpPipelineAdapter != null) {
                applicationBuilder.httpClient(httpPipelineAdapter);
            } else if (options.getProxyOptions() != null) {
                applicationBuilder.proxy(proxyOptionsToJavaNetProxy(options.getProxyOptions()));
            }

            if (options.getExecutorService() != null) {
                applicationBuilder.executorService(options.getExecutorService());
            }

            ConfidentialClientApplication application = applicationBuilder.build();
            return Mono.fromFuture(application.acquireToken(
                ClientCredentialParameters.builder(new HashSet<>(request.getScopes()))
                    .build()))
                .map(ar -> new MsalToken(ar, options));
        } catch (MalformedURLException e) {
            return Mono.error(e);
        }
    }

    private HttpPipeline setupPipeline(HttpClient httpClient) {
        List<HttpPipelinePolicy> policies = new ArrayList<>();
        HttpLogOptions httpLogOptions = new HttpLogOptions();
        HttpPolicyProviders.addBeforeRetryPolicies(policies);
        policies.add(new RetryPolicy());
        HttpPolicyProviders.addAfterRetryPolicies(policies);
        policies.add(new HttpLoggingPolicy(httpLogOptions));
        return new HttpPipelineBuilder().httpClient(httpClient)
                   .policies(policies.toArray(new HttpPipelinePolicy[0])).build();
    }

    /**
     * Asynchronously acquire a token from Active Directory with a PKCS12 certificate.
     *
     * @param pfxCertificatePath the path to the PKCS12 certificate of the application
     * @param pfxCertificatePassword the password protecting the PFX certificate
     * @param request the details of the token request
     * @return a Publisher that emits an AccessToken
     */
    public Mono<AccessToken> authenticateWithPfxCertificate(String pfxCertificatePath, String pfxCertificatePassword,
                                                            TokenRequestContext request) {
        String authorityUrl = options.getAuthorityHost().replaceAll("/+$", "") + "/" + tenantId;
        return Mono.fromCallable(() -> {
            ConfidentialClientApplication.Builder applicationBuilder =
                    ConfidentialClientApplication.builder(clientId, ClientCredentialFactory.createFromCertificate(
                                new FileInputStream(pfxCertificatePath), pfxCertificatePassword))
                            .authority(authorityUrl);

            // If http pipeline is available, then it should override the proxy options if any configured.
            if (httpPipelineAdapter != null) {
                applicationBuilder.httpClient(httpPipelineAdapter);
            } else if (options.getProxyOptions() != null) {
                applicationBuilder.proxy(proxyOptionsToJavaNetProxy(options.getProxyOptions()));
            }

            if (options.getExecutorService() != null) {
                applicationBuilder.executorService(options.getExecutorService());
            }

            return applicationBuilder.build();
        }).flatMap(application -> Mono.fromFuture(application.acquireToken(
                ClientCredentialParameters.builder(new HashSet<>(request.getScopes())).build())))
        .map(ar -> new MsalToken(ar, options));
    }

    /**
     * Asynchronously acquire a token from Active Directory with a PEM certificate.
     *
     * @param pemCertificatePath the path to the PEM certificate of the application
     * @param request the details of the token request
     * @return a Publisher that emits an AccessToken
     */
    public Mono<AccessToken> authenticateWithPemCertificate(String pemCertificatePath, TokenRequestContext request) {
        String authorityUrl = options.getAuthorityHost().replaceAll("/+$", "") + "/" + tenantId;
        try {
            byte[] pemCertificateBytes = Files.readAllBytes(Paths.get(pemCertificatePath));
            ConfidentialClientApplication.Builder applicationBuilder =
                ConfidentialClientApplication.builder(clientId, ClientCredentialFactory.createFromCertificate(
                            CertificateUtil.privateKeyFromPem(pemCertificateBytes),
                            CertificateUtil.publicKeyFromPem(pemCertificateBytes)))
                        .authority(authorityUrl);

            // If http pipeline is available, then it should override the proxy options if any configured.
            if (httpPipelineAdapter != null) {
                applicationBuilder.httpClient(httpPipelineAdapter);
            } else if (options.getProxyOptions() != null) {
                applicationBuilder.proxy(proxyOptionsToJavaNetProxy(options.getProxyOptions()));
            }

            if (options.getExecutorService() != null) {
                applicationBuilder.executorService(options.getExecutorService());
            }

            ConfidentialClientApplication application = applicationBuilder.build();
            return Mono.fromFuture(application.acquireToken(
                ClientCredentialParameters.builder(new HashSet<>(request.getScopes()))
                    .build()))
                .map(ar -> new MsalToken(ar, options));
        } catch (IOException e) {
            return Mono.error(e);
        }
    }

    /**
     * Asynchronously acquire a token from Active Directory with a username and a password.
     *
     * @param request the details of the token request
     * @param username the username of the user
     * @param password the password of the user
     * @return a Publisher that emits an AccessToken
     */
    public Mono<MsalToken> authenticateWithUsernamePassword(TokenRequestContext request,
                                                            String username, String password) {
        return Mono.fromFuture(() -> getPublicClientApplication(false).acquireToken(
            UserNamePasswordParameters.builder(new HashSet<>(request.getScopes()), username, password.toCharArray())
                .build()))
            .onErrorMap(t -> new ClientAuthenticationException("Failed to acquire token with username and password",
                null, t)).map(ar -> new MsalToken(ar, options));
    }

    /**
     * Asynchronously acquire a token from the currently logged in client.
     *
     * @param request the details of the token request
     * @param account the account used to login to acquire the last token
     * @return a Publisher that emits an AccessToken
     */
<<<<<<< HEAD
    public Mono<MsalToken> authenticateWithMsalAccount(TokenRequestContext request, IAccount account) {
        return Mono.defer(() -> Mono.fromFuture(() -> {
            SilentParameters.SilentParametersBuilder parametersBuilder = SilentParameters.builder(
                new HashSet<>(request.getScopes()));
            if (account != null) {
                parametersBuilder = parametersBuilder.account(account);
            }
=======
    public Mono<MsalToken> authenticateWithUserRefreshToken(TokenRequestContext request, MsalToken msalToken) {
        SilentParameters parameters;
        if (msalToken.getAccount() != null) {
            parameters = SilentParameters.builder(new HashSet<>(request.getScopes()), msalToken.getAccount()).build();
        } else {
            parameters = SilentParameters.builder(new HashSet<>(request.getScopes())).build();

        }
        return Mono.defer(() -> {
>>>>>>> eb71fce0
            try {
                return getPublicClientApplication(false)
                    .acquireTokenSilently(parametersBuilder.build());
            } catch (MalformedURLException e) {
                throw logger.logExceptionAsError(Exceptions.propagate(e));
            }
        }).map(ar -> new MsalToken(ar, options))
        .filter(t -> !t.isExpired())
        .switchIfEmpty(Mono.fromFuture(() -> {
            SilentParameters.SilentParametersBuilder forceParametersBuilder = SilentParameters.builder(
                new HashSet<>(request.getScopes())).forceRefresh(true);
            if (account != null) {
                forceParametersBuilder = forceParametersBuilder.account(account);
            }
            try {
                return getPublicClientApplication(false).acquireTokenSilently(forceParametersBuilder.build());
            } catch (MalformedURLException e) {
                throw logger.logExceptionAsError(Exceptions.propagate(e));
            }
        }).map(result -> new MsalToken(result, options))));
    }

    /**
     * Asynchronously acquire a token from Active Directory with a device code challenge. Active Directory will provide
     * a device code for login and the user must meet the challenge by authenticating in a browser on the current or a
     * different device.
     *
     * @param request the details of the token request
     * @param deviceCodeConsumer the user provided closure that will consume the device code challenge
     * @return a Publisher that emits an AccessToken when the device challenge is met, or an exception if the device
     *     code expires
     */
    public Mono<MsalToken> authenticateWithDeviceCode(TokenRequestContext request,
                                                      Consumer<DeviceCodeInfo> deviceCodeConsumer) {
        return Mono.fromFuture(() -> {
            DeviceCodeFlowParameters parameters = DeviceCodeFlowParameters.builder(new HashSet<>(request.getScopes()),
                dc -> deviceCodeConsumer.accept(new DeviceCodeInfo(dc.userCode(), dc.deviceCode(),
                    dc.verificationUri(), OffsetDateTime.now().plusSeconds(dc.expiresIn()), dc.message()))).build();
            return getPublicClientApplication(false).acquireToken(parameters);
        }).onErrorMap(t -> new ClientAuthenticationException("Failed to acquire token with device code", null, t))
            .map(ar -> new MsalToken(ar, options));
    }

    /**
     * Asynchronously acquire a token from Active Directory with Visual Sutdio cached refresh token.
     *
     * @param request the details of the token request
     * @return a Publisher that emits an AccessToken.
     */
    public Mono<MsalToken> authenticateWithVsCodeCredential(TokenRequestContext request, String cloud) {

        VisualStudioCacheAccessor accessor = new VisualStudioCacheAccessor();

        String credential = accessor.getCredentials("VS Code Azure", cloud);

        RefreshTokenParameters parameters = RefreshTokenParameters
                                                .builder(new HashSet<>(request.getScopes()), credential)
                                                .build();

        return Mono.defer(() -> Mono.fromFuture(publicClientApplication.acquireToken(parameters))
                                    .map(ar -> new MsalToken(ar, options)));
    }

    /**
     * Asynchronously acquire a token from Active Directory with an authorization code from an oauth flow.
     *
     * @param request the details of the token request
     * @param authorizationCode the oauth2 authorization code
     * @param redirectUrl the redirectUrl where the authorization code is sent to
     * @return a Publisher that emits an AccessToken
     */
    public Mono<MsalToken> authenticateWithAuthorizationCode(TokenRequestContext request, String authorizationCode,
                                                             URI redirectUrl) {
        return Mono.fromFuture(() -> getPublicClientApplication(false).acquireToken(
            AuthorizationCodeParameters.builder(authorizationCode, redirectUrl)
                .scopes(new HashSet<>(request.getScopes()))
                .build()))
            .onErrorMap(t -> new ClientAuthenticationException("Failed to acquire token with authorization code",
                null, t)).map(ar -> new MsalToken(ar, options));
    }

    /**
     * Asynchronously acquire a token from Active Directory by opening a browser and wait for the user to login. The
     * credential will run a minimal local HttpServer at the given port, so {@code http://localhost:{port}} must be
     * listed as a valid reply URL for the application.
     *
     * @param request the details of the token request
     * @param port the port on which the HTTP server is listening
     * @return a Publisher that emits an AccessToken
     */
    public Mono<MsalToken> authenticateWithBrowserInteraction(TokenRequestContext request, int port) {
        String authorityUrl = options.getAuthorityHost().replaceAll("/+$", "") + "/" + tenantId;
        return AuthorizationCodeListener.create(port)
            .flatMap(server -> {
                URI redirectUri;
                String browserUri;
                try {
                    redirectUri = new URI(String.format("http://localhost:%s", port));
                    browserUri =
                        String.format("%s/oauth2/v2.0/authorize?response_type=code&response_mode=query&prompt"
                                + "=select_account&client_id=%s&redirect_uri=%s&state=%s&scope=%s",
                            authorityUrl,
                            clientId,
                            redirectUri.toString(),
                            UUID.randomUUID(),
                            String.join(" ", request.getScopes()));
                } catch (URISyntaxException e) {
                    return server.dispose().then(Mono.error(e));
                }

                return server.listen()
                    .mergeWith(Mono.<String>fromRunnable(() -> {
                        try {
                            openUrl(browserUri);
                        } catch (IOException e) {
                            throw logger.logExceptionAsError(new IllegalStateException(e));
                        }
                    }).subscribeOn(Schedulers.newSingle("browser")))
                    .next()
                    .flatMap(code -> authenticateWithAuthorizationCode(request, code, redirectUri))
                    .onErrorResume(t -> server.dispose().then(Mono.error(t)))
                    .flatMap(msalToken -> server.dispose().then(Mono.just(msalToken)));
            });
    }

    /**
     * Gets token from shared token cache
     * */
    public Mono<MsalToken> authenticateWithSharedTokenCache(TokenRequestContext request, String username) {
        // find if the Public Client app with the requested username exists
        return Mono.fromFuture(() -> getPublicClientApplication(true).getAccounts())
                .onErrorMap(t -> new CredentialUnavailableException(
                        "Cannot get accounts from token cache. Error: " + t.getMessage(), t))
                .flatMap(set -> {
                    IAccount requestedAccount;
                    Map<String, IAccount> accounts = new HashMap<>(); // home account id -> account

                    for (IAccount cached : set) {
                        if (username == null || username.equals(cached.username())) {
                            if (!accounts.containsKey(cached.homeAccountId())) { // only put the first one
                                accounts.put(cached.homeAccountId(), cached);
                            }
                        }
                    }

                    if (set.isEmpty()) {
                        return Mono.error(new CredentialUnavailableException("SharedTokenCacheCredential "
                                + "authentication unavailable. No accounts were found in the cache."));
                    }

                    if (CoreUtils.isNullOrEmpty(username)) {
                        return Mono.error(new CredentialUnavailableException("SharedTokenCacheCredential "
                                + "authentication unavailable. Multiple accounts were found in the cache. Use "
                                + "username and tenant id to disambiguate."));
                    }

                    if (accounts.size() != 1) {
                        if (accounts.isEmpty()) {
                            return Mono.error(new CredentialUnavailableException(
                                    String.format("SharedTokenCacheCredential authentication "
                                            + "unavailable. No account matching the specified username %s was found "
                                            + "in the cache.", username)));
                        } else {
                            return Mono.error(new CredentialUnavailableException(String.format(
                                    "SharedTokenCacheCredential authentication unavailable. Multiple accounts "
                                    + "matching the specified username %s were found in the cache.", username)));
                        }
                    }

                    requestedAccount = accounts.values().iterator().next();

                    return authenticateWithMsalAccount(request, requestedAccount);
                });
    }

    /**
     * Asynchronously acquire a token from the App Service Managed Service Identity endpoint.
     *
     * @param msiEndpoint the endpoint to acquire token from
     * @param msiSecret the secret to acquire token with
     * @param request the details of the token request
     * @return a Publisher that emits an AccessToken
     */
    public Mono<AccessToken> authenticateToManagedIdentityEndpoint(String msiEndpoint, String msiSecret,
                                                                   TokenRequestContext request) {
        return Mono.fromCallable(() -> {
            String resource = ScopeUtil.scopesToResource(request.getScopes());
            HttpURLConnection connection = null;
            StringBuilder payload = new StringBuilder();

            payload.append("resource=");
            payload.append(URLEncoder.encode(resource, "UTF-8"));
            payload.append("&api-version=");
            payload.append(URLEncoder.encode("2017-09-01", "UTF-8"));
            if (clientId != null) {
                payload.append("&clientid=");
                payload.append(URLEncoder.encode(clientId, "UTF-8"));
            }
            try {
                URL url = new URL(String.format("%s?%s", msiEndpoint, payload));
                connection = (HttpURLConnection) url.openConnection();

                connection.setRequestMethod("GET");
                if (msiSecret != null) {
                    connection.setRequestProperty("Secret", msiSecret);
                }
                connection.setRequestProperty("Metadata", "true");

                connection.connect();

                Scanner s = new Scanner(connection.getInputStream(), StandardCharsets.UTF_8.name())
                        .useDelimiter("\\A");
                String result = s.hasNext() ? s.next() : "";

                MSIToken msiToken = SERIALIZER_ADAPTER.deserialize(result, MSIToken.class, SerializerEncoding.JSON);
                return new IdentityToken(msiToken.getToken(), msiToken.getExpiresAt(), options);
            } finally {
                if (connection != null) {
                    connection.disconnect();
                }
            }
        });
    }

    /**
     * Asynchronously acquire a token from the Virtual Machine IMDS endpoint.
     *
     * @param request the details of the token request
     * @return a Publisher that emits an AccessToken
     */
    public Mono<AccessToken> authenticateToIMDSEndpoint(TokenRequestContext request) {
        String resource = ScopeUtil.scopesToResource(request.getScopes());
        StringBuilder payload = new StringBuilder();
        final int imdsUpgradeTimeInMs = 70 * 1000;

        try {
            payload.append("api-version=");
            payload.append(URLEncoder.encode("2018-02-01", "UTF-8"));
            payload.append("&resource=");
            payload.append(URLEncoder.encode(resource, "UTF-8"));
            if (clientId != null) {
                payload.append("&client_id=");
                payload.append(URLEncoder.encode(clientId, "UTF-8"));
            }
        } catch (IOException exception) {
            return Mono.error(exception);
        }

        return checkIMDSAvailable().flatMap(available -> Mono.fromCallable(() -> {
            int retry = 1;
            while (retry <= options.getMaxRetry()) {
                URL url = null;
                HttpURLConnection connection = null;
                try {
                    url =
                            new URL(String.format("http://169.254.169.254/metadata/identity/oauth2/token?%s",
                                    payload.toString()));

                    connection = (HttpURLConnection) url.openConnection();
                    connection.setRequestMethod("GET");
                    connection.setRequestProperty("Metadata", "true");
                    connection.connect();

                    Scanner s = new Scanner(connection.getInputStream(), StandardCharsets.UTF_8.name())
                            .useDelimiter("\\A");
                    String result = s.hasNext() ? s.next() : "";

                    MSIToken msiToken = SERIALIZER_ADAPTER.deserialize(result,
                            MSIToken.class, SerializerEncoding.JSON);
                    return new IdentityToken(msiToken.getToken(), msiToken.getExpiresAt(), options);
                } catch (IOException exception) {
                    if (connection == null) {
                        throw logger.logExceptionAsError(new RuntimeException(
                                String.format("Could not connect to the url: %s.", url), exception));
                    }
                    int responseCode = connection.getResponseCode();
                    if (responseCode == 410
                            || responseCode == 429
                            || responseCode == 404
                            || (responseCode >= 500 && responseCode <= 599)) {
                        int retryTimeoutInMs = options.getRetryTimeout()
                                .apply(Duration.ofSeconds(RANDOM.nextInt(retry))).getNano() / 1000;
                        // Error code 410 indicates IMDS upgrade is in progress, which can take up to 70s
                        //
                        retryTimeoutInMs =
                                (responseCode == 410 && retryTimeoutInMs < imdsUpgradeTimeInMs) ? imdsUpgradeTimeInMs
                                        : retryTimeoutInMs;
                        retry++;
                        if (retry > options.getMaxRetry()) {
                            break;
                        } else {
                            sleep(retryTimeoutInMs);
                        }
                    } else {
                        throw logger.logExceptionAsError(new RuntimeException(
                                "Couldn't acquire access token from IMDS, verify your objectId, "
                                        + "clientId or msiResourceId", exception));
                    }
                } finally {
                    if (connection != null) {
                        connection.disconnect();
                    }
                }
            }
            throw logger.logExceptionAsError(new RuntimeException(
                    String.format("MSI: Failed to acquire tokens after retrying %s times",
                    options.getMaxRetry())));
        }));
    }

    private Mono<Boolean> checkIMDSAvailable() {
        StringBuilder payload = new StringBuilder();

        try {
            payload.append("api-version=");
            payload.append(URLEncoder.encode("2018-02-01", "UTF-8"));
        } catch (IOException exception) {
            return Mono.error(exception);
        }
        return Mono.fromCallable(() -> {
            HttpURLConnection connection = null;
            URL url = new URL(String.format("http://169.254.169.254/metadata/identity/oauth2/token?%s",
                            payload.toString()));

            try {
                connection = (HttpURLConnection) url.openConnection();
                connection.setRequestMethod("GET");
                connection.setConnectTimeout(500);
                connection.connect();
            } catch (ConnectException | SecurityException | SocketTimeoutException e) {
                throw logger.logExceptionAsError(
                    new CredentialUnavailableException("Connection to IMDS endpoint cannot be established. "
                                                             + e.getMessage(), e));
            } finally {
                if (connection != null) {
                    connection.disconnect();
                }
            }

            return true;
        });
    }

    private static void sleep(int millis) {
        try {
            Thread.sleep(millis);
        } catch (InterruptedException ex) {
            throw new IllegalStateException(ex);
        }
    }

    private static Proxy proxyOptionsToJavaNetProxy(ProxyOptions options) {
        switch (options.getType()) {
            case SOCKS4:
            case SOCKS5:
                return new Proxy(Type.SOCKS, options.getAddress());
            case HTTP:
            default:
                return new Proxy(Type.HTTP, options.getAddress());
        }
    }

    private String getSafeWorkingDirectory() {
        if (isWindowsPlatform()) {
            if (CoreUtils.isNullOrEmpty(DEFAULT_WINDOWS_SYSTEM_ROOT)) {
                return null;
            }
            return DEFAULT_WINDOWS_SYSTEM_ROOT + "\\system32";
        } else {
            return DEFAULT_MAC_LINUX_PATH;
        }
    }

    private boolean isWindowsPlatform() {
        return System.getProperty("os.name").contains("Windows");
    }

    private String redactInfo(String regex, String input) {
        return input.replaceAll(regex, "****");
    }

    void openUrl(String url) throws IOException {
        Runtime rt = Runtime.getRuntime();

        String os = System.getProperty("os.name").toLowerCase(Locale.ROOT);
        if (os.contains("win")) {
            rt.exec("rundll32 url.dll,FileProtocolHandler " + url);
        } else if (os.contains("mac")) {
            rt.exec("open " + url);
        } else if (os.contains("nix") || os.contains("nux")) {
            rt.exec("xdg-open " + url);
        } else {
            logger.error("Browser could not be opened - please open {} in a browser on this device.", url);
        }
    }
}<|MERGE_RESOLUTION|>--- conflicted
+++ resolved
@@ -476,7 +476,6 @@
      * @param account the account used to login to acquire the last token
      * @return a Publisher that emits an AccessToken
      */
-<<<<<<< HEAD
     public Mono<MsalToken> authenticateWithMsalAccount(TokenRequestContext request, IAccount account) {
         return Mono.defer(() -> Mono.fromFuture(() -> {
             SilentParameters.SilentParametersBuilder parametersBuilder = SilentParameters.builder(
@@ -484,17 +483,6 @@
             if (account != null) {
                 parametersBuilder = parametersBuilder.account(account);
             }
-=======
-    public Mono<MsalToken> authenticateWithUserRefreshToken(TokenRequestContext request, MsalToken msalToken) {
-        SilentParameters parameters;
-        if (msalToken.getAccount() != null) {
-            parameters = SilentParameters.builder(new HashSet<>(request.getScopes()), msalToken.getAccount()).build();
-        } else {
-            parameters = SilentParameters.builder(new HashSet<>(request.getScopes())).build();
-
-        }
-        return Mono.defer(() -> {
->>>>>>> eb71fce0
             try {
                 return getPublicClientApplication(false)
                     .acquireTokenSilently(parametersBuilder.build());
