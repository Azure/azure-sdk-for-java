// Copyright (c) Microsoft Corporation. All rights reserved.
// Licensed under the MIT License.

package com.azure.identity.implementation;

import com.azure.core.credential.AccessToken;
import com.azure.core.credential.TokenRequestContext;
import com.azure.core.exception.ClientAuthenticationException;
import com.azure.core.http.HttpClient;
import com.azure.core.http.HttpPipeline;
import com.azure.core.http.HttpPipelineBuilder;
import com.azure.core.http.ProxyOptions;
import com.azure.core.http.policy.HttpLogOptions;
import com.azure.core.http.policy.HttpLoggingPolicy;
import com.azure.core.http.policy.HttpPipelinePolicy;
import com.azure.core.http.policy.HttpPolicyProviders;
import com.azure.core.http.policy.RetryPolicy;
import com.azure.core.util.CoreUtils;
import com.azure.core.util.logging.ClientLogger;
import com.azure.core.util.serializer.JacksonAdapter;
import com.azure.core.util.serializer.SerializerAdapter;
import com.azure.core.util.serializer.SerializerEncoding;
import com.azure.identity.CredentialUnavailableException;
import com.azure.identity.DeviceCodeInfo;
import com.azure.identity.implementation.util.CertificateUtil;
import com.azure.identity.implementation.util.IdentitySslUtil;
import com.azure.identity.implementation.util.ScopeUtil;
import com.fasterxml.jackson.databind.JsonNode;
import com.microsoft.aad.msal4j.AuthorizationCodeParameters;
import com.microsoft.aad.msal4j.ClientCredentialFactory;
import com.microsoft.aad.msal4j.ClientCredentialParameters;
import com.microsoft.aad.msal4j.ConfidentialClientApplication;
import com.microsoft.aad.msal4j.DeviceCodeFlowParameters;
import com.microsoft.aad.msal4j.IAccount;
import com.microsoft.aad.msal4j.IAuthenticationResult;
import com.microsoft.aad.msal4j.IClientCredential;
import com.microsoft.aad.msal4j.InteractiveRequestParameters;
import com.microsoft.aad.msal4j.PublicClientApplication;
import com.microsoft.aad.msal4j.RefreshTokenParameters;
import com.microsoft.aad.msal4j.SilentParameters;
import com.microsoft.aad.msal4j.UserNamePasswordParameters;
import com.microsoft.aad.msal4jextensions.PersistenceSettings;
import com.microsoft.aad.msal4jextensions.PersistenceTokenCacheAccessAspect;
import com.microsoft.aad.msal4jextensions.persistence.linux.KeyRingAccessException;
import com.sun.jna.Platform;
import reactor.core.publisher.Mono;

import javax.net.ssl.HttpsURLConnection;
import java.io.BufferedReader;
import java.io.ByteArrayOutputStream;
import java.io.File;
import java.io.FileInputStream;
import java.io.IOException;
import java.io.InputStream;
import java.io.InputStreamReader;
import java.net.HttpURLConnection;
import java.net.MalformedURLException;
import java.net.Proxy;
import java.net.Proxy.Type;
import java.net.URI;
import java.net.URISyntaxException;
import java.net.URL;
import java.net.URLEncoder;
import java.nio.charset.StandardCharsets;
import java.nio.file.Files;
import java.nio.file.Path;
import java.nio.file.Paths;
import java.security.GeneralSecurityException;
import java.security.PrivateKey;
import java.security.cert.X509Certificate;
import java.time.Duration;
import java.time.LocalDateTime;
import java.time.OffsetDateTime;
import java.time.ZoneId;
import java.time.ZoneOffset;
import java.time.format.DateTimeFormatter;
import java.util.ArrayList;
import java.util.HashMap;
import java.util.HashSet;
import java.util.List;
import java.util.Locale;
import java.util.Map;
import java.util.Random;
import java.util.Scanner;
import java.util.concurrent.CompletableFuture;
import java.util.concurrent.TimeUnit;
import java.util.function.Consumer;

/**
 * The identity client that contains APIs to retrieve access tokens
 * from various configurations.
 */
public class IdentityClient {
    private static final SerializerAdapter SERIALIZER_ADAPTER = JacksonAdapter.createDefaultSerializerAdapter();
    private static final Random RANDOM = new Random();
    private static final String WINDOWS_STARTER = "cmd.exe";
    private static final String LINUX_MAC_STARTER = "/bin/sh";
    private static final String WINDOWS_SWITCHER = "/c";
    private static final String LINUX_MAC_SWITCHER = "-c";
    private static final String WINDOWS_PROCESS_ERROR_MESSAGE = "'az' is not recognized";
    private static final String LINUX_MAC_PROCESS_ERROR_MESSAGE = "(.*)az:(.*)not found";
    private static final String DEFAULT_WINDOWS_SYSTEM_ROOT = System.getenv("SystemRoot");
    private static final String DEFAULT_MAC_LINUX_PATH = "/bin/";
    private static final Duration REFRESH_OFFSET = Duration.ofMinutes(5);
    private static final String DEFAULT_PUBLIC_CACHE_FILE_NAME = "msal.cache";
    private static final String DEFAULT_CONFIDENTIAL_CACHE_FILE_NAME = "msal.confidential.cache";
    private static final Path DEFAULT_CACHE_FILE_PATH = Platform.isWindows()
        ? Paths.get(System.getProperty("user.home"), "AppData", "Local", ".IdentityService")
        : Paths.get(System.getProperty("user.home"), ".IdentityService");
    private static final String DEFAULT_KEYCHAIN_SERVICE = "Microsoft.Developer.IdentityService";
    private static final String DEFAULT_PUBLIC_KEYCHAIN_ACCOUNT = "MSALCache";
    private static final String DEFAULT_CONFIDENTIAL_KEYCHAIN_ACCOUNT = "MSALConfidentialCache";
    private static final String DEFAULT_KEYRING_NAME = "default";
    private static final String DEFAULT_KEYRING_SCHEMA = "msal.cache";
    private static final String DEFAULT_PUBLIC_KEYRING_ITEM_NAME = DEFAULT_PUBLIC_KEYCHAIN_ACCOUNT;
    private static final String DEFAULT_CONFIDENTIAL_KEYRING_ITEM_NAME = DEFAULT_CONFIDENTIAL_KEYCHAIN_ACCOUNT;
    private static final String DEFAULT_KEYRING_ATTR_NAME = "MsalClientID";
    private static final String DEFAULT_KEYRING_ATTR_VALUE = "Microsoft.Developer.IdentityService";
    private static final String IDENTITY_ENDPOINT_VERSION = "2019-08-01";
    private static final String MSI_ENDPOINT_VERSION = "2017-09-01";
    private static final String ADFS_TENANT = "adfs";
    private static final String HTTP_LOCALHOST = "http://localhost";
    private static final String SERVICE_FABRIC_MANAGED_IDENTITY_API_VERSION = "2019-07-01-preview";
    private final ClientLogger logger = new ClientLogger(IdentityClient.class);

    private final IdentityClientOptions options;
    private final String tenantId;
    private final String clientId;
    private final String clientSecret;
    private final InputStream certificate;
    private final String certificatePath;
    private final String certificatePassword;
    private HttpPipelineAdapter httpPipelineAdapter;
    private final SynchronizedAccessor<PublicClientApplication> publicClientApplicationAccessor;
    private final SynchronizedAccessor<ConfidentialClientApplication> confidentialClientApplicationAccessor;

    /**
     * Creates an IdentityClient with the given options.
     *
     * @param tenantId the tenant ID of the application.
     * @param clientId the client ID of the application.
     * @param clientSecret the client secret of the application.
     * @param certificatePath the path to the PKCS12 or PEM certificate of the application.
     * @param certificate the PKCS12 or PEM certificate of the application.
     * @param certificatePassword the password protecting the PFX certificate.
     * @param isSharedTokenCacheCredential Indicate whether the credential is
     * {@link com.azure.identity.SharedTokenCacheCredential} or not.
     * @param options the options configuring the client.
     */
    IdentityClient(String tenantId, String clientId, String clientSecret, String certificatePath,
                   InputStream certificate, String certificatePassword, boolean isSharedTokenCacheCredential,
                   IdentityClientOptions options) {
        if (tenantId == null) {
            tenantId = "organizations";
        }
        if (options == null) {
            options = new IdentityClientOptions();
        }
        this.tenantId = tenantId;
        this.clientId = clientId;
        this.clientSecret = clientSecret;
        this.certificatePath = certificatePath;
        this.certificate = certificate;
        this.certificatePassword = certificatePassword;
        this.options = options;

        this.publicClientApplicationAccessor = new SynchronizedAccessor<PublicClientApplication>(() ->
            getPublicClientApplication(isSharedTokenCacheCredential));

        this.confidentialClientApplicationAccessor = new SynchronizedAccessor<ConfidentialClientApplication>(() ->
            getConfidentialClientApplication());
    }

    private ConfidentialClientApplication getConfidentialClientApplication() {
        if (clientId == null) {
            throw logger.logExceptionAsError(new IllegalArgumentException(
                "A non-null value for client ID must be provided for user authentication."));
        }
        String authorityUrl = options.getAuthorityHost().replaceAll("/+$", "") + "/" + tenantId;
        IClientCredential credential;
        if (clientSecret != null) {
            credential = ClientCredentialFactory.createFromSecret(clientSecret);
        } else if (certificate != null || certificatePath != null) {
            try {
                if (certificatePassword == null) {
                    byte[] pemCertificateBytes = getCertificateBytes();

                    List<X509Certificate> x509CertificateList =  CertificateUtil.publicKeyFromPem(pemCertificateBytes);
                    PrivateKey privateKey = CertificateUtil.privateKeyFromPem(pemCertificateBytes);
                    if (x509CertificateList.size() == 1) {
                        credential = ClientCredentialFactory.createFromCertificate(
                            privateKey, x509CertificateList.get(0));
                    } else {
                        credential = ClientCredentialFactory.createFromCertificateChain(
                            privateKey, x509CertificateList);
                    }
                } else {
                    InputStream pfxCertificateStream = getCertificateInputStream();
                    credential = ClientCredentialFactory.createFromCertificate(
                            pfxCertificateStream, certificatePassword);
                }
            } catch (IOException | GeneralSecurityException e) {
                throw logger.logExceptionAsError(new RuntimeException(
                    "Failed to parse the certificate for the credential: " + e.getMessage(), e));
            }
        } else {
            throw logger.logExceptionAsError(
                new IllegalArgumentException("Must provide client secret or client certificate path"));
        }

        ConfidentialClientApplication.Builder applicationBuilder =
            ConfidentialClientApplication.builder(clientId, credential);
        try {
            applicationBuilder = applicationBuilder.authority(authorityUrl);
        } catch (MalformedURLException e) {
            throw logger.logExceptionAsWarning(new IllegalStateException(e));
        }

        applicationBuilder.sendX5c(options.isIncludeX5c());

        initializeHttpPipelineAdapter();
        if (httpPipelineAdapter != null) {
            applicationBuilder.httpClient(httpPipelineAdapter);
        } else {
            applicationBuilder.proxy(proxyOptionsToJavaNetProxy(options.getProxyOptions()));
        }

        if (options.getExecutorService() != null) {
            applicationBuilder.executorService(options.getExecutorService());
        }
        if (options.isSharedTokenCacheEnabled()) {
            try {
                PersistenceSettings.Builder persistenceSettingsBuilder = PersistenceSettings.builder(
                    DEFAULT_CONFIDENTIAL_CACHE_FILE_NAME, DEFAULT_CACHE_FILE_PATH);
                if (Platform.isMac()) {
                    persistenceSettingsBuilder.setMacKeychain(
                        DEFAULT_KEYCHAIN_SERVICE, DEFAULT_CONFIDENTIAL_KEYCHAIN_ACCOUNT);
                }
                if (Platform.isLinux()) {
                    try {
                        persistenceSettingsBuilder
                            .setLinuxKeyring(DEFAULT_KEYRING_NAME, DEFAULT_KEYRING_SCHEMA,
                                DEFAULT_CONFIDENTIAL_KEYRING_ITEM_NAME, DEFAULT_KEYRING_ATTR_NAME,
                                DEFAULT_KEYRING_ATTR_VALUE, null, null);
                        applicationBuilder.setTokenCacheAccessAspect(
                            new PersistenceTokenCacheAccessAspect(persistenceSettingsBuilder.build()));
                    } catch (KeyRingAccessException e) {
                        if (!options.getAllowUnencryptedCache()) {
                            throw logger.logExceptionAsError(e);
                        }
                        persistenceSettingsBuilder.setLinuxUseUnprotectedFileAsCacheStorage(true);
                        applicationBuilder.setTokenCacheAccessAspect(
                            new PersistenceTokenCacheAccessAspect(persistenceSettingsBuilder.build()));
                    }
                }
            } catch (Throwable t) {
                throw logger.logExceptionAsError(new ClientAuthenticationException(
                    "Shared token cache is unavailable in this environment.", null, t));
            }
        }
        return applicationBuilder.build();
    }

    private PublicClientApplication getPublicClientApplication(boolean sharedTokenCacheCredential) {
        if (clientId == null) {
            throw logger.logExceptionAsError(new IllegalArgumentException(
                "A non-null value for client ID must be provided for user authentication."));
        }
        String authorityUrl = options.getAuthorityHost().replaceAll("/+$", "") + "/" + tenantId;
        PublicClientApplication.Builder publicClientApplicationBuilder = PublicClientApplication.builder(clientId);
        try {
            publicClientApplicationBuilder = publicClientApplicationBuilder.authority(authorityUrl);
        } catch (MalformedURLException e) {
            throw logger.logExceptionAsWarning(new IllegalStateException(e));
        }

        initializeHttpPipelineAdapter();
        if (httpPipelineAdapter != null) {
            publicClientApplicationBuilder.httpClient(httpPipelineAdapter);
        } else {
            publicClientApplicationBuilder.proxy(proxyOptionsToJavaNetProxy(options.getProxyOptions()));
        }

        if (options.getExecutorService() != null) {
            publicClientApplicationBuilder.executorService(options.getExecutorService());
        }
        if (options.isSharedTokenCacheEnabled()) {
            try {
                PersistenceSettings.Builder persistenceSettingsBuilder = PersistenceSettings.builder(
                        DEFAULT_PUBLIC_CACHE_FILE_NAME, DEFAULT_CACHE_FILE_PATH);
                if (Platform.isWindows()) {
                    publicClientApplicationBuilder.setTokenCacheAccessAspect(
                        new PersistenceTokenCacheAccessAspect(persistenceSettingsBuilder.build()));
                } else if (Platform.isMac()) {
                    persistenceSettingsBuilder.setMacKeychain(
                        DEFAULT_KEYCHAIN_SERVICE, DEFAULT_PUBLIC_KEYCHAIN_ACCOUNT);
                    publicClientApplicationBuilder.setTokenCacheAccessAspect(
                        new PersistenceTokenCacheAccessAspect(persistenceSettingsBuilder.build()));
                } else if (Platform.isLinux()) {
                    try {
                        persistenceSettingsBuilder
                            .setLinuxKeyring(DEFAULT_KEYRING_NAME, DEFAULT_KEYRING_SCHEMA,
                                DEFAULT_PUBLIC_KEYRING_ITEM_NAME, DEFAULT_KEYRING_ATTR_NAME, DEFAULT_KEYRING_ATTR_VALUE,
                                null, null);
                        publicClientApplicationBuilder.setTokenCacheAccessAspect(
                            new PersistenceTokenCacheAccessAspect(persistenceSettingsBuilder.build()));
                    } catch (KeyRingAccessException e) {
                        if (!options.getAllowUnencryptedCache()) {
                            throw logger.logExceptionAsError(e);
                        }
                        persistenceSettingsBuilder.setLinuxUseUnprotectedFileAsCacheStorage(true);
                        publicClientApplicationBuilder.setTokenCacheAccessAspect(
                            new PersistenceTokenCacheAccessAspect(persistenceSettingsBuilder.build()));
                    }
                }
            } catch (Throwable t) {
                String message = "Shared token cache is unavailable in this environment.";
                if (sharedTokenCacheCredential) {
                    throw logger.logExceptionAsError(new CredentialUnavailableException(message, t));
                } else {
                    throw logger.logExceptionAsError(new ClientAuthenticationException(message, null, t));
                }
            }
        }
        return publicClientApplicationBuilder.build();
    }

    public Mono<MsalToken> authenticateWithIntelliJ(TokenRequestContext request) {
        try {
            IntelliJCacheAccessor cacheAccessor = new IntelliJCacheAccessor(options.getIntelliJKeePassDatabasePath());
            IntelliJAuthMethodDetails authDetails = cacheAccessor.getAuthDetailsIfAvailable();
            String authType = authDetails.getAuthMethod();
            if (authType.equalsIgnoreCase("SP")) {
                Map<String, String> spDetails = cacheAccessor
                    .getIntellijServicePrincipalDetails(authDetails.getCredFilePath());
                String authorityUrl = spDetails.get("authURL") + spDetails.get("tenant");
                try {
                    ConfidentialClientApplication.Builder applicationBuilder =
                        ConfidentialClientApplication.builder(spDetails.get("client"),
                            ClientCredentialFactory.createFromSecret(spDetails.get("key")))
                            .authority(authorityUrl);

                    // If http pipeline is available, then it should override the proxy options if any configured.
                    if (httpPipelineAdapter != null) {
                        applicationBuilder.httpClient(httpPipelineAdapter);
                    } else if (options.getProxyOptions() != null) {
                        applicationBuilder.proxy(proxyOptionsToJavaNetProxy(options.getProxyOptions()));
                    }

                    if (options.getExecutorService() != null) {
                        applicationBuilder.executorService(options.getExecutorService());
                    }

                    ConfidentialClientApplication application = applicationBuilder.build();
                    return Mono.fromFuture(application.acquireToken(
                        ClientCredentialParameters.builder(new HashSet<>(request.getScopes()))
                            .build())).map(MsalToken::new);
                } catch (MalformedURLException e) {
                    return Mono.error(e);
                }
            } else if (authType.equalsIgnoreCase("DC")) {

                if (isADFSTenant()) {
                    return Mono.error(new CredentialUnavailableException("IntelliJCredential  "
                                         + "authentication unavailable. ADFS tenant/authorities are not supported."));
                }
                JsonNode intelliJCredentials = cacheAccessor.getDeviceCodeCredentials();
                String refreshToken = intelliJCredentials.get("refreshToken").textValue();

                RefreshTokenParameters parameters = RefreshTokenParameters
                                                        .builder(new HashSet<>(request.getScopes()), refreshToken)
                                                            .build();

                return publicClientApplicationAccessor.getValue()
                   .flatMap(pc -> Mono.fromFuture(pc.acquireToken(parameters)).map(MsalToken::new));

            } else {
                throw logger.logExceptionAsError(new CredentialUnavailableException(
                    "IntelliJ Authentication not available."
                    + " Please login with Azure Tools for IntelliJ plugin in the IDE."));
            }
        } catch (IOException e) {
            return Mono.error(e);
        }
    }

    /**
     * Asynchronously acquire a token from Active Directory with Azure CLI.
     *
     * @param request the details of the token request
     * @return a Publisher that emits an AccessToken
     */
    public Mono<AccessToken> authenticateWithAzureCli(TokenRequestContext request) {
        String azCommand = "az account get-access-token --output json --resource ";

        StringBuilder command = new StringBuilder();
        command.append(azCommand);

        String scopes = ScopeUtil.scopesToResource(request.getScopes());

        try {
            ScopeUtil.validateScope(scopes);
        } catch (IllegalArgumentException ex) {
            return Mono.error(logger.logExceptionAsError(ex));
        }

        command.append(scopes);

        AccessToken token = null;
        BufferedReader reader = null;
        try {
            String starter;
            String switcher;
            if (isWindowsPlatform()) {
                starter = WINDOWS_STARTER;
                switcher = WINDOWS_SWITCHER;
            } else {
                starter = LINUX_MAC_STARTER;
                switcher = LINUX_MAC_SWITCHER;
            }

            ProcessBuilder builder = new ProcessBuilder(starter, switcher, command.toString());
            String workingDirectory = getSafeWorkingDirectory();
            if (workingDirectory != null) {
                builder.directory(new File(workingDirectory));
            } else {
                throw logger.logExceptionAsError(new IllegalStateException("A Safe Working directory could not be"
                                                                           + " found to execute CLI command from."));
            }
            builder.redirectErrorStream(true);
            Process process = builder.start();

            reader = new BufferedReader(new InputStreamReader(process.getInputStream(), "UTF-8"));
            String line;
            StringBuilder output = new StringBuilder();
            while (true) {
                line = reader.readLine();
                if (line == null) {
                    break;
                }
                if (line.startsWith(WINDOWS_PROCESS_ERROR_MESSAGE) || line.matches(LINUX_MAC_PROCESS_ERROR_MESSAGE)) {
                    throw logger.logExceptionAsError(
                            new CredentialUnavailableException(
                                    "AzureCliCredential authentication unavailable. Azure CLI not installed"));
                }
                output.append(line);
            }
            String processOutput = output.toString();

            process.waitFor(10, TimeUnit.SECONDS);

            if (process.exitValue() != 0) {
                if (processOutput.length() > 0) {
                    String redactedOutput = redactInfo("\"accessToken\": \"(.*?)(\"|$)", processOutput);
                    if (redactedOutput.contains("az login") || redactedOutput.contains("az account set")) {
                        throw logger.logExceptionAsError(
                                new CredentialUnavailableException(
                                        "AzureCliCredential authentication unavailable."
                                                + " Please run 'az login' to set up account"));
                    }
                    throw logger.logExceptionAsError(new ClientAuthenticationException(redactedOutput, null));
                } else {
                    throw logger.logExceptionAsError(
                        new ClientAuthenticationException("Failed to invoke Azure CLI ", null));
                }
            }
            Map<String, String> objectMap = SERIALIZER_ADAPTER.deserialize(processOutput, Map.class,
                        SerializerEncoding.JSON);
            String accessToken = objectMap.get("accessToken");
            String time = objectMap.get("expiresOn");
            String timeToSecond = time.substring(0, time.indexOf("."));
            String timeJoinedWithT = String.join("T", timeToSecond.split(" "));
            OffsetDateTime expiresOn = LocalDateTime.parse(timeJoinedWithT, DateTimeFormatter.ISO_LOCAL_DATE_TIME)
                                           .atZone(ZoneId.systemDefault())
                                           .toOffsetDateTime().withOffsetSameInstant(ZoneOffset.UTC);
            token = new AccessToken(accessToken, expiresOn);
        } catch (IOException | InterruptedException e) {
            throw logger.logExceptionAsError(new IllegalStateException(e));
        } catch (RuntimeException e) {
            return Mono.error(logger.logExceptionAsError(e));
        } finally {
            try {
                if (reader != null) {
                    reader.close();
                }
            } catch (IOException ex) {
                return Mono.error(logger.logExceptionAsError(new IllegalStateException(ex)));
            }
        }
        return Mono.just(token);
    }

    /**
     * Asynchronously acquire a token from Active Directory with a client secret.
     *
     * @param request the details of the token request
     * @return a Publisher that emits an AccessToken
     */
    public Mono<AccessToken> authenticateWithConfidentialClient(TokenRequestContext request) {
        return confidentialClientApplicationAccessor.getValue()
                .flatMap(confidentialClient -> Mono.fromFuture(() -> confidentialClient.acquireToken(
                    ClientCredentialParameters.builder(new HashSet<>(request.getScopes())).build()))
                    .map(MsalToken::new));
    }

    private HttpPipeline setupPipeline(HttpClient httpClient) {
        List<HttpPipelinePolicy> policies = new ArrayList<>();
        HttpLogOptions httpLogOptions = new HttpLogOptions();
        HttpPolicyProviders.addBeforeRetryPolicies(policies);
        policies.add(new RetryPolicy());
        HttpPolicyProviders.addAfterRetryPolicies(policies);
        policies.add(new HttpLoggingPolicy(httpLogOptions));
        return new HttpPipelineBuilder().httpClient(httpClient)
                   .policies(policies.toArray(new HttpPipelinePolicy[0])).build();
    }

    /**
     * Asynchronously acquire a token from Active Directory with a username and a password.
     *
     * @param request the details of the token request
     * @param username the username of the user
     * @param password the password of the user
     * @return a Publisher that emits an AccessToken
     */
    public Mono<MsalToken> authenticateWithUsernamePassword(TokenRequestContext request,
                                                            String username, String password) {
        return publicClientApplicationAccessor.getValue()
               .flatMap(pc -> Mono.fromFuture(() -> pc.acquireToken(UserNamePasswordParameters.builder(
                            new HashSet<>(request.getScopes()), username, password.toCharArray()).build()))
                    .onErrorMap(t -> new ClientAuthenticationException("Failed to acquire token with username and "
                                                               + "password", null, t))
                    .map(MsalToken::new));
    }

    /**
     * Asynchronously acquire a token from the currently logged in client.
     *
     * @param request the details of the token request
     * @param account the account used to login to acquire the last token
     * @return a Publisher that emits an AccessToken
     */
    public Mono<MsalToken> authenticateWithPublicClientCache(TokenRequestContext request, IAccount account) {
        return publicClientApplicationAccessor.getValue()
            .flatMap(pc -> Mono.fromFuture(() -> {
                SilentParameters.SilentParametersBuilder parametersBuilder = SilentParameters.builder(
                    new HashSet<>(request.getScopes()));
                if (account != null) {
                    parametersBuilder = parametersBuilder.account(account);
                }
                try {
                    return pc.acquireTokenSilently(parametersBuilder.build());
                } catch (MalformedURLException e) {
                    return getFailedCompletableFuture(logger.logExceptionAsError(new RuntimeException(e)));
                }
            }).map(MsalToken::new)
                .filter(t -> OffsetDateTime.now().isBefore(t.getExpiresAt().minus(REFRESH_OFFSET)))
                .switchIfEmpty(Mono.fromFuture(() -> {
                    SilentParameters.SilentParametersBuilder forceParametersBuilder = SilentParameters.builder(
                        new HashSet<>(request.getScopes())).forceRefresh(true);
                    if (account != null) {
                        forceParametersBuilder = forceParametersBuilder.account(account);
                    }
                    try {
                        return pc.acquireTokenSilently(forceParametersBuilder.build());
                    } catch (MalformedURLException e) {
                        return getFailedCompletableFuture(logger.logExceptionAsError(new RuntimeException(e)));
                    }
                }).map(MsalToken::new)));
    }

    /**
     * Asynchronously acquire a token from the currently logged in client.
     *
     * @param request the details of the token request
     * @return a Publisher that emits an AccessToken
     */
    public Mono<AccessToken> authenticateWithConfidentialClientCache(TokenRequestContext request) {
        return confidentialClientApplicationAccessor.getValue()
            .flatMap(confidentialClient -> Mono.fromFuture(() -> {
                SilentParameters.SilentParametersBuilder parametersBuilder = SilentParameters.builder(
                        new HashSet<>(request.getScopes()));
                try {
                    return confidentialClient.acquireTokenSilently(parametersBuilder.build());
                } catch (MalformedURLException e) {
                    return getFailedCompletableFuture(logger.logExceptionAsError(new RuntimeException(e)));
                }
            }).map(ar -> (AccessToken) new MsalToken(ar))
                .filter(t -> OffsetDateTime.now().isBefore(t.getExpiresAt().minus(REFRESH_OFFSET))));
    }

    /**
     * Asynchronously acquire a token from Active Directory with a device code challenge. Active Directory will provide
     * a device code for login and the user must meet the challenge by authenticating in a browser on the current or a
     * different device.
     *
     * @param request the details of the token request
     * @param deviceCodeConsumer the user provided closure that will consume the device code challenge
     * @return a Publisher that emits an AccessToken when the device challenge is met, or an exception if the device
     *     code expires
     */
    public Mono<MsalToken> authenticateWithDeviceCode(TokenRequestContext request,
                                                      Consumer<DeviceCodeInfo> deviceCodeConsumer) {
        return publicClientApplicationAccessor.getValue().flatMap(pc ->
            Mono.fromFuture(() -> {
                DeviceCodeFlowParameters parameters = DeviceCodeFlowParameters.builder(
                    new HashSet<>(request.getScopes()), dc -> deviceCodeConsumer.accept(
                        new DeviceCodeInfo(dc.userCode(), dc.deviceCode(), dc.verificationUri(),
                        OffsetDateTime.now().plusSeconds(dc.expiresIn()), dc.message()))).build();
                return pc.acquireToken(parameters);
            }).onErrorMap(t -> new ClientAuthenticationException("Failed to acquire token with device code", null, t))
                .map(MsalToken::new));
    }

    /**
     * Asynchronously acquire a token from Active Directory with Visual Sutdio cached refresh token.
     *
     * @param request the details of the token request
     * @return a Publisher that emits an AccessToken.
     */
    public Mono<MsalToken> authenticateWithVsCodeCredential(TokenRequestContext request, String cloud) {

        if (isADFSTenant()) {
            return Mono.error(new CredentialUnavailableException("VsCodeCredential  "
                                         + "authentication unavailable. ADFS tenant/authorities are not supported."));
        }
        VisualStudioCacheAccessor accessor = new VisualStudioCacheAccessor();

        String credential = accessor.getCredentials("VS Code Azure", cloud);

        RefreshTokenParameters parameters = RefreshTokenParameters
                                                .builder(new HashSet<>(request.getScopes()), credential)
                                                .build();

        return publicClientApplicationAccessor.getValue()
                .flatMap(pc ->  Mono.fromFuture(pc.acquireToken(parameters)).map(MsalToken::new));
    }

    /**
     * Asynchronously acquire a token from Active Directory with an authorization code from an oauth flow.
     *
     * @param request the details of the token request
     * @param authorizationCode the oauth2 authorization code
     * @param redirectUrl the redirectUrl where the authorization code is sent to
     * @return a Publisher that emits an AccessToken
     */
    public Mono<MsalToken> authenticateWithAuthorizationCode(TokenRequestContext request, String authorizationCode,
                                                             URI redirectUrl) {
        AuthorizationCodeParameters parameters = AuthorizationCodeParameters.builder(authorizationCode, redirectUrl)
            .scopes(new HashSet<>(request.getScopes()))
            .build();
        Mono<IAuthenticationResult> acquireToken;
        if (clientSecret != null) {
            acquireToken = confidentialClientApplicationAccessor.getValue()
                .flatMap(pc -> Mono.fromFuture(() -> pc.acquireToken(parameters)));
        } else {
            acquireToken = publicClientApplicationAccessor.getValue()
                .flatMap(pc -> Mono.fromFuture(() -> pc.acquireToken(parameters)));
        }
        return acquireToken.onErrorMap(t -> new ClientAuthenticationException(
            "Failed to acquire token with authorization code", null, t)).map(MsalToken::new);
    }


    /**
     * Asynchronously acquire a token from Active Directory by opening a browser and wait for the user to login. The
     * credential will run a minimal local HttpServer at the given port, so {@code http://localhost:{port}} must be
     * listed as a valid reply URL for the application.
     *
     * @param request the details of the token request
     * @param port the port on which the HTTP server is listening
     * @return a Publisher that emits an AccessToken
     */
    public Mono<MsalToken> authenticateWithBrowserInteraction(TokenRequestContext request, Integer port,
                                                              String redirectUrl) {
        URI redirectUri;
        String redirect;

        if (port != null) {
            redirect = HTTP_LOCALHOST + ":" + port;
        } else if (redirectUrl != null) {
            redirect = redirectUrl;
        } else {
            redirect = HTTP_LOCALHOST;
        }

        try {
            redirectUri = new URI(redirect);
        } catch (URISyntaxException e) {
            return Mono.error(logger.logExceptionAsError(new RuntimeException(e)));
        }
        InteractiveRequestParameters parameters = InteractiveRequestParameters.builder(redirectUri)
                                                     .scopes(new HashSet<>(request.getScopes()))
                                                     .build();
        Mono<IAuthenticationResult> acquireToken = publicClientApplicationAccessor.getValue()
                               .flatMap(pc -> Mono.fromFuture(() -> pc.acquireToken(parameters)));

        return acquireToken.onErrorMap(t -> new ClientAuthenticationException(
            "Failed to acquire token with Interactive Browser Authentication.", null, t)).map(MsalToken::new);
    }

    /**
     * Gets token from shared token cache
     * */
    public Mono<MsalToken> authenticateWithSharedTokenCache(TokenRequestContext request, String username) {
        // find if the Public Client app with the requested username exists
        return publicClientApplicationAccessor.getValue()
                .flatMap(pc -> Mono.fromFuture(() -> pc.getAccounts())
                    .onErrorMap(t -> new CredentialUnavailableException(
                            "Cannot get accounts from token cache. Error: " + t.getMessage(), t))
                    .flatMap(set -> {
                        IAccount requestedAccount;
                        Map<String, IAccount> accounts = new HashMap<>(); // home account id -> account

                        if (set.isEmpty()) {
                            return Mono.error(new CredentialUnavailableException("SharedTokenCacheCredential "
                                    + "authentication unavailable. No accounts were found in the cache."));
                        }

                        for (IAccount cached : set) {
                            if (username == null || username.equals(cached.username())) {
                                if (!accounts.containsKey(cached.homeAccountId())) { // only put the first one
                                    accounts.put(cached.homeAccountId(), cached);
                                }
                            }
                        }

                        if (accounts.isEmpty()) {
                            // no more accounts after filtering, username must be set
                            return Mono.error(new RuntimeException(String.format("SharedTokenCacheCredential "
                                    + "authentication unavailable. No account matching the specified username: %s was "
                                    + "found in the cache.", username)));
                        } else if (accounts.size() > 1) {
                            if (username == null) {
                                return Mono.error(new RuntimeException("SharedTokenCacheCredential authentication "
                                        + "unavailable. Multiple accounts were found in the cache. Use username and "
                                        + "tenant id to disambiguate."));
                            } else {
                                return Mono.error(new RuntimeException(String.format("SharedTokenCacheCredential "
                                    + "authentication unavailable. Multiple accounts matching the specified username: "
                                    + "%s were found in the cache.", username)));
                            }
                        } else {
                            requestedAccount = accounts.values().iterator().next();
                        }


                        return authenticateWithPublicClientCache(request, requestedAccount);
                    }));
    }


    /**
<<<<<<< HEAD
     * Asynchronously acquire a token from the App Service Managed Service Identity endpoint.
=======
     * Asynchronously acquire a token from the Azure Arc Managed Service Identity endpoint.
>>>>>>> 00cba536
     *
     * @param identityEndpoint the Identity endpoint to acquire token from
     * @param request the details of the token request
     * @return a Publisher that emits an AccessToken
     */
    public Mono<AccessToken> authenticateToArcManagedIdentityEndpoint(String identityEndpoint,
                                                                      TokenRequestContext request) {
        return Mono.fromCallable(() -> {
            HttpURLConnection connection = null;
            StringBuilder payload = new StringBuilder();
            payload.append("resource=");
            payload.append(URLEncoder.encode(ScopeUtil.scopesToResource(request.getScopes()), "UTF-8"));
            payload.append("&api-version=");
            payload.append(URLEncoder.encode("2019-11-01", "UTF-8"));

            URL url = new URL(String.format("%s?%s", identityEndpoint, payload));


            String secretKey = null;
            try {
                connection = (HttpURLConnection) url.openConnection();
                connection.setRequestMethod("GET");
                connection.setRequestProperty("Metadata", "true");
                connection.connect();

                new Scanner(connection.getInputStream(), "UTF-8").useDelimiter("\\A");
            } catch (IOException e) {
                if (connection == null) {
                    throw logger.logExceptionAsError(new ClientAuthenticationException("Failed to initialize "
                                                                       + "Http URL connection to the endpoint.",
                        null, e));
                }
                int status = connection.getResponseCode();
                if (status != 401) {
                    throw logger.logExceptionAsError(new ClientAuthenticationException(String.format("Expected a 401"
                         + " Unauthorized response from Azure Arc Managed Identity Endpoint, received: %d", status),
                        null, e));
                }

                String realm = connection.getHeaderField("WWW-Authenticate");

                if (realm == null) {
                    throw logger.logExceptionAsError(new ClientAuthenticationException("Did not receive a value"
                           + " for WWW-Authenticate header in the response from Azure Arc Managed Identity Endpoint",
                        null));
                }

                int separatorIndex = realm.indexOf("=");
                if (separatorIndex == -1) {
                    throw logger.logExceptionAsError(new ClientAuthenticationException("Did not receive a correct value"
                           + " for WWW-Authenticate header in the response from Azure Arc Managed Identity Endpoint",
                        null));
                }

                String secretKeyPath = realm.substring(separatorIndex + 1);
                secretKey = new String(Files.readAllBytes(Paths.get(secretKeyPath)), StandardCharsets.UTF_8);

            } finally {
                if (connection != null) {
                    connection.disconnect();
                }
            }


            if (secretKey == null) {
                throw logger.logExceptionAsError(new ClientAuthenticationException("Did not receive a secret value"
                     + " in the response from Azure Arc Managed Identity Endpoint",
                    null));
            }


            try {

                connection = (HttpURLConnection) url.openConnection();
                connection.setRequestMethod("GET");
                connection.setRequestProperty("Authorization", String.format("Basic %s", secretKey));
                connection.setRequestProperty("Metadata", "true");
                connection.connect();

                Scanner scanner = new Scanner(connection.getInputStream(), "UTF-8").useDelimiter("\\A");
                String result = scanner.hasNext() ? scanner.next() : "";

                return SERIALIZER_ADAPTER.deserialize(result, MSIToken.class, SerializerEncoding.JSON);
<<<<<<< HEAD
=======

            } finally {
                if (connection != null) {
                    connection.disconnect();
                }
            }
        });
    }

    /**
     * Asynchronously acquire a token from the Azure Service Fabric Managed Service Identity endpoint.
     *
     * @param identityEndpoint the Identity endpoint to acquire token from
     * @param identityHeader the identity header to acquire token with
     * @param request the details of the token request
     * @return a Publisher that emits an AccessToken
     */
    public Mono<AccessToken> authenticateToServiceFabricManagedIdentityEndpoint(String identityEndpoint,
                                                                                String identityHeader,
                                                                                String thumbprint,
                                                                                TokenRequestContext request) {
        return Mono.fromCallable(() -> {

            HttpsURLConnection connection = null;
            String endpoint = identityEndpoint;
            String headerValue = identityHeader;
            String endpointVersion = SERVICE_FABRIC_MANAGED_IDENTITY_API_VERSION;

            String resource = ScopeUtil.scopesToResource(request.getScopes());
            StringBuilder payload = new StringBuilder();

            payload.append("resource=");
            payload.append(URLEncoder.encode(resource, "UTF-8"));
            payload.append("&api-version=");
            payload.append(URLEncoder.encode(endpointVersion, "UTF-8"));
            if (clientId != null) {
                payload.append("&client_id=");
                payload.append(URLEncoder.encode(clientId, "UTF-8"));
            }

            try {

                URL url = new URL(String.format("%s?%s", endpoint, payload));
                connection = (HttpsURLConnection) url.openConnection();

                IdentitySslUtil.addTrustedCertificateThumbprint(getClass().getSimpleName(), connection,
                    thumbprint);
                connection.setRequestMethod("GET");
                if (headerValue != null) {
                    connection.setRequestProperty("Secret", headerValue);
                }
                connection.setRequestProperty("Metadata", "true");

                connection.connect();

                Scanner s = new Scanner(connection.getInputStream(), StandardCharsets.UTF_8.name())
                                .useDelimiter("\\A");

                String result = s.hasNext() ? s.next() : "";
                return SERIALIZER_ADAPTER.deserialize(result, MSIToken.class, SerializerEncoding.JSON);

>>>>>>> 00cba536
            } finally {
                if (connection != null) {
                    connection.disconnect();
                }
            }
        });
    }

    /**
     * Asynchronously acquire a token from the App Service Managed Service Identity endpoint.
     *
     * @param identityEndpoint the Identity endpoint to acquire token from
     * @param identityHeader the identity header to acquire token with
     * @param msiEndpoint the MSI endpoint to acquire token from
     * @param msiSecret the msi secret to acquire token with
     * @param request the details of the token request
     * @return a Publisher that emits an AccessToken
     */
    public Mono<AccessToken> authenticateToManagedIdentityEndpoint(String identityEndpoint, String identityHeader,
                                                                   String msiEndpoint, String msiSecret,
                                                                   TokenRequestContext request) {
        return Mono.fromCallable(() -> {
            String endpoint;
            String headerValue;
            String endpointVersion;

            if (identityEndpoint != null) {
                endpoint = identityEndpoint;
                headerValue = identityHeader;
                endpointVersion = IDENTITY_ENDPOINT_VERSION;
            } else {
                endpoint = msiEndpoint;
                headerValue = msiSecret;
                endpointVersion = MSI_ENDPOINT_VERSION;
            }

            String resource = ScopeUtil.scopesToResource(request.getScopes());
            HttpURLConnection connection = null;
            StringBuilder payload = new StringBuilder();

            payload.append("resource=");
            payload.append(URLEncoder.encode(resource, "UTF-8"));
            payload.append("&api-version=");
            payload.append(URLEncoder.encode(endpointVersion, "UTF-8"));
            if (clientId != null) {
                if (endpointVersion.equals(IDENTITY_ENDPOINT_VERSION)) {
                    payload.append("&client_id=");
                } else {
                    payload.append("&clientid=");
                }
                payload.append(URLEncoder.encode(clientId, "UTF-8"));
            }
            try {
                URL url = new URL(String.format("%s?%s", endpoint, payload));
                connection = (HttpURLConnection) url.openConnection();

                connection.setRequestMethod("GET");
                if (headerValue != null) {
                    if (endpointVersion.equals(IDENTITY_ENDPOINT_VERSION)) {
                        connection.setRequestProperty("X-IDENTITY-HEADER", headerValue);
                    } else {
                        connection.setRequestProperty("Secret", headerValue);
                    }
                }
                connection.setRequestProperty("Metadata", "true");

                connection.connect();

                Scanner s = new Scanner(connection.getInputStream(), StandardCharsets.UTF_8.name())
                        .useDelimiter("\\A");
                String result = s.hasNext() ? s.next() : "";

                return SERIALIZER_ADAPTER.deserialize(result, MSIToken.class, SerializerEncoding.JSON);
            } finally {
                if (connection != null) {
                    connection.disconnect();
                }
            }
        });
    }

    /**
     * Asynchronously acquire a token from the Virtual Machine IMDS endpoint.
     *
     * @param request the details of the token request
     * @return a Publisher that emits an AccessToken
     */
    public Mono<AccessToken> authenticateToIMDSEndpoint(TokenRequestContext request) {
        String resource = ScopeUtil.scopesToResource(request.getScopes());
        StringBuilder payload = new StringBuilder();
        final int imdsUpgradeTimeInMs = 70 * 1000;

        try {
            payload.append("api-version=");
            payload.append(URLEncoder.encode("2018-02-01", "UTF-8"));
            payload.append("&resource=");
            payload.append(URLEncoder.encode(resource, "UTF-8"));
            if (clientId != null) {
                payload.append("&client_id=");
                payload.append(URLEncoder.encode(clientId, "UTF-8"));
            }
        } catch (IOException exception) {
            return Mono.error(exception);
        }

        return checkIMDSAvailable().flatMap(available -> Mono.fromCallable(() -> {
            int retry = 1;
            while (retry <= options.getMaxRetry()) {
                URL url = null;
                HttpURLConnection connection = null;
                try {
                    url =
                            new URL(String.format("http://169.254.169.254/metadata/identity/oauth2/token?%s",
                                    payload.toString()));

                    connection = (HttpURLConnection) url.openConnection();
                    connection.setRequestMethod("GET");
                    connection.setRequestProperty("Metadata", "true");
                    connection.connect();

                    Scanner s = new Scanner(connection.getInputStream(), StandardCharsets.UTF_8.name())
                            .useDelimiter("\\A");
                    String result = s.hasNext() ? s.next() : "";

                    return SERIALIZER_ADAPTER.deserialize(result, MSIToken.class, SerializerEncoding.JSON);
                } catch (IOException exception) {
                    if (connection == null) {
                        throw logger.logExceptionAsError(new RuntimeException(
                                String.format("Could not connect to the url: %s.", url), exception));
                    }
                    int responseCode;
                    try {
                        responseCode = connection.getResponseCode();
                    } catch (Exception e) {
                        throw logger.logExceptionAsError(
                            new CredentialUnavailableException(
                                "ManagedIdentityCredential authentication unavailable. "
                                    + "Connection to IMDS endpoint cannot be established, "
                                    + e.getMessage() + ".", e));
                    }
                    if (responseCode == 400) {
                        throw logger.logExceptionAsError(
                            new CredentialUnavailableException(
                                "ManagedIdentityCredential authentication unavailable. "
                                    + "Connection to IMDS endpoint cannot be established.", null));
                    }
                    if (responseCode == 410
                            || responseCode == 429
                            || responseCode == 404
                            || (responseCode >= 500 && responseCode <= 599)) {
                        int retryTimeoutInMs = options.getRetryTimeout()
                                .apply(Duration.ofSeconds(RANDOM.nextInt(retry))).getNano() / 1000;
                        // Error code 410 indicates IMDS upgrade is in progress, which can take up to 70s
                        //
                        retryTimeoutInMs =
                                (responseCode == 410 && retryTimeoutInMs < imdsUpgradeTimeInMs) ? imdsUpgradeTimeInMs
                                        : retryTimeoutInMs;
                        retry++;
                        if (retry > options.getMaxRetry()) {
                            break;
                        } else {
                            sleep(retryTimeoutInMs);
                        }
                    } else {
                        throw logger.logExceptionAsError(new RuntimeException(
                                "Couldn't acquire access token from IMDS, verify your objectId, "
                                        + "clientId or msiResourceId", exception));
                    }
                } finally {
                    if (connection != null) {
                        connection.disconnect();
                    }
                }
            }
            throw logger.logExceptionAsError(new RuntimeException(
                    String.format("MSI: Failed to acquire tokens after retrying %s times",
                    options.getMaxRetry())));
        }));
    }

    private Mono<Boolean> checkIMDSAvailable() {
        StringBuilder payload = new StringBuilder();

        try {
            payload.append("api-version=");
            payload.append(URLEncoder.encode("2018-02-01", "UTF-8"));
        } catch (IOException exception) {
            return Mono.error(exception);
        }
        return Mono.fromCallable(() -> {
            HttpURLConnection connection = null;
            URL url = new URL(String.format("http://169.254.169.254/metadata/identity/oauth2/token?%s",
                            payload.toString()));

            try {
                connection = (HttpURLConnection) url.openConnection();
                connection.setRequestMethod("GET");
                connection.setConnectTimeout(500);
                connection.connect();
            } catch (Exception e) {
                throw logger.logExceptionAsError(
                    new CredentialUnavailableException(
                                "ManagedIdentityCredential authentication unavailable. "
                                 + "Connection to IMDS endpoint cannot be established, "
                                 + e.getMessage() + ".", e));
            } finally {
                if (connection != null) {
                    connection.disconnect();
                }
            }

            return true;
        });
    }

    private static void sleep(int millis) {
        try {
            Thread.sleep(millis);
        } catch (InterruptedException ex) {
            throw new IllegalStateException(ex);
        }
    }

    private static Proxy proxyOptionsToJavaNetProxy(ProxyOptions options) {
        switch (options.getType()) {
            case SOCKS4:
            case SOCKS5:
                return new Proxy(Type.SOCKS, options.getAddress());
            case HTTP:
            default:
                return new Proxy(Type.HTTP, options.getAddress());
        }
    }

    private String getSafeWorkingDirectory() {
        if (isWindowsPlatform()) {
            if (CoreUtils.isNullOrEmpty(DEFAULT_WINDOWS_SYSTEM_ROOT)) {
                return null;
            }
            return DEFAULT_WINDOWS_SYSTEM_ROOT + "\\system32";
        } else {
            return DEFAULT_MAC_LINUX_PATH;
        }
    }

    private boolean isWindowsPlatform() {
        return System.getProperty("os.name").contains("Windows");
    }

    private String redactInfo(String regex, String input) {
        return input.replaceAll(regex, "****");
    }

    void openUrl(String url) throws IOException {
        Runtime rt = Runtime.getRuntime();

        String os = System.getProperty("os.name").toLowerCase(Locale.ROOT);
        if (os.contains("win")) {
            rt.exec("rundll32 url.dll,FileProtocolHandler " + url);
        } else if (os.contains("mac")) {
            rt.exec("open " + url);
        } else if (os.contains("nix") || os.contains("nux")) {
            rt.exec("xdg-open " + url);
        } else {
            logger.error("Browser could not be opened - please open {} in a browser on this device.", url);
        }
    }

    private CompletableFuture<IAuthenticationResult> getFailedCompletableFuture(Exception e) {
        CompletableFuture<IAuthenticationResult> completableFuture = new CompletableFuture<>();
        completableFuture.completeExceptionally(e);
        return completableFuture;
    }

    private void initializeHttpPipelineAdapter() {
        // If user supplies the pipeline, then it should override all other properties
        // as they should directly be set on the pipeline.
        HttpPipeline httpPipeline = options.getHttpPipeline();
        if (httpPipeline != null) {
            httpPipelineAdapter = new HttpPipelineAdapter(httpPipeline);
        } else {
            // If http client is set on the credential, then it should override the proxy options if any configured.
            HttpClient httpClient = options.getHttpClient();
            if (httpClient != null) {
                httpPipelineAdapter = new HttpPipelineAdapter(setupPipeline(httpClient));
            } else if (options.getProxyOptions() == null) {
                //Http Client is null, proxy options are not set, use the default client and build the pipeline.
                httpPipelineAdapter = new HttpPipelineAdapter(setupPipeline(HttpClient.createDefault()));
            }
        }
    }

    /**
     * Get the configured tenant id.
     *
     * @return the tenant id.
     */
    public String getTenantId() {
        return tenantId;
    }

    /**
     * Get the configured client id.
     *
     * @return the client id.
     */
    public String getClientId() {
        return clientId;
    }

    private boolean isADFSTenant() {
        return this.tenantId.equals(ADFS_TENANT);
    }

    private byte[] getCertificateBytes() throws IOException {
        if (certificatePath != null) {
            return Files.readAllBytes(Paths.get(certificatePath));
        } else if (certificate != null) {
            ByteArrayOutputStream outputStream = new ByteArrayOutputStream();
            byte[] buffer = new byte[1024];
            int read = certificate.read(buffer, 0, buffer.length);
            while (read != -1) {
                outputStream.write(buffer, 0, read);
                read = certificate.read(buffer, 0, buffer.length);
            }
            return outputStream.toByteArray();
        } else {
            return new byte[0];
        }
    }

    private InputStream getCertificateInputStream() throws IOException {
        if (certificatePath != null) {
            return new FileInputStream(certificatePath);
        } else if (certificate != null) {
            return certificate;
        } else {
            return null;
        }
    }
}<|MERGE_RESOLUTION|>--- conflicted
+++ resolved
@@ -750,11 +750,7 @@
 
 
     /**
-<<<<<<< HEAD
-     * Asynchronously acquire a token from the App Service Managed Service Identity endpoint.
-=======
      * Asynchronously acquire a token from the Azure Arc Managed Service Identity endpoint.
->>>>>>> 00cba536
      *
      * @param identityEndpoint the Identity endpoint to acquire token from
      * @param request the details of the token request
@@ -838,8 +834,6 @@
                 String result = scanner.hasNext() ? scanner.next() : "";
 
                 return SERIALIZER_ADAPTER.deserialize(result, MSIToken.class, SerializerEncoding.JSON);
-<<<<<<< HEAD
-=======
 
             } finally {
                 if (connection != null) {
@@ -901,7 +895,6 @@
                 String result = s.hasNext() ? s.next() : "";
                 return SERIALIZER_ADAPTER.deserialize(result, MSIToken.class, SerializerEncoding.JSON);
 
->>>>>>> 00cba536
             } finally {
                 if (connection != null) {
                     connection.disconnect();
