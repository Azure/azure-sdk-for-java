--- conflicted
+++ resolved
@@ -863,24 +863,6 @@
         }
     }
 
-<<<<<<< HEAD
-    /**
-     * Get the configured tenant id.
-     *
-     * @return the tenant id.
-     */
-    public String getTenantId() {
-        return tenantId;
-    }
-
-    /**
-     * Get the configured client id.
-     *
-     * @return the client id.
-     */
-    public String getClientId() {
-        return clientId;
-=======
     private CompletableFuture<IAuthenticationResult> getFailedCompletableFuture(Exception e) {
         CompletableFuture<IAuthenticationResult> completableFuture = new CompletableFuture<>();
         completableFuture.completeExceptionally(e);
@@ -903,6 +885,23 @@
                 httpPipelineAdapter = new HttpPipelineAdapter(setupPipeline(HttpClient.createDefault()));
             }
         }
->>>>>>> 346475e8
+    }
+
+    /**
+     * Get the configured tenant id.
+     *
+     * @return the tenant id.
+     */
+    public String getTenantId() {
+        return tenantId;
+    }
+
+    /**
+     * Get the configured client id.
+     *
+     * @return the client id.
+     */
+    public String getClientId() {
+        return clientId;
     }
 }