--- conflicted
+++ resolved
@@ -349,19 +349,15 @@
     public Mono<MsalToken> authenticateWithIntelliJ(TokenRequestContext request) {
         try {
             IntelliJCacheAccessor cacheAccessor = new IntelliJCacheAccessor(options.getIntelliJKeePassDatabasePath());
-            IntelliJAuthMethodDetails authDetails = null;
+            IntelliJAuthMethodDetails authDetails;
             try {
                 authDetails = cacheAccessor.getAuthDetailsIfAvailable();
             } catch (CredentialUnavailableException e) {
-                return Mono.error(LoggingUtil.logCredentialUnavailableException(logger, options,
+                return Mono.error(LoggingUtil.logCredentialUnavailableException(LOGGER, options,
                     new CredentialUnavailableException("IntelliJ Authentication not available.", e)));
             }
             if (authDetails == null) {
-<<<<<<< HEAD
-                return Mono.error(LOGGER.logExceptionAsError(
-=======
-                return Mono.error(LoggingUtil.logCredentialUnavailableException(logger, options,
->>>>>>> 25ad300f
+                return Mono.error(LoggingUtil.logCredentialUnavailableException(LOGGER, options,
                     new CredentialUnavailableException("IntelliJ Authentication not available."
                         + " Please log in with Azure Tools for IntelliJ plugin in the IDE.")));
             }
@@ -400,7 +396,7 @@
                 if (isADFSTenant()) {
                     LOGGER.verbose("IntelliJ Authentication => The input tenant is detected to be ADFS and"
                         + " the ADFS tenants are not supported via IntelliJ Authentication currently.");
-                    return Mono.error(LoggingUtil.logCredentialUnavailableException(logger, options,
+                    return Mono.error(LoggingUtil.logCredentialUnavailableException(LOGGER, options,
                         new CredentialUnavailableException("IntelliJCredential  "
                                          + "authentication unavailable. ADFS tenant/authorities are not supported.")));
                 }
@@ -421,20 +417,16 @@
                         .flatMap(pc -> Mono.fromFuture(pc.acquireToken(refreshTokenParametersBuilder.build()))
                             .map(MsalToken::new));
                 }  catch (CredentialUnavailableException e) {
-                    return Mono.error(LoggingUtil.logCredentialUnavailableException(logger, options, e));
+                    return Mono.error(LoggingUtil.logCredentialUnavailableException(LOGGER, options, e));
                 }
 
             } else {
                 LOGGER.verbose("IntelliJ Authentication = > Only Service Principal and Device Code Authentication"
                     + " schemes are currently supported via IntelliJ Credential currently. Please ensure you used one"
                     + " of those schemes from Azure Tools for IntelliJ plugin.");
-<<<<<<< HEAD
-                return Mono.error(LOGGER.logExceptionAsError(new CredentialUnavailableException(
-                    "IntelliJ Authentication not available."
-=======
-                return Mono.error(LoggingUtil.logCredentialUnavailableException(logger, options,
+
+                return Mono.error(LoggingUtil.logCredentialUnavailableException(LOGGER, options,
                     new CredentialUnavailableException("IntelliJ Authentication not available."
->>>>>>> 25ad300f
                     + " Please login with Azure Tools for IntelliJ plugin in the IDE.")));
             }
         } catch (IOException e) {
@@ -467,8 +459,7 @@
             azCommand.append("--tenant ").append(tenant);
         }
 
-        AccessToken token = null;
-        BufferedReader reader = null;
+        AccessToken token;
         try {
             String starter;
             String switcher;
@@ -493,28 +484,26 @@
             builder.redirectErrorStream(true);
             Process process = builder.start();
 
-            reader = new BufferedReader(new InputStreamReader(process.getInputStream(), StandardCharsets.UTF_8.name()));
-            String line;
             StringBuilder output = new StringBuilder();
-            while (true) {
-                line = reader.readLine();
-                if (line == null) {
-                    break;
-                }
-<<<<<<< HEAD
-                if (line.startsWith(WINDOWS_PROCESS_ERROR_MESSAGE)
-                    || LINUX_MAC_PROCESS_ERROR_MESSAGE.matcher(line).matches()) {
-                    throw LOGGER.logExceptionAsError(
-=======
-                if (line.startsWith(WINDOWS_PROCESS_ERROR_MESSAGE) || line.matches(LINUX_MAC_PROCESS_ERROR_MESSAGE)) {
-                    throw LoggingUtil.logCredentialUnavailableException(logger, options,
->>>>>>> 25ad300f
-                        new CredentialUnavailableException(
-                            "AzureCliCredential authentication unavailable. Azure CLI not installed."
-                                + "To mitigate this issue, please refer to the troubleshooting guidelines here at "
-                                + "https://aka.ms/azsdk/java/identity/azclicredential/troubleshoot"));
-                }
-                output.append(line);
+            try (BufferedReader reader = new BufferedReader(new InputStreamReader(process.getInputStream(),
+                StandardCharsets.UTF_8.name()))) {
+                String line;
+                while (true) {
+                    line = reader.readLine();
+                    if (line == null) {
+                        break;
+                    }
+
+                    if (line.startsWith(WINDOWS_PROCESS_ERROR_MESSAGE)
+                        || LINUX_MAC_PROCESS_ERROR_MESSAGE.matcher(line).matches()) {
+                        throw LoggingUtil.logCredentialUnavailableException(LOGGER, options,
+                            new CredentialUnavailableException(
+                                "AzureCliCredential authentication unavailable. Azure CLI not installed."
+                                    + "To mitigate this issue, please refer to the troubleshooting guidelines here at "
+                                    + "https://aka.ms/azsdk/java/identity/azclicredential/troubleshoot"));
+                    }
+                    output.append(line);
+                }
             }
             String processOutput = output.toString();
 
@@ -524,11 +513,7 @@
                 if (processOutput.length() > 0) {
                     String redactedOutput = redactInfo(processOutput);
                     if (redactedOutput.contains("az login") || redactedOutput.contains("az account set")) {
-<<<<<<< HEAD
-                        throw LOGGER.logExceptionAsError(
-=======
-                        throw LoggingUtil.logCredentialUnavailableException(logger, options,
->>>>>>> 25ad300f
+                        throw LoggingUtil.logCredentialUnavailableException(LOGGER, options,
                             new CredentialUnavailableException(
                                 "AzureCliCredential authentication unavailable."
                                     + " Please run 'az login' to set up account. To further mitigate this"
@@ -557,22 +542,11 @@
         } catch (IOException | InterruptedException e) {
             throw LOGGER.logExceptionAsError(new IllegalStateException(e));
         } catch (RuntimeException e) {
-<<<<<<< HEAD
-            return Mono.error(LOGGER.logExceptionAsError(e));
-=======
             return Mono.error(e instanceof CredentialUnavailableException
-                ? LoggingUtil.logCredentialUnavailableException(logger, options, (CredentialUnavailableException) e)
-                : logger.logExceptionAsError(e));
->>>>>>> 25ad300f
-        } finally {
-            try {
-                if (reader != null) {
-                    reader.close();
-                }
-            } catch (IOException ex) {
-                return Mono.error(LOGGER.logExceptionAsError(new IllegalStateException(ex)));
-            }
-        }
+                ? LoggingUtil.logCredentialUnavailableException(LOGGER, options, (CredentialUnavailableException) e)
+                : LOGGER.logExceptionAsError(e));
+        }
+
         return Mono.just(token);
     }
 
@@ -623,7 +597,7 @@
                         + " with following error: " + last.getMessage(),
                         last.getCause());
                 }
-                return Mono.error(LoggingUtil.logCredentialUnavailableException(logger, options, (last)));
+                return Mono.error(LoggingUtil.logCredentialUnavailableException(LOGGER, options, (last)));
             }));
     }
 
@@ -654,7 +628,7 @@
                     .flatMap(output -> {
                         if (output.contains("The specified module 'Az.Accounts' with version '2.2.0' was not loaded "
                             + "because no valid module file")) {
-                            return Mono.error(LoggingUtil.logCredentialUnavailableException(logger, options,
+                            return Mono.error(LoggingUtil.logCredentialUnavailableException(LOGGER, options,
                                 new CredentialUnavailableException(
                                 "Az.Account module with version >= 2.2.0 is not installed. It needs to be installed to"
                                     + " use Azure PowerShell Credential.")));
@@ -670,7 +644,7 @@
                         return manager.runCommand(accessTokenCommand.toString())
                             .flatMap(out -> {
                                 if (out.contains("Run Connect-AzAccount to login")) {
-                                    return Mono.error(LoggingUtil.logCredentialUnavailableException(logger, options,
+                                    return Mono.error(LoggingUtil.logCredentialUnavailableException(LOGGER, options,
                                         new CredentialUnavailableException(
                                         "Run Connect-AzAccount to login to Azure account in PowerShell.")));
                                 }
@@ -685,13 +659,8 @@
                                         .withOffsetSameInstant(ZoneOffset.UTC);
                                     return Mono.just(new AccessToken(accessToken, expiresOn));
                                 } catch (IOException e) {
-<<<<<<< HEAD
-                                    return Mono.error(LOGGER
-                                        .logExceptionAsError(new CredentialUnavailableException(
-=======
-                                    return Mono.error(LoggingUtil.logCredentialUnavailableException(logger, options,
+                                    return Mono.error(LoggingUtil.logCredentialUnavailableException(LOGGER, options,
                                         new CredentialUnavailableException(
->>>>>>> 25ad300f
                                             "Encountered error when deserializing response from Azure Power Shell.",
                                             e)));
                                 }
@@ -877,7 +846,7 @@
     public Mono<MsalToken> authenticateWithVsCodeCredential(TokenRequestContext request, String cloud) {
 
         if (isADFSTenant()) {
-            return Mono.error(LoggingUtil.logCredentialUnavailableException(logger, options,
+            return Mono.error(LoggingUtil.logCredentialUnavailableException(LOGGER, options,
                 new CredentialUnavailableException("VsCodeCredential  "
                 + "authentication unavailable. ADFS tenant/authorities are not supported. "
                 + "To mitigate this issue, please refer to the troubleshooting guidelines here at "
@@ -889,7 +858,7 @@
         try {
             credential = accessor.getCredentials("VS Code Azure", cloud);
         } catch (CredentialUnavailableException e) {
-            return Mono.error(LoggingUtil.logCredentialUnavailableException(logger, options, e));
+            return Mono.error(LoggingUtil.logCredentialUnavailableException(LOGGER, options, e));
         }
 
         RefreshTokenParameters.RefreshTokenParametersBuilder parametersBuilder = RefreshTokenParameters
@@ -904,7 +873,7 @@
             .flatMap(pc ->  Mono.fromFuture(pc.acquireToken(parametersBuilder.build()))
                 .onErrorResume(t -> {
                     if (t instanceof MsalInteractionRequiredException) {
-                        return Mono.error(LoggingUtil.logCredentialUnavailableException(logger, options,
+                        return Mono.error(LoggingUtil.logCredentialUnavailableException(LOGGER, options,
                             new CredentialUnavailableException("Failed to acquire token with"
                             + " VS code credential."
                             + " To mitigate this issue, please refer to the troubleshooting guidelines here at "
@@ -1015,7 +984,7 @@
                         Map<String, IAccount> accounts = new HashMap<>(); // home account id -> account
 
                         if (set.isEmpty()) {
-                            return Mono.error(LoggingUtil.logCredentialUnavailableException(logger, options,
+                            return Mono.error(LoggingUtil.logCredentialUnavailableException(LOGGER, options,
                                 new CredentialUnavailableException("SharedTokenCacheCredential "
                                     + "authentication unavailable. No accounts were found in the cache.")));
                         }
@@ -1393,22 +1362,14 @@
                     try {
                         responseCode = connection.getResponseCode();
                     } catch (Exception e) {
-<<<<<<< HEAD
-                        throw LOGGER.logExceptionAsError(
-=======
-                        throw LoggingUtil.logCredentialUnavailableException(logger, options,
->>>>>>> 25ad300f
+                        throw LoggingUtil.logCredentialUnavailableException(LOGGER, options,
                             new CredentialUnavailableException(
                                 "ManagedIdentityCredential authentication unavailable. "
                                     + "Connection to IMDS endpoint cannot be established, "
                                     + e.getMessage() + ".", e));
                     }
                     if (responseCode == 400) {
-<<<<<<< HEAD
-                        throw LOGGER.logExceptionAsError(
-=======
-                        throw LoggingUtil.logCredentialUnavailableException(logger, options,
->>>>>>> 25ad300f
+                        throw LoggingUtil.logCredentialUnavailableException(LOGGER, options,
                             new CredentialUnavailableException(
                                 "ManagedIdentityCredential authentication unavailable. "
                                     + "Connection to IMDS endpoint cannot be established.", null));
@@ -1466,11 +1427,7 @@
                 connection.setConnectTimeout(500);
                 connection.connect();
             } catch (Exception e) {
-<<<<<<< HEAD
-                throw LOGGER.logExceptionAsError(
-=======
-                throw LoggingUtil.logCredentialUnavailableException(logger, options,
->>>>>>> 25ad300f
+                throw LoggingUtil.logCredentialUnavailableException(LOGGER, options,
                     new CredentialUnavailableException(
                                 "ManagedIdentityCredential authentication unavailable. "
                                  + "Connection to IMDS endpoint cannot be established, "
