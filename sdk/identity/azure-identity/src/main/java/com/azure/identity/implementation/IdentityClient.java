// Copyright (c) Microsoft Corporation. All rights reserved.
// Licensed under the MIT License.

package com.azure.identity.implementation;

import com.azure.core.credential.AccessToken;
import com.azure.core.credential.TokenRequestContext;
import com.azure.core.exception.ClientAuthenticationException;
import com.azure.core.http.HttpClient;
import com.azure.core.http.HttpPipeline;
import com.azure.core.http.HttpPipelineBuilder;
import com.azure.core.http.ProxyOptions;
import com.azure.core.http.policy.HttpLogOptions;
import com.azure.core.http.policy.HttpLoggingPolicy;
import com.azure.core.http.policy.HttpPipelinePolicy;
import com.azure.core.http.policy.HttpPolicyProviders;
import com.azure.core.http.policy.RetryPolicy;
import com.azure.core.util.CoreUtils;
import com.azure.core.util.logging.ClientLogger;
import com.azure.core.util.serializer.JacksonAdapter;
import com.azure.core.util.serializer.SerializerAdapter;
import com.azure.core.util.serializer.SerializerEncoding;
import com.azure.identity.CredentialUnavailableException;
import com.azure.identity.DeviceCodeInfo;
import com.azure.identity.implementation.util.CertificateUtil;
import com.azure.identity.implementation.util.IdentitySslUtil;
import com.azure.identity.implementation.util.ScopeUtil;
import com.fasterxml.jackson.databind.JsonNode;
<<<<<<< HEAD
import com.microsoft.aad.msal4j.*;
=======
import com.microsoft.aad.msal4j.AuthorizationCodeParameters;
import com.microsoft.aad.msal4j.ClaimsRequest;
import com.microsoft.aad.msal4j.ClientCredentialFactory;
import com.microsoft.aad.msal4j.ClientCredentialParameters;
import com.microsoft.aad.msal4j.ConfidentialClientApplication;
import com.microsoft.aad.msal4j.DeviceCodeFlowParameters;
import com.microsoft.aad.msal4j.IAccount;
import com.microsoft.aad.msal4j.IAuthenticationResult;
import com.microsoft.aad.msal4j.IClientCredential;
import com.microsoft.aad.msal4j.InteractiveRequestParameters;
import com.microsoft.aad.msal4j.PublicClientApplication;
import com.microsoft.aad.msal4j.RefreshTokenParameters;
import com.microsoft.aad.msal4j.SilentParameters;
import com.microsoft.aad.msal4j.UserNamePasswordParameters;
>>>>>>> 3ca8284f
import com.microsoft.aad.msal4jextensions.PersistenceSettings;
import com.microsoft.aad.msal4jextensions.PersistenceTokenCacheAccessAspect;
import com.microsoft.aad.msal4jextensions.persistence.linux.KeyRingAccessException;
import com.sun.jna.Platform;
import reactor.core.publisher.Mono;

import javax.net.ssl.HttpsURLConnection;
import java.io.BufferedReader;
import java.io.ByteArrayOutputStream;
import java.io.File;
import java.io.FileInputStream;
import java.io.IOException;
import java.io.InputStream;
import java.io.InputStreamReader;
import java.net.HttpURLConnection;
import java.net.MalformedURLException;
import java.net.Proxy;
import java.net.Proxy.Type;
import java.net.URI;
import java.net.URISyntaxException;
import java.net.URL;
import java.net.URLEncoder;
import java.nio.charset.StandardCharsets;
import java.nio.file.Files;
import java.nio.file.Path;
import java.nio.file.Paths;
import java.security.GeneralSecurityException;
import java.security.PrivateKey;
import java.security.cert.X509Certificate;
import java.time.Duration;
import java.time.LocalDateTime;
import java.time.OffsetDateTime;
import java.time.ZoneId;
import java.time.ZoneOffset;
import java.time.format.DateTimeFormatter;
import java.util.ArrayList;
import java.util.HashMap;
import java.util.HashSet;
import java.util.List;
import java.util.Locale;
import java.util.Map;
import java.util.Random;
import java.util.Scanner;
import java.util.Set;
import java.util.concurrent.CompletableFuture;
import java.util.concurrent.TimeUnit;
import java.util.function.Consumer;

/**
 * The identity client that contains APIs to retrieve access tokens
 * from various configurations.
 */
public class IdentityClient {
    private static final SerializerAdapter SERIALIZER_ADAPTER = JacksonAdapter.createDefaultSerializerAdapter();
    private static final Random RANDOM = new Random();
    private static final String WINDOWS_STARTER = "cmd.exe";
    private static final String LINUX_MAC_STARTER = "/bin/sh";
    private static final String WINDOWS_SWITCHER = "/c";
    private static final String LINUX_MAC_SWITCHER = "-c";
    private static final String WINDOWS_PROCESS_ERROR_MESSAGE = "'az' is not recognized";
    private static final String LINUX_MAC_PROCESS_ERROR_MESSAGE = "(.*)az:(.*)not found";
    private static final String DEFAULT_WINDOWS_SYSTEM_ROOT = System.getenv("SystemRoot");
    private static final String DEFAULT_MAC_LINUX_PATH = "/bin/";
    private static final Duration REFRESH_OFFSET = Duration.ofMinutes(5);
    private static final String DEFAULT_PUBLIC_CACHE_FILE_NAME = "msal.cache";
    private static final String DEFAULT_CONFIDENTIAL_CACHE_FILE_NAME = "msal.confidential.cache";
    private static final Path DEFAULT_CACHE_FILE_PATH = Platform.isWindows()
        ? Paths.get(System.getProperty("user.home"), "AppData", "Local", ".IdentityService")
        : Paths.get(System.getProperty("user.home"), ".IdentityService");
    private static final String DEFAULT_KEYCHAIN_SERVICE = "Microsoft.Developer.IdentityService";
    private static final String DEFAULT_PUBLIC_KEYCHAIN_ACCOUNT = "MSALCache";
    private static final String DEFAULT_CONFIDENTIAL_KEYCHAIN_ACCOUNT = "MSALConfidentialCache";
    private static final String DEFAULT_KEYRING_NAME = "default";
    private static final String DEFAULT_KEYRING_SCHEMA = "msal.cache";
    private static final String DEFAULT_PUBLIC_KEYRING_ITEM_NAME = DEFAULT_PUBLIC_KEYCHAIN_ACCOUNT;
    private static final String DEFAULT_CONFIDENTIAL_KEYRING_ITEM_NAME = DEFAULT_CONFIDENTIAL_KEYCHAIN_ACCOUNT;
    private static final String DEFAULT_KEYRING_ATTR_NAME = "MsalClientID";
    private static final String DEFAULT_KEYRING_ATTR_VALUE = "Microsoft.Developer.IdentityService";
    private static final String IDENTITY_ENDPOINT_VERSION = "2019-08-01";
    private static final String MSI_ENDPOINT_VERSION = "2017-09-01";
    private static final String ADFS_TENANT = "adfs";
    private static final String HTTP_LOCALHOST = "http://localhost";
    private static final String SERVICE_FABRIC_MANAGED_IDENTITY_API_VERSION = "2019-07-01-preview";
    private final ClientLogger logger = new ClientLogger(IdentityClient.class);

    private final IdentityClientOptions options;
    private final String tenantId;
    private final String clientId;
    private final String clientSecret;
    private final InputStream certificate;
    private final String certificatePath;
    private final String certificatePassword;
    private HttpPipelineAdapter httpPipelineAdapter;
    private final SynchronizedAccessor<PublicClientApplication> publicClientApplicationAccessor;
    private final SynchronizedAccessor<ConfidentialClientApplication> confidentialClientApplicationAccessor;

    /**
     * Creates an IdentityClient with the given options.
     *
     * @param tenantId the tenant ID of the application.
     * @param clientId the client ID of the application.
     * @param clientSecret the client secret of the application.
     * @param certificatePath the path to the PKCS12 or PEM certificate of the application.
     * @param certificate the PKCS12 or PEM certificate of the application.
     * @param certificatePassword the password protecting the PFX certificate.
     * @param isSharedTokenCacheCredential Indicate whether the credential is
     * {@link com.azure.identity.SharedTokenCacheCredential} or not.
     * @param options the options configuring the client.
     */
    IdentityClient(String tenantId, String clientId, String clientSecret, String certificatePath,
                   InputStream certificate, String certificatePassword, boolean isSharedTokenCacheCredential,
                   IdentityClientOptions options) {
        if (tenantId == null) {
            tenantId = "organizations";
        }
        if (options == null) {
            options = new IdentityClientOptions();
        }
        this.tenantId = tenantId;
        this.clientId = clientId;
        this.clientSecret = clientSecret;
        this.certificatePath = certificatePath;
        this.certificate = certificate;
        this.certificatePassword = certificatePassword;
        this.options = options;

        this.publicClientApplicationAccessor = new SynchronizedAccessor<PublicClientApplication>(() ->
            getPublicClientApplication(isSharedTokenCacheCredential));

        this.confidentialClientApplicationAccessor = new SynchronizedAccessor<ConfidentialClientApplication>(() ->
            getConfidentialClientApplication());
    }

    private ConfidentialClientApplication getConfidentialClientApplication() {
        if (clientId == null) {
            throw logger.logExceptionAsError(new IllegalArgumentException(
                "A non-null value for client ID must be provided for user authentication."));
        }
        String authorityUrl = options.getAuthorityHost().replaceAll("/+$", "") + "/" + tenantId;
        IClientCredential credential;
        if (clientSecret != null) {
            credential = ClientCredentialFactory.createFromSecret(clientSecret);
        } else if (certificate != null || certificatePath != null) {
            try {
                if (certificatePassword == null) {
                    byte[] pemCertificateBytes = getCertificateBytes();

                    List<X509Certificate> x509CertificateList =  CertificateUtil.publicKeyFromPem(pemCertificateBytes);
                    PrivateKey privateKey = CertificateUtil.privateKeyFromPem(pemCertificateBytes);
                    if (x509CertificateList.size() == 1) {
                        credential = ClientCredentialFactory.createFromCertificate(
                            privateKey, x509CertificateList.get(0));
                    } else {
                        credential = ClientCredentialFactory.createFromCertificateChain(
                            privateKey, x509CertificateList);
                    }
                } else {
                    InputStream pfxCertificateStream = getCertificateInputStream();
                    try {
                        credential = ClientCredentialFactory.createFromCertificate(
                            pfxCertificateStream, certificatePassword);
                    } finally {
                        if (pfxCertificateStream != null) {
                            pfxCertificateStream.close();
                        }
                    }
                }
            } catch (IOException | GeneralSecurityException e) {
                throw logger.logExceptionAsError(new RuntimeException(
                    "Failed to parse the certificate for the credential: " + e.getMessage(), e));
            }
        } else {
            throw logger.logExceptionAsError(
                new IllegalArgumentException("Must provide client secret or client certificate path"));
        }

        ConfidentialClientApplication.Builder applicationBuilder =
            ConfidentialClientApplication.builder(clientId, credential);
        try {
            applicationBuilder = applicationBuilder.authority(authorityUrl);
        } catch (MalformedURLException e) {
            throw logger.logExceptionAsWarning(new IllegalStateException(e));
        }

        applicationBuilder.sendX5c(options.isIncludeX5c());

        initializeHttpPipelineAdapter();
        if (httpPipelineAdapter != null) {
            applicationBuilder.httpClient(httpPipelineAdapter);
        } else {
            applicationBuilder.proxy(proxyOptionsToJavaNetProxy(options.getProxyOptions()));
        }

        if (options.getExecutorService() != null) {
            applicationBuilder.executorService(options.getExecutorService());
        }
        if (options.isSharedTokenCacheEnabled()) {
            try {
                PersistenceSettings.Builder persistenceSettingsBuilder = PersistenceSettings.builder(
                    DEFAULT_CONFIDENTIAL_CACHE_FILE_NAME, DEFAULT_CACHE_FILE_PATH);
                if (Platform.isMac()) {
                    persistenceSettingsBuilder.setMacKeychain(
                        DEFAULT_KEYCHAIN_SERVICE, DEFAULT_CONFIDENTIAL_KEYCHAIN_ACCOUNT);
                }
                if (Platform.isLinux()) {
                    try {
                        persistenceSettingsBuilder
                            .setLinuxKeyring(DEFAULT_KEYRING_NAME, DEFAULT_KEYRING_SCHEMA,
                                DEFAULT_CONFIDENTIAL_KEYRING_ITEM_NAME, DEFAULT_KEYRING_ATTR_NAME,
                                DEFAULT_KEYRING_ATTR_VALUE, null, null);
                        applicationBuilder.setTokenCacheAccessAspect(
                            new PersistenceTokenCacheAccessAspect(persistenceSettingsBuilder.build()));
                    } catch (KeyRingAccessException e) {
                        if (!options.getAllowUnencryptedCache()) {
                            throw logger.logExceptionAsError(e);
                        }
                        persistenceSettingsBuilder.setLinuxUseUnprotectedFileAsCacheStorage(true);
                        applicationBuilder.setTokenCacheAccessAspect(
                            new PersistenceTokenCacheAccessAspect(persistenceSettingsBuilder.build()));
                    }
                }
            } catch (Throwable t) {
                throw logger.logExceptionAsError(new ClientAuthenticationException(
                    "Shared token cache is unavailable in this environment.", null, t));
            }
        }
        return applicationBuilder.build();
    }

    private PublicClientApplication getPublicClientApplication(boolean sharedTokenCacheCredential) {
        if (clientId == null) {
            throw logger.logExceptionAsError(new IllegalArgumentException(
                "A non-null value for client ID must be provided for user authentication."));
        }
        String authorityUrl = options.getAuthorityHost().replaceAll("/+$", "") + "/" + tenantId;
        PublicClientApplication.Builder publicClientApplicationBuilder = PublicClientApplication.builder(clientId);
        try {
            publicClientApplicationBuilder = publicClientApplicationBuilder.authority(authorityUrl);
        } catch (MalformedURLException e) {
            throw logger.logExceptionAsWarning(new IllegalStateException(e));
        }

        initializeHttpPipelineAdapter();
        if (httpPipelineAdapter != null) {
            publicClientApplicationBuilder.httpClient(httpPipelineAdapter);
        } else {
            publicClientApplicationBuilder.proxy(proxyOptionsToJavaNetProxy(options.getProxyOptions()));
        }

        if (options.getExecutorService() != null) {
            publicClientApplicationBuilder.executorService(options.getExecutorService());
        }

        Set<String> set = new HashSet<>(1);
        set.add("CP1");
        publicClientApplicationBuilder.clientCapabilities(set);
        if (options.isSharedTokenCacheEnabled()) {
            try {
                PersistenceSettings.Builder persistenceSettingsBuilder = PersistenceSettings.builder(
                        DEFAULT_PUBLIC_CACHE_FILE_NAME, DEFAULT_CACHE_FILE_PATH);
                if (Platform.isWindows()) {
                    publicClientApplicationBuilder.setTokenCacheAccessAspect(
                        new PersistenceTokenCacheAccessAspect(persistenceSettingsBuilder.build()));
                } else if (Platform.isMac()) {
                    persistenceSettingsBuilder.setMacKeychain(
                        DEFAULT_KEYCHAIN_SERVICE, DEFAULT_PUBLIC_KEYCHAIN_ACCOUNT);
                    publicClientApplicationBuilder.setTokenCacheAccessAspect(
                        new PersistenceTokenCacheAccessAspect(persistenceSettingsBuilder.build()));
                } else if (Platform.isLinux()) {
                    try {
                        persistenceSettingsBuilder
                            .setLinuxKeyring(DEFAULT_KEYRING_NAME, DEFAULT_KEYRING_SCHEMA,
                                DEFAULT_PUBLIC_KEYRING_ITEM_NAME, DEFAULT_KEYRING_ATTR_NAME, DEFAULT_KEYRING_ATTR_VALUE,
                                null, null);
                        publicClientApplicationBuilder.setTokenCacheAccessAspect(
                            new PersistenceTokenCacheAccessAspect(persistenceSettingsBuilder.build()));
                    } catch (KeyRingAccessException e) {
                        if (!options.getAllowUnencryptedCache()) {
                            throw logger.logExceptionAsError(e);
                        }
                        persistenceSettingsBuilder.setLinuxUseUnprotectedFileAsCacheStorage(true);
                        publicClientApplicationBuilder.setTokenCacheAccessAspect(
                            new PersistenceTokenCacheAccessAspect(persistenceSettingsBuilder.build()));
                    }
                }
            } catch (Throwable t) {
                String message = "Shared token cache is unavailable in this environment.";
                if (sharedTokenCacheCredential) {
                    throw logger.logExceptionAsError(new CredentialUnavailableException(message, t));
                } else {
                    throw logger.logExceptionAsError(new ClientAuthenticationException(message, null, t));
                }
            }
        }
        return publicClientApplicationBuilder.build();
    }

    public Mono<MsalToken> authenticateWithIntelliJ(TokenRequestContext request) {
        try {
            IntelliJCacheAccessor cacheAccessor = new IntelliJCacheAccessor(options.getIntelliJKeePassDatabasePath());
            IntelliJAuthMethodDetails authDetails = cacheAccessor.getAuthDetailsIfAvailable();
            String authType = authDetails.getAuthMethod();
            if (authType.equalsIgnoreCase("SP")) {
                Map<String, String> spDetails = cacheAccessor
                    .getIntellijServicePrincipalDetails(authDetails.getCredFilePath());
                String authorityUrl = spDetails.get("authURL") + spDetails.get("tenant");
                try {
                    ConfidentialClientApplication.Builder applicationBuilder =
                        ConfidentialClientApplication.builder(spDetails.get("client"),
                            ClientCredentialFactory.createFromSecret(spDetails.get("key")))
                            .authority(authorityUrl);

                    // If http pipeline is available, then it should override the proxy options if any configured.
                    if (httpPipelineAdapter != null) {
                        applicationBuilder.httpClient(httpPipelineAdapter);
                    } else if (options.getProxyOptions() != null) {
                        applicationBuilder.proxy(proxyOptionsToJavaNetProxy(options.getProxyOptions()));
                    }

                    if (options.getExecutorService() != null) {
                        applicationBuilder.executorService(options.getExecutorService());
                    }

                    ConfidentialClientApplication application = applicationBuilder.build();
                    return Mono.fromFuture(application.acquireToken(
                        ClientCredentialParameters.builder(new HashSet<>(request.getScopes()))
                            .build())).map(MsalToken::new);
                } catch (MalformedURLException e) {
                    return Mono.error(e);
                }
            } else if (authType.equalsIgnoreCase("DC")) {

                if (isADFSTenant()) {
                    return Mono.error(new CredentialUnavailableException("IntelliJCredential  "
                                         + "authentication unavailable. ADFS tenant/authorities are not supported."));
                }
                JsonNode intelliJCredentials = cacheAccessor.getDeviceCodeCredentials();
                String refreshToken = intelliJCredentials.get("refreshToken").textValue();

                RefreshTokenParameters.RefreshTokenParametersBuilder refreshTokenParametersBuilder =
                    RefreshTokenParameters.builder(new HashSet<>(request.getScopes()), refreshToken);

                if (request.getClaims() != null) {
                    ClaimsRequest customClaimRequest = CustomClaimRequest.formatAsClaimsRequest(request.getClaims());
                    refreshTokenParametersBuilder.claims(customClaimRequest);
                }

                return publicClientApplicationAccessor.getValue()
                   .flatMap(pc -> Mono.fromFuture(pc.acquireToken(refreshTokenParametersBuilder.build()))
                                      .map(MsalToken::new));

            } else {
                throw logger.logExceptionAsError(new CredentialUnavailableException(
                    "IntelliJ Authentication not available."
                    + " Please login with Azure Tools for IntelliJ plugin in the IDE."));
            }
        } catch (IOException e) {
            return Mono.error(e);
        }
    }

    /**
     * Asynchronously acquire a token from Active Directory with Azure CLI.
     *
     * @param request the details of the token request
     * @return a Publisher that emits an AccessToken
     */
    public Mono<AccessToken> authenticateWithAzureCli(TokenRequestContext request) {
        String azCommand = "az account get-access-token --output json --resource ";

        StringBuilder command = new StringBuilder();
        command.append(azCommand);

        String scopes = ScopeUtil.scopesToResource(request.getScopes());

        try {
            ScopeUtil.validateScope(scopes);
        } catch (IllegalArgumentException ex) {
            return Mono.error(logger.logExceptionAsError(ex));
        }

        command.append(scopes);

        AccessToken token = null;
        BufferedReader reader = null;
        try {
            String starter;
            String switcher;
            if (isWindowsPlatform()) {
                starter = WINDOWS_STARTER;
                switcher = WINDOWS_SWITCHER;
            } else {
                starter = LINUX_MAC_STARTER;
                switcher = LINUX_MAC_SWITCHER;
            }

            ProcessBuilder builder = new ProcessBuilder(starter, switcher, command.toString());
            String workingDirectory = getSafeWorkingDirectory();
            if (workingDirectory != null) {
                builder.directory(new File(workingDirectory));
            } else {
                throw logger.logExceptionAsError(new IllegalStateException("A Safe Working directory could not be"
                                                                           + " found to execute CLI command from."));
            }
            builder.redirectErrorStream(true);
            Process process = builder.start();

            reader = new BufferedReader(new InputStreamReader(process.getInputStream(), "UTF-8"));
            String line;
            StringBuilder output = new StringBuilder();
            while (true) {
                line = reader.readLine();
                if (line == null) {
                    break;
                }
                if (line.startsWith(WINDOWS_PROCESS_ERROR_MESSAGE) || line.matches(LINUX_MAC_PROCESS_ERROR_MESSAGE)) {
                    throw logger.logExceptionAsError(
                            new CredentialUnavailableException(
                                    "AzureCliCredential authentication unavailable. Azure CLI not installed"));
                }
                output.append(line);
            }
            String processOutput = output.toString();

            process.waitFor(10, TimeUnit.SECONDS);

            if (process.exitValue() != 0) {
                if (processOutput.length() > 0) {
                    String redactedOutput = redactInfo("\"accessToken\": \"(.*?)(\"|$)", processOutput);
                    if (redactedOutput.contains("az login") || redactedOutput.contains("az account set")) {
                        throw logger.logExceptionAsError(
                                new CredentialUnavailableException(
                                        "AzureCliCredential authentication unavailable."
                                                + " Please run 'az login' to set up account"));
                    }
                    throw logger.logExceptionAsError(new ClientAuthenticationException(redactedOutput, null));
                } else {
                    throw logger.logExceptionAsError(
                        new ClientAuthenticationException("Failed to invoke Azure CLI ", null));
                }
            }
            Map<String, String> objectMap = SERIALIZER_ADAPTER.deserialize(processOutput, Map.class,
                        SerializerEncoding.JSON);
            String accessToken = objectMap.get("accessToken");
            String time = objectMap.get("expiresOn");
            String timeToSecond = time.substring(0, time.indexOf("."));
            String timeJoinedWithT = String.join("T", timeToSecond.split(" "));
            OffsetDateTime expiresOn = LocalDateTime.parse(timeJoinedWithT, DateTimeFormatter.ISO_LOCAL_DATE_TIME)
                                           .atZone(ZoneId.systemDefault())
                                           .toOffsetDateTime().withOffsetSameInstant(ZoneOffset.UTC);
            token = new AccessToken(accessToken, expiresOn);
        } catch (IOException | InterruptedException e) {
            throw logger.logExceptionAsError(new IllegalStateException(e));
        } catch (RuntimeException e) {
            return Mono.error(logger.logExceptionAsError(e));
        } finally {
            try {
                if (reader != null) {
                    reader.close();
                }
            } catch (IOException ex) {
                return Mono.error(logger.logExceptionAsError(new IllegalStateException(ex)));
            }
        }
        return Mono.just(token);
    }

    /**
     * Asynchronously acquire a token from Active Directory with a client secret.
     *
     * @param request the details of the token request
     * @return a Publisher that emits an AccessToken
     */
    public Mono<AccessToken> authenticateWithConfidentialClient(TokenRequestContext request) {
        return confidentialClientApplicationAccessor.getValue()
                .flatMap(confidentialClient -> Mono.fromFuture(() -> confidentialClient.acquireToken(
                    ClientCredentialParameters.builder(new HashSet<>(request.getScopes())).build()))
                    .map(MsalToken::new));
    }

    private HttpPipeline setupPipeline(HttpClient httpClient) {
        List<HttpPipelinePolicy> policies = new ArrayList<>();
        HttpLogOptions httpLogOptions = new HttpLogOptions();
        HttpPolicyProviders.addBeforeRetryPolicies(policies);
        policies.add(new RetryPolicy());
        HttpPolicyProviders.addAfterRetryPolicies(policies);
        policies.add(new HttpLoggingPolicy(httpLogOptions));
        return new HttpPipelineBuilder().httpClient(httpClient)
                   .policies(policies.toArray(new HttpPipelinePolicy[0])).build();
    }

    /**
     * Asynchronously acquire a token from Active Directory with a username and a password.
     *
     * @param request the details of the token request
     * @param username the username of the user
     * @param password the password of the user
     * @return a Publisher that emits an AccessToken
     */
    public Mono<MsalToken> authenticateWithUsernamePassword(TokenRequestContext request,
                                                            String username, String password) {
        return publicClientApplicationAccessor.getValue()
               .flatMap(pc -> Mono.fromFuture(() -> {
                   UserNamePasswordParameters.UserNamePasswordParametersBuilder userNamePasswordParametersBuilder =
                       UserNamePasswordParameters.builder(new HashSet<>(request.getScopes()),
                            username, password.toCharArray());

                   if (request.getClaims() != null) {
                       ClaimsRequest customClaimRequest = CustomClaimRequest
                                                               .formatAsClaimsRequest(request.getClaims());
                       userNamePasswordParametersBuilder.claims(customClaimRequest);
                   }
                   return pc.acquireToken(userNamePasswordParametersBuilder.build());
               }
               )).onErrorMap(t -> new ClientAuthenticationException("Failed to acquire token with username and "
                                + "password", null, t)).map(MsalToken::new);
    }

    /**
     * Asynchronously acquire a token from the currently logged in client.
     *
     * @param request the details of the token request
     * @param account the account used to login to acquire the last token
     * @return a Publisher that emits an AccessToken
     */
    public Mono<MsalToken> authenticateWithPublicClientCache(TokenRequestContext request, IAccount account) {
        return publicClientApplicationAccessor.getValue()
            .flatMap(pc -> Mono.fromFuture(() -> {
                SilentParameters.SilentParametersBuilder parametersBuilder = SilentParameters.builder(
                    new HashSet<>(request.getScopes()));

                if (request.getClaims() != null) {
                    ClaimsRequest customClaimRequest = CustomClaimRequest.formatAsClaimsRequest(request.getClaims());
                    parametersBuilder.claims(customClaimRequest);
                    parametersBuilder.forceRefresh(true);
                }
                if (account != null) {
                    parametersBuilder = parametersBuilder.account(account);
                }
                try {
                    return pc.acquireTokenSilently(parametersBuilder.build());
                } catch (MalformedURLException e) {
                    return getFailedCompletableFuture(logger.logExceptionAsError(new RuntimeException(e)));
                }
            }).map(MsalToken::new)
                .filter(t -> OffsetDateTime.now().isBefore(t.getExpiresAt().minus(REFRESH_OFFSET)))
                .switchIfEmpty(Mono.fromFuture(() -> {
                    SilentParameters.SilentParametersBuilder forceParametersBuilder = SilentParameters.builder(
                        new HashSet<>(request.getScopes())).forceRefresh(true);

                    if (request.getClaims() != null) {
                        ClaimsRequest customClaimRequest = CustomClaimRequest
                                                               .formatAsClaimsRequest(request.getClaims());
                        forceParametersBuilder.claims(customClaimRequest);
                    }

                    if (account != null) {
                        forceParametersBuilder = forceParametersBuilder.account(account);
                    }
                    try {
                        return pc.acquireTokenSilently(forceParametersBuilder.build());
                    } catch (MalformedURLException e) {
                        return getFailedCompletableFuture(logger.logExceptionAsError(new RuntimeException(e)));
                    }
                }).map(MsalToken::new)));
    }

    /**
     * Asynchronously acquire a token from the currently logged in client.
     *
     * @param request the details of the token request
     * @return a Publisher that emits an AccessToken
     */
    public Mono<AccessToken> authenticateWithConfidentialClientCache(TokenRequestContext request) {
        return confidentialClientApplicationAccessor.getValue()
            .flatMap(confidentialClient -> Mono.fromFuture(() -> {
                SilentParameters.SilentParametersBuilder parametersBuilder = SilentParameters.builder(
                        new HashSet<>(request.getScopes()));
                try {
                    return confidentialClient.acquireTokenSilently(parametersBuilder.build());
                } catch (MalformedURLException e) {
                    return getFailedCompletableFuture(logger.logExceptionAsError(new RuntimeException(e)));
                }
            }).map(ar -> (AccessToken) new MsalToken(ar))
                .filter(t -> OffsetDateTime.now().isBefore(t.getExpiresAt().minus(REFRESH_OFFSET))));
    }

    /**
     * Asynchronously acquire a token from Active Directory with a device code challenge. Active Directory will provide
     * a device code for login and the user must meet the challenge by authenticating in a browser on the current or a
     * different device.
     *
     * @param request the details of the token request
     * @param deviceCodeConsumer the user provided closure that will consume the device code challenge
     * @return a Publisher that emits an AccessToken when the device challenge is met, or an exception if the device
     *     code expires
     */
    public Mono<MsalToken> authenticateWithDeviceCode(TokenRequestContext request,
                                                      Consumer<DeviceCodeInfo> deviceCodeConsumer) {
        return publicClientApplicationAccessor.getValue().flatMap(pc ->
            Mono.fromFuture(() -> {
                DeviceCodeFlowParameters.DeviceCodeFlowParametersBuilder parametersBuilder =
                    DeviceCodeFlowParameters.builder(
                    new HashSet<>(request.getScopes()), dc -> deviceCodeConsumer.accept(
                        new DeviceCodeInfo(dc.userCode(), dc.deviceCode(), dc.verificationUri(),
                        OffsetDateTime.now().plusSeconds(dc.expiresIn()), dc.message())));

                if (request.getClaims() != null) {
                    ClaimsRequest customClaimRequest = CustomClaimRequest.formatAsClaimsRequest(request.getClaims());
                    parametersBuilder.claims(customClaimRequest);
                }
                return pc.acquireToken(parametersBuilder.build());
            }).onErrorMap(t -> new ClientAuthenticationException("Failed to acquire token with device code", null, t))
                .map(MsalToken::new));
    }

    /**
     * Asynchronously acquire a token from Active Directory with Visual Sutdio cached refresh token.
     *
     * @param request the details of the token request
     * @return a Publisher that emits an AccessToken.
     */
    public Mono<MsalToken> authenticateWithVsCodeCredential(TokenRequestContext request, String cloud) {

        if (isADFSTenant()) {
            return Mono.error(new CredentialUnavailableException("VsCodeCredential  "
                                         + "authentication unavailable. ADFS tenant/authorities are not supported."));
        }
        VisualStudioCacheAccessor accessor = new VisualStudioCacheAccessor();

        String credential = accessor.getCredentials("VS Code Azure", cloud);

        RefreshTokenParameters.RefreshTokenParametersBuilder parametersBuilder = RefreshTokenParameters
                                                .builder(new HashSet<>(request.getScopes()), credential);

        if (request.getClaims() != null) {
            ClaimsRequest customClaimRequest = CustomClaimRequest.formatAsClaimsRequest(request.getClaims());
            parametersBuilder.claims(customClaimRequest);
        }

        return publicClientApplicationAccessor.getValue()
                .flatMap(pc ->  Mono.fromFuture(pc.acquireToken(parametersBuilder.build())).map(MsalToken::new));
    }

    /**
     * Asynchronously acquire a token from Active Directory with an authorization code from an oauth flow.
     *
     * @param request the details of the token request
     * @param authorizationCode the oauth2 authorization code
     * @param redirectUrl the redirectUrl where the authorization code is sent to
     * @return a Publisher that emits an AccessToken
     */
    public Mono<MsalToken> authenticateWithAuthorizationCode(TokenRequestContext request, String authorizationCode,
                                                             URI redirectUrl) {
        AuthorizationCodeParameters.AuthorizationCodeParametersBuilder parametersBuilder =
            AuthorizationCodeParameters.builder(authorizationCode, redirectUrl)
            .scopes(new HashSet<>(request.getScopes()));

        if (request.getClaims() != null) {
            ClaimsRequest customClaimRequest = CustomClaimRequest.formatAsClaimsRequest(request.getClaims());
            parametersBuilder.claims(customClaimRequest);
        }

        Mono<IAuthenticationResult> acquireToken;
        if (clientSecret != null) {
            acquireToken = confidentialClientApplicationAccessor.getValue()
                .flatMap(pc -> Mono.fromFuture(() -> pc.acquireToken(parametersBuilder.build())));
        } else {
            acquireToken = publicClientApplicationAccessor.getValue()
                .flatMap(pc -> Mono.fromFuture(() -> pc.acquireToken(parametersBuilder.build())));
        }
        return acquireToken.onErrorMap(t -> new ClientAuthenticationException(
            "Failed to acquire token with authorization code", null, t)).map(MsalToken::new);
    }


    /**
     * Asynchronously acquire a token from Active Directory by opening a browser and wait for the user to login. The
     * credential will run a minimal local HttpServer at the given port, so {@code http://localhost:{port}} must be
     * listed as a valid reply URL for the application.
     *
     * @param request the details of the token request
     * @param port the port on which the HTTP server is listening
     * @return a Publisher that emits an AccessToken
     */
    public Mono<MsalToken> authenticateWithBrowserInteraction(TokenRequestContext request, Integer port,
                                                              String redirectUrl) {
        URI redirectUri;
        String redirect;

        if (port != null) {
            redirect = HTTP_LOCALHOST + ":" + port;
        } else if (redirectUrl != null) {
            redirect = redirectUrl;
        } else {
            redirect = HTTP_LOCALHOST;
        }

        try {
            redirectUri = new URI(redirect);
        } catch (URISyntaxException e) {
            return Mono.error(logger.logExceptionAsError(new RuntimeException(e)));
        }
<<<<<<< HEAD
        InteractiveRequestParameters parameters = InteractiveRequestParameters.builder(redirectUri)
                                                     .scopes(new HashSet<>(request.getScopes()))
                                                     .prompt(Prompt.SELECT_ACCOUNT)
                                                     .build();
=======
        InteractiveRequestParameters.InteractiveRequestParametersBuilder builder =
            InteractiveRequestParameters.builder(redirectUri).scopes(new HashSet<>(request.getScopes()));

        if (request.getClaims() != null) {
            ClaimsRequest customClaimRequest = CustomClaimRequest.formatAsClaimsRequest(request.getClaims());
            builder.claims(customClaimRequest);
        }

>>>>>>> 3ca8284f
        Mono<IAuthenticationResult> acquireToken = publicClientApplicationAccessor.getValue()
                               .flatMap(pc -> Mono.fromFuture(() -> pc.acquireToken(builder.build())));

        return acquireToken.onErrorMap(t -> new ClientAuthenticationException(
            "Failed to acquire token with Interactive Browser Authentication.", null, t)).map(MsalToken::new);
    }

    /**
     * Gets token from shared token cache
     * */
    public Mono<MsalToken> authenticateWithSharedTokenCache(TokenRequestContext request, String username) {
        // find if the Public Client app with the requested username exists
        return publicClientApplicationAccessor.getValue()
                .flatMap(pc -> Mono.fromFuture(() -> pc.getAccounts())
                    .onErrorMap(t -> new CredentialUnavailableException(
                            "Cannot get accounts from token cache. Error: " + t.getMessage(), t))
                    .flatMap(set -> {
                        IAccount requestedAccount;
                        Map<String, IAccount> accounts = new HashMap<>(); // home account id -> account

                        if (set.isEmpty()) {
                            return Mono.error(new CredentialUnavailableException("SharedTokenCacheCredential "
                                    + "authentication unavailable. No accounts were found in the cache."));
                        }

                        for (IAccount cached : set) {
                            if (username == null || username.equals(cached.username())) {
                                if (!accounts.containsKey(cached.homeAccountId())) { // only put the first one
                                    accounts.put(cached.homeAccountId(), cached);
                                }
                            }
                        }

                        if (accounts.isEmpty()) {
                            // no more accounts after filtering, username must be set
                            return Mono.error(new RuntimeException(String.format("SharedTokenCacheCredential "
                                    + "authentication unavailable. No account matching the specified username: %s was "
                                    + "found in the cache.", username)));
                        } else if (accounts.size() > 1) {
                            if (username == null) {
                                return Mono.error(new RuntimeException("SharedTokenCacheCredential authentication "
                                        + "unavailable. Multiple accounts were found in the cache. Use username and "
                                        + "tenant id to disambiguate."));
                            } else {
                                return Mono.error(new RuntimeException(String.format("SharedTokenCacheCredential "
                                    + "authentication unavailable. Multiple accounts matching the specified username: "
                                    + "%s were found in the cache.", username)));
                            }
                        } else {
                            requestedAccount = accounts.values().iterator().next();
                        }


                        return authenticateWithPublicClientCache(request, requestedAccount);
                    }));
    }


    /**
     * Asynchronously acquire a token from the Azure Arc Managed Service Identity endpoint.
     *
     * @param identityEndpoint the Identity endpoint to acquire token from
     * @param request the details of the token request
     * @return a Publisher that emits an AccessToken
     */
    public Mono<AccessToken> authenticateToArcManagedIdentityEndpoint(String identityEndpoint,
                                                                      TokenRequestContext request) {
        return Mono.fromCallable(() -> {
            HttpURLConnection connection = null;
            StringBuilder payload = new StringBuilder();
            payload.append("resource=");
            payload.append(URLEncoder.encode(ScopeUtil.scopesToResource(request.getScopes()), "UTF-8"));
            payload.append("&api-version=");
            payload.append(URLEncoder.encode("2019-11-01", "UTF-8"));

            URL url = new URL(String.format("%s?%s", identityEndpoint, payload));


            String secretKey = null;
            try {
                connection = (HttpURLConnection) url.openConnection();
                connection.setRequestMethod("GET");
                connection.setRequestProperty("Metadata", "true");
                connection.connect();

                new Scanner(connection.getInputStream(), "UTF-8").useDelimiter("\\A");
            } catch (IOException e) {
                if (connection == null) {
                    throw logger.logExceptionAsError(new ClientAuthenticationException("Failed to initialize "
                                                                       + "Http URL connection to the endpoint.",
                        null, e));
                }
                int status = connection.getResponseCode();
                if (status != 401) {
                    throw logger.logExceptionAsError(new ClientAuthenticationException(String.format("Expected a 401"
                         + " Unauthorized response from Azure Arc Managed Identity Endpoint, received: %d", status),
                        null, e));
                }

                String realm = connection.getHeaderField("WWW-Authenticate");

                if (realm == null) {
                    throw logger.logExceptionAsError(new ClientAuthenticationException("Did not receive a value"
                           + " for WWW-Authenticate header in the response from Azure Arc Managed Identity Endpoint",
                        null));
                }

                int separatorIndex = realm.indexOf("=");
                if (separatorIndex == -1) {
                    throw logger.logExceptionAsError(new ClientAuthenticationException("Did not receive a correct value"
                           + " for WWW-Authenticate header in the response from Azure Arc Managed Identity Endpoint",
                        null));
                }

                String secretKeyPath = realm.substring(separatorIndex + 1);
                secretKey = new String(Files.readAllBytes(Paths.get(secretKeyPath)), StandardCharsets.UTF_8);

            } finally {
                if (connection != null) {
                    connection.disconnect();
                }
            }


            if (secretKey == null) {
                throw logger.logExceptionAsError(new ClientAuthenticationException("Did not receive a secret value"
                     + " in the response from Azure Arc Managed Identity Endpoint",
                    null));
            }


            try {

                connection = (HttpURLConnection) url.openConnection();
                connection.setRequestMethod("GET");
                connection.setRequestProperty("Authorization", String.format("Basic %s", secretKey));
                connection.setRequestProperty("Metadata", "true");
                connection.connect();

                Scanner scanner = new Scanner(connection.getInputStream(), "UTF-8").useDelimiter("\\A");
                String result = scanner.hasNext() ? scanner.next() : "";

                return SERIALIZER_ADAPTER.deserialize(result, MSIToken.class, SerializerEncoding.JSON);

            } finally {
                if (connection != null) {
                    connection.disconnect();
                }
            }
        });
    }

    /**
     * Asynchronously acquire a token from the Azure Service Fabric Managed Service Identity endpoint.
     *
     * @param identityEndpoint the Identity endpoint to acquire token from
     * @param identityHeader the identity header to acquire token with
     * @param request the details of the token request
     * @return a Publisher that emits an AccessToken
     */
    public Mono<AccessToken> authenticateToServiceFabricManagedIdentityEndpoint(String identityEndpoint,
                                                                                String identityHeader,
                                                                                String thumbprint,
                                                                                TokenRequestContext request) {
        return Mono.fromCallable(() -> {

            HttpsURLConnection connection = null;
            String endpoint = identityEndpoint;
            String headerValue = identityHeader;
            String endpointVersion = SERVICE_FABRIC_MANAGED_IDENTITY_API_VERSION;

            String resource = ScopeUtil.scopesToResource(request.getScopes());
            StringBuilder payload = new StringBuilder();

            payload.append("resource=");
            payload.append(URLEncoder.encode(resource, "UTF-8"));
            payload.append("&api-version=");
            payload.append(URLEncoder.encode(endpointVersion, "UTF-8"));
            if (clientId != null) {
                payload.append("&client_id=");
                payload.append(URLEncoder.encode(clientId, "UTF-8"));
            }

            try {

                URL url = new URL(String.format("%s?%s", endpoint, payload));
                connection = (HttpsURLConnection) url.openConnection();

                IdentitySslUtil.addTrustedCertificateThumbprint(getClass().getSimpleName(), connection,
                    thumbprint);
                connection.setRequestMethod("GET");
                if (headerValue != null) {
                    connection.setRequestProperty("Secret", headerValue);
                }
                connection.setRequestProperty("Metadata", "true");

                connection.connect();

                Scanner s = new Scanner(connection.getInputStream(), StandardCharsets.UTF_8.name())
                                .useDelimiter("\\A");

                String result = s.hasNext() ? s.next() : "";
                return SERIALIZER_ADAPTER.deserialize(result, MSIToken.class, SerializerEncoding.JSON);

            } finally {
                if (connection != null) {
                    connection.disconnect();
                }
            }
        });
    }

    /**
     * Asynchronously acquire a token from the App Service Managed Service Identity endpoint.
     *
     * @param identityEndpoint the Identity endpoint to acquire token from
     * @param identityHeader the identity header to acquire token with
     * @param msiEndpoint the MSI endpoint to acquire token from
     * @param msiSecret the msi secret to acquire token with
     * @param request the details of the token request
     * @return a Publisher that emits an AccessToken
     */
    public Mono<AccessToken> authenticateToManagedIdentityEndpoint(String identityEndpoint, String identityHeader,
                                                                   String msiEndpoint, String msiSecret,
                                                                   TokenRequestContext request) {
        return Mono.fromCallable(() -> {
            String endpoint;
            String headerValue;
            String endpointVersion;

            if (identityEndpoint != null) {
                endpoint = identityEndpoint;
                headerValue = identityHeader;
                endpointVersion = IDENTITY_ENDPOINT_VERSION;
            } else {
                endpoint = msiEndpoint;
                headerValue = msiSecret;
                endpointVersion = MSI_ENDPOINT_VERSION;
            }

            String resource = ScopeUtil.scopesToResource(request.getScopes());
            HttpURLConnection connection = null;
            StringBuilder payload = new StringBuilder();

            payload.append("resource=");
            payload.append(URLEncoder.encode(resource, "UTF-8"));
            payload.append("&api-version=");
            payload.append(URLEncoder.encode(endpointVersion, "UTF-8"));
            if (clientId != null) {
                if (endpointVersion.equals(IDENTITY_ENDPOINT_VERSION)) {
                    payload.append("&client_id=");
                } else {
                    payload.append("&clientid=");
                }
                payload.append(URLEncoder.encode(clientId, "UTF-8"));
            }
            try {
                URL url = new URL(String.format("%s?%s", endpoint, payload));
                connection = (HttpURLConnection) url.openConnection();

                connection.setRequestMethod("GET");
                if (headerValue != null) {
                    if (endpointVersion.equals(IDENTITY_ENDPOINT_VERSION)) {
                        connection.setRequestProperty("X-IDENTITY-HEADER", headerValue);
                    } else {
                        connection.setRequestProperty("Secret", headerValue);
                    }
                }
                connection.setRequestProperty("Metadata", "true");

                connection.connect();

                Scanner s = new Scanner(connection.getInputStream(), StandardCharsets.UTF_8.name())
                        .useDelimiter("\\A");
                String result = s.hasNext() ? s.next() : "";

                return SERIALIZER_ADAPTER.deserialize(result, MSIToken.class, SerializerEncoding.JSON);
            } finally {
                if (connection != null) {
                    connection.disconnect();
                }
            }
        });
    }

    /**
     * Asynchronously acquire a token from the Virtual Machine IMDS endpoint.
     *
     * @param request the details of the token request
     * @return a Publisher that emits an AccessToken
     */
    public Mono<AccessToken> authenticateToIMDSEndpoint(TokenRequestContext request) {
        String resource = ScopeUtil.scopesToResource(request.getScopes());
        StringBuilder payload = new StringBuilder();
        final int imdsUpgradeTimeInMs = 70 * 1000;

        try {
            payload.append("api-version=");
            payload.append(URLEncoder.encode("2018-02-01", "UTF-8"));
            payload.append("&resource=");
            payload.append(URLEncoder.encode(resource, "UTF-8"));
            if (clientId != null) {
                payload.append("&client_id=");
                payload.append(URLEncoder.encode(clientId, "UTF-8"));
            }
        } catch (IOException exception) {
            return Mono.error(exception);
        }

        return checkIMDSAvailable().flatMap(available -> Mono.fromCallable(() -> {
            int retry = 1;
            while (retry <= options.getMaxRetry()) {
                URL url = null;
                HttpURLConnection connection = null;
                try {
                    url =
                            new URL(String.format("http://169.254.169.254/metadata/identity/oauth2/token?%s",
                                    payload.toString()));

                    connection = (HttpURLConnection) url.openConnection();
                    connection.setRequestMethod("GET");
                    connection.setRequestProperty("Metadata", "true");
                    connection.connect();

                    Scanner s = new Scanner(connection.getInputStream(), StandardCharsets.UTF_8.name())
                            .useDelimiter("\\A");
                    String result = s.hasNext() ? s.next() : "";

                    return SERIALIZER_ADAPTER.deserialize(result, MSIToken.class, SerializerEncoding.JSON);
                } catch (IOException exception) {
                    if (connection == null) {
                        throw logger.logExceptionAsError(new RuntimeException(
                                String.format("Could not connect to the url: %s.", url), exception));
                    }
                    int responseCode;
                    try {
                        responseCode = connection.getResponseCode();
                    } catch (Exception e) {
                        throw logger.logExceptionAsError(
                            new CredentialUnavailableException(
                                "ManagedIdentityCredential authentication unavailable. "
                                    + "Connection to IMDS endpoint cannot be established, "
                                    + e.getMessage() + ".", e));
                    }
                    if (responseCode == 400) {
                        throw logger.logExceptionAsError(
                            new CredentialUnavailableException(
                                "ManagedIdentityCredential authentication unavailable. "
                                    + "Connection to IMDS endpoint cannot be established.", null));
                    }
                    if (responseCode == 410
                            || responseCode == 429
                            || responseCode == 404
                            || (responseCode >= 500 && responseCode <= 599)) {
                        int retryTimeoutInMs = options.getRetryTimeout()
                                .apply(Duration.ofSeconds(RANDOM.nextInt(retry))).getNano() / 1000;
                        // Error code 410 indicates IMDS upgrade is in progress, which can take up to 70s
                        //
                        retryTimeoutInMs =
                                (responseCode == 410 && retryTimeoutInMs < imdsUpgradeTimeInMs) ? imdsUpgradeTimeInMs
                                        : retryTimeoutInMs;
                        retry++;
                        if (retry > options.getMaxRetry()) {
                            break;
                        } else {
                            sleep(retryTimeoutInMs);
                        }
                    } else {
                        throw logger.logExceptionAsError(new RuntimeException(
                                "Couldn't acquire access token from IMDS, verify your objectId, "
                                        + "clientId or msiResourceId", exception));
                    }
                } finally {
                    if (connection != null) {
                        connection.disconnect();
                    }
                }
            }
            throw logger.logExceptionAsError(new RuntimeException(
                    String.format("MSI: Failed to acquire tokens after retrying %s times",
                    options.getMaxRetry())));
        }));
    }

    private Mono<Boolean> checkIMDSAvailable() {
        StringBuilder payload = new StringBuilder();

        try {
            payload.append("api-version=");
            payload.append(URLEncoder.encode("2018-02-01", "UTF-8"));
        } catch (IOException exception) {
            return Mono.error(exception);
        }
        return Mono.fromCallable(() -> {
            HttpURLConnection connection = null;
            URL url = new URL(String.format("http://169.254.169.254/metadata/identity/oauth2/token?%s",
                            payload.toString()));

            try {
                connection = (HttpURLConnection) url.openConnection();
                connection.setRequestMethod("GET");
                connection.setConnectTimeout(500);
                connection.connect();
            } catch (Exception e) {
                throw logger.logExceptionAsError(
                    new CredentialUnavailableException(
                                "ManagedIdentityCredential authentication unavailable. "
                                 + "Connection to IMDS endpoint cannot be established, "
                                 + e.getMessage() + ".", e));
            } finally {
                if (connection != null) {
                    connection.disconnect();
                }
            }

            return true;
        });
    }

    private static void sleep(int millis) {
        try {
            Thread.sleep(millis);
        } catch (InterruptedException ex) {
            throw new IllegalStateException(ex);
        }
    }

    private static Proxy proxyOptionsToJavaNetProxy(ProxyOptions options) {
        switch (options.getType()) {
            case SOCKS4:
            case SOCKS5:
                return new Proxy(Type.SOCKS, options.getAddress());
            case HTTP:
            default:
                return new Proxy(Type.HTTP, options.getAddress());
        }
    }

    private String getSafeWorkingDirectory() {
        if (isWindowsPlatform()) {
            if (CoreUtils.isNullOrEmpty(DEFAULT_WINDOWS_SYSTEM_ROOT)) {
                return null;
            }
            return DEFAULT_WINDOWS_SYSTEM_ROOT + "\\system32";
        } else {
            return DEFAULT_MAC_LINUX_PATH;
        }
    }

    private boolean isWindowsPlatform() {
        return System.getProperty("os.name").contains("Windows");
    }

    private String redactInfo(String regex, String input) {
        return input.replaceAll(regex, "****");
    }

    void openUrl(String url) throws IOException {
        Runtime rt = Runtime.getRuntime();

        String os = System.getProperty("os.name").toLowerCase(Locale.ROOT);
        if (os.contains("win")) {
            rt.exec("rundll32 url.dll,FileProtocolHandler " + url);
        } else if (os.contains("mac")) {
            rt.exec("open " + url);
        } else if (os.contains("nix") || os.contains("nux")) {
            rt.exec("xdg-open " + url);
        } else {
            logger.error("Browser could not be opened - please open {} in a browser on this device.", url);
        }
    }

    private CompletableFuture<IAuthenticationResult> getFailedCompletableFuture(Exception e) {
        CompletableFuture<IAuthenticationResult> completableFuture = new CompletableFuture<>();
        completableFuture.completeExceptionally(e);
        return completableFuture;
    }

    private void initializeHttpPipelineAdapter() {
        // If user supplies the pipeline, then it should override all other properties
        // as they should directly be set on the pipeline.
        HttpPipeline httpPipeline = options.getHttpPipeline();
        if (httpPipeline != null) {
            httpPipelineAdapter = new HttpPipelineAdapter(httpPipeline);
        } else {
            // If http client is set on the credential, then it should override the proxy options if any configured.
            HttpClient httpClient = options.getHttpClient();
            if (httpClient != null) {
                httpPipelineAdapter = new HttpPipelineAdapter(setupPipeline(httpClient));
            } else if (options.getProxyOptions() == null) {
                //Http Client is null, proxy options are not set, use the default client and build the pipeline.
                httpPipelineAdapter = new HttpPipelineAdapter(setupPipeline(HttpClient.createDefault()));
            }
        }
    }

    /**
     * Get the configured tenant id.
     *
     * @return the tenant id.
     */
    public String getTenantId() {
        return tenantId;
    }

    /**
     * Get the configured client id.
     *
     * @return the client id.
     */
    public String getClientId() {
        return clientId;
    }

    private boolean isADFSTenant() {
        return this.tenantId.equals(ADFS_TENANT);
    }

    private byte[] getCertificateBytes() throws IOException {
        if (certificatePath != null) {
            return Files.readAllBytes(Paths.get(certificatePath));
        } else if (certificate != null) {
            ByteArrayOutputStream outputStream = new ByteArrayOutputStream();
            byte[] buffer = new byte[1024];
            int read = certificate.read(buffer, 0, buffer.length);
            while (read != -1) {
                outputStream.write(buffer, 0, read);
                read = certificate.read(buffer, 0, buffer.length);
            }
            return outputStream.toByteArray();
        } else {
            return new byte[0];
        }
    }

    private InputStream getCertificateInputStream() throws IOException {
        if (certificatePath != null) {
            return new FileInputStream(certificatePath);
        } else if (certificate != null) {
            return certificate;
        } else {
            return null;
        }
    }
}<|MERGE_RESOLUTION|>--- conflicted
+++ resolved
@@ -26,24 +26,7 @@
 import com.azure.identity.implementation.util.IdentitySslUtil;
 import com.azure.identity.implementation.util.ScopeUtil;
 import com.fasterxml.jackson.databind.JsonNode;
-<<<<<<< HEAD
 import com.microsoft.aad.msal4j.*;
-=======
-import com.microsoft.aad.msal4j.AuthorizationCodeParameters;
-import com.microsoft.aad.msal4j.ClaimsRequest;
-import com.microsoft.aad.msal4j.ClientCredentialFactory;
-import com.microsoft.aad.msal4j.ClientCredentialParameters;
-import com.microsoft.aad.msal4j.ConfidentialClientApplication;
-import com.microsoft.aad.msal4j.DeviceCodeFlowParameters;
-import com.microsoft.aad.msal4j.IAccount;
-import com.microsoft.aad.msal4j.IAuthenticationResult;
-import com.microsoft.aad.msal4j.IClientCredential;
-import com.microsoft.aad.msal4j.InteractiveRequestParameters;
-import com.microsoft.aad.msal4j.PublicClientApplication;
-import com.microsoft.aad.msal4j.RefreshTokenParameters;
-import com.microsoft.aad.msal4j.SilentParameters;
-import com.microsoft.aad.msal4j.UserNamePasswordParameters;
->>>>>>> 3ca8284f
 import com.microsoft.aad.msal4jextensions.PersistenceSettings;
 import com.microsoft.aad.msal4jextensions.PersistenceTokenCacheAccessAspect;
 import com.microsoft.aad.msal4jextensions.persistence.linux.KeyRingAccessException;
@@ -747,21 +730,16 @@
         } catch (URISyntaxException e) {
             return Mono.error(logger.logExceptionAsError(new RuntimeException(e)));
         }
-<<<<<<< HEAD
-        InteractiveRequestParameters parameters = InteractiveRequestParameters.builder(redirectUri)
-                                                     .scopes(new HashSet<>(request.getScopes()))
-                                                     .prompt(Prompt.SELECT_ACCOUNT)
-                                                     .build();
-=======
         InteractiveRequestParameters.InteractiveRequestParametersBuilder builder =
-            InteractiveRequestParameters.builder(redirectUri).scopes(new HashSet<>(request.getScopes()));
+            InteractiveRequestParameters.builder(redirectUri)
+                .scopes(new HashSet<>(request.getScopes()))
+                .prompt(Prompt.SELECT_ACCOUNT);
 
         if (request.getClaims() != null) {
             ClaimsRequest customClaimRequest = CustomClaimRequest.formatAsClaimsRequest(request.getClaims());
             builder.claims(customClaimRequest);
         }
 
->>>>>>> 3ca8284f
         Mono<IAuthenticationResult> acquireToken = publicClientApplicationAccessor.getValue()
                                .flatMap(pc -> Mono.fromFuture(() -> pc.acquireToken(builder.build())));
 
