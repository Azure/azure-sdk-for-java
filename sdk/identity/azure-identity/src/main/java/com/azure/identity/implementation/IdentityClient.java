// Copyright (c) Microsoft Corporation. All rights reserved.
// Licensed under the MIT License.

package com.azure.identity.implementation;

import com.azure.core.credential.AccessToken;
import com.azure.core.credential.TokenRequestContext;
import com.azure.core.exception.ClientAuthenticationException;
import com.azure.core.http.HttpClient;
import com.azure.core.http.HttpPipeline;
import com.azure.core.http.HttpPipelineBuilder;
import com.azure.core.http.ProxyOptions;
import com.azure.core.http.policy.HttpLogOptions;
import com.azure.core.http.policy.HttpLoggingPolicy;
import com.azure.core.http.policy.HttpPipelinePolicy;
import com.azure.core.http.policy.HttpPolicyProviders;
import com.azure.core.http.policy.RetryPolicy;
import com.azure.core.util.CoreUtils;
import com.azure.core.util.logging.ClientLogger;
import com.azure.core.util.serializer.JacksonAdapter;
import com.azure.core.util.serializer.SerializerAdapter;
import com.azure.core.util.serializer.SerializerEncoding;
import com.azure.identity.CredentialUnavailableException;
import com.azure.identity.DeviceCodeInfo;
import com.azure.identity.implementation.util.CertificateUtil;
import com.fasterxml.jackson.databind.JsonNode;
import com.microsoft.aad.msal4j.AuthorizationCodeParameters;
import com.microsoft.aad.msal4j.ClientCredentialFactory;
import com.microsoft.aad.msal4j.ClientCredentialParameters;
import com.microsoft.aad.msal4j.ConfidentialClientApplication;
import com.microsoft.aad.msal4j.DeviceCodeFlowParameters;
import com.microsoft.aad.msal4j.IAccount;
<<<<<<< HEAD
=======
import com.microsoft.aad.msal4j.IAuthenticationResult;
>>>>>>> 55352789
import com.microsoft.aad.msal4j.IClientCredential;
import com.microsoft.aad.msal4j.PublicClientApplication;
import com.microsoft.aad.msal4j.RefreshTokenParameters;
import com.microsoft.aad.msal4j.SilentParameters;
import com.microsoft.aad.msal4j.UserNamePasswordParameters;
import com.microsoft.aad.msal4jextensions.PersistenceTokenCacheAccessAspect;
import reactor.core.publisher.Mono;
import reactor.core.scheduler.Schedulers;

import java.io.BufferedReader;
import java.io.File;
import java.io.FileInputStream;
import java.io.IOException;
import java.io.InputStreamReader;
import java.net.ConnectException;
import java.net.HttpURLConnection;
import java.net.MalformedURLException;
import java.net.Proxy;
import java.net.Proxy.Type;
import java.net.SocketTimeoutException;
import java.net.URI;
import java.net.URISyntaxException;
import java.net.URL;
import java.net.URLEncoder;
import java.nio.charset.StandardCharsets;
import java.nio.file.Files;
import java.nio.file.Paths;
<<<<<<< HEAD
import java.security.KeyStoreException;
import java.security.NoSuchAlgorithmException;
import java.security.NoSuchProviderException;
import java.security.UnrecoverableKeyException;
import java.security.cert.CertificateException;
=======
import java.security.GeneralSecurityException;
>>>>>>> 55352789
import java.time.Duration;
import java.time.LocalDateTime;
import java.time.OffsetDateTime;
import java.time.ZoneId;
import java.time.ZoneOffset;
import java.time.format.DateTimeFormatter;
import java.util.ArrayList;
import java.util.HashMap;
import java.util.HashSet;
import java.util.List;
import java.util.Locale;
import java.util.Map;
import java.util.Random;
import java.util.Scanner;
import java.util.UUID;
import java.util.concurrent.CompletableFuture;
import java.util.concurrent.TimeUnit;
import java.util.function.Consumer;

/**
 * The identity client that contains APIs to retrieve access tokens
 * from various configurations.
 */
public class IdentityClient {
    private static final SerializerAdapter SERIALIZER_ADAPTER = JacksonAdapter.createDefaultSerializerAdapter();
    private static final Random RANDOM = new Random();
    private static final String WINDOWS_STARTER = "cmd.exe";
    private static final String LINUX_MAC_STARTER = "/bin/sh";
    private static final String WINDOWS_SWITCHER = "/c";
    private static final String LINUX_MAC_SWITCHER = "-c";
    private static final String WINDOWS_PROCESS_ERROR_MESSAGE = "'az' is not recognized";
    private static final String LINUX_MAC_PROCESS_ERROR_MESSAGE = "(.*)az:(.*)not found";
    private static final String DEFAULT_WINDOWS_SYSTEM_ROOT = System.getenv("SystemRoot");
    private static final String DEFAULT_MAC_LINUX_PATH = "/bin/";
    private final ClientLogger logger = new ClientLogger(IdentityClient.class);

    private final IdentityClientOptions options;
    private ConfidentialClientApplication confidentialClientApplication;
    private PublicClientApplication publicClientApplication;
    private final String tenantId;
    private final String clientId;
    private final String clientSecret;
    private final String certificatePath;
    private final String certificatePassword;
    private HttpPipelineAdapter httpPipelineAdapter;

    /**
     * Creates an IdentityClient with the given options.
     *
     * @param tenantId the tenant ID of the application.
     * @param clientId the client ID of the application.
     * @param clientSecret the client secret of the application.
     * @param certificatePath the path to the PKCS12 or PEM certificate of the application.
     * @param certificatePassword the password protecting the PFX certificate.
     * @param options the options configuring the client.
     */
    IdentityClient(String tenantId, String clientId, String clientSecret,
                   String certificatePath, String certificatePassword,
                   IdentityClientOptions options) {
        if (tenantId == null) {
            tenantId = "organizations";
        }
        if (options == null) {
            options = new IdentityClientOptions();
        }
        this.tenantId = tenantId;
        this.clientId = clientId;
        this.clientSecret = clientSecret;
        this.certificatePath = certificatePath;
        this.certificatePassword = certificatePassword;
        this.options = options;
    }

    private ConfidentialClientApplication getConfidentialClientApplication() {
        if (confidentialClientApplication != null) {
            return confidentialClientApplication;
<<<<<<< HEAD
        } else if (clientId == null) {
            throw logger.logExceptionAsError(new IllegalArgumentException(
                "A non-null value for client ID must be provided for user authentication."));
        } else {
            String authorityUrl = options.getAuthorityHost().replaceAll("/+$", "") + "/" + tenantId;
            IClientCredential credential;
            if (clientSecret != null) {
                credential = ClientCredentialFactory.createFromSecret(clientSecret);
            } else if (certificatePath != null) {
                try {
                    if (certificatePassword == null) {
                        byte[] pemCertificateBytes = Files.readAllBytes(Paths.get(certificatePath));
                        credential = ClientCredentialFactory.createFromCertificate(
                            CertificateUtil.privateKeyFromPem(pemCertificateBytes),
                            CertificateUtil.publicKeyFromPem(pemCertificateBytes));
                    } else {
                        credential = ClientCredentialFactory.createFromCertificate(
                            new FileInputStream(certificatePath), certificatePassword);
                    }
                } catch (CertificateException
                    | UnrecoverableKeyException
                    | NoSuchAlgorithmException
                    | KeyStoreException
                    | NoSuchProviderException
                    | IOException e) {
                    throw logger.logExceptionAsError(new RuntimeException(
                        "Failed to parse the certificate for the credential: " + e.getMessage(), e));
                }
            } else {
                throw logger.logExceptionAsError(
                    new IllegalArgumentException("Must provide client secret or client certificate path"));
            }
            ConfidentialClientApplication.Builder applicationBuilder =
                ConfidentialClientApplication.builder(clientId, credential);
            try {
                applicationBuilder = applicationBuilder.authority(authorityUrl);
            } catch (MalformedURLException e) {
                throw logger.logExceptionAsWarning(new IllegalStateException(e));
            }

            // If user supplies the pipeline, then it should override all other properties
            // as they should directly be set on the pipeline.
            HttpPipeline httpPipeline = options.getHttpPipeline();
            if (httpPipeline != null) {
                httpPipelineAdapter = new HttpPipelineAdapter(httpPipeline);
                applicationBuilder.httpClient(httpPipelineAdapter);
            } else {
                // If http client is set on the credential, then it should override the proxy options if any configured.
                HttpClient httpClient = options.getHttpClient();
                if (httpClient != null) {
                    httpPipelineAdapter = new HttpPipelineAdapter(setupPipeline(httpClient));
                    applicationBuilder.httpClient(httpPipelineAdapter);
                } else if (options.getProxyOptions() != null) {
                    applicationBuilder.proxy(proxyOptionsToJavaNetProxy(options.getProxyOptions()));
                } else {
                    //Http Client is null, proxy options are not set, use the default client and build the pipeline.
                    httpPipelineAdapter = new HttpPipelineAdapter(setupPipeline(HttpClient.createDefault()));
                    applicationBuilder.httpClient(httpPipelineAdapter);
                }
            }

            if (options.getExecutorService() != null) {
                applicationBuilder.executorService(options.getExecutorService());
            }
            if (options.isSharedTokenCacheEnabled()) {
                try {
                    applicationBuilder.setTokenCacheAccessAspect(
                        new PersistenceTokenCacheAccessAspect(options.getConfidentialClientPersistenceSettings()));
                } catch (Throwable t) {
                    throw logger.logExceptionAsError(new ClientAuthenticationException(
                        "Shared token cache is unavailable in this environment.", null, t));
                }
            }
            this.confidentialClientApplication = applicationBuilder.build();
            return this.confidentialClientApplication;
        }
    }

    private PublicClientApplication getPublicClientApplication(boolean sharedTokenCacheCredential) {
        if (publicClientApplication != null) {
            return publicClientApplication;
=======
>>>>>>> 55352789
        } else if (clientId == null) {
            throw logger.logExceptionAsError(new IllegalArgumentException(
                "A non-null value for client ID must be provided for user authentication."));
        }
        String authorityUrl = options.getAuthorityHost().replaceAll("/+$", "") + "/" + tenantId;
        IClientCredential credential;
        if (clientSecret != null) {
            credential = ClientCredentialFactory.createFromSecret(clientSecret);
        } else if (certificatePath != null) {
            try {
                if (certificatePassword == null) {
                    byte[] pemCertificateBytes = Files.readAllBytes(Paths.get(certificatePath));
                    credential = ClientCredentialFactory.createFromCertificate(
                        CertificateUtil.privateKeyFromPem(pemCertificateBytes),
                        CertificateUtil.publicKeyFromPem(pemCertificateBytes));
                } else {
                    credential = ClientCredentialFactory.createFromCertificate(
                        new FileInputStream(certificatePath), certificatePassword);
                }
            } catch (IOException | GeneralSecurityException e) {
                throw logger.logExceptionAsError(new RuntimeException(
                    "Failed to parse the certificate for the credential: " + e.getMessage(), e));
            }
        } else {
            throw logger.logExceptionAsError(
                new IllegalArgumentException("Must provide client secret or client certificate path"));
        }
        ConfidentialClientApplication.Builder applicationBuilder =
            ConfidentialClientApplication.builder(clientId, credential);
        try {
            applicationBuilder = applicationBuilder.authority(authorityUrl);
        } catch (MalformedURLException e) {
            throw logger.logExceptionAsWarning(new IllegalStateException(e));
        }

        initializeHttpPipelineAdapter();
        if (httpPipelineAdapter != null) {
            applicationBuilder.httpClient(httpPipelineAdapter);
        } else {
            applicationBuilder.proxy(proxyOptionsToJavaNetProxy(options.getProxyOptions()));
        }

        if (options.getExecutorService() != null) {
            applicationBuilder.executorService(options.getExecutorService());
        }
        if (options.isSharedTokenCacheEnabled()) {
            try {
                applicationBuilder.setTokenCacheAccessAspect(
                    new PersistenceTokenCacheAccessAspect(options.getConfidentialClientPersistenceSettings()));
            } catch (Throwable t) {
                throw logger.logExceptionAsError(new ClientAuthenticationException(
                    "Shared token cache is unavailable in this environment.", null, t));
            }
<<<<<<< HEAD
            if (options.isSharedTokenCacheEnabled()) {
                try {
                    publicClientApplicationBuilder.setTokenCacheAccessAspect(
                            new PersistenceTokenCacheAccessAspect(options.getPublicClientPersistenceSettings()));
                } catch (Throwable t) {
                    String message = "Shared token cache is unavailable in this environment.";
                    if (sharedTokenCacheCredential) {
                        throw logger.logExceptionAsError(new CredentialUnavailableException(message, t));
                    } else {
                        throw logger.logExceptionAsError(new ClientAuthenticationException(message, null, t));
                    }
=======
        }
        this.confidentialClientApplication = applicationBuilder.build();
        return this.confidentialClientApplication;
    }

    private PublicClientApplication getPublicClientApplication(boolean sharedTokenCacheCredential) {
        if (publicClientApplication != null) {
            return publicClientApplication;
        } else if (clientId == null) {
            throw logger.logExceptionAsError(new IllegalArgumentException(
                "A non-null value for client ID must be provided for user authentication."));
        }
        String authorityUrl = options.getAuthorityHost().replaceAll("/+$", "") + "/" + tenantId;
        PublicClientApplication.Builder publicClientApplicationBuilder = PublicClientApplication.builder(clientId);
        try {
            publicClientApplicationBuilder = publicClientApplicationBuilder.authority(authorityUrl);
        } catch (MalformedURLException e) {
            throw logger.logExceptionAsWarning(new IllegalStateException(e));
        }

        initializeHttpPipelineAdapter();
        if (httpPipelineAdapter != null) {
            publicClientApplicationBuilder.httpClient(httpPipelineAdapter);
        } else {
            publicClientApplicationBuilder.proxy(proxyOptionsToJavaNetProxy(options.getProxyOptions()));
        }

        if (options.getExecutorService() != null) {
            publicClientApplicationBuilder.executorService(options.getExecutorService());
        }
        if (options.isSharedTokenCacheEnabled()) {
            try {
                publicClientApplicationBuilder.setTokenCacheAccessAspect(
                        new PersistenceTokenCacheAccessAspect(options.getPublicClientPersistenceSettings()));
            } catch (Throwable t) {
                String message = "Shared token cache is unavailable in this environment.";
                if (sharedTokenCacheCredential) {
                    throw logger.logExceptionAsError(new CredentialUnavailableException(message, t));
                } else {
                    throw logger.logExceptionAsError(new ClientAuthenticationException(message, null, t));
>>>>>>> 55352789
                }
            }
        }
        this.publicClientApplication = publicClientApplicationBuilder.build();
        return this.publicClientApplication;
    }

    public Mono<MsalToken> authenticateWithIntelliJ(TokenRequestContext request) {
        try {
            IntelliJCacheAccessor cacheAccessor = new IntelliJCacheAccessor(options.getIntelliJKeePassDatabasePath());
            IntelliJAuthMethodDetails authDetails = cacheAccessor.getAuthDetailsIfAvailable();
            String authType = authDetails.getAuthMethod();
            if (authType.equalsIgnoreCase("SP")) {
                Map<String, String> spDetails = cacheAccessor
                    .getIntellijServicePrincipalDetails(authDetails.getCredFilePath());
                String authorityUrl = spDetails.get("authURL") + spDetails.get("tenant");
                try {
                    ConfidentialClientApplication.Builder applicationBuilder =
                        ConfidentialClientApplication.builder(spDetails.get("client"),
                            ClientCredentialFactory.createFromSecret(spDetails.get("key")))
                            .authority(authorityUrl);

                    // If http pipeline is available, then it should override the proxy options if any configured.
                    if (httpPipelineAdapter != null) {
                        applicationBuilder.httpClient(httpPipelineAdapter);
                    } else if (options.getProxyOptions() != null) {
                        applicationBuilder.proxy(proxyOptionsToJavaNetProxy(options.getProxyOptions()));
                    }

                    if (options.getExecutorService() != null) {
                        applicationBuilder.executorService(options.getExecutorService());
                    }

                    ConfidentialClientApplication application = applicationBuilder.build();
                    return Mono.fromFuture(application.acquireToken(
                        ClientCredentialParameters.builder(new HashSet<>(request.getScopes()))
                            .build()))
                               .map(ar -> new MsalToken(ar, options));
                } catch (MalformedURLException e) {
                    return Mono.error(e);
                }
            } else if (authType.equalsIgnoreCase("DC")) {

                JsonNode intelliJCredentials = cacheAccessor.getDeviceCodeCredentials();
                String refreshToken = intelliJCredentials.get("refreshToken").textValue();

                RefreshTokenParameters parameters = RefreshTokenParameters
                                                        .builder(new HashSet<>(request.getScopes()), refreshToken)
                                                        .build();

                return Mono.defer(() -> Mono.fromFuture(getPublicClientApplication(false).acquireToken(parameters))
                                    .map(ar -> new MsalToken(ar, options)));

            } else {
                throw logger.logExceptionAsError(new CredentialUnavailableException(
                    "IntelliJ Authentication not available."
                    + " Please login with Azure Tools for IntelliJ plugin in the IDE."));
            }
        } catch (IOException e) {
            return Mono.error(e);
        }
    }

    /**
     * Asynchronously acquire a token from Active Directory with Azure CLI.
     *
     * @param request the details of the token request
     * @return a Publisher that emits an AccessToken
     */
    public Mono<AccessToken> authenticateWithAzureCli(TokenRequestContext request) {
        String azCommand = "az account get-access-token --output json --resource ";

        StringBuilder command = new StringBuilder();
        command.append(azCommand);

        String scopes = ScopeUtil.scopesToResource(request.getScopes());

        try {
            ScopeUtil.validateScope(scopes);
        } catch (IllegalArgumentException ex) {
            return Mono.error(logger.logExceptionAsError(ex));
        }

        command.append(scopes);

        AccessToken token = null;
        BufferedReader reader = null;
        try {
            String starter;
            String switcher;
            if (isWindowsPlatform()) {
                starter = WINDOWS_STARTER;
                switcher = WINDOWS_SWITCHER;
            } else {
                starter = LINUX_MAC_STARTER;
                switcher = LINUX_MAC_SWITCHER;
            }

            ProcessBuilder builder = new ProcessBuilder(starter, switcher, command.toString());
            String workingDirectory = getSafeWorkingDirectory();
            if (workingDirectory != null) {
                builder.directory(new File(workingDirectory));
            } else {
                throw logger.logExceptionAsError(new IllegalStateException("A Safe Working directory could not be"
                                                                           + " found to execute CLI command from."));
            }
            builder.redirectErrorStream(true);
            Process process = builder.start();

            reader = new BufferedReader(new InputStreamReader(process.getInputStream(), "UTF-8"));
            String line;
            StringBuilder output = new StringBuilder();
            while (true) {
                line = reader.readLine();
                if (line == null) {
                    break;
                }
                if (line.startsWith(WINDOWS_PROCESS_ERROR_MESSAGE) || line.matches(LINUX_MAC_PROCESS_ERROR_MESSAGE)) {
                    throw logger.logExceptionAsError(
                        new CredentialUnavailableException("Azure CLI not installed"));
                }
                output.append(line);
            }
            String processOutput = output.toString();

            process.waitFor(10, TimeUnit.SECONDS);

            if (process.exitValue() != 0) {
                if (processOutput.length() > 0) {
                    String redactedOutput = redactInfo("\"accessToken\": \"(.*?)(\"|$)", processOutput);
                    if (redactedOutput.contains("az login") || redactedOutput.contains("az account set")) {
                        throw logger.logExceptionAsError(
                            new CredentialUnavailableException("Please run 'az login' to set up account"));
                    }
                    throw logger.logExceptionAsError(new ClientAuthenticationException(redactedOutput, null));
                } else {
                    throw logger.logExceptionAsError(
                        new ClientAuthenticationException("Failed to invoke Azure CLI ", null));
                }
            }
            Map<String, String> objectMap = SERIALIZER_ADAPTER.deserialize(processOutput, Map.class,
                        SerializerEncoding.JSON);
            String accessToken = objectMap.get("accessToken");
            String time = objectMap.get("expiresOn");
            String timeToSecond = time.substring(0, time.indexOf("."));
            String timeJoinedWithT = String.join("T", timeToSecond.split(" "));
            OffsetDateTime expiresOn = LocalDateTime.parse(timeJoinedWithT, DateTimeFormatter.ISO_LOCAL_DATE_TIME)
                                           .atZone(ZoneId.systemDefault())
                                           .toOffsetDateTime().withOffsetSameInstant(ZoneOffset.UTC);
            token = new AccessToken(accessToken, expiresOn);
        } catch (IOException | InterruptedException e) {
            throw logger.logExceptionAsError(new IllegalStateException(e));
        } catch (RuntimeException e) {
            return Mono.error(logger.logExceptionAsError(e));
        } finally {
            try {
                if (reader != null) {
                    reader.close();
                }
            } catch (IOException ex) {
                return Mono.error(logger.logExceptionAsError(new IllegalStateException(ex)));
            }
        }
        return Mono.just(token);
    }

    /**
     * Asynchronously acquire a token from Active Directory with a client secret.
     *
     * @param request the details of the token request
     * @return a Publisher that emits an AccessToken
     */
    public Mono<AccessToken> authenticateWithConfidentialClient(TokenRequestContext request) {
        return Mono.fromFuture(() -> getConfidentialClientApplication().acquireToken(
                ClientCredentialParameters.builder(new HashSet<>(request.getScopes())).build()))
            .map(ar -> new MsalToken(ar, options));
    }

    private HttpPipeline setupPipeline(HttpClient httpClient) {
        List<HttpPipelinePolicy> policies = new ArrayList<>();
        HttpLogOptions httpLogOptions = new HttpLogOptions();
        HttpPolicyProviders.addBeforeRetryPolicies(policies);
        policies.add(new RetryPolicy());
        HttpPolicyProviders.addAfterRetryPolicies(policies);
        policies.add(new HttpLoggingPolicy(httpLogOptions));
        return new HttpPipelineBuilder().httpClient(httpClient)
                   .policies(policies.toArray(new HttpPipelinePolicy[0])).build();
    }

    /**
     * Asynchronously acquire a token from Active Directory with a username and a password.
     *
     * @param request the details of the token request
     * @param username the username of the user
     * @param password the password of the user
     * @return a Publisher that emits an AccessToken
     */
    public Mono<MsalToken> authenticateWithUsernamePassword(TokenRequestContext request,
                                                            String username, String password) {
        return Mono.fromFuture(() -> getPublicClientApplication(false).acquireToken(
            UserNamePasswordParameters.builder(new HashSet<>(request.getScopes()), username, password.toCharArray())
                .build()))
            .onErrorMap(t -> new ClientAuthenticationException("Failed to acquire token with username and password",
                null, t)).map(ar -> new MsalToken(ar, options));
    }

    /**
     * Asynchronously acquire a token from the currently logged in client.
     *
     * @param request the details of the token request
     * @param account the account used to login to acquire the last token
     * @return a Publisher that emits an AccessToken
     */
    public Mono<MsalToken> authenticateWithPublicClientCache(TokenRequestContext request, IAccount account) {
<<<<<<< HEAD
        return Mono.defer(() -> Mono.fromFuture(() -> {
=======
        return Mono.fromFuture(() -> {
>>>>>>> 55352789
            SilentParameters.SilentParametersBuilder parametersBuilder = SilentParameters.builder(
                new HashSet<>(request.getScopes()));
            if (account != null) {
                parametersBuilder = parametersBuilder.account(account);
            }
            try {
                return getPublicClientApplication(false)
                    .acquireTokenSilently(parametersBuilder.build());
            } catch (MalformedURLException e) {
                return getFailedCompletableFuture(logger.logExceptionAsError(new RuntimeException(e)));
            }
        }).map(ar -> new MsalToken(ar, options))
<<<<<<< HEAD
            .filter(t -> OffsetDateTime.now().isBefore(t.getExpiresAt().minus(options.getTokenRefreshOffset())))
=======
            .filter(t -> !t.isExpired())
>>>>>>> 55352789
            .switchIfEmpty(Mono.fromFuture(() -> {
                SilentParameters.SilentParametersBuilder forceParametersBuilder = SilentParameters.builder(
                    new HashSet<>(request.getScopes())).forceRefresh(true);
                if (account != null) {
                    forceParametersBuilder = forceParametersBuilder.account(account);
                }
                try {
                    return getPublicClientApplication(false).acquireTokenSilently(forceParametersBuilder.build());
                } catch (MalformedURLException e) {
<<<<<<< HEAD
                    throw logger.logExceptionAsError(Exceptions.propagate(e));
                }
            }).map(result -> new MsalToken(result, options))));
=======
                    return getFailedCompletableFuture(logger.logExceptionAsError(new RuntimeException(e)));
                }
            }).map(result -> new MsalToken(result, options)));
>>>>>>> 55352789
    }

    /**
     * Asynchronously acquire a token from the currently logged in client.
     *
     * @param request the details of the token request
     * @return a Publisher that emits an AccessToken
     */
    public Mono<AccessToken> authenticateWithConfidentialClientCache(TokenRequestContext request) {
<<<<<<< HEAD
        return Mono.defer(() -> Mono.fromFuture(() -> {
=======
        return Mono.fromFuture(() -> {
>>>>>>> 55352789
            SilentParameters.SilentParametersBuilder parametersBuilder = SilentParameters.builder(
                new HashSet<>(request.getScopes()));
            try {
                return getConfidentialClientApplication().acquireTokenSilently(parametersBuilder.build());
            } catch (MalformedURLException e) {
                return getFailedCompletableFuture(logger.logExceptionAsError(new RuntimeException(e)));
            }
<<<<<<< HEAD
        }).map(ar -> new MsalToken(ar, options))
            .filter(t -> OffsetDateTime.now().isBefore(t.getExpiresAt().minus(options.getTokenRefreshOffset())))
            .switchIfEmpty(Mono.fromFuture(() -> {
                SilentParameters.SilentParametersBuilder forceParametersBuilder = SilentParameters.builder(
                    new HashSet<>(request.getScopes())).forceRefresh(true);
                try {
                    return getConfidentialClientApplication().acquireTokenSilently(forceParametersBuilder.build());
                } catch (MalformedURLException e) {
                    throw logger.logExceptionAsError(Exceptions.propagate(e));
                }
            }).map(result -> new MsalToken(result, options))));
=======
        }).map(ar -> (AccessToken) new MsalToken(ar, options))
            .filter(t -> !t.isExpired());
>>>>>>> 55352789
    }

    /**
     * Asynchronously acquire a token from Active Directory with a device code challenge. Active Directory will provide
     * a device code for login and the user must meet the challenge by authenticating in a browser on the current or a
     * different device.
     *
     * @param request the details of the token request
     * @param deviceCodeConsumer the user provided closure that will consume the device code challenge
     * @return a Publisher that emits an AccessToken when the device challenge is met, or an exception if the device
     *     code expires
     */
    public Mono<MsalToken> authenticateWithDeviceCode(TokenRequestContext request,
                                                      Consumer<DeviceCodeInfo> deviceCodeConsumer) {
        return Mono.fromFuture(() -> {
            DeviceCodeFlowParameters parameters = DeviceCodeFlowParameters.builder(new HashSet<>(request.getScopes()),
                dc -> deviceCodeConsumer.accept(new DeviceCodeInfo(dc.userCode(), dc.deviceCode(),
                    dc.verificationUri(), OffsetDateTime.now().plusSeconds(dc.expiresIn()), dc.message()))).build();
            return getPublicClientApplication(false).acquireToken(parameters);
        }).onErrorMap(t -> new ClientAuthenticationException("Failed to acquire token with device code", null, t))
            .map(ar -> new MsalToken(ar, options));
    }

    /**
     * Asynchronously acquire a token from Active Directory with Visual Sutdio cached refresh token.
     *
     * @param request the details of the token request
     * @return a Publisher that emits an AccessToken.
     */
    public Mono<MsalToken> authenticateWithVsCodeCredential(TokenRequestContext request, String cloud) {

        VisualStudioCacheAccessor accessor = new VisualStudioCacheAccessor();

        String credential = accessor.getCredentials("VS Code Azure", cloud);

        RefreshTokenParameters parameters = RefreshTokenParameters
                                                .builder(new HashSet<>(request.getScopes()), credential)
                                                .build();

        return Mono.defer(() -> Mono.fromFuture(getPublicClientApplication(false).acquireToken(parameters))
                                    .map(ar -> new MsalToken(ar, options)));
    }

    /**
     * Asynchronously acquire a token from Active Directory with an authorization code from an oauth flow.
     *
     * @param request the details of the token request
     * @param authorizationCode the oauth2 authorization code
     * @param redirectUrl the redirectUrl where the authorization code is sent to
     * @return a Publisher that emits an AccessToken
     */
    public Mono<MsalToken> authenticateWithAuthorizationCode(TokenRequestContext request, String authorizationCode,
                                                             URI redirectUrl) {
        return Mono.fromFuture(() -> getPublicClientApplication(false).acquireToken(
            AuthorizationCodeParameters.builder(authorizationCode, redirectUrl)
                .scopes(new HashSet<>(request.getScopes()))
                .build()))
            .onErrorMap(t -> new ClientAuthenticationException("Failed to acquire token with authorization code",
                null, t)).map(ar -> new MsalToken(ar, options));
    }

    /**
     * Asynchronously acquire a token from Active Directory by opening a browser and wait for the user to login. The
     * credential will run a minimal local HttpServer at the given port, so {@code http://localhost:{port}} must be
     * listed as a valid reply URL for the application.
     *
     * @param request the details of the token request
     * @param port the port on which the HTTP server is listening
     * @return a Publisher that emits an AccessToken
     */
    public Mono<MsalToken> authenticateWithBrowserInteraction(TokenRequestContext request, int port) {
        String authorityUrl = options.getAuthorityHost().replaceAll("/+$", "") + "/" + tenantId;
        return AuthorizationCodeListener.create(port)
            .flatMap(server -> {
                URI redirectUri;
                String browserUri;
                try {
                    redirectUri = new URI(String.format("http://localhost:%s", port));
                    browserUri =
                        String.format("%s/oauth2/v2.0/authorize?response_type=code&response_mode=query&prompt"
                                + "=select_account&client_id=%s&redirect_uri=%s&state=%s&scope=%s",
                            authorityUrl,
                            clientId,
                            redirectUri.toString(),
                            UUID.randomUUID(),
                            String.join(" ", request.getScopes()));
                } catch (URISyntaxException e) {
                    return server.dispose().then(Mono.error(e));
                }

                return server.listen()
                    .mergeWith(Mono.<String>fromRunnable(() -> {
                        try {
                            openUrl(browserUri);
                        } catch (IOException e) {
                            throw logger.logExceptionAsError(new IllegalStateException(e));
                        }
                    }).subscribeOn(Schedulers.newSingle("browser")))
                    .next()
                    .flatMap(code -> authenticateWithAuthorizationCode(request, code, redirectUri))
                    .onErrorResume(t -> server.dispose().then(Mono.error(t)))
                    .flatMap(msalToken -> server.dispose().then(Mono.just(msalToken)));
            });
    }

    /**
     * Gets token from shared token cache
     * */
    public Mono<MsalToken> authenticateWithSharedTokenCache(TokenRequestContext request, String username) {
        // find if the Public Client app with the requested username exists
        return Mono.fromFuture(() -> getPublicClientApplication(true).getAccounts())
                .onErrorMap(t -> new CredentialUnavailableException(
                        "Cannot get accounts from token cache. Error: " + t.getMessage(), t))
                .flatMap(set -> {
                    IAccount requestedAccount;
                    Map<String, IAccount> accounts = new HashMap<>(); // home account id -> account

                    if (set.isEmpty()) {
                        return Mono.error(new CredentialUnavailableException("SharedTokenCacheCredential "
                                + "authentication unavailable. No accounts were found in the cache."));
                    }

                    for (IAccount cached : set) {
                        if (username == null || username.equals(cached.username())) {
                            if (!accounts.containsKey(cached.homeAccountId())) { // only put the first one
                                accounts.put(cached.homeAccountId(), cached);
                            }
                        }
                    }

                    if (accounts.isEmpty()) {
                        // no more accounts after filtering, username must be set
                        return Mono.error(new RuntimeException(String.format("SharedTokenCacheCredential "
                                + "authentication unavailable. No account matching the specified username: %s was "
                                + "found in the cache.", username)));
                    } else if (accounts.size() > 1) {
                        if (username == null) {
                            return Mono.error(new RuntimeException("SharedTokenCacheCredential authentication "
                                    + "unavailable. Multiple accounts were found in the cache. Use username and "
                                    + "tenant id to disambiguate."));
                        } else {
                            return Mono.error(new RuntimeException(String.format("SharedTokenCacheCredential "
                                    + "authentication unavailable. Multiple accounts matching the specified username: "
                                    + "%s were found in the cache.", username)));
                        }
                    } else {
                        requestedAccount = accounts.values().iterator().next();
                    }


                    return authenticateWithPublicClientCache(request, requestedAccount);
                });
    }

    /**
     * Asynchronously acquire a token from the App Service Managed Service Identity endpoint.
     *
     * @param msiEndpoint the endpoint to acquire token from
     * @param msiSecret the secret to acquire token with
     * @param request the details of the token request
     * @return a Publisher that emits an AccessToken
     */
    public Mono<AccessToken> authenticateToManagedIdentityEndpoint(String msiEndpoint, String msiSecret,
                                                                   TokenRequestContext request) {
        return Mono.fromCallable(() -> {
            String resource = ScopeUtil.scopesToResource(request.getScopes());
            HttpURLConnection connection = null;
            StringBuilder payload = new StringBuilder();

            payload.append("resource=");
            payload.append(URLEncoder.encode(resource, "UTF-8"));
            payload.append("&api-version=");
            payload.append(URLEncoder.encode("2017-09-01", "UTF-8"));
            if (clientId != null) {
                payload.append("&clientid=");
                payload.append(URLEncoder.encode(clientId, "UTF-8"));
            }
            try {
                URL url = new URL(String.format("%s?%s", msiEndpoint, payload));
                connection = (HttpURLConnection) url.openConnection();

                connection.setRequestMethod("GET");
                if (msiSecret != null) {
                    connection.setRequestProperty("Secret", msiSecret);
                }
                connection.setRequestProperty("Metadata", "true");

                connection.connect();

                Scanner s = new Scanner(connection.getInputStream(), StandardCharsets.UTF_8.name())
                        .useDelimiter("\\A");
                String result = s.hasNext() ? s.next() : "";

                MSIToken msiToken = SERIALIZER_ADAPTER.deserialize(result, MSIToken.class, SerializerEncoding.JSON);
                return new AccessToken(msiToken.getToken(), msiToken.getExpiresAt());
            } finally {
                if (connection != null) {
                    connection.disconnect();
                }
            }
        });
    }

    /**
     * Asynchronously acquire a token from the Virtual Machine IMDS endpoint.
     *
     * @param request the details of the token request
     * @return a Publisher that emits an AccessToken
     */
    public Mono<AccessToken> authenticateToIMDSEndpoint(TokenRequestContext request) {
        String resource = ScopeUtil.scopesToResource(request.getScopes());
        StringBuilder payload = new StringBuilder();
        final int imdsUpgradeTimeInMs = 70 * 1000;

        try {
            payload.append("api-version=");
            payload.append(URLEncoder.encode("2018-02-01", "UTF-8"));
            payload.append("&resource=");
            payload.append(URLEncoder.encode(resource, "UTF-8"));
            if (clientId != null) {
                payload.append("&client_id=");
                payload.append(URLEncoder.encode(clientId, "UTF-8"));
            }
        } catch (IOException exception) {
            return Mono.error(exception);
        }

        return checkIMDSAvailable().flatMap(available -> Mono.fromCallable(() -> {
            int retry = 1;
            while (retry <= options.getMaxRetry()) {
                URL url = null;
                HttpURLConnection connection = null;
                try {
                    url =
                            new URL(String.format("http://169.254.169.254/metadata/identity/oauth2/token?%s",
                                    payload.toString()));

                    connection = (HttpURLConnection) url.openConnection();
                    connection.setRequestMethod("GET");
                    connection.setRequestProperty("Metadata", "true");
                    connection.connect();

                    Scanner s = new Scanner(connection.getInputStream(), StandardCharsets.UTF_8.name())
                            .useDelimiter("\\A");
                    String result = s.hasNext() ? s.next() : "";

                    MSIToken msiToken = SERIALIZER_ADAPTER.deserialize(result,
                            MSIToken.class, SerializerEncoding.JSON);
                    return new AccessToken(msiToken.getToken(), msiToken.getExpiresAt());
                } catch (IOException exception) {
                    if (connection == null) {
                        throw logger.logExceptionAsError(new RuntimeException(
                                String.format("Could not connect to the url: %s.", url), exception));
                    }
                    int responseCode = connection.getResponseCode();
                    if (responseCode == 410
                            || responseCode == 429
                            || responseCode == 404
                            || (responseCode >= 500 && responseCode <= 599)) {
                        int retryTimeoutInMs = options.getRetryTimeout()
                                .apply(Duration.ofSeconds(RANDOM.nextInt(retry))).getNano() / 1000;
                        // Error code 410 indicates IMDS upgrade is in progress, which can take up to 70s
                        //
                        retryTimeoutInMs =
                                (responseCode == 410 && retryTimeoutInMs < imdsUpgradeTimeInMs) ? imdsUpgradeTimeInMs
                                        : retryTimeoutInMs;
                        retry++;
                        if (retry > options.getMaxRetry()) {
                            break;
                        } else {
                            sleep(retryTimeoutInMs);
                        }
                    } else {
                        throw logger.logExceptionAsError(new RuntimeException(
                                "Couldn't acquire access token from IMDS, verify your objectId, "
                                        + "clientId or msiResourceId", exception));
                    }
                } finally {
                    if (connection != null) {
                        connection.disconnect();
                    }
                }
            }
            throw logger.logExceptionAsError(new RuntimeException(
                    String.format("MSI: Failed to acquire tokens after retrying %s times",
                    options.getMaxRetry())));
        }));
    }

    private Mono<Boolean> checkIMDSAvailable() {
        StringBuilder payload = new StringBuilder();

        try {
            payload.append("api-version=");
            payload.append(URLEncoder.encode("2018-02-01", "UTF-8"));
        } catch (IOException exception) {
            return Mono.error(exception);
        }
        return Mono.fromCallable(() -> {
            HttpURLConnection connection = null;
            URL url = new URL(String.format("http://169.254.169.254/metadata/identity/oauth2/token?%s",
                            payload.toString()));

            try {
                connection = (HttpURLConnection) url.openConnection();
                connection.setRequestMethod("GET");
                connection.setConnectTimeout(500);
                connection.connect();
            } catch (ConnectException | SecurityException | SocketTimeoutException e) {
                throw logger.logExceptionAsError(
                    new CredentialUnavailableException("Connection to IMDS endpoint cannot be established. "
                                                             + e.getMessage(), e));
            } finally {
                if (connection != null) {
                    connection.disconnect();
                }
            }

            return true;
        });
    }

    private static void sleep(int millis) {
        try {
            Thread.sleep(millis);
        } catch (InterruptedException ex) {
            throw new IllegalStateException(ex);
        }
    }

    private static Proxy proxyOptionsToJavaNetProxy(ProxyOptions options) {
        switch (options.getType()) {
            case SOCKS4:
            case SOCKS5:
                return new Proxy(Type.SOCKS, options.getAddress());
            case HTTP:
            default:
                return new Proxy(Type.HTTP, options.getAddress());
        }
    }

    private String getSafeWorkingDirectory() {
        if (isWindowsPlatform()) {
            if (CoreUtils.isNullOrEmpty(DEFAULT_WINDOWS_SYSTEM_ROOT)) {
                return null;
            }
            return DEFAULT_WINDOWS_SYSTEM_ROOT + "\\system32";
        } else {
            return DEFAULT_MAC_LINUX_PATH;
        }
    }

    private boolean isWindowsPlatform() {
        return System.getProperty("os.name").contains("Windows");
    }

    private String redactInfo(String regex, String input) {
        return input.replaceAll(regex, "****");
    }

    void openUrl(String url) throws IOException {
        Runtime rt = Runtime.getRuntime();

        String os = System.getProperty("os.name").toLowerCase(Locale.ROOT);
        if (os.contains("win")) {
            rt.exec("rundll32 url.dll,FileProtocolHandler " + url);
        } else if (os.contains("mac")) {
            rt.exec("open " + url);
        } else if (os.contains("nix") || os.contains("nux")) {
            rt.exec("xdg-open " + url);
        } else {
            logger.error("Browser could not be opened - please open {} in a browser on this device.", url);
        }
    }

    private CompletableFuture<IAuthenticationResult> getFailedCompletableFuture(Exception e) {
        CompletableFuture<IAuthenticationResult> completableFuture = new CompletableFuture<>();
        completableFuture.completeExceptionally(e);
        return completableFuture;
    }

    private void initializeHttpPipelineAdapter() {
        // If user supplies the pipeline, then it should override all other properties
        // as they should directly be set on the pipeline.
        HttpPipeline httpPipeline = options.getHttpPipeline();
        if (httpPipeline != null) {
            httpPipelineAdapter = new HttpPipelineAdapter(httpPipeline);
        } else {
            // If http client is set on the credential, then it should override the proxy options if any configured.
            HttpClient httpClient = options.getHttpClient();
            if (httpClient != null) {
                httpPipelineAdapter = new HttpPipelineAdapter(setupPipeline(httpClient));
            } else if (options.getProxyOptions() == null) {
                //Http Client is null, proxy options are not set, use the default client and build the pipeline.
                httpPipelineAdapter = new HttpPipelineAdapter(setupPipeline(HttpClient.createDefault()));
            }
        }
    }
}<|MERGE_RESOLUTION|>--- conflicted
+++ resolved
@@ -30,10 +30,7 @@
 import com.microsoft.aad.msal4j.ConfidentialClientApplication;
 import com.microsoft.aad.msal4j.DeviceCodeFlowParameters;
 import com.microsoft.aad.msal4j.IAccount;
-<<<<<<< HEAD
-=======
 import com.microsoft.aad.msal4j.IAuthenticationResult;
->>>>>>> 55352789
 import com.microsoft.aad.msal4j.IClientCredential;
 import com.microsoft.aad.msal4j.PublicClientApplication;
 import com.microsoft.aad.msal4j.RefreshTokenParameters;
@@ -61,15 +58,7 @@
 import java.nio.charset.StandardCharsets;
 import java.nio.file.Files;
 import java.nio.file.Paths;
-<<<<<<< HEAD
-import java.security.KeyStoreException;
-import java.security.NoSuchAlgorithmException;
-import java.security.NoSuchProviderException;
-import java.security.UnrecoverableKeyException;
-import java.security.cert.CertificateException;
-=======
 import java.security.GeneralSecurityException;
->>>>>>> 55352789
 import java.time.Duration;
 import java.time.LocalDateTime;
 import java.time.OffsetDateTime;
@@ -146,90 +135,6 @@
     private ConfidentialClientApplication getConfidentialClientApplication() {
         if (confidentialClientApplication != null) {
             return confidentialClientApplication;
-<<<<<<< HEAD
-        } else if (clientId == null) {
-            throw logger.logExceptionAsError(new IllegalArgumentException(
-                "A non-null value for client ID must be provided for user authentication."));
-        } else {
-            String authorityUrl = options.getAuthorityHost().replaceAll("/+$", "") + "/" + tenantId;
-            IClientCredential credential;
-            if (clientSecret != null) {
-                credential = ClientCredentialFactory.createFromSecret(clientSecret);
-            } else if (certificatePath != null) {
-                try {
-                    if (certificatePassword == null) {
-                        byte[] pemCertificateBytes = Files.readAllBytes(Paths.get(certificatePath));
-                        credential = ClientCredentialFactory.createFromCertificate(
-                            CertificateUtil.privateKeyFromPem(pemCertificateBytes),
-                            CertificateUtil.publicKeyFromPem(pemCertificateBytes));
-                    } else {
-                        credential = ClientCredentialFactory.createFromCertificate(
-                            new FileInputStream(certificatePath), certificatePassword);
-                    }
-                } catch (CertificateException
-                    | UnrecoverableKeyException
-                    | NoSuchAlgorithmException
-                    | KeyStoreException
-                    | NoSuchProviderException
-                    | IOException e) {
-                    throw logger.logExceptionAsError(new RuntimeException(
-                        "Failed to parse the certificate for the credential: " + e.getMessage(), e));
-                }
-            } else {
-                throw logger.logExceptionAsError(
-                    new IllegalArgumentException("Must provide client secret or client certificate path"));
-            }
-            ConfidentialClientApplication.Builder applicationBuilder =
-                ConfidentialClientApplication.builder(clientId, credential);
-            try {
-                applicationBuilder = applicationBuilder.authority(authorityUrl);
-            } catch (MalformedURLException e) {
-                throw logger.logExceptionAsWarning(new IllegalStateException(e));
-            }
-
-            // If user supplies the pipeline, then it should override all other properties
-            // as they should directly be set on the pipeline.
-            HttpPipeline httpPipeline = options.getHttpPipeline();
-            if (httpPipeline != null) {
-                httpPipelineAdapter = new HttpPipelineAdapter(httpPipeline);
-                applicationBuilder.httpClient(httpPipelineAdapter);
-            } else {
-                // If http client is set on the credential, then it should override the proxy options if any configured.
-                HttpClient httpClient = options.getHttpClient();
-                if (httpClient != null) {
-                    httpPipelineAdapter = new HttpPipelineAdapter(setupPipeline(httpClient));
-                    applicationBuilder.httpClient(httpPipelineAdapter);
-                } else if (options.getProxyOptions() != null) {
-                    applicationBuilder.proxy(proxyOptionsToJavaNetProxy(options.getProxyOptions()));
-                } else {
-                    //Http Client is null, proxy options are not set, use the default client and build the pipeline.
-                    httpPipelineAdapter = new HttpPipelineAdapter(setupPipeline(HttpClient.createDefault()));
-                    applicationBuilder.httpClient(httpPipelineAdapter);
-                }
-            }
-
-            if (options.getExecutorService() != null) {
-                applicationBuilder.executorService(options.getExecutorService());
-            }
-            if (options.isSharedTokenCacheEnabled()) {
-                try {
-                    applicationBuilder.setTokenCacheAccessAspect(
-                        new PersistenceTokenCacheAccessAspect(options.getConfidentialClientPersistenceSettings()));
-                } catch (Throwable t) {
-                    throw logger.logExceptionAsError(new ClientAuthenticationException(
-                        "Shared token cache is unavailable in this environment.", null, t));
-                }
-            }
-            this.confidentialClientApplication = applicationBuilder.build();
-            return this.confidentialClientApplication;
-        }
-    }
-
-    private PublicClientApplication getPublicClientApplication(boolean sharedTokenCacheCredential) {
-        if (publicClientApplication != null) {
-            return publicClientApplication;
-=======
->>>>>>> 55352789
         } else if (clientId == null) {
             throw logger.logExceptionAsError(new IllegalArgumentException(
                 "A non-null value for client ID must be provided for user authentication."));
@@ -283,19 +188,6 @@
                 throw logger.logExceptionAsError(new ClientAuthenticationException(
                     "Shared token cache is unavailable in this environment.", null, t));
             }
-<<<<<<< HEAD
-            if (options.isSharedTokenCacheEnabled()) {
-                try {
-                    publicClientApplicationBuilder.setTokenCacheAccessAspect(
-                            new PersistenceTokenCacheAccessAspect(options.getPublicClientPersistenceSettings()));
-                } catch (Throwable t) {
-                    String message = "Shared token cache is unavailable in this environment.";
-                    if (sharedTokenCacheCredential) {
-                        throw logger.logExceptionAsError(new CredentialUnavailableException(message, t));
-                    } else {
-                        throw logger.logExceptionAsError(new ClientAuthenticationException(message, null, t));
-                    }
-=======
         }
         this.confidentialClientApplication = applicationBuilder.build();
         return this.confidentialClientApplication;
@@ -336,7 +228,6 @@
                     throw logger.logExceptionAsError(new CredentialUnavailableException(message, t));
                 } else {
                     throw logger.logExceptionAsError(new ClientAuthenticationException(message, null, t));
->>>>>>> 55352789
                 }
             }
         }
@@ -551,11 +442,7 @@
      * @return a Publisher that emits an AccessToken
      */
     public Mono<MsalToken> authenticateWithPublicClientCache(TokenRequestContext request, IAccount account) {
-<<<<<<< HEAD
-        return Mono.defer(() -> Mono.fromFuture(() -> {
-=======
         return Mono.fromFuture(() -> {
->>>>>>> 55352789
             SilentParameters.SilentParametersBuilder parametersBuilder = SilentParameters.builder(
                 new HashSet<>(request.getScopes()));
             if (account != null) {
@@ -568,11 +455,7 @@
                 return getFailedCompletableFuture(logger.logExceptionAsError(new RuntimeException(e)));
             }
         }).map(ar -> new MsalToken(ar, options))
-<<<<<<< HEAD
             .filter(t -> OffsetDateTime.now().isBefore(t.getExpiresAt().minus(options.getTokenRefreshOffset())))
-=======
-            .filter(t -> !t.isExpired())
->>>>>>> 55352789
             .switchIfEmpty(Mono.fromFuture(() -> {
                 SilentParameters.SilentParametersBuilder forceParametersBuilder = SilentParameters.builder(
                     new HashSet<>(request.getScopes())).forceRefresh(true);
@@ -582,15 +465,9 @@
                 try {
                     return getPublicClientApplication(false).acquireTokenSilently(forceParametersBuilder.build());
                 } catch (MalformedURLException e) {
-<<<<<<< HEAD
-                    throw logger.logExceptionAsError(Exceptions.propagate(e));
-                }
-            }).map(result -> new MsalToken(result, options))));
-=======
                     return getFailedCompletableFuture(logger.logExceptionAsError(new RuntimeException(e)));
                 }
             }).map(result -> new MsalToken(result, options)));
->>>>>>> 55352789
     }
 
     /**
@@ -600,11 +477,7 @@
      * @return a Publisher that emits an AccessToken
      */
     public Mono<AccessToken> authenticateWithConfidentialClientCache(TokenRequestContext request) {
-<<<<<<< HEAD
-        return Mono.defer(() -> Mono.fromFuture(() -> {
-=======
         return Mono.fromFuture(() -> {
->>>>>>> 55352789
             SilentParameters.SilentParametersBuilder parametersBuilder = SilentParameters.builder(
                 new HashSet<>(request.getScopes()));
             try {
@@ -612,22 +485,8 @@
             } catch (MalformedURLException e) {
                 return getFailedCompletableFuture(logger.logExceptionAsError(new RuntimeException(e)));
             }
-<<<<<<< HEAD
-        }).map(ar -> new MsalToken(ar, options))
-            .filter(t -> OffsetDateTime.now().isBefore(t.getExpiresAt().minus(options.getTokenRefreshOffset())))
-            .switchIfEmpty(Mono.fromFuture(() -> {
-                SilentParameters.SilentParametersBuilder forceParametersBuilder = SilentParameters.builder(
-                    new HashSet<>(request.getScopes())).forceRefresh(true);
-                try {
-                    return getConfidentialClientApplication().acquireTokenSilently(forceParametersBuilder.build());
-                } catch (MalformedURLException e) {
-                    throw logger.logExceptionAsError(Exceptions.propagate(e));
-                }
-            }).map(result -> new MsalToken(result, options))));
-=======
         }).map(ar -> (AccessToken) new MsalToken(ar, options))
-            .filter(t -> !t.isExpired());
->>>>>>> 55352789
+            .filter(t -> OffsetDateTime.now().isBefore(t.getExpiresAt().minus(options.getTokenRefreshOffset())));
     }
 
     /**
