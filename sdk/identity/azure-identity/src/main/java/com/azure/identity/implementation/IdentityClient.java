--- conflicted
+++ resolved
@@ -692,12 +692,7 @@
                         .useDelimiter("\\A");
                 String result = s.hasNext() ? s.next() : "";
 
-<<<<<<< HEAD
-                MSIToken msiToken = SERIALIZER_ADAPTER.deserialize(result, MSIToken.class, SerializerEncoding.JSON);
-                return new AccessToken(msiToken.getToken(), msiToken.getExpiresAt());
-=======
                 return SERIALIZER_ADAPTER.deserialize(result, MSIToken.class, SerializerEncoding.JSON);
->>>>>>> cbb44384
             } finally {
                 if (connection != null) {
                     connection.disconnect();
@@ -749,13 +744,7 @@
                             .useDelimiter("\\A");
                     String result = s.hasNext() ? s.next() : "";
 
-<<<<<<< HEAD
-                    MSIToken msiToken = SERIALIZER_ADAPTER.deserialize(result,
-                            MSIToken.class, SerializerEncoding.JSON);
-                    return new AccessToken(msiToken.getToken(), msiToken.getExpiresAt());
-=======
                     return SERIALIZER_ADAPTER.deserialize(result, MSIToken.class, SerializerEncoding.JSON);
->>>>>>> cbb44384
                 } catch (IOException exception) {
                     if (connection == null) {
                         throw logger.logExceptionAsError(new RuntimeException(
