// Copyright (c) Microsoft Corporation. All rights reserved.
// Licensed under the MIT License.

package com.azure.identity.implementation;

import com.azure.core.credential.AccessToken;
import com.azure.core.credential.TokenRequestContext;
import com.azure.core.exception.ClientAuthenticationException;
import com.azure.core.http.HttpClient;
import com.azure.core.http.HttpPipeline;
import com.azure.core.http.HttpPipelineBuilder;
import com.azure.core.http.ProxyOptions;
import com.azure.core.http.policy.HttpLogOptions;
import com.azure.core.http.policy.HttpLoggingPolicy;
import com.azure.core.http.policy.HttpPipelinePolicy;
import com.azure.core.http.policy.HttpPolicyProviders;
import com.azure.core.http.policy.RetryPolicy;
import com.azure.core.util.CoreUtils;
import com.azure.core.util.logging.ClientLogger;
import com.azure.core.util.serializer.JacksonAdapter;
import com.azure.core.util.serializer.SerializerAdapter;
import com.azure.core.util.serializer.SerializerEncoding;
import com.azure.identity.CredentialUnavailableException;
import com.azure.identity.DeviceCodeInfo;
import com.azure.identity.implementation.util.CertificateUtil;
import com.fasterxml.jackson.databind.JsonNode;
import com.microsoft.aad.msal4j.AuthorizationCodeParameters;
import com.microsoft.aad.msal4j.ClientCredentialFactory;
import com.microsoft.aad.msal4j.ClientCredentialParameters;
import com.microsoft.aad.msal4j.ConfidentialClientApplication;
import com.microsoft.aad.msal4j.DeviceCodeFlowParameters;
import com.microsoft.aad.msal4j.IAccount;
import com.microsoft.aad.msal4j.IAuthenticationResult;
import com.microsoft.aad.msal4j.IClientCredential;
import com.microsoft.aad.msal4j.PublicClientApplication;
import com.microsoft.aad.msal4j.RefreshTokenParameters;
import com.microsoft.aad.msal4j.SilentParameters;
import com.microsoft.aad.msal4j.UserNamePasswordParameters;
import com.microsoft.aad.msal4jextensions.PersistenceTokenCacheAccessAspect;
import reactor.core.publisher.Mono;
import reactor.core.scheduler.Schedulers;

import java.io.BufferedReader;
import java.io.File;
import java.io.FileInputStream;
import java.io.IOException;
import java.io.InputStreamReader;
import java.net.HttpURLConnection;
import java.net.MalformedURLException;
import java.net.Proxy;
import java.net.Proxy.Type;
import java.net.URI;
import java.net.URISyntaxException;
import java.net.URL;
import java.net.URLEncoder;
import java.nio.charset.StandardCharsets;
import java.nio.file.Files;
import java.nio.file.Paths;
import java.security.GeneralSecurityException;
import java.time.Duration;
import java.time.LocalDateTime;
import java.time.OffsetDateTime;
import java.time.ZoneId;
import java.time.ZoneOffset;
import java.time.format.DateTimeFormatter;
import java.util.ArrayList;
import java.util.HashMap;
import java.util.HashSet;
import java.util.List;
import java.util.Locale;
import java.util.Map;
import java.util.Random;
import java.util.Scanner;
import java.util.UUID;
import java.util.concurrent.CompletableFuture;
import java.util.concurrent.TimeUnit;
import java.util.function.Consumer;

/**
 * The identity client that contains APIs to retrieve access tokens
 * from various configurations.
 */
public class IdentityClient {
    private static final SerializerAdapter SERIALIZER_ADAPTER = JacksonAdapter.createDefaultSerializerAdapter();
    private static final Random RANDOM = new Random();
    private static final String WINDOWS_STARTER = "cmd.exe";
    private static final String LINUX_MAC_STARTER = "/bin/sh";
    private static final String WINDOWS_SWITCHER = "/c";
    private static final String LINUX_MAC_SWITCHER = "-c";
    private static final String WINDOWS_PROCESS_ERROR_MESSAGE = "'az' is not recognized";
    private static final String LINUX_MAC_PROCESS_ERROR_MESSAGE = "(.*)az:(.*)not found";
    private static final String DEFAULT_WINDOWS_SYSTEM_ROOT = System.getenv("SystemRoot");
    private static final String DEFAULT_MAC_LINUX_PATH = "/bin/";
    private final ClientLogger logger = new ClientLogger(IdentityClient.class);

    private final IdentityClientOptions options;
    private final String tenantId;
    private final String clientId;
    private final String clientSecret;
    private final String certificatePath;
    private final String certificatePassword;
    private HttpPipelineAdapter httpPipelineAdapter;
    private final SynchronizedAccessor<PublicClientApplication> publicClientApplicationAccessor;
    private final SynchronizedAccessor<ConfidentialClientApplication> confidentialClientApplicationAccessor;

    /**
     * Creates an IdentityClient with the given options.
     *
     * @param tenantId the tenant ID of the application.
     * @param clientId the client ID of the application.
     * @param clientSecret the client secret of the application.
     * @param certificatePath the path to the PKCS12 or PEM certificate of the application.
     * @param certificatePassword the password protecting the PFX certificate.
     * @param isSharedTokenCacheCredential Indicate whether the credential is
     * {@link com.azure.identity.SharedTokenCacheCredential} or not.
     * @param options the options configuring the client.
     */
    IdentityClient(String tenantId, String clientId, String clientSecret,
                   String certificatePath, String certificatePassword, boolean isSharedTokenCacheCredential,
                   IdentityClientOptions options) {
        if (tenantId == null) {
            tenantId = "organizations";
        }
        if (options == null) {
            options = new IdentityClientOptions();
        }
        this.tenantId = tenantId;
        this.clientId = clientId;
        this.clientSecret = clientSecret;
        this.certificatePath = certificatePath;
        this.certificatePassword = certificatePassword;
        this.options = options;

        this.publicClientApplicationAccessor = new SynchronizedAccessor<PublicClientApplication>(() ->
            getPublicClientApplication(isSharedTokenCacheCredential));

        this.confidentialClientApplicationAccessor = new SynchronizedAccessor<ConfidentialClientApplication>(() ->
            getConfidentialClientApplication());
    }

    private ConfidentialClientApplication getConfidentialClientApplication() {
        if (clientId == null) {
            throw logger.logExceptionAsError(new IllegalArgumentException(
                "A non-null value for client ID must be provided for user authentication."));
        }
        String authorityUrl = options.getAuthorityHost().replaceAll("/+$", "") + "/" + tenantId;
        IClientCredential credential;
        if (clientSecret != null) {
            credential = ClientCredentialFactory.createFromSecret(clientSecret);
        } else if (certificatePath != null) {
            try {
                if (certificatePassword == null) {
                    byte[] pemCertificateBytes = Files.readAllBytes(Paths.get(certificatePath));
                    credential = ClientCredentialFactory.createFromCertificate(
                        CertificateUtil.privateKeyFromPem(pemCertificateBytes),
                        CertificateUtil.publicKeyFromPem(pemCertificateBytes));
                } else {
                    credential = ClientCredentialFactory.createFromCertificate(
                        new FileInputStream(certificatePath), certificatePassword);
                }
            } catch (IOException | GeneralSecurityException e) {
                throw logger.logExceptionAsError(new RuntimeException(
                    "Failed to parse the certificate for the credential: " + e.getMessage(), e));
            }
        } else {
            throw logger.logExceptionAsError(
                new IllegalArgumentException("Must provide client secret or client certificate path"));
        }
        ConfidentialClientApplication.Builder applicationBuilder =
            ConfidentialClientApplication.builder(clientId, credential);
        try {
            applicationBuilder = applicationBuilder.authority(authorityUrl);
        } catch (MalformedURLException e) {
            throw logger.logExceptionAsWarning(new IllegalStateException(e));
        }

        initializeHttpPipelineAdapter();
        if (httpPipelineAdapter != null) {
            applicationBuilder.httpClient(httpPipelineAdapter);
        } else {
            applicationBuilder.proxy(proxyOptionsToJavaNetProxy(options.getProxyOptions()));
        }

        if (options.getExecutorService() != null) {
            applicationBuilder.executorService(options.getExecutorService());
        }
        if (options.isSharedTokenCacheEnabled()) {
            try {
                applicationBuilder.setTokenCacheAccessAspect(
                    new PersistenceTokenCacheAccessAspect(options.getConfidentialClientPersistenceSettings()));
            } catch (Throwable t) {
                throw logger.logExceptionAsError(new ClientAuthenticationException(
                    "Shared token cache is unavailable in this environment.", null, t));
            }
        }
        return applicationBuilder.build();
    }

    private PublicClientApplication getPublicClientApplication(boolean sharedTokenCacheCredential) {
        if (clientId == null) {
            throw logger.logExceptionAsError(new IllegalArgumentException(
                "A non-null value for client ID must be provided for user authentication."));
        }
        String authorityUrl = options.getAuthorityHost().replaceAll("/+$", "") + "/" + tenantId;
        PublicClientApplication.Builder publicClientApplicationBuilder = PublicClientApplication.builder(clientId);
        try {
            publicClientApplicationBuilder = publicClientApplicationBuilder.authority(authorityUrl);
        } catch (MalformedURLException e) {
            throw logger.logExceptionAsWarning(new IllegalStateException(e));
        }

        initializeHttpPipelineAdapter();
        if (httpPipelineAdapter != null) {
            publicClientApplicationBuilder.httpClient(httpPipelineAdapter);
        } else {
            publicClientApplicationBuilder.proxy(proxyOptionsToJavaNetProxy(options.getProxyOptions()));
        }

        if (options.getExecutorService() != null) {
            publicClientApplicationBuilder.executorService(options.getExecutorService());
        }
        if (options.isSharedTokenCacheEnabled()) {
            try {
                publicClientApplicationBuilder.setTokenCacheAccessAspect(
                        new PersistenceTokenCacheAccessAspect(options.getPublicClientPersistenceSettings()));
            } catch (Throwable t) {
                String message = "Shared token cache is unavailable in this environment.";
                if (sharedTokenCacheCredential) {
                    throw logger.logExceptionAsError(new CredentialUnavailableException(message, t));
                } else {
                    throw logger.logExceptionAsError(new ClientAuthenticationException(message, null, t));
                }
            }
        }
        return publicClientApplicationBuilder.build();
    }

    public Mono<MsalToken> authenticateWithIntelliJ(TokenRequestContext request) {
        try {
            IntelliJCacheAccessor cacheAccessor = new IntelliJCacheAccessor(options.getIntelliJKeePassDatabasePath());
            IntelliJAuthMethodDetails authDetails = cacheAccessor.getAuthDetailsIfAvailable();
            String authType = authDetails.getAuthMethod();
            if (authType.equalsIgnoreCase("SP")) {
                Map<String, String> spDetails = cacheAccessor
                    .getIntellijServicePrincipalDetails(authDetails.getCredFilePath());
                String authorityUrl = spDetails.get("authURL") + spDetails.get("tenant");
                try {
                    ConfidentialClientApplication.Builder applicationBuilder =
                        ConfidentialClientApplication.builder(spDetails.get("client"),
                            ClientCredentialFactory.createFromSecret(spDetails.get("key")))
                            .authority(authorityUrl);

                    // If http pipeline is available, then it should override the proxy options if any configured.
                    if (httpPipelineAdapter != null) {
                        applicationBuilder.httpClient(httpPipelineAdapter);
                    } else if (options.getProxyOptions() != null) {
                        applicationBuilder.proxy(proxyOptionsToJavaNetProxy(options.getProxyOptions()));
                    }

                    if (options.getExecutorService() != null) {
                        applicationBuilder.executorService(options.getExecutorService());
                    }

                    ConfidentialClientApplication application = applicationBuilder.build();
                    return Mono.fromFuture(application.acquireToken(
                        ClientCredentialParameters.builder(new HashSet<>(request.getScopes()))
                            .build()))
                               .map(ar -> new MsalToken(ar, options));
                } catch (MalformedURLException e) {
                    return Mono.error(e);
                }
            } else if (authType.equalsIgnoreCase("DC")) {

                JsonNode intelliJCredentials = cacheAccessor.getDeviceCodeCredentials();
                String refreshToken = intelliJCredentials.get("refreshToken").textValue();

                RefreshTokenParameters parameters = RefreshTokenParameters
                                                        .builder(new HashSet<>(request.getScopes()), refreshToken)
                                                            .build();

                return publicClientApplicationAccessor.getValue()
                   .flatMap(pc -> Mono.fromFuture(pc.acquireToken(parameters)).map(ar -> new MsalToken(ar, options)));

            } else {
                throw logger.logExceptionAsError(new CredentialUnavailableException(
                    "IntelliJ Authentication not available."
                    + " Please login with Azure Tools for IntelliJ plugin in the IDE."));
            }
        } catch (IOException e) {
            return Mono.error(e);
        }
    }

    /**
     * Asynchronously acquire a token from Active Directory with Azure CLI.
     *
     * @param request the details of the token request
     * @return a Publisher that emits an AccessToken
     */
    public Mono<AccessToken> authenticateWithAzureCli(TokenRequestContext request) {
        String azCommand = "az account get-access-token --output json --resource ";

        StringBuilder command = new StringBuilder();
        command.append(azCommand);

        String scopes = ScopeUtil.scopesToResource(request.getScopes());

        try {
            ScopeUtil.validateScope(scopes);
        } catch (IllegalArgumentException ex) {
            return Mono.error(logger.logExceptionAsError(ex));
        }

        command.append(scopes);

        AccessToken token = null;
        BufferedReader reader = null;
        try {
            String starter;
            String switcher;
            if (isWindowsPlatform()) {
                starter = WINDOWS_STARTER;
                switcher = WINDOWS_SWITCHER;
            } else {
                starter = LINUX_MAC_STARTER;
                switcher = LINUX_MAC_SWITCHER;
            }

            ProcessBuilder builder = new ProcessBuilder(starter, switcher, command.toString());
            String workingDirectory = getSafeWorkingDirectory();
            if (workingDirectory != null) {
                builder.directory(new File(workingDirectory));
            } else {
                throw logger.logExceptionAsError(new IllegalStateException("A Safe Working directory could not be"
                                                                           + " found to execute CLI command from."));
            }
            builder.redirectErrorStream(true);
            Process process = builder.start();

            reader = new BufferedReader(new InputStreamReader(process.getInputStream(), "UTF-8"));
            String line;
            StringBuilder output = new StringBuilder();
            while (true) {
                line = reader.readLine();
                if (line == null) {
                    break;
                }
                if (line.startsWith(WINDOWS_PROCESS_ERROR_MESSAGE) || line.matches(LINUX_MAC_PROCESS_ERROR_MESSAGE)) {
                    throw logger.logExceptionAsError(
                        new CredentialUnavailableException("Azure CLI not installed"));
                }
                output.append(line);
            }
            String processOutput = output.toString();

            process.waitFor(10, TimeUnit.SECONDS);

            if (process.exitValue() != 0) {
                if (processOutput.length() > 0) {
                    String redactedOutput = redactInfo("\"accessToken\": \"(.*?)(\"|$)", processOutput);
                    if (redactedOutput.contains("az login") || redactedOutput.contains("az account set")) {
                        throw logger.logExceptionAsError(
                            new CredentialUnavailableException("Please run 'az login' to set up account"));
                    }
                    throw logger.logExceptionAsError(new ClientAuthenticationException(redactedOutput, null));
                } else {
                    throw logger.logExceptionAsError(
                        new ClientAuthenticationException("Failed to invoke Azure CLI ", null));
                }
            }
            Map<String, String> objectMap = SERIALIZER_ADAPTER.deserialize(processOutput, Map.class,
                        SerializerEncoding.JSON);
            String accessToken = objectMap.get("accessToken");
            String time = objectMap.get("expiresOn");
            String timeToSecond = time.substring(0, time.indexOf("."));
            String timeJoinedWithT = String.join("T", timeToSecond.split(" "));
            OffsetDateTime expiresOn = LocalDateTime.parse(timeJoinedWithT, DateTimeFormatter.ISO_LOCAL_DATE_TIME)
                                           .atZone(ZoneId.systemDefault())
                                           .toOffsetDateTime().withOffsetSameInstant(ZoneOffset.UTC);
            token = new IdentityToken(accessToken, expiresOn, options);
        } catch (IOException | InterruptedException e) {
            throw logger.logExceptionAsError(new IllegalStateException(e));
        } catch (RuntimeException e) {
            return Mono.error(logger.logExceptionAsError(e));
        } finally {
            try {
                if (reader != null) {
                    reader.close();
                }
            } catch (IOException ex) {
                return Mono.error(logger.logExceptionAsError(new IllegalStateException(ex)));
            }
        }
        return Mono.just(token);
    }

    /**
     * Asynchronously acquire a token from Active Directory with a client secret.
     *
     * @param request the details of the token request
     * @return a Publisher that emits an AccessToken
     */
    public Mono<AccessToken> authenticateWithConfidentialClient(TokenRequestContext request) {
        return confidentialClientApplicationAccessor.getValue()
                .flatMap(confidentialClient -> Mono.fromFuture(() -> confidentialClient.acquireToken(
                    ClientCredentialParameters.builder(new HashSet<>(request.getScopes())).build()))
                .map(ar -> new MsalToken(ar, options)));
    }

    private HttpPipeline setupPipeline(HttpClient httpClient) {
        List<HttpPipelinePolicy> policies = new ArrayList<>();
        HttpLogOptions httpLogOptions = new HttpLogOptions();
        HttpPolicyProviders.addBeforeRetryPolicies(policies);
        policies.add(new RetryPolicy());
        HttpPolicyProviders.addAfterRetryPolicies(policies);
        policies.add(new HttpLoggingPolicy(httpLogOptions));
        return new HttpPipelineBuilder().httpClient(httpClient)
                   .policies(policies.toArray(new HttpPipelinePolicy[0])).build();
    }

    /**
     * Asynchronously acquire a token from Active Directory with a username and a password.
     *
     * @param request the details of the token request
     * @param username the username of the user
     * @param password the password of the user
     * @return a Publisher that emits an AccessToken
     */
    public Mono<MsalToken> authenticateWithUsernamePassword(TokenRequestContext request,
                                                            String username, String password) {
        return publicClientApplicationAccessor.getValue()
               .flatMap(pc -> Mono.fromFuture(() -> pc.acquireToken(UserNamePasswordParameters.builder(
                            new HashSet<>(request.getScopes()), username, password.toCharArray()).build()))
                    .onErrorMap(t -> new ClientAuthenticationException("Failed to acquire token with username and "
                                                               + "password", null, t))
                    .map(ar -> new MsalToken(ar, options)));
    }

    /**
     * Asynchronously acquire a token from the currently logged in client.
     *
     * @param request the details of the token request
     * @param account the account used to login to acquire the last token
     * @return a Publisher that emits an AccessToken
     */
    public Mono<MsalToken> authenticateWithPublicClientCache(TokenRequestContext request, IAccount account) {
        return publicClientApplicationAccessor.getValue()
                .flatMap(pc -> Mono.fromFuture(() -> {
                    SilentParameters.SilentParametersBuilder parametersBuilder = SilentParameters.builder(
                        new HashSet<>(request.getScopes()));
                    if (account != null) {
                        parametersBuilder = parametersBuilder.account(account);
                    }
                    try {
                        return pc.acquireTokenSilently(parametersBuilder.build());
                    } catch (MalformedURLException e) {
                        return getFailedCompletableFuture(logger.logExceptionAsError(new RuntimeException(e)));
                    }
                }).map(ar -> new MsalToken(ar, options))
                    .filter(t -> !t.isExpired())
                    .switchIfEmpty(Mono.fromFuture(() -> {
                        SilentParameters.SilentParametersBuilder forceParametersBuilder = SilentParameters.builder(
                            new HashSet<>(request.getScopes())).forceRefresh(true);
                        if (account != null) {
                            forceParametersBuilder = forceParametersBuilder.account(account);
                        }
                        try {
                            return pc.acquireTokenSilently(forceParametersBuilder.build());
                        } catch (MalformedURLException e) {
                            return getFailedCompletableFuture(logger.logExceptionAsError(new RuntimeException(e)));
                        }
                    }).map(result -> new MsalToken(result, options))));
    }

    /**
     * Asynchronously acquire a token from the currently logged in client.
     *
     * @param request the details of the token request
     * @return a Publisher that emits an AccessToken
     */
    public Mono<AccessToken> authenticateWithConfidentialClientCache(TokenRequestContext request) {
        return confidentialClientApplicationAccessor.getValue()
                .flatMap(confidentialClient -> Mono.fromFuture(() -> {
                    SilentParameters.SilentParametersBuilder parametersBuilder = SilentParameters.builder(
                            new HashSet<>(request.getScopes()));
                    try {
                        return confidentialClient.acquireTokenSilently(parametersBuilder.build());
                    } catch (MalformedURLException e) {
                        return getFailedCompletableFuture(logger.logExceptionAsError(new RuntimeException(e)));
                    }
                }).map(ar -> (AccessToken) new MsalToken(ar, options))
                    .filter(t -> !t.isExpired()));
    }

    /**
     * Asynchronously acquire a token from Active Directory with a device code challenge. Active Directory will provide
     * a device code for login and the user must meet the challenge by authenticating in a browser on the current or a
     * different device.
     *
     * @param request the details of the token request
     * @param deviceCodeConsumer the user provided closure that will consume the device code challenge
     * @return a Publisher that emits an AccessToken when the device challenge is met, or an exception if the device
     *     code expires
     */
    public Mono<MsalToken> authenticateWithDeviceCode(TokenRequestContext request,
                                                      Consumer<DeviceCodeInfo> deviceCodeConsumer) {
        return publicClientApplicationAccessor.getValue().flatMap(pc ->
            Mono.fromFuture(() -> {
                DeviceCodeFlowParameters parameters = DeviceCodeFlowParameters.builder(
                    new HashSet<>(request.getScopes()), dc -> deviceCodeConsumer.accept(
                        new DeviceCodeInfo(dc.userCode(), dc.deviceCode(), dc.verificationUri(),
                        OffsetDateTime.now().plusSeconds(dc.expiresIn()), dc.message()))).build();
                return pc.acquireToken(parameters);
            }).onErrorMap(t -> new ClientAuthenticationException("Failed to acquire token with device code", null, t))
                .map(ar -> new MsalToken(ar, options)));
    }

    /**
     * Asynchronously acquire a token from Active Directory with Visual Sutdio cached refresh token.
     *
     * @param request the details of the token request
     * @return a Publisher that emits an AccessToken.
     */
    public Mono<MsalToken> authenticateWithVsCodeCredential(TokenRequestContext request, String cloud) {

        VisualStudioCacheAccessor accessor = new VisualStudioCacheAccessor();

        String credential = accessor.getCredentials("VS Code Azure", cloud);

        RefreshTokenParameters parameters = RefreshTokenParameters
                                                .builder(new HashSet<>(request.getScopes()), credential)
                                                .build();

        return publicClientApplicationAccessor.getValue()
                .flatMap(pc ->  Mono.fromFuture(pc.acquireToken(parameters))
                                    .map(ar -> new MsalToken(ar, options)));
    }

    /**
     * Asynchronously acquire a token from Active Directory with an authorization code from an oauth flow.
     *
     * @param request the details of the token request
     * @param authorizationCode the oauth2 authorization code
     * @param redirectUrl the redirectUrl where the authorization code is sent to
     * @return a Publisher that emits an AccessToken
     */
    public Mono<MsalToken> authenticateWithAuthorizationCode(TokenRequestContext request, String authorizationCode,
                                                             URI redirectUrl) {
<<<<<<< HEAD
        return publicClientApplicationAccessor.getValue()
                .flatMap(pc -> Mono.fromFuture(() -> pc.acquireToken(
                AuthorizationCodeParameters.builder(authorizationCode, redirectUrl)
                    .scopes(new HashSet<>(request.getScopes()))
                    .build()))
                .onErrorMap(t -> new ClientAuthenticationException("Failed to acquire token with authorization code",
                    null, t)).map(ar -> new MsalToken(ar, options)));
=======
        return Mono.fromFuture(() -> getPublicClientApplication(false).acquireToken(
                AuthorizationCodeParameters.builder(authorizationCode, redirectUrl)
                        .scopes(new HashSet<>(request.getScopes()))
                        .build())).map(ar -> new MsalToken(ar, options))
                       .onErrorMap(t -> new ClientAuthenticationException("Failed to acquire token with "
                                + "authorization code", null, t));
>>>>>>> bbbfb2f8
    }


    /**
     * Asynchronously acquire a token from Active Directory by opening a browser and wait for the user to login. The
     * credential will run a minimal local HttpServer at the given port, so {@code http://localhost:{port}} must be
     * listed as a valid reply URL for the application.
     *
     * @param request the details of the token request
     * @param port the port on which the HTTP server is listening
     * @return a Publisher that emits an AccessToken
     */
    public Mono<MsalToken> authenticateWithBrowserInteraction(TokenRequestContext request, int port) {
        String authorityUrl = options.getAuthorityHost().replaceAll("/+$", "") + "/" + tenantId;
        return AuthorizationCodeListener.create(port)
            .flatMap(server -> {
                URI redirectUri;
                String browserUri;
                try {
                    redirectUri = new URI(String.format("http://localhost:%s", port));
                    browserUri =
                        String.format("%s/oauth2/v2.0/authorize?response_type=code&response_mode=query&prompt"
                                + "=select_account&client_id=%s&redirect_uri=%s&state=%s&scope=%s",
                            authorityUrl,
                            clientId,
                            redirectUri.toString(),
                            UUID.randomUUID(),
                            String.join(" ", request.getScopes()));
                } catch (URISyntaxException e) {
                    return server.dispose().then(Mono.error(e));
                }

                return server.listen()
                    .mergeWith(Mono.<String>fromRunnable(() -> {
                        try {
                            openUrl(browserUri);
                        } catch (IOException e) {
                            throw logger.logExceptionAsError(new IllegalStateException(e));
                        }
                    }).subscribeOn(Schedulers.newSingle("browser")))
                    .next()
                    .flatMap(code -> authenticateWithAuthorizationCode(request, code, redirectUri))
                    .onErrorResume(t -> server.dispose().then(Mono.error(t)))
                    .flatMap(msalToken -> server.dispose().then(Mono.just(msalToken)));
            });
    }

    /**
     * Gets token from shared token cache
     * */
    public Mono<MsalToken> authenticateWithSharedTokenCache(TokenRequestContext request, String username) {
        // find if the Public Client app with the requested username exists
        return publicClientApplicationAccessor.getValue()
                .flatMap(pc -> Mono.fromFuture(() -> pc.getAccounts())
                    .onErrorMap(t -> new CredentialUnavailableException(
                            "Cannot get accounts from token cache. Error: " + t.getMessage(), t))
                    .flatMap(set -> {
                        IAccount requestedAccount;
                        Map<String, IAccount> accounts = new HashMap<>(); // home account id -> account

                        if (set.isEmpty()) {
                            return Mono.error(new CredentialUnavailableException("SharedTokenCacheCredential "
                                    + "authentication unavailable. No accounts were found in the cache."));
                        }

                        for (IAccount cached : set) {
                            if (username == null || username.equals(cached.username())) {
                                if (!accounts.containsKey(cached.homeAccountId())) { // only put the first one
                                    accounts.put(cached.homeAccountId(), cached);
                                }
                            }
                        }

                        if (accounts.isEmpty()) {
                            // no more accounts after filtering, username must be set
                            return Mono.error(new RuntimeException(String.format("SharedTokenCacheCredential "
                                    + "authentication unavailable. No account matching the specified username: %s was "
                                    + "found in the cache.", username)));
                        } else if (accounts.size() > 1) {
                            if (username == null) {
                                return Mono.error(new RuntimeException("SharedTokenCacheCredential authentication "
                                        + "unavailable. Multiple accounts were found in the cache. Use username and "
                                        + "tenant id to disambiguate."));
                            } else {
                                return Mono.error(new RuntimeException(String.format("SharedTokenCacheCredential "
                                    + "authentication unavailable. Multiple accounts matching the specified username: "
                                    + "%s were found in the cache.", username)));
                            }
                        } else {
                            requestedAccount = accounts.values().iterator().next();
                        }


                        return authenticateWithPublicClientCache(request, requestedAccount);
                    }));
    }

    /**
     * Asynchronously acquire a token from the App Service Managed Service Identity endpoint.
     *
     * @param msiEndpoint the endpoint to acquire token from
     * @param msiSecret the secret to acquire token with
     * @param request the details of the token request
     * @return a Publisher that emits an AccessToken
     */
    public Mono<AccessToken> authenticateToManagedIdentityEndpoint(String msiEndpoint, String msiSecret,
                                                                   TokenRequestContext request) {
        return Mono.fromCallable(() -> {
            String resource = ScopeUtil.scopesToResource(request.getScopes());
            HttpURLConnection connection = null;
            StringBuilder payload = new StringBuilder();

            payload.append("resource=");
            payload.append(URLEncoder.encode(resource, "UTF-8"));
            payload.append("&api-version=");
            payload.append(URLEncoder.encode("2017-09-01", "UTF-8"));
            if (clientId != null) {
                payload.append("&clientid=");
                payload.append(URLEncoder.encode(clientId, "UTF-8"));
            }
            try {
                URL url = new URL(String.format("%s?%s", msiEndpoint, payload));
                connection = (HttpURLConnection) url.openConnection();

                connection.setRequestMethod("GET");
                if (msiSecret != null) {
                    connection.setRequestProperty("Secret", msiSecret);
                }
                connection.setRequestProperty("Metadata", "true");

                connection.connect();

                Scanner s = new Scanner(connection.getInputStream(), StandardCharsets.UTF_8.name())
                        .useDelimiter("\\A");
                String result = s.hasNext() ? s.next() : "";

                MSIToken msiToken = SERIALIZER_ADAPTER.deserialize(result, MSIToken.class, SerializerEncoding.JSON);
                return new IdentityToken(msiToken.getToken(), msiToken.getExpiresAt(), options);
            } finally {
                if (connection != null) {
                    connection.disconnect();
                }
            }
        });
    }

    /**
     * Asynchronously acquire a token from the Virtual Machine IMDS endpoint.
     *
     * @param request the details of the token request
     * @return a Publisher that emits an AccessToken
     */
    public Mono<AccessToken> authenticateToIMDSEndpoint(TokenRequestContext request) {
        String resource = ScopeUtil.scopesToResource(request.getScopes());
        StringBuilder payload = new StringBuilder();
        final int imdsUpgradeTimeInMs = 70 * 1000;

        try {
            payload.append("api-version=");
            payload.append(URLEncoder.encode("2018-02-01", "UTF-8"));
            payload.append("&resource=");
            payload.append(URLEncoder.encode(resource, "UTF-8"));
            if (clientId != null) {
                payload.append("&client_id=");
                payload.append(URLEncoder.encode(clientId, "UTF-8"));
            }
        } catch (IOException exception) {
            return Mono.error(exception);
        }

        return checkIMDSAvailable().flatMap(available -> Mono.fromCallable(() -> {
            int retry = 1;
            while (retry <= options.getMaxRetry()) {
                URL url = null;
                HttpURLConnection connection = null;
                try {
                    url =
                            new URL(String.format("http://169.254.169.254/metadata/identity/oauth2/token?%s",
                                    payload.toString()));

                    connection = (HttpURLConnection) url.openConnection();
                    connection.setRequestMethod("GET");
                    connection.setRequestProperty("Metadata", "true");
                    connection.connect();

                    Scanner s = new Scanner(connection.getInputStream(), StandardCharsets.UTF_8.name())
                            .useDelimiter("\\A");
                    String result = s.hasNext() ? s.next() : "";

                    MSIToken msiToken = SERIALIZER_ADAPTER.deserialize(result,
                            MSIToken.class, SerializerEncoding.JSON);
                    return new IdentityToken(msiToken.getToken(), msiToken.getExpiresAt(), options);
                } catch (IOException exception) {
                    if (connection == null) {
                        throw logger.logExceptionAsError(new RuntimeException(
                                String.format("Could not connect to the url: %s.", url), exception));
                    }
                    int responseCode = connection.getResponseCode();
                    if (responseCode == 410
                            || responseCode == 429
                            || responseCode == 404
                            || (responseCode >= 500 && responseCode <= 599)) {
                        int retryTimeoutInMs = options.getRetryTimeout()
                                .apply(Duration.ofSeconds(RANDOM.nextInt(retry))).getNano() / 1000;
                        // Error code 410 indicates IMDS upgrade is in progress, which can take up to 70s
                        //
                        retryTimeoutInMs =
                                (responseCode == 410 && retryTimeoutInMs < imdsUpgradeTimeInMs) ? imdsUpgradeTimeInMs
                                        : retryTimeoutInMs;
                        retry++;
                        if (retry > options.getMaxRetry()) {
                            break;
                        } else {
                            sleep(retryTimeoutInMs);
                        }
                    } else {
                        throw logger.logExceptionAsError(new RuntimeException(
                                "Couldn't acquire access token from IMDS, verify your objectId, "
                                        + "clientId or msiResourceId", exception));
                    }
                } finally {
                    if (connection != null) {
                        connection.disconnect();
                    }
                }
            }
            throw logger.logExceptionAsError(new RuntimeException(
                    String.format("MSI: Failed to acquire tokens after retrying %s times",
                    options.getMaxRetry())));
        }));
    }

    private Mono<Boolean> checkIMDSAvailable() {
        StringBuilder payload = new StringBuilder();

        try {
            payload.append("api-version=");
            payload.append(URLEncoder.encode("2018-02-01", "UTF-8"));
        } catch (IOException exception) {
            return Mono.error(exception);
        }
        return Mono.fromCallable(() -> {
            HttpURLConnection connection = null;
            URL url = new URL(String.format("http://169.254.169.254/metadata/identity/oauth2/token?%s",
                            payload.toString()));

            try {
                connection = (HttpURLConnection) url.openConnection();
                connection.setRequestMethod("GET");
                connection.setConnectTimeout(500);
                connection.connect();
            } catch (Exception e) {
                throw logger.logExceptionAsError(
                    new CredentialUnavailableException("Connection to IMDS endpoint cannot be established. "
                                                             + e.getMessage(), e));
            } finally {
                if (connection != null) {
                    connection.disconnect();
                }
            }

            return true;
        });
    }

    private static void sleep(int millis) {
        try {
            Thread.sleep(millis);
        } catch (InterruptedException ex) {
            throw new IllegalStateException(ex);
        }
    }

    private static Proxy proxyOptionsToJavaNetProxy(ProxyOptions options) {
        switch (options.getType()) {
            case SOCKS4:
            case SOCKS5:
                return new Proxy(Type.SOCKS, options.getAddress());
            case HTTP:
            default:
                return new Proxy(Type.HTTP, options.getAddress());
        }
    }

    private String getSafeWorkingDirectory() {
        if (isWindowsPlatform()) {
            if (CoreUtils.isNullOrEmpty(DEFAULT_WINDOWS_SYSTEM_ROOT)) {
                return null;
            }
            return DEFAULT_WINDOWS_SYSTEM_ROOT + "\\system32";
        } else {
            return DEFAULT_MAC_LINUX_PATH;
        }
    }

    private boolean isWindowsPlatform() {
        return System.getProperty("os.name").contains("Windows");
    }

    private String redactInfo(String regex, String input) {
        return input.replaceAll(regex, "****");
    }

    void openUrl(String url) throws IOException {
        Runtime rt = Runtime.getRuntime();

        String os = System.getProperty("os.name").toLowerCase(Locale.ROOT);
        if (os.contains("win")) {
            rt.exec("rundll32 url.dll,FileProtocolHandler " + url);
        } else if (os.contains("mac")) {
            rt.exec("open " + url);
        } else if (os.contains("nix") || os.contains("nux")) {
            rt.exec("xdg-open " + url);
        } else {
            logger.error("Browser could not be opened - please open {} in a browser on this device.", url);
        }
    }

    private CompletableFuture<IAuthenticationResult> getFailedCompletableFuture(Exception e) {
        CompletableFuture<IAuthenticationResult> completableFuture = new CompletableFuture<>();
        completableFuture.completeExceptionally(e);
        return completableFuture;
    }

    private void initializeHttpPipelineAdapter() {
        // If user supplies the pipeline, then it should override all other properties
        // as they should directly be set on the pipeline.
        HttpPipeline httpPipeline = options.getHttpPipeline();
        if (httpPipeline != null) {
            httpPipelineAdapter = new HttpPipelineAdapter(httpPipeline);
        } else {
            // If http client is set on the credential, then it should override the proxy options if any configured.
            HttpClient httpClient = options.getHttpClient();
            if (httpClient != null) {
                httpPipelineAdapter = new HttpPipelineAdapter(setupPipeline(httpClient));
            } else if (options.getProxyOptions() == null) {
                //Http Client is null, proxy options are not set, use the default client and build the pipeline.
                httpPipelineAdapter = new HttpPipelineAdapter(setupPipeline(HttpClient.createDefault()));
            }
        }
    }

    /**
     * Get the configured tenant id.
     *
     * @return the tenant id.
     */
    public String getTenantId() {
        return tenantId;
    }

    /**
     * Get the configured client id.
     *
     * @return the client id.
     */
    public String getClientId() {
        return clientId;
    }
}<|MERGE_RESOLUTION|>--- conflicted
+++ resolved
@@ -546,7 +546,6 @@
      */
     public Mono<MsalToken> authenticateWithAuthorizationCode(TokenRequestContext request, String authorizationCode,
                                                              URI redirectUrl) {
-<<<<<<< HEAD
         return publicClientApplicationAccessor.getValue()
                 .flatMap(pc -> Mono.fromFuture(() -> pc.acquireToken(
                 AuthorizationCodeParameters.builder(authorizationCode, redirectUrl)
@@ -554,14 +553,6 @@
                     .build()))
                 .onErrorMap(t -> new ClientAuthenticationException("Failed to acquire token with authorization code",
                     null, t)).map(ar -> new MsalToken(ar, options)));
-=======
-        return Mono.fromFuture(() -> getPublicClientApplication(false).acquireToken(
-                AuthorizationCodeParameters.builder(authorizationCode, redirectUrl)
-                        .scopes(new HashSet<>(request.getScopes()))
-                        .build())).map(ar -> new MsalToken(ar, options))
-                       .onErrorMap(t -> new ClientAuthenticationException("Failed to acquire token with "
-                                + "authorization code", null, t));
->>>>>>> bbbfb2f8
     }
 
 
