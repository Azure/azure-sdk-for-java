// Copyright (c) Microsoft Corporation. All rights reserved.
// Licensed under the MIT License.

package com.azure.identity.implementation;

import com.azure.core.credential.AccessToken;
import com.azure.core.credential.TokenRequestContext;
<<<<<<< HEAD
import com.azure.core.exception.ClientAuthenticationException;
import com.azure.core.http.ProxyOptions;
import com.azure.core.util.CoreUtils;
=======
import com.azure.core.http.HttpClient;
import com.azure.core.http.HttpPipeline;
import com.azure.core.http.HttpPipelineBuilder;
import com.azure.core.http.ProxyOptions;
import com.azure.core.http.policy.HttpLogOptions;
import com.azure.core.http.policy.HttpLoggingPolicy;
import com.azure.core.http.policy.HttpPipelinePolicy;
import com.azure.core.http.policy.HttpPolicyProviders;
import com.azure.core.http.policy.RetryPolicy;
import com.azure.core.util.logging.ClientLogger;
import com.azure.core.util.serializer.JacksonAdapter;
>>>>>>> e1559adc
import com.azure.core.util.serializer.SerializerAdapter;
import com.azure.core.util.serializer.SerializerEncoding;
import com.azure.identity.DeviceCodeInfo;
import com.azure.identity.implementation.util.CertificateUtil;
import com.microsoft.aad.msal4j.AuthorizationCodeParameters;
import com.microsoft.aad.msal4j.ClientCredentialFactory;
import com.microsoft.aad.msal4j.ClientCredentialParameters;
import com.microsoft.aad.msal4j.ConfidentialClientApplication;
import com.microsoft.aad.msal4j.DeviceCodeFlowParameters;
import com.microsoft.aad.msal4j.PublicClientApplication;
import com.microsoft.aad.msal4j.SilentParameters;
import com.microsoft.aad.msal4j.UserNamePasswordParameters;
import reactor.core.publisher.Mono;
import reactor.core.scheduler.Schedulers;

<<<<<<< HEAD
import java.awt.Desktop;
import java.io.BufferedReader;
import java.io.File;
=======
>>>>>>> e1559adc
import java.io.FileInputStream;
import java.io.IOException;
import java.io.InputStreamReader;
import java.net.HttpURLConnection;
import java.net.MalformedURLException;
import java.net.Proxy;
import java.net.Proxy.Type;
import java.net.URI;
import java.net.URISyntaxException;
import java.net.URL;
import java.net.URLEncoder;
import java.nio.charset.StandardCharsets;
import java.nio.file.Files;
import java.nio.file.Paths;
import java.time.Duration;
import java.time.LocalDateTime;
import java.time.OffsetDateTime;
import java.time.ZoneId;
import java.time.ZoneOffset;
<<<<<<< HEAD
import java.time.format.DateTimeFormatter;
import java.util.HashSet;
import java.util.Map;
=======
import java.util.ArrayList;
import java.util.HashSet;
import java.util.List;
import java.util.Locale;
>>>>>>> e1559adc
import java.util.Random;
import java.util.Scanner;
import java.util.UUID;
import java.util.concurrent.ExecutorService;
import java.util.concurrent.Executors;
import java.util.function.Consumer;

/**
 * The identity client that contains APIs to retrieve access tokens
 * from various configurations.
 */
public class IdentityClient {
    private static final SerializerAdapter SERIALIZER_ADAPTER = JacksonAdapter.createDefaultSerializerAdapter();
    private static final Random RANDOM = new Random();
    private static final String WINDOWS_STARTER = "cmd.exe";
    private static final String LINUX_MAC_STARTER = "/bin/sh";
    private static final String WINDOWS_SWITCHER = "/c";
    private static final String LINUX_MAC_SWITCHER = "-c";
    private static final String WINDOWS_PROCESS_ERROR_MESSAGE = "'az' is not recognized";
    private static final String LINUX_MAC_PROCESS_ERROR_MESSAGE = "(.*)az:(.*)not found";
    private final ClientLogger logger = new ClientLogger(IdentityClient.class);

    private final IdentityClientOptions options;
    private final PublicClientApplication publicClientApplication;
    private final String tenantId;
    private final String clientId;
    private HttpPipelineAdapter httpPipelineAdapter;

    /**
     * Creates an IdentityClient with the given options.
     *
     * @param tenantId the tenant ID of the application.
     * @param clientId the client ID of the application.
     * @param options the options configuring the client.
     */
    IdentityClient(String tenantId, String clientId, IdentityClientOptions options) {
        if (tenantId == null) {
            tenantId = "common";
        }
        if (options == null) {
            options = new IdentityClientOptions();
        }
        this.tenantId = tenantId;
        this.clientId = clientId;
        this.options = options;
        if (clientId == null) {
            this.publicClientApplication = null;
        } else {
            String authorityUrl = options.getAuthorityHost().replaceAll("/+$", "") + "/organizations/" + tenantId;
            PublicClientApplication.Builder publicClientApplicationBuilder = PublicClientApplication.builder(clientId);
            try {
                publicClientApplicationBuilder = publicClientApplicationBuilder.authority(authorityUrl);
            } catch (MalformedURLException e) {
                throw logger.logExceptionAsWarning(new IllegalStateException(e));
            }

            // If user supplies the pipeline, then it should override all other properties
            // as they should directly be set on the pipeline.
            HttpPipeline httpPipeline = options.getHttpPipeline();
            if (httpPipeline != null) {
                httpPipelineAdapter = new HttpPipelineAdapter(httpPipeline);
                publicClientApplicationBuilder.httpClient(httpPipelineAdapter);
            } else {
                // If http client is set on the credential, then it should override the proxy options if any configured.
                HttpClient httpClient = options.getHttpClient();
                if (httpClient != null) {
                    httpPipelineAdapter = new HttpPipelineAdapter(setupPipeline(httpClient));
                    publicClientApplicationBuilder.httpClient(httpPipelineAdapter);
                } else if (options.getProxyOptions() != null) {
                    publicClientApplicationBuilder.proxy(proxyOptionsToJavaNetProxy(options.getProxyOptions()));
                } else {
                    //Http Client is null, proxy options are not set, use the default client and build the pipeline.
                    httpPipelineAdapter = new HttpPipelineAdapter(setupPipeline(HttpClient.createDefault()));
                    publicClientApplicationBuilder.httpClient(httpPipelineAdapter);
                }
            }
            this.publicClientApplication = publicClientApplicationBuilder.build();
        }
    }

    /**
     * Asynchronously acquire a token from Active Directory with Azure CLI.
     *
     * @param request the details of the token request
     * @return a Publisher that emits an AccessToken
     */
    public Mono<AccessToken> authenticateWithAzureCli(TokenRequestContext request) {
        String azCommand = "az account get-access-token --output json --resource ";

        StringBuilder command = new StringBuilder();
        command.append(azCommand);
        String scopes = ScopeUtil.scopesToResource(request.getScopes());
        command.append(scopes);
    
        AccessToken token = null;
        BufferedReader reader = null;
        try {
            String starter;
            String switcher;
            if (isWindowsPlatform()) {
                starter = WINDOWS_STARTER;
                switcher = WINDOWS_SWITCHER;
            } else {
                starter = LINUX_MAC_STARTER;
                switcher = LINUX_MAC_SWITCHER;
            }

            ProcessBuilder builder = new ProcessBuilder(starter, switcher, command.toString());
            String workingDirectory = getSafeWorkingDirectory();
            if (workingDirectory != null) {
                builder.directory(new File(workingDirectory));
            }
            builder.redirectErrorStream(true);
            Process process = builder.start();

            reader = new BufferedReader(new InputStreamReader(process.getInputStream(), "UTF-8"));
            String line;
            StringBuilder output = new StringBuilder();
            while (true) {
                line = reader.readLine();
                if (line == null) {
                    break;
                }
                if (line.startsWith(WINDOWS_PROCESS_ERROR_MESSAGE) || line.matches(LINUX_MAC_PROCESS_ERROR_MESSAGE)) {
                    throw logger.logExceptionAsError(
                        new ClientAuthenticationException("Azure CLI not installed", null));
                }
                output.append(line);
            }
            String processOutput = output.toString();

            if (process.exitValue() != 0) {
                if (processOutput.length() > 0) {
                    String redactedOutput = redactInfo("\"accessToken\": \"(.*?)(\"|$)", processOutput);
                    throw logger.logExceptionAsError(new ClientAuthenticationException(processOutput
                                                               .replaceAll(redactedOutput, "****"), null));
                } else {
                    throw logger.logExceptionAsError(
                        new ClientAuthenticationException("Failed to invoke Azure CLI ", null));
                }
            }
            Map<String, String> objectMap = SERIALIZER_ADAPTER.deserialize(processOutput, Map.class,
                        SerializerEncoding.JSON);
            String accessToken = objectMap.get("accessToken");
            String time = objectMap.get("expiresOn");
            String timeToSecond = time.substring(0, time.indexOf("."));
            String timeJoinedWithT = String.join("T", timeToSecond.split(" "));
            OffsetDateTime expiresOn = LocalDateTime.parse(timeJoinedWithT, DateTimeFormatter.ISO_LOCAL_DATE_TIME)
                                           .atZone(ZoneId.systemDefault())
                                           .toOffsetDateTime().withOffsetSameInstant(ZoneOffset.UTC);
            token = new AccessToken(accessToken, expiresOn);
        } catch (IOException e) {
            throw logger.logExceptionAsError(new IllegalStateException(e));
        } catch (RuntimeException e) {
            return Mono.error(logger.logExceptionAsError(e));
        } finally {
            try {
                if (reader != null) {
                    reader.close();
                }
            } catch (IOException ex) {
                return Mono.error(logger.logExceptionAsError(new IllegalStateException(ex)));
            }
        }
        return Mono.just(token);
    }


    /**
     * Asynchronously acquire a token from Active Directory with a client secret.
     *
     * @param clientSecret the client secret of the application
     * @param request the details of the token request
     * @return a Publisher that emits an AccessToken
     */
    public Mono<AccessToken> authenticateWithClientSecret(String clientSecret, TokenRequestContext request) {
        String authorityUrl = options.getAuthorityHost().replaceAll("/+$", "") + "/" + tenantId;
        ExecutorService service = Executors.newSingleThreadExecutor();
        try {
            ConfidentialClientApplication.Builder applicationBuilder =
                ConfidentialClientApplication.builder(clientId, ClientCredentialFactory.createFromSecret(clientSecret))
                    .authority(authorityUrl);

            // If http pipeline is available, then it should override the proxy options if any configured.
            if (httpPipelineAdapter != null) {
                applicationBuilder.httpClient(httpPipelineAdapter);
            } else if (options.getProxyOptions() != null) {
                applicationBuilder.proxy(proxyOptionsToJavaNetProxy(options.getProxyOptions()));
            }

            ConfidentialClientApplication application = applicationBuilder.build();
            return Mono.fromFuture(application.acquireToken(
                ClientCredentialParameters.builder(new HashSet<>(request.getScopes()))
                   .build()))
                   .map(ar -> new AccessToken(ar.accessToken(), OffsetDateTime.ofInstant(ar.expiresOnDate().toInstant(),
                               ZoneOffset.UTC)));

        } catch (MalformedURLException e) {
            return Mono.error(e);
        } finally {
            service.shutdown();
        }
    }

    private HttpPipeline setupPipeline(HttpClient httpClient) {
        List<HttpPipelinePolicy> policies = new ArrayList<>();
        HttpLogOptions httpLogOptions = new HttpLogOptions();
        HttpPolicyProviders.addBeforeRetryPolicies(policies);
        policies.add(new RetryPolicy());
        HttpPolicyProviders.addAfterRetryPolicies(policies);
        policies.add(new HttpLoggingPolicy(httpLogOptions));
        return new HttpPipelineBuilder().httpClient(httpClient)
                   .policies(policies.toArray(new HttpPipelinePolicy[0])).build();
    }

    /**
     * Asynchronously acquire a token from Active Directory with a PKCS12 certificate.
     *
     * @param pfxCertificatePath the path to the PKCS12 certificate of the application
     * @param pfxCertificatePassword the password protecting the PFX certificate
     * @param request the details of the token request
     * @return a Publisher that emits an AccessToken
     */
    public Mono<AccessToken> authenticateWithPfxCertificate(String pfxCertificatePath, String pfxCertificatePassword,
                                                            TokenRequestContext request) {
        String authorityUrl = options.getAuthorityHost().replaceAll("/+$", "") + "/" + tenantId;
        return Mono.fromCallable(() -> {
            ConfidentialClientApplication.Builder applicationBuilder =
                    ConfidentialClientApplication.builder(clientId, ClientCredentialFactory.createFromCertificate(
                                new FileInputStream(pfxCertificatePath), pfxCertificatePassword))
                            .authority(authorityUrl);

            // If http pipeline is available, then it should override the proxy options if any configured.
            if (httpPipelineAdapter != null) {
                applicationBuilder.httpClient(httpPipelineAdapter);
            } else if (options.getProxyOptions() != null) {
                applicationBuilder.proxy(proxyOptionsToJavaNetProxy(options.getProxyOptions()));
            }

            return applicationBuilder.build();
        }).flatMap(application -> Mono.fromFuture(application.acquireToken(
                ClientCredentialParameters.builder(new HashSet<>(request.getScopes())).build())))
        .map(ar -> new AccessToken(ar.accessToken(), OffsetDateTime.ofInstant(ar.expiresOnDate().toInstant(),
                ZoneOffset.UTC)));
    }

    /**
     * Asynchronously acquire a token from Active Directory with a PEM certificate.
     *
     * @param pemCertificatePath the path to the PEM certificate of the application
     * @param request the details of the token request
     * @return a Publisher that emits an AccessToken
     */
    public Mono<AccessToken> authenticateWithPemCertificate(String pemCertificatePath, TokenRequestContext request) {
        String authorityUrl = options.getAuthorityHost().replaceAll("/+$", "") + "/" + tenantId;
        try {
            byte[] pemCertificateBytes = Files.readAllBytes(Paths.get(pemCertificatePath));
            ConfidentialClientApplication.Builder applicationBuilder =
                ConfidentialClientApplication.builder(clientId, ClientCredentialFactory.createFromCertificate(
                            CertificateUtil.privateKeyFromPem(pemCertificateBytes),
                            CertificateUtil.publicKeyFromPem(pemCertificateBytes)))
                        .authority(authorityUrl);

            // If http pipeline is available, then it should override the proxy options if any configured.
            if (httpPipelineAdapter != null) {
                applicationBuilder.httpClient(httpPipelineAdapter);
            } else if (options.getProxyOptions() != null) {
                applicationBuilder.proxy(proxyOptionsToJavaNetProxy(options.getProxyOptions()));
            }

            ConfidentialClientApplication application = applicationBuilder.build();
            return Mono.fromFuture(application.acquireToken(
                ClientCredentialParameters.builder(new HashSet<>(request.getScopes()))
                    .build()))
                .map(ar -> new AccessToken(ar.accessToken(), OffsetDateTime.ofInstant(ar.expiresOnDate().toInstant(),
                    ZoneOffset.UTC)));
        } catch (IOException e) {
            return Mono.error(e);
        }
    }

    /**
     * Asynchronously acquire a token from Active Directory with a username and a password.
     *
     * @param request the details of the token request
     * @param username the username of the user
     * @param password the password of the user
     * @return a Publisher that emits an AccessToken
     */
    public Mono<MsalToken> authenticateWithUsernamePassword(TokenRequestContext request,
                                                            String username, String password) {
        return Mono.fromFuture(publicClientApplication.acquireToken(
            UserNamePasswordParameters.builder(new HashSet<>(request.getScopes()), username, password.toCharArray())
                .build()))
            .map(MsalToken::new);
    }

    /**
     * Asynchronously acquire a token from the currently logged in client.
     *
     * @param request the details of the token request
     * @return a Publisher that emits an AccessToken
     */
    public Mono<MsalToken> authenticateWithUserRefreshToken(TokenRequestContext request, MsalToken msalToken) {
        SilentParameters parameters;
        if (msalToken.getAccount() != null) {
            parameters = SilentParameters.builder(new HashSet<>(request.getScopes()), msalToken.getAccount()).build();
        } else {
            parameters = SilentParameters.builder(new HashSet<>(request.getScopes())).build();
        }
        return Mono.defer(() -> {
            try {
                return Mono.fromFuture(publicClientApplication.acquireTokenSilently(parameters)).map(MsalToken::new);
            } catch (MalformedURLException e) {
                return Mono.error(e);
            }
        });
    }

    /**
     * Asynchronously acquire a token from Active Directory with a device code challenge. Active Directory will provide
     * a device code for login and the user must meet the challenge by authenticating in a browser on the current or a
     * different device.
     *
     * @param request the details of the token request
     * @param deviceCodeConsumer the user provided closure that will consume the device code challenge
     * @return a Publisher that emits an AccessToken when the device challenge is met, or an exception if the device
     *     code expires
     */
    public Mono<MsalToken> authenticateWithDeviceCode(TokenRequestContext request,
                                                      Consumer<DeviceCodeInfo> deviceCodeConsumer) {
        return Mono.fromFuture(() -> {
            DeviceCodeFlowParameters parameters = DeviceCodeFlowParameters.builder(new HashSet<>(request.getScopes()),
                dc -> deviceCodeConsumer.accept(new DeviceCodeInfo(dc.userCode(), dc.deviceCode(),
                    dc.verificationUri(), OffsetDateTime.now().plusSeconds(dc.expiresIn()), dc.message()))).build();
            return publicClientApplication.acquireToken(parameters);
        }).map(MsalToken::new);
    }

    /**
     * Asynchronously acquire a token from Active Directory with an authorization code from an oauth flow.
     *
     * @param request the details of the token request
     * @param authorizationCode the oauth2 authorization code
     * @param redirectUrl the redirectUrl where the authorization code is sent to
     * @return a Publisher that emits an AccessToken
     */
    public Mono<MsalToken> authenticateWithAuthorizationCode(TokenRequestContext request, String authorizationCode,
                                                             URI redirectUrl) {
        return Mono.fromFuture(() -> publicClientApplication.acquireToken(
            AuthorizationCodeParameters.builder(authorizationCode, redirectUrl)
                .scopes(new HashSet<>(request.getScopes()))
                .build()))
            .map(MsalToken::new);
    }

    /**
     * Asynchronously acquire a token from Active Directory by opening a browser and wait for the user to login. The
     * credential will run a minimal local HttpServer at the given port, so {@code http://localhost:{port}} must be
     * listed as a valid reply URL for the application.
     *
     * @param request the details of the token request
     * @param port the port on which the HTTP server is listening
     * @return a Publisher that emits an AccessToken
     */
    public Mono<MsalToken> authenticateWithBrowserInteraction(TokenRequestContext request, int port) {
        String authorityUrl = options.getAuthorityHost().replaceAll("/+$", "") + "/" + tenantId;
        return AuthorizationCodeListener.create(port)
            .flatMap(server -> {
                URI redirectUri;
                String browserUri;
                try {
                    redirectUri = new URI(String.format("http://localhost:%s", port));
                    browserUri =
                        String.format("%s/oauth2/v2.0/authorize?response_type=code&response_mode=query&prompt"
                                + "=select_account&client_id=%s&redirect_uri=%s&state=%s&scope=%s",
                            authorityUrl,
                            clientId,
                            redirectUri.toString(),
                            UUID.randomUUID(),
                            String.join(" ", request.getScopes()));
                } catch (URISyntaxException e) {
                    return server.dispose().then(Mono.error(e));
                }

                return server.listen()
                    .mergeWith(Mono.<String>fromRunnable(() -> {
                        try {
                            openUrl(browserUri);
                        } catch (IOException e) {
                            throw logger.logExceptionAsError(new IllegalStateException(e));
                        }
                    }).subscribeOn(Schedulers.newSingle("browser")))
                    .next()
                    .flatMap(code -> authenticateWithAuthorizationCode(request, code, redirectUri))
                    .onErrorResume(t -> server.dispose().then(Mono.error(t)))
                    .flatMap(msalToken -> server.dispose().then(Mono.just(msalToken)));
            });
    }

    /**
     * Asynchronously acquire a token from the App Service Managed Service Identity endpoint.
     *
     * @param msiEndpoint the endpoint to acquire token from
     * @param msiSecret the secret to acquire token with
     * @param request the details of the token request
     * @return a Publisher that emits an AccessToken
     */
    public Mono<AccessToken> authenticateToManagedIdentityEndpoint(String msiEndpoint, String msiSecret,
                                                                   TokenRequestContext request) {
        String resource = ScopeUtil.scopesToResource(request.getScopes());
        HttpURLConnection connection = null;
        StringBuilder payload = new StringBuilder();

        try {
            payload.append("resource=");
            payload.append(URLEncoder.encode(resource, "UTF-8"));
            payload.append("&api-version=");
            payload.append(URLEncoder.encode("2017-09-01", "UTF-8"));
            if (clientId != null) {
                payload.append("&clientid=");
                payload.append(URLEncoder.encode(clientId, "UTF-8"));
            }
        } catch (IOException exception) {
            return Mono.error(exception);
        }
        try {
            URL url = new URL(String.format("%s?%s", msiEndpoint, payload));
            connection = (HttpURLConnection) url.openConnection();

            connection.setRequestMethod("GET");
            if (msiSecret != null) {
                connection.setRequestProperty("Secret", msiSecret);
            }
            connection.setRequestProperty("Metadata", "true");

            connection.connect();

            Scanner s = new Scanner(connection.getInputStream(), StandardCharsets.UTF_8.name()).useDelimiter("\\A");
            String result = s.hasNext() ? s.next() : "";

            return Mono.just(SERIALIZER_ADAPTER.deserialize(result, MSIToken.class, SerializerEncoding.JSON));
        } catch (IOException e) {
            return Mono.error(e);
        } finally {
            if (connection != null) {
                connection.disconnect();
            }
        }
    }

    /**
     * Asynchronously acquire a token from the Virtual Machine IMDS endpoint.
     *
     * @param request the details of the token request
     * @return a Publisher that emits an AccessToken
     */
    public Mono<AccessToken> authenticateToIMDSEndpoint(TokenRequestContext request) {
        String resource = ScopeUtil.scopesToResource(request.getScopes());
        StringBuilder payload = new StringBuilder();
        final int imdsUpgradeTimeInMs = 70 * 1000;

        try {
            payload.append("api-version=");
            payload.append(URLEncoder.encode("2018-02-01", "UTF-8"));
            payload.append("&resource=");
            payload.append(URLEncoder.encode(resource, "UTF-8"));
            if (clientId != null) {
                payload.append("&client_id=");
                payload.append(URLEncoder.encode(clientId, "UTF-8"));
            }
        } catch (IOException exception) {
            return Mono.error(exception);
        }

        return checkIMDSAvailable().flatMap(available -> Mono.fromCallable(() -> {
            int retry = 1;
            while (retry <= options.getMaxRetry()) {
                URL url = null;
                HttpURLConnection connection = null;
                try {
                    url =
                            new URL(String.format("http://169.254.169.254/metadata/identity/oauth2/token?%s",
                                    payload.toString()));

                    connection = (HttpURLConnection) url.openConnection();
                    connection.setRequestMethod("GET");
                    connection.setRequestProperty("Metadata", "true");
                    connection.connect();

                    Scanner s = new Scanner(connection.getInputStream(), StandardCharsets.UTF_8.name())
                            .useDelimiter("\\A");
                    String result = s.hasNext() ? s.next() : "";

                    return SERIALIZER_ADAPTER.<MSIToken>deserialize(result, MSIToken.class, SerializerEncoding.JSON);
                } catch (IOException exception) {
                    if (connection == null) {
                        throw logger.logExceptionAsError(new RuntimeException(
                                String.format("Could not connect to the url: %s.", url), exception));
                    }
                    int responseCode = connection.getResponseCode();
                    if (responseCode == 410
                            || responseCode == 429
                            || responseCode == 404
                            || (responseCode >= 500 && responseCode <= 599)) {
                        int retryTimeoutInMs = options.getRetryTimeout()
                                .apply(Duration.ofSeconds(RANDOM.nextInt(retry))).getNano() / 1000;
                        // Error code 410 indicates IMDS upgrade is in progress, which can take up to 70s
                        //
                        retryTimeoutInMs =
                                (responseCode == 410 && retryTimeoutInMs < imdsUpgradeTimeInMs) ? imdsUpgradeTimeInMs
                                        : retryTimeoutInMs;
                        retry++;
                        if (retry > options.getMaxRetry()) {
                            break;
                        } else {
                            sleep(retryTimeoutInMs);
                        }
                    } else {
                        throw logger.logExceptionAsError(new RuntimeException(
                                "Couldn't acquire access token from IMDS, verify your objectId, "
                                        + "clientId or msiResourceId", exception));
                    }
                } finally {
                    if (connection != null) {
                        connection.disconnect();
                    }
                }
            }
            throw logger.logExceptionAsError(new RuntimeException(
                    String.format("MSI: Failed to acquire tokens after retrying %s times",
                    options.getMaxRetry())));
        }));
    }

    private Mono<Boolean> checkIMDSAvailable() {
        StringBuilder payload = new StringBuilder();

        try {
            payload.append("api-version=");
            payload.append(URLEncoder.encode("2018-02-01", "UTF-8"));
        } catch (IOException exception) {
            return Mono.error(exception);
        }
        return Mono.fromCallable(() -> {
            HttpURLConnection connection = null;
            URL url = new URL(String.format("http://169.254.169.254/metadata/identity/oauth2/token?%s",
                            payload.toString()));

            try {
                connection = (HttpURLConnection) url.openConnection();
                connection.setRequestMethod("GET");
                connection.setConnectTimeout(500);
                connection.connect();
            } finally {
                if (connection != null) {
                    connection.disconnect();
                }
            }

            return true;
        });
    }

    private static void sleep(int millis) {
        try {
            Thread.sleep(millis);
        } catch (InterruptedException ex) {
            throw new IllegalStateException(ex);
        }
    }

    private static Proxy proxyOptionsToJavaNetProxy(ProxyOptions options) {
        switch (options.getType()) {
            case SOCKS4:
            case SOCKS5:
                return new Proxy(Type.SOCKS, options.getAddress());
            case HTTP:
            default:
                return new Proxy(Type.HTTP, options.getAddress());
        }
    }

<<<<<<< HEAD
    private String getSafeWorkingDirectory() {
        String path = System.getenv("PATH");
        if (CoreUtils.isNullOrEmpty(path)) {
            return null;
        }

        String[] paths = isWindowsPlatform() ? path.split(";") : path.split(":");

        if (paths.length >= 1) {
            return paths[0];
        }
        return null;
    }

    private boolean isWindowsPlatform() {
        return System.getProperty("os.name").contains("Windows");
    }

    private String redactInfo(String regex, String input) {
        return input.replaceAll(regex, "****");
=======
    void openUrl(String url) throws IOException {
        Runtime rt = Runtime.getRuntime();

        String os = System.getProperty("os.name").toLowerCase(Locale.ROOT);
        if (os.contains("win")) {
            rt.exec("rundll32 url.dll,FileProtocolHandler " + url);
        } else if (os.contains("mac")) {
            rt.exec("open " + url);
        } else if (os.contains("nix") || os.contains("nux")) {
            rt.exec("xdg-open " + url);
        } else {
            logger.error("Browser could not be opened - please open {} in a browser on this device.", url);
        }
>>>>>>> e1559adc
    }
}<|MERGE_RESOLUTION|>--- conflicted
+++ resolved
@@ -5,15 +5,12 @@
 
 import com.azure.core.credential.AccessToken;
 import com.azure.core.credential.TokenRequestContext;
-<<<<<<< HEAD
 import com.azure.core.exception.ClientAuthenticationException;
 import com.azure.core.http.ProxyOptions;
 import com.azure.core.util.CoreUtils;
-=======
 import com.azure.core.http.HttpClient;
 import com.azure.core.http.HttpPipeline;
 import com.azure.core.http.HttpPipelineBuilder;
-import com.azure.core.http.ProxyOptions;
 import com.azure.core.http.policy.HttpLogOptions;
 import com.azure.core.http.policy.HttpLoggingPolicy;
 import com.azure.core.http.policy.HttpPipelinePolicy;
@@ -21,7 +18,6 @@
 import com.azure.core.http.policy.RetryPolicy;
 import com.azure.core.util.logging.ClientLogger;
 import com.azure.core.util.serializer.JacksonAdapter;
->>>>>>> e1559adc
 import com.azure.core.util.serializer.SerializerAdapter;
 import com.azure.core.util.serializer.SerializerEncoding;
 import com.azure.identity.DeviceCodeInfo;
@@ -37,12 +33,8 @@
 import reactor.core.publisher.Mono;
 import reactor.core.scheduler.Schedulers;
 
-<<<<<<< HEAD
-import java.awt.Desktop;
 import java.io.BufferedReader;
 import java.io.File;
-=======
->>>>>>> e1559adc
 import java.io.FileInputStream;
 import java.io.IOException;
 import java.io.InputStreamReader;
@@ -62,16 +54,12 @@
 import java.time.OffsetDateTime;
 import java.time.ZoneId;
 import java.time.ZoneOffset;
-<<<<<<< HEAD
 import java.time.format.DateTimeFormatter;
 import java.util.HashSet;
 import java.util.Map;
-=======
 import java.util.ArrayList;
-import java.util.HashSet;
 import java.util.List;
 import java.util.Locale;
->>>>>>> e1559adc
 import java.util.Random;
 import java.util.Scanner;
 import java.util.UUID;
@@ -655,7 +643,6 @@
         }
     }
 
-<<<<<<< HEAD
     private String getSafeWorkingDirectory() {
         String path = System.getenv("PATH");
         if (CoreUtils.isNullOrEmpty(path)) {
@@ -676,7 +663,8 @@
 
     private String redactInfo(String regex, String input) {
         return input.replaceAll(regex, "****");
-=======
+    }
+
     void openUrl(String url) throws IOException {
         Runtime rt = Runtime.getRuntime();
 
@@ -690,6 +678,5 @@
         } else {
             logger.error("Browser could not be opened - please open {} in a browser on this device.", url);
         }
->>>>>>> e1559adc
     }
 }