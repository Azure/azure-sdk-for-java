--- conflicted
+++ resolved
@@ -561,11 +561,7 @@
                 .flatMap(pc -> Mono.fromFuture(() -> pc.acquireToken(parameters)));
         }
         return acquireToken.onErrorMap(t -> new ClientAuthenticationException(
-<<<<<<< HEAD
             "Failed to acquire token with authorization code", null, t)).map(ar -> new MsalToken(ar, options));
-=======
-            "Failed to acquire token with authorization code", null, t)).map(MsalToken::new);
->>>>>>> 152c2e7e
     }
 
 
