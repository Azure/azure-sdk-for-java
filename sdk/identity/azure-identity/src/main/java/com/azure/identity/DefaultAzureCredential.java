// Copyright (c) Microsoft Corporation. All rights reserved.
// Licensed under the MIT License.

package com.azure.identity;

import com.azure.core.annotation.Immutable;
import com.azure.core.credential.TokenCredential;
import com.azure.core.credential.TokenRefreshOptions;
import com.azure.identity.implementation.IdentityClientOptions;

import java.util.List;

/**
 * Creates a credential using environment variables or the shared token cache. It tries to create a valid credential in
 * the following order:
 *
 * <ol>
 * <li>{@link EnvironmentCredential}</li>
 * <li>{@link ManagedIdentityCredential}</li>
 * <li>{@link SharedTokenCacheCredential}</li>
 * <li>{@link AzureCliCredential}</li>
 * <li>Fails if none of the credentials above could be created.</li>
 * </ol>
 */
@Immutable
public final class DefaultAzureCredential extends ChainedTokenCredential {
    private final IdentityClientOptions identityClientOptions;

    /**
     * Creates default DefaultAzureCredential instance to use. This will use AZURE_CLIENT_ID,
     * AZURE_CLIENT_SECRET, and AZURE_TENANT_ID environment variables to create a
     * ClientSecretCredential.
     *
     * If these environment variables are not available, then this will use the Shared MSAL
     * token cache.
     *
     * @param tokenCredentials the list of credentials to execute for authentication.
     * @param identityClientOptions the options for configuring the identity client.
     */
<<<<<<< HEAD
    DefaultAzureCredential(ArrayDeque<TokenCredential> tokenCredentials, IdentityClientOptions identityClientOptions) {
=======
    DefaultAzureCredential(List<TokenCredential> tokenCredentials) {
>>>>>>> 66b538ea
        super(tokenCredentials);
        this.identityClientOptions = identityClientOptions;
    }

    @Override
    public TokenRefreshOptions getTokenRefreshOptions() {
        return identityClientOptions.getTokenRefreshOptions();
    }


    /**
     * {@inheritDoc}
     * The credentials in the returned list and their order may change in future versions of Identity.
     * This API is not intended to be used in production ready code and should only be used for development purposes.
     *
     * @return The list of {@link TokenCredential}.
     */
    public List<TokenCredential> getCredentials() {
        return super.getCredentials();
    }
}<|MERGE_RESOLUTION|>--- conflicted
+++ resolved
@@ -37,11 +37,7 @@
      * @param tokenCredentials the list of credentials to execute for authentication.
      * @param identityClientOptions the options for configuring the identity client.
      */
-<<<<<<< HEAD
-    DefaultAzureCredential(ArrayDeque<TokenCredential> tokenCredentials, IdentityClientOptions identityClientOptions) {
-=======
-    DefaultAzureCredential(List<TokenCredential> tokenCredentials) {
->>>>>>> 66b538ea
+    DefaultAzureCredential(List<TokenCredential> tokenCredentials, IdentityClientOptions identityClientOptions) {
         super(tokenCredentials);
         this.identityClientOptions = identityClientOptions;
     }
