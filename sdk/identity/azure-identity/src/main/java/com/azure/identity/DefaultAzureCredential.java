// Copyright (c) Microsoft Corporation. All rights reserved.
// Licensed under the MIT License.

package com.azure.identity;

import com.azure.core.annotation.Immutable;
import com.azure.core.credential.TokenCredential;

import java.util.ArrayDeque;

/**
 * Creates a credential using environment variables or the shared token cache. It tries to create a valid credential in
 * the following order:
 *
 * <ol>
 * <li>{@link EnvironmentCredential}</li>
 * <li>{@link ManagedIdentityCredential}</li>
 * <li>{@link SharedTokenCacheCredential}</li>
 * <li>{@link AzureCliCredential}</li>
 * <li>Fails if none of the credentials above could be created.</li>
 * </ol>
 */
@Immutable
public final class DefaultAzureCredential extends ChainedTokenCredential {
    /**
     * Creates default DefaultAzureCredential instance to use. This will use AZURE_CLIENT_ID,
     * AZURE_CLIENT_SECRET, and AZURE_TENANT_ID environment variables to create a
     * ClientSecretCredential.
     *
     * If these environment variables are not available, then this will use the Shared MSAL
     * token cache.
     *
     * @param tokenCredentials the list of credentials to execute for authentication.
     */
<<<<<<< HEAD
    DefaultAzureCredential(IdentityClientOptions identityClientOptions) {
        super(new ArrayDeque<>(Arrays.asList(new EnvironmentCredential(identityClientOptions),
            new ManagedIdentityCredential(null, identityClientOptions),
            new SharedTokenCacheCredentialBuilder().clientId("04b07795-8ddb-461a-bbee-02f9e1bf7b46").build(),
            new AzureCliCredential(identityClientOptions))));
=======
    DefaultAzureCredential(ArrayDeque<TokenCredential> tokenCredentials) {
        super(tokenCredentials);
>>>>>>> ef5bb972
    }
}<|MERGE_RESOLUTION|>--- conflicted
+++ resolved
@@ -32,15 +32,7 @@
      *
      * @param tokenCredentials the list of credentials to execute for authentication.
      */
-<<<<<<< HEAD
-    DefaultAzureCredential(IdentityClientOptions identityClientOptions) {
-        super(new ArrayDeque<>(Arrays.asList(new EnvironmentCredential(identityClientOptions),
-            new ManagedIdentityCredential(null, identityClientOptions),
-            new SharedTokenCacheCredentialBuilder().clientId("04b07795-8ddb-461a-bbee-02f9e1bf7b46").build(),
-            new AzureCliCredential(identityClientOptions))));
-=======
     DefaultAzureCredential(ArrayDeque<TokenCredential> tokenCredentials) {
         super(tokenCredentials);
->>>>>>> ef5bb972
     }
 }