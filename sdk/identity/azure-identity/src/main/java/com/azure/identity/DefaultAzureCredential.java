// Copyright (c) Microsoft Corporation. All rights reserved.
// Licensed under the MIT License.

package com.azure.identity;

import com.azure.core.annotation.Immutable;
import com.azure.identity.implementation.IdentityClientOptions;

import java.util.ArrayDeque;
import java.util.Arrays;

/**
 * Creates a credential using environment variables or the shared token cache. It tries to create a valid credential in
 * the following order:
 *
 * <ol>
 * <li>{@link EnvironmentCredential}</li>
 * <li>{@link ManagedIdentityCredential}</li>
 * <li>{@link SharedTokenCacheCredential}</li>
 * <li>{@link AzureCliCredential}</li>
 * <li>Fails if none of the credentials above could be created.</li>
 * </ol>
 */
@Immutable
public final class DefaultAzureCredential extends ChainedTokenCredential {

    /**
     * Creates default DefaultAzureCredential instance to use. This will use AZURE_CLIENT_ID,
     * AZURE_CLIENT_SECRET, and AZURE_TENANT_ID environment variables to create a
     * ClientSecretCredential.
     *
     * If these environment variables are not available, then this will use the Shared MSAL
     * token cache.
     *
     * @param identityClientOptions the options to configure the IdentityClient
     */
    DefaultAzureCredential(IdentityClientOptions identityClientOptions) {
        super(new ArrayDeque<>(Arrays.asList(new EnvironmentCredential(identityClientOptions),
            new ManagedIdentityCredential(null, identityClientOptions),
<<<<<<< HEAD
            new SharedTokenCacheCredential(null, "04b07795-8ddb-461a-bbee-02f9e1bf7b46",
                identityClientOptions),
            new AzureCliCredential(identityClientOptions))));
=======
            new SharedTokenCacheCredential(null, null, "04b07795-8ddb-461a-bbee-02f9e1bf7b46",
                identityClientOptions))));
>>>>>>> e1559adc
    }
}<|MERGE_RESOLUTION|>--- conflicted
+++ resolved
@@ -37,13 +37,8 @@
     DefaultAzureCredential(IdentityClientOptions identityClientOptions) {
         super(new ArrayDeque<>(Arrays.asList(new EnvironmentCredential(identityClientOptions),
             new ManagedIdentityCredential(null, identityClientOptions),
-<<<<<<< HEAD
-            new SharedTokenCacheCredential(null, "04b07795-8ddb-461a-bbee-02f9e1bf7b46",
+            new SharedTokenCacheCredential(null, null, "04b07795-8ddb-461a-bbee-02f9e1bf7b46",
                 identityClientOptions),
             new AzureCliCredential(identityClientOptions))));
-=======
-            new SharedTokenCacheCredential(null, null, "04b07795-8ddb-461a-bbee-02f9e1bf7b46",
-                identityClientOptions))));
->>>>>>> e1559adc
     }
 }