--- conflicted
+++ resolved
@@ -27,11 +27,7 @@
     <dependency>
       <groupId>com.azure</groupId>
       <artifactId>azure-identity</artifactId>
-<<<<<<< HEAD
-      <version>1.2.0-beta.3</version> <!-- {x-version-update;com.azure:azure-identity;current} -->
-=======
       <version>1.3.0-beta.1</version> <!-- {x-version-update;com.azure:azure-identity;current} -->
->>>>>>> e2018a87
     </dependency>
     <dependency>
       <groupId>com.azure</groupId>
