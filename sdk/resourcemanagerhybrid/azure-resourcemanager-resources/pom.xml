<!--
 Copyright (c) Microsoft Corporation. All rights reserved.
 Licensed under the MIT License. See License.txt in the project root for
 license information.
-->
<project xmlns="http://maven.apache.org/POM/4.0.0" xmlns:xsi="http://www.w3.org/2001/XMLSchema-instance" xsi:schemaLocation="http://maven.apache.org/POM/4.0.0 http://maven.apache.org/xsd/maven-4.0.0.xsd">
  <modelVersion>4.0.0</modelVersion>
  <parent>
    <groupId>com.azure</groupId>
    <artifactId>azure-client-sdk-parent</artifactId>
    <version>1.7.0</version> <!-- {x-version-update;com.azure:azure-client-sdk-parent;current} -->
    <relativePath>../../parents/azure-client-sdk-parent</relativePath>
  </parent>

  <groupId>com.azure.resourcemanager</groupId>
  <artifactId>azure-resourcemanager-resources</artifactId>
  <version>1.0.0-hybrid</version>
  <packaging>jar</packaging>

  <name>Microsoft Azure SDK for Resource Management (Hybrid)</name>
  <description>This package contains Microsoft Azure Resource Management Hybrid SDK. For documentation on how to use this package, please see https://aka.ms/azsdk/java/mgmt</description>
  <url>https://github.com/Azure/azure-sdk-for-java</url>

  <licenses>
    <license>
      <name>The MIT License (MIT)</name>
      <url>http://opensource.org/licenses/MIT</url>
      <distribution>repo</distribution>
    </license>
  </licenses>

  <scm>
    <url>https://github.com/Azure/azure-sdk-for-java</url>
    <connection>scm:git:git@github.com:Azure/azure-sdk-for-java.git</connection>
    <tag>HEAD</tag>
  </scm>

  <properties>
    <!-- RMJacoco -->
    <jacoco.min.linecoverage>0.10</jacoco.min.linecoverage>
    <jacoco.min.branchcoverage>0.10</jacoco.min.branchcoverage>
    <!-- Configures the Java 9+ run to perform the required module exports, opens, and reads that are necessary for testing but shouldn't be part of the module-info. -->
    <javaModulesSurefireArgLine>
      --add-opens com.azure.resourcemanager.resources/com.azure.resourcemanager.resources=ALL-UNNAMED
      --add-opens com.azure.core/com.azure.core.http=com.azure.resourcemanager.resources
      --add-opens com.azure.core/com.azure.core.http.policy=com.azure.resourcemanager.resources
      --add-opens com.azure.core/com.azure.core.implementation.jackson=ALL-UNNAMED
    </javaModulesSurefireArgLine>
  </properties>

  <developers>
    <developer>
      <id>microsoft</id>
      <name>Microsoft</name>
    </developer>
  </developers>

  <dependencies>
    <dependency>
      <groupId>com.azure</groupId>
      <artifactId>azure-core</artifactId>
      <version>1.32.0</version> <!-- {x-version-update;com.azure:azure-core;dependency} -->
    </dependency>
    <dependency>
      <groupId>com.azure</groupId>
      <artifactId>azure-core-management</artifactId>
      <version>1.8.0</version> <!-- {x-version-update;com.azure:azure-core-management;dependency} -->
    </dependency>
    <dependency>
      <groupId>org.slf4j</groupId>
      <artifactId>slf4j-simple</artifactId>
      <version>1.7.36</version> <!-- {x-version-update;org.slf4j:slf4j-simple;external_dependency} -->
      <scope>test</scope>
    </dependency>
    <dependency>
      <groupId>org.junit.jupiter</groupId>
      <artifactId>junit-jupiter-engine</artifactId>
      <version>5.8.2</version> <!-- {x-version-update;org.junit.jupiter:junit-jupiter-engine;external_dependency} -->
      <scope>test</scope>
    </dependency>
    <dependency>
      <groupId>org.junit.jupiter</groupId>
      <artifactId>junit-jupiter-api</artifactId>
      <version>5.8.2</version> <!-- {x-version-update;org.junit.jupiter:junit-jupiter-api;external_dependency} -->
      <scope>test</scope>
    </dependency>
    <dependency>
      <groupId>com.azure</groupId>
      <artifactId>azure-core-http-netty</artifactId>
      <version>1.12.5</version> <!-- {x-version-update;com.azure:azure-core-http-netty;dependency} -->
      <scope>test</scope>
    </dependency>
    <dependency>
      <groupId>io.projectreactor</groupId>
      <artifactId>reactor-test</artifactId>
<<<<<<< HEAD
      <version>3.4.22</version> <!-- {x-version-update;io.projectreactor:reactor-test;external_dependency} -->
=======
      <version>3.4.23</version> <!-- {x-version-update;io.projectreactor:reactor-test;external_dependency} -->
>>>>>>> 8a6962b0
      <scope>test</scope>
    </dependency>
  </dependencies>
  <profiles>
    <profile>
      <id>azure-mgmt-sdk-test-jar</id>
      <activation>
        <property>
          <name>!maven.test.skip</name>
        </property>
      </activation>
      <dependencies>
        <dependency>
          <groupId>com.azure.resourcemanager</groupId>
          <artifactId>azure-resourcemanager-test</artifactId>
          <version>1.0.0-hybrid</version>
          <scope>test</scope>
        </dependency>
      </dependencies>
    </profile>
  </profiles>
  <build>
    <resources>
      <resource>
        <directory>src/main/resources</directory>
        <filtering>true</filtering>
      </resource>
    </resources>

    <plugins>
      <plugin>
        <groupId>org.apache.maven.plugins</groupId>
        <artifactId>maven-jar-plugin</artifactId>
        <version>3.1.2</version> <!-- {x-version-update;org.apache.maven.plugins:maven-jar-plugin;external_dependency} -->
        <configuration>
          <archive>
            <manifest>
              <addDefaultImplementationEntries>true</addDefaultImplementationEntries>
              <addDefaultSpecificationEntries>true</addDefaultSpecificationEntries>
            </manifest>
          </archive>
        </configuration>
      </plugin>
      <plugin>
        <groupId>org.apache.maven.plugins</groupId>
        <artifactId>maven-enforcer-plugin</artifactId>
        <version>3.0.0-M3</version> <!-- {x-version-update;org.apache.maven.plugins:maven-enforcer-plugin;external_dependency} -->
        <configuration>
          <rules>
            <bannedDependencies>
              <includes>
                <include>com.github.spotbugs:spotbugs-annotations:[4.2.2]</include> <!-- {x-include-update;com.github.spotbugs:spotbugs-annotations;external_dependency} -->
              </includes>
            </bannedDependencies>
          </rules>
        </configuration>
      </plugin>

      <plugin>
        <groupId>org.jacoco</groupId>
        <artifactId>jacoco-maven-plugin</artifactId>
        <version>0.8.8</version> <!-- {x-version-update;org.jacoco:jacoco-maven-plugin;external_dependency} -->
        <configuration>
          <excludes>
            <exclude>com/azure/resourcemanager/**/fluent/**/*</exclude>
            <exclude>com/azure/resourcemanager/**/models/**/*</exclude>
            <exclude>com/azure/resourcemanager/**/implementation/*ClientImpl*</exclude>
            <exclude>com/azure/resourcemanager/**/implementation/*ClientBuilder*</exclude>
          </excludes>
        </configuration>
      </plugin>
    </plugins>
  </build>
</project><|MERGE_RESOLUTION|>--- conflicted
+++ resolved
@@ -93,11 +93,7 @@
     <dependency>
       <groupId>io.projectreactor</groupId>
       <artifactId>reactor-test</artifactId>
-<<<<<<< HEAD
-      <version>3.4.22</version> <!-- {x-version-update;io.projectreactor:reactor-test;external_dependency} -->
-=======
       <version>3.4.23</version> <!-- {x-version-update;io.projectreactor:reactor-test;external_dependency} -->
->>>>>>> 8a6962b0
       <scope>test</scope>
     </dependency>
   </dependencies>
