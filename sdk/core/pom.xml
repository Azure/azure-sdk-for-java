<!-- Copyright (c) Microsoft Corporation. All rights reserved.
     Licensed under the MIT License. -->
<project xmlns="http://maven.apache.org/POM/4.0.0"
         xmlns:xsi="http://www.w3.org/2001/XMLSchema-instance"
         xsi:schemaLocation="http://maven.apache.org/POM/4.0.0 http://maven.apache.org/xsd/maven-4.0.0.xsd">
  <modelVersion>4.0.0</modelVersion>
  <groupId>com.azure</groupId>
  <artifactId>azure-core-service</artifactId>
  <packaging>pom</packaging>
  <version>1.0.0</version><!-- Need not change for every release-->

  <modules>
<<<<<<< HEAD
      <module>azure-core</module>
      <module>azure-core-amqp</module>
      <module>azure-core-amqp-experimental</module>
      <module>azure-core-experimental</module>
      <module>azure-core-http-jdk-httpclient</module>
      <module>azure-core-http-netty</module>
      <module>azure-core-http-okhttp</module>
      <module>azure-core-http-vertx</module>
      <module>azure-core-management</module>
      <module>azure-core-perf</module>
        <module>azure-core-serializer-avro-apache</module>
        <module>azure-core-serializer-json-gson</module>
        <module>azure-core-serializer-json-jackson</module>
        <module>azure-core-test</module>
        <module>azure-core-tracing-opentelemetry</module>
        <module>azure-core-metrics-opentelemetry</module>
        <module>azure-core-jackson-tests</module>
      </modules>
=======
    <module>azure-core</module>
    <module>azure-core-amqp</module>
    <module>azure-core-amqp-experimental</module>
    <module>azure-core-experimental</module>
    <module>azure-core-http-jdk-httpclient</module>
    <module>azure-core-http-netty</module>
    <module>azure-core-http-okhttp</module>
    <module>azure-core-http-vertx</module>
    <module>azure-core-management</module>
    <module>azure-core-perf</module>
    <module>azure-core-serializer-avro-apache</module>
    <module>azure-core-serializer-json-gson</module>
    <module>azure-core-serializer-json-jackson</module>
    <module>azure-core-test</module>
    <module>azure-core-tracing-opentelemetry</module>
    <module>azure-core-jackson-tests</module>
    <module>azure-json</module>
    <module>azure-json-gson</module>
  </modules>
>>>>>>> 2e1ac36e
</project><|MERGE_RESOLUTION|>--- conflicted
+++ resolved
@@ -10,26 +10,6 @@
   <version>1.0.0</version><!-- Need not change for every release-->
 
   <modules>
-<<<<<<< HEAD
-      <module>azure-core</module>
-      <module>azure-core-amqp</module>
-      <module>azure-core-amqp-experimental</module>
-      <module>azure-core-experimental</module>
-      <module>azure-core-http-jdk-httpclient</module>
-      <module>azure-core-http-netty</module>
-      <module>azure-core-http-okhttp</module>
-      <module>azure-core-http-vertx</module>
-      <module>azure-core-management</module>
-      <module>azure-core-perf</module>
-        <module>azure-core-serializer-avro-apache</module>
-        <module>azure-core-serializer-json-gson</module>
-        <module>azure-core-serializer-json-jackson</module>
-        <module>azure-core-test</module>
-        <module>azure-core-tracing-opentelemetry</module>
-        <module>azure-core-metrics-opentelemetry</module>
-        <module>azure-core-jackson-tests</module>
-      </modules>
-=======
     <module>azure-core</module>
     <module>azure-core-amqp</module>
     <module>azure-core-amqp-experimental</module>
@@ -39,6 +19,7 @@
     <module>azure-core-http-okhttp</module>
     <module>azure-core-http-vertx</module>
     <module>azure-core-management</module>
+    <module>azure-core-metrics-opentelemetry</module>
     <module>azure-core-perf</module>
     <module>azure-core-serializer-avro-apache</module>
     <module>azure-core-serializer-json-gson</module>
@@ -49,5 +30,4 @@
     <module>azure-json</module>
     <module>azure-json-gson</module>
   </modules>
->>>>>>> 2e1ac36e
 </project>