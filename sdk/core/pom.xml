<!-- Copyright (c) Microsoft Corporation. All rights reserved.
     Licensed under the MIT License. -->
<project xmlns="http://maven.apache.org/POM/4.0.0"
         xmlns:xsi="http://www.w3.org/2001/XMLSchema-instance"
         xsi:schemaLocation="http://maven.apache.org/POM/4.0.0 http://maven.apache.org/xsd/maven-4.0.0.xsd">
  <modelVersion>4.0.0</modelVersion>
  <groupId>com.azure</groupId>
  <artifactId>azure-core-service</artifactId>
  <packaging>pom</packaging>
  <version>1.0.0</version><!-- Need not change for every release-->
  <modules>
    <module>azure-core</module>
    <module>azure-core-amqp</module>
    <module>azure-core-http-jdk-httpclient</module>
    <module>azure-core-http-netty</module>
    <module>azure-core-http-okhttp</module>
<<<<<<< HEAD
    <module>azure-core-http-jdk-httpclient</module>
    <module>azure-core-serializer-avro-apache</module>
    <module>azure-core-serializer-avro-jackson</module>
=======
    <module>azure-core-serializer-json-gson</module>
    <module>azure-core-serializer-json-jackson</module>
>>>>>>> 3ff2f93e
    <module>azure-core-test</module>
    <module>azure-core-tracing-opentelemetry</module>
  </modules>
</project><|MERGE_RESOLUTION|>--- conflicted
+++ resolved
@@ -14,14 +14,11 @@
     <module>azure-core-http-jdk-httpclient</module>
     <module>azure-core-http-netty</module>
     <module>azure-core-http-okhttp</module>
-<<<<<<< HEAD
     <module>azure-core-http-jdk-httpclient</module>
     <module>azure-core-serializer-avro-apache</module>
     <module>azure-core-serializer-avro-jackson</module>
-=======
     <module>azure-core-serializer-json-gson</module>
     <module>azure-core-serializer-json-jackson</module>
->>>>>>> 3ff2f93e
     <module>azure-core-test</module>
     <module>azure-core-tracing-opentelemetry</module>
   </modules>
