--- conflicted
+++ resolved
@@ -72,24 +72,13 @@
   <dependencies>
     <dependency>
       <groupId>com.azure</groupId>
-<<<<<<< HEAD
-      <artifactId>azure-core</artifactId>
-      <version>1.38.0</version> <!-- {x-version-update;com.azure:azure-core;current} -->
-=======
       <artifactId>azure-json</artifactId>
-      <version>1.0.0-beta.4</version> <!-- {x-version-update;com.azure:azure-json;current} -->
->>>>>>> 1e3b58d0
+      <version>1.0.0</version> <!-- {x-version-update;com.azure:azure-json;current} -->
     </dependency>
     <dependency>
       <groupId>com.azure</groupId>
-<<<<<<< HEAD
-      <artifactId>azure-json</artifactId>
-      <version>1.0.0</version> <!-- {x-version-update;com.azure:azure-json;current} -->
-      <scope>test</scope>
-=======
       <artifactId>azure-core</artifactId>
-      <version>1.38.0-beta.1</version> <!-- {x-version-update;com.azure:azure-core;current} -->
->>>>>>> 1e3b58d0
+      <version>1.38.0</version> <!-- {x-version-update;com.azure:azure-core;current} -->
     </dependency>
 
     <dependency>
