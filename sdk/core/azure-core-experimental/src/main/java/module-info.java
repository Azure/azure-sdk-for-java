--- conflicted
+++ resolved
@@ -8,11 +8,8 @@
     exports com.azure.core.experimental.implementation;
     exports com.azure.core.experimental.http;
     exports com.azure.core.experimental.http.policy;
-<<<<<<< HEAD
     exports com.azure.core.experimental.credential;
-=======
     exports com.azure.core.experimental.models;
->>>>>>> 0c95c00d
 
     uses com.azure.core.experimental.serializer.AvroSerializerProvider;
 }