// Copyright (c) Microsoft Corporation. All rights reserved.
// Licensed under the MIT License.

import com.azure.core.experimental.serializer.AvroSerializerProvider;

module com.azure.core.experimental {
    requires transitive com.azure.core;

    exports com.azure.core.experimental.serializer;
    exports com.azure.core.experimental.spatial;

<<<<<<< HEAD
    uses com.azure.core.experimental.serializer.AvroSerializerProvider;
    uses com.azure.core.experimental.serializer.JsonSerializerProvider;
    uses com.azure.core.experimental.serializer.PropertyNameSerializerProvider;
=======
    uses AvroSerializerProvider;
>>>>>>> 14e06d6a
}<|MERGE_RESOLUTION|>--- conflicted
+++ resolved
@@ -1,7 +1,5 @@
 // Copyright (c) Microsoft Corporation. All rights reserved.
 // Licensed under the MIT License.
-
-import com.azure.core.experimental.serializer.AvroSerializerProvider;
 
 module com.azure.core.experimental {
     requires transitive com.azure.core;
@@ -9,11 +7,6 @@
     exports com.azure.core.experimental.serializer;
     exports com.azure.core.experimental.spatial;
 
-<<<<<<< HEAD
     uses com.azure.core.experimental.serializer.AvroSerializerProvider;
-    uses com.azure.core.experimental.serializer.JsonSerializerProvider;
     uses com.azure.core.experimental.serializer.PropertyNameSerializerProvider;
-=======
-    uses AvroSerializerProvider;
->>>>>>> 14e06d6a
 }