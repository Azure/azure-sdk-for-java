// Copyright (c) Microsoft Corporation. All rights reserved.
// Licensed under the MIT License.

module com.azure.core.experimental {
    requires transitive com.azure.core;

    exports com.azure.core.experimental.geojson;
    exports com.azure.core.experimental.serializer;
<<<<<<< HEAD
    exports com.azure.core.experimental.util;
=======
>>>>>>> 6f033d77

    opens com.azure.core.experimental.geojson to com.fasterxml.jackson.databind;

    uses com.azure.core.experimental.serializer.AvroSerializerProvider;
}<|MERGE_RESOLUTION|>--- conflicted
+++ resolved
@@ -6,10 +6,6 @@
 
     exports com.azure.core.experimental.geojson;
     exports com.azure.core.experimental.serializer;
-<<<<<<< HEAD
-    exports com.azure.core.experimental.util;
-=======
->>>>>>> 6f033d77
 
     opens com.azure.core.experimental.geojson to com.fasterxml.jackson.databind;
 
