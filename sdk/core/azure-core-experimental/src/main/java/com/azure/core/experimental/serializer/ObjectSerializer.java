--- conflicted
+++ resolved
@@ -20,21 +20,17 @@
      * @param <T> Type of the object.
      * @return The object represented by the deserialized stream.
      */
-<<<<<<< HEAD
-    <T> T deserializeSync(InputStream stream, Class<T> clazz);
+    <T> T deserializeSync(InputStream stream, TypeReference<T> typeReference);
 
     /**
      * Reads a stream into its object representation.
      *
      * @param stream {@link InputStream} of data.
-     * @param clazz {@link Class} representing the object.
+     * @param typeReference {@link TypeReference} representing the object.
      * @param <T> Type of the object.
      * @return The object represented by the deserialized stream.
      */
-    <T> Mono<T> deserialize(InputStream stream, Class<T> clazz);
-=======
     <T> Mono<T> deserialize(InputStream stream, TypeReference<T> typeReference);
->>>>>>> 6e27b149
 
     /**
      * Writes the object into a stream.
