// Copyright (c) Microsoft Corporation. All rights reserved.
// Licensed under the MIT License.

package com.azure.core.experimental.http.policy;

import com.azure.core.credential.TokenCredential;
import com.azure.core.credential.TokenRequestContext;
import com.azure.core.experimental.implementation.AccessTokenCacheImpl;
import com.azure.core.http.HttpPipelineCallContext;
import com.azure.core.http.HttpPipelineNextPolicy;
import com.azure.core.http.HttpResponse;
import com.azure.core.http.policy.HttpPipelinePolicy;
import reactor.core.publisher.Mono;

import java.util.Objects;

/**
 * The pipeline policy that applies a token credential to an HTTP request
 * with "Bearer" scheme.
 */
public class BearerTokenAuthenticationChallengePolicy implements HttpPipelinePolicy {
    private static final String AUTHORIZATION_HEADER = "Authorization";
    private static final String BEARER = "Bearer";
    public static final String WWW_AUTHENTICATE = "WWW-Authenticate";

    private final AccessTokenCacheImpl cache;

    /**
     * Creates BearerTokenAuthenticationChallengePolicy.
     *
     * @param credential the token credential to authenticate the request
     */
    public BearerTokenAuthenticationChallengePolicy(TokenCredential credential) {
        Objects.requireNonNull(credential);
        this.cache = new AccessTokenCacheImpl(credential);
    }

    /**
     * Executed before sending the initial request and authenticates the request.
     *
     * @param context The request context.
     * @return A {@link Mono} containing {@link Void}
     */
    public Mono<Void> onBeforeRequest(HttpPipelineCallContext context) {
        return Mono.empty();
    }

    /**
     * Handles the authentication challenge in the event a 401 response with a WWW-Authenticate authentication
     * challenge header is received after the initial request and returns appropriate {@link TokenRequestContext} to
     * be used for re-authentication.
     *
     * @param context The request context.
     * @param response The Http Response containing the authentication challenge header.
     * @return A {@link Mono} containing {@link TokenRequestContext}
     */
    public Mono<Boolean> onChallenge(HttpPipelineCallContext context, HttpResponse response) {
        return Mono.just(false);
    }

    @Override
    public Mono<HttpResponse> process(HttpPipelineCallContext context, HttpPipelineNextPolicy next) {
        if ("http".equals(context.getHttpRequest().getUrl().getProtocol())) {
            return Mono.error(new RuntimeException("token credentials require a URL using the HTTPS protocol scheme"));
        }
        HttpPipelineNextPolicy nextPolicy = next.clone();

        return onBeforeRequest(context)
<<<<<<< HEAD
               .then(Mono.defer(() -> next.process()))
=======
            .then(Mono.defer(() -> next.process()))
>>>>>>> 8e620583
               .flatMap(httpResponse -> {
                   String authHeader = httpResponse.getHeaderValue(WWW_AUTHENTICATE);
                   if (httpResponse.getStatusCode() == 401 && authHeader != null) {
                       return onChallenge(context, httpResponse).flatMap(retry -> {
                           if (retry) {
                               return nextPolicy.process();
                           } else {
                               return Mono.just(httpResponse);
                           }
                       });
                   }
                   return Mono.just(httpResponse);
               });
    }

    /**
     * Authorizes the request with the bearer token acquired using the specified {@code tokenRequestContext}
     *
     * @param context the HTTP pipeline context.
     * @param tokenRequestContext the token request conext to be used for token acquisition.
     * @return a {@link Mono} containing {@link Void}
     */
    public Mono<Void> authorizeRequest(HttpPipelineCallContext context, TokenRequestContext tokenRequestContext) {
        return cache.getToken(tokenRequestContext)
           .flatMap(token -> {
               context.getHttpRequest().getHeaders().set(AUTHORIZATION_HEADER, BEARER + " " + token.getToken());
               return Mono.empty();
           });
    }
}
<|MERGE_RESOLUTION|>--- conflicted
+++ resolved
@@ -66,11 +66,7 @@
         HttpPipelineNextPolicy nextPolicy = next.clone();
 
         return onBeforeRequest(context)
-<<<<<<< HEAD
-               .then(Mono.defer(() -> next.process()))
-=======
             .then(Mono.defer(() -> next.process()))
->>>>>>> 8e620583
                .flatMap(httpResponse -> {
                    String authHeader = httpResponse.getHeaderValue(WWW_AUTHENTICATE);
                    if (httpResponse.getStatusCode() == 401 && authHeader != null) {
