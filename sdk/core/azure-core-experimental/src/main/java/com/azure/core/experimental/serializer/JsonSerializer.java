--- conflicted
+++ resolved
@@ -7,7 +7,6 @@
 
 import java.io.InputStream;
 import java.io.OutputStream;
-import java.lang.reflect.Type;
 
 /**
  * Generic interface covering basic JSON serialization and deserialization methods.
@@ -17,38 +16,22 @@
      * Reads a JSON stream into its object representation.
      *
      * @param stream JSON stream.
-<<<<<<< HEAD
-     * @param type {@link Type} representing the object.
-=======
      * @param typeReference {@link TypeReference} representing the object.
->>>>>>> 6e27b149
      * @param <T> Type of the object.
      * @return The object represented by the deserialized JSON stream.
      */
     @Override
-<<<<<<< HEAD
-    <T> Mono<T> deserialize(InputStream stream, Type type);
-=======
     <T> Mono<T> deserialize(InputStream stream, TypeReference<T> typeReference);
->>>>>>> 6e27b149
 
     /**
      * Reads a JSON tree into its object representation.
      *
      * @param jsonNode The JSON tree.
-<<<<<<< HEAD
-     * @param type {@link Type} representing the object.
-     * @param <T> Type of the object.
-     * @return The object represented by the deserialized JSON tree.
-     */
-    <T> Mono<T> deserializeTree(JsonNode jsonNode, Type type);
-=======
      * @param typeReference {@link TypeReference} representing the object.
      * @param <T> Type of the object.
      * @return The object represented by the deserialized JSON tree.
      */
     <T> Mono<T> deserializeTree(JsonNode jsonNode, TypeReference<T> typeReference);
->>>>>>> 6e27b149
 
     /**
      * Writes an object's JSON into a stream..
