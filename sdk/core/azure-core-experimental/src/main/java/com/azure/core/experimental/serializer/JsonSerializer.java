// Copyright (c) Microsoft Corporation. All rights reserved.
// Licensed under the MIT License.

package com.azure.core.experimental.serializer;

import reactor.core.publisher.Mono;

import java.io.InputStream;
import java.io.OutputStream;

/**
 * Generic interface covering basic JSON serialization and deserialization methods.
 */
public interface JsonSerializer extends ObjectSerializer {
    /**
     * Reads a JSON stream into its object representation.
     *
     * @param stream JSON stream.
     * @param typeReference {@link TypeReference} representing the object.
     * @param <T> Type of the object.
     * @return The object represented by the deserialized JSON stream.
     */
    @Override
<<<<<<< HEAD
    <T> T deserializeSync(InputStream stream, Class<T> clazz);

    /**
     * Reads a JSON stream into its object representation.
     *
     * @param stream JSON stream.
     * @param clazz {@link Class} representing the object.
     * @param <T> Type of the object.
     * @return The object represented by the deserialized JSON stream.
     */
    @Override
    <T> Mono<T> deserialize(InputStream stream, Class<T> clazz);
=======
    <T> Mono<T> deserialize(InputStream stream, TypeReference<T> typeReference);
>>>>>>> 6e27b149

    /**
     * Reads a JSON tree into its object representation.
     *
     * @param jsonNode The JSON tree.
     * @param typeReference {@link TypeReference} representing the object.
     * @param <T> Type of the object.
     * @return The object represented by the deserialized JSON tree.
     */
<<<<<<< HEAD
    <T> T deserializeTreeSync(JsonNode jsonNode, Class<T> clazz);

    /**
     * Reads a JSON tree into its object representation.
     *
     * @param jsonNode The JSON tree.
     * @param clazz {@link Class} representing the object.
     * @param <T> Type of the object.
     * @return The object represented by the deserialized JSON tree.
     */
    <T> Mono<T> deserializeTree(JsonNode jsonNode, Class<T> clazz);
=======
    <T> Mono<T> deserializeTree(JsonNode jsonNode, TypeReference<T> typeReference);
>>>>>>> 6e27b149

    /**
     * Writes an object's JSON into a stream..
     *
     * @param stream {@link OutputStream} where the object's JSON will be written.
     * @param value The object.
     * @param <S> Type of the output stream.
     * @return The stream where the object's JSON was written.
     */
    @Override
    <S extends OutputStream> S serializeSync(S stream, Object value);

    /**
     * Writes an object's JSON into a stream..
     *
     * @param stream {@link OutputStream} where the object's JSON will be written.
     * @param value The object.
     * @param <S> Type of the output stream.
     * @return The stream where the object's JSON was written.
     */
    @Override
    <S extends OutputStream> Mono<S> serialize(S stream, Object value);

    /**
     * Writes a JSON tree into a stream.
     *
     * @param stream {@link OutputStream} where the JSON tree will be written.
     * @param jsonNode The JSON tree.
     * @param <S> Type of the output stream.
     * @return The stream where the JSON tree was written.
     */
    <S extends OutputStream> S serializeTreeSync(S stream, JsonNode jsonNode);

    /**
     * Writes a JSON tree into a stream.
     *
     * @param stream {@link OutputStream} where the JSON tree will be written.
     * @param jsonNode The JSON tree.
     * @param <S> Type of the output stream.
     * @return The stream where the JSON tree was written.
     */
    <S extends OutputStream> Mono<S> serializeTree(S stream, JsonNode jsonNode);

    /**
     * Reads a JSON stream into its JSON tree representation.
     *
     * @param stream JSON stream.
     * @return The JSON tree representing the deserialized JSON byte array.
     */
    JsonNode toTreeSync(InputStream stream);

    /**
     * Reads a JSON stream into its JSON tree representation.
     *
     * @param stream JSON stream.
     * @return The JSON tree representing the deserialized JSON byte array.
     */
    Mono<JsonNode> toTree(InputStream stream);

    /**
     * Writes an object into its JSON tree representation.
     *
     * @param value The object.
     * @return The JSON tree representing the object.
     */
    JsonNode toTreeSync(Object value);

    /**
     * Writes an object into its JSON tree representation.
     *
     * @param value The object.
     * @return The JSON tree representing the object.
     */
    Mono<JsonNode> toTree(Object value);
}<|MERGE_RESOLUTION|>--- conflicted
+++ resolved
@@ -21,22 +21,18 @@
      * @return The object represented by the deserialized JSON stream.
      */
     @Override
-<<<<<<< HEAD
-    <T> T deserializeSync(InputStream stream, Class<T> clazz);
+    <T> T deserializeSync(InputStream stream, TypeReference<T> typeReference);
 
     /**
      * Reads a JSON stream into its object representation.
      *
      * @param stream JSON stream.
-     * @param clazz {@link Class} representing the object.
+     * @param typeReference {@link TypeReference} representing the object.
      * @param <T> Type of the object.
      * @return The object represented by the deserialized JSON stream.
      */
     @Override
-    <T> Mono<T> deserialize(InputStream stream, Class<T> clazz);
-=======
     <T> Mono<T> deserialize(InputStream stream, TypeReference<T> typeReference);
->>>>>>> 6e27b149
 
     /**
      * Reads a JSON tree into its object representation.
@@ -46,21 +42,17 @@
      * @param <T> Type of the object.
      * @return The object represented by the deserialized JSON tree.
      */
-<<<<<<< HEAD
-    <T> T deserializeTreeSync(JsonNode jsonNode, Class<T> clazz);
+    <T> T deserializeTreeSync(JsonNode jsonNode, TypeReference<T> typeReference);
 
     /**
      * Reads a JSON tree into its object representation.
      *
      * @param jsonNode The JSON tree.
-     * @param clazz {@link Class} representing the object.
+     * @param typeReference {@link TypeReference} representing the object.
      * @param <T> Type of the object.
      * @return The object represented by the deserialized JSON tree.
      */
-    <T> Mono<T> deserializeTree(JsonNode jsonNode, Class<T> clazz);
-=======
     <T> Mono<T> deserializeTree(JsonNode jsonNode, TypeReference<T> typeReference);
->>>>>>> 6e27b149
 
     /**
      * Writes an object's JSON into a stream..
