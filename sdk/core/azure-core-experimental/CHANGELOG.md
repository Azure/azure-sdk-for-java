# Release History

## 1.0.0-beta.10 (2021-02-05)
<<<<<<< HEAD

### New Features

=======
>>>>>>> b507bd62

### New Features

- Added challenge based authentication support via `BearerTokenAuthenticationChallengePolicy` and `AccessTokenCache` classes.

## 1.0.0-beta.9 (2021-01-11)

### Breaking Changes

- Moved `BinaryData` to `azure-core`.

## 1.0.0-beta.8 (2020-10-29)

### New Features

- Added `Object` based APIs to `BinaryData` that use a default `JsonSerializer`.

### Breaking Changes

- Moved `JsonPatchDocument` into `azure-core`.
- Removed `BinaryData.fromString(String, Charset)`.

## 1.0.0-beta.7 (2020-10-08)

- Added API `fromObject()` in `BinaryData` which uses `JsonSerializer` present in the classpath.
- Added APIs to `JsonPatchDocument` which accept pre-serialized JSON.
- Updated `azure-core` dependency to released version. 

## 1.0.0-beta.6 (2020-10-06)

- Added `BinaryData` abstraction to represent binary data and supports serialization through `ObjectSerializer`.

## 1.0.0-beta.5 (2020-10-01)

- Added `JsonPatchDocument` to support JSON Patch functionality.

## 1.0.0-beta.4 (2020-09-08)

- Updated `azure-core` version to pickup bug fix.

## 1.0.0-beta.3 (2020-09-03)

- Added `AvroSerializer` interface containing Avro specific serializer APIs.
- Added `AvroSerializerProvider` interface as a service provider for `AvroSerializer`.

## 1.0.0-beta.2 (2020-08-07)

- Moved `ObjectSerializer` and some implementation of `JsonSerializer` into `azure-core`.
- Created sub-interface of `JsonSerializer` in `azure-core` to include APIs that weren't moved.

## 1.0.0-beta.1 (2020-07-02)

- Added `ObjectSerializer` interface containing generic serializer APIs.
- Added `JsonSerializer` interface containing JSON specific serializer APIs.
- Added `JsonNode`, and subclasses, which are strongly type representations of a JSON tree.
- Added GeoJSON classes and serializers.<|MERGE_RESOLUTION|>--- conflicted
+++ resolved
@@ -1,12 +1,6 @@
 # Release History
 
 ## 1.0.0-beta.10 (2021-02-05)
-<<<<<<< HEAD
-
-### New Features
-
-=======
->>>>>>> b507bd62
 
 ### New Features
 
