# Release History

<<<<<<< HEAD
## 1.0.0-beta.9 (Unreleased)


=======
## 1.0.0-beta.10 (Unreleased)


## 1.0.0-beta.9 (2021-01-11)

### Breaking Changes

- Moved `BinaryData` to `azure-core`.

>>>>>>> e2018a87
## 1.0.0-beta.8 (2020-10-29)

### New Features

- Added `Object` based APIs to `BinaryData` that use a default `JsonSerializer`.

### Breaking Changes

- Moved `JsonPatchDocument` into `azure-core`.
- Removed `BinaryData.fromString(String, Charset)`.

## 1.0.0-beta.7 (2020-10-08)

- Added API `fromObject()` in `BinaryData` which uses `JsonSerializer` present in the classpath.
- Added APIs to `JsonPatchDocument` which accept pre-serialized JSON.
- Updated `azure-core` dependency to released version. 

## 1.0.0-beta.6 (2020-10-06)

- Added `BinaryData` abstraction to represent binary data and supports serialization through `ObjectSerializer`.

## 1.0.0-beta.5 (2020-10-01)

- Added `JsonPatchDocument` to support JSON Patch functionality.

## 1.0.0-beta.4 (2020-09-08)

- Updated `azure-core` version to pickup bug fix.

## 1.0.0-beta.3 (2020-09-03)

- Added `AvroSerializer` interface containing Avro specific serializer APIs.
- Added `AvroSerializerProvider` interface as a service provider for `AvroSerializer`.

## 1.0.0-beta.2 (2020-08-07)

- Moved `ObjectSerializer` and some implementation of `JsonSerializer` into `azure-core`.
- Created sub-interface of `JsonSerializer` in `azure-core` to include APIs that weren't moved.

## 1.0.0-beta.1 (2020-07-02)

- Added `ObjectSerializer` interface containing generic serializer APIs.
- Added `JsonSerializer` interface containing JSON specific serializer APIs.
- Added `JsonNode`, and subclasses, which are strongly type representations of a JSON tree.
- Added GeoJSON classes and serializers.<|MERGE_RESOLUTION|>--- conflicted
+++ resolved
@@ -1,10 +1,5 @@
 # Release History
 
-<<<<<<< HEAD
-## 1.0.0-beta.9 (Unreleased)
-
-
-=======
 ## 1.0.0-beta.10 (Unreleased)
 
 
@@ -14,7 +9,6 @@
 
 - Moved `BinaryData` to `azure-core`.
 
->>>>>>> e2018a87
 ## 1.0.0-beta.8 (2020-10-29)
 
 ### New Features
