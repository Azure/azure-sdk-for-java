--- conflicted
+++ resolved
@@ -40,39 +40,24 @@
     @Test
     public void objectSingleStringCorrectInputType() throws IOException {
         String input = "{\"Key\":\"Value\"}";
-<<<<<<< HEAD
-        JsonElement output = builder.build(input);
-        JsonElement result = output.asObject().getProperty("Key");
-=======
-        JsonElement output = builder.deserialize(input);
-        JsonElement result = ((JsonObject)output).getProperty("Key");
->>>>>>> 0abe4c93
+        JsonElement output = builder.build(input);
+        JsonElement result = ((JsonObject)output).getProperty("Key");
         assertTrue(result.isString());
     }
 
     @Test
     public void objectSingleStringCorrectInputValue() throws IOException {
         String input = "{\"Key\":\"Value\"}";
-<<<<<<< HEAD
-        JsonElement output = builder.build(input);
-        JsonElement result = output.asObject().getProperty("Key");
-=======
-        JsonElement output = builder.deserialize(input);
-        JsonElement result = ((JsonObject)output).getProperty("Key");
->>>>>>> 0abe4c93
+        JsonElement output = builder.build(input);
+        JsonElement result = ((JsonObject)output).getProperty("Key");
         assertEquals("Value", result.toString());
     }
 
     @Test
     public void objectSingleStringCorrectToJSON() throws IOException {
         String input = "{\"Key\":\"Value\"}";
-<<<<<<< HEAD
-        JsonElement output = builder.build(input);
-        assertEquals(input, output.asObject().toJson());
-=======
-        JsonElement output = builder.deserialize(input);
-        assertEquals(input, ((JsonObject)output).toJson());
->>>>>>> 0abe4c93
+        JsonElement output = builder.build(input);
+        assertEquals(input, ((JsonObject)output).toJson());
     }
 
 
@@ -87,39 +72,24 @@
     @Test
     public void objectSingleNumberCorrectInputType() throws IOException {
         String input = "{\"Key\":1}";
-<<<<<<< HEAD
-        JsonElement output = builder.build(input);
-        JsonElement result = output.asObject().getProperty("Key");
-=======
-        JsonElement output = builder.deserialize(input);
-        JsonElement result = ((JsonObject)output).getProperty("Key");
->>>>>>> 0abe4c93
+        JsonElement output = builder.build(input);
+        JsonElement result = ((JsonObject)output).getProperty("Key");
         assertTrue(result.isNumber());
     }
 
     @Test
     public void objectSingleNumberCorrectInputValue() throws IOException {
         String input = "{\"Key\":1}";
-<<<<<<< HEAD
-        JsonElement output = builder.build(input);
-        JsonElement result = output.asObject().getProperty("Key");
-=======
-        JsonElement output = builder.deserialize(input);
-        JsonElement result = ((JsonObject)output).getProperty("Key");
->>>>>>> 0abe4c93
+        JsonElement output = builder.build(input);
+        JsonElement result = ((JsonObject)output).getProperty("Key");
         assertEquals("1", result.toString());
     }
 
     @Test
     public void objectSingleNumberCorrectToJSON() throws IOException {
         String input = "{\"Key:\":1}";
-<<<<<<< HEAD
-        JsonElement output = builder.build(input);
-        assertEquals(input, output.asObject().toJson());
-=======
-        JsonElement output = builder.deserialize(input);
-        assertEquals(input, ((JsonObject)output).toJson());
->>>>>>> 0abe4c93
+        JsonElement output = builder.build(input);
+        assertEquals(input, ((JsonObject)output).toJson());
     }
 
     //Section 1.2.2:Object - Decimal Number
@@ -133,39 +103,24 @@
     @Test
     public void objectSingleDecimalNumberCorrectInputType() throws IOException {
         String input = "{\"Key\":1.23}";
-<<<<<<< HEAD
-        JsonElement output = builder.build(input);
-        JsonElement result = output.asObject().getProperty("Key");
-=======
-        JsonElement output = builder.deserialize(input);
-        JsonElement result = ((JsonObject)output).getProperty("Key");
->>>>>>> 0abe4c93
+        JsonElement output = builder.build(input);
+        JsonElement result = ((JsonObject)output).getProperty("Key");
         assertTrue(result.isNumber());
     }
 
     @Test
     public void objectSingleDecimalNumberCorrectInputValue() throws IOException {
         String input = "{\"Key\":1.23}";
-<<<<<<< HEAD
-        JsonElement output = builder.build(input);
-        JsonElement result = output.asObject().getProperty("Key");
-=======
-        JsonElement output = builder.deserialize(input);
-        JsonElement result = ((JsonObject)output).getProperty("Key");
->>>>>>> 0abe4c93
+        JsonElement output = builder.build(input);
+        JsonElement result = ((JsonObject)output).getProperty("Key");
         assertEquals("1.23", result.toString());
     }
 
     @Test
     public void objectSingleDecimalNumberCorrectToJSON() throws IOException {
         String input = "{\"Key\":1.23}";
-<<<<<<< HEAD
-        JsonElement output = builder.build(input);
-        assertEquals(input, output.asObject().toJson());
-=======
-        JsonElement output = builder.deserialize(input);
-        assertEquals(input, ((JsonObject)output).toJson());
->>>>>>> 0abe4c93
+        JsonElement output = builder.build(input);
+        assertEquals(input, ((JsonObject)output).toJson());
     }
 
     //Section 1.2.3:Object - Negative Number
@@ -179,39 +134,24 @@
     @Test
     public void objectSingleNegativeNumberCorrectInputType() throws IOException {
         String input = "{\"Key\":-1}";
-<<<<<<< HEAD
-        JsonElement output = builder.build(input);
-        JsonElement result = output.asObject().getProperty("Key");
-=======
-        JsonElement output = builder.deserialize(input);
-        JsonElement result = ((JsonObject)output).getProperty("Key");
->>>>>>> 0abe4c93
+        JsonElement output = builder.build(input);
+        JsonElement result = ((JsonObject)output).getProperty("Key");
         assertTrue(result.isNumber());
     }
 
     @Test
     public void objectSingleNegativeNumberCorrectInputValue() throws IOException {
         String input = "{\"Key\":-1}";
-<<<<<<< HEAD
-        JsonElement output = builder.build(input);
-        JsonElement result = output.asObject().getProperty("Key");
-=======
-        JsonElement output = builder.deserialize(input);
-        JsonElement result = ((JsonObject)output).getProperty("Key");
->>>>>>> 0abe4c93
+        JsonElement output = builder.build(input);
+        JsonElement result = ((JsonObject)output).getProperty("Key");
         assertEquals("-1", result.toString());
     }
 
     @Test
     public void objectSingleNegativeNumberCorrectToJSON() throws IOException {
         String input = "{\"Key:\":-1}";
-<<<<<<< HEAD
-        JsonElement output = builder.build(input);
-        assertEquals(input, output.asObject().toJson());
-=======
-        JsonElement output = builder.deserialize(input);
-        assertEquals(input, ((JsonObject)output).toJson());
->>>>>>> 0abe4c93
+        JsonElement output = builder.build(input);
+        assertEquals(input, ((JsonObject)output).toJson());
     }
 
     /*Section 1.2.4:Object - Infinite Number
@@ -258,39 +198,24 @@
     @Test
     public void objectSingleBooleanCorrectInputType() throws IOException {
         String input = "{\"Key\":true}";
-<<<<<<< HEAD
-        JsonElement output = builder.build(input);
-        JsonElement result = output.asObject().getProperty("Key");
-=======
-        JsonElement output = builder.deserialize(input);
-        JsonElement result = ((JsonObject)output).getProperty("Key");
->>>>>>> 0abe4c93
+        JsonElement output = builder.build(input);
+        JsonElement result = ((JsonObject)output).getProperty("Key");
         assertTrue(result.isBoolean());
     }
 
     @Test
     public void objectSingleBooleanCorrectInputValue() throws IOException {
         String input = "{\"Key\":true}";
-<<<<<<< HEAD
-        JsonElement output = builder.build(input);
-        JsonElement result = output.asObject().getProperty("Key");
-=======
-        JsonElement output = builder.deserialize(input);
-        JsonElement result = ((JsonObject)output).getProperty("Key");
->>>>>>> 0abe4c93
+        JsonElement output = builder.build(input);
+        JsonElement result = ((JsonObject)output).getProperty("Key");
         assertEquals("true", result.toString());
     }
 
     @Test
     public void objectSingleBooleanCorrectToJSON() throws IOException {
         String input = "{\"Key\":true}";
-<<<<<<< HEAD
-        JsonElement output = builder.build(input);
-        assertEquals(input, output.asObject().toJson());
-=======
-        JsonElement output = builder.deserialize(input);
-        assertEquals(input, ((JsonObject)output).toJson());
->>>>>>> 0abe4c93
+        JsonElement output = builder.build(input);
+        assertEquals(input, ((JsonObject)output).toJson());
     }
 
     //Section 1.4:Object - Single NULL
@@ -304,39 +229,24 @@
     @Test
     public void objectSingleNullCorrectInputType() throws IOException {
         String input = "{\"Key\":null}";
-<<<<<<< HEAD
-        JsonElement output = builder.build(input);
-        JsonElement result = output.asObject().getProperty("Key");
-=======
-        JsonElement output = builder.deserialize(input);
-        JsonElement result = ((JsonObject)output).getProperty("Key");
->>>>>>> 0abe4c93
+        JsonElement output = builder.build(input);
+        JsonElement result = ((JsonObject)output).getProperty("Key");
         assertTrue(result.isNull());
     }
 
     @Test
     public void objectSingleNullCorrectInputValue() throws IOException {
         String input = "{\"Key\":null}";
-<<<<<<< HEAD
-        JsonElement output = builder.build(input);
-        JsonElement result = output.asObject().getProperty("Key");
-=======
-        JsonElement output = builder.deserialize(input);
-        JsonElement result = ((JsonObject)output).getProperty("Key");
->>>>>>> 0abe4c93
+        JsonElement output = builder.build(input);
+        JsonElement result = ((JsonObject)output).getProperty("Key");
         assertEquals("null", result.toString());
     }
 
     @Test
     public void objectSingleNullCorrectToJSON() throws IOException {
         String input = "{\"Key\":null}";
-<<<<<<< HEAD
-        JsonElement output = builder.build(input);
-        assertEquals(input, output.asObject().toJson());
-=======
-        JsonElement output = builder.deserialize(input);
-        assertEquals(input, ((JsonObject)output).toJson());
->>>>>>> 0abe4c93
+        JsonElement output = builder.build(input);
+        assertEquals(input, ((JsonObject)output).toJson());
     }
 
     //Section 1.5:Object - Inner Object With String
@@ -350,56 +260,34 @@
     @Test
     public void objectObjectStringCorrectInputType() throws IOException {
         String input = "{\"Key\":{\"InnerKey\":\"Value\"}}";
-<<<<<<< HEAD
         JsonElement output = builder.build(input);
         JsonElement result = output.asObject().getProperty("Key");
-=======
-        JsonElement output = builder.deserialize(input);
-        JsonElement result = ((JsonObject)output).getProperty("Key");
->>>>>>> 0abe4c93
-        assertTrue(result.isObject());
+         assertTrue(result.isObject());
     }
 
     @Test
     public void objectObjectStringCorrectInnerType() throws IOException {
         String input = "{\"Key\":{\"InnerKey\":\"Value\"}}";
-<<<<<<< HEAD
-        JsonElement output = builder.build(input);
-        JsonElement outerKey = output.asObject().getProperty("Key");
-        JsonElement result = outerKey.asObject().getProperty("InnerKey");
-=======
-        JsonElement output = builder.deserialize(input);
+        JsonElement output = builder.build(input);
         JsonElement outerKey = ((JsonObject)output).getProperty("Key");
         JsonElement result = ((JsonObject)outerKey).getProperty("InnerKey");
->>>>>>> 0abe4c93
         assertTrue(result.isString());
     }
 
     @Test
     public void objectObjectStringCorrectInputValue() throws IOException {
         String input = "{\"Key\":{\"InnerKey\":\"Value\"}}";
-<<<<<<< HEAD
-        JsonElement output = builder.build(input);
-        JsonElement outerKey = output.asObject().getProperty("Key");
-        JsonElement result = outerKey.asObject().getProperty("InnerKey");
-=======
-        JsonElement output = builder.deserialize(input);
+        JsonElement output = builder.build(input);
         JsonElement outerKey = ((JsonObject)output).getProperty("Key");
         JsonElement result = ((JsonObject)outerKey).getProperty("InnerKey");
->>>>>>> 0abe4c93
         assertEquals("Value", result.toString());
     }
 
     @Test
     public void objectObjectStringCorrectToJSON() throws IOException {
         String input = "{\"Key\":{\"InnerKey\":\"Value\"}}";
-<<<<<<< HEAD
-        JsonElement output = builder.build(input);
-        assertEquals(input, output.asObject().toJson());
-=======
-        JsonElement output = builder.deserialize(input);
-        assertEquals(input, ((JsonObject)output).toJson());
->>>>>>> 0abe4c93
+        JsonElement output = builder.build(input);
+        assertEquals(input, ((JsonObject)output).toJson());
     }
 
     //Section 1.6:Object - Inner Array With String
@@ -413,56 +301,34 @@
     @Test
     public void objectArrayStringCorrectInputType() throws IOException {
         String input = "{\"Key\":[\"Value\"]}";
-<<<<<<< HEAD
-        JsonElement output = builder.build(input);
-        JsonElement result = output.asObject().getProperty("Key");
-=======
-        JsonElement output = builder.deserialize(input);
-        JsonElement result = ((JsonObject)output).getProperty("Key");
->>>>>>> 0abe4c93
+        JsonElement output = builder.build(input);
+        JsonElement result = ((JsonObject)output).getProperty("Key");
         assertTrue(result.isArray());
     }
 
     @Test
     public void objectArrayStringCorrectInnerType() throws IOException {
         String input = "{\"Key\":[\"Value\"]}";
-<<<<<<< HEAD
-        JsonElement output = builder.build(input);
-        JsonElement innerArray = output.asObject().getProperty("Key");
-        JsonElement result = innerArray.asArray().getElement(0);
-=======
-        JsonElement output = builder.deserialize(input);
+        JsonElement output = builder.build(input);
         JsonElement innerArray = ((JsonObject)output).getProperty("Key");
         JsonElement result = ((JsonArray)innerArray).getElement(0);
->>>>>>> 0abe4c93
         assertTrue(result.isString());
     }
 
     @Test
     public void objectArrayStringCorrectInputValue() throws IOException {
         String input = "{\"Key\":[\"Value\"]}";
-<<<<<<< HEAD
-        JsonElement output = builder.build(input);
-        JsonElement innerArray = output.asObject().getProperty("Key");
-        JsonElement result = innerArray.asArray().getElement(0);
-=======
-        JsonElement output = builder.deserialize(input);
+        JsonElement output = builder.build(input);
         JsonElement innerArray = ((JsonObject)output).getProperty("Key");
         JsonElement result = ((JsonArray)innerArray).getElement(0);
->>>>>>> 0abe4c93
         assertEquals("Value", result.toString());
     }
 
     @Test
     public void objectArrayStringCorrectToJSON() throws IOException {
         String input = "{\"Key\":[\"Value\"]}";
-<<<<<<< HEAD
-        JsonElement output = builder.build(input);
-        assertEquals(input, output.asObject().toJson());
-=======
-        JsonElement output = builder.deserialize(input);
-        assertEquals(input, ((JsonObject)output).toJson());
->>>>>>> 0abe4c93
+        JsonElement output = builder.build(input);
+        assertEquals(input, ((JsonObject)output).toJson());
     }
 
 
@@ -480,26 +346,16 @@
     @Test
     public void arraySingleStringCorrectInputType() throws IOException {
         String input = "[\"Value1\"]";
-<<<<<<< HEAD
-        JsonElement output = builder.build(input);
-        JsonElement result = output.asArray().getElement(0);
-=======
-        JsonElement output = builder.deserialize(input);
-        JsonElement result = ((JsonArray)output).getElement(0);
->>>>>>> 0abe4c93
+        JsonElement output = builder.build(input);
+        JsonElement result = ((JsonArray)output).getElement(0);
         assertTrue(result.isString());
     }
 
     @Test
     public void arraySingleStringCorrectValue() throws IOException {
         String input = "[\"Value1\"]";
-<<<<<<< HEAD
-        JsonElement output = builder.build(input);
-        JsonElement result = output.asArray().getElement(0);
-=======
-        JsonElement output = builder.deserialize(input);
-        JsonElement result = ((JsonArray)output).getElement(0);
->>>>>>> 0abe4c93
+        JsonElement output = builder.build(input);
+        JsonElement result = ((JsonArray)output).getElement(0);
         assertEquals("Value1", result.toString());
     }
 
@@ -507,13 +363,8 @@
     @Test
     public void arraySingleStringCorrectToJSON() throws IOException {
         String input = "[\"Value1\"]";
-<<<<<<< HEAD
-        JsonElement output = builder.build(input);
-        assertEquals(input, output.asArray().toJson());
-=======
-        JsonElement output = builder.deserialize(input);
-        assertEquals(input, ((JsonArray)output).toJson());
->>>>>>> 0abe4c93
+        JsonElement output = builder.build(input);
+        assertEquals(input, ((JsonArray)output).toJson());
     }
 
     //Section 2.2: Array - Single Number
@@ -527,39 +378,24 @@
     @Test
     public void arraySingleNumberCorrectInputType() throws IOException {
         String input = "[1]";
-<<<<<<< HEAD
-        JsonElement output = builder.build(input);
-        JsonElement result = output.asArray().getElement(0);
-=======
-        JsonElement output = builder.deserialize(input);
-        JsonElement result = ((JsonArray)output).getElement(0);
->>>>>>> 0abe4c93
+        JsonElement output = builder.build(input);
+        JsonElement result = ((JsonArray)output).getElement(0);
         assertTrue(result.isNumber());
     }
 
     @Test
     public void arraySingleNumberCorrectValue() throws IOException {
         String input = "[1]";
-<<<<<<< HEAD
-        JsonElement output = builder.build(input);
-        JsonElement result = output.asArray().getElement(0);
-=======
-        JsonElement output = builder.deserialize(input);
-        JsonElement result = ((JsonArray)output).getElement(0);
->>>>>>> 0abe4c93
+        JsonElement output = builder.build(input);
+        JsonElement result = ((JsonArray)output).getElement(0);
         assertEquals("1", result.toString());
     }
 
     @Test
     public void arraySingleNumberCorrectToJSON() throws IOException {
         String input = "[1]";
-<<<<<<< HEAD
-        JsonElement output = builder.build(input);
-        assertEquals(input, output.asArray().toJson());
-=======
-        JsonElement output = builder.deserialize(input);
-        assertEquals(input, ((JsonArray)output).toJson());
->>>>>>> 0abe4c93
+        JsonElement output = builder.build(input);
+        assertEquals(input, ((JsonArray)output).toJson());
     }
 
     //Section 2.2.1: Array - Number with Decimal
@@ -573,39 +409,24 @@
     @Test
     public void arraySingleDecimalNumberCorrectInputType() throws IOException {
         String input = "[1.23]";
-<<<<<<< HEAD
-        JsonElement output = builder.build(input);
-        JsonElement result = output.asArray().getElement(0);
-=======
-        JsonElement output = builder.deserialize(input);
-        JsonElement result = ((JsonArray)output).getElement(0);
->>>>>>> 0abe4c93
+        JsonElement output = builder.build(input);
+        JsonElement result = ((JsonArray)output).getElement(0);
         assertTrue(result.isNumber());
     }
 
     @Test
     public void arraySingleDecimalNumberCorrectValue() throws IOException {
         String input = "[1.23]";
-<<<<<<< HEAD
-        JsonElement output = builder.build(input);
-        JsonElement result = output.asArray().getElement(0);
-=======
-        JsonElement output = builder.deserialize(input);
-        JsonElement result = ((JsonArray)output).getElement(0);
->>>>>>> 0abe4c93
+        JsonElement output = builder.build(input);
+        JsonElement result = ((JsonArray)output).getElement(0);
         assertEquals("1.23", result.toString());
     }
 
     @Test
     public void arraySingleDecimalNumberCorrectToJSON() throws IOException {
         String input = "[1.23]";
-<<<<<<< HEAD
-        JsonElement output = builder.build(input);
-        assertEquals(input, output.asArray().toJson());
-=======
-        JsonElement output = builder.deserialize(input);
-        assertEquals(input, ((JsonArray)output).toJson());
->>>>>>> 0abe4c93
+        JsonElement output = builder.build(input);
+        assertEquals(input, ((JsonArray)output).toJson());
     }
 
     //Section 2.2.2: Array - Negative number
@@ -619,39 +440,24 @@
     @Test
     public void arraySingleNegativeNumberCorrectInputType() throws IOException {
         String input = "[-1]";
-<<<<<<< HEAD
-        JsonElement output = builder.build(input);
-        JsonElement result = output.asArray().getElement(0);
-=======
-        JsonElement output = builder.deserialize(input);
-        JsonElement result = ((JsonArray)output).getElement(0);
->>>>>>> 0abe4c93
+        JsonElement output = builder.build(input);
+        JsonElement result = ((JsonArray)output).getElement(0);
         assertTrue(result.isNumber());
     }
 
     @Test
     public void arraySingleNegativeNumberCorrectValue() throws IOException {
         String input = "[-1]";
-<<<<<<< HEAD
-        JsonElement output = builder.build(input);
-        JsonElement result = output.asArray().getElement(0);
-=======
-        JsonElement output = builder.deserialize(input);
-        JsonElement result = ((JsonArray)output).getElement(0);
->>>>>>> 0abe4c93
+        JsonElement output = builder.build(input);
+        JsonElement result = ((JsonArray)output).getElement(0);
         assertEquals("-1", result.toString());
     }
 
     @Test
     public void arraySingleNegativeNumberCorrectToJSON() throws IOException {
         String input = "[-1]";
-<<<<<<< HEAD
-        JsonElement output = builder.build(input);
-        assertEquals(input, output.asArray().toJson());
-=======
-        JsonElement output = builder.deserialize(input);
-        assertEquals(input, ((JsonArray)output).toJson());
->>>>>>> 0abe4c93
+        JsonElement output = builder.build(input);
+        assertEquals(input, ((JsonArray)output).toJson());
     }
 
     //Section 2.2.3: Array - Infinite number
@@ -700,39 +506,24 @@
     @Test
     public void arraySingleBooleanCorrectInputType() throws IOException {
         String input = "[false]";
-<<<<<<< HEAD
-        JsonElement output = builder.build(input);
-        JsonElement result = output.asArray().getElement(0);
-=======
-        JsonElement output = builder.deserialize(input);
-        JsonElement result = ((JsonArray)output).getElement(0);
->>>>>>> 0abe4c93
+        JsonElement output = builder.build(input);
+        JsonElement result = ((JsonArray)output).getElement(0);
         assertTrue(result.isBoolean());
     }
 
     @Test
     public void arraySingleBooleanCorrectValue() throws IOException {
         String input = "[false]";
-<<<<<<< HEAD
-        JsonElement output = builder.build(input);
-        JsonElement result = output.asArray().getElement(0);
-=======
-        JsonElement output = builder.deserialize(input);
-        JsonElement result = ((JsonArray)output).getElement(0);
->>>>>>> 0abe4c93
+        JsonElement output = builder.build(input);
+        JsonElement result = ((JsonArray)output).getElement(0);
         assertEquals("false", result.toString());
     }
 
     @Test
     public void arraySingleBooleanCorrectToJSON() throws IOException {
         String input = "[false]";
-<<<<<<< HEAD
-        JsonElement output = builder.build(input);
-        assertEquals(input, output.asArray().toJson());
-=======
-        JsonElement output = builder.deserialize(input);
-        assertEquals(input, ((JsonArray)output).toJson());
->>>>>>> 0abe4c93
+        JsonElement output = builder.build(input);
+        assertEquals(input, ((JsonArray)output).toJson());
     }
 
     //Section 2.4:Array - Single Null
@@ -746,39 +537,24 @@
     @Test
     public void arraySingleNullCorrectInputType() throws IOException {
         String input = "[null]";
-<<<<<<< HEAD
-        JsonElement output = builder.build(input);
-        JsonElement result = output.asArray().getElement(0);
-=======
-        JsonElement output = builder.deserialize(input);
-        JsonElement result = ((JsonArray)output).getElement(0);
->>>>>>> 0abe4c93
+        JsonElement output = builder.build(input);
+        JsonElement result = ((JsonArray)output).getElement(0);
         assertTrue(result.isNull());
     }
 
     @Test
     public void arraySingleNullCorrectValue() throws IOException {
         String input = "[null]";
-<<<<<<< HEAD
-        JsonElement output = builder.build(input);
-        JsonElement result = output.asArray().getElement(0);
-=======
-        JsonElement output = builder.deserialize(input);
-        JsonElement result = ((JsonArray)output).getElement(0);
->>>>>>> 0abe4c93
+        JsonElement output = builder.build(input);
+        JsonElement result = ((JsonArray)output).getElement(0);
         assertEquals("null", result.toString());
     }
 
     @Test
     public void arraySingleNullCorrectToJSON() throws IOException {
         String input = "[null]";
-<<<<<<< HEAD
-        JsonElement output = builder.build(input);
-        assertEquals(input, output.asArray().toJson());
-=======
-        JsonElement output = builder.deserialize(input);
-        assertEquals(input, ((JsonArray)output).toJson());
->>>>>>> 0abe4c93
+        JsonElement output = builder.build(input);
+        assertEquals(input, ((JsonArray)output).toJson());
     }
 
     //Section 2.5:Array - Inner Object With String
@@ -792,13 +568,8 @@
     @Test
     public void arrayObjectStringCorrectInputType() throws IOException {
         String input = "[{\"Key\":\"Value1\"}]";
-<<<<<<< HEAD
-        JsonElement output = builder.build(input);
-        JsonElement result = output.asArray().getElement(0);
-=======
-        JsonElement output = builder.deserialize(input);
-        JsonElement result = ((JsonArray)output).getElement(0);
->>>>>>> 0abe4c93
+        JsonElement output = builder.build(input);
+        JsonElement result = ((JsonArray)output).getElement(0);
         assertTrue(result.isObject());
     }
 
@@ -806,43 +577,26 @@
     @Test
     public void arrayObjectStringCorrectInnerType() throws IOException {
         String input = "[{\"Key\":\"Value1\"}]";
-<<<<<<< HEAD
-        JsonElement output = builder.build(input);
-        JsonElement innerArray = output.asArray().getElement(0);
-        JsonElement result = innerArray.asObject().getProperty("Key");
-=======
-        JsonElement output = builder.deserialize(input);
+        JsonElement output = builder.build(input);
         JsonElement innerArray = ((JsonArray)output).getElement(0);
         JsonElement result = ((JsonObject)innerArray).getProperty("Key");
->>>>>>> 0abe4c93
         assertTrue(result.isString());
     }
 
     @Test
     public void arrayObjectStringCorrectValue() throws IOException {
         String input = "[{\"Key\":\"Value1\"}]";
-<<<<<<< HEAD
-        JsonElement output = builder.build(input);
-        JsonElement innerArray = output.asArray().getElement(0);
-        JsonElement result = innerArray.asObject().getProperty("Key");
-=======
-        JsonElement output = builder.deserialize(input);
+        JsonElement output = builder.build(input);
         JsonElement innerArray = ((JsonArray)output).getElement(0);
         JsonElement result = ((JsonObject)innerArray).getProperty("Key");
->>>>>>> 0abe4c93
         assertEquals("Value1", result.toString());
     }
 
     @Test
     public void arrayObjectStringCorrectToJSON() throws IOException {
         String input = "[{\"Key\":\"Value1\"}]";
-<<<<<<< HEAD
-        JsonElement output = builder.build(input);
-        assertEquals(input, output.asArray().toJson());
-=======
-        JsonElement output = builder.deserialize(input);
-        assertEquals(input, ((JsonArray)output).toJson());
->>>>>>> 0abe4c93
+        JsonElement output = builder.build(input);
+        assertEquals(input, ((JsonArray)output).toJson());
     }
 
     //Section 2.6:Array - Inner Array With String
@@ -856,105 +610,63 @@
     @Test
     public void arrayArrayStringCorrectInputType() throws IOException {
         String input = "[[\"Value1\"]]";
-<<<<<<< HEAD
-        JsonElement output = builder.build(input);
-        JsonElement result = output.asArray().getElement(0);
-=======
-        JsonElement output = builder.deserialize(input);
-        JsonElement result = ((JsonArray)output).getElement(0);
->>>>>>> 0abe4c93
+        JsonElement output = builder.build(input);
+        JsonElement result = ((JsonArray)output).getElement(0);
         assertTrue(result.isArray());
     }
 
     @Test
     public void arrayArrayStringCorrectInnerType() throws IOException {
         String input = "[[\"Value1\"]]";
-<<<<<<< HEAD
         JsonElement output = builder.build(input);
         JsonElement outerArray = output.asArray().getElement(0);
-        JsonElement result = outerArray.asArray().getElement(0);
-=======
-        JsonElement output = builder.deserialize(input);
+        JsonElement result = ((JsonArray)outerArray).getElement(0);
+        assertTrue(result.isString());
+    }
+
+    @Test
+    public void arrayArrayStringCorrectValue() throws IOException {
+        String input = "[[\"Value1\"]]";
+        JsonElement output = builder.build(input);
         JsonElement outerArray = ((JsonArray)output).getElement(0);
         JsonElement result = ((JsonArray)outerArray).getElement(0);
->>>>>>> 0abe4c93
-        assertTrue(result.isString());
-    }
-
-    @Test
-    public void arrayArrayStringCorrectValue() throws IOException {
-        String input = "[[\"Value1\"]]";
-<<<<<<< HEAD
-        JsonElement output = builder.build(input);
-        JsonElement outerArray = output.asArray().getElement(0);
-        JsonElement result = outerArray.asArray().getElement(0);
-=======
-        JsonElement output = builder.deserialize(input);
-        JsonElement outerArray = ((JsonArray)output).getElement(0);
-        JsonElement result = ((JsonArray)outerArray).getElement(0);
->>>>>>> 0abe4c93
         assertEquals("Value1", result.toString());
     }
 
     @Test
     public void arrayArrayStringCorrectToJSON() throws IOException {
         String input = "[[\"Value1\"]]";
-<<<<<<< HEAD
-        JsonElement output = builder.build(input);
-        assertEquals(input, output.asArray().toJson());
-=======
-        JsonElement output = builder.deserialize(input);
-        assertEquals(input, ((JsonArray)output).toJson());
->>>>>>> 0abe4c93
+        JsonElement output = builder.build(input);
+        assertEquals(input, ((JsonArray)output).toJson());
     }
 
     //Section 3: Longer JSON Inputs - Object
     @Test
     public void objectMultiSameType() throws IOException {
         String input = "{\"Key\":\"Value\",\"Key2\":\"Value2\"}";
-<<<<<<< HEAD
-        JsonElement output = builder.build(input);
-        assertEquals(input, output.asObject().toJson());
-=======
-        JsonElement output = builder.deserialize(input);
-        assertEquals(input, ((JsonObject)output).toJson());
->>>>>>> 0abe4c93
+        JsonElement output = builder.build(input);
+        assertEquals(input, ((JsonObject)output).toJson());
     }
 
     @Test
     public void objectMultiDifferentType() throws IOException {
         String input = "{\"Key\":\"Value\",\"Key2\":1}";
-<<<<<<< HEAD
-        JsonElement output = builder.build(input);
-        assertEquals(input, output.asObject().toJson());
-=======
-        JsonElement output = builder.deserialize(input);
-        assertEquals(input, ((JsonObject)output).toJson());
->>>>>>> 0abe4c93
+        JsonElement output = builder.build(input);
+        assertEquals(input, ((JsonObject)output).toJson());
     }
 
     @Test
     public void objectDoubleLayerObjects() throws IOException {
         String input = "{\"Key1\":{\"KeyInner1\":\"Value\"},\"Key2\":{\"InnerKey2\":1}}";
-<<<<<<< HEAD
-        JsonElement output = builder.build(input);
-        assertEquals(input, output.asObject().toJson());
-=======
-        JsonElement output = builder.deserialize(input);
-        assertEquals(input, ((JsonObject)output).toJson());
->>>>>>> 0abe4c93
+        JsonElement output = builder.build(input);
+        assertEquals(input, ((JsonObject)output).toJson());
     }
 
     @Test
     public void objectDoubleDoubleLayerObjects() throws IOException {
         String input = "{\"Key1\":{\"KeyInner1\":\"Value\"},\"Key2\":{\"InnerKey2\":1}}";
-<<<<<<< HEAD
-        JsonElement output = builder.build(input);
-        assertEquals(input, output.asObject().toJson());
-=======
-        JsonElement output = builder.deserialize(input);
-        assertEquals(input, ((JsonObject)output).toJson());
->>>>>>> 0abe4c93
+        JsonElement output = builder.build(input);
+        assertEquals(input, ((JsonObject)output).toJson());
     }
 
 
@@ -962,25 +674,15 @@
     @Test
     public void arrayMultiSameType() throws IOException{
         String input = "[\"Value1\",\"Value2\"]";
-<<<<<<< HEAD
-        JsonElement output = builder.build(input);
-        assertEquals(input, output.asArray().toJson());
-=======
-        JsonElement output = builder.deserialize(input);
-        assertEquals(input, ((JsonArray)output).toJson());
->>>>>>> 0abe4c93
+        JsonElement output = builder.build(input);
+        assertEquals(input, ((JsonArray)output).toJson());
     }
 
     @Test
     public void arrayMultiDifferentType() throws IOException{
         String input = "[\"Value1\",1]";
-<<<<<<< HEAD
-        JsonElement output = builder.build(input);
-        assertEquals(input, output.asArray().toJson());
-=======
-        JsonElement output = builder.deserialize(input);
-        assertEquals(input, ((JsonArray)output).toJson());
->>>>>>> 0abe4c93
+        JsonElement output = builder.build(input);
+        assertEquals(input, ((JsonArray)output).toJson());
     }
 
     //Section 5: Invalid values
@@ -993,37 +695,22 @@
     @Test
     public void jsonNoKey() throws IOException {
         String input = "{\"Text\"}";
-<<<<<<< HEAD
-        JsonElement output = builder.build(input);
-        assertEquals("{}", output.asObject().toJson());
-=======
-        JsonElement output = builder.deserialize(input);
+        JsonElement output = builder.build(input);
         assertEquals("{}", ((JsonObject)output).toJson());
->>>>>>> 0abe4c93
     }
 
     @Test
     public void jsonNoValue() throws IOException {
         String input = "{\"Key\":}";
-<<<<<<< HEAD
-        JsonElement output = builder.build(input);
-        assertEquals("{}", output.asObject().toJson());
-=======
-        JsonElement output = builder.deserialize(input);
+        JsonElement output = builder.build(input);
         assertEquals("{}", ((JsonObject)output).toJson());
->>>>>>> 0abe4c93
     }
 
     @Test
     public void jsonInvalidEntry() throws IOException {
         String input = "{\"Key\": OHNOWHATISTHIS!!!}";
-<<<<<<< HEAD
-        JsonElement output = builder.build(input);
-        assertEquals("{}", output.asObject().toJson());
-=======
-        JsonElement output = builder.deserialize(input);
+        JsonElement output = builder.build(input);
         assertEquals("{}", ((JsonObject)output).toJson());
->>>>>>> 0abe4c93
     }
 
     @Test
