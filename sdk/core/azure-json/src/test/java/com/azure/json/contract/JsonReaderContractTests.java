// Copyright (c) Microsoft Corporation. All rights reserved.
// Licensed under the MIT License.

package com.azure.json.contract;

import com.azure.json.JsonReader;
import com.azure.json.JsonSerializable;
import com.azure.json.JsonToken;
import com.azure.json.JsonWriter;
import org.junit.jupiter.api.Named;
import org.junit.jupiter.api.Test;
import org.junit.jupiter.params.ParameterizedTest;
import org.junit.jupiter.params.provider.Arguments;
import org.junit.jupiter.params.provider.MethodSource;

import java.io.IOException;
import java.nio.charset.StandardCharsets;
import java.util.ArrayList;
import java.util.Arrays;
import java.util.Base64;
<<<<<<< HEAD
=======
import java.util.LinkedHashMap;
import java.util.List;
import java.util.Map;
import java.util.function.Function;
>>>>>>> 1ee4dd0a
import java.util.stream.Stream;

import static org.junit.jupiter.api.Assertions.assertArrayEquals;
import static org.junit.jupiter.api.Assertions.assertDoesNotThrow;
import static org.junit.jupiter.api.Assertions.assertEquals;
import static org.junit.jupiter.api.Assertions.assertIterableEquals;
import static org.junit.jupiter.api.Assertions.assertNull;
import static org.junit.jupiter.api.Assertions.assertThrows;
import static org.junit.jupiter.api.Assertions.assertTrue;
import static org.junit.jupiter.api.Assertions.fail;

/**
 * Tests the contract of {@link JsonReader}.
 * <p>
 * All implementations of {@link JsonReader} must create a subclass of this test class and pass all tests as they're
 * written to be considered an acceptable implementation.
 * <p>
 * Each test will only create a single instance of {@link JsonReader} to simplify the usage of
 * {@link #getJsonReader(String)}.
 */
public abstract class JsonReaderContractTests {
    /**
     * Creates an instance of {@link JsonReader} that will be used by a test.
     *
     * @param json The JSON to be read.
     * @return The {@link JsonReader} that a test will use.
     */
    protected abstract JsonReader getJsonReader(String json) throws IOException;

    @ParameterizedTest
    @MethodSource("basicOperationsSupplier")
<<<<<<< HEAD
    public <T> void basicOperations(String json, T expectedValue,
        IOExceptionFunction<JsonReader, T> function) throws IOException {
        JsonReader reader = getJsonReader(json);
        reader.nextToken(); // Initialize the JsonReader for reading.
=======
    public <T> void basicOperations(String json, T expectedValue, Function<JsonReader, T> function) throws IOException {
        try (JsonReader reader = getJsonReader(json)) {
            reader.nextToken(); // Initialize the JsonReader for reading.
>>>>>>> 1ee4dd0a

            T actualValue = assertDoesNotThrow(() -> function.apply(reader));

            assertEquals(expectedValue, actualValue);
        }
    }

    private static Stream<Arguments> basicOperationsSupplier() {
        return Stream.of(
            // Value handling.

            // Boolean
            Arguments.of("false", false, createJsonConsumer(JsonReader::getBoolean)),
            Arguments.of("true", true, createJsonConsumer(JsonReader::getBoolean)),
            Arguments.of("null", null, createJsonConsumer(reader -> reader.getNullable(JsonReader::getBoolean))),

            // Double
            Arguments.of("-42.0", -42D, createJsonConsumer(JsonReader::getDouble)),
            Arguments.of("-42", -42D, createJsonConsumer(JsonReader::getDouble)),
            Arguments.of("42.0", 42D, createJsonConsumer(JsonReader::getDouble)),
            Arguments.of("42", 42D, createJsonConsumer(JsonReader::getDouble)),
            Arguments.of("null", null, createJsonConsumer(reader -> reader.getNullable(JsonReader::getDouble))),

            // Float
            Arguments.of("-42.0", -42F, createJsonConsumer(JsonReader::getFloat)),
            Arguments.of("-42", -42F, createJsonConsumer(JsonReader::getFloat)),
            Arguments.of("42.0", 42F, createJsonConsumer(JsonReader::getFloat)),
            Arguments.of("42", 42F, createJsonConsumer(JsonReader::getFloat)),
            Arguments.of("null", null, createJsonConsumer(reader -> reader.getNullable(JsonReader::getFloat))),

            // Integer
            Arguments.of("-42", -42, createJsonConsumer(JsonReader::getInt)),
            Arguments.of("42", 42, createJsonConsumer(JsonReader::getInt)),
            Arguments.of("null", null, createJsonConsumer(reader -> reader.getNullable(JsonReader::getInt))),

            // Long
            Arguments.of("-42", -42L, createJsonConsumer(JsonReader::getLong)),
            Arguments.of("42", 42L, createJsonConsumer(JsonReader::getLong)),
            Arguments.of("null", null, createJsonConsumer(reader -> reader.getNullable(JsonReader::getLong))),

            // String
            Arguments.of("null", null, createJsonConsumer(JsonReader::getString)),
            Arguments.of("\"\"", "", createJsonConsumer(JsonReader::getString)),
            Arguments.of("\"hello\"", "hello", createJsonConsumer(JsonReader::getString))
        );
    }

    // Byte arrays can't use Object.equals as they'll be compared by memory location instead of value equality.
    @ParameterizedTest
    @MethodSource("binaryOperationsSupplier")
<<<<<<< HEAD
    public void binaryOperations(String json, byte[] expectedValue,
        IOExceptionFunction<JsonReader, byte[]> function) throws IOException {
        JsonReader reader = getJsonReader(json);
        reader.nextToken(); // Initialize the JsonReader for reading.
=======
    public void binaryOperations(String json, byte[] expectedValue, Function<JsonReader, byte[]> function) throws IOException {
        try (JsonReader reader = getJsonReader(json)) {
            reader.nextToken(); // Initialize the JsonReader for reading.
>>>>>>> 1ee4dd0a

            byte[] actualValue = assertDoesNotThrow(() -> function.apply(reader));

            assertArrayEquals(expectedValue, actualValue);
        }
    }

    private static Stream<Arguments> binaryOperationsSupplier() {
        return Stream.of(
            // Binary
            Arguments.of("null", null, createJsonConsumer(JsonReader::getBinary)),
            Arguments.of("\"\"", new byte[0], createJsonConsumer(JsonReader::getBinary)),
            Arguments.of("\"" + Base64.getEncoder().encodeToString("Hello".getBytes(StandardCharsets.UTF_8)) + "\"",
                "Hello".getBytes(StandardCharsets.UTF_8), createJsonConsumer(JsonReader::getBinary))
        );
    }

    @Test
    public void emptyObject() throws IOException {
        String json = "{}";
        try (JsonReader reader = getJsonReader(json)) {

            assertJsonReaderStructInitialization(reader, JsonToken.START_OBJECT);

            while (reader.nextToken() != JsonToken.END_OBJECT) {
                fail("Empty object shouldn't have any non-END_OBJECT JsonTokens but found: " + reader.currentToken());
            }
        }
    }

    @Test
    public void emptyArray() throws IOException {
        String json = "[]";
        try (JsonReader reader = getJsonReader(json)) {

            assertJsonReaderStructInitialization(reader, JsonToken.START_ARRAY);

            while (reader.nextToken() != JsonToken.END_ARRAY) {
                fail("Empty array shouldn't have any non-END_ARRAY JsonTokens but found: " + reader.currentToken());
            }
        }
    }

    @Test
    public void simpleObject() throws IOException {
        String json = "{\"stringProperty\":\"string\",\"nullProperty\":null,\"integerProperty\":10,\"floatProperty\":10.0,\"booleanProperty\":true}";
        try (JsonReader reader = getJsonReader(json)) {

            assertJsonReaderStructInitialization(reader, JsonToken.START_OBJECT);

            String stringProperty = null;
            boolean hasNullProperty = false;
            int integerProperty = 0;
            float floatProperty = 0.0F;
            boolean booleanProperty = false;
            while (reader.nextToken() != JsonToken.END_OBJECT) {
                String fieldName = reader.getFieldName();
                reader.nextToken();

                if ("stringProperty".equals(fieldName)) {
                    stringProperty = reader.getString();
                } else if ("nullProperty".equals(fieldName)) {
                    hasNullProperty = true;
                } else if ("integerProperty".equals(fieldName)) {
                    integerProperty = reader.getInt();
                } else if ("floatProperty".equals(fieldName)) {
                    floatProperty = reader.getFloat();
                } else if ("booleanProperty".equals(fieldName)) {
                    booleanProperty = reader.getBoolean();
                } else {
                    fail("Unknown property name: '" + fieldName + "'");
                }
            }

            assertEquals("string", stringProperty);
            assertTrue(hasNullProperty, "Didn't find the expected 'nullProperty'.");
            assertEquals(10, integerProperty);
            assertEquals(10.0F, floatProperty);
            assertEquals(true, booleanProperty);
        }
    }

    @Test
    public void arrayOfBasicTypesInJsonRoot() throws IOException {
        String json = "[\"string\",null,10,10.0,true]";
        try (JsonReader reader = getJsonReader(json)) {

            assertJsonReaderStructInitialization(reader, JsonToken.START_ARRAY);

<<<<<<< HEAD
        Object[] jsonArray = new Object[5];
        int jsonArrayIndex = 0;
        while (reader.nextToken() != JsonToken.END_ARRAY) {
            jsonArray[jsonArrayIndex++] = reader.readUntyped();
        }

        assertEquals("string", jsonArray[0]);
        assertNull(jsonArray[1]);
        assertEquals(10, jsonArray[2]);
        assertEquals(10.0D, jsonArray[3]);
        assertEquals(true, jsonArray[4]);
=======
            Object[] jsonArray = new Object[5];
            int jsonArrayIndex = 0;
            while (reader.nextToken() != JsonToken.END_ARRAY) {
                jsonArray[jsonArrayIndex++] = ContractUtils.readUntypedField(reader);
            }

            assertEquals("string", jsonArray[0]);
            assertNull(jsonArray[1]);
            assertEquals(10, jsonArray[2]);
            assertEquals(10.0F, jsonArray[3]);
            assertEquals(true, jsonArray[4]);
        }
>>>>>>> 1ee4dd0a
    }

    @ParameterizedTest
    @MethodSource("objectWithInnerObjectSupplier")
    public void objectWithInnerObject(String json) throws IOException {
<<<<<<< HEAD
        JsonReader reader = getJsonReader(json);

        assertJsonReaderStructInitialization(reader, JsonToken.START_OBJECT);

        String stringProperty = null;
        boolean hasNullProperty = false;
        int integerProperty = 0;
        float floatProperty = 0.0F;
        boolean booleanProperty = false;
        String innerStringProperty = null;
        while (reader.nextToken() != JsonToken.END_OBJECT) {
            String fieldName = reader.getFieldName();
            reader.nextToken();

            if ("stringProperty".equals(fieldName)) {
                stringProperty = reader.getString();
            } else if ("nullProperty".equals(fieldName)) {
                hasNullProperty = true;
            } else if ("integerProperty".equals(fieldName)) {
                integerProperty = reader.getInt();
            } else if ("floatProperty".equals(fieldName)) {
                floatProperty = reader.getFloat();
            } else if ("booleanProperty".equals(fieldName)) {
                booleanProperty = reader.getBoolean();
            } else if ("innerObject".equals(fieldName)) {
                assertEquals(JsonToken.START_OBJECT, reader.currentToken());
                while (reader.nextToken() != JsonToken.END_OBJECT) {
                    fieldName = reader.getFieldName();
                    reader.nextToken();

                    if ("innerStringProperty".equals(fieldName)) {
                        innerStringProperty = reader.getString();
                    } else {
                        fail("Unknown property name: '" + fieldName + "'");
=======
        try (JsonReader reader = getJsonReader(json)) {

            assertJsonReaderStructInitialization(reader, JsonToken.START_OBJECT);

            String stringProperty = null;
            boolean hasNullProperty = false;
            int integerProperty = 0;
            float floatProperty = 0.0F;
            boolean booleanProperty = false;
            String innerStringProperty = null;
            while (reader.nextToken() != JsonToken.END_OBJECT) {
                String fieldName = reader.getFieldName();
                reader.nextToken();

                if ("stringProperty".equals(fieldName)) {
                    stringProperty = reader.getString();
                } else if ("nullProperty".equals(fieldName)) {
                    hasNullProperty = true;
                } else if ("integerProperty".equals(fieldName)) {
                    integerProperty = reader.getInt();
                } else if ("floatProperty".equals(fieldName)) {
                    floatProperty = reader.getFloat();
                } else if ("booleanProperty".equals(fieldName)) {
                    booleanProperty = reader.getBoolean();
                } else if ("innerObject".equals(fieldName)) {
                    assertEquals(JsonToken.START_OBJECT, reader.currentToken());
                    while (reader.nextToken() != JsonToken.END_OBJECT) {
                        fieldName = reader.getFieldName();
                        reader.nextToken();

                        if ("innerStringProperty".equals(fieldName)) {
                            innerStringProperty = reader.getString();
                        } else {
                            fail("Unknown property name: '" + fieldName + "'");
                        }
>>>>>>> 1ee4dd0a
                    }
                } else {
                    fail("Unknown property name: '" + fieldName + "'");
                }
            }

            assertEquals("string", stringProperty);
            assertTrue(hasNullProperty, "Didn't find the expected 'nullProperty'.");
            assertEquals(10, integerProperty);
            assertEquals(10.0F, floatProperty);
            assertEquals(true, booleanProperty);
            assertEquals("innerString", innerStringProperty);
        }
    }

    private static Stream<Arguments> objectWithInnerObjectSupplier() {
        return Stream.of(
            Arguments.of(Named.of("objectWithInnerObjectAsFirstProperty",
                "{\"innerObject\":{\"innerStringProperty\":\"innerString\"},\"stringProperty\":\"string\","
                    + "\"nullProperty\":null,\"integerProperty\":10,\"floatProperty\":10.0,\"booleanProperty\":true}")),

            Arguments.of(Named.of("objectWithInnerObjectAsMiddleProperty",
                "{\"stringProperty\":\"string\",\"nullProperty\":null,\"integerProperty\":10,"
                    + "\"innerObject\":{\"innerStringProperty\":\"innerString\"},\"floatProperty\":10.0,"
                    + "\"booleanProperty\":true}")),

            Arguments.of(Named.of("objectWithInnerObjectAsLastProperty",
                "{\"stringProperty\":\"string\",\"nullProperty\":null,\"integerProperty\":10,\"floatProperty\":10.0,"
                    + "\"booleanProperty\":true,\"innerObject\":{\"innerStringProperty\":\"innerString\"}}"))
        );
    }

    @ParameterizedTest
    @MethodSource("objectWithInnerArraySupplier")
    public void objectWithInnerArray(String json) throws IOException {
<<<<<<< HEAD
        JsonReader reader = getJsonReader(json);

        assertJsonReaderStructInitialization(reader, JsonToken.START_OBJECT);

        String stringProperty = null;
        boolean hasNullProperty = false;
        int integerProperty = 0;
        float floatProperty = 0.0F;
        boolean booleanProperty = false;
        String innerStringProperty = null;
        while (reader.nextToken() != JsonToken.END_OBJECT) {
            String fieldName = reader.getFieldName();
            reader.nextToken();

            if ("stringProperty".equals(fieldName)) {
                stringProperty = reader.getString();
            } else if ("nullProperty".equals(fieldName)) {
                hasNullProperty = true;
            } else if ("integerProperty".equals(fieldName)) {
                integerProperty = reader.getInt();
            } else if ("floatProperty".equals(fieldName)) {
                floatProperty = reader.getFloat();
            } else if ("booleanProperty".equals(fieldName)) {
                booleanProperty = reader.getBoolean();
            } else if ("innerArray".equals(fieldName)) {
                assertEquals(JsonToken.START_ARRAY, reader.currentToken());
                while (reader.nextToken() != JsonToken.END_ARRAY) {
                    if (innerStringProperty != null) {
                        fail("Only expected one value in the inner array but found more.");
=======
        try (JsonReader reader = getJsonReader(json)) {

            assertJsonReaderStructInitialization(reader, JsonToken.START_OBJECT);

            String stringProperty = null;
            boolean hasNullProperty = false;
            int integerProperty = 0;
            float floatProperty = 0.0F;
            boolean booleanProperty = false;
            String innerStringProperty = null;
            while (reader.nextToken() != JsonToken.END_OBJECT) {
                String fieldName = reader.getFieldName();
                reader.nextToken();

                if ("stringProperty".equals(fieldName)) {
                    stringProperty = reader.getString();
                } else if ("nullProperty".equals(fieldName)) {
                    hasNullProperty = true;
                } else if ("integerProperty".equals(fieldName)) {
                    integerProperty = reader.getInt();
                } else if ("floatProperty".equals(fieldName)) {
                    floatProperty = reader.getFloat();
                } else if ("booleanProperty".equals(fieldName)) {
                    booleanProperty = reader.getBoolean();
                } else if ("innerArray".equals(fieldName)) {
                    assertEquals(JsonToken.START_ARRAY, reader.currentToken());
                    while (reader.nextToken() != JsonToken.END_ARRAY) {
                        if (innerStringProperty != null) {
                            fail("Only expected one value in the inner array but found more.");
                        }
                        innerStringProperty = reader.getString();
>>>>>>> 1ee4dd0a
                    }
                } else {
                    fail("Unknown property name: '" + fieldName + "'");
                }
            }

            assertEquals("string", stringProperty);
            assertTrue(hasNullProperty, "Didn't find the expected 'nullProperty'.");
            assertEquals(10, integerProperty);
            assertEquals(10.0F, floatProperty);
            assertEquals(true, booleanProperty);
            assertEquals("innerString", innerStringProperty);
        }
    }

    private static Stream<Arguments> objectWithInnerArraySupplier() {
        return Stream.of(
            Arguments.of(Named.of("objectWithInnerArrayAsFirstProperty",
                "{\"innerArray\":[\"innerString\"],\"stringProperty\":\"string\",\"nullProperty\":null,"
                    + "\"integerProperty\":10,\"floatProperty\":10.0,\"booleanProperty\":true}")),

            Arguments.of(Named.of("objectWithInnerArrayAsMiddleProperty",
                "{\"stringProperty\":\"string\",\"nullProperty\":null,\"integerProperty\":10,"
                    + "\"innerArray\":[\"innerString\"],\"floatProperty\":10.0,\"booleanProperty\":true}")),

            Arguments.of(Named.of("objectWithInnerArrayAsLastProperty",
                "{\"stringProperty\":\"string\",\"nullProperty\":null,\"integerProperty\":10,\"floatProperty\":10.0,"
                    + "\"booleanProperty\":true,\"innerArray\":[\"innerString\"]}"))
        );
    }

    @ParameterizedTest
    @MethodSource("arrayWithInnerArraySupplier")
    public void arrayWithInnerArray(String json) throws IOException {
<<<<<<< HEAD
        JsonReader reader = getJsonReader(json);
=======
        try (JsonReader reader = getJsonReader(json)) {
>>>>>>> 1ee4dd0a

            assertJsonReaderStructInitialization(reader, JsonToken.START_ARRAY);

            Object[] jsonArray = new Object[6];
            int jsonArrayIndex = 0;
            while (reader.nextToken() != JsonToken.END_ARRAY) {
                if (reader.currentToken() == JsonToken.START_ARRAY) {
                    while (reader.nextToken() != JsonToken.END_ARRAY) {
                        if (jsonArray[5] != null) {
                            fail("Only expected one value in the inner array but found more.");
                        }

                        jsonArray[5] = reader.getString();
                    }
                } else {
                    jsonArray[jsonArrayIndex++] = ContractUtils.readUntypedField(reader);
                }
<<<<<<< HEAD
            } else {
                jsonArray[jsonArrayIndex++] = reader.readUntyped();
=======
>>>>>>> 1ee4dd0a
            }

<<<<<<< HEAD
        assertEquals("string", jsonArray[0]);
        assertNull(jsonArray[1]);
        assertEquals(10, jsonArray[2]);
        assertEquals(10.0D, jsonArray[3]);
        assertEquals(true, jsonArray[4]);
        assertEquals("innerString", jsonArray[5]);
=======
            assertEquals("string", jsonArray[0]);
            assertNull(jsonArray[1]);
            assertEquals(10, jsonArray[2]);
            assertEquals(10.0F, jsonArray[3]);
            assertEquals(true, jsonArray[4]);
            assertEquals("innerString", jsonArray[5]);
        }
>>>>>>> 1ee4dd0a
    }

    private static Stream<Arguments> arrayWithInnerArraySupplier() {
        return Stream.of(
            Arguments.of(Named.of("arrayWithInnerArrayAsFirstProperty",
                "[[\"innerString\"],\"string\",null,10,10.0,true]")),

            Arguments.of(Named.of("arrayWithInnerArrayAsMiddleProperty",
                "[\"string\",null,10,[\"innerString\"],10.0,true]")),

            Arguments.of(Named.of("arrayWithInnerArrayAsLastProperty",
                "[\"string\",null,10,10.0,true,[\"innerString\"]]"))
        );
    }

    @ParameterizedTest
    @MethodSource("arrayWithInnerObjectSupplier")
    public void arrayWithInnerObject(String json) throws IOException {
<<<<<<< HEAD
        JsonReader reader = getJsonReader(json);

        assertJsonReaderStructInitialization(reader, JsonToken.START_ARRAY);

        Object[] jsonArray = new Object[6];
        int jsonArrayIndex = 0;
        while (reader.nextToken() != JsonToken.END_ARRAY) {
            if (reader.currentToken() == JsonToken.START_OBJECT) {
                while (reader.nextToken() != JsonToken.END_OBJECT) {
                    String fieldName = reader.getFieldName();
                    reader.nextToken();

                    if ("innerStringProperty".equals(fieldName)) {
                        jsonArray[5] = reader.getString();
                    } else {
                        fail("Unknown property name: '" + fieldName + "'");
=======
        try (JsonReader reader = getJsonReader(json)) {

            assertJsonReaderStructInitialization(reader, JsonToken.START_ARRAY);

            Object[] jsonArray = new Object[6];
            int jsonArrayIndex = 0;
            while (reader.nextToken() != JsonToken.END_ARRAY) {
                if (reader.currentToken() == JsonToken.START_OBJECT) {
                    while (reader.nextToken() != JsonToken.END_OBJECT) {
                        String fieldName = reader.getFieldName();
                        reader.nextToken();

                        if ("innerStringProperty".equals(fieldName)) {
                            jsonArray[5] = reader.getString();
                        } else {
                            fail("Unknown property name: '" + fieldName + "'");
                        }
>>>>>>> 1ee4dd0a
                    }
                } else {
                    jsonArray[jsonArrayIndex++] = ContractUtils.readUntypedField(reader);
                }
<<<<<<< HEAD
            } else {
                jsonArray[jsonArrayIndex++] = reader.readUntyped();
=======
>>>>>>> 1ee4dd0a
            }

<<<<<<< HEAD
        assertEquals("string", jsonArray[0]);
        assertNull(jsonArray[1]);
        assertEquals(10, jsonArray[2]);
        assertEquals(10.0D, jsonArray[3]);
        assertEquals(true, jsonArray[4]);
        assertEquals("innerString", jsonArray[5]);
=======
            assertEquals("string", jsonArray[0]);
            assertNull(jsonArray[1]);
            assertEquals(10, jsonArray[2]);
            assertEquals(10.0F, jsonArray[3]);
            assertEquals(true, jsonArray[4]);
            assertEquals("innerString", jsonArray[5]);
        }
>>>>>>> 1ee4dd0a
    }

    private static Stream<Arguments> arrayWithInnerObjectSupplier() {
        return Stream.of(
            Arguments.of(Named.of("arrayWithInnerObjectAsFirstProperty",
                "[{\"innerStringProperty\":\"innerString\"},\"string\",null,10,10.0,true]")),

            Arguments.of(Named.of("arrayWithInnerObjectAsMiddleProperty",
                "[\"string\",null,10,{\"innerStringProperty\":\"innerString\"},10.0,true]")),

            Arguments.of(Named.of("arrayWithInnerObjectAsLastProperty",
                "[\"string\",null,10,10.0,true,{\"innerStringProperty\":\"innerString\"}]"))
        );
    }

    @ParameterizedTest
    @MethodSource("readUntypedSimpleSupplier")
    public void readUntypedSimple(String json, int nextCount, Object expected) throws IOException {
        try (JsonReader reader = getJsonReader(json)) {
            for (int i = 0; i < nextCount; i++) {
                reader.nextToken();
            }

            Object actual = reader.readUntyped();
            assertEquals(expected, actual);
        }

    }

    private static Stream<Arguments> readUntypedSimpleSupplier() {
        return Stream.of(
            Arguments.of("null", 1, null),
            Arguments.of("true", 1, true),
            Arguments.of("false", 1, false),
            Arguments.of("3.14", 1, 3.14),
            Arguments.of("NaN", 1, String.valueOf(Double.NaN)),
            Arguments.of("-Infinity", 1, String.valueOf(Double.NEGATIVE_INFINITY)),
            Arguments.of("Infinity", 1, String.valueOf(Double.POSITIVE_INFINITY)),
            Arguments.of("42", 1, 42),
            Arguments.of("420000000000", 1, 420000000000L),
            Arguments.of("\"hello\"", 1, "hello")
        );
    }

    @SuppressWarnings("unchecked")
    @ParameterizedTest
    @MethodSource("readUntypedArraySupplier")
    public void readUntypedArray(String json, int nextCount, List<Object> expected) throws IOException {
        try (JsonReader reader = getJsonReader(json)) {
            for (int i = 0; i < nextCount; i++) {
                reader.nextToken();
            }

            List<Object> actual = (List<Object>) reader.readUntyped();
            assertIterableEquals(expected, actual);
        }

    }

    private static Stream<Arguments> readUntypedArraySupplier() {
        return Stream.of(
            Arguments.of("[]", 1, new ArrayList<>()),
            Arguments.of("[42,true,\"hello\"]", 1, Arrays.asList(42, true, "hello"))
        );
    }

    @SuppressWarnings("unchecked")
    @ParameterizedTest
    @MethodSource("readUntypedObjectSupplier")
    public void readUntypedObject(String json, int nextCount, Map<String, Object> expected) throws IOException {
        try (JsonReader reader = getJsonReader(json)) {
            for (int i = 0; i < nextCount; i++) {
                reader.nextToken();
            }

            Map<String, Object> actual = (Map<String, Object>) reader.readUntyped();
            assertEquals(expected.size(), actual.size());
            for (Map.Entry<String, Object> expectedKvp : expected.entrySet()) {
                assertTrue(actual.containsKey(expectedKvp.getKey()));
                assertEquals(expectedKvp.getValue(), actual.get(expectedKvp.getKey()));
            }
        }
    }

    private static Stream<Arguments> readUntypedObjectSupplier() {
        Map<String, Object> complexExpected = new LinkedHashMap<>();
        complexExpected.put("field1", 42);
        complexExpected.put("field2", true);
        complexExpected.put("field3", "hello");

        return Stream.of(
            Arguments.of("{}", 1, new LinkedHashMap<>()),
            Arguments.of("{\"field1\":42,\"field2\":true,\"field3\":\"hello\"}", 1, complexExpected)
        );
    }

    @ParameterizedTest
    @MethodSource("readUntypedIllegalStartSupplier")
    public void readUntypedIllegalStart(String json, int nextCount) throws IOException {
        try (JsonReader reader = getJsonReader(json)) {
            for (int i = 0; i < nextCount; i++) {
                reader.nextToken();
            }

            assertThrows(IllegalStateException.class, reader::readUntyped);
        }
    }

    private static Stream<Arguments> readUntypedIllegalStartSupplier() {
        return Stream.of(
            Arguments.of("{}", 2),
            Arguments.of("[]", 2),
            Arguments.of("{\"field\":\"value\"}", 2)
        );
    }

    @Test
    public void readUntypedPreventsStackOverflow() throws IOException {
        // At 1000 levels of nesting readUntyped will throw an exception.
        StringBuilder builder = new StringBuilder();
        for (int i = 0; i < 1001; i++) {
            builder.append("{\"field\":");
        }

        builder.append("null");

        for (int i = 0; i < 1001; i++) {
            builder.append('}');
        }

        String deeplyNestJson = builder.toString();

        try (JsonReader reader = getJsonReader(deeplyNestJson)) {
            reader.nextToken();
            assertThrows(IllegalStateException.class, reader::readUntyped);
        }
    }

    @ParameterizedTest
    @MethodSource("bufferObjectSupplier")
    public void bufferObject(String json, int nextCount) throws IOException {
        JsonReader reader = getJsonReader(json);

        for (int i = 0; i < nextCount; i++) {
            reader.nextToken();
        }

        JsonReader buffer = reader.bufferObject();
        TestData testData = TestData.fromJson(buffer);

        assertEquals("test", testData.getTest());
    }

    private static Stream<Arguments> bufferObjectSupplier() {
        return Stream.of(
            // Arguments.of("{\"test\":\"test\"}", 1),
            Arguments.of("{\"outerfield\":{\"test\":\"test\"}}", 2)
        );
    }

    @ParameterizedTest
    @MethodSource("bufferObjectIllegalStateSupplier")
    public void bufferObjectIllegalState(String json, int nextCount) throws IOException {
        JsonReader reader = getJsonReader(json);

        for (int i = 0; i < nextCount; i++) {
            reader.nextToken();
        }

        assertThrows(IllegalStateException.class, reader::bufferObject);
    }

    private static Stream<Arguments> bufferObjectIllegalStateSupplier() {
        return Stream.of(
            Arguments.of("[]", 1),
            Arguments.of("12", 1),
            Arguments.of("null", 1),
            Arguments.of("true", 1),
            Arguments.of("\"hello\"", 1),
            Arguments.of("{\"outerfield\": []}", 2),
            Arguments.of("{\"outerfield\": 12}", 2),
            Arguments.of("{\"outerfield\": null}", 2),
            Arguments.of("{\"outerfield\": true}", 2),
            Arguments.of("{\"outerfield\": \"hello\"}", 2)
        );
    }

    private static void assertJsonReaderStructInitialization(JsonReader reader, JsonToken expectedInitialToken)
        throws IOException {
        assertNull(reader.currentToken());
        reader.nextToken();

        assertEquals(expectedInitialToken, reader.currentToken());
    }

    private static <T> IOExceptionFunction<JsonReader, T> createJsonConsumer(IOExceptionFunction<JsonReader, T> func) {
        return func;
    }

    @FunctionalInterface
    private interface IOExceptionFunction<T, R> {
        R apply(T t) throws IOException;
    }

    private static final class TestData implements JsonSerializable<TestData> {
        private String test;

        public String getTest() {
            return test;
        }

        public TestData setTest(String test) {
            this.test = test;
            return this;
        }

        @Override
        public JsonWriter toJson(JsonWriter jsonWriter) throws IOException {
            return jsonWriter.writeStartObject()
                .writeStringField("test", test)
                .writeEndObject();
        }

        public static TestData fromJson(JsonReader jsonReader) throws IOException {
            return jsonReader.readObject(reader -> {
                TestData result = new TestData();

                while (reader.nextToken() != JsonToken.END_OBJECT) {
                    String fieldName = reader.getFieldName();
                    reader.nextToken();

                    if ("test".equals(fieldName)) {
                        result.setTest(reader.getString());
                    } else {
                        reader.skipChildren();
                    }
                }

                return result;
            });
        }
    }
}<|MERGE_RESOLUTION|>--- conflicted
+++ resolved
@@ -3,6 +3,7 @@
 
 package com.azure.json.contract;
 
+import com.azure.json.IOExceptionFunction;
 import com.azure.json.JsonReader;
 import com.azure.json.JsonSerializable;
 import com.azure.json.JsonToken;
@@ -18,13 +19,9 @@
 import java.util.ArrayList;
 import java.util.Arrays;
 import java.util.Base64;
-<<<<<<< HEAD
-=======
 import java.util.LinkedHashMap;
 import java.util.List;
 import java.util.Map;
-import java.util.function.Function;
->>>>>>> 1ee4dd0a
 import java.util.stream.Stream;
 
 import static org.junit.jupiter.api.Assertions.assertArrayEquals;
@@ -56,16 +53,10 @@
 
     @ParameterizedTest
     @MethodSource("basicOperationsSupplier")
-<<<<<<< HEAD
     public <T> void basicOperations(String json, T expectedValue,
         IOExceptionFunction<JsonReader, T> function) throws IOException {
-        JsonReader reader = getJsonReader(json);
-        reader.nextToken(); // Initialize the JsonReader for reading.
-=======
-    public <T> void basicOperations(String json, T expectedValue, Function<JsonReader, T> function) throws IOException {
         try (JsonReader reader = getJsonReader(json)) {
             reader.nextToken(); // Initialize the JsonReader for reading.
->>>>>>> 1ee4dd0a
 
             T actualValue = assertDoesNotThrow(() -> function.apply(reader));
 
@@ -116,16 +107,10 @@
     // Byte arrays can't use Object.equals as they'll be compared by memory location instead of value equality.
     @ParameterizedTest
     @MethodSource("binaryOperationsSupplier")
-<<<<<<< HEAD
     public void binaryOperations(String json, byte[] expectedValue,
         IOExceptionFunction<JsonReader, byte[]> function) throws IOException {
-        JsonReader reader = getJsonReader(json);
-        reader.nextToken(); // Initialize the JsonReader for reading.
-=======
-    public void binaryOperations(String json, byte[] expectedValue, Function<JsonReader, byte[]> function) throws IOException {
         try (JsonReader reader = getJsonReader(json)) {
             reader.nextToken(); // Initialize the JsonReader for reading.
->>>>>>> 1ee4dd0a
 
             byte[] actualValue = assertDoesNotThrow(() -> function.apply(reader));
 
@@ -215,73 +200,23 @@
 
             assertJsonReaderStructInitialization(reader, JsonToken.START_ARRAY);
 
-<<<<<<< HEAD
-        Object[] jsonArray = new Object[5];
-        int jsonArrayIndex = 0;
-        while (reader.nextToken() != JsonToken.END_ARRAY) {
-            jsonArray[jsonArrayIndex++] = reader.readUntyped();
-        }
-
-        assertEquals("string", jsonArray[0]);
-        assertNull(jsonArray[1]);
-        assertEquals(10, jsonArray[2]);
-        assertEquals(10.0D, jsonArray[3]);
-        assertEquals(true, jsonArray[4]);
-=======
             Object[] jsonArray = new Object[5];
             int jsonArrayIndex = 0;
             while (reader.nextToken() != JsonToken.END_ARRAY) {
-                jsonArray[jsonArrayIndex++] = ContractUtils.readUntypedField(reader);
+                jsonArray[jsonArrayIndex++] = reader.readUntyped();
             }
 
             assertEquals("string", jsonArray[0]);
             assertNull(jsonArray[1]);
             assertEquals(10, jsonArray[2]);
-            assertEquals(10.0F, jsonArray[3]);
+            assertEquals(10.0D, jsonArray[3]);
             assertEquals(true, jsonArray[4]);
         }
->>>>>>> 1ee4dd0a
     }
 
     @ParameterizedTest
     @MethodSource("objectWithInnerObjectSupplier")
     public void objectWithInnerObject(String json) throws IOException {
-<<<<<<< HEAD
-        JsonReader reader = getJsonReader(json);
-
-        assertJsonReaderStructInitialization(reader, JsonToken.START_OBJECT);
-
-        String stringProperty = null;
-        boolean hasNullProperty = false;
-        int integerProperty = 0;
-        float floatProperty = 0.0F;
-        boolean booleanProperty = false;
-        String innerStringProperty = null;
-        while (reader.nextToken() != JsonToken.END_OBJECT) {
-            String fieldName = reader.getFieldName();
-            reader.nextToken();
-
-            if ("stringProperty".equals(fieldName)) {
-                stringProperty = reader.getString();
-            } else if ("nullProperty".equals(fieldName)) {
-                hasNullProperty = true;
-            } else if ("integerProperty".equals(fieldName)) {
-                integerProperty = reader.getInt();
-            } else if ("floatProperty".equals(fieldName)) {
-                floatProperty = reader.getFloat();
-            } else if ("booleanProperty".equals(fieldName)) {
-                booleanProperty = reader.getBoolean();
-            } else if ("innerObject".equals(fieldName)) {
-                assertEquals(JsonToken.START_OBJECT, reader.currentToken());
-                while (reader.nextToken() != JsonToken.END_OBJECT) {
-                    fieldName = reader.getFieldName();
-                    reader.nextToken();
-
-                    if ("innerStringProperty".equals(fieldName)) {
-                        innerStringProperty = reader.getString();
-                    } else {
-                        fail("Unknown property name: '" + fieldName + "'");
-=======
         try (JsonReader reader = getJsonReader(json)) {
 
             assertJsonReaderStructInitialization(reader, JsonToken.START_OBJECT);
@@ -317,7 +252,6 @@
                         } else {
                             fail("Unknown property name: '" + fieldName + "'");
                         }
->>>>>>> 1ee4dd0a
                     }
                 } else {
                     fail("Unknown property name: '" + fieldName + "'");
@@ -353,37 +287,6 @@
     @ParameterizedTest
     @MethodSource("objectWithInnerArraySupplier")
     public void objectWithInnerArray(String json) throws IOException {
-<<<<<<< HEAD
-        JsonReader reader = getJsonReader(json);
-
-        assertJsonReaderStructInitialization(reader, JsonToken.START_OBJECT);
-
-        String stringProperty = null;
-        boolean hasNullProperty = false;
-        int integerProperty = 0;
-        float floatProperty = 0.0F;
-        boolean booleanProperty = false;
-        String innerStringProperty = null;
-        while (reader.nextToken() != JsonToken.END_OBJECT) {
-            String fieldName = reader.getFieldName();
-            reader.nextToken();
-
-            if ("stringProperty".equals(fieldName)) {
-                stringProperty = reader.getString();
-            } else if ("nullProperty".equals(fieldName)) {
-                hasNullProperty = true;
-            } else if ("integerProperty".equals(fieldName)) {
-                integerProperty = reader.getInt();
-            } else if ("floatProperty".equals(fieldName)) {
-                floatProperty = reader.getFloat();
-            } else if ("booleanProperty".equals(fieldName)) {
-                booleanProperty = reader.getBoolean();
-            } else if ("innerArray".equals(fieldName)) {
-                assertEquals(JsonToken.START_ARRAY, reader.currentToken());
-                while (reader.nextToken() != JsonToken.END_ARRAY) {
-                    if (innerStringProperty != null) {
-                        fail("Only expected one value in the inner array but found more.");
-=======
         try (JsonReader reader = getJsonReader(json)) {
 
             assertJsonReaderStructInitialization(reader, JsonToken.START_OBJECT);
@@ -415,7 +318,6 @@
                             fail("Only expected one value in the inner array but found more.");
                         }
                         innerStringProperty = reader.getString();
->>>>>>> 1ee4dd0a
                     }
                 } else {
                     fail("Unknown property name: '" + fieldName + "'");
@@ -450,11 +352,7 @@
     @ParameterizedTest
     @MethodSource("arrayWithInnerArraySupplier")
     public void arrayWithInnerArray(String json) throws IOException {
-<<<<<<< HEAD
-        JsonReader reader = getJsonReader(json);
-=======
-        try (JsonReader reader = getJsonReader(json)) {
->>>>>>> 1ee4dd0a
+        try (JsonReader reader = getJsonReader(json)) {
 
             assertJsonReaderStructInitialization(reader, JsonToken.START_ARRAY);
 
@@ -470,31 +368,17 @@
                         jsonArray[5] = reader.getString();
                     }
                 } else {
-                    jsonArray[jsonArrayIndex++] = ContractUtils.readUntypedField(reader);
+                    jsonArray[jsonArrayIndex++] = reader.readUntyped();
                 }
-<<<<<<< HEAD
-            } else {
-                jsonArray[jsonArrayIndex++] = reader.readUntyped();
-=======
->>>>>>> 1ee4dd0a
-            }
-
-<<<<<<< HEAD
-        assertEquals("string", jsonArray[0]);
-        assertNull(jsonArray[1]);
-        assertEquals(10, jsonArray[2]);
-        assertEquals(10.0D, jsonArray[3]);
-        assertEquals(true, jsonArray[4]);
-        assertEquals("innerString", jsonArray[5]);
-=======
+            }
+
             assertEquals("string", jsonArray[0]);
             assertNull(jsonArray[1]);
             assertEquals(10, jsonArray[2]);
-            assertEquals(10.0F, jsonArray[3]);
+            assertEquals(10.0D, jsonArray[3]);
             assertEquals(true, jsonArray[4]);
             assertEquals("innerString", jsonArray[5]);
         }
->>>>>>> 1ee4dd0a
     }
 
     private static Stream<Arguments> arrayWithInnerArraySupplier() {
@@ -513,24 +397,6 @@
     @ParameterizedTest
     @MethodSource("arrayWithInnerObjectSupplier")
     public void arrayWithInnerObject(String json) throws IOException {
-<<<<<<< HEAD
-        JsonReader reader = getJsonReader(json);
-
-        assertJsonReaderStructInitialization(reader, JsonToken.START_ARRAY);
-
-        Object[] jsonArray = new Object[6];
-        int jsonArrayIndex = 0;
-        while (reader.nextToken() != JsonToken.END_ARRAY) {
-            if (reader.currentToken() == JsonToken.START_OBJECT) {
-                while (reader.nextToken() != JsonToken.END_OBJECT) {
-                    String fieldName = reader.getFieldName();
-                    reader.nextToken();
-
-                    if ("innerStringProperty".equals(fieldName)) {
-                        jsonArray[5] = reader.getString();
-                    } else {
-                        fail("Unknown property name: '" + fieldName + "'");
-=======
         try (JsonReader reader = getJsonReader(json)) {
 
             assertJsonReaderStructInitialization(reader, JsonToken.START_ARRAY);
@@ -548,34 +414,19 @@
                         } else {
                             fail("Unknown property name: '" + fieldName + "'");
                         }
->>>>>>> 1ee4dd0a
                     }
                 } else {
-                    jsonArray[jsonArrayIndex++] = ContractUtils.readUntypedField(reader);
+                    jsonArray[jsonArrayIndex++] = reader.readUntyped();
                 }
-<<<<<<< HEAD
-            } else {
-                jsonArray[jsonArrayIndex++] = reader.readUntyped();
-=======
->>>>>>> 1ee4dd0a
-            }
-
-<<<<<<< HEAD
-        assertEquals("string", jsonArray[0]);
-        assertNull(jsonArray[1]);
-        assertEquals(10, jsonArray[2]);
-        assertEquals(10.0D, jsonArray[3]);
-        assertEquals(true, jsonArray[4]);
-        assertEquals("innerString", jsonArray[5]);
-=======
+            }
+
             assertEquals("string", jsonArray[0]);
             assertNull(jsonArray[1]);
             assertEquals(10, jsonArray[2]);
-            assertEquals(10.0F, jsonArray[3]);
+            assertEquals(10.0D, jsonArray[3]);
             assertEquals(true, jsonArray[4]);
             assertEquals("innerString", jsonArray[5]);
         }
->>>>>>> 1ee4dd0a
     }
 
     private static Stream<Arguments> arrayWithInnerObjectSupplier() {
@@ -763,21 +614,16 @@
         );
     }
 
-    private static void assertJsonReaderStructInitialization(JsonReader reader, JsonToken expectedInitialToken)
-        throws IOException {
+    private static void assertJsonReaderStructInitialization(JsonReader reader, JsonToken expectedInitialToken) throws IOException {
         assertNull(reader.currentToken());
         reader.nextToken();
 
         assertEquals(expectedInitialToken, reader.currentToken());
     }
 
-    private static <T> IOExceptionFunction<JsonReader, T> createJsonConsumer(IOExceptionFunction<JsonReader, T> func) {
+    private static <T> IOExceptionFunction<JsonReader, T> createJsonConsumer(
+        IOExceptionFunction<JsonReader, T> func) {
         return func;
-    }
-
-    @FunctionalInterface
-    private interface IOExceptionFunction<T, R> {
-        R apply(T t) throws IOException;
     }
 
     private static final class TestData implements JsonSerializable<TestData> {
