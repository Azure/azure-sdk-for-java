--- conflicted
+++ resolved
@@ -42,7 +42,6 @@
         }
     }
 
-<<<<<<< HEAD
 // NOTE: addProperty temporarily removed to better guarantee runtime behaviour.
 //
 //    /**
@@ -189,158 +188,6 @@
 //        // addition of the new property
 //        return this;
 //    }
-=======
-    /**
-     * Adds a new property into the JsonObject object using an object or
-     * primitive directly as the value.
-     *
-     * If a primitive is passed it will be wrapped as an object.
-     *
-     * This method converts the element object into the appropriate JsonElement
-     * type before using it as the new property's value.
-     *
-     * @param key specifies the key of the property being added
-     * @param element specifies the value of the property being added.
-     * @return JsonObject representing the new state of the JsonObject object
-     * after the addition of the new property.
-     */
-    /*
-    setProperty temporarily removed to better guarantee runtime behaviour.
-
-
-
-    public JsonObject setProperty(String key, Object element) throws IllegalArgumentException {
-        // Stores element cast or converted to a valid JsonElement type if such
-        // cast or conversion exists for it.
-        JsonElement value;
-
-        // Case: element is not null, therefore more instance checking needs to
-        // be done to check for valid casts or conversions
-        if(element != null) {
-            // Case: element is a String or Character, therefore value stores
-            // element as a JsonString
-            if((element instanceof String) || (element instanceof Character)) {
-                value = new JsonString(String.valueOf(element));
-            }
-
-            // Case: element is a Number, therefore value stores element as a
-            // JsonNumber
-            else if(element instanceof Number) {
-                value = new JsonNumber((Number)element);
-            }
-            // Case: element is a Boolean, therefore value stores element as a
-            // JsonBoolean
-            else if(element instanceof Boolean) {
-                value = new JsonBoolean((Boolean)element);
-            }
-            // Case: element is a JsonObject, therefore value stores element as
-            // a JsonObject
-            else if(element instanceof JsonObject) { value = (JsonObject)element; }
-            // Case: element is a JsonArray, therefore value stores element as
-            // a JsonArray
-            else if(element instanceof JsonArray) { value = (JsonArray)element; }
-            // Case: element is an Array
-            else if(element.getClass().isArray()) {
-                // Value references a newly constructed JsonArray object. The
-                // array elements in element will be added to this JsonArray object.
-                value = new JsonArray();
-
-                // Case: element is an int array, therefore all elements can be
-                // added as JsonNumber objects.
-                if(element instanceof int[]) {
-                    for(int i : (int[])element) {
-                        ((JsonArray)value).addElement(new JsonNumber(i));
-                    }
-                }
-                // Case: element is a float array, therefore all elements can be
-                // added as JsonNumber objects.
-                else if(element instanceof float[]) {
-                    for(float i : (float[])element) {
-                        ((JsonArray)value).addElement(new JsonNumber(i));
-                    }
-                }
-                // Case: element is a String array, therefore all elements can be
-                // added as JsonString objects.
-                else if(element instanceof String[]) {
-                    for(String i : (String[])element) {
-                        ((JsonArray)value).addElement(new JsonString(i));
-                    }
-                }
-                // Case: element is a boolean array, therefore all elements can
-                // be added as JsonBoolean objects.
-                else if(element instanceof boolean[]) {
-                    for(boolean i : (boolean[])element) {
-                        ((JsonArray)value).addElement(new JsonBoolean(i));
-                    }
-                }
-                // Case: element is a JsonElement array, therefore all elements
-                // can be added as their respective JsonElement objects.
-                else if(element instanceof JsonElement[]) {
-                    for(JsonElement i : (JsonElement[])element) {
-                        // Case: i is another JsonArray, therefore the element
-                        // is added as a JsonArray object
-                        if(i instanceof JsonArray) {
-                            ((JsonArray)value).addElement((JsonArray)i);
-                        }
-                        // Case: i is another JsonArray, therefore the element
-                        // is added as a JsonArray object
-                        else if(i instanceof JsonBoolean) {
-                            ((JsonArray)value).addElement((JsonBoolean)i);
-                        }
-                        // Case: i is a JsonNull object, therefore the element
-                        // is added as a JsonNull object
-                        else if(i instanceof JsonNull) {
-                            ((JsonArray)value).addElement((JsonNull)i);
-                        }
-                        // Case: i is a JsonNumber object, therefore the element
-                        // is added as a JsonNumber object
-                        else if(i instanceof JsonNumber) {
-                            ((JsonArray)value).addElement((JsonNumber)i);
-                        }
-                        // Case: i is a JsonObject object, therefore the element
-                        // is added as a JsonObject object
-                        else if(i instanceof JsonObject) {
-                            ((JsonArray)value).addElement((JsonObject)i);
-                        }
-                        // Case: i is a JsonString object, therefore the element
-                        // is added as a JsonString object
-                        else if(i instanceof JsonString) {
-                            ((JsonArray)value).addElement((JsonString)i);
-                        }
-                        // Case: i is not of a type that can be casted or
-                        // converted to a valid JsonElement type. The valid
-                        // JsonElement types are:
-                        //      - JsonArray
-                        //      - JsonBoolean
-                        //      - JsonNull
-                        //      - JsonNumber
-                        //      - JsonObject
-                        //      - JsonString
-                        else { throw new IllegalArgumentException(); }
-                    }
-                }
-                // Case: element is not an array of a type that can be casted or
-                // converted to a valid JsonElement type.
-                else { throw new IllegalArgumentException(); }
-            }
-            // Case: element is not null, but is also not a valid type that can
-            // be cast or converted to a valid JsonElement type.
-            else { throw new IllegalArgumentException(); }
-        }
-        // Case: element is null, therefore value is a JsonNull object.
-        else { value = new JsonNull(); }
-
-        // Adding the new property, the key with its value pair. The value is
-        // the respective JsonElement cast/conversion of element.
-        this.setProperty(key, value);
-        //properties.put(key, value);
-
-        // Returning the new state of the JsonObject after the successful
-        // addition of the new property
-        return this;
-    }
-     */
->>>>>>> 0abe4c93
 
 //    /**
 //     * Adds a new property into the JsonObject object using JsonElement as the
@@ -425,11 +272,11 @@
 //    }
 
     /**
-     * Sets a property to a JsonObject by key and JsonElement value. 
+     * Sets a property to a JsonObject by key and JsonElement value.
      * <p>
-     * If {@code key} or {@code element} is null a {@link NullPointerException} will be thrown. 
-     * 
-     * @return The jsonObject with the added property. 
+     * If {@code key} or {@code element} is null a {@link NullPointerException} will be thrown.
+     *
+     * @return The jsonObject with the added property.
      */
     public JsonObject setProperty(String key, JsonElement element) {
         properties.put(key, element);
@@ -452,52 +299,6 @@
         return true;
     }
 
-<<<<<<< HEAD
-    @Override
-    public JsonArray asArray() {
-        JsonArray output = new JsonArray();
-        Set<String> keys = properties.keySet();
-        for (String key: keys) {
-            output.addElement(properties.get(key));
-        }
-        return output;
-    }
-
-    @Override
-    public JsonObject asObject() {
-        return this;
-    }
-
-    @Override
-    public JsonBoolean asBoolean() {
-        if (properties.size() >= 1) {
-            return properties.get(properties.keySet().iterator().next()).asBoolean(); //Should only get the first element.
-        } else {
-            return JsonBoolean.getInstance(true);
-        }
-    }
-
-    @Override
-    public JsonNumber asNumber() {
-        if (properties.size() >= 1) {
-            return properties.get(properties.keySet().iterator().next()).asNumber(); //Should only get the first element.
-        } else {
-            return new JsonNumber(0);
-        }
-    }
-
-    @Override
-    public JsonString asString() {
-        if (properties.size() >= 1) {
-            return properties.get(properties.keySet().iterator().next()).asString(); //Should only get the first element.
-        } else {
-            //todo hacky fix for now
-            return new JsonString("");
-        }
-    }
-
-=======
->>>>>>> 0abe4c93
     /**
      * @return String representation of the JsonObject. This functionality is
      * defined within the toJson method.
