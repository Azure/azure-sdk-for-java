--- conflicted
+++ resolved
@@ -193,26 +193,24 @@
     }
      */
 
-    /**
-     * Adds a new property into the JsonObject object using JsonElement as the
-     * property value.
-     *
-     * The primary user is the build method of JsonObject and JsonArray.
-     *
-     * @param key
-     * @param element
-     * @return The new state of the JsonObject after the successful addition of
-     * the new property
-     * @throws IOException
-     */
-    public JsonObject addProperty(String key, JsonElement element) throws IOException {
-        if (properties.containsKey(key)) {
-            this.properties.replace(key, element);
-            return this;
-        } else {
-            throw new IOException("Key" + key + " does not currently exist");
-        }
-    }
+//    /**
+//     * Adds a new property into the JsonObject object using JsonElement as the
+//     * property value.
+//     *
+//     * The primary user is the build method of JsonObject and JsonArray.
+//     *
+//     * @param key
+//     * @param element
+//     * @return The new state of the JsonObject after the successful addition of
+//     * the new property
+//     * @throws IllegalArgumentException
+//     */
+//    public JsonObject addProperty(String key, JsonElement element) throws IllegalArgumentException {
+//        // Adding the new property, the key with its value pair. The value is
+//        // the respective JsonElement cast/conversion of element.
+//        properties.put(key, element);
+//        return this;
+//    }
 
     /**
      * Returns a property value for the corresponding specified property key
@@ -310,18 +308,12 @@
      */
 
     @Override
-<<<<<<< HEAD
     public JsonElement removeProperty(String key)  {
         if (properties.containsKey(key)) {
             return this.properties.remove(key);
         } else {
             return null;
         }
-=======
-    public JsonObject removeProperty(String key) throws IOException {
-        this.properties.remove(key);
-        return this;
->>>>>>> 978f951e
     }
 
     @Override
