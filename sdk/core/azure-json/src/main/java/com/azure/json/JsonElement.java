--- conflicted
+++ resolved
@@ -100,170 +100,6 @@
         return null;
     }
 
-<<<<<<< HEAD
-// Commented out APIs relating to JsonArray and JsonObject in JsonElement.
-//
-//     //------------------------------------------------------------------------//
-//     //------------------------ Methods for JsonArray -------------------------//
-//     // TODO: could be extracted into an interface instead of type checking in //
-//     // JsonElement. Could create JsonArrayable interface or some other more   //
-//     // appropriately named interface to be implemented by JsonArray.          //
-//     //------------------------------------------------------------------------//
-//
-//     // All throw unless isArray is true.
-//    /**
-//     *
-//     * @param element
-//     * @return
-//     * @throws IllegalArgumentException
-//     */
-//    public JsonArray addElement(JsonElement element) throws IllegalArgumentException  {
-//        if (this.isArray()) {
-//            return (this.asArray()).addElement(element);
-//        } else {
-//            throw new InvalidJsonDataTypeException();
-//        }
-//    }
-//
-//    /**
-//     *
-//     * @param index
-//     * @param element
-//     * @return
-//     * @throws IllegalArgumentException
-//     * @throws IndexOutOfBoundsException
-//     */
-//    public JsonArray addElement(int index, JsonElement element) throws IllegalArgumentException, IndexOutOfBoundsException {
-//        if (this.isArray()) {
-//            return (this.asArray()).addElement(index, element);
-//        } else {
-//            throw new InvalidJsonDataTypeException();
-//        }
-//    }
-//
-//    /**
-//     *
-//     * @param index
-//     * @param element
-//     * @return
-//     * @throws IllegalArgumentException
-//     * @throws IndexOutOfBoundsException
-//     */
-//    public JsonArray setElement(int index, JsonElement element) throws IllegalArgumentException, IndexOutOfBoundsException {
-//        if (this.isArray()) {
-//            return (this.asArray()).setElement(index, element);
-//        } else {
-//            throw new InvalidJsonDataTypeException();
-//        }
-//    }
-//
-//    /**
-//     *
-//     * @param index
-//     * @return
-//     * @throws IndexOutOfBoundsException
-//     */
-//    public JsonElement getElement(int index) throws IndexOutOfBoundsException {
-//        if (this.isArray()) {
-//            return (this.asArray()).getElement(index);
-//        } else {
-//            throw new InvalidJsonDataTypeException();
-//        }
-//    }
-//
-//    /**
-//     *
-//     * @param index
-//     * @return
-//     * @throws IndexOutOfBoundsException
-//     */
-//    public JsonElement removeElement(int index) throws IndexOutOfBoundsException {
-//        if (this.isArray()) {
-//            return (this.asArray()).removeElement(index);
-//        } else {
-//            throw new InvalidJsonDataTypeException();
-//        }
-//    }
-
-//     //------------------------------------------------------------------------//
-//     //------------------------ Methods for JsonObject ------------------------//
-//     // TODO: could be extracted into an interface instead of type checking in //
-//     // JsonElement. Could create JsonObjectable interface or some other more  //
-//     // appropriately named interface to be implemented by JsonObject.         //
-//     //------------------------------------------------------------------------//
-//
-//    /**
-//     *
-//     * @param key
-//     * @param element
-//     * @return
-//     * @throws InvalidJsonDataTypeException
-//     */
-//    public JsonObject addProperty(String key, Object element) throws InvalidJsonDataTypeException {
-//        if(this.isObject()) {
-//            return (this.asObject()).addProperty(key, element);
-//        } else {
-//            throw new InvalidJsonDataTypeException();
-//        }
-//    }
-//
-//    /**
-//     *
-//     * @param key
-//     * @param element
-//     * @return
-//     * @throws InvalidJsonDataTypeException
-//     */
-//    public JsonObject setProperty(String key, JsonElement element) throws InvalidJsonDataTypeException, IOException {
-//    if(this.isObject()) {
-//            return (this.asObject()).setProperty(key, element);
-//        } else {
-//            throw new InvalidJsonDataTypeException();
-//        }
-//    }
-//
-//    /**
-//     *
-//     * @param key
-//     * @return
-//     * @throws InvalidJsonDataTypeException
-//     */
-//    public JsonElement getProperty(String key) throws InvalidJsonDataTypeException {
-//        if(this.isObject()) {
-//            return (this.asObject()).getProperty(key);
-//        } else {
-//            throw new InvalidJsonDataTypeException();
-//        }
-//    }
-//
-//    /**
-//     *
-//     * @param key
-//     * @return
-//     * @throws InvalidJsonDataTypeException
-//     */
-//    public JsonElement removeProperty(String key) throws InvalidJsonDataTypeException, IOException {
-//        if (this.isObject()) {
-//            return (this.asObject()).removeProperty(key);
-//        } else {
-//            throw new InvalidJsonDataTypeException();
-//        }
-//    }
-//
-//    /**
-//     *
-//     * @param key
-//     * @return
-//     * @throws InvalidJsonDataTypeException
-//     */
-//    public JsonElement getValueByKey(String key) throws InvalidJsonDataTypeException {
-//        if (this.isObject()) {
-//            return (this.asObject()).getValueByKey(key);
-//        } else {
-//            throw new InvalidJsonDataTypeException();
-//        }
-//    }
-=======
 
     //------------------------------------------------------------------------//
     //------------------------ Methods for JSON deserialzing -----------------//
@@ -334,7 +170,6 @@
         return output;
     }
 
->>>>>>> 8c95477c
 
     //------------------------------------------------------------------------//
     //--------------- isX Methods (JSON type checking methods) ---------------//
