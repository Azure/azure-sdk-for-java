package com.azure.json;

import java.io.IOException;

/**
 * Class representing the JSON string type
 */
public class JsonString extends JsonElement{
    /**
     * Stores the String representation of the current state of the JsonString
     * object.
     */
    private final String stringValue;


    /**
     * Constructor used to explicitly set the string value of the JsonString object.
     * Adds the starting and ending double quotation marks.
     *
     * TODO: may have errors occur when value passed has explicitly included other
     * quotation marks through escape characters.
     *
     * @param value specifies the text string this JsonString object represents
     */
    public JsonString(String value) {
        this.stringValue = value;
    }

    /**
     * Returns the String representation of the JsonString object
     *
     * @return the stringValue field which is a String representation of the
     * current state of this JsonString object.
     */
    @Override
    public String toString() {
        return this.stringValue;
    }

    /**
     * @return boolean of whether this JsonElement object is of type JsonString.
     */
    @Override
    public boolean isString() {
        return true;
    }

<<<<<<< HEAD
    @Override
    public JsonArray asArray() {
        JsonArray output = new JsonArray();
        output.addElement(this);
        return output;
    }

    @Override
    public JsonObject asObject() {
        JsonObject output = new JsonObject();
        output.setProperty("Value", this);
        return output;
    }
=======
    public JsonBoolean asBoolean() throws IOException {
>>>>>>> 114c57ca

        try {
            int a = Integer.parseInt(stringValue);
            if (a == 1) {
                return JsonBoolean.getInstance(true);
            } else {
                return JsonBoolean.getInstance(false);
            }
        } catch (NumberFormatException e) {
            if (stringValue.equals("true")){
                return JsonBoolean.getInstance(true);
            } else if (stringValue.equals("false")){
                return JsonBoolean.getInstance(false);
            } else {
                throw new IOException();
            }
        }
    }

    public JsonNumber asNumber() throws IOException {
        try {
            return new JsonNumber(Integer.parseInt(stringValue));
<<<<<<< HEAD
        } catch (NumberFormatException e) {
            try {
                return new JsonNumber(Float.parseFloat(stringValue));
            } catch (NullPointerException x) {
                return new JsonNumber();
            }
        } catch (NullPointerException z) {
            return new JsonNumber();
=======
        } catch (NumberFormatException ignored) {

        }
        try {
            return new JsonNumber(Float.parseFloat(stringValue));
        } catch (NumberFormatException z) {
            throw new IOException("Can't convert to valid number");
>>>>>>> 114c57ca
        }

    }

    /**
     * @param jsonWriter JsonWriter that the serialized JsonString is written to.
     * @return JsonWriter state after the serialized JsonString has been written
     * to it.
     * @throws IOException Thrown when JsonWriter.writeString calls throw an IOException.
     */
    @Override
    public JsonWriter serialize(JsonWriter jsonWriter) throws IOException {
        jsonWriter.writeString(this.stringValue);
        return jsonWriter;
    }
}<|MERGE_RESOLUTION|>--- conflicted
+++ resolved
@@ -45,23 +45,7 @@
         return true;
     }
 
-<<<<<<< HEAD
-    @Override
-    public JsonArray asArray() {
-        JsonArray output = new JsonArray();
-        output.addElement(this);
-        return output;
-    }
-
-    @Override
-    public JsonObject asObject() {
-        JsonObject output = new JsonObject();
-        output.setProperty("Value", this);
-        return output;
-    }
-=======
     public JsonBoolean asBoolean() throws IOException {
->>>>>>> 114c57ca
 
         try {
             int a = Integer.parseInt(stringValue);
@@ -84,16 +68,6 @@
     public JsonNumber asNumber() throws IOException {
         try {
             return new JsonNumber(Integer.parseInt(stringValue));
-<<<<<<< HEAD
-        } catch (NumberFormatException e) {
-            try {
-                return new JsonNumber(Float.parseFloat(stringValue));
-            } catch (NullPointerException x) {
-                return new JsonNumber();
-            }
-        } catch (NullPointerException z) {
-            return new JsonNumber();
-=======
         } catch (NumberFormatException ignored) {
 
         }
@@ -101,7 +75,6 @@
             return new JsonNumber(Float.parseFloat(stringValue));
         } catch (NumberFormatException z) {
             throw new IOException("Can't convert to valid number");
->>>>>>> 114c57ca
         }
 
     }
