--- conflicted
+++ resolved
@@ -68,24 +68,15 @@
     public JsonNumber asNumber() throws IOException {
         try {
             return new JsonNumber(Integer.parseInt(stringValue));
-<<<<<<< HEAD
-        } catch (NullPointerException e) {
-            try {
-                return new JsonNumber(Float.parseFloat(stringValue));
-            } catch (NullPointerException x) {
-                return new JsonNumber(0);
-            }
-        } catch (NumberFormatException z) {
-            return new JsonNumber(0);
-=======
         } catch (NumberFormatException ignored) {
 
+        } catch (NullPointerException e){
+            throw new IOException("Input was null");
         }
         try {
             return new JsonNumber(Float.parseFloat(stringValue));
         } catch (NumberFormatException z) {
             throw new IOException("Can't convert to valid number");
->>>>>>> 0abe4c93
         }
 
     }
