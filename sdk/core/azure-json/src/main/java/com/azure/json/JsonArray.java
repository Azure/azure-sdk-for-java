package com.azure.json;

import java.io.IOException;
import java.io.OutputStream;
import java.io.StringWriter;
import java.io.Writer;
import java.util.ArrayList;
import java.util.List;

/**
 * Class representing the JSON array type
 */
public class JsonArray extends JsonElement {
    /**
     * Stores the JsonElements nested in this JsonArray object.
     * Each of these elements should be one of the following valid JSON types:
     * object, array, string, number, boolean, and null.
     */
    private List<JsonElement> elements = new ArrayList<>(0);

    /**
     * Default constructor.
     */
    public JsonArray() {
        super();
    }

    /**
     * Constructor used to construct JsonArray from a JsonReader.
     *
     * If the developer knows they want to build an array from JSON, then they
     * can bypass the JsonBuilder and just use this constructor directly.
     *
     * @param reader The opened JsonReader to construct the JsonArray object from.
     * @throws IOException Thrown when the build method call throws an IOException.
     */
    public JsonArray(JsonReader reader) throws IOException {
        super();
        this.build(reader);
    }

    /**
     * Adds a JsonElement object as a nested element within the JsonArray object,
     * appending it to the end.
     *
     * @param element a JsonElement object representing one of the valid JSON
     * types: object, array, string, number, boolean, and null
     * @return JsonArray object representing the new state of the JsonArray object
     * after the addition of the new JsonElement object appended.
     * @throws IllegalArgumentException Thrown when a null JsonElement is passed.
     * Instantiated JsonElements must be passed. Must pass instantiated JsonNull
     * to represent JSON null value.
     */
    public JsonArray addElement(JsonElement element) throws IllegalArgumentException {
        if (element == null) {
            throw new IllegalArgumentException("Cannot add a null JsonElement to the JsonArray. Use a JsonNull object to represent a valid JSON null value.");
        }
        this.elements.add(element);
        return this;
    }

    /**
     * Adds a JsonElement object as a nested element within the JsonArray object
     * at a particular index, shifting the existing elements from that index to
     * the right.
     *
     * @param element a JsonElement object representing one of the valid JSON
     * types: object, array, string, number, boolean, and null
     * @param index the element index within the JsonArray to add the new JsonElement
     * object and where to shift from
     * @return JsonArray object representing the new state of the JsonArray object
     * after the addition of the new JsonElement object.
     * @throws IllegalArgumentException Thrown when a null JsonElement is passed.
     * Instantiated JsonElements must be passed. Must pass instantiated JsonNull
     * to represent JSON null value.
     * @throws IndexOutOfBoundsException Thrown when index parameter is < 0 or
     * > size()
     */
    public JsonArray addElement(int index, JsonElement element) throws IllegalArgumentException, IndexOutOfBoundsException {
        if (element == null) {
            throw new IllegalArgumentException("Cannot add a null JsonElement to the JsonArray. Use a JsonNull object to represent a valid JSON null value.");
        }
        if (index > elements.size()) {
            this.elements.add(element);
        } else {
            this.elements.add(index, element);
        }
        return this;
    }

    /**
     * Sets the index of the JsonArray to the specified JsonElement object,
     * replacing the existing JsonElement object at this index.
     *
     * @param element a JsonElement object representing one of the valid JSON
     * types: object, array, string, number, boolean, and null
     * @param index the element index within the JsonArray to replace the current
     * JsonElement with the newly specified JsonElement object
     * @return JsonArray object representing the new state of the JsonArray object
     * after the setting of the new JsonElement object at index.
     * @throws IllegalArgumentException Thrown when a null JsonElement is passed.
     * Instantiated JsonElements must be passed. Must pass instantiated JsonNull
     * to represent JSON null value.
     * @throws IndexOutOfBoundsException Thrown when index parameter is < 0 or
     * >= size()
     */
    public JsonArray setElement(int index, JsonElement element) throws IllegalArgumentException, IndexOutOfBoundsException {
        if (element == null) {
            throw new IllegalArgumentException("Cannot set a null JsonElement in the JsonArray. Use a JsonNull object to represent a valid JSON null value.");
        }
        this.elements.set(index, element);
        return this;
    }

    /**
     * Returns a specified JsonElement object from the JsonArray by index
     *
     * @param index the index specifying which JsonElement from the JsonArray
     * object to return.
     * @return the JsonElement by index from the JsonArray
     * @throws IndexOutOfBoundsException Thrown when index parameter is < 0 or
     * >= size()
     */
    public JsonElement getElement(int index) throws IndexOutOfBoundsException {
        return this.elements.get(index);
    }

    /**
     * Removes a specified element according to its index from the JsonArray,
     * shifting the existing elements from that index to the left and decrementing
     * the size of the JsonArray by 1.
     *
     * @param index the index specifying which JsonElement from the JsonArray
     * object to remove.
     * @return the resulting JsonArray after the specified JsonElement has been
     * removed.
     * @throws IndexOutOfBoundsException Thrown when index parameter is < 0 or
     * >= size()
     */
    public JsonElement removeElement(int index) throws IndexOutOfBoundsException {
        return this.elements.remove(index);
    }

    public int arrayLength(){
        return elements.size();
    }

    /**
     * Returns the String representation of the JsonArray object
     * utilising the JsonWriter to abstract. It passes a StringWriter to the
     * toWriter method and then returns the resulting String.
     * @return String representation of the JsonArray object
     */
    public String toJson() throws IOException {
        try (StringWriter stringOutput = new StringWriter()) {
            toWriter(stringOutput);
            return stringOutput.toString();
        }
    }

    /**
     * Takes a writer and uses it to serialize the JsonArray object
     * @param writer the writer to use, which is then wrapped in a JsonWriter
     * @return the writer
     * @throws IOException if the writer throws an exception
     */
    public Writer toWriter(Writer writer) throws IOException {
        try (JsonWriter jsonWriter = JsonProviders.createWriter(writer)) {
            serialize(jsonWriter);
        }
        return writer;
    }

    /**
     * Takes an output stream and uses it to serialize the JsonArray object
     * @param stream the output stream to use, which is then wrapped in a JsonWriter
     * @return the output stream
     * @throws IOException if the output stream throws an exception
     */
    public OutputStream toStream(OutputStream stream) throws IOException {
        try (JsonWriter jsonWriter = JsonProviders.createWriter(stream)) {
            serialize(jsonWriter);
        }
        return stream;
    }

    /**
     * Takes a JsonWriter and uses it to serialize the JsonArray object. At
     * every step, it utilises serialize() method, which is inherited from the
     * parent. This means essentially it doesn't matter what JsonElement is
     * passed in to the add method, all it has to do is pass the JsonWriter to
     * the serialize() method of whatever JsonElement it is using, and it will
     * serialize.
     *
     * @param jsonWriter the JsonWriter to use
     * @return the JsonWriter
     * @throws IOException if the JsonWriter throws an exception
     */
    public JsonWriter serialize(JsonWriter jsonWriter) throws IOException {
        // Start writing the array into jsonWriter, if it hits another array or
        // object, then pass the writer in to that objects serialize (which will
        // call this method again) and then return the writer to here. This will
        // unnest the lot.

        jsonWriter.writeStartArray();

        for (JsonElement element : elements) {
            element.serialize(jsonWriter);
        }

        jsonWriter.writeEndArray();
        return jsonWriter;
    }

//    public String toJson() {
//        // String reference that will store the resulting JSON string output to
//        // be returned by toJson
//        String jsonOutput = "";
//
//        // Iterating over all JsonElement objects in the elements JsonArray object,
//        // appending each JsonElement to jsonOutput
//        for(Iterator<JsonElement> itr = this.elements.iterator(); itr.hasNext();) {
//            // Get the next JsonElement from the elements JsonArray object
//            JsonElement element = itr.next();
//
//            // Case: element is a JsonObject, therefore the whole JSON object can
//            // be stringified via its toJson method, then appended to jsonOutput
//            if(element instanceof JsonObject) {
//                jsonOutput += ((JsonObject)element).toJson();
//            }
//            // Case: element is a JsonArray, therefore the nested JSON array can
//            // be stringified via recursively calling toJson and then appending
//            // the returned String to jsonOutput
//            else if(element instanceof JsonArray) {
//                jsonOutput += ((JsonArray)element).toJson();
//            }
//            // Case: element is not a JsonObject or JsonArray, therefore it can
//            // be simply converted to a String object and appended to jsonOutput
//            else { jsonOutput += element; }
//
//            // Case: haven't reached the end of the JSON array, therefore more
//            // elements must be converted to String objects and appended to the
//            // jsonOutput
//            // Elements are separated by commas.
//            if(itr.hasNext()) { jsonOutput += ", "; }
//        }
//
//        // Returning the resulting String representation of the JsonArray object
//        // JSON arrays are delimited by opening and closing square brackets.
//        return "[" + jsonOutput + "]";
//    }

    /**
     * @return boolean of whether this JsonElement object is of type JsonArray.
     */
    @Override
    public boolean isArray() {
        return true;
    }

    @Override
    public JsonArray asArray() {
        return this;
    }

    @Override
    public JsonObject asObject() {
        JsonObject output = new JsonObject();
        for (int i = 0; i < elements.size(); i++) {
            String keyword = "Value";
            if (i > 0) {
                keyword += i;
            }
            output.addProperty(keyword, elements.get(i));
        }
        return output;
    }

    @Override
    public JsonBoolean asBoolean() {
        if (elements.size() >= 1) {
            return elements.get(0).asBoolean();
        } else {
            return JsonBoolean.getInstance(true);
        }
    }

    @Override
    public JsonNumber asNumber() {
        if (elements.size() >= 1) {
            return elements.get(0).asNumber();
        } else {
            return new JsonNumber();
        }
    }

    @Override
    public JsonString asString() {
        if (elements.size() >= 1) {
            return elements.get(0).asString();
        } else {
<<<<<<< HEAD
            //todo hacky fix for now
=======
>>>>>>> d0c8fc7b
            return new JsonString("");
        }
    }

    /**
     * @return String representation of the JsonArray. This functionality is
     * defined within the toJson method.
     */
    @Override
    public String toString() {
        try {
            return this.toJson();
        } catch (IOException e) {
            throw new RuntimeException(e);
        }
    }

    /**
     * Builds the JsonArray from an opened JsonReader.
     *
     * JsonReader is passed to the nested JsonElements to recursively build.
     *
     * @param reader the JsonReader to build the JsonArray from.
     * @throws IOException Thrown when build is aborted due to encountering an
     * invalid JsonToken indicating a improperly formed JsonArray.
     */
    private void build(JsonReader reader) throws IOException {
        while (reader.currentToken() != JsonToken.END_ARRAY) {
            JsonToken token = reader.nextToken();

            switch (token) {
                // Case: the currently read token is a JsonToken.FIELD_NAME token.
                // No field names should be present within a valid JSON array.
                case FIELD_NAME:
                    throw new IOException("Invalid JsonToken.FIELD_NAME token read from deserialised JSON array. This is not a valid JSON array. Deserialisation aborted.");
                case START_OBJECT:
                    this.addElement(new JsonObject(reader));
                    break;
                case START_ARRAY:
                    this.addElement(new JsonArray(reader));
                    break;
                case STRING:
                    this.addElement(new JsonString(reader.getString()));
                    break;
                case NUMBER:
                    this.addElement(new JsonNumber(reader.getString()));
                    break;
                case BOOLEAN:
                    this.addElement(JsonBoolean.getInstance(reader.getBoolean()));
                    break;
                case NULL:
                    this.addElement(JsonNull.getInstance());
                    break;

                case END_ARRAY:
                    //throw new IOException("Invalid JsonToken.END_ARRAY token read prematurely from deserialised JSON array. Deserialisation aborted.");
                    break;

                    /*
                    IMPORTANT!!!!!!
                    Even though it is apparently never supposed to get to END_ARRAY, it does, and throwing an error
                    means all user input that involves an array will fail. Either this should not throw an exception at
                    all, or the cases where it should must be more clearly specified.
                     */

                default:
                    throw new IOException("Default: Invalid JsonToken. Deserialisation aborted.");
            }
        }
    }
}<|MERGE_RESOLUTION|>--- conflicted
+++ resolved
@@ -299,10 +299,7 @@
         if (elements.size() >= 1) {
             return elements.get(0).asString();
         } else {
-<<<<<<< HEAD
             //todo hacky fix for now
-=======
->>>>>>> d0c8fc7b
             return new JsonString("");
         }
     }
