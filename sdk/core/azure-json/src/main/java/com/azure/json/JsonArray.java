--- conflicted
+++ resolved
@@ -150,7 +150,7 @@
 
     /**
      * Size of the JsonElement array.
-     * 
+     *
      * @return The size of the array.
      */
     public int size() {
@@ -236,55 +236,6 @@
         return true;
     }
 
-<<<<<<< HEAD
-    @Override
-    public JsonArray asArray() {
-        return this;
-    }
-
-    @Override
-    public JsonObject asObject() {
-        JsonObject output = new JsonObject();
-        for (int i = 0; i < elements.size(); i++) {
-            String keyword = "Value";
-            if (i > 0) {
-                keyword += i;
-            }
-            output.setProperty(keyword, elements.get(i));
-        }
-        return output;
-    }
-
-    @Override
-    public JsonBoolean asBoolean() {
-        if (elements.size() >= 1) {
-            return elements.get(0).asBoolean();
-        } else {
-            return JsonBoolean.getInstance(true);
-        }
-    }
-
-    @Override
-    public JsonNumber asNumber() {
-        if (elements.size() >= 1) {
-            return elements.get(0).asNumber();
-        } else {
-            return new JsonNumber(0);
-        }
-    }
-
-    @Override
-    public JsonString asString() {
-        if (elements.size() >= 1) {
-            return elements.get(0).asString();
-        } else {
-            //todo hacky fix for now
-            return new JsonString("");
-        }
-    }
-
-=======
->>>>>>> 0abe4c93
     /**
      * @return String representation of the JsonArray. This functionality is
      * defined within the toJson method.
