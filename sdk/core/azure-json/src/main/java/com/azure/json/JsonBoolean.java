// Copyright (c) Microsoft Corporation. All rights reserved.
// Licensed under the MIT License.

package com.azure.json;

import java.io.IOException;

/**
 * Represents JSON boolean values.
 *
 * @see JsonElement
 */
public final class JsonBoolean extends JsonElement {
    private static final JsonBoolean TRUE = new JsonBoolean(true);
    private static final JsonBoolean FALSE = new JsonBoolean(false);
    private final boolean booleanValue;

    private JsonBoolean(boolean value) {
        this.booleanValue = value;
    }

    /**
     * Returns the instance of JsonBoolean for the specified boolean value.
     * <p>
     * TODO Javadoc comment
     *
     * @param value The boolean value for which to obtain the JsonBoolean instance.
     * @return The instance of JsonBoolean representing the specified boolean value.
     */
    public static JsonBoolean getInstance(boolean value) {
        return (value) ? TRUE : FALSE;
    }

    /**
     * Returns boolean value from a JsonBoolean object.
     *
     * @return The boolean value.
     */
    public boolean getBooleanValue() {
        return booleanValue;
    }

    /**
     * Returns the String representation of a JsonBoolean object.
     *
     * @return the booleanValue field which is a String representation of the
     * current state of this JsonBoolean object.
     */
    @Override
    public String toString() {
        return Boolean.toString(booleanValue);
    }

    /**
     * Identifies if an object is of type JsonBoolean.
     *
     * @return boolean of whether this JsonElement object is of type JsonBoolean.
     */
    @Override
    public boolean isBoolean() {
        return true;
    }


    /**
     * JsonBoolean as a property in a JsonObject.
     * <p>
     * TODO Javadoc comment
     *
     * @return The JsonObject with the JsonBoolean value as a property.
     */
<<<<<<< HEAD
    @Override
    public JsonObject asObject() {
        JsonObject output = new JsonObject();
        output.setProperty("Value", this);
        return output;
    }
=======
>>>>>>> 114c57ca


    /**
     * Represents JsonBoolean as a JsonNumber.
     * <p>
     * Truth values true and false respectively, 1 or 0.
     * TODO Javadoc comment
     *
     * @return The JsonNumber representation of a JsonBoolean, 0 or 1.
     */
    public JsonNumber asNumber() {
        if (booleanValue) {
            return new JsonNumber(1);
        } else {
            return new JsonNumber(0);
        }
    }

    /**
     * Converts JsonBoolean value to type JsonString.
     *
     * @return The JsonString representation of a JsonBoolean object.
     */
    public JsonString asString() {
        return new JsonString(Boolean.toString(booleanValue));
    }

    public JsonString asStringDigit(){
        if (booleanValue) {
            return new JsonString(Integer.toString(1));
        } else {
            return new JsonString(Integer.toString(0));
        }
    }

    /**
     * Writes the JsonSerializable object JsonBoolean.
     *
     * @param jsonWriter JsonWriter that the serialized JsonBoolean is written to.
     * @return JsonWriter state after the serialized JsonBoolean has been written to it.
     * @throws IOException Thrown when JsonWriter.writeBoolean call throws an IOException.
     */
    @Override
    public JsonWriter serialize(JsonWriter jsonWriter) throws IOException {
        jsonWriter.writeBoolean(booleanValue);
        return jsonWriter;
    }
}<|MERGE_RESOLUTION|>--- conflicted
+++ resolved
@@ -63,22 +63,12 @@
 
 
     /**
-     * JsonBoolean as a property in a JsonObject.
+     * The current JsonBoolean object instance.
      * <p>
      * TODO Javadoc comment
      *
-     * @return The JsonObject with the JsonBoolean value as a property.
+     * @return The current instance of JsonBoolean object.
      */
-<<<<<<< HEAD
-    @Override
-    public JsonObject asObject() {
-        JsonObject output = new JsonObject();
-        output.setProperty("Value", this);
-        return output;
-    }
-=======
->>>>>>> 114c57ca
-
 
     /**
      * Represents JsonBoolean as a JsonNumber.
