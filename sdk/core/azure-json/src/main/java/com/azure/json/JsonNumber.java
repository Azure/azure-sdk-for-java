--- conflicted
+++ resolved
@@ -43,16 +43,11 @@
      * TODO: check for invalid number values or types
      */
     public JsonNumber(Number value) {
-<<<<<<< HEAD
-        this.numberValue = value;
-    }
-=======
         if (value == null) {
             throw new IllegalArgumentException("Null value passed to JsonNumber constructor");
         }
             this.numberValue = value;
         }
->>>>>>> 831c944d
 
     /**
      * Returns the String representation of the JsonNumber object
@@ -125,6 +120,7 @@
         try {
             return new JsonString(numberValue.toString());
         } catch (NullPointerException e) {
+            // todo hacky fix
             return new JsonString("");
         }
     }
