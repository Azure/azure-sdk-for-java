--- conflicted
+++ resolved
@@ -89,34 +89,8 @@
 
     */
 
-<<<<<<< HEAD
-    @Override
-    public JsonArray asArray() {
-        JsonArray output = new JsonArray();
-        output.addElement(this);
-        return output;
-    }
-
-    @Override
-    public JsonObject asObject() {
-        JsonObject output = new JsonObject();
-        output.setProperty("Value", this);
-        return output;
-    }
-
-    @Override
-    public JsonBoolean asBoolean() {
-        try {
-            if (numberValue.floatValue() == 1) {
-                return JsonBoolean.getInstance(true);
-            } else {
-                return JsonBoolean.getInstance(false);
-            }
-        } catch (NullPointerException e) {
-=======
     public JsonBoolean asBoolean() throws IOException {
         if (numberValue.floatValue() == 1) {
->>>>>>> 114c57ca
             return JsonBoolean.getInstance(true);
         } else if (numberValue.floatValue() == 0) {
             return JsonBoolean.getInstance(false);
