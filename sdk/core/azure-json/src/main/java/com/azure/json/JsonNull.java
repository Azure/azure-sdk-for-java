--- conflicted
+++ resolved
@@ -8,7 +8,7 @@
 /**
  * Represents a JSON null value.
  *
- * @see //TODO
+ * @see TODO
  */
 public final class JsonNull extends JsonElement {
     private static final JsonNull INSTANCE = new JsonNull();
@@ -42,41 +42,8 @@
      * @return A boolean value of whether a JsonElement is null.
      */
     @Override
-<<<<<<< HEAD
-    public boolean isNull() { 
-        return true; 
-    }
-
-    /**
-     * JsonNull as an element in a JsonArray.
-     * <p>
-     * TODO Javadoc comment
-     * 
-     * @return A JsonArray with a JsonNull instance as its first element.
-     */
-    @Override
-    public JsonArray asArray() {
-        JsonArray output = new JsonArray();
-        output.addElement(this);
-        return output;
-    }
-
-    /**
-     * JsonNull as a property in a JsonObject.
-     * <p>
-     * TODO Javadoc comment
-     * 
-     * @return The JsonObject with the JsonNull value as a property.
-     */
-    @Override
-    public JsonObject asObject() {
-        JsonObject output = new JsonObject();
-        output.setProperty("Value", this);
-        return output;
-=======
     public boolean isNull() {
         return true;
->>>>>>> 114c57ca
     }
 
 
