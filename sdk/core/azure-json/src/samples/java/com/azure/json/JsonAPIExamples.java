package com.azure.json;
import java.io.IOException;
import java.nio.file.Files;
import java.nio.file.Paths;
import java.util.*;

/**
 * This class acts purely as a playground for testing and playing around with
 * the current implementation of the JSON model related classes:
 *      - JsonElement
 *      - JsonArray
 *      - JsonBoolean
 *      - JsonNull
 *      - JsonNumber
 *      - JsonObject
 *      - JsonString
 * NOTE: can be removed later.
 */
public class JsonAPIExamples {
    static JsonElement library = new JsonObject()
    .setProperty("books", new JsonArray()
        .addElement(new JsonObject()
            .setProperty("title", new JsonString("Fairy Tales for Kids"))
            .setProperty("author", new JsonString("Jamie"))
            .setProperty("release year", new JsonNumber(2014))
            .setProperty("child friendly", JsonBoolean.getInstance(true))
        )
        .addElement(new JsonObject()
            .setProperty("title", new JsonString("Applied Robotics"))
            .setProperty("author", new JsonString("Rob"))
            .setProperty("release year", new JsonNumber(2007))
            .setProperty("child friendly", JsonBoolean.getInstance(false))
        )
        .addElement(new JsonObject()
            .setProperty("title", new JsonString("Cooking with the Family"))
            .setProperty("author", new JsonString("Zachery"))
            .setProperty("release year", new JsonNumber(2022))
            .setProperty("child friendly", JsonBoolean.getInstance(true))
        )
        .addElement(new JsonObject()
            .setProperty("title", new JsonString("The History of Space War 1"))
            .setProperty("author", new JsonString("Bronson"))
            .setProperty("release year", new JsonNumber(2043))
            .setProperty("child friendly", JsonBoolean.getInstance(false))
        )
    );

    public static void main(String[] args) throws IOException {
<<<<<<< HEAD
        // These old sample methods no longer work due current changes. The 
        // implementation of these methods need changing. 
        // example_1_json_object();
        // example_2_json_object();
        // example_3_json_object();
        // example_4_simple_json_array();
        // example_5_chaining_json_array();


        // Original (old) samples.
        // These are deprecated due to no longer working due to our current
        // implementation. For example, passig a boolean array to JsonObject.addProperty,
        // no longer works - you can only add JsonElement types.
        /*
        int[] numArray = new int[10];
        numArray[0] = 3;
        numArray[5] = 27;
        numArray[2] = 1;
        numArray[3] = 5;

        String contest = "a";
        String con = String.valueOf(contest);
        System.out.println("Value is " + con);

        boolean[] boolArray1 = new boolean[]{true, false};

        JsonObject tester = new JsonObject().addProperty("David", boolArray1);
        System.out.println(tester);
        System.out.println(tester.getProperty("David").getClass().getName());

        String arrayTest = new JsonArray()
                .addElement(new JsonObject().addProperty("Value1", "One").addProperty("Value2", 2))
                .addElement(new JsonObject().addProperty("Value3", true).addProperty("Value4", null))
                .toJson();
        System.out.println(arrayTest);
        */
        /*

        JsonObject meme2 = new JsonObject();
        meme2.addProperty("DavidTester", "fiveGuys");
        meme2.addProperty("lkoveTester", "fasdsafdsafys");
        String output2 = meme2.toJson();
        System.out.println(output2);
        */
    } // End of main method

    /* 
    // Showcasing the JsonObject methods in isolation (not chained)
    public static void example_1_json_object() throws IOException {
        System.out.println("---------------------------------------------------------------------------");
        System.out.println("EXAMPLE 1 - Showcasing the various JsonObject methods in work in isolation:");
        System.out.println("---------------------------------------------------------------------------");

        JsonObject jsonObj = new JsonObject();

        // Adding properties - showcasing addProperty.
        jsonObj.setProperty("James", "Anderson")
            .setProperty("Michael", "Campbell")
            .setProperty("Mary", "Jones")
            .setProperty("John", "Williams");
        System.out.println("Printing the constructed JsonObject:");
        System.out.println(jsonObj);
        System.out.println();

        // Showcasing getProperty(key)
        System.out.println("Getting the value (the last name) of Mary:");
        System.out.println(jsonObj.getProperty("Mary"));
        System.out.println();

        // Showcasing removeProperty and that order is preserved
        System.out.println("Removing Michael from the JsonObject:");
        jsonObj.removeProperty("Michael");
        System.out.println(jsonObj);
        System.out.println();
    }

    // Example of chaining JsonObject methods
    public static void example_2_json_object() throws IOException {
        System.out.println("-------------------------------------------------------------");
        System.out.println("EXAMPLE 2 - Showcasing the chaining of JsonObject methods:");
        System.out.println("-----------------------------------------------------------");

        JsonObject jsonObj = new JsonObject();

        jsonObj.setProperty("James", "Anderson")
            .setProperty("Michael", "Campbell")
            .setProperty("Mary", "Jones")
            .removeProperty("Michael")
            .setProperty("John", "Williams")
            .removeProperty("James");
        System.out.println("Printing the constructed JsonObject after additions and removals:");
        System.out.println(jsonObj); // Michael and James are not in the resulting JsonObject
        System.out.println();
    }

    // Example of nesting other JsonObjects
    public static void example_3_json_object() {
        System.out.println("--------------------------------------------------");
        System.out.println("EXAMPLE 3 - Showcasing nesting of JsonObjects:");
        System.out.println("--------------------------------------------------");

        JsonObject jsonObj = new JsonObject();

        jsonObj.setProperty(
            "James",
            new JsonObject().setProperty("Country", "New Zealand").setProperty("Surname", "Anderson")
        ).setProperty(
            "Michael",
            new JsonObject().setProperty("Country", "Australia").setProperty("Surname", "Campbell")
        ).setProperty(
            "Mary",
            new JsonObject().setProperty("Country", "Canada").setProperty("Surname", "Jones")
        ).setProperty(
            "John",
            new JsonObject().setProperty("Country", "Australia").setProperty("Surname", "Williams")
        );
        System.out.println("Printing the constructed JsonObject:");
        System.out.println(jsonObj);
        System.out.println();
    }

    // Example of simple JsonArray - a JsonArray of countries
    public static void example_4_simple_json_array() {
        System.out.println("------------------------------------------------------------------");
        System.out.println("EXAMPLE 4 - Showcasing simple JsonArray - JsonArray of Countries:");
        System.out.println("------------------------------------------------------------------");

        JsonArray countryArray = new JsonArray();

        int elements = 10;
        for(int i = 0; i < elements; i++) {
            countryArray.addElement(
                new JsonString(countries.get(randomiser.nextInt(countries.size())))
            );
=======
        System.out.println("Original Library Content:\n" + library.toJson() + "\n");

        JsonArray bookLog = (JsonArray)library.getProperty("books");
        JsonElement childLibrary = new JsonArray();
        for (int i = 0; i < bookLog.arrayLength(); i++){
            JsonBoolean getCheck = (JsonBoolean) bookLog.getElement(i).getProperty("child friendly");
            if (getCheck.getBooleanValue()){
                childLibrary.addElement(bookLog.getElement(i));
                bookLog.removeElement(i);
            }
>>>>>>> 0abe4c93
        }
        System.out.println("Contents of Child Section:\n" + childLibrary.toJson() + "\n");
        System.out.println("Contents of Adult Section:\n" + library.toJson() + "\n");
        demonstration1();
    }

    public static void demonstration1() throws IOException {
        String path = "src/test/resources/JsonTestFileA.json";
        String content = Files.readString(Paths.get(path));

        JsonBuilder builder = new JsonBuilder();
        JsonElement result = builder.deserialize(content);
        System.out.println("Result of Test 1: Getting JSON Model from file\n" + result.toJson() + "\n");
        demonstration2(result);
    }

<<<<<<< HEAD
        public static void example_1() throws IOException {
        JsonObject jsonObj = new JsonObject();

        jsonObj.setProperty("James", "Anderson")
            .setProperty("Michael", "Campbell")
            .setProperty("a", "b");

        System.out.println(jsonObj);

        jsonObj.removeProperty("Michael");
        System.out.println(jsonObj);
    }

    public static void example_1_simple_json_object() {
        JsonObject jsonObject = new JsonObject();

        int properties = 10;
        for(int i = 0; i < properties; i++) {
            jsonObject.setProperty(
                firstNames.get(randomiser.nextInt(firstNames.size())),
                countries.get(randomiser.nextInt(countries.size()))
            );
=======
    public static void demonstration2(JsonElement element) throws IOException {
        JsonArray database = (JsonArray)element.getProperty("movies");
        JsonArray validData = new JsonArray();
        for (int i = 0; i < database.arrayLength(); i++){
            if(Objects.equals(database.getElement(i).getProperty("release").toString(), "Oct")){
                validData.addElement(database.getElement(i));
            }
>>>>>>> 0abe4c93
        }
        System.out.println("Result of Test 2: All movies in October\n" + validData.toJson() + "\n");
        demonstration3(element);
    }

    public static void demonstration3(JsonElement element) throws IOException {
        JsonArray database = (JsonArray) element.getProperty("movies");
        for (int i = 0; i < database.arrayLength(); i++){
            String movieName = database.getElement(i).getProperty("name").toString();
            movieName = movieName.replace("Movie", "");
            int movieNumber = Integer.parseInt(movieName);
            if(movieNumber % 2 == 0){
                database.getElement(i).setProperty("evenNum", new JsonString("TRUE"));
            }
        }
        String result = element.toJson();
        result = result.replace("},", "},\n");
        System.out.println("Result of Test 3: All even numbered movies are marked\n" + result + "\n");
        demonstration4(element);
    }

<<<<<<< HEAD
    public static void example_3_chaining_json_object() {
        JsonObject jsonObject = new JsonObject();

        // Showcasing chaining of JsonObject method calls
        jsonObject.setProperty(
            firstNames.get(randomiser.nextInt(firstNames.size())),
            countries.get(randomiser.nextInt(countries.size()))
        ).setProperty(
            firstNames.get(randomiser.nextInt(firstNames.size())),
            countries.get(randomiser.nextInt(countries.size()))
        ).setProperty(
            firstNames.get(randomiser.nextInt(firstNames.size())),
            countries.get(randomiser.nextInt(countries.size()))
        ).setProperty(
            firstNames.get(randomiser.nextInt(firstNames.size())),
            countries.get(randomiser.nextInt(countries.size()))
        ).setProperty(
            firstNames.get(randomiser.nextInt(firstNames.size())),
            countries.get(randomiser.nextInt(countries.size()))
        );

        System.out.println(jsonObject);
    }

    public static void example_4_chaining_json_array() {
        JsonArray countryArray = new JsonArray();

        // Showcasing chaining of JsonArray method calls
        countryArray.addElement(new JsonString(countries.get(randomiser.nextInt(countries.size()))))
            .addElement(new JsonString(countries.get(randomiser.nextInt(countries.size()))))
            .addElement(new JsonString(countries.get(randomiser.nextInt(countries.size()))))
            .addElement(new JsonString(countries.get(randomiser.nextInt(countries.size()))))
            .addElement(new JsonString(countries.get(randomiser.nextInt(countries.size()))))
            .addElement(new JsonString(countries.get(randomiser.nextInt(countries.size()))))
            .addElement(new JsonString(countries.get(randomiser.nextInt(countries.size()))))
            .addElement(new JsonString(countries.get(randomiser.nextInt(countries.size()))))
            .addElement(new JsonString(countries.get(randomiser.nextInt(countries.size()))));
=======
    public static void demonstration4(JsonElement element) throws IOException {
        JsonArray database = (JsonArray)element.getProperty("movies");
        for (int i = 0; i < database.arrayLength(); i++){
            int rating = Integer.parseInt(database.getElement(i).getProperty("rating").toString());
            if(rating < 8){
                database.removeElement(i);
            }
        }
        System.out.println("Result of Test 4: Remove Movies rated less than 8\n" + element.toJson() + "\n");
>>>>>>> 0abe4c93

        //String path = "src/test/resources/JsonTestFileEdited.json";
        //Files.writeString(Path.of(path), element.toJson());
    }
    */
}<|MERGE_RESOLUTION|>--- conflicted
+++ resolved
@@ -46,142 +46,6 @@
     );
 
     public static void main(String[] args) throws IOException {
-<<<<<<< HEAD
-        // These old sample methods no longer work due current changes. The 
-        // implementation of these methods need changing. 
-        // example_1_json_object();
-        // example_2_json_object();
-        // example_3_json_object();
-        // example_4_simple_json_array();
-        // example_5_chaining_json_array();
-
-
-        // Original (old) samples.
-        // These are deprecated due to no longer working due to our current
-        // implementation. For example, passig a boolean array to JsonObject.addProperty,
-        // no longer works - you can only add JsonElement types.
-        /*
-        int[] numArray = new int[10];
-        numArray[0] = 3;
-        numArray[5] = 27;
-        numArray[2] = 1;
-        numArray[3] = 5;
-
-        String contest = "a";
-        String con = String.valueOf(contest);
-        System.out.println("Value is " + con);
-
-        boolean[] boolArray1 = new boolean[]{true, false};
-
-        JsonObject tester = new JsonObject().addProperty("David", boolArray1);
-        System.out.println(tester);
-        System.out.println(tester.getProperty("David").getClass().getName());
-
-        String arrayTest = new JsonArray()
-                .addElement(new JsonObject().addProperty("Value1", "One").addProperty("Value2", 2))
-                .addElement(new JsonObject().addProperty("Value3", true).addProperty("Value4", null))
-                .toJson();
-        System.out.println(arrayTest);
-        */
-        /*
-
-        JsonObject meme2 = new JsonObject();
-        meme2.addProperty("DavidTester", "fiveGuys");
-        meme2.addProperty("lkoveTester", "fasdsafdsafys");
-        String output2 = meme2.toJson();
-        System.out.println(output2);
-        */
-    } // End of main method
-
-    /* 
-    // Showcasing the JsonObject methods in isolation (not chained)
-    public static void example_1_json_object() throws IOException {
-        System.out.println("---------------------------------------------------------------------------");
-        System.out.println("EXAMPLE 1 - Showcasing the various JsonObject methods in work in isolation:");
-        System.out.println("---------------------------------------------------------------------------");
-
-        JsonObject jsonObj = new JsonObject();
-
-        // Adding properties - showcasing addProperty.
-        jsonObj.setProperty("James", "Anderson")
-            .setProperty("Michael", "Campbell")
-            .setProperty("Mary", "Jones")
-            .setProperty("John", "Williams");
-        System.out.println("Printing the constructed JsonObject:");
-        System.out.println(jsonObj);
-        System.out.println();
-
-        // Showcasing getProperty(key)
-        System.out.println("Getting the value (the last name) of Mary:");
-        System.out.println(jsonObj.getProperty("Mary"));
-        System.out.println();
-
-        // Showcasing removeProperty and that order is preserved
-        System.out.println("Removing Michael from the JsonObject:");
-        jsonObj.removeProperty("Michael");
-        System.out.println(jsonObj);
-        System.out.println();
-    }
-
-    // Example of chaining JsonObject methods
-    public static void example_2_json_object() throws IOException {
-        System.out.println("-------------------------------------------------------------");
-        System.out.println("EXAMPLE 2 - Showcasing the chaining of JsonObject methods:");
-        System.out.println("-----------------------------------------------------------");
-
-        JsonObject jsonObj = new JsonObject();
-
-        jsonObj.setProperty("James", "Anderson")
-            .setProperty("Michael", "Campbell")
-            .setProperty("Mary", "Jones")
-            .removeProperty("Michael")
-            .setProperty("John", "Williams")
-            .removeProperty("James");
-        System.out.println("Printing the constructed JsonObject after additions and removals:");
-        System.out.println(jsonObj); // Michael and James are not in the resulting JsonObject
-        System.out.println();
-    }
-
-    // Example of nesting other JsonObjects
-    public static void example_3_json_object() {
-        System.out.println("--------------------------------------------------");
-        System.out.println("EXAMPLE 3 - Showcasing nesting of JsonObjects:");
-        System.out.println("--------------------------------------------------");
-
-        JsonObject jsonObj = new JsonObject();
-
-        jsonObj.setProperty(
-            "James",
-            new JsonObject().setProperty("Country", "New Zealand").setProperty("Surname", "Anderson")
-        ).setProperty(
-            "Michael",
-            new JsonObject().setProperty("Country", "Australia").setProperty("Surname", "Campbell")
-        ).setProperty(
-            "Mary",
-            new JsonObject().setProperty("Country", "Canada").setProperty("Surname", "Jones")
-        ).setProperty(
-            "John",
-            new JsonObject().setProperty("Country", "Australia").setProperty("Surname", "Williams")
-        );
-        System.out.println("Printing the constructed JsonObject:");
-        System.out.println(jsonObj);
-        System.out.println();
-    }
-
-    // Example of simple JsonArray - a JsonArray of countries
-    public static void example_4_simple_json_array() {
-        System.out.println("------------------------------------------------------------------");
-        System.out.println("EXAMPLE 4 - Showcasing simple JsonArray - JsonArray of Countries:");
-        System.out.println("------------------------------------------------------------------");
-
-        JsonArray countryArray = new JsonArray();
-
-        int elements = 10;
-        for(int i = 0; i < elements; i++) {
-            countryArray.addElement(
-                new JsonString(countries.get(randomiser.nextInt(countries.size())))
-            );
-=======
         System.out.println("Original Library Content:\n" + library.toJson() + "\n");
 
         JsonArray bookLog = (JsonArray)library.getProperty("books");
@@ -192,7 +56,6 @@
                 childLibrary.addElement(bookLog.getElement(i));
                 bookLog.removeElement(i);
             }
->>>>>>> 0abe4c93
         }
         System.out.println("Contents of Child Section:\n" + childLibrary.toJson() + "\n");
         System.out.println("Contents of Adult Section:\n" + library.toJson() + "\n");
@@ -209,30 +72,6 @@
         demonstration2(result);
     }
 
-<<<<<<< HEAD
-        public static void example_1() throws IOException {
-        JsonObject jsonObj = new JsonObject();
-
-        jsonObj.setProperty("James", "Anderson")
-            .setProperty("Michael", "Campbell")
-            .setProperty("a", "b");
-
-        System.out.println(jsonObj);
-
-        jsonObj.removeProperty("Michael");
-        System.out.println(jsonObj);
-    }
-
-    public static void example_1_simple_json_object() {
-        JsonObject jsonObject = new JsonObject();
-
-        int properties = 10;
-        for(int i = 0; i < properties; i++) {
-            jsonObject.setProperty(
-                firstNames.get(randomiser.nextInt(firstNames.size())),
-                countries.get(randomiser.nextInt(countries.size()))
-            );
-=======
     public static void demonstration2(JsonElement element) throws IOException {
         JsonArray database = (JsonArray)element.getProperty("movies");
         JsonArray validData = new JsonArray();
@@ -240,7 +79,6 @@
             if(Objects.equals(database.getElement(i).getProperty("release").toString(), "Oct")){
                 validData.addElement(database.getElement(i));
             }
->>>>>>> 0abe4c93
         }
         System.out.println("Result of Test 2: All movies in October\n" + validData.toJson() + "\n");
         demonstration3(element);
@@ -262,45 +100,6 @@
         demonstration4(element);
     }
 
-<<<<<<< HEAD
-    public static void example_3_chaining_json_object() {
-        JsonObject jsonObject = new JsonObject();
-
-        // Showcasing chaining of JsonObject method calls
-        jsonObject.setProperty(
-            firstNames.get(randomiser.nextInt(firstNames.size())),
-            countries.get(randomiser.nextInt(countries.size()))
-        ).setProperty(
-            firstNames.get(randomiser.nextInt(firstNames.size())),
-            countries.get(randomiser.nextInt(countries.size()))
-        ).setProperty(
-            firstNames.get(randomiser.nextInt(firstNames.size())),
-            countries.get(randomiser.nextInt(countries.size()))
-        ).setProperty(
-            firstNames.get(randomiser.nextInt(firstNames.size())),
-            countries.get(randomiser.nextInt(countries.size()))
-        ).setProperty(
-            firstNames.get(randomiser.nextInt(firstNames.size())),
-            countries.get(randomiser.nextInt(countries.size()))
-        );
-
-        System.out.println(jsonObject);
-    }
-
-    public static void example_4_chaining_json_array() {
-        JsonArray countryArray = new JsonArray();
-
-        // Showcasing chaining of JsonArray method calls
-        countryArray.addElement(new JsonString(countries.get(randomiser.nextInt(countries.size()))))
-            .addElement(new JsonString(countries.get(randomiser.nextInt(countries.size()))))
-            .addElement(new JsonString(countries.get(randomiser.nextInt(countries.size()))))
-            .addElement(new JsonString(countries.get(randomiser.nextInt(countries.size()))))
-            .addElement(new JsonString(countries.get(randomiser.nextInt(countries.size()))))
-            .addElement(new JsonString(countries.get(randomiser.nextInt(countries.size()))))
-            .addElement(new JsonString(countries.get(randomiser.nextInt(countries.size()))))
-            .addElement(new JsonString(countries.get(randomiser.nextInt(countries.size()))))
-            .addElement(new JsonString(countries.get(randomiser.nextInt(countries.size()))));
-=======
     public static void demonstration4(JsonElement element) throws IOException {
         JsonArray database = (JsonArray)element.getProperty("movies");
         for (int i = 0; i < database.arrayLength(); i++){
@@ -310,10 +109,8 @@
             }
         }
         System.out.println("Result of Test 4: Remove Movies rated less than 8\n" + element.toJson() + "\n");
->>>>>>> 0abe4c93
 
         //String path = "src/test/resources/JsonTestFileEdited.json";
         //Files.writeString(Path.of(path), element.toJson());
     }
-    */
 }