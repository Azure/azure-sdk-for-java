--- conflicted
+++ resolved
@@ -70,19 +70,19 @@
     <dependency>
       <groupId>org.junit.jupiter</groupId>
       <artifactId>junit-jupiter-api</artifactId>
-      <version>5.9.2</version> <!-- {x-version-update;org.junit.jupiter:junit-jupiter-api;external_dependency} -->
+      <version>5.9.1</version> <!-- {x-version-update;org.junit.jupiter:junit-jupiter-api;external_dependency} -->
       <scope>test</scope>
     </dependency>
     <dependency>
       <groupId>org.junit.jupiter</groupId>
       <artifactId>junit-jupiter-engine</artifactId>
-      <version>5.9.2</version> <!-- {x-version-update;org.junit.jupiter:junit-jupiter-engine;external_dependency} -->
+      <version>5.9.1</version> <!-- {x-version-update;org.junit.jupiter:junit-jupiter-engine;external_dependency} -->
       <scope>test</scope>
     </dependency>
     <dependency>
       <groupId>org.junit.jupiter</groupId>
       <artifactId>junit-jupiter-params</artifactId>
-      <version>5.9.2</version> <!-- {x-version-update;org.junit.jupiter:junit-jupiter-params;external_dependency} -->
+      <version>5.9.1</version> <!-- {x-version-update;org.junit.jupiter:junit-jupiter-params;external_dependency} -->
       <scope>test</scope>
     </dependency>
   </dependencies>
@@ -168,11 +168,7 @@
         <dependency>
           <groupId>com.fasterxml.jackson.core</groupId>
           <artifactId>jackson-core</artifactId>
-<<<<<<< HEAD
-          <version>2.14.1</version> <!-- {x-version-update;com.fasterxml.jackson.core:jackson-core;external_dependency} -->
-=======
           <version>2.13.5</version> <!-- {x-version-update;com.fasterxml.jackson.core:jackson-core;external_dependency} -->
->>>>>>> cbba900b
         </dependency>
       </dependencies>
 
@@ -220,11 +216,7 @@
               <rules>
                 <bannedDependencies>
                   <includes>
-<<<<<<< HEAD
-                    <include>com.fasterxml.jackson.core:jackson-core:[2.14.1]</include> <!-- {x-include-update;com.fasterxml.jackson.core:jackson-core;external_dependency} -->
-=======
                     <include>com.fasterxml.jackson.core:jackson-core:[2.13.5]</include> <!-- {x-include-update;com.fasterxml.jackson.core:jackson-core;external_dependency} -->
->>>>>>> cbba900b
                   </includes>
                 </bannedDependencies>
               </rules>
