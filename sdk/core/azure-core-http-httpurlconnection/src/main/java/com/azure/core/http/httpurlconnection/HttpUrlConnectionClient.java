package com.azure.core.http.httpurlconnection;

import com.azure.core.http.*;
import com.azure.core.http.httpurlconnection.implementation.HttpUrlConnectionResponse;
import com.azure.core.util.Context;
import reactor.core.publisher.Mono;

import java.io.*;
import java.net.*;
import java.nio.charset.StandardCharsets;

public class HttpUrlConnectionClient implements HttpClient {

    // Asynchronous send method returning a Mono of HttpResponse
    @Override
    public Mono<HttpResponse> send(HttpRequest httpRequest) {
        return sendAsync(httpRequest, Context.NONE);
    }

    // Asynchronous send method returning a Mono of HttpResponse
    @Override
    public Mono<HttpResponse> send(HttpRequest request, Context context) {
        return sendAsync(request, context);
    }

    // Synchronous send method with additional context, primarily for interface compliance
    @Override
    public HttpResponse sendSync(HttpRequest httpRequest, Context context) {
        return sendAsync(httpRequest, context).block();
    }

    // Asynchronous send method with additional context
    public Mono<HttpResponse> sendAsync(HttpRequest httpRequest, Context context) {
        HttpMethod httpMethod = httpRequest.getHttpMethod();
        if (httpMethod == HttpMethod.PATCH) {
            return sendPatchViaSocket(httpRequest);
        }
        return openConnection(httpRequest)
            .flatMap(connection -> setConnectionRequest(connection, httpRequest)
                .then(writeRequestBody(connection, httpRequest))
                .then(readResponse(connection, httpRequest))
                .doFinally(signalType -> connection.disconnect()) // Disconnect connection after processing
                .onErrorResume(e -> Mono.error(new RuntimeException(e))));
    }

    // Send a PATCH request via a SocketClient
    private Mono<HttpResponse> sendPatchViaSocket(HttpRequest httpRequest) {
<<<<<<< HEAD
        return Mono.create(sink -> {
            try {
                HttpResponse response = new SocketClient(httpRequest.getUrl()).sendPatchRequest(httpRequest);
                sink.success(response);
=======
        return Mono.fromCallable(() -> {
            try {
                return new SocketClient(httpRequest.getUrl().toString()).sendPatchRequest(httpRequest);
>>>>>>> f18c2caa
            } catch (IOException e) {
                sink.error(e);
            }
        });
    }

    // Open a connection based on the HttpRequest URL
    private Mono<HttpURLConnection> openConnection(HttpRequest httpRequest) {
        return Mono.fromCallable(() -> (HttpURLConnection) httpRequest.getUrl().openConnection());
    }

    // Set properties and headers on the HttpURLConnection
    private Mono<Void> setConnectionRequest(HttpURLConnection connection, HttpRequest httpRequest) {
        return Mono.fromRunnable(() -> {
            try {
                connection.setRequestMethod(httpRequest.getHttpMethod().toString());
            } catch (ProtocolException e) {
                throw new RuntimeException(e);
            }
            for (HttpHeader header : httpRequest.getHeaders()) {
                connection.setRequestProperty(header.getName(), header.getValue());
            }
            if (httpRequest.getHttpMethod() != HttpMethod.GET) {
                connection.setDoOutput(true);
            }
        });
    }

    // Write the body of the request if necessary
    private Mono<Void> writeRequestBody(HttpURLConnection connection, HttpRequest httpRequest) {
        switch(httpRequest.getHttpMethod()) {
            case POST:
            case PUT:
            case PATCH:
                return Mono.fromRunnable(() -> {
                    try (OutputStream os = connection.getOutputStream();
                         OutputStreamWriter out = new OutputStreamWriter(os)) {
                        httpRequest.getBody()
                            .map(buffer -> StandardCharsets.UTF_8.decode(buffer).toString())
                            .doOnNext(bodyString -> {
                                try {
                                    out.write(bodyString);
                                } catch (IOException e) {
                                    throw new RuntimeException(e);
                                }
                            }).blockLast();
                    } catch (IOException e) {
                        throw new RuntimeException(e);
                    }
                });
            default:
                return Mono.empty();
        }
    }

    // Read the response and construct the HttpResponse object
    private Mono<HttpResponse> readResponse(HttpURLConnection connection, HttpRequest httpRequest) {
        return Mono.fromCallable(() -> {
            ByteArrayOutputStream outputStream = new ByteArrayOutputStream();
            InputStream is;
            int responseCode = connection.getResponseCode();

            if (responseCode >= 400) { // If it's an HTTP error status
                is = connection.getErrorStream();
                if (is == null) { // In rare cases, there might not be any error stream.
                    throw new IOException("HTTP error without any response body.");
                }
            } else {
                is = connection.getInputStream();
            }

            try {
                byte[] chunk = new byte[4096];
                int bytesRead;
                while ((bytesRead = is.read(chunk)) > 0) {
                    outputStream.write(chunk, 0, bytesRead);
                }
                return new HttpUrlConnectionResponse(httpRequest, httpRequest.getHeaders(), responseCode, outputStream.toByteArray());

            } finally {
                if (is != null) {
                    is.close();  // Make sure to close the InputStream
                }
            }
        });
    }

}<|MERGE_RESOLUTION|>--- conflicted
+++ resolved
@@ -45,20 +45,13 @@
 
     // Send a PATCH request via a SocketClient
     private Mono<HttpResponse> sendPatchViaSocket(HttpRequest httpRequest) {
-<<<<<<< HEAD
-        return Mono.create(sink -> {
+        return Mono.fromRunnable(() -> {
             try {
-                HttpResponse response = new SocketClient(httpRequest.getUrl()).sendPatchRequest(httpRequest);
-                sink.success(response);
-=======
-        return Mono.fromCallable(() -> {
-            try {
-                return new SocketClient(httpRequest.getUrl().toString()).sendPatchRequest(httpRequest);
->>>>>>> f18c2caa
+                new SocketClient(httpRequest.getUrl().toString()).sendPatchRequest(httpRequest);
             } catch (IOException e) {
-                sink.error(e);
+                throw new RuntimeException(e);
             }
-        });
+        }).then(Mono.empty());
     }
 
     // Open a connection based on the HttpRequest URL
