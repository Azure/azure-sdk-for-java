--- conflicted
+++ resolved
@@ -1,10 +1,7 @@
 # Release History
 
-<<<<<<< HEAD
-=======
 ## 1.0.0-beta.3 (Unreleased)
 
->>>>>>> 174756db
 ## 1.0.0-beta.2 (2020-01-07)
 - Add `EventHubs.*` properties to attributes of processing spans.
 - Remove `Azure` prefix from convenience layer span names.
