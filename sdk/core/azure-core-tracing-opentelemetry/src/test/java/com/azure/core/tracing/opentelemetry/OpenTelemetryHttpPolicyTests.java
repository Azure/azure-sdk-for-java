--- conflicted
+++ resolved
@@ -16,6 +16,7 @@
 import com.azure.core.http.policy.RequestIdPolicy;
 import com.azure.core.http.policy.RetryPolicy;
 import com.azure.core.test.http.MockHttpResponse;
+import com.azure.core.util.BinaryData;
 import com.azure.core.util.Context;
 import io.opentelemetry.api.OpenTelemetry;
 import io.opentelemetry.api.common.AttributeKey;
@@ -42,9 +43,14 @@
 import org.junit.jupiter.params.ParameterizedTest;
 import org.junit.jupiter.params.provider.Arguments;
 import org.junit.jupiter.params.provider.MethodSource;
+import reactor.core.publisher.Flux;
 import reactor.core.publisher.Mono;
 import reactor.test.StepVerifier;
 
+import java.io.IOException;
+import java.io.InputStream;
+import java.nio.ByteBuffer;
+import java.nio.charset.Charset;
 import java.time.Duration;
 import java.util.ArrayList;
 import java.util.Arrays;
@@ -57,6 +63,8 @@
 import java.util.concurrent.atomic.AtomicReference;
 import java.util.stream.Stream;
 
+import static com.azure.core.http.HttpHeaderName.TRACEPARENT;
+import static com.azure.core.http.HttpHeaderName.X_MS_REQUEST_ID;
 import static com.azure.core.util.tracing.Tracer.PARENT_TRACE_CONTEXT_KEY;
 import static org.junit.jupiter.api.Assertions.assertEquals;
 import static org.junit.jupiter.api.Assertions.assertNull;
@@ -77,8 +85,6 @@
     private Tracer tracer;
     private com.azure.core.util.tracing.Tracer azTracer;
     private static final String SPAN_NAME = "foo";
-    private static final HttpHeaderName TRACE_PARENT = HttpHeaderName.fromString("traceparent");
-    private static final HttpHeaderName X_MS_REQUEST_ID = HttpHeaderName.fromString("x-ms-request-id");
 
     @BeforeEach
     public void setUp(TestInfo testInfo) {
@@ -105,7 +111,7 @@
         request.setHeader(HttpHeaderName.USER_AGENT, "user-agent");
 
         try (Scope scope = parentSpan.makeCurrent()) {
-            createHttpPipeline(azTracer).send(request, tracingContext).block();
+            createHttpPipeline(azTracer).send(request, tracingContext).block().close();
         }
         // Assert
         List<SpanData> exportedSpans = exporter.getFinishedSpanItems();
@@ -114,7 +120,7 @@
 
         SpanData httpSpan = exportedSpans.get(0);
 
-        assertEquals(request.getHeaders().getValue(TRACE_PARENT), String.format("00-%s-%s-01", httpSpan.getTraceId(), httpSpan.getSpanId()));
+        assertEquals(request.getHeaders().getValue(TRACEPARENT), String.format("00-%s-%s-01", httpSpan.getTraceId(), httpSpan.getSpanId()));
         assertEquals(((ReadableSpan) parentSpan).getSpanContext().getSpanId(), httpSpan.getParentSpanId());
         assertEquals("POST", httpSpan.getName());
 
@@ -173,6 +179,7 @@
         try (Scope scope = tracer.spanBuilder("test").startSpan().makeCurrent()) {
             HttpRequest request = new HttpRequest(HttpMethod.PUT, "https://httpbin.org/hello?there#otel");
             HttpResponse response = createHttpPipeline(azTracer, new RequestIdPolicy()).send(request).block();
+            response.close();
 
             // Assert
             List<SpanData> exportedSpans = exporter.getFinishedSpanItems();
@@ -214,11 +221,11 @@
 
                 int count = attemptCount.getAndIncrement();
                 if (count == 0) {
-                    traceparentTry503.set(request.getHeaders().getValue(TRACE_PARENT));
+                    traceparentTry503.set(request.getHeaders().getValue(TRACEPARENT));
                     headers.set(X_MS_REQUEST_ID, X_MS_REQUEST_ID_1);
                     return Mono.just(new MockHttpResponse(request, 503, headers));
                 } else if (count == 1) {
-                    traceparentTry200.set(request.getHeaders().getValue(TRACE_PARENT));
+                    traceparentTry200.set(request.getHeaders().getValue(TRACEPARENT));
                     headers.set(X_MS_REQUEST_ID, X_MS_REQUEST_ID_2);
                     return Mono.just(new MockHttpResponse(request, 200, headers));
                 } else {
@@ -236,7 +243,10 @@
             .addData("az.namespace", "foo");
 
         StepVerifier.create(pipeline.send(new HttpRequest(HttpMethod.GET, "http://localhost/hello"), tracingContext))
-            .assertNext(response -> assertEquals(200, response.getStatusCode()))
+            .assertNext(response -> {
+                assertEquals(200, response.getStatusCode());
+                response.close();
+            })
             .verifyComplete();
 
         List<SpanData> exportedSpans = exporter.getFinishedSpanItems();
@@ -281,7 +291,10 @@
             .build();
 
         StepVerifier.create(pipeline.send(new HttpRequest(HttpMethod.GET, "http://localhost/hello")))
-            .assertNext(response -> assertEquals(statusCode, response.getStatusCode()))
+            .assertNext(response -> {
+                assertEquals(statusCode, response.getStatusCode());
+                response.close();
+            })
             .verifyComplete();
 
         List<SpanData> exportedSpans = exporter.getFinishedSpanItems();
@@ -355,7 +368,10 @@
             .addData("az.namespace", "foo");
 
         StepVerifier.create(pipeline.send(new HttpRequest(HttpMethod.GET, "http://localhost/hello"), tracingContext))
-            .assertNext(response -> assertEquals(200, response.getStatusCode()))
+            .assertNext(response -> {
+                assertEquals(200, response.getStatusCode());
+                response.close();
+            })
             .verifyComplete();
 
         List<SpanData> exportedSpans = exporter.getFinishedSpanItems();
@@ -365,17 +381,6 @@
         Map<String, Object> httpAttributesTimeout = getAttributes(tryTimeout);
         assertNull(httpAttributesTimeout.get("http.response.status_code"));
         assertEquals(StatusCode.ERROR, tryTimeout.getStatus().getStatusCode());
-<<<<<<< HEAD
-        assertEquals("", tryTimeout.getStatus().getDescription());
-
-        List<EventData> events = tryTimeout.getEvents();
-        assertEquals(1, events.size());
-        assertEquals("exception", events.get(0).getName());
-        assertEquals(TimeoutException.class.getName(), events.get(0).getAttributes().get(AttributeKey.stringKey("exception.type")));
-    }
-
-    @Test
-=======
         assertEquals("timeout", tryTimeout.getStatus().getDescription());
         assertEquals(TimeoutException.class.getName(), tryTimeout.getAttributes().get(AttributeKey.stringKey("error.type")));
     }
@@ -414,7 +419,6 @@
     }
 
     @Test
->>>>>>> 86d220e2
     public void cancelIsTraced() {
         OpenTelemetryTracingOptions options = new OpenTelemetryTracingOptions().setOpenTelemetry(openTelemetry);
 
@@ -441,7 +445,7 @@
         Map<String, Object> httpAttributesTimeout = getAttributes(cancelled);
         assertNull(httpAttributesTimeout.get("http.response.status_code"));
         assertEquals(StatusCode.ERROR, cancelled.getStatus().getStatusCode());
-        assertEquals("cancel", cancelled.getStatus().getDescription());
+        assertEquals("cancelled", cancelled.getStatus().getDescription());
     }
 
     private Map<String, Object> getAttributes(SpanData span) {
@@ -486,9 +490,57 @@
             // parent span
             SpanContext currentContext = Span.current().getSpanContext();
             assertTrue(currentContext.isValid());
-            assertEquals(currentContext.getTraceId(), request.getHeaders().getValue(TRACE_PARENT).substring(3, 35));
+            assertEquals(currentContext.getTraceId(), request.getHeaders().getValue(TRACEPARENT).substring(3, 35));
 
             return Mono.just(new MockHttpResponse(request, RESPONSE_STATUS_CODE, headers));
         }
     }
+
+    private class ThrowingHttpResponse extends MockHttpResponse {
+        private final int throwAfterBytes;
+        private final Throwable toThrow;
+        ThrowingHttpResponse(HttpRequest request, int statusCode, int throwAfterBytes, Throwable toThrow) {
+            super(request, statusCode, new byte[throwAfterBytes + 1]);
+            this.throwAfterBytes = throwAfterBytes;
+            this.toThrow = toThrow;
+        }
+
+        @Override
+        public Flux<ByteBuffer> getBody() {
+            if (throwAfterBytes == 0) {
+                return Flux.error(toThrow);
+            }
+
+            return Flux.create((sink) -> {
+                sink.next(ByteBuffer.allocate(throwAfterBytes));
+                sink.error(toThrow);
+            });
+        }
+
+        @Override
+        public Mono<byte[]> getBodyAsByteArray() {
+            return Mono.error(toThrow);
+        }
+
+        @Override
+        public Mono<String> getBodyAsString() {
+            return Mono.error(toThrow);
+        }
+
+        @Override
+        public BinaryData getBodyAsBinaryData() {
+            return BinaryData.fromFlux(getBody()).block();
+        }
+
+        @Override
+        public Mono<String> getBodyAsString(Charset charset) {
+            return Mono.error(toThrow);
+        }
+
+        @Override
+        public Mono<InputStream> getBodyAsInputStream() {
+            return BinaryData.fromFlux(getBody())
+                .map(data -> data.toStream());
+        }
+    }
 }