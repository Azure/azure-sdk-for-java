// Copyright (c) Microsoft Corporation. All rights reserved.
// Licensed under the MIT License.

package com.azure.core.tracing.opentelemetry;

import com.azure.core.util.Context;
import com.azure.core.util.tracing.StartSpanOptions;
import com.azure.core.util.tracing.TracingLink;
import io.opentelemetry.api.OpenTelemetry;
import io.opentelemetry.api.common.AttributeKey;
import io.opentelemetry.api.common.Attributes;
import io.opentelemetry.api.trace.Span;
import io.opentelemetry.api.trace.SpanBuilder;
import io.opentelemetry.api.trace.SpanContext;
import io.opentelemetry.api.trace.SpanId;
import io.opentelemetry.api.trace.SpanKind;
import io.opentelemetry.api.trace.StatusCode;
import io.opentelemetry.api.trace.TraceFlags;
import io.opentelemetry.api.trace.TraceId;
import io.opentelemetry.api.trace.TraceState;
import io.opentelemetry.api.trace.Tracer;
import io.opentelemetry.context.Scope;
import io.opentelemetry.sdk.OpenTelemetrySdk;
import io.opentelemetry.sdk.testing.exporter.InMemorySpanExporter;
import io.opentelemetry.sdk.trace.IdGenerator;
import io.opentelemetry.sdk.trace.ReadableSpan;
import io.opentelemetry.sdk.trace.SdkTracerProvider;
import io.opentelemetry.sdk.trace.SpanProcessor;
import io.opentelemetry.sdk.trace.data.EventData;
import io.opentelemetry.sdk.trace.data.LinkData;
import io.opentelemetry.sdk.trace.data.SpanData;
import io.opentelemetry.sdk.trace.export.SimpleSpanProcessor;
import org.junit.jupiter.api.AfterEach;
import org.junit.jupiter.api.BeforeEach;
import org.junit.jupiter.api.Test;
import org.junit.jupiter.params.ParameterizedTest;
import org.junit.jupiter.params.provider.Arguments;
import org.junit.jupiter.params.provider.MethodSource;
import reactor.core.Exceptions;

import java.io.IOException;
import java.io.UncheckedIOException;
import java.lang.reflect.InvocationTargetException;
import java.lang.reflect.UndeclaredThrowableException;
import java.time.Instant;
import java.time.OffsetDateTime;
import java.time.ZoneOffset;
import java.util.Collections;
import java.util.HashMap;
import java.util.List;
import java.util.Map;
import java.util.Optional;
import java.util.concurrent.ExecutionException;
import java.util.stream.Stream;

import static com.azure.core.tracing.opentelemetry.OpenTelemetryTracer.MESSAGE_ENQUEUED_TIME;
import static com.azure.core.util.tracing.Tracer.AZ_TRACING_NAMESPACE_KEY;
import static com.azure.core.util.tracing.Tracer.DIAGNOSTIC_ID_KEY;
import static com.azure.core.util.tracing.Tracer.ENTITY_PATH_KEY;
import static com.azure.core.util.tracing.Tracer.HOST_NAME_KEY;
import static com.azure.core.util.tracing.Tracer.PARENT_TRACE_CONTEXT_KEY;
import static com.azure.core.util.tracing.Tracer.SPAN_BUILDER_KEY;
import static com.azure.core.util.tracing.Tracer.SPAN_CONTEXT_KEY;
import static io.opentelemetry.api.trace.StatusCode.ERROR;
import static io.opentelemetry.api.trace.StatusCode.UNSET;
import static org.junit.jupiter.api.Assertions.assertEquals;
import static org.junit.jupiter.api.Assertions.assertFalse;
import static org.junit.jupiter.api.Assertions.assertNotNull;
import static org.junit.jupiter.api.Assertions.assertNotSame;
import static org.junit.jupiter.api.Assertions.assertNull;
import static org.junit.jupiter.api.Assertions.assertSame;
import static org.junit.jupiter.api.Assertions.assertThrows;
import static org.junit.jupiter.api.Assertions.assertTrue;
import static org.junit.jupiter.api.Assertions.fail;

/**
 * Tests Azure-OpenTelemetry tracing package using openTelemetry-sdk
 */
@SuppressWarnings("try")
public class OpenTelemetryTracerTest {

    private static final String METHOD_NAME = "EventHubs.send";
    private static final String HOSTNAME_VALUE = "testEventDataNameSpace.servicebus.windows.net";
    private static final String ENTITY_PATH_VALUE = "test";
    private static final String AZ_NAMESPACE_VALUE = "Microsoft.Eventhub";
    private static final Long MESSAGE_ENQUEUED_VALUE = Instant.ofEpochSecond(561639205).getEpochSecond();
    private static final int TRACEPARENT_DELIMITER_SIZE = 1;
    private static final int TRACE_ID_HEX_SIZE = TraceId.getLength();
    private static final int SPAN_ID_HEX_SIZE = SpanId.getLength();
    private static final int TRACE_ID_OFFSET = 2 + TRACEPARENT_DELIMITER_SIZE;
    private static final int SPAN_ID_OFFSET =
        TRACE_ID_OFFSET + TRACE_ID_HEX_SIZE + TRACEPARENT_DELIMITER_SIZE;
    private static final int TRACE_OPTION_OFFSET =
        SPAN_ID_OFFSET + SPAN_ID_HEX_SIZE + TRACEPARENT_DELIMITER_SIZE;
    private OpenTelemetryTracer openTelemetryTracer;
    private Tracer tracer;
    private InMemorySpanExporter testExporter;
    private SpanProcessor spanProcessor;
    private Context tracingContext;
    private Span parentSpan;
    private SdkTracerProvider tracerProvider;
    private OpenTelemetry openTelemetry;

    private final HashMap<String, Object> expectedAttributeMap = new HashMap<String, Object>() {
        {
            put("messaging.destination.name", ENTITY_PATH_VALUE);
            put("server.address", HOSTNAME_VALUE);
            put("az.namespace", AZ_NAMESPACE_VALUE);
        }
    };

    @BeforeEach
    public void setUp() {
        testExporter = InMemorySpanExporter.create();
        spanProcessor = SimpleSpanProcessor.create(testExporter);
        tracerProvider = SdkTracerProvider.builder()
                .addSpanProcessor(spanProcessor)
                .build();

        openTelemetry = OpenTelemetrySdk.builder().setTracerProvider(tracerProvider).build();

        tracer = tracerProvider.get("test");
        // Start user parent span.
        parentSpan = tracer.spanBuilder(METHOD_NAME)
            .setSpanKind(SpanKind.SERVER)
            .setNoParent().startSpan();

        // Add parent span to tracingContext
        tracingContext = new Context(PARENT_TRACE_CONTEXT_KEY, io.opentelemetry.context.Context.root().with(parentSpan));
        openTelemetryTracer = new OpenTelemetryTracer("test", null, AZ_NAMESPACE_VALUE,
            new OpenTelemetryTracingOptions().setOpenTelemetry(openTelemetry));
    }

    @AfterEach
    public void tearDown() {
        // Clear out tracer and tracingContext objects
        tracingContext = null;
        assertNull(tracingContext);
    }

    @Test
    public void startSpanNullPointerException() {
        // Act
        assertThrows(NullPointerException.class, () -> openTelemetryTracer.start("", null));
    }

    @Test
    public void startSpanParentContextFlowTest() {
        // Arrange
        final String parentSpanId = parentSpan.getSpanContext().getSpanId();

        // Act
        final Context span = openTelemetryTracer.start(METHOD_NAME, tracingContext);

        // Assert
        final SpanData spanData = assertSpanWithExplicitParent(span, parentSpanId).toSpanData();
        assertEquals(SpanKind.INTERNAL, spanData.getKind());
        final Attributes attributeMap = spanData.getAttributes();
        assertEquals(attributeMap.get(AttributeKey.stringKey("az.namespace")), AZ_NAMESPACE_VALUE);
    }

    @Test
    public void startSpanTestNoUserParent() {
        // Act
        final Context updatedContext = openTelemetryTracer.start(METHOD_NAME, Context.NONE);

        // Assert
        final ReadableSpan recordEventsSpan = getSpan(updatedContext);

        assertEquals(METHOD_NAME, recordEventsSpan.getName());
        assertFalse(recordEventsSpan.getSpanContext().isRemote());
        assertNotNull(recordEventsSpan.toSpanData().getParentSpanId());
    }

    @Test
    @SuppressWarnings("deprecation")
    public void startSharedBuilderAndSpanProcessKindSend() {
        // Arrange
        final String parentSpanId = parentSpan.getSpanContext().getSpanId();

        // Add additional metadata to spans for SEND
        final Context traceContext = tracingContext
            .addData(ENTITY_PATH_KEY, ENTITY_PATH_VALUE)
            .addData(HOST_NAME_KEY, HOSTNAME_VALUE)
            .addData("az.namespace", "ignored");

        // Start user parent span.
        final Context withBuilder = openTelemetryTracer.getSharedSpanBuilder(METHOD_NAME, traceContext);

        // Act
        final Context updatedContext = openTelemetryTracer.start(METHOD_NAME, withBuilder, com.azure.core.util.tracing.ProcessKind.SEND);

        // Assert
        // verify span created with explicit parent when for Process Kind SEND
        ReadableSpan recordEventsSpan = assertSpanWithExplicitParent(updatedContext, parentSpanId);
        assertEquals(SpanKind.CLIENT, recordEventsSpan.toSpanData().getKind());

        // verify span attributes
        final Attributes attributeMap = recordEventsSpan.toSpanData().getAttributes();

        verifySpanAttributes(expectedAttributeMap, attributeMap);
    }

    @Test
    public void startWithAttributes() {
        // Arrange
        final String parentSpanId = parentSpan.getSpanContext().getSpanId();

        StartSpanOptions options = new StartSpanOptions(com.azure.core.util.tracing.SpanKind.PRODUCER);
        options.setAttribute(ENTITY_PATH_KEY, ENTITY_PATH_VALUE)
            .setAttribute(HOST_NAME_KEY, HOSTNAME_VALUE);

        // Act
        final Context span = openTelemetryTracer.start(METHOD_NAME, options, tracingContext);

        // Assert
        // verify span created with explicit parent when for Process Kind SEND
        ReadableSpan recordEventsSpan = assertSpanWithExplicitParent(span, parentSpanId);
        assertEquals(SpanKind.PRODUCER, recordEventsSpan.toSpanData().getKind());

        // verify span attributes
        final Attributes attributeMap = recordEventsSpan.toSpanData().getAttributes();

        verifySpanAttributes(expectedAttributeMap, attributeMap);
    }

    @Test
    public void fallbackToAzNamespaceFromContext() {
        // Arrange
        OpenTelemetryTracer noAzTracer = new OpenTelemetryTracer("test", null, null,
            new OpenTelemetryTracingOptions().setOpenTelemetry(openTelemetry));

        // Act
        final Context span = noAzTracer.start(METHOD_NAME, new Context("az.namespace", "foo"));

        // Assert
        SpanData spanData = getSpan(span).toSpanData();
        assertEquals(1, spanData.getAttributes().size());
        assertEquals("foo", spanData.getAttributes().get(AttributeKey.stringKey("az.namespace")));
    }

    @Test
    public void startWithLinks() {
        // Arrange
        SpanContext linkCtx1 = SpanContext.create(IdGenerator.random().generateTraceId(), IdGenerator.random().generateSpanId(), TraceFlags.getDefault(), TraceState.getDefault());
        SpanContext linkCtx2 = SpanContext.create(IdGenerator.random().generateTraceId(), IdGenerator.random().generateSpanId(), TraceFlags.getDefault(), TraceState.getDefault());

        StartSpanOptions options = new StartSpanOptions(com.azure.core.util.tracing.SpanKind.CLIENT)
            .setAttribute(ENTITY_PATH_KEY, ENTITY_PATH_VALUE)
            .setAttribute(HOST_NAME_KEY, HOSTNAME_VALUE)
            .addLink(new TracingLink(new Context(SPAN_CONTEXT_KEY, linkCtx1), Collections.singletonMap("foo", "bar")))
            .addLink(new TracingLink(new Context(SPAN_CONTEXT_KEY, linkCtx2)));

        // Act
        final Context span = openTelemetryTracer.start(METHOD_NAME, options, Context.NONE);

        // Assert
        SpanData spanData = getSpan(span).toSpanData();
        assertEquals(SpanKind.CLIENT, spanData.getKind());

        // verify span attributes
        final Attributes attributeMap = spanData.getAttributes();
        verifySpanAttributes(expectedAttributeMap, attributeMap);

        assertEquals(2, spanData.getLinks().size());
        assertSame(linkCtx1, spanData.getLinks().get(0).getSpanContext());
        assertSame(linkCtx2, spanData.getLinks().get(1).getSpanContext());
        assertEquals(1, spanData.getLinks().get(0).getAttributes().size());
        assertEquals("bar", spanData.getLinks().get(0).getAttributes().get(AttributeKey.stringKey("foo")));
        assertEquals(0, spanData.getLinks().get(1).getAttributes().size());
    }

    @Test
    public void startWithRemoteParent() {
        // Arrange
        SpanContext remoteParent = SpanContext.create(IdGenerator.random().generateTraceId(), IdGenerator.random().generateSpanId(), TraceFlags.getSampled(), TraceState.getDefault());

        StartSpanOptions options = new StartSpanOptions(com.azure.core.util.tracing.SpanKind.CONSUMER)
            .setAttribute(ENTITY_PATH_KEY, ENTITY_PATH_VALUE)
            .setAttribute(HOST_NAME_KEY, HOSTNAME_VALUE)
            .setRemoteParent(new Context(SPAN_CONTEXT_KEY, remoteParent));

        // Act
        final Context span = openTelemetryTracer.start(METHOD_NAME, options, Context.NONE);

        // Assert
        SpanData spanData = assertSpanWithExplicitParent(span, remoteParent.getSpanId()).toSpanData();
        assertEquals(SpanKind.CONSUMER, spanData.getKind());
    }

    @Test
    @SuppressWarnings("deprecation")
    public void startSpanProcessKindSend() {
        // Arrange
        final String parentSpanId = parentSpan.getSpanContext().getSpanId();

        // Start user parent span.
        final SpanBuilder spanBuilder = tracer.spanBuilder(METHOD_NAME)
            .setParent(io.opentelemetry.context.Context.root().with(parentSpan))
            .setSpanKind(SpanKind.CLIENT);
        // Add additional metadata to spans for SEND
        final Context traceContext = tracingContext
            .addData(ENTITY_PATH_KEY, ENTITY_PATH_VALUE)
            .addData(HOST_NAME_KEY, HOSTNAME_VALUE)
            .addData(SPAN_BUILDER_KEY, spanBuilder)
            .addData(AZ_TRACING_NAMESPACE_KEY, AZ_NAMESPACE_VALUE);

        // Act
        final Context updatedContext = openTelemetryTracer.start(METHOD_NAME, traceContext, com.azure.core.util.tracing.ProcessKind.SEND);

        // Assert
        // verify span created with explicit parent when for Process Kind SEND
        final ReadableSpan recordEventsSpan = assertSpanWithExplicitParent(updatedContext, parentSpanId);
        assertEquals(SpanKind.CLIENT, recordEventsSpan.toSpanData().getKind());

        // verify span attributes
        final Attributes attributeMap = recordEventsSpan.toSpanData().getAttributes();

        verifySpanAttributes(expectedAttributeMap, attributeMap);
    }

    @Test
    @SuppressWarnings("deprecation")
    public void startSpanProcessKindMessage() {
        // Arrange
        final String parentSpanId = parentSpan.getSpanContext().getSpanId();
        final Context contextWithAttributes = tracingContext
            .addData(ENTITY_PATH_KEY, ENTITY_PATH_VALUE)
            .addData(HOST_NAME_KEY, HOSTNAME_VALUE)
            .addData(AZ_TRACING_NAMESPACE_KEY, AZ_NAMESPACE_VALUE);

        // Act
        final Context updatedContext = openTelemetryTracer.start(METHOD_NAME, contextWithAttributes, com.azure.core.util.tracing.ProcessKind.MESSAGE);

        // Assert
        // verify span created with explicit parent when no span context in the sending Context object
        final ReadableSpan recordEventsSpan = assertSpanWithExplicitParent(updatedContext, parentSpanId);
        // verify no kind set on Span for message
        assertEquals(SpanKind.PRODUCER, recordEventsSpan.toSpanData().getKind());
        // verify diagnostic id and span context returned
        //assertNotNull(updatedContext.getData(SPAN_CONTEXT_KEY).get());
        assertNotNull(updatedContext.getData(DIAGNOSTIC_ID_KEY).get());

        final Attributes attributeMap = recordEventsSpan.toSpanData().getAttributes();
        verifySpanAttributes(expectedAttributeMap, attributeMap);
    }

    @Test
    @SuppressWarnings("deprecation")
    public void startSpanProcessKindProcess() {
        // Arrange
        final String parentSpanId = parentSpan.getSpanContext().getSpanId();
        // Add additional metadata to spans for PROCESS
        final Context traceContext = tracingContext
            .addData(ENTITY_PATH_KEY, ENTITY_PATH_VALUE)
            .addData(HOST_NAME_KEY, HOSTNAME_VALUE)
            .addData(AZ_TRACING_NAMESPACE_KEY, AZ_NAMESPACE_VALUE)
            .addData(MESSAGE_ENQUEUED_TIME, MESSAGE_ENQUEUED_VALUE); // only in PROCESS

        // Act
        final Context updatedContext = openTelemetryTracer.start(METHOD_NAME, traceContext, com.azure.core.util.tracing.ProcessKind.PROCESS);

        // verify no parent span passed
        assertFalse(tracingContext.getData(SPAN_CONTEXT_KEY).isPresent(),
            "When no parent span passed in context information");
        // verify span created with explicit parent
        final ReadableSpan recordEventsSpan = assertSpanWithExplicitParent(updatedContext, parentSpanId);
        // verify scope returned
        //assertNotNull(updatedContext.getData(SCOPE_KEY).get());
        assertEquals(SpanKind.CONSUMER, recordEventsSpan.toSpanData().getKind());

        // verify span attributes
        final Attributes attributeMap = recordEventsSpan.toSpanData().getAttributes();

        // additional only in process spans.
        expectedAttributeMap.put(MESSAGE_ENQUEUED_TIME, MESSAGE_ENQUEUED_VALUE);
        expectedAttributeMap.put(AZ_TRACING_NAMESPACE_KEY, AZ_NAMESPACE_VALUE);

        verifySpanAttributes(expectedAttributeMap, attributeMap);
    }

    @Test
    @SuppressWarnings("deprecation")
    public void getSpanBuilderTest() {
        // Act
        final Context updatedContext = openTelemetryTracer.getSharedSpanBuilder(METHOD_NAME, Context.NONE);

        assertTrue(updatedContext.getData(SPAN_BUILDER_KEY).isPresent());
    }

    @Test
    @SuppressWarnings("deprecation")
    public void startProcessSpanWithRemoteParent() {
        // Arrange
        final Span testSpan = tracer.spanBuilder("child-span").startSpan();
        final String testSpanId = testSpan.getSpanContext().getSpanId();
        final SpanContext spanContext = SpanContext.createFromRemoteParent(
            testSpan.getSpanContext().getTraceId(),
            testSpan.getSpanContext().getSpanId(),
            testSpan.getSpanContext().getTraceFlags(),
            testSpan.getSpanContext().getTraceState());
        final Context traceContext = tracingContext.addData(SPAN_CONTEXT_KEY, spanContext);

        // Act
        final Context updatedContext = openTelemetryTracer.start(METHOD_NAME, traceContext, com.azure.core.util.tracing.ProcessKind.PROCESS);

        // Assert new span created with remote parent context
        assertSpanWithRemoteParent(updatedContext, testSpanId);
    }

    @Test
    @SuppressWarnings("deprecation")
    public void startProcessSpanWithLinks() {
        // Arrange
        final Context spanBuilder = openTelemetryTracer.getSharedSpanBuilder("span", Context.NONE);

        Span link1 = tracer.spanBuilder("link1").startSpan();
        Span link2 = tracer.spanBuilder("link2").startSpan();

        openTelemetryTracer.addLink(spanBuilder.addData(SPAN_CONTEXT_KEY, link1.getSpanContext()));
        openTelemetryTracer.addLink(spanBuilder
            .addData(SPAN_CONTEXT_KEY, link2.getSpanContext())
            .addData(MESSAGE_ENQUEUED_TIME, MESSAGE_ENQUEUED_VALUE));

        // Act
        final Context spanCtx = openTelemetryTracer.start(METHOD_NAME, spanBuilder, com.azure.core.util.tracing.ProcessKind.PROCESS);
        openTelemetryTracer.end(null, null, spanCtx);

        // Assert
        ReadableSpan span = getSpan(spanCtx);
        List<LinkData> links = span.toSpanData().getLinks();
        assertEquals(2, links.size());
        assertEquals(link1.getSpanContext().getTraceId(), links.get(0).getSpanContext().getTraceId());
        assertEquals(link1.getSpanContext().getSpanId(),  links.get(0).getSpanContext().getSpanId());
        assertEquals(0, links.get(0).getAttributes().size());

        assertEquals(link2.getSpanContext().getTraceId(), links.get(1).getSpanContext().getTraceId());
        assertEquals(link2.getSpanContext().getSpanId(),  links.get(1).getSpanContext().getSpanId());
        Attributes linkAttributes = links.get(1).getAttributes();
        assertEquals(1, linkAttributes.size());
        assertEquals(MESSAGE_ENQUEUED_VALUE, linkAttributes.get(AttributeKey.longKey(MESSAGE_ENQUEUED_TIME)));
    }

    @Test
    @SuppressWarnings("deprecation")
    public void startConsumeSpanWitStartTimeInContext() {
        // Arrange
        final Context spanBuilder = openTelemetryTracer.getSharedSpanBuilder("span",
            new Context("span-start-time", Instant.now().minusSeconds(1000)));

        Span link = tracer.spanBuilder("link1").startSpan();

        openTelemetryTracer.addLink(spanBuilder.addData(SPAN_CONTEXT_KEY, link.getSpanContext()));

        // Act
        final Context spanCtx = openTelemetryTracer.start(METHOD_NAME, spanBuilder, com.azure.core.util.tracing.ProcessKind.PROCESS);
        openTelemetryTracer.end(null, null, spanCtx);

        // Assert
        ReadableSpan span = getSpan(spanCtx);
        assertEquals(1, span.toSpanData().getLinks().size());
        assertEquals(span.getLatencyNanos() / 1000_000_000d, 1000d, 10);
    }

    @Test
    @SuppressWarnings("deprecation")
    public void startSpanOverloadNullPointerException() {

        // Assert
        assertThrows(NullPointerException.class, () ->
            openTelemetryTracer.start("", Context.NONE, null));
    }

    @Test
    public void startSpanInvalid() {
        assertThrows(NullPointerException.class, () ->
            openTelemetryTracer.start(null, Context.NONE));
        assertThrows(NullPointerException.class, () ->
            openTelemetryTracer.start("span", null));
        assertThrows(NullPointerException.class, () ->
            openTelemetryTracer.start("span", null, Context.NONE));
        assertThrows(NullPointerException.class, () ->
            openTelemetryTracer.start(null, new StartSpanOptions(com.azure.core.util.tracing.SpanKind.CONSUMER), Context.NONE));
        assertThrows(NullPointerException.class, () ->
            openTelemetryTracer.start("span", new StartSpanOptions(com.azure.core.util.tracing.SpanKind.CONSUMER), null));

    }

    @Test
    @SuppressWarnings("deprecation")
    public void addLinkTest() {
        // Arrange
        StartSpanOptions spanBuilder = new StartSpanOptions(com.azure.core.util.tracing.SpanKind.INTERNAL);
        Span toLinkSpan = tracer.spanBuilder("new test span").startSpan();

        Context linkContext = new Context(
            SPAN_CONTEXT_KEY, toLinkSpan.getSpanContext());
        LinkData expectedLink = LinkData.create(toLinkSpan.getSpanContext());

        // Act
        openTelemetryTracer.addLink(linkContext.addData(SPAN_BUILDER_KEY, spanBuilder));

        Context span = openTelemetryTracer.start(METHOD_NAME, spanBuilder, Context.NONE);
        ReadableSpan span1 = getSpan(span);

        //Assert
        // verify parent span has the expected Link
        LinkData createdLink = span1.toSpanData().getLinks().get(0);
        assertEquals(1, span1.toSpanData().getLinks().size());
        assertEquals(expectedLink.getSpanContext().getTraceId(),
            createdLink.getSpanContext().getTraceId());
        assertEquals(expectedLink.getSpanContext().getSpanId(),
            createdLink.getSpanContext().getSpanId());
    }

    @Test
    @SuppressWarnings("deprecation")
    public void addLinkNoSpanContextTest() {
        // Arrange
        SpanBuilder span = tracer.spanBuilder(METHOD_NAME);

        // Act
        openTelemetryTracer.addLink(new Context(SPAN_BUILDER_KEY, span));
        ReadableSpan span1 = (ReadableSpan) span.startSpan();

        //Assert
        // verify no links were added
        assertEquals(span1.toSpanData().getLinks().size(), 0);
    }

    @Test
    @SuppressWarnings("deprecation")
    public void addLinkNoSpanToLinkTest() {
        // Arrange
        SpanBuilder span = tracer.spanBuilder(METHOD_NAME);

        // Act
        openTelemetryTracer.addLink(Context.NONE);
        ReadableSpan span1 = (ReadableSpan) span.startSpan();

        //Assert
        // verify no links were added
        assertEquals(span1.toSpanData().getLinks().size(), 0);
    }

    @Test
    public void endSpanNoSuccessErrorMessageTest() {
        // Arrange
        final ReadableSpan recordEventsSpan = (ReadableSpan) parentSpan;

        // Act
        openTelemetryTracer.end(null, null, tracingContext);

        // Assert
        assertEquals(UNSET, recordEventsSpan.toSpanData().getStatus().getStatusCode());
    }

    @Test
    public void endSpanErrorMessageTest() {
        // Arrange
        final ReadableSpan span = (ReadableSpan) parentSpan;
        final String throwableMessage = "custom error message";

        // Act
        openTelemetryTracer.end(null, new Throwable(throwableMessage), tracingContext);

        // Assert
        assertEquals(StatusCode.ERROR, span.toSpanData().getStatus().getStatusCode());
        assertEquals(throwableMessage, span.toSpanData().getStatus().getDescription());
        assertEquals(Throwable.class.getName(), span.getAttribute(AttributeKey.stringKey("error.type")));
    }

    @Test
    @SuppressWarnings("deprecation")
    public void endSpanTestThrowableResponseCode() {
        // Arrange
        final ReadableSpan span = (ReadableSpan) parentSpan;

        // Act
        openTelemetryTracer.end(404, new Throwable("this is an exception"), tracingContext);

        // Assert
<<<<<<< HEAD
        assertEquals(StatusCode.ERROR, recordEventsSpan.toSpanData().getStatus().getStatusCode());
        assertEquals("", recordEventsSpan.toSpanData().getStatus().getDescription());

        List<EventData> events = recordEventsSpan.toSpanData().getEvents();
        assertEquals(1, events.size());
        EventData event = events.get(0);
        assertEquals("exception", event.getName());
=======
        assertEquals(StatusCode.ERROR, span.toSpanData().getStatus().getStatusCode());
        assertEquals("this is an exception", span.toSpanData().getStatus().getDescription());
        assertEquals(Throwable.class.getName(), span.getAttribute(AttributeKey.stringKey("error.type")));
>>>>>>> ac3c0baa
    }

    @Test
    public void startEndCurrentSpan() {
        try (Scope parentScope = parentSpan.makeCurrent()) {
            final Context started = openTelemetryTracer.start(METHOD_NAME, tracingContext);

            try (AutoCloseable scope = openTelemetryTracer.makeSpanCurrent(started)) {
                assertSame(Span.current(), getSpan(started));
            } catch (Exception e) {
                fail();
            } finally {
                openTelemetryTracer.end("foo", null, started);
            }

            assertSame(parentSpan, Span.current());
        }
    }

    @Test
    public void setAttributeTest() {
        // Arrange
        final String firstKey = "first-key";
        final String firstKeyValue = "first-value";
        Context spanContext = openTelemetryTracer.start(METHOD_NAME, tracingContext);
        final ReadableSpan recordEventsSpan = getSpan(spanContext);

        // Act
        openTelemetryTracer.setAttribute(firstKey, firstKeyValue, spanContext);

        // Assert
        final Attributes attributeMap = recordEventsSpan.toSpanData().getAttributes();
        assertEquals(attributeMap.get(AttributeKey.stringKey(firstKey)), firstKeyValue);
    }

    @Test
    public void setAttributeNoSpanTest() {
        // Arrange
        final String firstKey = "first-key";
        final String firstKeyValue = "first-value";
        Context spanContext = openTelemetryTracer.start(METHOD_NAME, tracingContext);
        final ReadableSpan readableSpan = getSpan(spanContext);

        // Act
        openTelemetryTracer.setAttribute(firstKey, firstKeyValue, Context.NONE);

        // Assert
        final Attributes attributeMap = readableSpan.toSpanData().getAttributes();
        assertNull(attributeMap.get(AttributeKey.stringKey(firstKey)));
        assertEquals(attributeMap.size(), 1);
        assertEquals(AZ_NAMESPACE_VALUE, attributeMap.get(AttributeKey.stringKey("az.namespace")));
    }

    @Test
    @SuppressWarnings("deprecation")
    public void extractContextValidDiagnosticId() {
        // Arrange
        String traceparent = "00-bc7293302f5dc6de8a2372491092df95-dfd6fee494751d3f-01";
        String traceId =
            traceparent.substring(TRACE_ID_OFFSET, TRACE_ID_OFFSET + TraceId.getLength());
        String spanId = traceparent.substring(SPAN_ID_OFFSET, SPAN_ID_OFFSET + SpanId.getLength());

        TraceFlags traceFlags = TraceFlags.fromHex(traceparent, TRACE_OPTION_OFFSET);

        SpanContext validSpanContext = SpanContext.createFromRemoteParent(
            traceId,
            spanId,
            traceFlags,
            TraceState.builder().build());

        // Act
        Context updatedContext = openTelemetryTracer.extractContext(traceparent, Context.NONE);

        // Assert
        Optional<Object> spanContextOptional = updatedContext.getData(SPAN_CONTEXT_KEY);
        assertNotNull(spanContextOptional);
        SpanContext spanContext = (SpanContext) spanContextOptional.get();
        assertEquals(spanContext, validSpanContext);
    }

    @Test
    @SuppressWarnings("deprecation")
    public void extractContextInvalidDiagnosticId() {
        // Arrange
        String diagnosticId = "00000000000000000000000000000000";
        SpanContext invalidSpanContext = SpanContext.getInvalid();

        // Act
        Context updatedContext = openTelemetryTracer.extractContext(diagnosticId, Context.NONE);

        // Assert
        Optional<Object> spanContextOptional = updatedContext.getData(SPAN_CONTEXT_KEY);
        assertNotNull(spanContextOptional);
        SpanContext spanContext = (SpanContext) spanContextOptional.get();
        assertEquals(spanContext, invalidSpanContext);
    }

    @Test
    public void addEventWithNonNullEventName() {
        // Arrange
        final String eventName = "event-0";

        // Act
        openTelemetryTracer.addEvent(eventName, null, null, tracingContext);

        // Assert
        final ReadableSpan recordEventsSpan = getSpan(tracingContext);
        assertEquals(METHOD_NAME, recordEventsSpan.getName());
        List<EventData> eventData = recordEventsSpan.toSpanData().getEvents();
        assertNotNull(eventData);
        assertEquals(1, eventData.size());
        assertEquals(eventName, eventData.get(0).getName());
    }

    @Test
    public void addEventWithAttributes() {
        // Arrange
        final String eventName = "event-0";
        Map<String, Object> input = new HashMap<String, Object>() {{
                put("attr1", "value1");
                put("attr2", true);
                put("attr3", 1L);
                put("attr4", 2);
                put("attr5", (short) 3);
                put("attr6", (byte) 4);
                put("attr7", 1.0);
                put("attr8", 2F);
                put("attr9", new double[] {1.0, 2.0, 3.0});
                put("attr10", new long[] {1L, 2L, 3L});
                put("attr11", new boolean[] {true});
                put("attr12", null);
            }};

        // Act
        openTelemetryTracer.addEvent(eventName, input, null, tracingContext);

        // Assert
        final ReadableSpan recordEventsSpan = getSpan(tracingContext);
        assertEquals(METHOD_NAME, recordEventsSpan.getName());
        List<EventData> eventData = recordEventsSpan.toSpanData().getEvents();
        assertNotNull(eventData);
        assertEquals(1, eventData.size());
        assertEquals(eventName, eventData.get(0).getName());
        Attributes attributes = eventData.get(0).getAttributes();
        assertEquals(8, attributes.size());
        Attributes expectedEventAttrs = Attributes.builder()
            .put(AttributeKey.stringKey("attr1"), "value1")
            .put(AttributeKey.booleanKey("attr2"), true)
            .put(AttributeKey.longKey("attr3"), 1)
            .put(AttributeKey.longKey("attr4"), 2)
            .put(AttributeKey.longKey("attr5"), 3)
            .put(AttributeKey.longKey("attr6"), 4)
            .put(AttributeKey.doubleKey("attr7"), 1.0)
            .put(AttributeKey.doubleKey("attr8"), 2.0)
            .build();

        expectedEventAttrs.forEach((attributeKey, attrValue) -> assertEquals(attrValue, attributes.get(attributeKey)));
    }

    @Test
    public void addEventWithTimeSpecification() {
        // Arrange
        final String eventName = "event-0";
        OffsetDateTime eventTime = OffsetDateTime.parse("2021-01-01T18:35:24.00Z");

        // Act
        openTelemetryTracer.addEvent(eventName, null, eventTime, tracingContext);

        // Assert
        final ReadableSpan recordEventsSpan = getSpan(tracingContext);
        assertEquals(METHOD_NAME, recordEventsSpan.getName());
        List<EventData> eventData = recordEventsSpan.toSpanData().getEvents();
        assertNotNull(eventData);
        assertEquals(1, eventData.size());
        assertEquals(eventName, eventData.get(0).getName());
        assertEquals(eventTime,
            OffsetDateTime.ofInstant(Instant.ofEpochMilli(eventData.get(0).getEpochNanos() / 1000000), ZoneOffset.UTC));
    }

    @Test
    public void addEventAfterSpanEnd() {
        // Arrange
        final String eventName = "event-0";

        // Act
        parentSpan.end();
        openTelemetryTracer.addEvent(eventName, null, null, tracingContext);

        // Assert
        final ReadableSpan recordEventsSpan = getSpan(tracingContext);
        List<EventData> eventData = recordEventsSpan.toSpanData().getEvents();
        assertNotNull(eventData);
        // no event associated once span has ended and the user tries to add an event.
        assertEquals(0, eventData.size());
    }

    @Test
    public void addEventWithChildSpan() {
        // Arrange
        tracingContext = openTelemetryTracer.start("child-span-1", tracingContext);
        final String eventName = "event-0";
        OffsetDateTime eventTime = OffsetDateTime.parse("2021-01-01T18:35:24.00Z");

        // Act
        openTelemetryTracer.addEvent(eventName, null, eventTime, tracingContext);

        // Assert
        final ReadableSpan recordEventsSpan = getSpan(tracingContext);
        assertEquals("child-span-1", recordEventsSpan.getName());
        List<EventData> eventData = recordEventsSpan.toSpanData().getEvents();
        assertNotNull(eventData);
        assertEquals(1, eventData.size());
        assertEquals(eventName, eventData.get(0).getName());
        assertEquals(eventTime,
            OffsetDateTime.ofInstant(Instant.ofEpochMilli(eventData.get(0).getEpochNanos() / 1000000), ZoneOffset.UTC));
    }

    @Test
    public void startSpanWithOptionsNameEmptyParent() {
        final StartSpanOptions options = new StartSpanOptions(com.azure.core.util.tracing.SpanKind.INTERNAL);
        final Context started = openTelemetryTracer.start(METHOD_NAME, options, new Context(PARENT_TRACE_CONTEXT_KEY, io.opentelemetry.context.Context.root()));
        final ReadableSpan span = getSpan(started);
        final SpanData spanData = span.toSpanData();

        assertEquals(METHOD_NAME, span.getName());
        assertEquals(SpanKind.INTERNAL, span.getKind());

        assertEquals("0000000000000000", spanData.getParentSpanId());
        assertEquals(1, spanData.getAttributes().size());
        assertEquals(AZ_NAMESPACE_VALUE, spanData.getAttributes().get(AttributeKey.stringKey("az.namespace")));
    }

    @Test
    public void startSpanWithOptionsNameImplicitParent() {
        final StartSpanOptions options = new StartSpanOptions(com.azure.core.util.tracing.SpanKind.INTERNAL);

        try (Scope scope = parentSpan.makeCurrent()) {
            final Context started = openTelemetryTracer.start(METHOD_NAME, options, Context.NONE);
            final ReadableSpan span = getSpan(started);
            final SpanData spanData = span.toSpanData();

            assertEquals(METHOD_NAME, span.getName());
            assertEquals(SpanKind.INTERNAL, span.getKind());

            assertEquals(parentSpan.getSpanContext().getTraceId(), spanData.getTraceId());
            assertEquals(parentSpan.getSpanContext().getSpanId(), spanData.getParentSpanId());
        }
    }

    @Test
    public void startSpanWithOptionsNameExplicitParent() {
        final StartSpanOptions options = new StartSpanOptions(com.azure.core.util.tracing.SpanKind.INTERNAL);

        final Span explicitParentSpan = tracer.spanBuilder("foo").setNoParent().startSpan();
        final Context started = openTelemetryTracer.start(METHOD_NAME, options, new Context(PARENT_TRACE_CONTEXT_KEY, io.opentelemetry.context.Context.root().with(explicitParentSpan)));

        final ReadableSpan span = getSpan(started);
        final SpanData spanData = span.toSpanData();

        assertEquals(explicitParentSpan.getSpanContext().getTraceId(), spanData.getTraceId());
        assertEquals(explicitParentSpan.getSpanContext().getSpanId(), spanData.getParentSpanId());
    }

    @Test
    public void startSpanWithInternalKind() {
        final StartSpanOptions options = new StartSpanOptions(com.azure.core.util.tracing.SpanKind.INTERNAL);
        final Context started = openTelemetryTracer.start(METHOD_NAME, options, Context.NONE);
        final ReadableSpan span = getSpan(started);

        assertEquals(SpanKind.INTERNAL, span.getKind());
    }

    @Test
    public void startSpanWithClientKind() {
        final StartSpanOptions options = new StartSpanOptions(com.azure.core.util.tracing.SpanKind.CLIENT);
        final Context started = openTelemetryTracer.start(METHOD_NAME, options, Context.NONE);
        final ReadableSpan span = getSpan(started);

        assertEquals(SpanKind.CLIENT, span.getKind());
    }

    @Test
    public void startSpanWithAttributes() {
        final Map<String, Object> attributes = new HashMap<>();
        attributes.put("S", "foo");
        attributes.put("I", 1);
        attributes.put("L", 10L);
        attributes.put("D", 0.1d);
        attributes.put("B", true);
        attributes.put("S[]", new String[]{"foo"});
        attributes.put("L[]", new long[]{10L});
        attributes.put("D[]", new double[]{0.1d});
        attributes.put("B[]", new boolean[]{true});
        attributes.put("I[]", new int[]{1});


        final Attributes expectedAttributes = Attributes.builder()
            .put("S", "foo")
            .put("L", 10L)
            .put("I", 1)
            .put("D", 0.1d)
            .put("B", true)
            .put("az.namespace", AZ_NAMESPACE_VALUE)
            .build();

        final StartSpanOptions options = new StartSpanOptions(com.azure.core.util.tracing.SpanKind.INTERNAL);
        attributes.forEach(options::setAttribute);

        final Context started = openTelemetryTracer.start(METHOD_NAME, options, tracingContext);
        final ReadableSpan span = getSpan(started);

        verifySpanAttributes(expectedAttributes, span.toSpanData().getAttributes());
    }

    @Test
    public void suppressNestedClientSpan() {
        Context outer = openTelemetryTracer.start("outer", Context.NONE);
        Context innerSuppressed = openTelemetryTracer.start("innerSuppressed", outer);
        Context innerNotSuppressed = openTelemetryTracer.start("innerNotSuppressed", new StartSpanOptions(com.azure.core.util.tracing.SpanKind.PRODUCER), innerSuppressed);

        openTelemetryTracer.end("ok", null, innerNotSuppressed);
        assertEquals(1, testExporter.getFinishedSpanItems().size());
        openTelemetryTracer.end("ok", null, innerSuppressed);

        assertEquals(1, testExporter.getFinishedSpanItems().size());
        openTelemetryTracer.end("ok", null, outer);

        assertEquals(2, testExporter.getFinishedSpanItems().size());

        SpanData innerNotSuppressedSpan = testExporter.getFinishedSpanItems().get(0);
        SpanData outerSpan = testExporter.getFinishedSpanItems().get(1);
        assertEquals(innerNotSuppressedSpan.getSpanContext().getTraceId(), outerSpan.getSpanContext().getTraceId());
        assertEquals(innerNotSuppressedSpan.getParentSpanId(), outerSpan.getSpanContext().getSpanId());
    }

    @Test
    @SuppressWarnings("deprecation")
    public void suppressNestedInterleavedClientSpan() {
        Context outer = openTelemetryTracer.start("outer", Context.NONE, com.azure.core.util.tracing.ProcessKind.SEND);

        Context inner1NotSuppressed = openTelemetryTracer.start("innerSuppressed", outer);
        Context inner2Suppressed = openTelemetryTracer.start("innerSuppressed", inner1NotSuppressed);
        Context inner2NotSuppressed = openTelemetryTracer.start("innerNotSuppressed", new StartSpanOptions(com.azure.core.util.tracing.SpanKind.PRODUCER), inner2Suppressed);

        openTelemetryTracer.end("ok", null, inner2NotSuppressed);
        openTelemetryTracer.end("ok", null, inner2Suppressed);
        openTelemetryTracer.end("ok", null, inner1NotSuppressed);
        openTelemetryTracer.end("ok", null, outer);
        assertEquals(3, testExporter.getFinishedSpanItems().size());

        SpanData inner2 = testExporter.getFinishedSpanItems().get(0);
        SpanData inner1 = testExporter.getFinishedSpanItems().get(1);
        SpanData outerSpan = testExporter.getFinishedSpanItems().get(2);

        assertEquals(inner2.getSpanContext().getTraceId(), inner1.getSpanContext().getTraceId());
        assertEquals(inner2.getParentSpanId(), inner1.getSpanContext().getSpanId());
        assertEquals(inner1.getSpanContext().getTraceId(), outerSpan.getSpanContext().getTraceId());
        assertEquals(inner1.getParentSpanId(), outerSpan.getSpanContext().getSpanId());
    }

    @Test
    public void suppressNestedInterleavedClientSpanWithOptions() {
        Context outer = openTelemetryTracer.start("outer", Context.NONE);

        Context inner1Suppressed = openTelemetryTracer.start("innerSuppressed", outer);
        Context inner1NotSuppressed = openTelemetryTracer.start("innerNotSuppressed", new StartSpanOptions(com.azure.core.util.tracing.SpanKind.CLIENT), inner1Suppressed);
        Context inner2Suppressed = openTelemetryTracer.start("innerSuppressed", inner1NotSuppressed);

        openTelemetryTracer.end("ok", null, inner2Suppressed);
        assertEquals(0, testExporter.getFinishedSpanItems().size());

        openTelemetryTracer.end("ok", null, inner1NotSuppressed);
        openTelemetryTracer.end("ok", null, inner1Suppressed);
        openTelemetryTracer.end("ok", null, outer);
        assertEquals(2, testExporter.getFinishedSpanItems().size());

        SpanData innerNotSuppressedSpan = testExporter.getFinishedSpanItems().get(0);
        SpanData outerSpan = testExporter.getFinishedSpanItems().get(1);
        assertEquals(innerNotSuppressedSpan.getSpanContext().getTraceId(), outerSpan.getSpanContext().getTraceId());
        assertEquals(innerNotSuppressedSpan.getParentSpanId(), outerSpan.getSpanContext().getSpanId());
    }

    @Test
    public void suppressNestedMultipleLayersSpan() {
        Context outer = openTelemetryTracer.start("outer", Context.NONE);
        Context inner1Suppressed = openTelemetryTracer.start("innerSuppressed", outer);
        Context inner2Suppressed = openTelemetryTracer.start("inner2Suppressed", inner1Suppressed);

        openTelemetryTracer.end("ok", null, inner2Suppressed);
        openTelemetryTracer.end("ok", null, inner1Suppressed);
        assertEquals(0, testExporter.getFinishedSpanItems().size());

        openTelemetryTracer.end("ok", null, outer);
        assertEquals(1, testExporter.getFinishedSpanItems().size());
    }

    @ParameterizedTest
    @MethodSource("spanKinds")
    public void suppressNestedClientSpan(com.azure.core.util.tracing.SpanKind outerKind, com.azure.core.util.tracing.SpanKind innerKind, boolean shouldSuppressInner) {
        Context outer = openTelemetryTracer.start("outer", new StartSpanOptions(outerKind), Context.NONE);
        Context inner = openTelemetryTracer.start("inner", new StartSpanOptions(innerKind), outer);
        Context neverSuppressed = openTelemetryTracer.start("innerNotSuppressed", new StartSpanOptions(com.azure.core.util.tracing.SpanKind.PRODUCER), inner);

        openTelemetryTracer.end("ok", null, neverSuppressed);
        assertEquals(1, testExporter.getFinishedSpanItems().size());

        openTelemetryTracer.end("ok", null, inner);
        assertEquals(shouldSuppressInner ? 1 : 2, testExporter.getFinishedSpanItems().size());

        openTelemetryTracer.end("ok", null, outer);
        assertEquals(shouldSuppressInner ? 2 : 3, testExporter.getFinishedSpanItems().size());

        SpanData neverSuppressedSpan = testExporter.getFinishedSpanItems().get(0);

        if (shouldSuppressInner) {
            SpanData outerSpan = testExporter.getFinishedSpanItems().get(1);
            assertEquals(neverSuppressedSpan.getParentSpanId(), outerSpan.getSpanContext().getSpanId());
        } else {
            SpanData innerSpan = testExporter.getFinishedSpanItems().get(1);
            SpanData outerSpan = testExporter.getFinishedSpanItems().get(2);
            assertEquals(neverSuppressedSpan.getParentSpanId(), innerSpan.getSpanContext().getSpanId());
            assertEquals(innerSpan.getParentSpanId(), outerSpan.getSpanContext().getSpanId());
        }
    }

    public static Stream<Arguments> spanKinds() {
        return Stream.of(
            Arguments.of(com.azure.core.util.tracing.SpanKind.INTERNAL, com.azure.core.util.tracing.SpanKind.INTERNAL, true),
            Arguments.of(com.azure.core.util.tracing.SpanKind.CLIENT, com.azure.core.util.tracing.SpanKind.CLIENT, false),
            Arguments.of(com.azure.core.util.tracing.SpanKind.CLIENT, com.azure.core.util.tracing.SpanKind.INTERNAL, false),
            Arguments.of(com.azure.core.util.tracing.SpanKind.CLIENT, com.azure.core.util.tracing.SpanKind.PRODUCER, false),
            Arguments.of(com.azure.core.util.tracing.SpanKind.CLIENT, com.azure.core.util.tracing.SpanKind.CONSUMER, false),
            Arguments.of(com.azure.core.util.tracing.SpanKind.CLIENT, com.azure.core.util.tracing.SpanKind.SERVER, false),
            Arguments.of(com.azure.core.util.tracing.SpanKind.INTERNAL, com.azure.core.util.tracing.SpanKind.CLIENT, false),
            Arguments.of(com.azure.core.util.tracing.SpanKind.INTERNAL, com.azure.core.util.tracing.SpanKind.PRODUCER, false),
            Arguments.of(com.azure.core.util.tracing.SpanKind.INTERNAL, com.azure.core.util.tracing.SpanKind.CONSUMER, false),
            Arguments.of(com.azure.core.util.tracing.SpanKind.INTERNAL, com.azure.core.util.tracing.SpanKind.SERVER, false),
            Arguments.of(com.azure.core.util.tracing.SpanKind.PRODUCER, com.azure.core.util.tracing.SpanKind.CLIENT, false),
            Arguments.of(com.azure.core.util.tracing.SpanKind.PRODUCER, com.azure.core.util.tracing.SpanKind.INTERNAL, false),
            Arguments.of(com.azure.core.util.tracing.SpanKind.PRODUCER, com.azure.core.util.tracing.SpanKind.PRODUCER, false),
            Arguments.of(com.azure.core.util.tracing.SpanKind.PRODUCER, com.azure.core.util.tracing.SpanKind.CONSUMER, false),
            Arguments.of(com.azure.core.util.tracing.SpanKind.PRODUCER, com.azure.core.util.tracing.SpanKind.SERVER, false),
            Arguments.of(com.azure.core.util.tracing.SpanKind.CONSUMER, com.azure.core.util.tracing.SpanKind.CLIENT, false),
            Arguments.of(com.azure.core.util.tracing.SpanKind.CONSUMER, com.azure.core.util.tracing.SpanKind.INTERNAL, false),
            Arguments.of(com.azure.core.util.tracing.SpanKind.CONSUMER, com.azure.core.util.tracing.SpanKind.PRODUCER, false),
            Arguments.of(com.azure.core.util.tracing.SpanKind.CONSUMER, com.azure.core.util.tracing.SpanKind.CONSUMER, false),
            Arguments.of(com.azure.core.util.tracing.SpanKind.CONSUMER, com.azure.core.util.tracing.SpanKind.SERVER, false),
            Arguments.of(com.azure.core.util.tracing.SpanKind.SERVER, com.azure.core.util.tracing.SpanKind.CLIENT, false),
            Arguments.of(com.azure.core.util.tracing.SpanKind.SERVER, com.azure.core.util.tracing.SpanKind.INTERNAL, false),
            Arguments.of(com.azure.core.util.tracing.SpanKind.SERVER, com.azure.core.util.tracing.SpanKind.PRODUCER, false),
            Arguments.of(com.azure.core.util.tracing.SpanKind.SERVER, com.azure.core.util.tracing.SpanKind.CONSUMER, false),
            Arguments.of(com.azure.core.util.tracing.SpanKind.SERVER, com.azure.core.util.tracing.SpanKind.SERVER, false));
    }

    @Test
    public void suppressNestedClientSpanAttributes() {
        Context outer = openTelemetryTracer.start("outer", Context.NONE);
        openTelemetryTracer.setAttribute("outer1", "foo", outer);

        Context innerSuppressed = openTelemetryTracer.start("innerSuppressed", outer);
        openTelemetryTracer.setAttribute("outer2", "bar", outer);
        openTelemetryTracer.setAttribute("innerSuppressed", "foo", innerSuppressed);

        openTelemetryTracer.end("success", null, innerSuppressed);
        openTelemetryTracer.end("success", null, outer);

        SpanData outerSpan = testExporter.getFinishedSpanItems().get(0);
        assertEquals("outer", outerSpan.getName());

        Map<String, Object> outerAttributesExpected = new HashMap<String, Object>() {{
                put("outer1", "foo");
                put("outer2", "bar");
                put("az.namespace", AZ_NAMESPACE_VALUE);
            }};

        verifySpanAttributes(outerAttributesExpected, outerSpan.getAttributes());
    }

    @Test
    public void suppressNestedClientSpanEvents() {
        Context outer = openTelemetryTracer.start("outer", Context.NONE);
        openTelemetryTracer.addEvent("outer1", null, null, outer);

        Context innerSuppressed = openTelemetryTracer.start("innerSuppressed", outer);
        openTelemetryTracer.addEvent("outer2", null, null, outer);
        openTelemetryTracer.addEvent("innerSuppressed", null, null, innerSuppressed);

        openTelemetryTracer.end("ok", null, innerSuppressed);
        openTelemetryTracer.end("ok", null, outer);

        SpanData outerSpan = testExporter.getFinishedSpanItems().get(0);
        assertEquals(2, outerSpan.getEvents().size());
        assertEquals("outer1", outerSpan.getEvents().get(0).getName());
        assertEquals("outer2", outerSpan.getEvents().get(1).getName());
    }

    @Test
    public void suppressNestedClientSpanMakeCurrent() throws Exception {
        Context outer = openTelemetryTracer.start("outer", Context.NONE);
        AutoCloseable outerScope = openTelemetryTracer.makeSpanCurrent(outer);
        Span outerSpan = Span.current();
        Context inner = openTelemetryTracer.start("inner", outer);

        AutoCloseable innerScope = openTelemetryTracer.makeSpanCurrent(outer);
        assertSame(outerSpan, Span.current());
        innerScope.close();
        assertSame(outerSpan, Span.current());
        openTelemetryTracer.end("ok", null, inner);
        assertTrue(testExporter.getFinishedSpanItems().isEmpty());
    }

    @Test
    @SuppressWarnings("deprecation")
    public void startSendSpanWithoutBuilder() {
        Context outer = openTelemetryTracer.start("outer", new StartSpanOptions(com.azure.core.util.tracing.SpanKind.SERVER), Context.NONE);
        Context sendNoBuilder = openTelemetryTracer.start("sendNoBuilder", outer, com.azure.core.util.tracing.ProcessKind.SEND);

        assertNotSame(sendNoBuilder, outer);
        openTelemetryTracer.end("ok", null, sendNoBuilder);
        openTelemetryTracer.end("ok", null, outer);

        assertEquals(2, testExporter.getFinishedSpanItems().size());

        SpanData sendNoBuilderSpan = testExporter.getFinishedSpanItems().get(0);
        SpanData outerSpan = testExporter.getFinishedSpanItems().get(1);
        assertEquals(sendNoBuilderSpan.getSpanContext().getTraceId(), outerSpan.getSpanContext().getTraceId());
        assertEquals(sendNoBuilderSpan.getParentSpanId(), outerSpan.getSpanContext().getSpanId());
    }

    @Test
    public void invalidParent() {
        Context explicitInvalidParent = new Context(PARENT_TRACE_CONTEXT_KEY, Span.wrap(SpanContext.getInvalid()));
        Span outer = tracer.spanBuilder("outer").startSpan();
        try (Scope scope = outer.makeCurrent()) {
            Context inner = openTelemetryTracer.start("inner", explicitInvalidParent);
            openTelemetryTracer.end("ok", null, inner);
            outer.end();
        }

        assertEquals(2, testExporter.getFinishedSpanItems().size());

        SpanData innerSpan = testExporter.getFinishedSpanItems().get(0);
        SpanData outerSpan = testExporter.getFinishedSpanItems().get(1);
        assertEquals(innerSpan.getSpanContext().getTraceId(), outerSpan.getSpanContext().getTraceId());
        assertEquals(innerSpan.getParentSpanId(), outerSpan.getSpanContext().getSpanId());
    }

    @Test
    public void invalidRemoteParent() {
        Context explicitInvalidParent = new Context(SPAN_CONTEXT_KEY, SpanContext.getInvalid());
        Span outer = tracer.spanBuilder("outer").startSpan();
        try (Scope scope = outer.makeCurrent()) {
            StartSpanOptions options = new StartSpanOptions(com.azure.core.util.tracing.SpanKind.CONSUMER)
                .setRemoteParent(explicitInvalidParent);
            Context inner = openTelemetryTracer.start("inner", options, Context.NONE);
            openTelemetryTracer.end("ok", null, inner);
            outer.end();
        }

        assertEquals(2, testExporter.getFinishedSpanItems().size());

        SpanData innerSpan = testExporter.getFinishedSpanItems().get(0);
        assertFalse(innerSpan.getParentSpanContext().isValid());
    }

    @Test
    public void setStatusSuccess() {
        final Context span = openTelemetryTracer.start(METHOD_NAME, tracingContext);
        openTelemetryTracer.end(null, null, span);

        SpanData spanData = getSpan(span).toSpanData();
        assertEquals(UNSET, spanData.getStatus().getStatusCode());
    }

    @Test
    public void setStatusErrorMessage() {
        final Context span = openTelemetryTracer.start(METHOD_NAME, tracingContext);
        openTelemetryTracer.end("foo", null, span);

        SpanData spanData = getSpan(span).toSpanData();
        assertEquals(ERROR, spanData.getStatus().getStatusCode());
        assertEquals("foo", spanData.getAttributes().get(AttributeKey.stringKey("error.type")));
        assertEquals("foo", spanData.getStatus().getDescription());
    }

    @Test
    public void setStatusErrorMessageNoDescription() {
        final Context span = openTelemetryTracer.start(METHOD_NAME, tracingContext);
        openTelemetryTracer.end("", null, span);

        SpanData spanData = getSpan(span).toSpanData();
        assertEquals(ERROR, spanData.getStatus().getStatusCode());
        assertEquals("", spanData.getAttributes().get(AttributeKey.stringKey("error.type")));
        assertEquals("", spanData.getStatus().getDescription());
    }

    @ParameterizedTest
    @MethodSource("exceptions")
    public void setStatusThrowable(Throwable error, Throwable originalError) {
        final Context span = openTelemetryTracer.start(METHOD_NAME, tracingContext);
        openTelemetryTracer.end(null, error, span);

        SpanData spanData = getSpan(span).toSpanData();
        assertEquals(ERROR, spanData.getStatus().getStatusCode());
<<<<<<< HEAD
        assertEquals("", spanData.getStatus().getDescription());
        assertEquals(1, spanData.getEvents().size());

        EventData exceptionEvent = spanData.getEvents().get(0);
        assertTrue(exceptionEvent instanceof ExceptionEventData);
        assertSame(error, ((ExceptionEventData) exceptionEvent).getException());
=======
        assertEquals(originalError.getMessage(), spanData.getStatus().getDescription());
        assertEquals(0, spanData.getEvents().size());
        assertEquals(originalError.getClass().getName(), spanData.getAttributes().get(AttributeKey.stringKey("error.type")));
>>>>>>> ac3c0baa
    }

    @Test
    public void setErrorThrowableAndStatusMessage() {
        final Context span = openTelemetryTracer.start(METHOD_NAME, tracingContext);
        Throwable error = new IOException("bar");
        openTelemetryTracer.end("foo", error, span);

        SpanData spanData = getSpan(span).toSpanData();
        assertEquals(ERROR, spanData.getStatus().getStatusCode());
        assertEquals("bar", spanData.getStatus().getDescription());
        assertEquals("foo", spanData.getAttributes().get(AttributeKey.stringKey("error.type")));
    }

    @Test
    public void getInvalidSpanContext() {
        // Act
        Context context = openTelemetryTracer.extractContext(name -> "");

        // Assert
        assertNotNull(context);
        assertTrue(context.getData(SPAN_CONTEXT_KEY).isPresent());
        assertFalse(((SpanContext) context.getData(SPAN_CONTEXT_KEY).get()).isValid(),
            "Invalid diagnostic Id, returns invalid SpanContext ");
    }

    @Test
    public void getValidSpanContext() {
        // Act
        Context context = openTelemetryTracer.extractContext(name -> "traceparent".equals(name) ? "00-0af7651916cd43dd8448eb211c80319c-b9c7c989f97918e1-01" : null);

        // Assert
        assertNotNull(context);
        assertTrue(((SpanContext) context.getData(SPAN_CONTEXT_KEY).get()).isValid(),
            "Valid diagnostic Id, returns valid SpanContext ");
    }

    @Test
    public void getValidDiagnosticId() {
        // Act
        Context context = openTelemetryTracer.extractContext(name -> "Diagnostic-Id".equals(name) ? "00-0af7651916cd43dd8448eb211c80319c-b9c7c989f97918e1-01" : null);

        // Assert
        assertNotNull(context);
        assertTrue(((SpanContext) context.getData(SPAN_CONTEXT_KEY).get()).isValid(),
            "Valid diagnostic Id, returns valid SpanContext ");
    }


    private static ReadableSpan getSpan(Context context) {
        Optional<Object> otelCtx =  context.getData(PARENT_TRACE_CONTEXT_KEY);
        assertTrue(otelCtx.isPresent());
        assertTrue(io.opentelemetry.context.Context.class.isAssignableFrom(otelCtx.get().getClass()));
        Span span = Span.fromContext((io.opentelemetry.context.Context) otelCtx.get());
        assertTrue(span.getSpanContext().isValid());
        assertTrue(ReadableSpan.class.isAssignableFrom(span.getClass()));

        return (ReadableSpan) span;
    }

    private static ReadableSpan assertSpanWithExplicitParent(Context context, String parentSpanId) {
        final ReadableSpan span = getSpan(context);

        assertEquals(METHOD_NAME, span.getName());

        // verify span started with explicit parent
        assertFalse(span.toSpanData().getParentSpanContext().isRemote());
        assertEquals(parentSpanId, span.toSpanData().getParentSpanId());
        return span;
    }

    private static ReadableSpan assertSpanWithRemoteParent(Context context, String parentSpanId) {
        final ReadableSpan span = getSpan(context);

        assertEquals(METHOD_NAME, span.getName());
        assertEquals(SpanKind.CONSUMER, span.toSpanData().getKind());

        // verify span started with remote parent
        assertTrue(span.toSpanData().getParentSpanContext().isRemote());
        assertEquals(parentSpanId, span.toSpanData().getParentSpanId());
        return span;
    }

    private static void verifySpanAttributes(Map<String, Object> expectedMap, Attributes actualAttributeMap) {
        assertEquals(expectedMap.size(), actualAttributeMap.size());

        actualAttributeMap.forEach((attributeKey, attributeValue) ->
            assertEquals(expectedMap.get(attributeKey.getKey()), attributeValue));
    }

    private static void verifySpanAttributes(Attributes expected, Attributes actual) {
        assertEquals(expected.size(), actual.size());

        assertTrue(expected.asMap().entrySet().stream().allMatch(e -> e.getValue().equals(actual.get(e.getKey()))));
    }

    public static Stream<Arguments> exceptions() {
        IOException rootCause = new IOException("foo");
        return Stream.of(
            Arguments.of(rootCause, rootCause),
            Arguments.of(Exceptions.propagate(rootCause), rootCause),
            Arguments.of(new UncheckedIOException(rootCause), rootCause),
            Arguments.of(Exceptions.propagate(new UncheckedIOException(rootCause)), rootCause),
            Arguments.of(new ExecutionException(rootCause), rootCause),
            Arguments.of(new InvocationTargetException(rootCause), rootCause),
            Arguments.of(new InvocationTargetException(rootCause), rootCause),
            Arguments.of(new UndeclaredThrowableException(rootCause), rootCause),
            Arguments.of(new UndeclaredThrowableException(new InvocationTargetException(Exceptions.propagate(rootCause))), rootCause));
    }
}<|MERGE_RESOLUTION|>--- conflicted
+++ resolved
@@ -580,19 +580,9 @@
         openTelemetryTracer.end(404, new Throwable("this is an exception"), tracingContext);
 
         // Assert
-<<<<<<< HEAD
-        assertEquals(StatusCode.ERROR, recordEventsSpan.toSpanData().getStatus().getStatusCode());
-        assertEquals("", recordEventsSpan.toSpanData().getStatus().getDescription());
-
-        List<EventData> events = recordEventsSpan.toSpanData().getEvents();
-        assertEquals(1, events.size());
-        EventData event = events.get(0);
-        assertEquals("exception", event.getName());
-=======
         assertEquals(StatusCode.ERROR, span.toSpanData().getStatus().getStatusCode());
         assertEquals("this is an exception", span.toSpanData().getStatus().getDescription());
         assertEquals(Throwable.class.getName(), span.getAttribute(AttributeKey.stringKey("error.type")));
->>>>>>> ac3c0baa
     }
 
     @Test
@@ -1197,18 +1187,9 @@
 
         SpanData spanData = getSpan(span).toSpanData();
         assertEquals(ERROR, spanData.getStatus().getStatusCode());
-<<<<<<< HEAD
-        assertEquals("", spanData.getStatus().getDescription());
-        assertEquals(1, spanData.getEvents().size());
-
-        EventData exceptionEvent = spanData.getEvents().get(0);
-        assertTrue(exceptionEvent instanceof ExceptionEventData);
-        assertSame(error, ((ExceptionEventData) exceptionEvent).getException());
-=======
         assertEquals(originalError.getMessage(), spanData.getStatus().getDescription());
         assertEquals(0, spanData.getEvents().size());
         assertEquals(originalError.getClass().getName(), spanData.getAttributes().get(AttributeKey.stringKey("error.type")));
->>>>>>> ac3c0baa
     }
 
     @Test
