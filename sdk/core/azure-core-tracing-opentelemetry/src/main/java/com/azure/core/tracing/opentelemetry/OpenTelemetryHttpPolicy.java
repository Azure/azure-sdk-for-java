// Copyright (c) Microsoft Corporation. All rights reserved.
// Licensed under the MIT License.

package com.azure.core.tracing.opentelemetry;

import com.azure.core.exception.HttpResponseException;
import com.azure.core.http.HttpPipelineCallContext;
import com.azure.core.http.HttpPipelineNextPolicy;
import com.azure.core.http.HttpRequest;
import com.azure.core.http.HttpResponse;
import com.azure.core.http.policy.AfterRetryPolicyProvider;
import com.azure.core.http.policy.HttpPipelinePolicy;
import com.azure.core.tracing.opentelemetry.implementation.HttpTraceUtil;
import com.azure.core.util.CoreUtils;
import com.azure.core.util.UrlBuilder;
import io.opentelemetry.api.GlobalOpenTelemetry;
import io.opentelemetry.api.common.AttributeKey;
import io.opentelemetry.api.trace.Span;
import io.opentelemetry.api.trace.SpanBuilder;
import io.opentelemetry.api.trace.SpanContext;
import io.opentelemetry.api.trace.Tracer;
import io.opentelemetry.api.trace.propagation.W3CTraceContextPropagator;
import io.opentelemetry.context.propagation.TextMapPropagator;
import io.opentelemetry.semconv.trace.attributes.SemanticAttributes;
import reactor.core.publisher.Mono;
import reactor.core.publisher.Signal;
import reactor.util.context.Context;
import reactor.util.context.ContextView;

import java.util.Optional;

import static com.azure.core.util.tracing.Tracer.AZ_TRACING_NAMESPACE_KEY;
import static com.azure.core.util.tracing.Tracer.PARENT_SPAN_KEY;

/**
 * Pipeline policy that creates an OpenTelemetry span which traces the service request.
 */
public class OpenTelemetryHttpPolicy implements AfterRetryPolicyProvider, HttpPipelinePolicy {

    /**
     * @return a OpenTelemetry HTTP policy.
     */
    @Override
    public HttpPipelinePolicy create() {
        return this;
    }

    // Singleton OpenTelemetry tracer capable of starting and exporting spans.
    private static final Tracer TRACER = GlobalOpenTelemetry.getTracer("Azure-OpenTelemetry");

    // standard attributes with http call information
    private static final String REQUEST_ID = "x-ms-request-id";

    // This helper class implements W3C distributed tracing protocol and injects SpanContext into the outgoing http
    // request
    private final TextMapPropagator traceContextFormat = W3CTraceContextPropagator.getInstance();

    @Override
    public Mono<HttpResponse> process(HttpPipelineCallContext context, HttpPipelineNextPolicy next) {
        Span parentSpan = (Span) context.getData(PARENT_SPAN_KEY).orElse(Span.current());
        HttpRequest request = context.getHttpRequest();

        // Build new child span representing this outgoing request.
        final UrlBuilder urlBuilder = UrlBuilder.parse(context.getHttpRequest().getUrl());

        SpanBuilder spanBuilder = TRACER.spanBuilder(urlBuilder.getPath())
            .setParent(io.opentelemetry.context.Context.current().with(parentSpan));

        // A span's kind can be SERVER (incoming request) or CLIENT (outgoing request);
        spanBuilder.setSpanKind(Span.Kind.CLIENT);

        // Starting the span makes the sampling decision (nothing is logged at this time)
        Span span = spanBuilder.startSpan();

        // If span is sampled in, add additional TRACING attributes
        if (span.isRecording()) {
            addSpanRequestAttributes(span, request, context); // Adds HTTP method, URL, & user-agent
        }

        // For no-op tracer, SpanContext is INVALID; inject valid span headers onto outgoing request
        SpanContext spanContext = span.getSpanContext();
        if (spanContext.isValid()) {
            traceContextFormat.inject(io.opentelemetry.context.Context.current(), request, contextSetter);
        }

        // run the next policy and handle success and error
        return next.process()
            .doOnEach(OpenTelemetryHttpPolicy::handleResponse)
            .contextWrite(Context.of("TRACING_SPAN", span, "REQUEST", request));
    }

    private static void addSpanRequestAttributes(Span span, HttpRequest request,
        HttpPipelineCallContext context) {
        putAttributeIfNotEmptyOrNull(span, SemanticAttributes.HTTP_USER_AGENT,
            request.getHeaders().getValue("User-Agent"));
        putAttributeIfNotEmptyOrNull(span, SemanticAttributes.HTTP_METHOD, request.getHttpMethod().toString());
        putAttributeIfNotEmptyOrNull(span, SemanticAttributes.HTTP_URL, request.getUrl().toString());
        Optional<Object> tracingNamespace = context.getData(AZ_TRACING_NAMESPACE_KEY);
<<<<<<< HEAD
        if (tracingNamespace.isPresent()) {
            putAttributeIfNotEmptyOrNull(span, AttributeKey.stringKey(OpenTelemetryTracer.AZ_NAMESPACE_KEY),
                tracingNamespace.get().toString());
        }
=======
        tracingNamespace.ifPresent(o ->
            putAttributeIfNotEmptyOrNull(span, OpenTelemetryTracer.AZ_NAMESPACE_KEY, o.toString()));
>>>>>>> 4e6f03fc
    }

    private static void putAttributeIfNotEmptyOrNull(Span span, AttributeKey<String> key, String value) {
        // AttributeValue will throw an error if the value is null.
        if (!CoreUtils.isNullOrEmpty(value)) {
            span.setAttribute(key, value);
        }
    }

    /**
     * Handles retrieving the information from the service response and ending the span.
     *
     * @param signal Reactive Stream signal fired by Reactor.
     */
    private static void handleResponse(Signal<? extends HttpResponse> signal) {
        // Ignore the on complete and on subscribe events, they don't contain the information needed to end the span.
        if (signal.isOnComplete() || signal.isOnSubscribe()) {
            return;
        }

        // Get the context that was added to the mono, this will contain the information needed to end the span.
        ContextView context = signal.getContextView();
        Optional<Span> tracingSpan = context.getOrEmpty("TRACING_SPAN");

        if (!tracingSpan.isPresent()) {
            return;
        }

        Span span = tracingSpan.get();
        HttpResponse httpResponse = null;
        Throwable error = null;
        if (signal.isOnNext()) {
            httpResponse = signal.get();
        } else {
            error = signal.getThrowable();
            if (error instanceof HttpResponseException) {
                HttpResponseException exception = (HttpResponseException) error;
                httpResponse = exception.getResponse();
            }
        }

        spanEnd(span, httpResponse, error);
    }

    /**
     * Sets status information and ends the span.
     * @param span Span to end.
     * @param response Response from the service.
     * @param error Potential error returned from the service.
     */
    private static void spanEnd(Span span, HttpResponse response, Throwable error) {
        if (span.isRecording()) {
            int statusCode = 0;
            String requestId = null;
            if (response != null) {
                statusCode = response.getStatusCode();
                requestId = response.getHeaderValue(REQUEST_ID);
            }

            putAttributeIfNotEmptyOrNull(span, AttributeKey.stringKey(REQUEST_ID), requestId);
            span.setAttribute(SemanticAttributes.HTTP_STATUS_CODE, statusCode);
            span = HttpTraceUtil.setSpanStatus(span, statusCode, error);
        }

        // Ending the span schedules it for export if sampled in or just ignores it if sampled out.
        span.end();
    }

    // lambda that actually injects arbitrary header into the request
    private final TextMapPropagator.Setter<HttpRequest> contextSetter =
        (request, key, value) -> request.getHeaders().set(key, value);
}<|MERGE_RESOLUTION|>--- conflicted
+++ resolved
@@ -96,15 +96,10 @@
         putAttributeIfNotEmptyOrNull(span, SemanticAttributes.HTTP_METHOD, request.getHttpMethod().toString());
         putAttributeIfNotEmptyOrNull(span, SemanticAttributes.HTTP_URL, request.getUrl().toString());
         Optional<Object> tracingNamespace = context.getData(AZ_TRACING_NAMESPACE_KEY);
-<<<<<<< HEAD
         if (tracingNamespace.isPresent()) {
             putAttributeIfNotEmptyOrNull(span, AttributeKey.stringKey(OpenTelemetryTracer.AZ_NAMESPACE_KEY),
                 tracingNamespace.get().toString());
         }
-=======
-        tracingNamespace.ifPresent(o ->
-            putAttributeIfNotEmptyOrNull(span, OpenTelemetryTracer.AZ_NAMESPACE_KEY, o.toString()));
->>>>>>> 4e6f03fc
     }
 
     private static void putAttributeIfNotEmptyOrNull(Span span, AttributeKey<String> key, String value) {
