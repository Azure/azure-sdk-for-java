// Copyright (c) Microsoft Corporation. All rights reserved.
// Licensed under the MIT License.

package com.azure.core.tracing.opentelemetry;

import com.azure.core.exception.HttpResponseException;
import com.azure.core.http.HttpPipelineCallContext;
import com.azure.core.http.HttpPipelineNextPolicy;
import com.azure.core.http.HttpRequest;
import com.azure.core.http.HttpResponse;
import com.azure.core.http.policy.AfterRetryPolicyProvider;
import com.azure.core.http.policy.HttpPipelinePolicy;
import com.azure.core.tracing.opentelemetry.implementation.HttpTraceUtil;
import com.azure.core.util.CoreUtils;
import com.azure.core.util.UrlBuilder;
import io.opentelemetry.api.GlobalOpenTelemetry;
import io.opentelemetry.api.common.AttributeKey;
import io.opentelemetry.api.trace.Span;
import io.opentelemetry.api.trace.SpanBuilder;
import io.opentelemetry.api.trace.SpanContext;
import io.opentelemetry.api.trace.Tracer;
import io.opentelemetry.api.trace.propagation.W3CTraceContextPropagator;
import io.opentelemetry.context.propagation.TextMapPropagator;
import io.opentelemetry.semconv.trace.attributes.SemanticAttributes;
import reactor.core.publisher.Mono;
import reactor.core.publisher.Signal;
import reactor.util.context.Context;
import reactor.util.context.ContextView;

import java.util.Optional;

import static com.azure.core.util.tracing.Tracer.AZ_TRACING_NAMESPACE_KEY;
import static com.azure.core.util.tracing.Tracer.DISABLE_TRACING_KEY;
import static com.azure.core.util.tracing.Tracer.PARENT_SPAN_KEY;

/**
 * Pipeline policy that creates an OpenTelemetry span which traces the service request.
 */
public class OpenTelemetryHttpPolicy implements AfterRetryPolicyProvider, HttpPipelinePolicy {

    /**
     * @return a OpenTelemetry HTTP policy.
     */
    @Override
    public HttpPipelinePolicy create() {
        return this;
    }

    // Singleton OpenTelemetry tracer capable of starting and exporting spans.
    private static final Tracer TRACER = GlobalOpenTelemetry.getTracer("Azure-OpenTelemetry");

    // standard attributes with http call information
    private static final String REQUEST_ID = "x-ms-request-id";

    // This helper class implements W3C distributed tracing protocol and injects SpanContext into the outgoing http
    // request
    private final TextMapPropagator traceContextFormat = W3CTraceContextPropagator.getInstance();

    @Override
    public Mono<HttpResponse> process(HttpPipelineCallContext context, HttpPipelineNextPolicy next) {
<<<<<<< HEAD
=======
        if ((boolean) context.getData(DISABLE_TRACING_KEY).orElse(false)) {
            return next.process();
        }

>>>>>>> 2ccf99d0
        Span parentSpan = (Span) context.getData(PARENT_SPAN_KEY).orElse(Span.current());
        HttpRequest request = context.getHttpRequest();

        // Build new child span representing this outgoing request.
        final UrlBuilder urlBuilder = UrlBuilder.parse(context.getHttpRequest().getUrl());

        SpanBuilder spanBuilder = TRACER.spanBuilder(urlBuilder.getPath())
            .setParent(io.opentelemetry.context.Context.current().with(parentSpan));

        // A span's kind can be SERVER (incoming request) or CLIENT (outgoing request);
        spanBuilder.setSpanKind(Span.Kind.CLIENT);

        // Starting the span makes the sampling decision (nothing is logged at this time)
        Span span = spanBuilder.startSpan();

        // If span is sampled in, add additional TRACING attributes
        if (span.isRecording()) {
            addSpanRequestAttributes(span, request, context); // Adds HTTP method, URL, & user-agent
        }

        // For no-op tracer, SpanContext is INVALID; inject valid span headers onto outgoing request
        SpanContext spanContext = span.getSpanContext();
        if (spanContext.isValid()) {
            traceContextFormat.inject(io.opentelemetry.context.Context.current(), request, contextSetter);
        }

        // run the next policy and handle success and error
        return next.process()
            .doOnEach(OpenTelemetryHttpPolicy::handleResponse)
            .contextWrite(Context.of("TRACING_SPAN", span, "REQUEST", request));
    }

    private static void addSpanRequestAttributes(Span span, HttpRequest request,
        HttpPipelineCallContext context) {
        putAttributeIfNotEmptyOrNull(span, SemanticAttributes.HTTP_USER_AGENT,
            request.getHeaders().getValue("User-Agent"));
        putAttributeIfNotEmptyOrNull(span, SemanticAttributes.HTTP_METHOD, request.getHttpMethod().toString());
        putAttributeIfNotEmptyOrNull(span, SemanticAttributes.HTTP_URL, request.getUrl().toString());
        Optional<Object> tracingNamespace = context.getData(AZ_TRACING_NAMESPACE_KEY);
        if (tracingNamespace.isPresent()) {
            putAttributeIfNotEmptyOrNull(span, AttributeKey.stringKey(OpenTelemetryTracer.AZ_NAMESPACE_KEY),
                tracingNamespace.get().toString());
        }
    }

    private static void putAttributeIfNotEmptyOrNull(Span span, AttributeKey<String> key, String value) {
        // AttributeValue will throw an error if the value is null.
        if (!CoreUtils.isNullOrEmpty(value)) {
            span.setAttribute(key, value);
        }
    }

    /**
     * Handles retrieving the information from the service response and ending the span.
     *
     * @param signal Reactive Stream signal fired by Reactor.
     */
    private static void handleResponse(Signal<? extends HttpResponse> signal) {
        // Ignore the on complete and on subscribe events, they don't contain the information needed to end the span.
        if (signal.isOnComplete() || signal.isOnSubscribe()) {
            return;
        }

        // Get the context that was added to the mono, this will contain the information needed to end the span.
        ContextView context = signal.getContextView();
        Optional<Span> tracingSpan = context.getOrEmpty("TRACING_SPAN");

        if (!tracingSpan.isPresent()) {
            return;
        }

        Span span = tracingSpan.get();
        HttpResponse httpResponse = null;
        Throwable error = null;
        if (signal.isOnNext()) {
            httpResponse = signal.get();
        } else {
            error = signal.getThrowable();
            if (error instanceof HttpResponseException) {
                HttpResponseException exception = (HttpResponseException) error;
                httpResponse = exception.getResponse();
            }
        }

        spanEnd(span, httpResponse, error);
    }

    /**
     * Sets status information and ends the span.
     * @param span Span to end.
     * @param response Response from the service.
     * @param error Potential error returned from the service.
     */
    private static void spanEnd(Span span, HttpResponse response, Throwable error) {
        if (span.isRecording()) {
            int statusCode = 0;
            String requestId = null;
            if (response != null) {
                statusCode = response.getStatusCode();
                requestId = response.getHeaderValue(REQUEST_ID);
            }

            putAttributeIfNotEmptyOrNull(span, AttributeKey.stringKey(REQUEST_ID), requestId);
            span.setAttribute(SemanticAttributes.HTTP_STATUS_CODE, statusCode);
            span = HttpTraceUtil.setSpanStatus(span, statusCode, error);
        }

        // Ending the span schedules it for export if sampled in or just ignores it if sampled out.
        span.end();
    }

    // lambda that actually injects arbitrary header into the request
    private final TextMapPropagator.Setter<HttpRequest> contextSetter =
        (request, key, value) -> request.getHeaders().set(key, value);
}<|MERGE_RESOLUTION|>--- conflicted
+++ resolved
@@ -58,13 +58,10 @@
 
     @Override
     public Mono<HttpResponse> process(HttpPipelineCallContext context, HttpPipelineNextPolicy next) {
-<<<<<<< HEAD
-=======
         if ((boolean) context.getData(DISABLE_TRACING_KEY).orElse(false)) {
             return next.process();
         }
 
->>>>>>> 2ccf99d0
         Span parentSpan = (Span) context.getData(PARENT_SPAN_KEY).orElse(Span.current());
         HttpRequest request = context.getHttpRequest();
 
