--- conflicted
+++ resolved
@@ -11,21 +11,15 @@
 import com.azure.core.util.logging.ClientLogger;
 import com.azure.core.util.tracing.ProcessKind;
 import io.opentelemetry.api.GlobalOpenTelemetry;
-<<<<<<< HEAD
-=======
 import io.opentelemetry.api.common.Attributes;
 import io.opentelemetry.api.common.AttributesBuilder;
->>>>>>> f18c24c1
 import io.opentelemetry.api.trace.Span;
 import io.opentelemetry.api.trace.SpanBuilder;
 import io.opentelemetry.api.trace.SpanContext;
 import io.opentelemetry.api.trace.Tracer;
 
-<<<<<<< HEAD
-=======
 import java.time.OffsetDateTime;
 import java.util.Map;
->>>>>>> f18c24c1
 import java.util.Objects;
 import java.util.Optional;
 
@@ -343,10 +337,6 @@
      *
      * @param spanName The name of the returned Span.
      * @param context The context containing the span and the span name.
-<<<<<<< HEAD
-     *
-=======
->>>>>>> f18c24c1
      * @return A {@code Span.SpanBuilder} to create and start a new {@code Span}.
      */
     private SpanBuilder getSpanBuilder(String spanName, Context context) {
