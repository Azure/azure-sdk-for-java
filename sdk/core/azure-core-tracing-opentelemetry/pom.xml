--- conflicted
+++ resolved
@@ -174,18 +174,6 @@
           </rules>
         </configuration>
       </plugin>
-<<<<<<< HEAD
-
-      <plugin>
-        <groupId>org.apache.maven.plugins</groupId>
-        <artifactId>maven-surefire-plugin</artifactId>
-        <version>3.0.0-M7</version> <!-- {x-version-update;org.apache.maven.plugins:maven-surefire-plugin;external_dependency} -->
-        <configuration>
-          <parallel>all</parallel>
-        </configuration>
-      </plugin>
-=======
->>>>>>> fa20ab5a
     </plugins>
   </build>
 </project>