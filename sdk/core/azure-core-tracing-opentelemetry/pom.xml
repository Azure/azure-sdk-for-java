<!-- Copyright (c) Microsoft Corporation. All rights reserved.
     Licensed under the MIT License. -->
<project xmlns="http://maven.apache.org/POM/4.0.0"
         xmlns:xsi="http://www.w3.org/2001/XMLSchema-instance" xsi:schemaLocation="http://maven.apache.org/POM/4.0.0 http://maven.apache.org/xsd/maven-4.0.0.xsd">
  <modelVersion>4.0.0</modelVersion>
  <parent>
    <groupId>com.azure</groupId>
    <artifactId>azure-client-sdk-parent</artifactId>
    <version>1.7.0</version> <!-- {x-version-update;com.azure:azure-client-sdk-parent;current} -->
    <relativePath>../../parents/azure-client-sdk-parent</relativePath>
  </parent>

  <groupId>com.azure</groupId>
  <artifactId>azure-core-tracing-opentelemetry</artifactId>
  <version>1.0.0-beta.27</version> <!-- {x-version-update;com.azure:azure-core-tracing-opentelemetry;current} -->

  <name>Microsoft Azure OpenTelemetry tracing plugin</name>
  <description>This package contains the OpenTelemetry tracing plugin for Azure client libraries.</description>
  <url>https://github.com/Azure/azure-sdk-for-java</url>

  <distributionManagement>
    <site>
      <id>azure-java-build-docs</id>
      <url>${site.url}/site/${project.artifactId}</url>
    </site>
  </distributionManagement>

  <scm>
    <url>scm:git:https://github.com/Azure/azure-sdk-for-java</url>
    <connection>scm:git:git@github.com:Azure/azure-sdk-for-java.git</connection>
    <tag>HEAD</tag>
  </scm>

  <properties>
    <javaModulesSurefireArgLine>
      --add-opens com.azure.core.tracing.opentelemetry/com.azure.core.tracing.opentelemetry.implementation=ALL-UNNAMED
      --add-opens com.azure.core.tracing.opentelemetry/com.azure.core.tracing.opentelemetry=ALL-UNNAMED
    </javaModulesSurefireArgLine>

    <!-- Enables fail on deprecated API usage. -->
    <compiler.failondeprecatedstatus/>
  </properties>

  <dependencies>
    <dependency>
      <groupId>io.opentelemetry</groupId>
      <artifactId>opentelemetry-api</artifactId>
      <version>1.11.0</version> <!-- {x-version-update;io.opentelemetry:opentelemetry-api;external_dependency} -->
    </dependency>
    <dependency>
      <groupId>com.azure</groupId>
      <artifactId>azure-core</artifactId>
      <version>1.31.0-beta.1</version> <!-- {x-version-update;com.azure:azure-core;current} -->
    </dependency>
    <dependency>
      <groupId>com.google.code.findbugs</groupId>
      <artifactId>jsr305</artifactId>
      <version>3.0.2</version> <!-- {x-version-update;com.google.code.findbugs:jsr305;external_dependency} -->
      <scope>provided</scope>
    </dependency>

    <!--test dependencies -->
    <dependency>
      <groupId>io.opentelemetry</groupId>
      <artifactId>opentelemetry-sdk</artifactId>
      <version>1.11.0</version> <!-- {x-version-update;io.opentelemetry:opentelemetry-sdk;external_dependency} -->
      <scope>test</scope>
    </dependency>
    <dependency>
      <groupId>com.azure</groupId>
      <artifactId>azure-core-test</artifactId>
      <version>1.11.0-beta.1</version>  <!-- {x-version-update;com.azure:azure-core-test;current} -->
      <scope>test</scope>
    </dependency>
    <dependency>
      <groupId>com.azure</groupId>
      <artifactId>azure-core-http-netty</artifactId>
      <version>1.13.0-beta.1</version> <!-- {x-version-update;com.azure:azure-core-http-netty;current} -->
      <scope>test</scope>
    </dependency>
    <dependency>
      <groupId>org.junit.jupiter</groupId>
      <artifactId>junit-jupiter-api</artifactId>
      <version>5.8.2</version> <!-- {x-version-update;org.junit.jupiter:junit-jupiter-api;external_dependency} -->
      <scope>test</scope>
    </dependency>
    <dependency>
      <groupId>org.junit.jupiter</groupId>
      <artifactId>junit-jupiter-engine</artifactId>
      <version>5.8.2</version> <!-- {x-version-update;org.junit.jupiter:junit-jupiter-engine;external_dependency} -->
      <scope>test</scope>
    </dependency>
    <dependency>
      <groupId>org.mockito</groupId>
      <artifactId>mockito-core</artifactId>
      <version>4.5.1</version> <!-- {x-version-update;org.mockito:mockito-core;external_dependency} -->
      <scope>test</scope>
    </dependency>
    <dependency>
      <groupId>io.opentelemetry</groupId>
      <artifactId>opentelemetry-sdk-testing</artifactId>
      <scope>test</scope>
      <version>1.11.0</version> <!-- {x-version-update;io.opentelemetry:opentelemetry-sdk-testing;external_dependency} -->
    </dependency>

    <!-- sample file dependencies -->
    <dependency>
      <groupId>com.azure</groupId>
      <artifactId>azure-data-appconfiguration</artifactId>
      <version>1.3.5</version> <!-- {x-version-update;com.azure:azure-data-appconfiguration;dependency} -->
      <scope>test</scope>
    </dependency>
    <dependency>
      <groupId>io.opentelemetry</groupId>
      <artifactId>opentelemetry-exporter-logging</artifactId>
      <version>1.11.0</version> <!-- {x-version-update;io.opentelemetry:opentelemetry-exporter-logging;external_dependency} -->
      <scope>test</scope>
    </dependency>
    <dependency>
      <groupId>io.opentelemetry</groupId>
      <artifactId>opentelemetry-exporter-jaeger</artifactId>
      <version>1.11.0</version> <!-- {x-version-update;io.opentelemetry:opentelemetry-exporter-jaeger;external_dependency} -->
      <scope>test</scope>
    </dependency>
    <dependency>
      <groupId>com.azure</groupId>
      <artifactId>azure-security-keyvault-secrets</artifactId>
      <version>4.4.4</version> <!-- {x-version-update;com.azure:azure-security-keyvault-secrets;dependency} -->
      <scope>test</scope>
    </dependency>
    <dependency>
      <groupId>com.azure</groupId>
      <artifactId>azure-identity</artifactId>
      <version>1.5.3</version> <!-- {x-version-update;com.azure:azure-identity;dependency} -->
      <scope>test</scope>
    </dependency>
    <dependency>
      <groupId>com.azure</groupId>
      <artifactId>azure-messaging-eventhubs</artifactId>
      <version>5.12.2</version> <!-- {x-version-update;com.azure:azure-messaging-eventhubs;dependency} -->
      <scope>test</scope>
    </dependency>
    <dependency>
      <groupId>io.opentelemetry</groupId>
      <artifactId>opentelemetry-sdk-extension-autoconfigure</artifactId>
      <version>1.11.0-alpha</version> <!-- {x-version-update;io.opentelemetry:opentelemetry-sdk-extension-autoconfigure;external_dependency} -->
      <scope>test</scope>
    </dependency>
  </dependencies>

  <build>
    <plugins>
      <plugin>
        <groupId>org.apache.maven.plugins</groupId>
        <artifactId>maven-enforcer-plugin</artifactId>
        <version>3.0.0-M3</version> <!-- {x-version-update;org.apache.maven.plugins:maven-enforcer-plugin;external_dependency} -->
        <configuration>
          <rules>
            <bannedDependencies>
              <includes>
                <include>io.opentelemetry:opentelemetry-api:[1.11.0]</include> <!-- {x-include-update;io.opentelemetry:opentelemetry-api;external_dependency} -->
                <include>io.opentelemetry:opentelemetry-sdk:[1.11.0]</include> <!-- {x-include-update;io.opentelemetry:opentelemetry-sdk;external_dependency} -->
                <include>io.opentelemetry:opentelemetry-exporter-logging:[1.11.0]</include> <!-- {x-include-update;io.opentelemetry:opentelemetry-exporter-logging;external_dependency} -->
                <include>io.opentelemetry:opentelemetry-exporter-jaeger:[1.11.0]</include> <!-- {x-include-update;io.opentelemetry:opentelemetry-exporter-jaeger;external_dependency} -->
                <include>io.opentelemetry:opentelemetry-sdk-testing:[1.11.0]</include> <!-- {x-include-update;io.opentelemetry:opentelemetry-sdk-testing;external_dependency} -->
                <include>io.opentelemetry:opentelemetry-sdk-extension-autoconfigure:[1.11.0-alpha]</include> <!-- {x-include-update;io.opentelemetry:opentelemetry-sdk-extension-autoconfigure;external_dependency} -->
              </includes>
            </bannedDependencies>
          </rules>
        </configuration>
      </plugin>

      <plugin>
        <groupId>org.apache.maven.plugins</groupId>
<<<<<<< HEAD
        <artifactId>maven-compiler-plugin</artifactId>
        <version>3.10.1</version> <!-- {x-version-update;org.apache.maven.plugins:maven-compiler-plugin;external_dependency} -->
        <configuration>
          <compilerArgs>
            <arg>-Xlint:deprecation</arg>
          </compilerArgs>
        </configuration>
      </plugin>

      <plugin>
        <groupId>org.apache.maven.plugins</groupId>
=======
>>>>>>> 5e51bf3d
        <artifactId>maven-surefire-plugin</artifactId>
        <version>3.0.0-M7</version> <!-- {x-version-update;org.apache.maven.plugins:maven-surefire-plugin;external_dependency} -->
        <configuration>
          <parallel>all</parallel>
        </configuration>
      </plugin>
    </plugins>
  </build>
</project><|MERGE_RESOLUTION|>--- conflicted
+++ resolved
@@ -172,20 +172,6 @@
 
       <plugin>
         <groupId>org.apache.maven.plugins</groupId>
-<<<<<<< HEAD
-        <artifactId>maven-compiler-plugin</artifactId>
-        <version>3.10.1</version> <!-- {x-version-update;org.apache.maven.plugins:maven-compiler-plugin;external_dependency} -->
-        <configuration>
-          <compilerArgs>
-            <arg>-Xlint:deprecation</arg>
-          </compilerArgs>
-        </configuration>
-      </plugin>
-
-      <plugin>
-        <groupId>org.apache.maven.plugins</groupId>
-=======
->>>>>>> 5e51bf3d
         <artifactId>maven-surefire-plugin</artifactId>
         <version>3.0.0-M7</version> <!-- {x-version-update;org.apache.maven.plugins:maven-surefire-plugin;external_dependency} -->
         <configuration>
