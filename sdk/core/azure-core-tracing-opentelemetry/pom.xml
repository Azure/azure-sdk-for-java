--- conflicted
+++ resolved
@@ -45,7 +45,7 @@
     <dependency>
       <groupId>io.opentelemetry</groupId>
       <artifactId>opentelemetry-api</artifactId>
-      <version>1.19.0</version> <!-- {x-version-update;io.opentelemetry:opentelemetry-api;external_dependency} -->
+      <version>1.14.0</version> <!-- {x-version-update;io.opentelemetry:opentelemetry-api;external_dependency} -->
     </dependency>
     <dependency>
       <groupId>com.azure</groupId>
@@ -63,7 +63,7 @@
     <dependency>
       <groupId>io.opentelemetry</groupId>
       <artifactId>opentelemetry-sdk</artifactId>
-      <version>1.19.0</version> <!-- {x-version-update;io.opentelemetry:opentelemetry-sdk;external_dependency} -->
+      <version>1.14.0</version> <!-- {x-version-update;io.opentelemetry:opentelemetry-sdk;external_dependency} -->
       <scope>test</scope>
     </dependency>
     <dependency>
@@ -93,50 +93,15 @@
     <dependency>
       <groupId>org.mockito</groupId>
       <artifactId>mockito-core</artifactId>
-      <version>4.8.1</version> <!-- {x-version-update;org.mockito:mockito-core;external_dependency} -->
+      <version>4.5.1</version> <!-- {x-version-update;org.mockito:mockito-core;external_dependency} -->
       <scope>test</scope>
     </dependency>
     <dependency>
       <groupId>io.opentelemetry</groupId>
       <artifactId>opentelemetry-sdk-testing</artifactId>
       <scope>test</scope>
-      <version>1.19.0</version> <!-- {x-version-update;io.opentelemetry:opentelemetry-sdk-testing;external_dependency} -->
+      <version>1.14.0</version> <!-- {x-version-update;io.opentelemetry:opentelemetry-sdk-testing;external_dependency} -->
     </dependency>
-<<<<<<< HEAD
-
-    <!-- sample file dependencies -->
-    <dependency>
-      <groupId>com.azure</groupId>
-      <artifactId>azure-data-appconfiguration</artifactId>
-      <version>1.3.9</version> <!-- {x-version-update;com.azure:azure-data-appconfiguration;dependency} -->
-      <scope>test</scope>
-    </dependency>
-    <dependency>
-      <groupId>io.opentelemetry</groupId>
-      <artifactId>opentelemetry-exporter-logging</artifactId>
-      <version>1.19.0</version> <!-- {x-version-update;io.opentelemetry:opentelemetry-exporter-logging;external_dependency} -->
-      <scope>test</scope>
-    </dependency>
-    <dependency>
-      <groupId>io.opentelemetry</groupId>
-      <artifactId>opentelemetry-exporter-jaeger</artifactId>
-      <version>1.19.0</version> <!-- {x-version-update;io.opentelemetry:opentelemetry-exporter-jaeger;external_dependency} -->
-      <scope>test</scope>
-    </dependency>
-    <dependency>
-      <groupId>com.azure</groupId>
-      <artifactId>azure-security-keyvault-secrets</artifactId>
-      <version>4.5.2</version> <!-- {x-version-update;com.azure:azure-security-keyvault-secrets;dependency} -->
-      <scope>test</scope>
-    </dependency>
-    <dependency>
-      <groupId>com.azure</groupId>
-      <artifactId>azure-identity</artifactId>
-      <version>1.7.1</version> <!-- {x-version-update;com.azure:azure-identity;dependency} -->
-      <scope>test</scope>
-    </dependency>
-=======
->>>>>>> 46b290af
   </dependencies>
 
   <build>
@@ -149,17 +114,9 @@
           <rules>
             <bannedDependencies>
               <includes>
-<<<<<<< HEAD
-                <include>io.opentelemetry:opentelemetry-api:[1.19.0]</include> <!-- {x-include-update;io.opentelemetry:opentelemetry-api;external_dependency} -->
-                <include>io.opentelemetry:opentelemetry-sdk:[1.19.0]</include> <!-- {x-include-update;io.opentelemetry:opentelemetry-sdk;external_dependency} -->
-                <include>io.opentelemetry:opentelemetry-exporter-logging:[1.19.0]</include> <!-- {x-include-update;io.opentelemetry:opentelemetry-exporter-logging;external_dependency} -->
-                <include>io.opentelemetry:opentelemetry-exporter-jaeger:[1.19.0]</include> <!-- {x-include-update;io.opentelemetry:opentelemetry-exporter-jaeger;external_dependency} -->
-                <include>io.opentelemetry:opentelemetry-sdk-testing:[1.19.0]</include> <!-- {x-include-update;io.opentelemetry:opentelemetry-sdk-testing;external_dependency} -->
-=======
                 <include>io.opentelemetry:opentelemetry-api:[1.14.0]</include> <!-- {x-include-update;io.opentelemetry:opentelemetry-api;external_dependency} -->
                 <include>io.opentelemetry:opentelemetry-sdk:[1.14.0]</include> <!-- {x-include-update;io.opentelemetry:opentelemetry-sdk;external_dependency} -->
                 <include>io.opentelemetry:opentelemetry-sdk-testing:[1.14.0]</include> <!-- {x-include-update;io.opentelemetry:opentelemetry-sdk-testing;external_dependency} -->
->>>>>>> 46b290af
               </includes>
             </bannedDependencies>
           </rules>
