<!-- Copyright (c) Microsoft Corporation. All rights reserved.
     Licensed under the MIT License. -->
<project xmlns="http://maven.apache.org/POM/4.0.0"
         xmlns:xsi="http://www.w3.org/2001/XMLSchema-instance" xsi:schemaLocation="http://maven.apache.org/POM/4.0.0 http://maven.apache.org/xsd/maven-4.0.0.xsd">
  <modelVersion>4.0.0</modelVersion>
  <parent>
    <groupId>com.azure</groupId>
    <artifactId>azure-client-sdk-parent</artifactId>
    <version>1.7.0</version> <!-- {x-version-update;com.azure:azure-client-sdk-parent;current} -->
    <relativePath>../../parents/azure-client-sdk-parent</relativePath>
  </parent>

  <groupId>com.azure</groupId>
  <artifactId>azure-core-tracing-opentelemetry</artifactId>
<<<<<<< HEAD
  <version>1.0.0-beta.24</version> <!-- {x-version-update;com.azure:azure-core-tracing-opentelemetry;current} -->
=======
  <version>1.0.0-beta.26</version> <!-- {x-version-update;com.azure:azure-core-tracing-opentelemetry;current} -->
>>>>>>> 8d609db9

  <name>Microsoft Azure OpenTelemetry tracing plugin</name>
  <description>This package contains the OpenTelemetry tracing plugin for Azure client libraries.</description>
  <url>https://github.com/Azure/azure-sdk-for-java</url>

  <distributionManagement>
    <site>
      <id>azure-java-build-docs</id>
      <url>${site.url}/site/${project.artifactId}</url>
    </site>
  </distributionManagement>

  <scm>
    <url>scm:git:https://github.com/Azure/azure-sdk-for-java</url>
    <connection>scm:git:git@github.com:Azure/azure-sdk-for-java.git</connection>
    <tag>HEAD</tag>
  </scm>

  <properties>
    <javaModulesSurefireArgLine>
      --add-opens com.azure.core.tracing.opentelemetry/com.azure.core.tracing.opentelemetry.implementation=ALL-UNNAMED
      --add-opens com.azure.core.tracing.opentelemetry/com.azure.core.tracing.opentelemetry=ALL-UNNAMED
    </javaModulesSurefireArgLine>
  </properties>

  <dependencies>
    <dependency>
      <groupId>io.opentelemetry</groupId>
      <artifactId>opentelemetry-api</artifactId>
      <version>1.11.0</version> <!-- {x-version-update;io.opentelemetry:opentelemetry-api;external_dependency} -->
    </dependency>
    <dependency>
      <groupId>com.azure</groupId>
      <artifactId>azure-core</artifactId>
<<<<<<< HEAD
      <version>1.29.0-beta.1</version> <!-- {x-version-update;com.azure:azure-core;current} -->
=======
      <version>1.30.0-beta.1</version> <!-- {x-version-update;com.azure:azure-core;current} -->
>>>>>>> 8d609db9
    </dependency>
    <dependency>
      <groupId>com.google.code.findbugs</groupId>
      <artifactId>jsr305</artifactId>
      <version>3.0.2</version> <!-- {x-version-update;com.google.code.findbugs:jsr305;external_dependency} -->
      <scope>provided</scope>
    </dependency>

    <!--test dependencies -->
    <dependency>
      <groupId>io.opentelemetry</groupId>
      <artifactId>opentelemetry-sdk</artifactId>
      <version>1.11.0</version> <!-- {x-version-update;io.opentelemetry:opentelemetry-sdk;external_dependency} -->
      <scope>test</scope>
    </dependency>
    <dependency>
      <groupId>com.azure</groupId>
      <artifactId>azure-core-test</artifactId>
<<<<<<< HEAD
      <version>1.9.0-beta.1</version>  <!-- {x-version-update;com.azure:azure-core-test;current} -->
=======
      <version>1.10.0-beta.1</version>  <!-- {x-version-update;com.azure:azure-core-test;current} -->
>>>>>>> 8d609db9
      <scope>test</scope>
    </dependency>
    <dependency>
      <groupId>com.azure</groupId>
      <artifactId>azure-core-http-netty</artifactId>
      <version>1.13.0-beta.1</version> <!-- {x-version-update;com.azure:azure-core-http-netty;current} -->
      <scope>test</scope>
    </dependency>
    <dependency>
      <groupId>org.junit.jupiter</groupId>
      <artifactId>junit-jupiter-api</artifactId>
      <version>5.8.2</version> <!-- {x-version-update;org.junit.jupiter:junit-jupiter-api;external_dependency} -->
      <scope>test</scope>
    </dependency>
    <dependency>
      <groupId>org.junit.jupiter</groupId>
      <artifactId>junit-jupiter-engine</artifactId>
      <version>5.8.2</version> <!-- {x-version-update;org.junit.jupiter:junit-jupiter-engine;external_dependency} -->
      <scope>test</scope>
    </dependency>
    <dependency>
      <groupId>org.mockito</groupId>
      <artifactId>mockito-core</artifactId>
      <version>4.0.0</version> <!-- {x-version-update;org.mockito:mockito-core;external_dependency} -->
      <scope>test</scope>
    </dependency>
    <dependency>
      <groupId>io.opentelemetry</groupId>
      <artifactId>opentelemetry-sdk-testing</artifactId>
      <scope>test</scope>
      <version>1.11.0</version> <!-- {x-version-update;io.opentelemetry:opentelemetry-sdk-testing;external_dependency} -->
    </dependency>

    <!-- sample file dependencies -->
    <dependency>
      <groupId>com.azure</groupId>
      <artifactId>azure-data-appconfiguration</artifactId>
<<<<<<< HEAD
      <version>1.3.2</version> <!-- {x-version-update;com.azure:azure-data-appconfiguration;dependency} -->
=======
      <version>1.3.3</version> <!-- {x-version-update;com.azure:azure-data-appconfiguration;dependency} -->
>>>>>>> 8d609db9
      <scope>test</scope>
    </dependency>
    <dependency>
      <groupId>io.opentelemetry</groupId>
      <artifactId>opentelemetry-exporter-logging</artifactId>
      <version>1.11.0</version> <!-- {x-version-update;io.opentelemetry:opentelemetry-exporter-logging;external_dependency} -->
      <scope>test</scope>
    </dependency>
    <dependency>
      <groupId>io.opentelemetry</groupId>
      <artifactId>opentelemetry-exporter-jaeger</artifactId>
      <version>1.11.0</version> <!-- {x-version-update;io.opentelemetry:opentelemetry-exporter-jaeger;external_dependency} -->
      <scope>test</scope>
    </dependency>
    <dependency>
      <groupId>com.azure</groupId>
      <artifactId>azure-security-keyvault-secrets</artifactId>
<<<<<<< HEAD
      <version>4.4.1</version> <!-- {x-version-update;com.azure:azure-security-keyvault-secrets;dependency} -->
=======
      <version>4.4.2</version> <!-- {x-version-update;com.azure:azure-security-keyvault-secrets;dependency} -->
>>>>>>> 8d609db9
      <scope>test</scope>
    </dependency>
    <dependency>
      <groupId>com.azure</groupId>
      <artifactId>azure-identity</artifactId>
<<<<<<< HEAD
      <version>1.5.1</version> <!-- {x-version-update;com.azure:azure-identity;dependency} -->
=======
      <version>1.5.2</version> <!-- {x-version-update;com.azure:azure-identity;dependency} -->
>>>>>>> 8d609db9
      <scope>test</scope>
    </dependency>
    <dependency>
      <groupId>com.azure</groupId>
      <artifactId>azure-messaging-eventhubs</artifactId>
<<<<<<< HEAD
      <version>5.11.2</version> <!-- {x-version-update;com.azure:azure-messaging-eventhubs;dependency} -->
=======
      <version>5.12.0</version> <!-- {x-version-update;com.azure:azure-messaging-eventhubs;dependency} -->
>>>>>>> 8d609db9
      <scope>test</scope>
    </dependency>
  </dependencies>

  <build>
    <plugins>
      <plugin>
        <groupId>org.apache.maven.plugins</groupId>
        <artifactId>maven-enforcer-plugin</artifactId>
        <version>3.0.0-M3</version> <!-- {x-version-update;org.apache.maven.plugins:maven-enforcer-plugin;external_dependency} -->
        <configuration>
          <rules>
            <bannedDependencies>
              <includes>
                <include>io.opentelemetry:opentelemetry-api:[1.11.0]</include> <!-- {x-include-update;io.opentelemetry:opentelemetry-api;external_dependency} -->
                <include>io.opentelemetry:opentelemetry-sdk:[1.11.0]</include> <!-- {x-include-update;io.opentelemetry:opentelemetry-sdk;external_dependency} -->
                <include>io.opentelemetry:opentelemetry-exporter-logging:[1.11.0]</include> <!-- {x-include-update;io.opentelemetry:opentelemetry-exporter-logging;external_dependency} -->
                <include>io.opentelemetry:opentelemetry-exporter-jaeger:[1.11.0]</include> <!-- {x-include-update;io.opentelemetry:opentelemetry-exporter-jaeger;external_dependency} -->
                <include>io.opentelemetry:opentelemetry-sdk-testing:[1.11.0]</include> <!-- {x-include-update;io.opentelemetry:opentelemetry-sdk-testing;external_dependency} -->
              </includes>
            </bannedDependencies>
          </rules>
        </configuration>
      </plugin>

      <plugin>
        <groupId>org.apache.maven.plugins</groupId>
        <artifactId>maven-compiler-plugin</artifactId>
        <version>3.8.1</version> <!-- {x-version-update;org.apache.maven.plugins:maven-compiler-plugin;external_dependency} -->
        <configuration>
          <compilerArgs>
            <arg>-Xlint:deprecation</arg>
          </compilerArgs>
        </configuration>
      </plugin>

      <plugin>
        <groupId>org.apache.maven.plugins</groupId>
        <artifactId>maven-surefire-plugin</artifactId>
        <version>3.0.0-M3</version> <!-- {x-version-update;org.apache.maven.plugins:maven-surefire-plugin;external_dependency} -->
        <configuration>
          <parallel>all</parallel>
        </configuration>
      </plugin>
    </plugins>
  </build>
</project><|MERGE_RESOLUTION|>--- conflicted
+++ resolved
@@ -12,11 +12,7 @@
 
   <groupId>com.azure</groupId>
   <artifactId>azure-core-tracing-opentelemetry</artifactId>
-<<<<<<< HEAD
-  <version>1.0.0-beta.24</version> <!-- {x-version-update;com.azure:azure-core-tracing-opentelemetry;current} -->
-=======
   <version>1.0.0-beta.26</version> <!-- {x-version-update;com.azure:azure-core-tracing-opentelemetry;current} -->
->>>>>>> 8d609db9
 
   <name>Microsoft Azure OpenTelemetry tracing plugin</name>
   <description>This package contains the OpenTelemetry tracing plugin for Azure client libraries.</description>
@@ -51,11 +47,7 @@
     <dependency>
       <groupId>com.azure</groupId>
       <artifactId>azure-core</artifactId>
-<<<<<<< HEAD
-      <version>1.29.0-beta.1</version> <!-- {x-version-update;com.azure:azure-core;current} -->
-=======
       <version>1.30.0-beta.1</version> <!-- {x-version-update;com.azure:azure-core;current} -->
->>>>>>> 8d609db9
     </dependency>
     <dependency>
       <groupId>com.google.code.findbugs</groupId>
@@ -74,11 +66,7 @@
     <dependency>
       <groupId>com.azure</groupId>
       <artifactId>azure-core-test</artifactId>
-<<<<<<< HEAD
-      <version>1.9.0-beta.1</version>  <!-- {x-version-update;com.azure:azure-core-test;current} -->
-=======
       <version>1.10.0-beta.1</version>  <!-- {x-version-update;com.azure:azure-core-test;current} -->
->>>>>>> 8d609db9
       <scope>test</scope>
     </dependency>
     <dependency>
@@ -116,11 +104,7 @@
     <dependency>
       <groupId>com.azure</groupId>
       <artifactId>azure-data-appconfiguration</artifactId>
-<<<<<<< HEAD
-      <version>1.3.2</version> <!-- {x-version-update;com.azure:azure-data-appconfiguration;dependency} -->
-=======
       <version>1.3.3</version> <!-- {x-version-update;com.azure:azure-data-appconfiguration;dependency} -->
->>>>>>> 8d609db9
       <scope>test</scope>
     </dependency>
     <dependency>
@@ -138,31 +122,19 @@
     <dependency>
       <groupId>com.azure</groupId>
       <artifactId>azure-security-keyvault-secrets</artifactId>
-<<<<<<< HEAD
-      <version>4.4.1</version> <!-- {x-version-update;com.azure:azure-security-keyvault-secrets;dependency} -->
-=======
       <version>4.4.2</version> <!-- {x-version-update;com.azure:azure-security-keyvault-secrets;dependency} -->
->>>>>>> 8d609db9
       <scope>test</scope>
     </dependency>
     <dependency>
       <groupId>com.azure</groupId>
       <artifactId>azure-identity</artifactId>
-<<<<<<< HEAD
-      <version>1.5.1</version> <!-- {x-version-update;com.azure:azure-identity;dependency} -->
-=======
       <version>1.5.2</version> <!-- {x-version-update;com.azure:azure-identity;dependency} -->
->>>>>>> 8d609db9
       <scope>test</scope>
     </dependency>
     <dependency>
       <groupId>com.azure</groupId>
       <artifactId>azure-messaging-eventhubs</artifactId>
-<<<<<<< HEAD
-      <version>5.11.2</version> <!-- {x-version-update;com.azure:azure-messaging-eventhubs;dependency} -->
-=======
       <version>5.12.0</version> <!-- {x-version-update;com.azure:azure-messaging-eventhubs;dependency} -->
->>>>>>> 8d609db9
       <scope>test</scope>
     </dependency>
   </dependencies>
