--- conflicted
+++ resolved
@@ -40,11 +40,7 @@
     <dependency>
       <groupId>com.azure</groupId>
       <artifactId>azure-core</artifactId>
-<<<<<<< HEAD
-      <version>1.11.0-beta.1</version> <!-- {x-version-update;com.azure:azure-core;current} -->
-=======
       <version>1.13.0-beta.1</version> <!-- {x-version-update;com.azure:azure-core;current} -->
->>>>>>> e2018a87
     </dependency>
     <dependency>
       <groupId>io.grpc</groupId>
