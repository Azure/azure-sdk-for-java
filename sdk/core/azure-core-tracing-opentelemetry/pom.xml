<!-- Copyright (c) Microsoft Corporation. All rights reserved.
     Licensed under the MIT License. -->
<project xmlns="http://maven.apache.org/POM/4.0.0"
         xmlns:xsi="http://www.w3.org/2001/XMLSchema-instance" xsi:schemaLocation="http://maven.apache.org/POM/4.0.0 http://maven.apache.org/xsd/maven-4.0.0.xsd">
  <modelVersion>4.0.0</modelVersion>
  <parent>
    <groupId>com.azure</groupId>
    <artifactId>azure-client-sdk-parent</artifactId>
    <version>1.7.0</version> <!-- {x-version-update;com.azure:azure-client-sdk-parent;current} -->
    <relativePath>../../parents/azure-client-sdk-parent</relativePath>
  </parent>

  <groupId>com.azure</groupId>
  <artifactId>azure-core-tracing-opentelemetry</artifactId>
  <version>1.0.0-beta.33</version> <!-- {x-version-update;com.azure:azure-core-tracing-opentelemetry;current} -->

  <name>Microsoft Azure OpenTelemetry tracing plugin</name>
  <description>This package contains the OpenTelemetry tracing plugin for Azure client libraries.</description>
  <url>https://github.com/Azure/azure-sdk-for-java</url>

  <distributionManagement>
    <site>
      <id>azure-java-build-docs</id>
      <url>${site.url}/site/${project.artifactId}</url>
    </site>
  </distributionManagement>

  <scm>
    <url>scm:git:https://github.com/Azure/azure-sdk-for-java</url>
    <connection>scm:git:git@github.com:Azure/azure-sdk-for-java.git</connection>
    <tag>HEAD</tag>
  </scm>

  <properties>
    <!-- Enables fail on deprecated API usage. -->
    <compiler.failondeprecatedstatus/>

    <javadoc.excludePackageNames/>
  </properties>

  <dependencies>
    <dependency>
      <groupId>io.opentelemetry</groupId>
      <artifactId>opentelemetry-api</artifactId>
<<<<<<< HEAD
      <version>1.19.0</version> <!-- {x-version-update;io.opentelemetry:opentelemetry-api;external_dependency} -->
=======
      <version>1.20.0</version> <!-- {x-version-update;io.opentelemetry:opentelemetry-api;external_dependency} -->
>>>>>>> 02862f72
    </dependency>
    <dependency>
      <groupId>com.azure</groupId>
      <artifactId>azure-core</artifactId>
      <version>1.37.0-beta.1</version> <!-- {x-version-update;com.azure:azure-core;current} -->
    </dependency>
    <dependency>
      <groupId>com.google.code.findbugs</groupId>
      <artifactId>jsr305</artifactId>
      <version>3.0.2</version> <!-- {x-version-update;com.google.code.findbugs:jsr305;external_dependency} -->
      <scope>provided</scope>
    </dependency>

    <!--test dependencies -->
    <dependency>
      <groupId>io.opentelemetry</groupId>
      <artifactId>opentelemetry-sdk</artifactId>
<<<<<<< HEAD
      <version>1.19.0</version> <!-- {x-version-update;io.opentelemetry:opentelemetry-sdk;external_dependency} -->
=======
      <version>1.20.0</version> <!-- {x-version-update;io.opentelemetry:opentelemetry-sdk;external_dependency} -->
>>>>>>> 02862f72
      <scope>test</scope>
    </dependency>
    <dependency>
      <groupId>com.azure</groupId>
      <artifactId>azure-core-test</artifactId>
      <version>1.15.0-beta.1</version>  <!-- {x-version-update;com.azure:azure-core-test;current} -->
      <scope>test</scope>
    </dependency>
    <dependency>
      <groupId>com.azure</groupId>
      <artifactId>azure-core-http-netty</artifactId>
      <version>1.14.0-beta.1</version> <!-- {x-version-update;com.azure:azure-core-http-netty;current} -->
      <scope>test</scope>
    </dependency>
    <dependency>
      <groupId>org.junit.jupiter</groupId>
      <artifactId>junit-jupiter-api</artifactId>
      <version>5.9.2</version> <!-- {x-version-update;org.junit.jupiter:junit-jupiter-api;external_dependency} -->
      <scope>test</scope>
    </dependency>
    <dependency>
      <groupId>org.junit.jupiter</groupId>
      <artifactId>junit-jupiter-engine</artifactId>
      <version>5.9.2</version> <!-- {x-version-update;org.junit.jupiter:junit-jupiter-engine;external_dependency} -->
      <scope>test</scope>
    </dependency>
    <dependency>
      <groupId>org.mockito</groupId>
      <artifactId>mockito-core</artifactId>
      <version>4.8.1</version> <!-- {x-version-update;org.mockito:mockito-core;external_dependency} -->
      <scope>test</scope>
    </dependency>
    <dependency>
      <groupId>io.opentelemetry</groupId>
      <artifactId>opentelemetry-sdk-testing</artifactId>
      <scope>test</scope>
<<<<<<< HEAD
      <version>1.19.0</version> <!-- {x-version-update;io.opentelemetry:opentelemetry-sdk-testing;external_dependency} -->
=======
      <version>1.20.0</version> <!-- {x-version-update;io.opentelemetry:opentelemetry-sdk-testing;external_dependency} -->
    </dependency>
    <dependency>
      <groupId>org.openjdk.jmh</groupId>
      <artifactId>jmh-core</artifactId>
      <version>1.22</version> <!-- {x-version-update;org.openjdk.jmh:jmh-core;external_dependency} -->
      <scope>test</scope>
    </dependency>
    <dependency>
      <groupId>org.openjdk.jmh</groupId>
      <artifactId>jmh-generator-annprocess</artifactId>
      <version>1.22</version> <!-- {x-version-update;org.openjdk.jmh:jmh-generator-annprocess;external_dependency} -->
      <scope>test</scope>
>>>>>>> 02862f72
    </dependency>
  </dependencies>

  <build>
    <plugins>
      <plugin>
        <groupId>org.apache.maven.plugins</groupId>
        <artifactId>maven-enforcer-plugin</artifactId>
        <version>3.0.0-M3</version> <!-- {x-version-update;org.apache.maven.plugins:maven-enforcer-plugin;external_dependency} -->
        <configuration>
          <rules>
            <bannedDependencies>
              <includes>
<<<<<<< HEAD
                <include>io.opentelemetry:opentelemetry-api:[1.19.0]</include> <!-- {x-include-update;io.opentelemetry:opentelemetry-api;external_dependency} -->
                <include>io.opentelemetry:opentelemetry-sdk:[1.19.0]</include> <!-- {x-include-update;io.opentelemetry:opentelemetry-sdk;external_dependency} -->
                <include>io.opentelemetry:opentelemetry-sdk-testing:[1.19.0]</include> <!-- {x-include-update;io.opentelemetry:opentelemetry-sdk-testing;external_dependency} -->
=======
                <include>io.opentelemetry:opentelemetry-api:[1.20.0]</include> <!-- {x-include-update;io.opentelemetry:opentelemetry-api;external_dependency} -->
                <include>io.opentelemetry:opentelemetry-sdk:[1.20.0]</include> <!-- {x-include-update;io.opentelemetry:opentelemetry-sdk;external_dependency} -->
                <include>io.opentelemetry:opentelemetry-sdk-testing:[1.20.0]</include> <!-- {x-include-update;io.opentelemetry:opentelemetry-sdk-testing;external_dependency} -->
>>>>>>> 02862f72
              </includes>
            </bannedDependencies>
          </rules>
        </configuration>
      </plugin>

      <plugin>
        <groupId>com.azure.tools</groupId>
        <artifactId>codesnippet-maven-plugin</artifactId>
        <version>1.0.0-beta.8</version> <!-- {x-version-update;com.azure.tools:codesnippet-maven-plugin;external_dependency} -->
        <configuration>
          <codesnippetRootDirectory>../azure-core-tracing-opentelemetry-samples/src/samples/java</codesnippetRootDirectory>
        </configuration>
      </plugin>
    </plugins>
  </build>
</project><|MERGE_RESOLUTION|>--- conflicted
+++ resolved
@@ -42,11 +42,7 @@
     <dependency>
       <groupId>io.opentelemetry</groupId>
       <artifactId>opentelemetry-api</artifactId>
-<<<<<<< HEAD
-      <version>1.19.0</version> <!-- {x-version-update;io.opentelemetry:opentelemetry-api;external_dependency} -->
-=======
       <version>1.20.0</version> <!-- {x-version-update;io.opentelemetry:opentelemetry-api;external_dependency} -->
->>>>>>> 02862f72
     </dependency>
     <dependency>
       <groupId>com.azure</groupId>
@@ -64,11 +60,7 @@
     <dependency>
       <groupId>io.opentelemetry</groupId>
       <artifactId>opentelemetry-sdk</artifactId>
-<<<<<<< HEAD
-      <version>1.19.0</version> <!-- {x-version-update;io.opentelemetry:opentelemetry-sdk;external_dependency} -->
-=======
       <version>1.20.0</version> <!-- {x-version-update;io.opentelemetry:opentelemetry-sdk;external_dependency} -->
->>>>>>> 02862f72
       <scope>test</scope>
     </dependency>
     <dependency>
@@ -86,28 +78,25 @@
     <dependency>
       <groupId>org.junit.jupiter</groupId>
       <artifactId>junit-jupiter-api</artifactId>
-      <version>5.9.2</version> <!-- {x-version-update;org.junit.jupiter:junit-jupiter-api;external_dependency} -->
+      <version>5.9.1</version> <!-- {x-version-update;org.junit.jupiter:junit-jupiter-api;external_dependency} -->
       <scope>test</scope>
     </dependency>
     <dependency>
       <groupId>org.junit.jupiter</groupId>
       <artifactId>junit-jupiter-engine</artifactId>
-      <version>5.9.2</version> <!-- {x-version-update;org.junit.jupiter:junit-jupiter-engine;external_dependency} -->
+      <version>5.9.1</version> <!-- {x-version-update;org.junit.jupiter:junit-jupiter-engine;external_dependency} -->
       <scope>test</scope>
     </dependency>
     <dependency>
       <groupId>org.mockito</groupId>
       <artifactId>mockito-core</artifactId>
-      <version>4.8.1</version> <!-- {x-version-update;org.mockito:mockito-core;external_dependency} -->
+      <version>4.5.1</version> <!-- {x-version-update;org.mockito:mockito-core;external_dependency} -->
       <scope>test</scope>
     </dependency>
     <dependency>
       <groupId>io.opentelemetry</groupId>
       <artifactId>opentelemetry-sdk-testing</artifactId>
       <scope>test</scope>
-<<<<<<< HEAD
-      <version>1.19.0</version> <!-- {x-version-update;io.opentelemetry:opentelemetry-sdk-testing;external_dependency} -->
-=======
       <version>1.20.0</version> <!-- {x-version-update;io.opentelemetry:opentelemetry-sdk-testing;external_dependency} -->
     </dependency>
     <dependency>
@@ -121,7 +110,6 @@
       <artifactId>jmh-generator-annprocess</artifactId>
       <version>1.22</version> <!-- {x-version-update;org.openjdk.jmh:jmh-generator-annprocess;external_dependency} -->
       <scope>test</scope>
->>>>>>> 02862f72
     </dependency>
   </dependencies>
 
@@ -135,15 +123,9 @@
           <rules>
             <bannedDependencies>
               <includes>
-<<<<<<< HEAD
-                <include>io.opentelemetry:opentelemetry-api:[1.19.0]</include> <!-- {x-include-update;io.opentelemetry:opentelemetry-api;external_dependency} -->
-                <include>io.opentelemetry:opentelemetry-sdk:[1.19.0]</include> <!-- {x-include-update;io.opentelemetry:opentelemetry-sdk;external_dependency} -->
-                <include>io.opentelemetry:opentelemetry-sdk-testing:[1.19.0]</include> <!-- {x-include-update;io.opentelemetry:opentelemetry-sdk-testing;external_dependency} -->
-=======
                 <include>io.opentelemetry:opentelemetry-api:[1.20.0]</include> <!-- {x-include-update;io.opentelemetry:opentelemetry-api;external_dependency} -->
                 <include>io.opentelemetry:opentelemetry-sdk:[1.20.0]</include> <!-- {x-include-update;io.opentelemetry:opentelemetry-sdk;external_dependency} -->
                 <include>io.opentelemetry:opentelemetry-sdk-testing:[1.20.0]</include> <!-- {x-include-update;io.opentelemetry:opentelemetry-sdk-testing;external_dependency} -->
->>>>>>> 02862f72
               </includes>
             </bannedDependencies>
           </rules>
