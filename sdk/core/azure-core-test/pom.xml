--- conflicted
+++ resolved
@@ -65,7 +65,7 @@
     <dependency>
       <groupId>io.projectreactor</groupId>
       <artifactId>reactor-test</artifactId>
-      <version>3.4.21</version> <!-- {x-version-update;io.projectreactor:reactor-test;external_dependency} -->
+      <version>3.4.22</version> <!-- {x-version-update;io.projectreactor:reactor-test;external_dependency} -->
     </dependency>
 
     <dependency>
@@ -95,7 +95,7 @@
     <dependency>
       <groupId>org.mockito</groupId>
       <artifactId>mockito-core</artifactId>
-      <version>4.6.1</version> <!-- {x-version-update;org.mockito:mockito-core;external_dependency} -->
+      <version>4.5.1</version> <!-- {x-version-update;org.mockito:mockito-core;external_dependency} -->
       <scope>test</scope>
     </dependency>
   </dependencies>
@@ -126,12 +126,8 @@
           <rules>
             <bannedDependencies>
               <includes>
-<<<<<<< HEAD
-                <include>io.projectreactor:reactor-test:[3.4.21]</include> <!-- {x-include-update;io.projectreactor:reactor-test;external_dependency} -->
-=======
                 <include>io.projectreactor:reactor-test:[3.4.22]</include> <!-- {x-include-update;io.projectreactor:reactor-test;external_dependency} -->
                 <include>com.fasterxml.jackson.dataformat:jackson-dataformat-xml:[2.13.3]</include> <!-- {x-include-update;com.fasterxml.jackson.dataformat:jackson-dataformat-xml;external_dependency} -->
->>>>>>> 585f23ff
                 <!-- special allowance for azure-core-test as it is not a shipping library: -->
                 <include>org.junit.jupiter:junit-jupiter-api:[5.8.2]</include> <!-- {x-include-update;org.junit.jupiter:junit-jupiter-api;external_dependency} -->
                 <include>org.junit.jupiter:junit-jupiter-params:[5.8.2]</include> <!-- {x-include-update;org.junit.jupiter:junit-jupiter-params;external_dependency} -->
