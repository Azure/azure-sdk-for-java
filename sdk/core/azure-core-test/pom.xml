<!-- Copyright (c) Microsoft Corporation. All rights reserved.
     Licensed under the MIT License. -->
<project xmlns="http://maven.apache.org/POM/4.0.0" xmlns:xsi="http://www.w3.org/2001/XMLSchema-instance"
         xsi:schemaLocation="http://maven.apache.org/POM/4.0.0 http://maven.apache.org/xsd/maven-4.0.0.xsd">
  <modelVersion>4.0.0</modelVersion>
  <parent>
    <groupId>com.azure</groupId>
    <artifactId>azure-client-sdk-parent</artifactId>
    <version>1.7.0</version> <!-- {x-version-update;com.azure:azure-client-sdk-parent;current} -->
    <relativePath>../../parents/azure-client-sdk-parent</relativePath>
  </parent>

  <groupId>com.azure</groupId>
  <artifactId>azure-core-test</artifactId>
  <packaging>jar</packaging>
  <version>1.14.0-beta.1</version> <!-- {x-version-update;com.azure:azure-core-test;current} -->

  <name>Microsoft Azure Java Core Test Library</name>
  <description>This package contains core test types for Azure Java clients.</description>
  <url>https://github.com/Azure/azure-sdk-for-java</url>

  <distributionManagement>
    <site>
      <id>azure-java-build-docs</id>
      <url>${site.url}/site/${project.artifactId}</url>
    </site>
  </distributionManagement>

  <scm>
    <url>https://github.com/Azure/azure-sdk-for-java</url>
    <connection>scm:git:https://github.com/Azure/azure-sdk-for-java.git</connection>
    <developerConnection>scm:git:https://github.com/Azure/azure-sdk-for-java.git</developerConnection>
  </scm>

  <properties>
    <javaModulesSurefireArgLine>
      --add-exports org.junit.platform.commons/org.junit.platform.commons.util=ALL-UNNAMED
      --add-exports org.junit.platform.commons/org.junit.platform.commons.logging=ALL-UNNAMED

      --add-reads com.azure.core.test=ALL-UNNAMED
      --add-opens com.azure.core.test/com.azure.core.test.models=ALL-UNNAMED
      --add-opens com.azure.core.test/com.azure.core.test.implementation=org.junit.platform.commons
    </javaModulesSurefireArgLine>

    <!-- This is not a module we want/expect external customers to consume. Skip breaking API checks. -->
    <revapi.skip>true</revapi.skip>

    <!-- Enables fail on deprecated API usage. -->
    <compiler.failondeprecatedstatus/>
  </properties>

  <dependencies>
    <dependency>
      <groupId>com.azure</groupId>
      <artifactId>azure-core</artifactId>
      <version>1.35.0-beta.1</version> <!-- {x-version-update;com.azure:azure-core;current} -->
    </dependency>

    <dependency>
      <groupId>com.fasterxml.jackson.dataformat</groupId>
      <artifactId>jackson-dataformat-xml</artifactId>
      <version>2.14.1</version> <!-- {x-version-update;com.fasterxml.jackson.dataformat:jackson-dataformat-xml;external_dependency} -->
    </dependency>
    <dependency>
      <groupId>com.fasterxml.woodstox</groupId>
      <artifactId>woodstox-core</artifactId>
      <version>6.4.0</version> <!-- {x-version-update;com.fasterxml.woodstox:woodstox-core;external_dependency} -->
    </dependency>

    <dependency>
      <groupId>io.projectreactor</groupId>
      <artifactId>reactor-test</artifactId>
<<<<<<< HEAD
      <version>3.5.1</version> <!-- {x-version-update;io.projectreactor:reactor-test;external_dependency} -->
=======
      <version>3.4.26</version> <!-- {x-version-update;io.projectreactor:reactor-test;external_dependency} -->
>>>>>>> bdb9613a
    </dependency>

    <dependency>
      <groupId>org.junit.jupiter</groupId>
      <artifactId>junit-jupiter-api</artifactId>
      <version>5.9.1</version> <!-- {x-version-update;org.junit.jupiter:junit-jupiter-api;external_dependency} -->
    </dependency>

    <dependency>
      <groupId>org.junit.jupiter</groupId>
      <artifactId>junit-jupiter-params</artifactId>
      <version>5.9.1</version> <!-- {x-version-update;org.junit.jupiter:junit-jupiter-params;external_dependency} -->
    </dependency>

    <dependency>
      <groupId>org.junit.jupiter</groupId>
      <artifactId>junit-jupiter-engine</artifactId>
      <version>5.9.1</version> <!-- {x-version-update;org.junit.jupiter:junit-jupiter-engine;external_dependency} -->
      <scope>test</scope>
    </dependency>
    <dependency>
      <groupId>com.github.tomakehurst</groupId>
      <artifactId>wiremock-standalone</artifactId>
      <version>2.24.1</version> <!-- {x-version-update;com.github.tomakehurst:wiremock-standalone;external_dependency} -->
      <scope>test</scope>
    </dependency>
    <dependency>
      <groupId>org.mockito</groupId>
      <artifactId>mockito-core</artifactId>
      <version>4.8.1</version> <!-- {x-version-update;org.mockito:mockito-core;external_dependency} -->
      <scope>test</scope>
    </dependency>
  </dependencies>

  <build>
    <plugins>
      <!-- RestProxyTests is inherited by tests in azure-core-http-netty -->
      <plugin>
        <groupId>org.apache.maven.plugins</groupId>
        <artifactId>maven-jar-plugin</artifactId>
        <version>3.1.2</version> <!-- {x-version-update;org.apache.maven.plugins:maven-jar-plugin;external_dependency} -->
        <executions>
          <execution>
            <id>test-jar</id>
            <phase>test-compile</phase>
            <goals>
              <goal>test-jar</goal>
            </goals>
          </execution>
        </executions>
      </plugin>

      <plugin>
        <groupId>org.apache.maven.plugins</groupId>
        <artifactId>maven-enforcer-plugin</artifactId>
        <version>3.0.0-M3</version> <!-- {x-version-update;org.apache.maven.plugins:maven-enforcer-plugin;external_dependency} -->
        <configuration>
          <rules>
            <bannedDependencies>
              <includes>
<<<<<<< HEAD
                <include>io.projectreactor:reactor-test:[3.5.1]</include> <!-- {x-include-update;io.projectreactor:reactor-test;external_dependency} -->
                <include>com.fasterxml.jackson.dataformat:jackson-dataformat-xml:[2.14.1]</include> <!-- {x-include-update;com.fasterxml.jackson.dataformat:jackson-dataformat-xml;external_dependency} -->
=======
                <include>io.projectreactor:reactor-test:[3.4.26]</include> <!-- {x-include-update;io.projectreactor:reactor-test;external_dependency} -->
                <include>com.fasterxml.jackson.dataformat:jackson-dataformat-xml:[2.13.4]</include> <!-- {x-include-update;com.fasterxml.jackson.dataformat:jackson-dataformat-xml;external_dependency} -->
>>>>>>> bdb9613a
                <include>com.fasterxml.woodstox:woodstox-core:[6.4.0]</include> <!-- {x-include-update;com.fasterxml.woodstox:woodstox-core;external_dependency} -->
                <!-- special allowance for azure-core-test as it is not a shipping library: -->
                <include>org.junit.jupiter:junit-jupiter-api:[5.9.1]</include> <!-- {x-include-update;org.junit.jupiter:junit-jupiter-api;external_dependency} -->
                <include>org.junit.jupiter:junit-jupiter-params:[5.9.1]</include> <!-- {x-include-update;org.junit.jupiter:junit-jupiter-params;external_dependency} -->
              </includes>
            </bannedDependencies>
          </rules>
        </configuration>
      </plugin>
    </plugins>
  </build>
</project><|MERGE_RESOLUTION|>--- conflicted
+++ resolved
@@ -59,7 +59,7 @@
     <dependency>
       <groupId>com.fasterxml.jackson.dataformat</groupId>
       <artifactId>jackson-dataformat-xml</artifactId>
-      <version>2.14.1</version> <!-- {x-version-update;com.fasterxml.jackson.dataformat:jackson-dataformat-xml;external_dependency} -->
+      <version>2.13.4</version> <!-- {x-version-update;com.fasterxml.jackson.dataformat:jackson-dataformat-xml;external_dependency} -->
     </dependency>
     <dependency>
       <groupId>com.fasterxml.woodstox</groupId>
@@ -70,11 +70,7 @@
     <dependency>
       <groupId>io.projectreactor</groupId>
       <artifactId>reactor-test</artifactId>
-<<<<<<< HEAD
-      <version>3.5.1</version> <!-- {x-version-update;io.projectreactor:reactor-test;external_dependency} -->
-=======
       <version>3.4.26</version> <!-- {x-version-update;io.projectreactor:reactor-test;external_dependency} -->
->>>>>>> bdb9613a
     </dependency>
 
     <dependency>
@@ -104,7 +100,7 @@
     <dependency>
       <groupId>org.mockito</groupId>
       <artifactId>mockito-core</artifactId>
-      <version>4.8.1</version> <!-- {x-version-update;org.mockito:mockito-core;external_dependency} -->
+      <version>4.5.1</version> <!-- {x-version-update;org.mockito:mockito-core;external_dependency} -->
       <scope>test</scope>
     </dependency>
   </dependencies>
@@ -135,13 +131,8 @@
           <rules>
             <bannedDependencies>
               <includes>
-<<<<<<< HEAD
-                <include>io.projectreactor:reactor-test:[3.5.1]</include> <!-- {x-include-update;io.projectreactor:reactor-test;external_dependency} -->
-                <include>com.fasterxml.jackson.dataformat:jackson-dataformat-xml:[2.14.1]</include> <!-- {x-include-update;com.fasterxml.jackson.dataformat:jackson-dataformat-xml;external_dependency} -->
-=======
                 <include>io.projectreactor:reactor-test:[3.4.26]</include> <!-- {x-include-update;io.projectreactor:reactor-test;external_dependency} -->
                 <include>com.fasterxml.jackson.dataformat:jackson-dataformat-xml:[2.13.4]</include> <!-- {x-include-update;com.fasterxml.jackson.dataformat:jackson-dataformat-xml;external_dependency} -->
->>>>>>> bdb9613a
                 <include>com.fasterxml.woodstox:woodstox-core:[6.4.0]</include> <!-- {x-include-update;com.fasterxml.woodstox:woodstox-core;external_dependency} -->
                 <!-- special allowance for azure-core-test as it is not a shipping library: -->
                 <include>org.junit.jupiter:junit-jupiter-api:[5.9.1]</include> <!-- {x-include-update;org.junit.jupiter:junit-jupiter-api;external_dependency} -->
