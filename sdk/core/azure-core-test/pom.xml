<!-- Copyright (c) Microsoft Corporation. All rights reserved.
     Licensed under the MIT License. -->
<project xmlns="http://maven.apache.org/POM/4.0.0" xmlns:xsi="http://www.w3.org/2001/XMLSchema-instance"
         xsi:schemaLocation="http://maven.apache.org/POM/4.0.0 http://maven.apache.org/xsd/maven-4.0.0.xsd">
  <modelVersion>4.0.0</modelVersion>
  <parent>
    <groupId>com.azure</groupId>
    <artifactId>azure-client-sdk-parent</artifactId>
    <version>1.7.0</version> <!-- {x-version-update;com.azure:azure-client-sdk-parent;current} -->
    <relativePath>../../parents/azure-client-sdk-parent</relativePath>
  </parent>

  <groupId>com.azure</groupId>
  <artifactId>azure-core-test</artifactId>
  <packaging>jar</packaging>
  <version>1.22.0-beta.1</version> <!-- {x-version-update;com.azure:azure-core-test;current} -->

  <name>Microsoft Azure Java Core Test Library</name>
  <description>This package contains core test types for Azure Java clients.</description>
  <url>https://github.com/Azure/azure-sdk-for-java</url>

  <distributionManagement>
    <site>
      <id>azure-java-build-docs</id>
      <url>${site.url}/site/${project.artifactId}</url>
    </site>
  </distributionManagement>

  <scm>
    <url>https://github.com/Azure/azure-sdk-for-java</url>
    <connection>scm:git:https://github.com/Azure/azure-sdk-for-java.git</connection>
    <developerConnection>scm:git:https://github.com/Azure/azure-sdk-for-java.git</developerConnection>
  </scm>

  <properties>
    <javaModulesSurefireArgLine>
      --add-exports org.junit.platform.commons/org.junit.platform.commons.util=ALL-UNNAMED
      --add-exports org.junit.platform.commons/org.junit.platform.commons.logging=ALL-UNNAMED

      --add-reads com.azure.core.test=ALL-UNNAMED
      --add-opens com.azure.core.test/com.azure.core.test.http=org.junit.platform.commons
      --add-opens com.azure.core.test/com.azure.core.test.models=ALL-UNNAMED
      --add-opens com.azure.core.test/com.azure.core.test.policy=org.junit.platform.commons
      --add-opens com.azure.core.test/com.azure.core.test.implementation=org.junit.platform.commons
    </javaModulesSurefireArgLine>

    <!-- This is not a module we want/expect external customers to consume. Skip breaking API checks. -->
    <revapi.skip>true</revapi.skip>

    <!-- Enables fail on deprecated API usage. -->
    <compiler.failondeprecatedstatus/>

     <javadoc.excludePackageNames>com.azure.json,com.azure.core.implementation*,com.azure.core.util,com.azure.core.util*,
      com.azure.core.models,com.azure.core.http,com.azure.core.http.policy,com.azure.core.http.rest,com.azure.core.exception,com.azure.core.cryptography,
      com.azure.core.credential,com.azure.core.client.traits,com.azure.core.annotation</javadoc.excludePackageNames>
    <surefireXmx>4g</surefireXmx>

    <!-- skipping test coverage requirements for azure-core-test as this is a utility library for testing -->
    <jacoco.skip>true</jacoco.skip>

  </properties>

  <dependencies>
    <dependency>
      <groupId>com.azure</groupId>
      <artifactId>azure-core</artifactId>
      <version>1.45.0-beta.1</version> <!-- {x-version-update;com.azure:azure-core;current} -->
    </dependency>

    <dependency>
      <groupId>com.fasterxml.jackson.dataformat</groupId>
      <artifactId>jackson-dataformat-xml</artifactId>
      <version>2.13.5</version> <!-- {x-version-update;com.fasterxml.jackson.dataformat:jackson-dataformat-xml;external_dependency} -->
    </dependency>

    <dependency>
      <groupId>io.projectreactor</groupId>
      <artifactId>reactor-test</artifactId>
      <version>3.4.32</version> <!-- {x-version-update;io.projectreactor:reactor-test;external_dependency} -->
    </dependency>

    <dependency>
      <groupId>org.junit.jupiter</groupId>
      <artifactId>junit-jupiter-api</artifactId>
      <version>5.9.3</version> <!-- {x-version-update;org.junit.jupiter:junit-jupiter-api;external_dependency} -->
    </dependency>

    <dependency>
      <groupId>org.junit.jupiter</groupId>
      <artifactId>junit-jupiter-params</artifactId>
      <version>5.9.3</version> <!-- {x-version-update;org.junit.jupiter:junit-jupiter-params;external_dependency} -->
    </dependency>

    <dependency>
      <groupId>org.junit.jupiter</groupId>
      <artifactId>junit-jupiter-engine</artifactId>
      <version>5.9.3</version> <!-- {x-version-update;org.junit.jupiter:junit-jupiter-engine;external_dependency} -->
      <scope>test</scope>
    </dependency>
    <dependency>
      <groupId>org.mockito</groupId>
      <artifactId>mockito-core</artifactId>
      <version>4.11.0</version> <!-- {x-version-update;org.mockito:mockito-core;external_dependency} -->
      <scope>test</scope>
    </dependency>
    <dependency>
      <groupId>io.projectreactor.netty</groupId>
      <artifactId>reactor-netty-http</artifactId>
      <version>1.0.38</version>  <!-- {x-version-update;io.projectreactor.netty:reactor-netty-http;external_dependency} -->
    </dependency>
    <dependency>
      <groupId>org.apache.commons</groupId>
      <artifactId>commons-compress</artifactId>
      <version>1.24.0</version>  <!-- {x-version-update;org.apache.commons:commons-compress;external_dependency} -->
    </dependency>

    <dependency>
      <groupId>org.eclipse.jetty</groupId>
      <artifactId>jetty-server</artifactId>
      <version>9.4.53.v20231009</version> <!-- {x-version-update;org.eclipse.jetty:jetty-server;external_dependency} -->
    </dependency>
    <dependency>
      <groupId>org.eclipse.jetty</groupId>
      <artifactId>jetty-servlet</artifactId>
      <version>9.4.53.v20231009</version> <!-- {x-version-update;org.eclipse.jetty:jetty-servlet;external_dependency} -->
    </dependency>
  </dependencies>

  <build>
    <plugins>
      <!-- RestProxyTests is inherited by tests in azure-core-http-netty -->
      <plugin>
        <groupId>org.apache.maven.plugins</groupId>
        <artifactId>maven-jar-plugin</artifactId>
        <version>3.2.2</version> <!-- {x-version-update;org.apache.maven.plugins:maven-jar-plugin;external_dependency} -->
        <executions>
          <execution>
            <id>test-jar</id>
            <phase>test-compile</phase>
            <goals>
              <goal>test-jar</goal>
            </goals>
          </execution>
        </executions>
      </plugin>

      <plugin>
        <groupId>org.apache.maven.plugins</groupId>
        <artifactId>maven-enforcer-plugin</artifactId>
        <version>3.0.0-M3</version> <!-- {x-version-update;org.apache.maven.plugins:maven-enforcer-plugin;external_dependency} -->
        <configuration>
          <rules>
            <bannedDependencies>
              <includes>
                <include>io.projectreactor:reactor-test:[3.4.32]</include> <!-- {x-include-update;io.projectreactor:reactor-test;external_dependency} -->
                <include>com.fasterxml.jackson.dataformat:jackson-dataformat-xml:[2.13.5]</include> <!-- {x-include-update;com.fasterxml.jackson.dataformat:jackson-dataformat-xml;external_dependency} -->
                <include>io.projectreactor.netty:reactor-netty-http:[1.0.38]</include> <!-- {x-include-update;io.projectreactor.netty:reactor-netty-http;external_dependency} -->
                <!-- special allowance for azure-core-test as it is not a shipping library: -->
                <include>org.junit.jupiter:junit-jupiter-api:[5.9.3]</include> <!-- {x-include-update;org.junit.jupiter:junit-jupiter-api;external_dependency} -->
                <include>org.junit.jupiter:junit-jupiter-params:[5.9.3]</include> <!-- {x-include-update;org.junit.jupiter:junit-jupiter-params;external_dependency} -->
<<<<<<< HEAD
                <include>org.apache.commons:commons-compress:[1.24.0]</include> <!-- {x-include-update;org.apache.commons:commons-compress;external_dependency} -->
                <include>org.eclipse.jetty:jetty-server:[9.4.52.v20230823]</include> <!-- {x-include-update;org.eclipse.jetty:jetty-server;external_dependency} -->
                <include>org.eclipse.jetty:jetty-servlet:[9.4.52.v20230823]</include> <!-- {x-include-update;org.eclipse.jetty:jetty-servlet;external_dependency} -->
=======
                <include>org.apache.commons:commons-compress:[1.22]</include> <!-- {x-include-update;org.apache.commons:commons-compress;external_dependency} -->
                <include>org.eclipse.jetty:jetty-server:[9.4.53.v20231009]</include> <!-- {x-include-update;org.eclipse.jetty:jetty-server;external_dependency} -->
                <include>org.eclipse.jetty:jetty-servlet:[9.4.53.v20231009]</include> <!-- {x-include-update;org.eclipse.jetty:jetty-servlet;external_dependency} -->
>>>>>>> 4ae90f76
              </includes>
            </bannedDependencies>
          </rules>
        </configuration>
      </plugin>
    </plugins>
  </build>
</project><|MERGE_RESOLUTION|>--- conflicted
+++ resolved
@@ -158,15 +158,12 @@
                 <!-- special allowance for azure-core-test as it is not a shipping library: -->
                 <include>org.junit.jupiter:junit-jupiter-api:[5.9.3]</include> <!-- {x-include-update;org.junit.jupiter:junit-jupiter-api;external_dependency} -->
                 <include>org.junit.jupiter:junit-jupiter-params:[5.9.3]</include> <!-- {x-include-update;org.junit.jupiter:junit-jupiter-params;external_dependency} -->
-<<<<<<< HEAD
                 <include>org.apache.commons:commons-compress:[1.24.0]</include> <!-- {x-include-update;org.apache.commons:commons-compress;external_dependency} -->
                 <include>org.eclipse.jetty:jetty-server:[9.4.52.v20230823]</include> <!-- {x-include-update;org.eclipse.jetty:jetty-server;external_dependency} -->
                 <include>org.eclipse.jetty:jetty-servlet:[9.4.52.v20230823]</include> <!-- {x-include-update;org.eclipse.jetty:jetty-servlet;external_dependency} -->
-=======
                 <include>org.apache.commons:commons-compress:[1.22]</include> <!-- {x-include-update;org.apache.commons:commons-compress;external_dependency} -->
                 <include>org.eclipse.jetty:jetty-server:[9.4.53.v20231009]</include> <!-- {x-include-update;org.eclipse.jetty:jetty-server;external_dependency} -->
                 <include>org.eclipse.jetty:jetty-servlet:[9.4.53.v20231009]</include> <!-- {x-include-update;org.eclipse.jetty:jetty-servlet;external_dependency} -->
->>>>>>> 4ae90f76
               </includes>
             </bannedDependencies>
           </rules>
