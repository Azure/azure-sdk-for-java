--- conflicted
+++ resolved
@@ -31,7 +31,6 @@
     <connection>scm:git:https://github.com/Azure/azure-sdk-for-java.git</connection>
     <developerConnection>scm:git:https://github.com/Azure/azure-sdk-for-java.git</developerConnection>
   </scm>
-
 
 
   <dependencies>
@@ -105,51 +104,18 @@
         <groupId>org.apache.maven.plugins</groupId>
         <artifactId>maven-enforcer-plugin</artifactId>
         <version>3.0.0-M3</version> <!-- {x-version-update;org.apache.maven.plugins:maven-enforcer-plugin;external_dependency} -->
-<<<<<<< HEAD
         <configuration>
           <rules>
             <bannedDependencies>
               <includes>
                 <include>com.azure:*</include>
-                <include>org.slf4j</include>
-                <include>io.projectreactor</include>
-
+                <include>io.projectreactor:reactor-test:[3.3.3.RELEASE]</include> <!-- {x-include-update;io.projectreactor:reactor-test;external_dependency} -->
                 <!-- special allowance for azure-core-test as it is not a shipping library: -->
-                <include>org.junit.jupiter</include>
+                <include>org.junit.jupiter:junit-jupiter-api:[5.4.2]</include> <!-- {x-include-update;org.junit.jupiter:junit-jupiter-api;external_dependency} -->
               </includes>
             </bannedDependencies>
           </rules>
         </configuration>
-=======
-        <executions>
-          <execution>
-            <id>default-cli</id>
-            <goals>
-              <goal>enforce</goal>
-            </goals>
-            <configuration>
-              <rules>
-                <bannedDependencies>
-                  <searchTransitive>false</searchTransitive>
-                  <excludes>
-                    <!-- We exclude everything that is runtime-time, compile-time, or provided scoped (i.e. we allow
-                    dependencies when they are used for test scope or otherwise) -->
-                    <exclude>*:*:*:*:runtime</exclude>
-                    <exclude>*:*:*:*:compile</exclude>
-                    <exclude>*:*:*:*:provided</exclude>
-                  </excludes>
-                  <includes>
-                    <include>com.azure:*</include>
-                    <include>io.projectreactor:reactor-test:[3.3.3.RELEASE]</include> <!-- {x-include-update;io.projectreactor:reactor-test;external_dependency} -->
-                    <!-- special allowance for azure-core-test as it is not a shipping library: -->
-                    <include>org.junit.jupiter:junit-jupiter-api:[5.4.2]</include> <!-- {x-include-update;org.junit.jupiter:junit-jupiter-api;external_dependency} -->
-                  </includes>
-                </bannedDependencies>
-              </rules>
-            </configuration>
-          </execution>
-        </executions>
->>>>>>> a730a900
       </plugin>
     </plugins>
   </build>
