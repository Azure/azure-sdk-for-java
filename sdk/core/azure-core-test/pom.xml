--- conflicted
+++ resolved
@@ -6,22 +6,14 @@
   <parent>
     <groupId>com.azure</groupId>
     <artifactId>azure-client-sdk-parent</artifactId>
-<<<<<<< HEAD
-    <version>1.3.0</version>
-=======
     <version>1.5.0</version>
->>>>>>> f9b68898
     <relativePath>../../../pom.client.xml</relativePath>
   </parent>
 
   <groupId>com.azure</groupId>
   <artifactId>azure-core-test</artifactId>
   <packaging>jar</packaging>
-<<<<<<< HEAD
-  <version>1.0.0-preview.4</version>
-=======
   <version>1.0.0-preview.6</version>
->>>>>>> f9b68898
 
   <name>Microsoft Azure Java Core Test Library</name>
   <description>This package contains core test types for Azure Java clients.</description>
@@ -48,11 +40,7 @@
     <dependency>
       <groupId>com.azure</groupId>
       <artifactId>azure-core</artifactId>
-<<<<<<< HEAD
-      <version>1.0.0-preview.4</version>
-=======
       <version>1.0.0-preview.6</version>
->>>>>>> f9b68898
     </dependency>
 
     <dependency>
