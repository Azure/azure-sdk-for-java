--- conflicted
+++ resolved
@@ -37,21 +37,13 @@
     <dependency>
       <groupId>com.azure</groupId>
       <artifactId>azure-core</artifactId>
-<<<<<<< HEAD
-      <version>1.11.0-beta.1</version> <!-- {x-version-update;com.azure:azure-core;current} -->
-=======
       <version>1.13.0-beta.1</version> <!-- {x-version-update;com.azure:azure-core;current} -->
->>>>>>> e2018a87
     </dependency>
 
     <dependency>
       <groupId>io.projectreactor</groupId>
       <artifactId>reactor-test</artifactId>
-<<<<<<< HEAD
-      <version>3.3.10.RELEASE</version> <!-- {x-version-update;io.projectreactor:reactor-test;external_dependency} -->
-=======
       <version>3.3.12.RELEASE</version> <!-- {x-version-update;io.projectreactor:reactor-test;external_dependency} -->
->>>>>>> e2018a87
     </dependency>
 
     <dependency>
@@ -115,11 +107,7 @@
           <rules>
             <bannedDependencies>
               <includes>
-<<<<<<< HEAD
-                <include>io.projectreactor:reactor-test:[3.3.10.RELEASE]</include> <!-- {x-include-update;io.projectreactor:reactor-test;external_dependency} -->
-=======
                 <include>io.projectreactor:reactor-test:[3.3.12.RELEASE]</include> <!-- {x-include-update;io.projectreactor:reactor-test;external_dependency} -->
->>>>>>> e2018a87
                 <!-- special allowance for azure-core-test as it is not a shipping library: -->
                 <include>org.junit.jupiter:junit-jupiter-api:[5.6.3]</include> <!-- {x-include-update;org.junit.jupiter:junit-jupiter-api;external_dependency} -->
               </includes>
