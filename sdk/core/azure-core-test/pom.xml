<!-- Copyright (c) Microsoft Corporation. All rights reserved.
     Licensed under the MIT License. -->
<project xmlns="http://maven.apache.org/POM/4.0.0" xmlns:xsi="http://www.w3.org/2001/XMLSchema-instance"
         xsi:schemaLocation="http://maven.apache.org/POM/4.0.0 http://maven.apache.org/xsd/maven-4.0.0.xsd">
  <modelVersion>4.0.0</modelVersion>
  <parent>
    <groupId>com.azure</groupId>
    <artifactId>azure-client-sdk-parent</artifactId>
    <version>1.7.0</version> <!-- {x-version-update;com.azure:azure-client-sdk-parent;current} -->
    <relativePath>../../parents/azure-client-sdk-parent</relativePath>
  </parent>

  <groupId>com.azure</groupId>
  <artifactId>azure-core-test</artifactId>
  <packaging>jar</packaging>
  <version>1.7.0-beta.1</version> <!-- {x-version-update;com.azure:azure-core-test;current} -->

  <name>Microsoft Azure Java Core Test Library</name>
  <description>This package contains core test types for Azure Java clients.</description>
  <url>https://github.com/Azure/azure-sdk-for-java</url>

  <distributionManagement>
    <site>
      <id>azure-java-build-docs</id>
      <url>${site.url}/site/${project.artifactId}</url>
    </site>
  </distributionManagement>

  <scm>
    <url>https://github.com/Azure/azure-sdk-for-java</url>
    <connection>scm:git:https://github.com/Azure/azure-sdk-for-java.git</connection>
    <developerConnection>scm:git:https://github.com/Azure/azure-sdk-for-java.git</developerConnection>
  </scm>


  <dependencies>
    <dependency>
      <groupId>com.azure</groupId>
      <artifactId>azure-core</artifactId>
      <version>1.16.0-beta.1</version> <!-- {x-version-update;com.azure:azure-core;current} -->
    </dependency>

    <dependency>
      <groupId>io.projectreactor</groupId>
      <artifactId>reactor-test</artifactId>
      <version>3.4.5</version> <!-- {x-version-update;io.projectreactor:reactor-test;external_dependency} -->
    </dependency>

    <dependency>
      <groupId>org.junit.jupiter</groupId>
      <artifactId>junit-jupiter-api</artifactId>
      <version>5.7.1</version> <!-- {x-version-update;org.junit.jupiter:junit-jupiter-api;external_dependency} -->
    </dependency>
    <dependency>
      <groupId>org.junit.jupiter</groupId>
      <artifactId>junit-jupiter-params</artifactId>
      <version>5.7.1</version> <!-- {x-version-update;org.junit.jupiter:junit-jupiter-params;external_dependency} -->
    </dependency>

    <dependency>
      <groupId>org.junit.jupiter</groupId>
      <artifactId>junit-jupiter-engine</artifactId>
      <version>5.7.1</version> <!-- {x-version-update;org.junit.jupiter:junit-jupiter-engine;external_dependency} -->
      <scope>test</scope>
    </dependency>
    <dependency>
      <groupId>com.github.tomakehurst</groupId>
      <artifactId>wiremock-standalone</artifactId>
      <version>2.24.1</version> <!-- {x-version-update;com.github.tomakehurst:wiremock-standalone;external_dependency} -->
      <scope>test</scope>
    </dependency>
    <dependency>
      <groupId>org.mockito</groupId>
      <artifactId>mockito-core</artifactId>
      <version>3.6.28</version> <!-- {x-version-update;org.mockito:mockito-core;external_dependency} -->
      <scope>test</scope>
    </dependency>
  </dependencies>

  <build>
    <plugins>
      <!-- RestProxyTests is inherited by tests in azure-core-http-netty -->
      <plugin>
        <groupId>org.apache.maven.plugins</groupId>
        <artifactId>maven-jar-plugin</artifactId>
        <version>3.1.2</version> <!-- {x-version-update;org.apache.maven.plugins:maven-jar-plugin;external_dependency} -->
        <executions>
          <execution>
            <id>test-jar</id>
            <phase>test-compile</phase>
            <goals>
              <goal>test-jar</goal>
            </goals>
          </execution>
        </executions>
      </plugin>

      <!-- This is not a module we want/expect external customers to consume. Skip breaking API checks. -->
      <plugin>
        <groupId>org.revapi</groupId>
        <artifactId>revapi-maven-plugin</artifactId>
        <version>0.11.2</version> <!-- {x-version-update;org.revapi:revapi-maven-plugin;external_dependency} -->
        <configuration>
          <skip>true</skip>
        </configuration>
      </plugin>

      <plugin>
        <groupId>org.apache.maven.plugins</groupId>
        <artifactId>maven-enforcer-plugin</artifactId>
        <version>3.0.0-M3</version> <!-- {x-version-update;org.apache.maven.plugins:maven-enforcer-plugin;external_dependency} -->
        <configuration>
          <rules>
            <bannedDependencies>
              <includes>
<<<<<<< HEAD
                <include>io.projectreactor:reactor-test:[3.4.3]</include> <!-- {x-include-update;io.projectreactor:reactor-test;external_dependency} -->
=======
                <include>io.projectreactor:reactor-test:[3.4.5]</include> <!-- {x-include-update;io.projectreactor:reactor-test;external_dependency} -->
                <!-- special allowance for azure-core-test as it is not a shipping library: -->
>>>>>>> c4885be0
                <include>org.junit.jupiter:junit-jupiter-api:[5.7.1]</include> <!-- {x-include-update;org.junit.jupiter:junit-jupiter-api;external_dependency} -->
                <include>org.junit.jupiter:junit-jupiter-params:[5.7.1]</include> <!-- {x-include-update;org.junit.jupiter:junit-jupiter-params;external_dependency} -->
              </includes>
            </bannedDependencies>
          </rules>
        </configuration>
      </plugin>

      <plugin>
        <groupId>org.apache.maven.plugins</groupId>
        <artifactId>maven-compiler-plugin</artifactId>
        <version>3.8.1</version> <!-- {x-version-update;org.apache.maven.plugins:maven-compiler-plugin;external_dependency} -->
        <configuration>
          <compilerArgs>
            <arg>-Xlint:deprecation</arg>
          </compilerArgs>
        </configuration>
      </plugin>
    </plugins>
  </build>

  <profiles>
    <profile>
      <id>java-lts</id>
      <activation>
        <jdk>[11,)</jdk>
      </activation>
      <build>
        <plugins>
          <plugin>
            <groupId>org.apache.maven.plugins</groupId>
            <artifactId>maven-surefire-plugin</artifactId>
            <version>3.0.0-M3</version> <!-- {x-version-update;org.apache.maven.plugins:maven-surefire-plugin;external_dependency} -->
            <configuration>
              <argLine>
                --add-exports org.junit.platform.commons/org.junit.platform.commons.util=ALL-UNNAMED
                --add-exports org.junit.platform.commons/org.junit.platform.commons.logging=ALL-UNNAMED

                --add-reads com.azure.core.test=ALL-UNNAMED
                --add-opens com.azure.core.test/com.azure.core.test.models=ALL-UNNAMED
              </argLine>
            </configuration>
          </plugin>
        </plugins>
      </build>
    </profile>
  </profiles>
</project><|MERGE_RESOLUTION|>--- conflicted
+++ resolved
@@ -113,12 +113,7 @@
           <rules>
             <bannedDependencies>
               <includes>
-<<<<<<< HEAD
-                <include>io.projectreactor:reactor-test:[3.4.3]</include> <!-- {x-include-update;io.projectreactor:reactor-test;external_dependency} -->
-=======
                 <include>io.projectreactor:reactor-test:[3.4.5]</include> <!-- {x-include-update;io.projectreactor:reactor-test;external_dependency} -->
-                <!-- special allowance for azure-core-test as it is not a shipping library: -->
->>>>>>> c4885be0
                 <include>org.junit.jupiter:junit-jupiter-api:[5.7.1]</include> <!-- {x-include-update;org.junit.jupiter:junit-jupiter-api;external_dependency} -->
                 <include>org.junit.jupiter:junit-jupiter-params:[5.7.1]</include> <!-- {x-include-update;org.junit.jupiter:junit-jupiter-params;external_dependency} -->
               </includes>
