--- conflicted
+++ resolved
@@ -3,11 +3,6 @@
 ## 1.6.0-beta.1 (Unreleased)
 
 
-<<<<<<< HEAD
-## 1.5.1 (2020-10-29)
-
-### Dependency updates
-=======
 ## 1.5.2 (2021-01-11)
 
 ### Dependency Updates
@@ -17,7 +12,6 @@
 ## 1.5.1 (2020-10-29)
 
 ### Dependency Updates
->>>>>>> e2018a87
 
 - Updated `azure-core` to `1.10.0`.
 
