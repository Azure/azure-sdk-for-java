--- conflicted
+++ resolved
@@ -33,15 +33,9 @@
 ```xml
 
 <dependency>
-<<<<<<< HEAD
-    <groupId>com.azure</groupId>
-    <artifactId>azure-core-test</artifactId>
-    <version>1.18.0</version>
-=======
   <groupId>com.azure</groupId>
   <artifactId>azure-core-test</artifactId>
   <version>1.18.1</version>
->>>>>>> d42cc7e2
 </dependency>
 ```
 
