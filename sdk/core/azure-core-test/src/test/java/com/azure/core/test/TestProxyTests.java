// Copyright (c) Microsoft Corporation. All rights reserved.
// Licensed under the MIT License.

package com.azure.core.test;

import com.azure.core.http.HttpClient;
import com.azure.core.http.HttpHeaderName;
import com.azure.core.http.HttpMethod;
import com.azure.core.http.HttpPipeline;
import com.azure.core.http.HttpPipelineBuilder;
import com.azure.core.http.HttpRequest;
import com.azure.core.http.HttpResponse;
import com.azure.core.test.annotation.DoNotRecord;
import com.azure.core.test.http.TestProxyTestServer;
import com.azure.core.test.models.CustomMatcher;
import com.azure.core.test.models.TestProxySanitizer;
import com.azure.core.test.models.TestProxySanitizerType;
import com.azure.core.test.utils.HttpURLConnectionHttpClient;
import com.azure.core.test.utils.TestProxyUtils;
import com.azure.core.test.utils.TestUtils;
import com.azure.core.util.Context;
import com.azure.core.util.UrlBuilder;
import com.fasterxml.jackson.annotation.JsonIgnoreProperties;
import com.fasterxml.jackson.annotation.JsonProperty;
import com.fasterxml.jackson.databind.ObjectMapper;
import com.fasterxml.jackson.databind.SerializationFeature;
import org.junit.jupiter.api.AfterAll;
import org.junit.jupiter.api.BeforeAll;
import org.junit.jupiter.api.Tag;
import org.junit.jupiter.api.Test;
import org.junit.jupiter.api.condition.DisabledIfEnvironmentVariable;

import java.io.BufferedReader;
import java.io.File;
import java.io.IOException;
import java.io.UncheckedIOException;
import java.net.MalformedURLException;
import java.net.URL;
import java.nio.file.Files;
import java.nio.file.Paths;
import java.util.ArrayList;
import java.util.Arrays;
import java.util.LinkedList;
import java.util.List;
import java.util.Map;

import static org.junit.jupiter.api.Assertions.assertEquals;
import static org.junit.jupiter.api.Assertions.assertNotNull;
import static org.junit.jupiter.api.Assertions.assertThrows;
import static org.junit.jupiter.api.Assertions.assertTrue;

/**
 * Test class for testing Test proxy functionality of record, playback and redaction.
 */

// These tests override the environment variable so they can test playback and record in the same test run.
// This strategy fails if we are in a LIVE test mode, so we'll just skip these entirely if that's the case.
@DisabledIfEnvironmentVariable(named = "AZURE_TEST_MODE", matches = "(LIVE|live|Live)")
public class TestProxyTests extends TestProxyTestBase {
    static TestProxyTestServer server;
    private static final ObjectMapper RECORD_MAPPER = new ObjectMapper().enable(SerializationFeature.INDENT_OUTPUT);

    private static final List<TestProxySanitizer> CUSTOM_SANITIZER = new ArrayList<>();

    public static final String REDACTED = "REDACTED";
    private static final String URL_REGEX = "(?<=http://|https://)([^/?]+)";
    private static final HttpHeaderName OCP_APIM_SUBSCRIPTION_KEY =
        HttpHeaderName.fromString("Ocp-Apim-Subscription-Key");


    static {
        CUSTOM_SANITIZER.add(new TestProxySanitizer("$..modelId", null, REDACTED, TestProxySanitizerType.BODY_KEY));
        CUSTOM_SANITIZER.add(new TestProxySanitizer("TableName\\\"*:*\\\"(?<tablename>.*)\\\"", REDACTED,
            TestProxySanitizerType.BODY_REGEX).setGroupForReplace("tablename"));
    }

    @BeforeAll
    public static void setupClass() {
        server = new TestProxyTestServer();

    }
    @AfterAll
    public static void teardownClass() {
        server.close();
    }
    @Test
    @Tag("Record")
    public void testBasicRecord() {
        HttpURLConnectionHttpClient client = new HttpURLConnectionHttpClient();
        HttpPipeline pipeline = new HttpPipelineBuilder()
            .httpClient(client)
            .policies(interceptorManager.getRecordPolicy()).build();
        URL url = null;
        try {
            url = new UrlBuilder().setHost("localhost").setPort(3000).setScheme("http").toUrl();
        } catch (MalformedURLException e) {
            throw new RuntimeException(e);
        }
        testResourceNamer.randomName("test", 10);
        testResourceNamer.now();
        HttpRequest request = new HttpRequest(HttpMethod.GET, url);

        try (HttpResponse response = pipeline.sendSync(request, Context.NONE)) {
            assertEquals(200, response.getStatusCode());
        }
    }

    @Test
    @Tag("Playback")
    public void testOrdering() {
        // this proves that regardless of where in your test method you might try and get a variable it works.
        String name = testResourceNamer.randomName("test", 10);
        assertEquals("test32950", name);
    }

    @Test
    @Tag("Record")
    @DoNotRecord
    public void testDoNotRecord() {
        testResourceNamer.now();
    }

    @Test
    @Tag("Playback")
    @DoNotRecord
    public void testDoNotPlayback() {
        testResourceNamer.now();
    }

    @Test
    @Tag("Playback")
    public void testMismatch() {
        HttpClient client = interceptorManager.getPlaybackClient();
        URL url;
        try {
            url = new UrlBuilder().setHost("localhost").setPort(3000).setScheme("http").setPath("first/path").toUrl();
        } catch (MalformedURLException e) {
            throw new RuntimeException(e);
        }
        HttpRequest request = new HttpRequest(HttpMethod.GET, url);
        RuntimeException thrown = assertThrows(RuntimeException.class, () -> client.sendSync(request, Context.NONE));
        assertTrue(thrown.getMessage().contains("Uri doesn't match"));
    }

    @Test
    @Tag("Record")
    public void testRecordWithPath() {
        HttpURLConnectionHttpClient client = new HttpURLConnectionHttpClient();
        HttpPipeline pipeline = new HttpPipelineBuilder()
            .httpClient(client)
            .policies(interceptorManager.getRecordPolicy()).build();
        URL url;
        try {
            url = new UrlBuilder().setHost("localhost").setPort(3000).setPath("first/path").setScheme("http").toUrl();
        } catch (MalformedURLException e) {
            throw new RuntimeException(e);
        }
        testResourceNamer.randomName("test", 10);
        testResourceNamer.now();
        HttpRequest request = new HttpRequest(HttpMethod.GET, url);

        try (HttpResponse response = pipeline.sendSync(request, Context.NONE)) {
            assertEquals(200, response.getStatusCode());
        }
    }

    @Test
    @Tag("Record")
    public void testRecordWithHeaders() {
        HttpURLConnectionHttpClient client = new HttpURLConnectionHttpClient();
        HttpPipeline pipeline = new HttpPipelineBuilder()
            .httpClient(client)
            .policies(interceptorManager.getRecordPolicy()).build();
        URL url;
        try {
            url = new UrlBuilder().setHost("localhost").setPort(3000).setPath("echoheaders").setScheme("http").toUrl();
        } catch (MalformedURLException e) {
            throw new RuntimeException(e);
        }
        testResourceNamer.randomName("test", 10);
        testResourceNamer.now();
        HttpRequest request = new HttpRequest(HttpMethod.GET, url);
<<<<<<< HEAD
        request.setHeader("header1", "value1");
        request.setHeader("header2", "value2");
=======
        request.setHeader(HttpHeaderName.fromString("header1"), "value1");
        request.setHeader(HttpHeaderName.fromString("header2"), "value2");
>>>>>>> 71a7dac9

        try (HttpResponse response = pipeline.sendSync(request, Context.NONE)) {
            assertEquals(200, response.getStatusCode());
        }
    }

    @Test
    @Tag("Playback")
    public void testPlayback() {

        HttpClient client = interceptorManager.getPlaybackClient();

        URL url;
        try {
            url = new UrlBuilder().setHost("localhost").setPort(3000).setPath("first/path").setScheme("http").toUrl();
        } catch (MalformedURLException e) {
            throw new RuntimeException(e);
        }

<<<<<<< HEAD
        HttpRequest request = new HttpRequest(HttpMethod.GET, url)
            // For this test set an Accept header as most HttpClients will use a default which could result in this
            // test being flaky
            .setHeader(HttpHeaderName.ACCEPT, "*/*");

        try (HttpResponse response = client.sendSync(request, Context.NONE)) {
            assertEquals("first path", response.getBodyAsBinaryData().toString());
=======
        HttpRequest request = new HttpRequest(HttpMethod.GET, url);
        try (HttpResponse response = client.sendSync(request, Context.NONE)) {
            assertEquals("first path", response.getBodyAsString().block());
>>>>>>> 71a7dac9
            assertEquals(200, response.getStatusCode());
        }
    }

    @Test
    @Tag("Live")
    public void testCannotGetPlaybackClient() {
        RuntimeException thrown = assertThrows(IllegalStateException.class, () -> interceptorManager.getPlaybackClient());
        assertEquals("A playback client can only be requested in PLAYBACK mode.", thrown.getMessage());
    }

    @Test
    @Tag("Live")
    public void testCannotGetRecordPolicy() {
        RuntimeException thrown = assertThrows(IllegalStateException.class, () -> interceptorManager.getRecordPolicy());
        assertEquals("A recording policy can only be requested in RECORD mode.", thrown.getMessage());
    }

    @Test
    @Tag("Record")
    public void testRecordWithRedaction() {
        HttpURLConnectionHttpClient client = new HttpURLConnectionHttpClient();

        interceptorManager.addSanitizers(CUSTOM_SANITIZER);

        HttpPipeline pipeline = new HttpPipelineBuilder()
            .httpClient(client)
            .policies(interceptorManager.getRecordPolicy()).build();
        URL url;
        try {
            url = new UrlBuilder()
                .setHost("localhost")
                .setPath("/fr/path/1")
                .setPort(3000)
                .setScheme("http")
                .toUrl();
        } catch (MalformedURLException e) {
            throw new RuntimeException(e);
        }

<<<<<<< HEAD
        HttpRequest request = new HttpRequest(HttpMethod.GET, url)
            .setHeader("Ocp-Apim-Subscription-Key", "SECRET_API_KEY")
            .setHeader("Content-Type", "application/json")
            // For this test set an Accept header as most HttpClients will use a default which could result in this
            // test being flaky
            .setHeader(HttpHeaderName.ACCEPT, "*/*");

        try (HttpResponse response = pipeline.sendSync(request, Context.NONE)) {
            assertEquals(response.getStatusCode(), 200);
            assertEquals(200, response.getStatusCode());
        }

        RecordedTestProxyData recordedTestProxyData = readDataFromFile();
        RecordedTestProxyData.TestProxyDataRecord record = recordedTestProxyData.getTestProxyDataRecords().get(0);
        // default sanitizers
        assertEquals("http://REDACTED/fr/path/1", record.getUri());
        assertEquals(REDACTED, record.getHeaders().get("Ocp-Apim-Subscription-Key"));
        assertTrue(record.getResponseHeaders().get("Operation-Location").startsWith("https://REDACTED/fr/models//905a58f9-131e-42b8-8410-493ab1517d62"));
        // custom sanitizers
        assertEquals(REDACTED, record.getResponse().get("modelId"));
=======
        HttpRequest request = new HttpRequest(HttpMethod.GET, url);
        request.setHeader(OCP_APIM_SUBSCRIPTION_KEY, "SECRET_API_KEY");
        request.setHeader(HttpHeaderName.CONTENT_TYPE, "application/json");

        try (HttpResponse response = pipeline.sendSync(request, Context.NONE)) {

            assertEquals(response.getStatusCode(), 200);

            assertEquals(200, response.getStatusCode());
            RecordedTestProxyData recordedTestProxyData = readDataFromFile();
            RecordedTestProxyData.TestProxyDataRecord record = recordedTestProxyData.getTestProxyDataRecords().get(0);
            // default sanitizers
            assertEquals("http://REDACTED/fr/path/1", record.getUri());
            assertEquals(REDACTED, record.getHeaders().get("Ocp-Apim-Subscription-Key"));
            assertTrue(record.getResponseHeaders().get("Operation-Location")
                .startsWith("https://REDACTED/fr/models//905a58f9-131e-42b8-8410-493ab1517d62"));
            // custom sanitizers
            assertEquals(REDACTED, record.getResponse().get("modelId"));
        }
>>>>>>> 71a7dac9
    }

    @Test
    @Tag("Playback")
    public void testPlaybackWithRedaction() {
        interceptorManager.addSanitizers(CUSTOM_SANITIZER);
<<<<<<< HEAD
        interceptorManager.addMatchers(new ArrayList<>(Arrays.asList(new CustomMatcher().setExcludedHeaders(Arrays.asList("Ocp-Apim-Subscription-Key")))));
=======
        interceptorManager.addMatchers(new ArrayList<>(Arrays.asList(new CustomMatcher()
            .setExcludedHeaders(Arrays.asList("Ocp-Apim-Subscription-Key")))));
>>>>>>> 71a7dac9
        HttpClient client = interceptorManager.getPlaybackClient();
        URL url;

        try {
            url = new UrlBuilder()
                .setHost("localhost")
                .setPort(3000)
                .setPath("/fr/models")
                .setScheme("http")
                .toUrl();
        } catch (MalformedURLException e) {
            throw new RuntimeException(e);
        }
<<<<<<< HEAD
        HttpRequest request = new HttpRequest(HttpMethod.GET, url)
            .setHeader("Ocp-Apim-Subscription-Key", "SECRET_API_KEY")
            .setHeader("Content-Type", "application/json")
            // For this test set an Accept header as most HttpClients will use a default which could result in this
            // test being flaky
            .setHeader(HttpHeaderName.ACCEPT, "*/*");
=======
        HttpRequest request = new HttpRequest(HttpMethod.GET, url);
        request.setHeader(OCP_APIM_SUBSCRIPTION_KEY, "SECRET_API_KEY");
        request.setHeader(HttpHeaderName.CONTENT_TYPE, "application/json");
>>>>>>> 71a7dac9

        try (HttpResponse response = client.sendSync(request, Context.NONE)) {
            assertEquals(200, response.getStatusCode());
        }
    }

    @Test
    @Tag("Record")
    public void testBodyRegexRedactRecord() {
        HttpURLConnectionHttpClient client = new HttpURLConnectionHttpClient();

        interceptorManager.addSanitizers(CUSTOM_SANITIZER);

        HttpPipeline pipeline = new HttpPipelineBuilder()
            .httpClient(client)
            .policies(interceptorManager.getRecordPolicy()).build();
        URL url;
        try {
            url = new UrlBuilder()
                .setHost("localhost")
                .setPath("/fr/path/2")
                .setPort(3000)
                .setScheme("http")
                .toUrl();
        } catch (MalformedURLException e) {
            throw new RuntimeException(e);
        }

        HttpRequest request = new HttpRequest(HttpMethod.GET, url);
        request.setHeader(HttpHeaderName.CONTENT_TYPE, "application/json");

        try (HttpResponse response = pipeline.sendSync(request, Context.NONE)) {
<<<<<<< HEAD
            assertEquals(response.getStatusCode(), 200);
            assertEquals(200, response.getStatusCode());
        }
=======

            assertEquals(response.getStatusCode(), 200);

            assertEquals(200, response.getStatusCode());
>>>>>>> 71a7dac9

            RecordedTestProxyData recordedTestProxyData = readDataFromFile();
            RecordedTestProxyData.TestProxyDataRecord record = recordedTestProxyData.getTestProxyDataRecords().get(0);
            // default regex sanitizers
            assertEquals("http://REDACTED/fr/path/2", record.getUri());

            // user delegation sanitizers
            assertTrue(record.getResponse().get("Body").contains("<UserDelegationKey><SignedTid>REDACTED</SignedTid></UserDelegationKey>"));
            assertTrue(record.getResponse().get("primaryKey").contains("<PrimaryKey>REDACTED</PrimaryKey>"));

            // custom body regex
            assertEquals(record.getResponse().get("TableName"), REDACTED);
        }
    }

    @Test
    @Tag("Live")
    public void canGetTestProxyVersion() {
        String version = TestProxyUtils.getTestProxyVersion();
        assertNotNull(version);
    }

    private RecordedTestProxyData readDataFromFile() {
        String filePath = Paths.get(TestUtils.getRecordFolder().getPath(), this.testContextManager.getTestPlaybackRecordingName()) + ".json";

        File recordFile = new File(filePath);
        try (BufferedReader reader = Files.newBufferedReader(recordFile.toPath())) {
            return RECORD_MAPPER.readValue(reader, RecordedTestProxyData.class);
        } catch (IOException ex) {
            throw new UncheckedIOException(ex);
        }
    }

    @JsonIgnoreProperties(ignoreUnknown = true)
    static class RecordedTestProxyData {
        @JsonProperty("Entries")
        private final LinkedList<TestProxyDataRecord> testProxyDataRecords;
        RecordedTestProxyData() {
            testProxyDataRecords = new LinkedList<>();
        }

        public LinkedList<TestProxyDataRecord> getTestProxyDataRecords() {
            return testProxyDataRecords;
        }

        @JsonIgnoreProperties(ignoreUnknown = true)
        static class TestProxyDataRecord {
            @JsonProperty("RequestMethod")
            private String method;

            @JsonProperty("RequestUri")
            private String uri;

            @JsonProperty("RequestHeaders")
            private Map<String, String> headers;

            @JsonProperty("ResponseBody")
            private Map<String, String> response;

            @JsonProperty("ResponseHeaders")
            private Map<String, String> responseHeaders;

            @JsonProperty("RequestBody")
            private String requestBody;

            public String getMethod() {
                return method;
            }

            public String getUri() {
                return uri;
            }

            public Map<String, String> getHeaders() {
                return headers;
            }

            public Map<String, String> getResponse() {
                return response;
            }

            public Map<String, String> getResponseHeaders() {
                return responseHeaders;
            }

            public String getRequestBody() {
                return requestBody;
            }
        }
    }
}
<|MERGE_RESOLUTION|>--- conflicted
+++ resolved
@@ -179,14 +179,9 @@
         }
         testResourceNamer.randomName("test", 10);
         testResourceNamer.now();
-        HttpRequest request = new HttpRequest(HttpMethod.GET, url);
-<<<<<<< HEAD
-        request.setHeader("header1", "value1");
-        request.setHeader("header2", "value2");
-=======
-        request.setHeader(HttpHeaderName.fromString("header1"), "value1");
-        request.setHeader(HttpHeaderName.fromString("header2"), "value2");
->>>>>>> 71a7dac9
+        HttpRequest request = new HttpRequest(HttpMethod.GET, url)
+            .setHeader(HttpHeaderName.fromString("header1"), "value1")
+            .setHeader(HttpHeaderName.fromString("header2"), "value2");
 
         try (HttpResponse response = pipeline.sendSync(request, Context.NONE)) {
             assertEquals(200, response.getStatusCode());
@@ -206,7 +201,6 @@
             throw new RuntimeException(e);
         }
 
-<<<<<<< HEAD
         HttpRequest request = new HttpRequest(HttpMethod.GET, url)
             // For this test set an Accept header as most HttpClients will use a default which could result in this
             // test being flaky
@@ -214,11 +208,6 @@
 
         try (HttpResponse response = client.sendSync(request, Context.NONE)) {
             assertEquals("first path", response.getBodyAsBinaryData().toString());
-=======
-        HttpRequest request = new HttpRequest(HttpMethod.GET, url);
-        try (HttpResponse response = client.sendSync(request, Context.NONE)) {
-            assertEquals("first path", response.getBodyAsString().block());
->>>>>>> 71a7dac9
             assertEquals(200, response.getStatusCode());
         }
     }
@@ -259,31 +248,12 @@
             throw new RuntimeException(e);
         }
 
-<<<<<<< HEAD
         HttpRequest request = new HttpRequest(HttpMethod.GET, url)
-            .setHeader("Ocp-Apim-Subscription-Key", "SECRET_API_KEY")
-            .setHeader("Content-Type", "application/json")
+            .setHeader(OCP_APIM_SUBSCRIPTION_KEY, "SECRET_API_KEY")
+            .setHeader(HttpHeaderName.CONTENT_TYPE, "application/json")
             // For this test set an Accept header as most HttpClients will use a default which could result in this
             // test being flaky
             .setHeader(HttpHeaderName.ACCEPT, "*/*");
-
-        try (HttpResponse response = pipeline.sendSync(request, Context.NONE)) {
-            assertEquals(response.getStatusCode(), 200);
-            assertEquals(200, response.getStatusCode());
-        }
-
-        RecordedTestProxyData recordedTestProxyData = readDataFromFile();
-        RecordedTestProxyData.TestProxyDataRecord record = recordedTestProxyData.getTestProxyDataRecords().get(0);
-        // default sanitizers
-        assertEquals("http://REDACTED/fr/path/1", record.getUri());
-        assertEquals(REDACTED, record.getHeaders().get("Ocp-Apim-Subscription-Key"));
-        assertTrue(record.getResponseHeaders().get("Operation-Location").startsWith("https://REDACTED/fr/models//905a58f9-131e-42b8-8410-493ab1517d62"));
-        // custom sanitizers
-        assertEquals(REDACTED, record.getResponse().get("modelId"));
-=======
-        HttpRequest request = new HttpRequest(HttpMethod.GET, url);
-        request.setHeader(OCP_APIM_SUBSCRIPTION_KEY, "SECRET_API_KEY");
-        request.setHeader(HttpHeaderName.CONTENT_TYPE, "application/json");
 
         try (HttpResponse response = pipeline.sendSync(request, Context.NONE)) {
 
@@ -300,19 +270,14 @@
             // custom sanitizers
             assertEquals(REDACTED, record.getResponse().get("modelId"));
         }
->>>>>>> 71a7dac9
     }
 
     @Test
     @Tag("Playback")
     public void testPlaybackWithRedaction() {
         interceptorManager.addSanitizers(CUSTOM_SANITIZER);
-<<<<<<< HEAD
-        interceptorManager.addMatchers(new ArrayList<>(Arrays.asList(new CustomMatcher().setExcludedHeaders(Arrays.asList("Ocp-Apim-Subscription-Key")))));
-=======
         interceptorManager.addMatchers(new ArrayList<>(Arrays.asList(new CustomMatcher()
             .setExcludedHeaders(Arrays.asList("Ocp-Apim-Subscription-Key")))));
->>>>>>> 71a7dac9
         HttpClient client = interceptorManager.getPlaybackClient();
         URL url;
 
@@ -326,18 +291,12 @@
         } catch (MalformedURLException e) {
             throw new RuntimeException(e);
         }
-<<<<<<< HEAD
         HttpRequest request = new HttpRequest(HttpMethod.GET, url)
-            .setHeader("Ocp-Apim-Subscription-Key", "SECRET_API_KEY")
-            .setHeader("Content-Type", "application/json")
+            .setHeader(OCP_APIM_SUBSCRIPTION_KEY, "SECRET_API_KEY")
+            .setHeader(HttpHeaderName.CONTENT_TYPE, "application/json")
             // For this test set an Accept header as most HttpClients will use a default which could result in this
             // test being flaky
             .setHeader(HttpHeaderName.ACCEPT, "*/*");
-=======
-        HttpRequest request = new HttpRequest(HttpMethod.GET, url);
-        request.setHeader(OCP_APIM_SUBSCRIPTION_KEY, "SECRET_API_KEY");
-        request.setHeader(HttpHeaderName.CONTENT_TYPE, "application/json");
->>>>>>> 71a7dac9
 
         try (HttpResponse response = client.sendSync(request, Context.NONE)) {
             assertEquals(200, response.getStatusCode());
@@ -370,29 +329,21 @@
         request.setHeader(HttpHeaderName.CONTENT_TYPE, "application/json");
 
         try (HttpResponse response = pipeline.sendSync(request, Context.NONE)) {
-<<<<<<< HEAD
             assertEquals(response.getStatusCode(), 200);
             assertEquals(200, response.getStatusCode());
         }
-=======
-
-            assertEquals(response.getStatusCode(), 200);
-
-            assertEquals(200, response.getStatusCode());
->>>>>>> 71a7dac9
-
-            RecordedTestProxyData recordedTestProxyData = readDataFromFile();
-            RecordedTestProxyData.TestProxyDataRecord record = recordedTestProxyData.getTestProxyDataRecords().get(0);
-            // default regex sanitizers
-            assertEquals("http://REDACTED/fr/path/2", record.getUri());
-
-            // user delegation sanitizers
-            assertTrue(record.getResponse().get("Body").contains("<UserDelegationKey><SignedTid>REDACTED</SignedTid></UserDelegationKey>"));
-            assertTrue(record.getResponse().get("primaryKey").contains("<PrimaryKey>REDACTED</PrimaryKey>"));
-
-            // custom body regex
-            assertEquals(record.getResponse().get("TableName"), REDACTED);
-        }
+
+        RecordedTestProxyData recordedTestProxyData = readDataFromFile();
+        RecordedTestProxyData.TestProxyDataRecord record = recordedTestProxyData.getTestProxyDataRecords().get(0);
+        // default regex sanitizers
+        assertEquals("http://REDACTED/fr/path/2", record.getUri());
+
+        // user delegation sanitizers
+        assertTrue(record.getResponse().get("Body").contains("<UserDelegationKey><SignedTid>REDACTED</SignedTid></UserDelegationKey>"));
+        assertTrue(record.getResponse().get("primaryKey").contains("<PrimaryKey>REDACTED</PrimaryKey>"));
+
+        // custom body regex
+        assertEquals(record.getResponse().get("TableName"), REDACTED);
     }
 
     @Test
