// Copyright (c) Microsoft Corporation. All rights reserved.
// Licensed under the MIT License.

package com.azure.core.test;

import com.azure.core.test.models.RecordingRedactor;
import com.azure.core.util.CoreUtils;
import org.junit.jupiter.api.Test;
import org.junit.jupiter.params.ParameterizedTest;
import org.junit.jupiter.params.provider.Arguments;
import org.junit.jupiter.params.provider.MethodSource;

import java.util.ArrayList;
import java.util.List;
import java.util.function.Function;
import java.util.regex.Matcher;
import java.util.regex.Pattern;
import java.util.stream.Stream;

import static org.junit.jupiter.api.Assertions.assertEquals;
import static org.junit.jupiter.api.Assertions.assertFalse;

/**
 * Test for {@link RecordingRedactor} that redact the sensitive information while recording.
 */
public class RecordingRedactorTests {
    private static final String DUMMY_SENSITIVE_INFORMATION = "sensitiveInformation";

    // Non-sensitive content data, keep the content as it is
    private static final String NON_SENSITIVE_DATA_CONTENT = "\"Response\" : {\n"
        + "      \"Body\" : \"{\"a\":\"a\",\"expirationDateTimeTicks\":637270217074441783}\",\n"
        + "    },";

    // Access token value pair at Body
    private static final String ACCESS_TOKEN_FIRST_PAIR = "\"Response\" : {\n"
        + "      \"Body\" : \"{\"accessToken\":\"sensitiveData\",\"expirationDateTimeTicks\":637270217074441783}\",\n"
        + "    },";
    private static final String EXPECTED_ACCESS_TOKEN_FIRST_PAIR_REDACTED = "\"Response\" : {\n"
        + "      \"Body\" : \"{\"accessToken\":\"REDACTED\",\"expirationDateTimeTicks\":637270217074441783}\",\n"
        + "    },";

    // Access token pair at the end of Body
    private static final String ACCESS_TOKEN_LAST_PAIR = "\"Response\" : {\n"
        + "      \"Body\" : \"{\"accessToken\":\"sensitiveData\"}\",\n"
        + "    },";
    private static final String EXPECTED_ACCESS_TOKEN_LAST_PAIR_REDACTED = "\"Response\" : {\n"
        + "      \"Body\" : \"{\"accessToken\":\"REDACTED\"}\",\n"
        + "    },";

    // User delegation key: <Value> XML tag
    private static final String USER_DELEGATION_KEY_FOR_VALUE_RESPONSE = "\"Response\" : {\n"
        + "   \"Body\" : <UserDelegationKey><Value>sensitiveInformation=</Value></UserDelegationKey>\",\n"
        + "    },";

    private static final String EXPECTED_USER_DELEGATION_KEY_FOR_VALUE_RESPONSE_REDACTED = "\"Response\" : {\n"
        + "   \"Body\" : <UserDelegationKey><Value>UkVEQUNURUQ=</Value></UserDelegationKey>\",\n"
        + "    },";

    // User delegation key: <SignedOid> XML tag
    private static final String USER_DELEGATION_KEY_FOR_SIGNED_OID_RESPONSE = "\"Response\" : {\n"
        + "   \"Body\" : <UserDelegationKey><SignedOid>sensitiveInformation=</SignedOid></UserDelegationKey>\",\n"
        + "    },";

    // User delegation key: <SignedTid> XML tag
    private static final String USER_DELEGATION_KEY_FOR_SIGNED_TID_RESPONSE = "\"Response\" : {\n"
        + "   \"Body\" : <UserDelegationKey><SignedTid>sensitiveInformation</SignedTid></UserDelegationKey>\",\n"
        + "    },";

    private static final String CONNECTION_STRING_RESPONSE_BODY = "\"dataSourceParameter\":{\"connectionString"
        + "\":\"Server=test-sample.db.windows.net,1433;Initial =sample;MultipleActive;Encrypt=True;Connection "
        + "Timeout=30;\",\"query\":\"select * from adsample2 where Timestamp = @StartTime\"";

    private static final String REDACTED_CONNECTION_STRING_RESPONSE = "\"dataSourceParameter"
        + "\":{\"connectionString\":\"REDACTED\",\"query\":\"select * from adsample2 where Timestamp = @StartTime\"";

    private static final String USERNAME_RESPONSE_BODY = "\"dataSourceParameter\":{\"query"
        + "\":\"select * from adsample2 where Timestamp = @StartTime\";User ID=testUser1;\"userName\":\"testUser\"}";

    private static final String REDACTED_USERNAME_RESPONSE = "\"dataSourceParameter\":{\"query"
        + "\":\"select * from adsample2 where Timestamp = @StartTime\";User ID=REDACTED;\"userName\":\"REDACTED\"}";

    private static final String PASSWORD_RESPONSE_BODY = "\"dataSourceParameter\":{\"query"
        + "\":\"select * from adsample2 where Timestamp = @StartTime\";\"password\":\"testUserPwd\",Password=testPWD;";

    private static final String REDACTED_PASSWORD_RESPONSE_BODY = "\"dataSourceParameter\":{\"query"
        + "\":\"select * from adsample2 where Timestamp = @StartTime\";\"password\":\"REDACTED\",Password=REDACTED;";

    private static final String APPLICATION_ID_RESPONSE_BODY = "\"dataSourceParameter\":{\"query"
        + "\":\"select * from adsample2 where Timestamp = @StartTime\";\"applicationId\":\"app_insights_app_id\"}";

    private static final String REDACTED_APPLICATION_ID_RESPONSE_BODY = "\"dataSourceParameter\":{\"query"
        + "\":\"select * from adsample2 where Timestamp = @StartTime\";\"applicationId\":\"REDACTED\"}";

    private static final String API_ID_RESPONSE_BODY = "\"dataSourceParameter\":{\"apiKey\":\"api_key"
        + "\",;\"applicationId\":\"APP_INSIGHT_APP_ID\"}";

    private static final String REDACTED_API_ID_RESPONSE_BODY = "\"dataSourceParameter\":{\"apiKey\":\"REDACTED"
        + "\",;\"applicationId\":\"REDACTED\"}";

    private static final String HTTP_URL_RESPONSE_BODY = "\"dataSourceParameter\":{\"httpMethod\":\"GET\","
        + "\"url\":\"http://url\"}";

    private static final String REDACTED_HTTP_URL_RESPONSE_BODY = "\"dataSourceParameter\":{\"httpMethod\":\"GET\","
        + "\"url\":\"REDACTED\"}";;

    private static final String HOST_RESPONSE_BODY = "\"dataSourceParameter\":{\"port\":\"9200\","
        + "\"query\":\"select * from adsample2 where Timestamp = @StartTime\",\"host\":\"host.azure.com\"}";

    private static final String REDACTED_HOST_RESPONSE_BODY = "\"dataSourceParameter\":{\"port\":\"9200\","
        + "\"query\":\"select * from adsample2 where Timestamp = @StartTime\",\"host\":\"REDACTED\"}";

    private static final String ACCOUNT_NAME_RESPONSE_BODY = "\"dataSourceParameter\":{\"fileTemplate\":\"adsample"
        + ".json\",\"accountName\":\"sampleAccountName\",\"directoryTemplate\":\"%Y/%m/%d\"}";

    private static final String REDACTED_ACCOUNT_NAME_RESPONSE_BODY = "\"dataSourceParameter\":{\"fileTemplate"
        + "\":\"adsample.json\",\"accountName\":\"REDACTED\",\"directoryTemplate\":\"%Y/%m/%d\"}";

    private static final String ACCOUNT_KEY_RESPONSE_BODY = "\"dataSourceParameter\":{\"fileSystemName"
        + "\":\"adsample\",\"accountKey\":\"Pi5n+zrzyZZEtSjFoamPe622ZsmwiOZzdPvRKpvmuzxSC+tA==\"}";

    private static final String REDACTED_ACCOUNT_KEY_RESPONSE_BODY = "\"dataSourceParameter\":{\"fileSystemName"
        + "\":\"adsample\",\"accountKey\":\"REDACTED\"}";

    private static final String AUTH_HEADER_RESPONSE_BODY = "\"dataSourceParameter\":"
        + "{\"authHeader\":\"XYZ\",\"port\":\"9200\"";

    private static final String REDACTED_AUTH_HEADER_RESPONSE_BODY = "\"dataSourceParameter\":"
        + "{\"authHeader\":\"REDACTED\",\"port\":\"9200\"";

    private static final String EMPTY_KEY_RESPONSE_BODY = "\"dataSourceParameter\":"
        + "{\"username\":\"\",\"port\":\"9200\"";

    private static final String REDACTED_EMPTY_KEY_RESPONSE_BODY = "\"dataSourceParameter\":"
        + "{\"username\":\"\",\"port\":\"9200\"";
<<<<<<< HEAD
=======

    private static final String PII_RESPONSE_DATA = "\"name\":\"Foo\", \"ssn\":\"123-45-6789\"";
    private static final String REDACTED_PII_RESPONSE_DATA = "\"name\":\"Foo\", \"ssn\":\"REDACTED\"";

>>>>>>> 6f033d77
    /**
     * Verify if the given content is redacted successfully.
     */
    @ParameterizedTest
    @MethodSource("sensitiveDataSupplier")
    public void redactSensitiveContent(String sensitiveData, String redactedContent) {
        assertEquals(redactedContent, new RecordingRedactor().redact(sensitiveData));
    }

    /**
     * Verify if the value in the XML tag {@code <SignedOid>} is redacted successfully.
     */
    @Test
    public void replaceUserDelegationKeyForSignedOidTag() {
        assertFalse(new RecordingRedactor().redact(USER_DELEGATION_KEY_FOR_SIGNED_OID_RESPONSE).contains(DUMMY_SENSITIVE_INFORMATION));
    }

    /**
     * Verify if the value in the XML tag {@code <SignedTid>} is redacted successfully.
     */
    @Test
    public void replaceUserDelegationKeyForSignedTidTag() {
        assertFalse(new RecordingRedactor().redact(USER_DELEGATION_KEY_FOR_SIGNED_TID_RESPONSE).contains(DUMMY_SENSITIVE_INFORMATION));
    }

    @Test
    public void customRedactor() {
        Pattern pattern = Pattern.compile("(.*\"ssn\":)(\"[-0-9]{11}\")");
        List<Function<String, String>> redactors = new ArrayList<>();
        redactors.add(data -> redact(data, pattern.matcher(data), "\"REDACTED\""));
        RecordingRedactor recordingRedactor = new RecordingRedactor(redactors);
        assertEquals(recordingRedactor.redact(PII_RESPONSE_DATA), REDACTED_PII_RESPONSE_DATA);
    }

    private String redact(String content, Matcher matcher, String replacement) {
        while (matcher.find()) {
            String captureGroup = matcher.group(2);
            if (!CoreUtils.isNullOrEmpty(captureGroup)) {
                content = content.replace(matcher.group(2), replacement);
            }
        }
        return content;
    }

    private static Stream<Arguments> sensitiveDataSupplier() {
        return Stream.of(
            Arguments.of(NON_SENSITIVE_DATA_CONTENT, NON_SENSITIVE_DATA_CONTENT),
            Arguments.of(API_ID_RESPONSE_BODY, REDACTED_API_ID_RESPONSE_BODY),
            Arguments.of(AUTH_HEADER_RESPONSE_BODY, REDACTED_AUTH_HEADER_RESPONSE_BODY),
            Arguments.of(ACCOUNT_NAME_RESPONSE_BODY, REDACTED_ACCOUNT_NAME_RESPONSE_BODY),
            Arguments.of(ACCOUNT_KEY_RESPONSE_BODY, REDACTED_ACCOUNT_KEY_RESPONSE_BODY),
            Arguments.of(ACCESS_TOKEN_LAST_PAIR, EXPECTED_ACCESS_TOKEN_LAST_PAIR_REDACTED),
            Arguments.of(ACCESS_TOKEN_FIRST_PAIR, EXPECTED_ACCESS_TOKEN_FIRST_PAIR_REDACTED),
            Arguments.of(APPLICATION_ID_RESPONSE_BODY, REDACTED_APPLICATION_ID_RESPONSE_BODY),
            Arguments.of(CONNECTION_STRING_RESPONSE_BODY, REDACTED_CONNECTION_STRING_RESPONSE),
            Arguments.of(HTTP_URL_RESPONSE_BODY, REDACTED_HTTP_URL_RESPONSE_BODY),
            Arguments.of(HOST_RESPONSE_BODY, REDACTED_HOST_RESPONSE_BODY),
            Arguments.of(USER_DELEGATION_KEY_FOR_VALUE_RESPONSE, EXPECTED_USER_DELEGATION_KEY_FOR_VALUE_RESPONSE_REDACTED),
            Arguments.of(PASSWORD_RESPONSE_BODY, REDACTED_PASSWORD_RESPONSE_BODY),
            Arguments.of(USERNAME_RESPONSE_BODY, REDACTED_USERNAME_RESPONSE),
            Arguments.of(REDACTED_EMPTY_KEY_RESPONSE_BODY, EMPTY_KEY_RESPONSE_BODY),
            Arguments.of(NON_SENSITIVE_DATA_CONTENT, NON_SENSITIVE_DATA_CONTENT)
        );
    }


    /**
     * Verify if the value in the json key {@code httpUrl}  is redacted successfully.
     */
    @Test
    public void replaceUrlKey() {
        assertEquals(REDACTED_ACCOUNT_KEY_RESPONSE_BODY, new RecordingRedactor().redact(ACCOUNT_KEY_RESPONSE_BODY));
        assertEquals(REDACTED_AUTH_HEADER_RESPONSE_BODY, new RecordingRedactor().redact(AUTH_HEADER_RESPONSE_BODY));
    }
}<|MERGE_RESOLUTION|>--- conflicted
+++ resolved
@@ -132,13 +132,10 @@
 
     private static final String REDACTED_EMPTY_KEY_RESPONSE_BODY = "\"dataSourceParameter\":"
         + "{\"username\":\"\",\"port\":\"9200\"";
-<<<<<<< HEAD
-=======
 
     private static final String PII_RESPONSE_DATA = "\"name\":\"Foo\", \"ssn\":\"123-45-6789\"";
     private static final String REDACTED_PII_RESPONSE_DATA = "\"name\":\"Foo\", \"ssn\":\"REDACTED\"";
 
->>>>>>> 6f033d77
     /**
      * Verify if the given content is redacted successfully.
      */
