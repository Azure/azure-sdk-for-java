// Copyright (c) Microsoft Corporation. All rights reserved.
// Licensed under the MIT License.

package com.azure.core.test.http;

import com.azure.core.http.HttpClient;
import com.azure.core.http.HttpHeaders;
import com.azure.core.http.HttpMethod;
import com.azure.core.http.HttpRequest;
import com.azure.core.http.HttpResponse;
<<<<<<< HEAD
import com.azure.core.test.junit.extensions.SyncAsyncExtension;
import com.azure.core.test.junit.extensions.annotation.SyncAsyncTest;
import com.azure.core.util.BinaryData;
import com.azure.core.util.Context;
import com.azure.core.util.logging.ClientLogger;
import org.junit.jupiter.params.ParameterizedTest;
import org.junit.jupiter.params.provider.ValueSource;
=======
import com.azure.core.util.BinaryData;
import com.azure.core.util.logging.ClientLogger;
import com.azure.core.util.serializer.ObjectSerializer;
import com.azure.core.util.serializer.TypeReference;
import org.junit.jupiter.api.Named;
import org.junit.jupiter.api.Test;
import org.junit.jupiter.params.ParameterizedTest;
import org.junit.jupiter.params.provider.Arguments;
import org.junit.jupiter.params.provider.MethodSource;
>>>>>>> e849033d
import reactor.core.publisher.Flux;
import reactor.core.publisher.Mono;
import reactor.test.StepVerifier;

import java.io.ByteArrayInputStream;
<<<<<<< HEAD
import java.io.ByteArrayOutputStream;
import java.io.File;
import java.io.IOException;
import java.net.MalformedURLException;
import java.net.URL;
import java.nio.ByteBuffer;
import java.nio.channels.AsynchronousFileChannel;
import java.nio.channels.FileChannel;
import java.nio.charset.Charset;
import java.nio.charset.StandardCharsets;
import java.nio.file.Files;
import java.nio.file.OpenOption;
import java.nio.file.StandardOpenOption;
import java.util.HashSet;
import java.util.Random;
import java.util.Set;
=======
import java.io.IOException;
import java.io.InputStream;
import java.io.OutputStream;
import java.net.MalformedURLException;
import java.net.URL;
import java.nio.ByteBuffer;
import java.nio.charset.Charset;
import java.nio.charset.StandardCharsets;
import java.nio.file.Files;
import java.nio.file.Path;
import java.nio.file.StandardOpenOption;
import java.time.Duration;
import java.util.ArrayList;
import java.util.List;
import java.util.Random;
import java.util.stream.Stream;
>>>>>>> e849033d

import static org.junit.jupiter.api.Assertions.assertArrayEquals;
import static org.junit.jupiter.api.Assertions.assertEquals;

/**
 * Generic test suite for {@link HttpClient HttpClients}.
 */
public abstract class HttpClientTests {
    private static final ClientLogger LOGGER = new ClientLogger(HttpClientTests.class);
<<<<<<< HEAD
=======

>>>>>>> e849033d
    private static final String REQUEST_HOST = "http://localhost";
    private static final String PLAIN_RESPONSE = "plainBytesNoHeader";
    private static final String HEADER_RESPONSE = "plainBytesWithHeader";
    private static final String INVALID_HEADER_RESPONSE = "plainBytesInvalidHeader";
    private static final String UTF_8_BOM_RESPONSE = "utf8BomBytes";
    private static final String UTF_16BE_BOM_RESPONSE = "utf16BeBomBytes";
    private static final String UTF_16LE_BOM_RESPONSE = "utf16LeBomBytes";
    private static final String UTF_32BE_BOM_RESPONSE = "utf32BeBomBytes";
    private static final String UTF_32LE_BOM_RESPONSE = "utf32LeBomBytes";
    private static final String BOM_WITH_SAME_HEADER = "bomBytesWithSameHeader";
    private static final String BOM_WITH_DIFFERENT_HEADER = "bomBytesWithDifferentHeader";
<<<<<<< HEAD
    private static final String ECHO_REQUEST = "echoRequest";
=======
    protected static final String ECHO_RESPONSE = "echo";

>>>>>>> e849033d
    private static final Random RANDOM = new Random();

    private static final byte[] EXPECTED_RETURN_BYTES = "Hello World!".getBytes(StandardCharsets.UTF_8);

    /**
     * Get the HTTP client that will be used for each test. This will be called once per test.
     *
     * @return The HTTP client to use for each test.
     */
    protected abstract HttpClient createHttpClient();

    /**
     * Get the dynamic port the WireMock server is using to properly route the request.
     *
     * @return The HTTP port WireMock is using.
     */
    protected abstract int getWireMockPort();

    /**
     * Tests that a response without a byte order mark or a 'Content-Type' header encodes using UTF-8.
     */
    @SyncAsyncTest
    public void plainResponse() {
        String expected = new String(EXPECTED_RETURN_BYTES, StandardCharsets.UTF_8);

        SyncAsyncExtension.execute(
            () -> {
                String actual = sendRequestSync(PLAIN_RESPONSE);
                assertEquals(expected, actual);
            },
            () -> StepVerifier.create(sendRequest(PLAIN_RESPONSE))
                .assertNext(actual -> assertEquals(expected, actual))
                .verifyComplete());
    }

    /**
     * Tests that a response with a 'Content-Type' header encodes using the specified charset.
     */
    @SyncAsyncTest
    public void headerResponse() {
        String expected = new String(EXPECTED_RETURN_BYTES, StandardCharsets.UTF_16BE);

        SyncAsyncExtension.execute(
            () -> {
                String actual = sendRequestSync(HEADER_RESPONSE);
                assertEquals(expected, actual);
            },
            () -> StepVerifier.create(sendRequest(HEADER_RESPONSE))
                .assertNext(actual -> assertEquals(expected, actual))
                .verifyComplete());
    }

    /**
     * Tests that a response with a 'Content-Type' containing an invalid or unsupported charset encodes using UTF-8.
     */
    @SyncAsyncTest
    public void invalidHeaderResponse() {
        String expected = new String(EXPECTED_RETURN_BYTES, StandardCharsets.UTF_8);

        SyncAsyncExtension.execute(
            () -> {
                String actual = sendRequestSync(INVALID_HEADER_RESPONSE);
                assertEquals(expected, actual);
            },
            () -> StepVerifier.create(sendRequest(INVALID_HEADER_RESPONSE))
                .assertNext(actual -> assertEquals(expected, actual))
                .verifyComplete());
    }

    /**
     * Tests that a response with a byte order mark encodes using the specified charset.
     */
    @SyncAsyncTest
    public void utf8BomResponse() {
        String expected = new String(EXPECTED_RETURN_BYTES, StandardCharsets.UTF_8);

        SyncAsyncExtension.execute(
            () -> {
                String actual = sendRequestSync(UTF_8_BOM_RESPONSE);
                assertEquals(expected, actual);
            },
            () -> StepVerifier.create(sendRequest(UTF_8_BOM_RESPONSE))
                .assertNext(actual -> assertEquals(expected, actual))
                .verifyComplete());
    }

    /**
     * Tests that a response with a byte order mark encodes using the specified charset.
     */
    @SyncAsyncTest
    public void utf16BeBomResponse() {
        String expected = new String(EXPECTED_RETURN_BYTES, StandardCharsets.UTF_16BE);

        SyncAsyncExtension.execute(
            () -> {
                String actual = sendRequestSync(UTF_16BE_BOM_RESPONSE);
                assertEquals(expected, actual);
            },
            () -> StepVerifier.create(sendRequest(UTF_16BE_BOM_RESPONSE))
                .assertNext(actual -> assertEquals(expected, actual))
                .verifyComplete());
    }

    /**
     * Tests that a response with a byte order mark encodes using the specified charset.
     */
    @SyncAsyncTest
    public void utf16LeBomResponse() {
        String expected = new String(EXPECTED_RETURN_BYTES, StandardCharsets.UTF_16LE);

        SyncAsyncExtension.execute(
            () -> {
                String actual = sendRequestSync(UTF_16LE_BOM_RESPONSE);
                assertEquals(expected, actual);
            },
            () -> StepVerifier.create(sendRequest(UTF_16LE_BOM_RESPONSE))
                .assertNext(actual -> assertEquals(expected, actual))
                .verifyComplete());
    }

    /**
     * Tests that a response with a byte order mark encodes using the specified charset.
     */
    @SyncAsyncTest
    public void utf32BeBomResponse() {
        String expected = new String(EXPECTED_RETURN_BYTES, Charset.forName("UTF-32BE"));

        SyncAsyncExtension.execute(
            () -> {
                String actual = sendRequestSync(UTF_32BE_BOM_RESPONSE);
                assertEquals(expected, actual);
            },
            () -> StepVerifier.create(sendRequest(UTF_32BE_BOM_RESPONSE))
                .assertNext(actual -> assertEquals(expected, actual))
                .verifyComplete());
    }

    /**
     * Tests that a response with a byte order mark encodes using the specified charset.
     */
    @SyncAsyncTest
    public void utf32LeBomResponse() {
        String expected = new String(EXPECTED_RETURN_BYTES, Charset.forName("UTF-32LE"));

        SyncAsyncExtension.execute(
            () -> {
                String actual = sendRequestSync(UTF_32LE_BOM_RESPONSE);
                assertEquals(expected, actual);
            },
            () -> StepVerifier.create(sendRequest(UTF_32LE_BOM_RESPONSE))
                .assertNext(actual -> assertEquals(expected, actual))
                .verifyComplete());
    }

    /**
     * Tests that a response with a byte order marker and 'Content-Type' header will defer to using the BOM encoding.
     */
    @SyncAsyncTest
    public void bomWithSameHeader() {
        String expected = new String(EXPECTED_RETURN_BYTES, StandardCharsets.UTF_8);

        SyncAsyncExtension.execute(
            () -> {
                String actual = sendRequestSync(BOM_WITH_SAME_HEADER);
                assertEquals(expected, actual);
            },
            () -> StepVerifier.create(sendRequest(BOM_WITH_SAME_HEADER))
                .assertNext(actual -> assertEquals(expected, actual))
                .verifyComplete());
    }

    /**
     * Tests that a response with a byte order marker and 'Content-Type' header will defer to using the BOM encoding.
     */
    @SyncAsyncTest
    public void bomWithDifferentHeader() {
        String expected = new String(EXPECTED_RETURN_BYTES, StandardCharsets.UTF_8);

        SyncAsyncExtension.execute(
            () -> {
                String actual = sendRequestSync(BOM_WITH_DIFFERENT_HEADER);
                assertEquals(expected, actual);
            },
            () -> StepVerifier.create(sendRequest(BOM_WITH_DIFFERENT_HEADER))
                .assertNext(actual -> assertEquals(expected, actual))
                .verifyComplete());
    }

    /**
     * Tests that a request is echoed back.
     */
    @SyncAsyncTest
    public void stringRequest() {
        String expected = new String(EXPECTED_RETURN_BYTES, StandardCharsets.UTF_8);

        BinaryData content = BinaryData.fromString(expected);

        SyncAsyncExtension.execute(
            () -> {
                String actual = sendEchoRequestSync(content);
                assertEquals(expected, actual);
            },
            () -> StepVerifier.create(sendEchoRequest(content))
                .assertNext(actual -> assertEquals(expected, actual))
                .verifyComplete());
    }

    /**
     * Tests that a request is echoed back.
     */
    @SyncAsyncTest
    public void byteArrayRequest() {
        String expected = new String(EXPECTED_RETURN_BYTES, StandardCharsets.UTF_8);

        BinaryData content = BinaryData.fromBytes(EXPECTED_RETURN_BYTES);

        SyncAsyncExtension.execute(
            () -> {
                String actual = sendEchoRequestSync(content);
                assertEquals(expected, actual);
            },
            () -> StepVerifier.create(sendEchoRequest(content))
                .assertNext(actual -> assertEquals(expected, actual))
                .verifyComplete());
    }

    /**
     * Tests that a request is echoed back.
     */
    @SyncAsyncTest
    public void streamRequest() {
        String expected = new String(EXPECTED_RETURN_BYTES, StandardCharsets.UTF_8);

        BinaryData content = BinaryData.fromStream(new ByteArrayInputStream(EXPECTED_RETURN_BYTES));

        SyncAsyncExtension.execute(
            () -> {
                String actual = sendEchoRequestSync(content);
                assertEquals(expected, actual);
            },
            () -> StepVerifier.create(sendEchoRequest(content))
                .assertNext(actual -> assertEquals(expected, actual))
                .verifyComplete());
    }

    /**
     * Tests that a request is echoed back.
     * @param size size.
     * @throws Exception exception.
     */
    @ParameterizedTest
    @ValueSource(ints = {10, 1024, 1024 * 1024, 1024 * 1024 * 10 + 13})
    public void streamResponseSync(int size) throws Exception {

        byte[] bytes = new byte[size];
        RANDOM.nextBytes(bytes);
        String expectedString = new String(bytes, StandardCharsets.UTF_8);
        BinaryData content = BinaryData.fromString(expectedString);

        HttpResponse response = createHttpClient()
            .sendSync(new HttpRequest(
                HttpMethod.PUT,
                new URL(REQUEST_HOST + ":" + getWireMockPort() + "/" + ECHO_REQUEST),
                new HttpHeaders(),
                content), Context.NONE);

        ByteArrayOutputStream outputStream = new ByteArrayOutputStream();
        response.writeBodyTo(outputStream);

        byte[] receivedBytes = outputStream.toByteArray();
        assertEquals(expectedString, new String(receivedBytes, StandardCharsets.UTF_8));
    }

    /**
     * Tests that a request is echoed back.
     * @param size size.
     * @throws Exception exception.
     */
    @ParameterizedTest
    @ValueSource(ints = {10, 1024, 1024 * 1024, 1024 * 1024 * 10 + 13})
    public void readResponseToFileAsync(int size) throws Exception {

        byte[] bytes = new byte[size];
        RANDOM.nextBytes(bytes);
        String expectedString = new String(bytes, StandardCharsets.UTF_8);
        BinaryData content = BinaryData.fromString(expectedString);

        HttpResponse response = createHttpClient()
            .sendSync(new HttpRequest(
                HttpMethod.PUT,
                new URL(REQUEST_HOST + ":" + getWireMockPort() + "/" + ECHO_REQUEST),
                new HttpHeaders(),
                content), Context.NONE);

        File destFile = Files.createTempFile(null, null).toFile();
        destFile.deleteOnExit();
        Set<OpenOption> openOptions = new HashSet<>();
        openOptions.add(StandardOpenOption.WRITE);
        openOptions.add(StandardOpenOption.READ);

        try (AsynchronousFileChannel channel =
                 AsynchronousFileChannel.open(destFile.toPath(), openOptions, null)) {
            response.writeBodyTo(channel, 0).block();
        }

        byte[] receivedBytes = Files.readAllBytes(destFile.toPath());
        assertEquals(content.toBytes().length, receivedBytes.length);
        assertArrayEquals(content.toBytes(), receivedBytes);
    }

    /**
     * Tests that a request is echoed back.
     * @param size size.
     * @throws Exception exception.
     */
    @ParameterizedTest
    @ValueSource(ints = {10, 1024, 1024 * 1024, 1024 * 1024 * 10 + 13})
    public void readResponseToFileSync(int size) throws Exception {

        byte[] bytes = new byte[size];
        RANDOM.nextBytes(bytes);
        String expectedString = new String(bytes, StandardCharsets.UTF_8);
        BinaryData content = BinaryData.fromString(expectedString);

        HttpResponse response = createHttpClient()
            .sendSync(new HttpRequest(
                HttpMethod.PUT,
                new URL(REQUEST_HOST + ":" + getWireMockPort() + "/" + ECHO_REQUEST),
                new HttpHeaders(),
                content), Context.NONE);

        File destFile = Files.createTempFile(null, null).toFile();
        destFile.deleteOnExit();
        Set<OpenOption> openOptions = new HashSet<>();
        openOptions.add(StandardOpenOption.WRITE);
        openOptions.add(StandardOpenOption.READ);

        try (FileChannel channel =
                 FileChannel.open(destFile.toPath(), openOptions)) {
            response.writeBodyTo(channel, 0);
        }

        byte[] receivedBytes = Files.readAllBytes(destFile.toPath());
        assertEquals(content.toBytes().length, receivedBytes.length);
        assertArrayEquals(content.toBytes(), receivedBytes);
    }

    /**
     * Tests that a request is echoed back.
     */
    @SyncAsyncTest
    public void fluxRequest() {
        String expected = new String(EXPECTED_RETURN_BYTES, StandardCharsets.UTF_8);

        BinaryData content = BinaryData.fromFlux(Flux.just(ByteBuffer.wrap(EXPECTED_RETURN_BYTES))).block();

        SyncAsyncExtension.execute(
            () -> {
                String actual = sendEchoRequestSync(content);
                assertEquals(expected, actual);
            },
            () -> StepVerifier.create(sendEchoRequest(content))
                .assertNext(actual -> assertEquals(expected, actual))
                .verifyComplete());
    }

    /**
     * Tests that a string request is echoed back.
     * @throws IOException IOException.
     */
    @SyncAsyncTest
    public void fileRequest() throws IOException {
        String expected = new String(EXPECTED_RETURN_BYTES, StandardCharsets.UTF_8);

        File tempFile = File.createTempFile("fileRequestTest", null);
        tempFile.deleteOnExit();
        Files.write(tempFile.toPath(), EXPECTED_RETURN_BYTES);

        BinaryData content = BinaryData.fromFile(tempFile.toPath());

        SyncAsyncExtension.execute(
            () -> {
                String actual = sendEchoRequestSync(content);
                assertEquals(expected, actual);
            },
            () -> StepVerifier.create(sendEchoRequest(content))
                .assertNext(actual -> assertEquals(expected, actual))
                .verifyComplete());
    }

    /**
     * Tests that send random bytes in various forms to an endpoint that echoes bytes back to sender.
     * @param requestBody The BinaryData that contains random bytes.
     * @param expectedResponseBody The expected bytes in the echo response.
     * @throws MalformedURLException If it can't parse URL
     */
    @ParameterizedTest
    @MethodSource("getBinaryDataBodyVariants")
    public void canSendBinaryData(BinaryData requestBody, byte[] expectedResponseBody)
        throws MalformedURLException {
        HttpRequest request = new HttpRequest(
            HttpMethod.PUT,
            getRequestUrl(ECHO_RESPONSE),
            new HttpHeaders(),
            requestBody);

        StepVerifier.create(createHttpClient()
            .send(request)
            .flatMap(HttpResponse::getBodyAsByteArray))
            .assertNext(responseBytes -> assertArrayEquals(expectedResponseBody, responseBytes))
            .verifyComplete();
    }

    private static Stream<Arguments> getBinaryDataBodyVariants() {
        return Stream.of(1, 2, 10, 127, 1024, 1024 + 157, 8 * 1024 + 3, 10 * 1024 * 1024 + 13)
            .flatMap(size -> {
                try {
                    byte[] bytes = new byte[size];
                    RANDOM.nextBytes(bytes);

                    BinaryData byteArrayData = BinaryData.fromBytes(bytes);

                    String randomString = new String(bytes, StandardCharsets.UTF_8);
                    byte[] randomStringBytes = randomString.getBytes(StandardCharsets.UTF_8);
                    BinaryData stringBinaryData = BinaryData.fromString(randomString);

                    BinaryData streamData = BinaryData.fromStream(new ByteArrayInputStream(bytes));

                    List<ByteBuffer> bufferList = new ArrayList<>();
                    int bufferSize = 113;
                    for (int startIndex = 0; startIndex < bytes.length; startIndex += bufferSize) {
                        bufferList.add(
                            ByteBuffer.wrap(
                                bytes, startIndex, Math.min(bytes.length - startIndex, bufferSize)));
                    }
                    BinaryData fluxBinaryData = BinaryData.fromFlux(
                        Flux.fromIterable(bufferList)
                            .map(ByteBuffer::duplicate),
                        null, false).block();

                    BinaryData fluxBinaryDataWithLength = BinaryData.fromFlux(
                        Flux.fromIterable(bufferList)
                            .map(ByteBuffer::duplicate),
                        size.longValue(), false).block();

                    BinaryData asyncFluxBinaryData = BinaryData.fromFlux(
                        Flux.fromIterable(bufferList)
                            .map(ByteBuffer::duplicate)
                            .delayElements(Duration.ofNanos(10))
                            .flatMapSequential(
                                buffer -> Mono.delay(Duration.ofNanos(10)).map(i -> buffer)
                            ),
                        null, false).block();

                    BinaryData asyncFluxBinaryDataWithLength = BinaryData.fromFlux(
                        Flux.fromIterable(bufferList)
                            .map(ByteBuffer::duplicate)
                            .delayElements(Duration.ofNanos(10))
                            .flatMapSequential(
                                buffer -> Mono.delay(Duration.ofNanos(10)).map(i -> buffer)
                            ),
                        size.longValue(), false).block();

                    BinaryData objectBinaryData = BinaryData.fromObject(bytes, new ByteArraySerializer());


                    Path wholeFile = Files.createTempFile("http-client-tests", null);
                    wholeFile.toFile().deleteOnExit();
                    Files.write(wholeFile, bytes);
                    BinaryData fileData = BinaryData.fromFile(wholeFile);

                    Path sliceFile = Files.createTempFile("http-client-tests", null);
                    sliceFile.toFile().deleteOnExit();
                    Files.write(sliceFile, new byte[size], StandardOpenOption.APPEND);
                    Files.write(sliceFile, bytes, StandardOpenOption.APPEND);
                    Files.write(sliceFile, new byte[size], StandardOpenOption.APPEND);
                    BinaryData sliceFileData = BinaryData.fromFile(sliceFile, Long.valueOf(size), Long.valueOf(size));


                    return Stream.of(
                        Arguments.of(Named.named("byte[]", byteArrayData), Named.named("" + size, bytes)),
                        Arguments.of(Named.named("String", stringBinaryData),
                            Named.named("" + randomStringBytes.length, randomStringBytes)),
                        Arguments.of(Named.named("InputStream",
                            streamData), Named.named("" + size, bytes)),
                        Arguments.of(Named.named("Flux", fluxBinaryData), Named.named("" + size, bytes)),
                        Arguments.of(Named.named("Flux with length", fluxBinaryDataWithLength), Named.named("" + size, bytes)),
                        Arguments.of(Named.named("async Flux", asyncFluxBinaryData), Named.named("" + size, bytes)),
                        Arguments.of(Named.named("async Flux with length", asyncFluxBinaryDataWithLength), Named.named("" + size, bytes)),
                        Arguments.of(Named.named("Object", objectBinaryData), Named.named("" + size, bytes)),
                        Arguments.of(Named.named("File", fileData), Named.named("" + size, bytes)),
                        Arguments.of(Named.named("File slice", sliceFileData), Named.named("" + size, bytes))
                    );
                } catch (IOException e) {
                    throw new RuntimeException(e);
                }
            });
    }

    private Mono<String> sendRequest(String requestPath) {
        return createHttpClient()
            .send(new HttpRequest(HttpMethod.GET, getRequestUrl(requestPath)))
            .flatMap(HttpResponse::getBodyAsString);
    }

<<<<<<< HEAD
    private String sendRequestSync(String requestPath) {
        HttpResponse response = createHttpClient()
            .sendSync(
                new HttpRequest(HttpMethod.GET, REQUEST_HOST + ":" + getWireMockPort() + "/" + requestPath),
                Context.NONE);
        // TODO (kasobol-msft) response.getContent().toString() doesn't respect the encoding. How do we do this?
        return response.getBodyAsString().block();
    }

    private Mono<String> sendEchoRequest(BinaryData content) {
        try {
            return createHttpClient()
                .send(new HttpRequest(
                    HttpMethod.PUT,
                    new URL(REQUEST_HOST + ":" + getWireMockPort() + "/" + ECHO_REQUEST),
                    new HttpHeaders(),
                    content))
                .flatMap(HttpResponse::getBodyAsString);
=======
    /**
     * Gets the request URL for given path.
     * @param requestPath The path.
     * @return The request URL for given path.
     * @throws RuntimeException if url is invalid.
     */
    protected URL getRequestUrl(String requestPath) {
        try {
            return new URL(REQUEST_HOST + ":" + getWireMockPort() + "/" + requestPath);
>>>>>>> e849033d
        } catch (MalformedURLException e) {
            throw LOGGER.logExceptionAsError(new RuntimeException(e));
        }
    }

<<<<<<< HEAD
    private String sendEchoRequestSync(BinaryData content) {
        try {
            HttpResponse response = createHttpClient()
                .sendSync(new HttpRequest(
                    HttpMethod.PUT,
                    new URL(REQUEST_HOST + ":" + getWireMockPort() + "/" + ECHO_REQUEST),
                    new HttpHeaders(),
                    content), Context.NONE);
            // TODO (kasobol-msft) response.getContent().toString() doesn't respect the encoding. How do we do this?
            return response.getBodyAsString().block();
        } catch (MalformedURLException e) {
            throw LOGGER.logExceptionAsError(new RuntimeException(e));
=======
    private static class ByteArraySerializer implements ObjectSerializer {
        @Override
        public <T> T deserialize(InputStream stream, TypeReference<T> typeReference) {
            throw new UnsupportedOperationException("Not supported");
        }

        @Override
        public <T> Mono<T> deserializeAsync(InputStream stream, TypeReference<T> typeReference) {
            throw new UnsupportedOperationException("Not supported");
        }

        @Override
        public void serialize(OutputStream stream, Object value) {
            try {
                stream.write((byte[]) value);
            } catch (IOException e) {
                throw new RuntimeException(e);
            }
        }

        @Override
        public Mono<Void> serializeAsync(OutputStream stream, Object value) {
            return Mono.fromRunnable(() -> serialize(stream, value));
>>>>>>> e849033d
        }
    }
}<|MERGE_RESOLUTION|>--- conflicted
+++ resolved
@@ -8,34 +8,28 @@
 import com.azure.core.http.HttpMethod;
 import com.azure.core.http.HttpRequest;
 import com.azure.core.http.HttpResponse;
-<<<<<<< HEAD
 import com.azure.core.test.junit.extensions.SyncAsyncExtension;
 import com.azure.core.test.junit.extensions.annotation.SyncAsyncTest;
 import com.azure.core.util.BinaryData;
 import com.azure.core.util.Context;
 import com.azure.core.util.logging.ClientLogger;
-import org.junit.jupiter.params.ParameterizedTest;
-import org.junit.jupiter.params.provider.ValueSource;
-=======
-import com.azure.core.util.BinaryData;
-import com.azure.core.util.logging.ClientLogger;
 import com.azure.core.util.serializer.ObjectSerializer;
 import com.azure.core.util.serializer.TypeReference;
 import org.junit.jupiter.api.Named;
-import org.junit.jupiter.api.Test;
 import org.junit.jupiter.params.ParameterizedTest;
 import org.junit.jupiter.params.provider.Arguments;
 import org.junit.jupiter.params.provider.MethodSource;
->>>>>>> e849033d
+import org.junit.jupiter.params.provider.ValueSource;
 import reactor.core.publisher.Flux;
 import reactor.core.publisher.Mono;
 import reactor.test.StepVerifier;
 
 import java.io.ByteArrayInputStream;
-<<<<<<< HEAD
 import java.io.ByteArrayOutputStream;
 import java.io.File;
 import java.io.IOException;
+import java.io.InputStream;
+import java.io.OutputStream;
 import java.net.MalformedURLException;
 import java.net.URL;
 import java.nio.ByteBuffer;
@@ -45,28 +39,15 @@
 import java.nio.charset.StandardCharsets;
 import java.nio.file.Files;
 import java.nio.file.OpenOption;
-import java.nio.file.StandardOpenOption;
-import java.util.HashSet;
-import java.util.Random;
-import java.util.Set;
-=======
-import java.io.IOException;
-import java.io.InputStream;
-import java.io.OutputStream;
-import java.net.MalformedURLException;
-import java.net.URL;
-import java.nio.ByteBuffer;
-import java.nio.charset.Charset;
-import java.nio.charset.StandardCharsets;
-import java.nio.file.Files;
 import java.nio.file.Path;
 import java.nio.file.StandardOpenOption;
 import java.time.Duration;
 import java.util.ArrayList;
+import java.util.HashSet;
 import java.util.List;
 import java.util.Random;
+import java.util.Set;
 import java.util.stream.Stream;
->>>>>>> e849033d
 
 import static org.junit.jupiter.api.Assertions.assertArrayEquals;
 import static org.junit.jupiter.api.Assertions.assertEquals;
@@ -76,10 +57,7 @@
  */
 public abstract class HttpClientTests {
     private static final ClientLogger LOGGER = new ClientLogger(HttpClientTests.class);
-<<<<<<< HEAD
-=======
-
->>>>>>> e849033d
+
     private static final String REQUEST_HOST = "http://localhost";
     private static final String PLAIN_RESPONSE = "plainBytesNoHeader";
     private static final String HEADER_RESPONSE = "plainBytesWithHeader";
@@ -91,12 +69,8 @@
     private static final String UTF_32LE_BOM_RESPONSE = "utf32LeBomBytes";
     private static final String BOM_WITH_SAME_HEADER = "bomBytesWithSameHeader";
     private static final String BOM_WITH_DIFFERENT_HEADER = "bomBytesWithDifferentHeader";
-<<<<<<< HEAD
-    private static final String ECHO_REQUEST = "echoRequest";
-=======
     protected static final String ECHO_RESPONSE = "echo";
 
->>>>>>> e849033d
     private static final Random RANDOM = new Random();
 
     private static final byte[] EXPECTED_RETURN_BYTES = "Hello World!".getBytes(StandardCharsets.UTF_8);
@@ -359,7 +333,7 @@
         HttpResponse response = createHttpClient()
             .sendSync(new HttpRequest(
                 HttpMethod.PUT,
-                new URL(REQUEST_HOST + ":" + getWireMockPort() + "/" + ECHO_REQUEST),
+                new URL(REQUEST_HOST + ":" + getWireMockPort() + "/" + ECHO_RESPONSE),
                 new HttpHeaders(),
                 content), Context.NONE);
 
@@ -387,7 +361,7 @@
         HttpResponse response = createHttpClient()
             .sendSync(new HttpRequest(
                 HttpMethod.PUT,
-                new URL(REQUEST_HOST + ":" + getWireMockPort() + "/" + ECHO_REQUEST),
+                new URL(REQUEST_HOST + ":" + getWireMockPort() + "/" + ECHO_RESPONSE),
                 new HttpHeaders(),
                 content), Context.NONE);
 
@@ -424,7 +398,7 @@
         HttpResponse response = createHttpClient()
             .sendSync(new HttpRequest(
                 HttpMethod.PUT,
-                new URL(REQUEST_HOST + ":" + getWireMockPort() + "/" + ECHO_REQUEST),
+                new URL(REQUEST_HOST + ":" + getWireMockPort() + "/" + ECHO_RESPONSE),
                 new HttpHeaders(),
                 content), Context.NONE);
 
@@ -602,7 +576,46 @@
             .flatMap(HttpResponse::getBodyAsString);
     }
 
-<<<<<<< HEAD
+    /**
+     * Gets the request URL for given path.
+     * @param requestPath The path.
+     * @return The request URL for given path.
+     * @throws RuntimeException if url is invalid.
+     */
+    protected URL getRequestUrl(String requestPath) {
+        try {
+            return new URL(REQUEST_HOST + ":" + getWireMockPort() + "/" + requestPath);
+        } catch (MalformedURLException e) {
+            throw LOGGER.logExceptionAsError(new RuntimeException(e));
+        }
+    }
+
+    private static class ByteArraySerializer implements ObjectSerializer {
+        @Override
+        public <T> T deserialize(InputStream stream, TypeReference<T> typeReference) {
+            throw new UnsupportedOperationException("Not supported");
+        }
+
+        @Override
+        public <T> Mono<T> deserializeAsync(InputStream stream, TypeReference<T> typeReference) {
+            throw new UnsupportedOperationException("Not supported");
+        }
+
+        @Override
+        public void serialize(OutputStream stream, Object value) {
+            try {
+                stream.write((byte[]) value);
+            } catch (IOException e) {
+                throw new RuntimeException(e);
+            }
+        }
+
+        @Override
+        public Mono<Void> serializeAsync(OutputStream stream, Object value) {
+            return Mono.fromRunnable(() -> serialize(stream, value));
+        }
+    }
+
     private String sendRequestSync(String requestPath) {
         HttpResponse response = createHttpClient()
             .sendSync(
@@ -617,64 +630,27 @@
             return createHttpClient()
                 .send(new HttpRequest(
                     HttpMethod.PUT,
-                    new URL(REQUEST_HOST + ":" + getWireMockPort() + "/" + ECHO_REQUEST),
+                    new URL(REQUEST_HOST + ":" + getWireMockPort() + "/" + ECHO_RESPONSE),
                     new HttpHeaders(),
                     content))
                 .flatMap(HttpResponse::getBodyAsString);
-=======
-    /**
-     * Gets the request URL for given path.
-     * @param requestPath The path.
-     * @return The request URL for given path.
-     * @throws RuntimeException if url is invalid.
-     */
-    protected URL getRequestUrl(String requestPath) {
-        try {
-            return new URL(REQUEST_HOST + ":" + getWireMockPort() + "/" + requestPath);
->>>>>>> e849033d
         } catch (MalformedURLException e) {
             throw LOGGER.logExceptionAsError(new RuntimeException(e));
         }
     }
 
-<<<<<<< HEAD
     private String sendEchoRequestSync(BinaryData content) {
         try {
             HttpResponse response = createHttpClient()
                 .sendSync(new HttpRequest(
                     HttpMethod.PUT,
-                    new URL(REQUEST_HOST + ":" + getWireMockPort() + "/" + ECHO_REQUEST),
+                    new URL(REQUEST_HOST + ":" + getWireMockPort() + "/" + ECHO_RESPONSE),
                     new HttpHeaders(),
                     content), Context.NONE);
             // TODO (kasobol-msft) response.getContent().toString() doesn't respect the encoding. How do we do this?
             return response.getBodyAsString().block();
         } catch (MalformedURLException e) {
             throw LOGGER.logExceptionAsError(new RuntimeException(e));
-=======
-    private static class ByteArraySerializer implements ObjectSerializer {
-        @Override
-        public <T> T deserialize(InputStream stream, TypeReference<T> typeReference) {
-            throw new UnsupportedOperationException("Not supported");
-        }
-
-        @Override
-        public <T> Mono<T> deserializeAsync(InputStream stream, TypeReference<T> typeReference) {
-            throw new UnsupportedOperationException("Not supported");
-        }
-
-        @Override
-        public void serialize(OutputStream stream, Object value) {
-            try {
-                stream.write((byte[]) value);
-            } catch (IOException e) {
-                throw new RuntimeException(e);
-            }
-        }
-
-        @Override
-        public Mono<Void> serializeAsync(OutputStream stream, Object value) {
-            return Mono.fromRunnable(() -> serialize(stream, value));
->>>>>>> e849033d
         }
     }
 }