// Copyright (c) Microsoft Corporation. All rights reserved.
// Licensed under the MIT License.
package com.azure.core.test.http;

import com.azure.core.http.HttpClient;
import com.azure.core.http.HttpHeaders;
import com.azure.core.http.HttpRequest;
import com.azure.core.http.HttpResponse;
import com.azure.core.implementation.http.UrlBuilder;
import com.azure.core.test.models.NetworkCallRecord;
import com.azure.core.test.models.RecordedData;
import com.azure.core.util.logging.ClientLogger;
import reactor.core.Exceptions;
import reactor.core.publisher.Mono;

import java.io.ByteArrayOutputStream;
import java.nio.charset.StandardCharsets;
import java.util.HashMap;
import java.util.Map;
import java.util.Objects;
import java.util.concurrent.atomic.AtomicInteger;

/**
 * HTTP client that plays back {@link NetworkCallRecord NetworkCallRecords}.
 */
public final class PlaybackClient implements HttpClient {
    private static final String X_MS_CLIENT_REQUEST_ID = "x-ms-client-request-id";
    private static final String X_MS_ENCRYPTION_KEY_SHA256 = "x-ms-encryption-key-sha256";
    private final ClientLogger logger = new ClientLogger(PlaybackClient.class);
    private final AtomicInteger count = new AtomicInteger(0);
    private final Map<String, String> textReplacementRules;
    private final RecordedData recordedData;

    /**
     * Creates a PlaybackClient that replays network calls from {@code recordedData} and replaces {@link
<<<<<<< HEAD
     * NetworkCallRecord#response() response text} for any rules specified in {@code textReplacementRules}.
=======
     * NetworkCallRecord#getResponse() response text} for any rules specified in {@code textReplacementRules}.
>>>>>>> f9b68898
     *
     * @param recordedData The data to playback.
     * @param textReplacementRules A set of rules to replace text in network call responses.
     */
    public PlaybackClient(RecordedData recordedData, Map<String, String> textReplacementRules) {
        Objects.requireNonNull(recordedData, "'recordedData' cannot be null.");

        this.recordedData = recordedData;
        this.textReplacementRules = textReplacementRules == null ? new HashMap<>() : textReplacementRules;
    }

    /**
     * {@inheritDoc}
     */
    @Override
    public Mono<HttpResponse> send(final HttpRequest request) {
        return Mono.defer(() -> playbackHttpResponse(request));
    }

    private Mono<HttpResponse> playbackHttpResponse(final HttpRequest request) {
        final String incomingUrl = applyReplacementRule(request.getUrl().toString());
        final String incomingMethod = request.getHttpMethod().toString();

        final String matchingUrl = removeHost(incomingUrl);

        NetworkCallRecord networkCallRecord = recordedData.findFirstAndRemoveNetworkCall(record ->
            record.getMethod().equalsIgnoreCase(incomingMethod) && removeHost(record.getUri()).equalsIgnoreCase(matchingUrl));

        count.incrementAndGet();

        if (networkCallRecord == null) {
            logger.warning("NOT FOUND - Method: {} URL: {}", incomingMethod, incomingUrl);
            logger.warning("Records requested: {}.", count);

            return Mono.error(new IllegalStateException("==> Unexpected request: " + incomingMethod + " " + incomingUrl));
        }

<<<<<<< HEAD
        if (networkCallRecord.exception() != null) {
            throw logger.logExceptionAsWarning(Exceptions.propagate(networkCallRecord.exception().get()));
        }

        // Overwrite the request header if any.
        if (networkCallRecord.headers().containsKey(X_MS_CLIENT_REQUEST_ID)) {
            request.header(X_MS_CLIENT_REQUEST_ID, networkCallRecord.headers().get(X_MS_CLIENT_REQUEST_ID));
        }
        if (request.headers().value(X_MS_ENCRYPTION_KEY_SHA256) != null) {
            networkCallRecord.response().put(X_MS_ENCRYPTION_KEY_SHA256,
                request.headers().value(X_MS_ENCRYPTION_KEY_SHA256));
        }

        int recordStatusCode = Integer.parseInt(networkCallRecord.response().get("StatusCode"));
=======
        if (networkCallRecord.getException() != null) {
            throw logger.logExceptionAsWarning(Exceptions.propagate(networkCallRecord.getException().get()));
        }

        // Overwrite the request header if any.
        if (networkCallRecord.getHeaders().containsKey(X_MS_CLIENT_REQUEST_ID)) {
            request.setHeader(X_MS_CLIENT_REQUEST_ID, networkCallRecord.getHeaders().get(X_MS_CLIENT_REQUEST_ID));
        }
        if (request.getHeaders().getValue(X_MS_ENCRYPTION_KEY_SHA256) != null) {
            networkCallRecord.getResponse().put(X_MS_ENCRYPTION_KEY_SHA256,
                request.getHeaders().getValue(X_MS_ENCRYPTION_KEY_SHA256));
        }

        int recordStatusCode = Integer.parseInt(networkCallRecord.getResponse().get("StatusCode"));
>>>>>>> f9b68898
        HttpHeaders headers = new HttpHeaders();

        for (Map.Entry<String, String> pair : networkCallRecord.getResponse().entrySet()) {
            if (!pair.getKey().equals("StatusCode") && !pair.getKey().equals("Body")) {
                String rawHeader = pair.getValue();
                for (Map.Entry<String, String> rule : textReplacementRules.entrySet()) {
                    if (rule.getValue() != null) {
                        rawHeader = rawHeader.replaceAll(rule.getKey(), rule.getValue());
                    }
                }
                headers.put(pair.getKey(), rawHeader);
            }
        }

<<<<<<< HEAD
        String rawBody = networkCallRecord.response().get("Body");
=======
        String rawBody = networkCallRecord.getResponse().get("Body");
>>>>>>> f9b68898
        byte[] bytes = null;

        if (rawBody != null) {
            for (Map.Entry<String, String> rule : textReplacementRules.entrySet()) {
                if (rule.getValue() != null) {
                    rawBody = rawBody.replaceAll(rule.getKey(), rule.getValue());
                }
            }

<<<<<<< HEAD
            String contentType = networkCallRecord.response().get("Content-Type");
=======
            String contentType = networkCallRecord.getResponse().get("Content-Type");
>>>>>>> f9b68898

            // octet-stream's are written to disk using Arrays.toString() which creates an output such as "[12, -1]".
            if (contentType != null && contentType.equalsIgnoreCase("application/octet-stream")) {
                ByteArrayOutputStream outputStream = new ByteArrayOutputStream();
                for (String piece : rawBody.substring(1, rawBody.length() - 1).split(", ")) {
                    outputStream.write(Byte.parseByte(piece));
                }

                bytes = outputStream.toByteArray();
            } else {
                bytes = rawBody.getBytes(StandardCharsets.UTF_8);
            }

            if (bytes.length > 0) {
                headers.put("Content-Length", String.valueOf(bytes.length));
            }
        }

        HttpResponse response = new MockHttpResponse(request, recordStatusCode, headers, bytes);
        return Mono.just(response);
    }

    private String applyReplacementRule(String text) {
        for (Map.Entry<String, String> rule : textReplacementRules.entrySet()) {
            if (rule.getValue() != null) {
                text = text.replaceAll(rule.getKey(), rule.getValue());
            }
        }
        return text;
    }

    private static String removeHost(String url) {
        UrlBuilder urlBuilder = UrlBuilder.parse(url);

<<<<<<< HEAD
        if (urlBuilder.query().containsKey("sig")) {
            urlBuilder.setQueryParameter("sig", "REDACTED");
        }

        return String.format("%s%s", urlBuilder.path(), urlBuilder.queryString());
=======
        if (urlBuilder.getQuery().containsKey("sig")) {
            urlBuilder.setQueryParameter("sig", "REDACTED");
        }

        return String.format("%s%s", urlBuilder.getPath(), urlBuilder.queryString());
>>>>>>> f9b68898
    }
}<|MERGE_RESOLUTION|>--- conflicted
+++ resolved
@@ -33,11 +33,7 @@
 
     /**
      * Creates a PlaybackClient that replays network calls from {@code recordedData} and replaces {@link
-<<<<<<< HEAD
-     * NetworkCallRecord#response() response text} for any rules specified in {@code textReplacementRules}.
-=======
      * NetworkCallRecord#getResponse() response text} for any rules specified in {@code textReplacementRules}.
->>>>>>> f9b68898
      *
      * @param recordedData The data to playback.
      * @param textReplacementRules A set of rules to replace text in network call responses.
@@ -75,22 +71,6 @@
             return Mono.error(new IllegalStateException("==> Unexpected request: " + incomingMethod + " " + incomingUrl));
         }
 
-<<<<<<< HEAD
-        if (networkCallRecord.exception() != null) {
-            throw logger.logExceptionAsWarning(Exceptions.propagate(networkCallRecord.exception().get()));
-        }
-
-        // Overwrite the request header if any.
-        if (networkCallRecord.headers().containsKey(X_MS_CLIENT_REQUEST_ID)) {
-            request.header(X_MS_CLIENT_REQUEST_ID, networkCallRecord.headers().get(X_MS_CLIENT_REQUEST_ID));
-        }
-        if (request.headers().value(X_MS_ENCRYPTION_KEY_SHA256) != null) {
-            networkCallRecord.response().put(X_MS_ENCRYPTION_KEY_SHA256,
-                request.headers().value(X_MS_ENCRYPTION_KEY_SHA256));
-        }
-
-        int recordStatusCode = Integer.parseInt(networkCallRecord.response().get("StatusCode"));
-=======
         if (networkCallRecord.getException() != null) {
             throw logger.logExceptionAsWarning(Exceptions.propagate(networkCallRecord.getException().get()));
         }
@@ -105,7 +85,6 @@
         }
 
         int recordStatusCode = Integer.parseInt(networkCallRecord.getResponse().get("StatusCode"));
->>>>>>> f9b68898
         HttpHeaders headers = new HttpHeaders();
 
         for (Map.Entry<String, String> pair : networkCallRecord.getResponse().entrySet()) {
@@ -120,11 +99,7 @@
             }
         }
 
-<<<<<<< HEAD
-        String rawBody = networkCallRecord.response().get("Body");
-=======
         String rawBody = networkCallRecord.getResponse().get("Body");
->>>>>>> f9b68898
         byte[] bytes = null;
 
         if (rawBody != null) {
@@ -134,11 +109,7 @@
                 }
             }
 
-<<<<<<< HEAD
-            String contentType = networkCallRecord.response().get("Content-Type");
-=======
             String contentType = networkCallRecord.getResponse().get("Content-Type");
->>>>>>> f9b68898
 
             // octet-stream's are written to disk using Arrays.toString() which creates an output such as "[12, -1]".
             if (contentType != null && contentType.equalsIgnoreCase("application/octet-stream")) {
@@ -173,18 +144,10 @@
     private static String removeHost(String url) {
         UrlBuilder urlBuilder = UrlBuilder.parse(url);
 
-<<<<<<< HEAD
-        if (urlBuilder.query().containsKey("sig")) {
-            urlBuilder.setQueryParameter("sig", "REDACTED");
-        }
-
-        return String.format("%s%s", urlBuilder.path(), urlBuilder.queryString());
-=======
         if (urlBuilder.getQuery().containsKey("sig")) {
             urlBuilder.setQueryParameter("sig", "REDACTED");
         }
 
         return String.format("%s%s", urlBuilder.getPath(), urlBuilder.queryString());
->>>>>>> f9b68898
     }
 }