// Copyright (c) Microsoft Corporation. All rights reserved.
// Licensed under the MIT License.
package com.azure.core.test;

import com.azure.core.http.HttpClient;
import com.azure.core.http.policy.HttpPipelinePolicy;
import com.azure.core.test.http.PlaybackClient;
import com.azure.core.test.models.NetworkCallRecord;
import com.azure.core.test.models.RecordedData;
import com.azure.core.test.policy.RecordNetworkCallPolicy;
import com.azure.core.util.logging.ClientLogger;
import com.fasterxml.jackson.databind.ObjectMapper;
import com.fasterxml.jackson.databind.SerializationFeature;

import java.io.File;
import java.io.IOException;
import java.io.UncheckedIOException;
import java.net.URL;
import java.util.HashMap;
import java.util.Map;
import java.util.Objects;

/**
 * A class that keeps track of network calls by either reading the data from an existing test session record or
 * recording the network calls in memory. Test session records are saved or read from: "<i>session-records/{@code
 * testName}.json</i>"
 *
 * <ul>
 *     <li>If the {@code testMode} is {@link TestMode#PLAYBACK}, the manager tries to find an existing test session
 *     record to read network calls from.</li>
 *     <li>If the {@code testMode} is {@link TestMode#RECORD}, the manager creates a new test session record and saves
 *     all the network calls to it.</li>
 *     <li>If the {@code testMode} is {@link TestMode#LIVE}, the manage won't attempt to read or create a test session
 *     record.</li>
 * </ul>
 *
 * When the {@link InterceptorManager} is disposed, if the {@code testMode} is {@link TestMode#RECORD}, the network
 * calls that were recorded are persisted to: "<i>session-records/{@code testName}.json</i>"
 */
public class InterceptorManager implements AutoCloseable {
    private static final String RECORD_FOLDER = "session-records/";

    private final ClientLogger logger = new ClientLogger(InterceptorManager.class);
    private final Map<String, String> textReplacementRules;
    private final String testName;
    private final TestMode testMode;
    private final boolean allowedToReadRecordedValues;
    private final boolean allowedToRecordValues;

    // Stores a map of all the HTTP properties in a session
    // A state machine ensuring a test is always reset before another one is setup
    private final RecordedData recordedData;

    /**
     * Creates a new InterceptorManager that either replays test-session records or saves them.
     *
     * <ul>
     *     <li>If {@code testMode} is {@link TestMode#PLAYBACK}, the manager tries to find an existing test session
     *     record to read network calls from.</li>
     *     <li>If {@code testMode} is {@link TestMode#RECORD}, the manager creates a new test session record and saves
     *     all the network calls to it.</li>
     *     <li>If the {@code testMode} is {@link TestMode#LIVE}, the manage won't attempt to read or create a test
     *     session record.</li>
     * </ul>
     *
     * The test session records are persisted in the path: "<i>session-records/{@code testName}.json</i>"
     *
     * @param testName Name of the test session record.
     * @param testMode The {@link TestMode} for this interceptor.
     * @param doNotRecord Flag indicating whether network calls should be record or played back.
     * @throws UncheckedIOException If {@code testMode} is {@link TestMode#PLAYBACK} and an existing test session record
     * could not be located or the data could not be deserialized into an instance of {@link RecordedData}.
     * @throws NullPointerException If {@code testName} is {@code null}.
     */
    public InterceptorManager(String testName, TestMode testMode, boolean doNotRecord) {
        Objects.requireNonNull(testName, "'testName' cannot be null.");

        this.testName = testName;
        this.testMode = testMode;
        this.textReplacementRules = new HashMap<>();
        this.allowedToReadRecordedValues = (testMode == TestMode.PLAYBACK && !doNotRecord);
        this.allowedToRecordValues = (testMode == TestMode.RECORD && !doNotRecord);

        if (allowedToReadRecordedValues) {
            this.recordedData = readDataFromFile();
        } else if (allowedToRecordValues) {
            this.recordedData = new RecordedData();
        } else {
            this.recordedData = null;
        }
    }

    /**
     * Creates a new InterceptorManager that replays test session records. The passed {@code textReplacementRules} are
     * used by {@link PlaybackClient} to replace values in a {@link NetworkCallRecord#getResponse()}.
     *
     * <p>
     * The test session records are read from: "<i>session-records/{@code testName}.json</i>"
     *
     * @param testName Name of the test session record.
     * @param textReplacementRules A set of rules to replace text in {@link NetworkCallRecord#getResponse()} when
     * playing back network calls.
     * @param doNotRecord Flag indicating whether network calls should be record or played back.
     * @throws UncheckedIOException An existing test session record could not be located or the data could not be
     * deserialized into an instance of {@link RecordedData}.
     * @throws NullPointerException If {@code testName} or {@code textReplacementRules} is {@code null}.
     */
    public InterceptorManager(String testName, Map<String, String> textReplacementRules, boolean doNotRecord) {
        Objects.requireNonNull(testName, "'testName' cannot be null.");
        Objects.requireNonNull(textReplacementRules, "'textReplacementRules' cannot be null.");

        this.testName = testName;
        this.testMode = TestMode.PLAYBACK;
        this.allowedToReadRecordedValues = !doNotRecord;
        this.allowedToRecordValues = false;

        this.recordedData = allowedToReadRecordedValues ? readDataFromFile() : null;
        this.textReplacementRules = textReplacementRules;
    }

    /**
     * Gets whether this InterceptorManager is in playback mode.
     *
     * @return true if the InterceptorManager is in playback mode and false otherwise.
     */
    public boolean isPlaybackMode() {
        return testMode == TestMode.PLAYBACK;
    }

    /**
     * Gets the recorded data InterceptorManager is keeping track of.
     *
     * @return The recorded data managed by InterceptorManager.
     */
    public RecordedData getRecordedData() {
        return recordedData;
    }

    /**
     * Gets a new HTTP pipeline policy that records network calls and its data is managed by {@link
     * InterceptorManager}.
     *
     * @return HttpPipelinePolicy to record network calls.
     */
    public HttpPipelinePolicy getRecordPolicy() {
        return new RecordNetworkCallPolicy(recordedData);
    }

    /**
     * Gets a new HTTP client that plays back test session records managed by {@link InterceptorManager}.
     *
     * @return An HTTP client that plays back network calls from its recorded data.
     */
    public HttpClient getPlaybackClient() {
        return new PlaybackClient(recordedData, textReplacementRules);
    }

    /**
     * Disposes of resources used by this InterceptorManager.
     *
     * <p>
     * If {@code testMode} is {@link TestMode#RECORD}, all the network calls are persisted to:
     * "<i>session-records/{@code testName}.json</i>"
     */
    @Override
    public void close() {
        if (allowedToRecordValues) {
            try {
                writeDataToFile();
            } catch (IOException e) {
                logger.error("Unable to write data to playback file.", e);
            }
        }
    }

    private RecordedData readDataFromFile() {
        File recordFile = getRecordFile(testName);
        ObjectMapper mapper = new ObjectMapper().enable(SerializationFeature.INDENT_OUTPUT);

        try {
            return mapper.readValue(recordFile, RecordedData.class);
        } catch (IOException ex) {
            throw new UncheckedIOException(ex);
        }
    }

    private void writeDataToFile() throws IOException {
        ObjectMapper mapper = new ObjectMapper();
        mapper.enable(SerializationFeature.INDENT_OUTPUT);
        File recordFile = createRecordFile(testName);
        mapper.writeValue(recordFile, recordedData);
    }

    private File getRecordFolderPath() {
        URL folderUrl = InterceptorManager.class.getClassLoader().getResource(".");
<<<<<<< HEAD
        return new File(folderUrl.getPath() + RECORD_FOLDER);
    }

    private File createRecordFile(String testName) throws IOException {
        File folder = getRecordFolderPath();

        if (!folder.exists()) {
            if (folder.mkdir()) {
                logger.verbose("Created directory: {}", folder.getPath());
            }
        }

        File recordFile = new File(folder, testName + ".json");
        if (recordFile.createNewFile()) {
            logger.verbose("Created record file: {}", recordFile.getPath());
        }

        logger.info("==> Playback file path: " + recordFile.getPath());
        return recordFile;
    }

    private File getRecordFile(String testName) {
        File recordFile = new File(getRecordFolderPath(), testName + ".json");
        logger.info("==> Playback file path: " + recordFile.getPath());

        return recordFile;
=======
        File folderFile = new File(folderUrl.getPath() + RECORD_FOLDER);
        if (!folderFile.exists()) {
            if (folderFile.mkdir()) {
                logger.verbose("Created directory: {}", folderFile.getPath());
            }
        }

        File playbackFile = new File(folderFile, testName + ".json");
        if (!playbackFile.exists()) {
            throw  logger.logExceptionAsError(new RuntimeException(String.format(
                "Missing playback file. File path:  %s. ", playbackFile)));
        }
        logger.info("==> Playback file path: " + playbackFile);
        return playbackFile;
>>>>>>> 21e7fa85
    }

    /**
     * Add text replacement rule (regex as key, the replacement text as value) into {@link
     * InterceptorManager#textReplacementRules}
     *
     * @param regex the pattern to locate the position of replacement
     * @param replacement the replacement text
     */
    public void addTextReplacementRule(String regex, String replacement) {
        textReplacementRules.put(regex, replacement);
    }
}<|MERGE_RESOLUTION|>--- conflicted
+++ resolved
@@ -193,7 +193,6 @@
 
     private File getRecordFolderPath() {
         URL folderUrl = InterceptorManager.class.getClassLoader().getResource(".");
-<<<<<<< HEAD
         return new File(folderUrl.getPath() + RECORD_FOLDER);
     }
 
@@ -217,25 +216,15 @@
 
     private File getRecordFile(String testName) {
         File recordFile = new File(getRecordFolderPath(), testName + ".json");
+
+        if (!recordFile.exists()) {
+            throw  logger.logExceptionAsError(new RuntimeException(String.format(
+                "Missing playback file. File path: %s. ", recordFile.getPath())));
+        }
+
         logger.info("==> Playback file path: " + recordFile.getPath());
 
         return recordFile;
-=======
-        File folderFile = new File(folderUrl.getPath() + RECORD_FOLDER);
-        if (!folderFile.exists()) {
-            if (folderFile.mkdir()) {
-                logger.verbose("Created directory: {}", folderFile.getPath());
-            }
-        }
-
-        File playbackFile = new File(folderFile, testName + ".json");
-        if (!playbackFile.exists()) {
-            throw  logger.logExceptionAsError(new RuntimeException(String.format(
-                "Missing playback file. File path:  %s. ", playbackFile)));
-        }
-        logger.info("==> Playback file path: " + playbackFile);
-        return playbackFile;
->>>>>>> 21e7fa85
     }
 
     /**
