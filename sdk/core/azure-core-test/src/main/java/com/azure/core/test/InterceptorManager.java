--- conflicted
+++ resolved
@@ -184,65 +184,27 @@
         }
     }
 
-<<<<<<< HEAD
-    private void writeDataToFile() throws IOException {
-        ObjectMapper mapper = new ObjectMapper();
-        mapper.enable(SerializationFeature.INDENT_OUTPUT);
-        File recordFile = createRecordFile(testName);
-        mapper.writeValue(recordFile, recordedData);
-    }
-
-    private File getRecordFolderPath() {
-        URL folderUrl = InterceptorManager.class.getClassLoader().getResource(".");
-        return new File(folderUrl.getPath() + RECORD_FOLDER);
-    }
-
-    private File createRecordFile(String testName) throws IOException {
-        File folder = getRecordFolderPath();
-
-        if (!folder.exists()) {
-            if (folder.mkdir()) {
-                logger.verbose("Created directory: {}", folder.getPath());
-            }
-        }
-
-        File recordFile = new File(folder, testName + ".json");
-        if (recordFile.createNewFile()) {
-            logger.verbose("Created record file: {}", recordFile.getPath());
-        }
-
-        logger.info("==> Playback file path: " + recordFile.getPath());
-        return recordFile;
-=======
     /*
      * Creates a File which is the session-records folder.
      */
     private File getRecordFolder() {
         URL folderUrl = InterceptorManager.class.getClassLoader().getResource(".");
         return new File(folderUrl.getPath(), RECORD_FOLDER);
->>>>>>> 5ff8e175
     }
 
     /*
      * Attempts to retrieve the playback file, if it is not found an exception is thrown as playback can't continue.
      */
     private File getRecordFile(String testName) {
-<<<<<<< HEAD
-        File recordFile = new File(getRecordFolderPath(), testName + ".json");
-
-        if (!recordFile.exists()) {
-=======
         File playbackFile = new File(getRecordFolder(), testName + ".json");
 
         if (!playbackFile.exists()) {
->>>>>>> 5ff8e175
             throw  logger.logExceptionAsError(new RuntimeException(String.format(
-                "Missing playback file. File path: %s. ", recordFile.getPath())));
-        }
-
-        logger.info("==> Playback file path: " + recordFile.getPath());
-
-        return recordFile;
+                "Missing playback file. File path: %s. ", playbackFile.getPath())));
+        }
+
+        logger.info("==> Playback file path: " + playbackFile.getPath());
+        return playbackFile;
     }
 
     private void writeDataToFile() throws IOException {
