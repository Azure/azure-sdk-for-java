--- conflicted
+++ resolved
@@ -142,11 +142,7 @@
      * {@inheritDoc}
      */
     @Override
-<<<<<<< HEAD
-    public Flux<ByteBuffer> body() {
-=======
     public Flux<ByteBuffer> getBody() {
->>>>>>> f9b68898
         if (bodyBytes == null) {
             return Flux.empty();
         } else {
