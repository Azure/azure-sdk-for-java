--- conflicted
+++ resolved
@@ -50,17 +50,11 @@
                 return new IndexOutOfBoundsException(this.errorMessage);
 
             case "java.net.UnknownHostException":
-<<<<<<< HEAD
-                return new UnknownHostException(throwable.getMessage());
-//            case "":
-//                return new UnexpectedLengthException(throwable.getMessage(), )
-=======
                 return new UnknownHostException(this.errorMessage);
 
             case "com.azure.core.implementation.exception.UnexpectedLengthException":
                 return new UnexpectedLengthException(this.errorMessage, 0L, 0L);
 
->>>>>>> 05f3bb9c
             default:
                 return throwable;
         }
