// Copyright (c) Microsoft Corporation. All rights reserved.
// Licensed under the MIT License.

package com.azure.core.test.policy;

import com.azure.core.http.HttpClient;
import com.azure.core.http.HttpHeaderName;
import com.azure.core.http.HttpMethod;
import com.azure.core.http.HttpPipelineCallContext;
import com.azure.core.http.HttpPipelineNextPolicy;
import com.azure.core.http.HttpPipelineNextSyncPolicy;
import com.azure.core.http.HttpRequest;
import com.azure.core.http.HttpResponse;
import com.azure.core.http.policy.HttpPipelinePolicy;
import com.azure.core.test.models.TestProxySanitizer;
import com.azure.core.test.utils.HttpURLConnectionHttpClient;
import com.azure.core.test.utils.TestProxyUtils;
import com.azure.core.util.Context;
import com.azure.core.util.serializer.JacksonAdapter;
import com.azure.core.util.serializer.SerializerAdapter;
import com.azure.core.util.serializer.SerializerEncoding;
import reactor.core.publisher.Mono;

import java.io.IOException;
import java.net.URL;
import java.util.ArrayList;
import java.util.LinkedHashMap;
import java.util.List;
import java.util.Map;
import java.util.Queue;

import static com.azure.core.test.implementation.TestingHelpers.X_RECORDING_ID;
import static com.azure.core.test.utils.TestProxyUtils.getSanitizerRequests;
import static com.azure.core.test.utils.TestProxyUtils.loadSanitizers;


/**
 * A {@link HttpPipelinePolicy} for redirecting traffic through the test proxy for recording.
 */
public class TestProxyRecordPolicy implements HttpPipelinePolicy {
    private static final SerializerAdapter SERIALIZER = new JacksonAdapter();
    private static final HttpHeaderName X_RECORDING_ID = HttpHeaderName.fromString("x-recording-id");
    private final HttpClient client;
    private final URL proxyUrl;
    private String xRecordingId;
    private final List<TestProxySanitizer> sanitizers = new ArrayList<>();
    private static final List<TestProxySanitizer> DEFAULT_SANITIZERS = loadSanitizers();

    /**
     * Create an instance of {@link TestProxyRecordPolicy} with a list of custom sanitizers.
     *
     * @param httpClient The {@link HttpClient} to use. If none is passed {@link HttpURLConnectionHttpClient} is the default.
     * @param proxyUrl The {@link URL} for the test proxy instance.
     */
    public TestProxyRecordPolicy(HttpClient httpClient, URL proxyUrl) {
        this.client = (httpClient == null ? new HttpURLConnectionHttpClient() : httpClient);
        this.proxyUrl = proxyUrl;
        this.sanitizers.addAll(DEFAULT_SANITIZERS);
    }

    /**
     * Starts a recording of test traffic.
     *
     * @param recordFile The name of the file to save the recording to.
     */
    public void startRecording(String recordFile) {
        HttpRequest request = new HttpRequest(HttpMethod.POST, String.format("%s/record/start", proxyUrl.toString()))
            .setBody(String.format("{\"x-recording-file\": \"%s\"}", recordFile));

        HttpResponse response = client.sendSync(request, Context.NONE);

        this.xRecordingId = response.getHeaderValue(X_RECORDING_ID);

        addProxySanitization(this.sanitizers);
    }

    /**
     * Stops recording of test traffic.
     * @param variables A list of random variables generated during the test which is saved in the recording.
     */
    public void stopRecording(Queue<String> variables) {
        HttpRequest request = new HttpRequest(HttpMethod.POST, String.format("%s/record/stop", proxyUrl.toString()))
<<<<<<< HEAD
            .setHeader("content-type", "application/json")
=======
            .setHeader(HttpHeaderName.CONTENT_TYPE, "application/json")
>>>>>>> 71a7dac9
            .setHeader(X_RECORDING_ID, xRecordingId)
            .setBody(serializeVariables(variables));
        client.sendSync(request, Context.NONE);
    }

    /**
     * Transform the {@link Queue} containing variables into a JSON map for sending to the test proxy.
     * @param variables The variables to send.
     * @return A string containing the JSON map (or an empty map.)
     */
    private String serializeVariables(Queue<String> variables) {
        if (variables.isEmpty()) {
            return "{}";
        }

        int count = 0;
        Map<String, String> map = new LinkedHashMap<>();
        for (String variable : variables) {
            map.put(String.valueOf(count++), variable);
        }
        try {
            return SERIALIZER.serialize(map, SerializerEncoding.JSON);
        } catch (IOException e) {
            throw new RuntimeException(e);
        }
    }

    @Override
    public HttpResponse processSync(HttpPipelineCallContext context, HttpPipelineNextSyncPolicy next) {
        TestProxyUtils.changeHeaders(context.getHttpRequest(), proxyUrl, xRecordingId, "record");
        HttpResponse response = next.processSync();
        TestProxyUtils.checkForTestProxyErrors(response);
        return TestProxyUtils.revertUrl(response);
    }

    @Override
    public Mono<HttpResponse> process(HttpPipelineCallContext context, HttpPipelineNextPolicy next) {
        HttpRequest request = context.getHttpRequest();
        TestProxyUtils.changeHeaders(request, proxyUrl, xRecordingId, "record");
        return next.process().map(response -> {
            TestProxyUtils.checkForTestProxyErrors(response);
            return TestProxyUtils.revertUrl(response);
        });
    }

    /**
     * Add a list of {@link TestProxySanitizer} to the current recording session.
     * @param sanitizers The sanitizers to add.
     */
    public void addProxySanitization(List<TestProxySanitizer> sanitizers) {
        if (isRecording()) {
            getSanitizerRequests(sanitizers, proxyUrl)
                .forEach(request -> {
                    request.setHeader(X_RECORDING_ID, xRecordingId);
                    client.sendSync(request, Context.NONE);
                });
        } else {
            this.sanitizers.addAll(sanitizers);
        }
    }

    private boolean isRecording() {
        return xRecordingId != null;
    }
}
<|MERGE_RESOLUTION|>--- conflicted
+++ resolved
@@ -80,11 +80,7 @@
      */
     public void stopRecording(Queue<String> variables) {
         HttpRequest request = new HttpRequest(HttpMethod.POST, String.format("%s/record/stop", proxyUrl.toString()))
-<<<<<<< HEAD
-            .setHeader("content-type", "application/json")
-=======
             .setHeader(HttpHeaderName.CONTENT_TYPE, "application/json")
->>>>>>> 71a7dac9
             .setHeader(X_RECORDING_ID, xRecordingId)
             .setBody(serializeVariables(variables));
         client.sendSync(request, Context.NONE);
