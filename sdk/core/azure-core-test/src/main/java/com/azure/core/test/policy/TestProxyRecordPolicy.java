--- conflicted
+++ resolved
@@ -32,11 +32,8 @@
 import java.util.List;
 import java.util.Queue;
 
-<<<<<<< HEAD
 import static com.azure.core.test.utils.TestProxyUtils.checkForTestProxyErrors;
-=======
 import static com.azure.core.test.utils.TestProxyUtils.createAddSanitizersRequest;
->>>>>>> b34bcb17
 import static com.azure.core.test.utils.TestProxyUtils.getAssetJsonFile;
 import static com.azure.core.test.utils.TestProxyUtils.loadSanitizers;
 
@@ -85,6 +82,8 @@
                 .setHeader(HttpHeaderName.CONTENT_TYPE, "application/json");
 
             try (HttpResponse response = client.sendSync(request, Context.NONE)) {
+                checkForTestProxyErrors(response);
+
                 this.xRecordingId = response.getHeaderValue(X_RECORDING_ID);
             }
 
@@ -93,18 +92,6 @@
         } catch (IOException e) {
             throw new RuntimeException(e);
         }
-<<<<<<< HEAD
-
-        try (HttpResponse response = client.sendSync(request, Context.NONE)) {
-            checkForTestProxyErrors(response);
-
-            this.xRecordingId = response.getHeaderValue(X_RECORDING_ID);
-        }
-
-        addProxySanitization(this.sanitizers);
-        setDefaultRecordingOptions();
-=======
->>>>>>> b34bcb17
     }
 
     private void setDefaultRecordingOptions() {
