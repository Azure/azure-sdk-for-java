--- conflicted
+++ resolved
@@ -64,8 +64,6 @@
 
     private static final String DELEGATION_KEY_CLIENTID_REGEX = "(?:<SignedOid>)(?<secret>.*)(?:</SignedOid>)";
     private static final String DELEGATION_KEY_TENANTID_REGEX = "(?:<SignedTid>)(?<secret>.*)(?:</SignedTid>)";
-<<<<<<< HEAD
-=======
     private static final HttpHeaderName X_RECORDING_UPSTREAM_BASE_URI =
         HttpHeaderName.fromString("x-recording-upstream-base-uri");
     private static final HttpHeaderName X_RECORDING_MODE = HttpHeaderName.fromString("x-recording-mode");
@@ -77,7 +75,6 @@
         HttpHeaderName.fromString("x-request-exception-exception-error");
     private static final HttpHeaderName X_ABSTRACTION_IDENTIFIER =
         HttpHeaderName.fromString("x-abstraction-identifier");
->>>>>>> 71a7dac9
 
     /**
      * Adds headers required for communication with the test proxy.
