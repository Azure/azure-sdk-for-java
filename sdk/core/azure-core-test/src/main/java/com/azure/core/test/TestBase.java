// Copyright (c) Microsoft Corporation. All rights reserved.
// Licensed under the MIT License.
package com.azure.core.test;

import com.azure.core.util.configuration.ConfigurationManager;
import com.azure.core.test.utils.TestResourceNamer;
import com.azure.core.util.logging.ClientLogger;
import org.junit.After;
import org.junit.Assert;
import org.junit.Before;
import org.junit.BeforeClass;
import org.junit.rules.TestName;

import java.io.IOException;
import java.util.Locale;

/**
 * Base class for running live and playback tests using {@link InterceptorManager}.
 */
public abstract class TestBase {
    // Environment variable name used to determine the TestMode.
    private static final String AZURE_TEST_MODE = "AZURE_TEST_MODE";
    private static TestMode testMode;

    private final ClientLogger logger = new ClientLogger(TestBase.class);

    protected InterceptorManager interceptorManager;
    protected TestResourceNamer testResourceNamer;

    /**
     * Before tests are executed, determines the test mode by reading the {@link TestBase#AZURE_TEST_MODE} environment
     * variable. If it is not set, {@link TestMode#PLAYBACK}
     */
    @BeforeClass
    public static void setupClass() {
        testMode = initializeTestMode();
    }

    /**
     * Sets-up the {@link TestBase#testResourceNamer} and {@link TestBase#interceptorManager} before each test case is run.
     * Then calls its implementing class to perform any other set-up commands.
     */
    @Before
    public void setupTest() {
<<<<<<< HEAD
        final String testName = testName();
        logger.info("Test Mode: {}, Name: {}", testMode, testName);
=======
        final String testName = getTestName();
        if (logger.isInfoEnabled()) {
            logger.info("Test Mode: {}, Name: {}", testMode, testName);
        }
>>>>>>> 0c5a81c3

        try {
            interceptorManager = new InterceptorManager(testName, testMode);
        } catch (IOException e) {
            logger.error("Could not create interceptor for {}", testName, e);
            Assert.fail();
        }
        testResourceNamer = new TestResourceNamer(testName, testMode, interceptorManager.getRecordedData());

        beforeTest();
    }

    /**
     * Disposes of {@link InterceptorManager} and its inheriting class' resources.
     */
    @After
    public void teardownTest() {
        afterTest();
        interceptorManager.close();
    }

    /**
     * Gets the TestMode that has been initialized.
     *
     * @return The TestMode that has been initialized.
     */
    public TestMode getTestMode() {
        return testMode;
    }

    /**
     * Gets the name of the current test being run.
     * <p>
     * NOTE: This could not be implemented in the base class using {@link TestName} because it always returns
     * {@code null}. See https://stackoverflow.com/a/16113631/4220757.
     *
     * @return The name of the current test.
     */
    protected abstract String getTestName();

    /**
     * Performs any set-up before each test case. Any initialization that occurs in TestBase occurs first before this.
     * Can be overridden in an inheriting class to add additional functionality during test set-up.
     */
    protected void beforeTest() {
    }

    /**
     * Dispose of any resources and clean-up after a test case runs. Can be overridden in an inheriting class to add
     * additional functionality during test teardown.
     */
    protected void afterTest() {
    }

    private static TestMode initializeTestMode() {
        final ClientLogger logger = new ClientLogger(TestBase.class);
        final String azureTestMode = ConfigurationManager.getConfiguration().get(AZURE_TEST_MODE);

        if (azureTestMode != null) {
            try {
                return TestMode.valueOf(azureTestMode.toUpperCase(Locale.US));
            } catch (IllegalArgumentException e) {
                logger.error("Could not parse '{}' into TestEnum. Using 'Playback' mode.", azureTestMode);
                return TestMode.PLAYBACK;
            }
        }

        logger.info("Environment variable '{}' has not been set yet. Using 'Playback' mode.", AZURE_TEST_MODE);
        return TestMode.PLAYBACK;
    }
}<|MERGE_RESOLUTION|>--- conflicted
+++ resolved
@@ -42,15 +42,8 @@
      */
     @Before
     public void setupTest() {
-<<<<<<< HEAD
-        final String testName = testName();
+        final String testName = getTestName();
         logger.info("Test Mode: {}, Name: {}", testMode, testName);
-=======
-        final String testName = getTestName();
-        if (logger.isInfoEnabled()) {
-            logger.info("Test Mode: {}, Name: {}", testMode, testName);
-        }
->>>>>>> 0c5a81c3
 
         try {
             interceptorManager = new InterceptorManager(testName, testMode);
