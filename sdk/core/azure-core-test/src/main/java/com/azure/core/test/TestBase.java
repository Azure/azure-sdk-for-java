--- conflicted
+++ resolved
@@ -5,23 +5,15 @@
 import com.azure.core.test.utils.TestResourceNamer;
 import com.azure.core.util.Configuration;
 import com.azure.core.util.logging.ClientLogger;
-<<<<<<< HEAD
-import org.junit.After;
-import org.junit.Assert;
-import org.junit.Before;
-import org.junit.BeforeClass;
-import org.junit.Rule;
-import org.junit.rules.TestName;
-=======
 import org.junit.jupiter.api.AfterEach;
 import org.junit.jupiter.api.Assertions;
+import org.junit.jupiter.api.BeforeAll;
 import org.junit.jupiter.api.BeforeEach;
-import org.junit.jupiter.api.BeforeAll;
->>>>>>> 174bb3eb
+import org.junit.jupiter.api.TestInfo;
 
 import java.io.UncheckedIOException;
+import java.lang.reflect.Method;
 import java.util.Locale;
-import org.junit.jupiter.api.TestInfo;
 
 /**
  * Base class for running live and playback tests using {@link InterceptorManager}.
@@ -36,9 +28,7 @@
 
     protected InterceptorManager interceptorManager;
     protected TestResourceNamer testResourceNamer;
-
-    @Rule
-    public final TestRunVerifier testRunVerifier = new TestRunVerifier();
+    protected TestRunVerifier testRunVerifier;
 
     /**
      * Before tests are executed, determines the test mode by reading the {@link TestBase#AZURE_TEST_MODE} environment
@@ -55,16 +45,13 @@
      *
      * @param testInfo {@link TestInfo} to retrieve test method name.
      */
-<<<<<<< HEAD
-    @Before
-    public void setupTest() {
-        testRunVerifier.verifyTestCanRun(testMode);
-        final String testName = getTestName();
-=======
     @BeforeEach
     public void setupTest(TestInfo testInfo) {
-        final String testName = testInfo.getTestMethod().get().getName();
->>>>>>> 174bb3eb
+        final Method testMethod = testInfo.getTestMethod().get();
+        testRunVerifier = new TestRunVerifier(testMethod);
+        testRunVerifier.verifyTestCanRun(testMode);
+
+        final String testName = testMethod.getName();
         logger.info("Test Mode: {}, Name: {}", testMode, testName);
 
         try {
