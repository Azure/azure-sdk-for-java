// Copyright (c) Microsoft Corporation. All rights reserved.
// Licensed under the MIT License.
package com.azure.core.test;

import com.azure.core.http.HttpClient;
import com.azure.core.http.HttpClientProvider;
<<<<<<< HEAD
import com.azure.core.test.http.PlaybackClient;
import com.azure.core.test.implementation.ImplUtils;
=======
import com.azure.core.test.implementation.TestingHelpers;
>>>>>>> eea03ec3
import com.azure.core.test.implementation.TestIterationContext;
import com.azure.core.test.utils.TestResourceNamer;
import com.azure.core.util.Configuration;
import com.azure.core.util.CoreUtils;
import com.azure.core.util.logging.ClientLogger;
import com.azure.core.util.polling.PollerFlux;
import com.azure.core.util.polling.SyncPoller;
import org.junit.jupiter.api.AfterEach;
import org.junit.jupiter.api.Assertions;
import org.junit.jupiter.api.BeforeAll;
import org.junit.jupiter.api.BeforeEach;
import org.junit.jupiter.api.TestInfo;
import org.junit.jupiter.api.extension.BeforeEachCallback;
import org.junit.jupiter.api.extension.ExtensionContext;
import org.junit.jupiter.api.extension.RegisterExtension;

import java.io.UncheckedIOException;
import java.lang.reflect.Method;
<<<<<<< HEAD
import java.time.Duration;
import java.util.Arrays;
=======
import java.util.ArrayList;
import java.util.List;
>>>>>>> eea03ec3
import java.util.Locale;
import java.util.ServiceLoader;
import java.util.stream.Stream;

/**
 * Base class for running live and playback tests using {@link InterceptorManager}.
 */
public abstract class TestBase implements BeforeEachCallback {
    // Environment variable name used to determine the TestMode.
    private static final String AZURE_TEST_HTTP_CLIENTS = "AZURE_TEST_HTTP_CLIENTS";
    public static final String AZURE_TEST_HTTP_CLIENTS_VALUE_ALL = "ALL";
    public static final String AZURE_TEST_HTTP_CLIENTS_VALUE_NETTY = "NettyAsyncHttpClient";
    public static final String AZURE_TEST_SERVICE_VERSIONS_VALUE_ALL = "ALL";

<<<<<<< HEAD
    private static final Duration PLAYBACK_POLL_INTERVAL = Duration.ofMillis(1);
=======
    private static final String CONFIGURED_HTTP_CLIENTS_TO_TEST = Configuration.getGlobalConfiguration()
        .get(AZURE_TEST_HTTP_CLIENTS);
    private static final boolean DEFAULT_TO_NETTY = CoreUtils.isNullOrEmpty(CONFIGURED_HTTP_CLIENTS_TO_TEST);
    private static final List<String> CONFIGURED_HTTP_CLIENTS;

    static {
        CONFIGURED_HTTP_CLIENTS = new ArrayList<>();

        if (DEFAULT_TO_NETTY) {
            CONFIGURED_HTTP_CLIENTS.add("netty");
        } else {
            for (String configuredHttpClient : CONFIGURED_HTTP_CLIENTS_TO_TEST.split(",")) {
                if (CoreUtils.isNullOrEmpty(configuredHttpClient)) {
                    continue;
                }

                CONFIGURED_HTTP_CLIENTS.add(configuredHttpClient.trim().toLowerCase(Locale.ROOT));
            }
        }
    }
>>>>>>> eea03ec3

    private static TestMode testMode;

    private final ClientLogger logger = new ClientLogger(TestBase.class);

    protected InterceptorManager interceptorManager;
    protected TestResourceNamer testResourceNamer;
    protected TestContextManager testContextManager;

    private ExtensionContext extensionContext;

    @RegisterExtension
    final TestIterationContext testIterationContext = new TestIterationContext();

    /**
     * Before tests are executed, determines the test mode by reading the {@code AZURE_TEST_MODE} environment variable.
     * If it is not set, {@link TestMode#PLAYBACK}
     */
    @BeforeAll
    public static void setupClass() {
        testMode = initializeTestMode();
    }

    @Override
    public void beforeEach(ExtensionContext extensionContext) {
        this.extensionContext = extensionContext;
    }

    /**
     * Sets-up the {@link TestBase#testResourceNamer} and {@link TestBase#interceptorManager} before each test case is
     * run. Then calls its implementing class to perform any other set-up commands.
     *
     * @param testInfo {@link TestInfo} to retrieve test method name.
     */
    @BeforeEach
    public void setupTest(TestInfo testInfo) {
        this.testContextManager = new TestContextManager(testInfo.getTestMethod().get(), testMode);
        testContextManager.setTestIteration(testIterationContext.getTestIteration());
        logger.info("Test Mode: {}, Name: {}", testMode, testContextManager.getTestName());

        try {
            interceptorManager = new InterceptorManager(testContextManager);
        } catch (UncheckedIOException e) {
            logger.error("Could not create interceptor for {}", testContextManager.getTestName(), e);
            Assertions.fail(e);
        }
        testResourceNamer = new TestResourceNamer(testContextManager, interceptorManager.getRecordedData());

        beforeTest();
    }

    /**
     * Disposes of {@link InterceptorManager} and its inheriting class' resources.
     *
     * @param testInfo the injected testInfo
     */
    @AfterEach
    public void teardownTest(TestInfo testInfo) {
        if (testContextManager != null && testContextManager.didTestRun()) {
            afterTest();
            interceptorManager.close();
        }
    }

    /**
     * Gets the TestMode that has been initialized.
     *
     * @return The TestMode that has been initialized.
     */
    public TestMode getTestMode() {
        return testMode;
    }

    /**
     * Gets the name of the current test being run.
     *
     * @return The name of the current test.
     * @deprecated This method is deprecated as JUnit 5 provides a simpler mechanism to get the test method name through
     * {@link TestInfo}. Keeping this for backward compatability of other client libraries that still override this
     * method. This method can be deleted when all client libraries remove this method. See {@link
     * #setupTest(TestInfo)}.
     */
    @Deprecated
    protected String getTestName() {
        if (extensionContext != null) {
            return extensionContext.getTestMethod().map(Method::getName).orElse(null);
        }
        return null;
    }

    /**
     * Performs any set-up before each test case. Any initialization that occurs in TestBase occurs first before this.
     * Can be overridden in an inheriting class to add additional functionality during test set-up.
     */
    protected void beforeTest() {
    }

    /**
     * Dispose of any resources and clean-up after a test case runs. Can be overridden in an inheriting class to add
     * additional functionality during test teardown.
     */
    protected void afterTest() {
    }

    /**
     * Returns a list of {@link HttpClient HttpClients} that should be tested.
     *
     * @return A list of {@link HttpClient HttpClients} to be tested.
     */
    public static Stream<HttpClient> getHttpClients() {
        /*
         * In PLAYBACK mode PlaybackClient is used, so there is no need to load HttpClient instances from the classpath.
         * In LIVE or RECORD mode load all HttpClient instances and let the test run determine which HttpClient
         * implementation it will use.
         */
<<<<<<< HEAD
        return (testMode == TestMode.PLAYBACK)
            ? Stream.of(new HttpClient[]{null})
            : StreamSupport.stream(ServiceLoader.load(HttpClientProvider.class).spliterator(), false)
            .map(HttpClientProvider::createInstance)
            .filter(TestBase::shouldClientBeTested);
=======
        if (testMode == TestMode.PLAYBACK) {
            return Stream.of(new HttpClient[] { null });
        }

        List<HttpClient> httpClientsToTest = new ArrayList<>();
        for (HttpClientProvider httpClientProvider : ServiceLoader.load(HttpClientProvider.class)) {
            if (includeHttpClientOrHttpClientProvider(httpClientProvider.getClass().getSimpleName()
                .toLowerCase(Locale.ROOT))) {
                httpClientsToTest.add(httpClientProvider.createInstance());
            }
        }

        return httpClientsToTest.stream();
>>>>>>> eea03ec3
    }

    /**
     * Returns whether the given http clients match the rules of test framework.
     *
     * <ul>
     * <li>Using Netty http client as default if no environment variable is set.</li>
     * <li>If it's set to ALL, all HttpClients in the classpath will be tested.</li>
     * <li>Otherwise, the name of the HttpClient class should match env variable.</li>
     * </ul>
     *
     * Environment values currently supported are: "ALL", "netty", "okhttp" which is case insensitive.
     * Use comma to separate http clients want to test.
     * e.g. {@code set AZURE_TEST_HTTP_CLIENTS = NettyAsyncHttpClient, OkHttpAsyncHttpClient}
     *
     * @param client Http client needs to check
     * @return Boolean indicates whether filters out the client or not.
     */
    public static boolean shouldClientBeTested(HttpClient client) {
        return includeHttpClientOrHttpClientProvider(client.getClass().getSimpleName().toLowerCase(Locale.ROOT));
    }

    private static boolean includeHttpClientOrHttpClientProvider(String name) {
        if (CONFIGURED_HTTP_CLIENTS_TO_TEST.equalsIgnoreCase(AZURE_TEST_HTTP_CLIENTS_VALUE_ALL)) {
            return true;
        }

        return CONFIGURED_HTTP_CLIENTS.stream().anyMatch(name::contains);
    }

    /**
     * Initializes the {@link TestMode} from the environment configuration {@code AZURE_TEST_MODE}.
     * <p>
     * If {@code AZURE_TEST_MODE} isn't configured or is invalid then {@link TestMode#PLAYBACK} is returned.
     *
     * @return The {@link TestMode} being used for testing.
     */
    static TestMode initializeTestMode() {
        return TestingHelpers.getTestMode();
    }

    /**
     * Sleeps the test for the given amount of milliseconds if {@link TestMode} isn't {@link TestMode#PLAYBACK}.
     *
     * @param millis Number of milliseconds to sleep the test.
     * @throws IllegalStateException If the sleep is interrupted.
     */
    protected void sleepIfRunningAgainstService(long millis) {
        if (testMode == TestMode.PLAYBACK) {
            return;
        }

        try {
            Thread.sleep(millis);
        } catch (InterruptedException ex) {
            throw logger.logExceptionAsWarning(new IllegalStateException(ex));
        }
    }

    /**
     * Sets the polling interval for the passed {@link SyncPoller}.
     * <p>
     * This configures the {@link SyncPoller} to use a poll interval of one millisecond if the test mode is playback. In
     * live or record test mode the polling interval is left as-is.
     *
     * @param syncPoller The {@link SyncPoller}.
     * @param <T> The type of poll response value.
     * @param <U> The type of the final result of long-running operation.
     * @return The updated {@link SyncPoller}.
     */
    protected <T, U> SyncPoller<T, U> setPlaybackSyncPollerPollInterval(SyncPoller<T, U> syncPoller) {
        return (testMode == TestMode.PLAYBACK) ? syncPoller.setPollInterval(PLAYBACK_POLL_INTERVAL) : syncPoller;
    }

    /**
     * Sets the polling interval for the passed {@link PollerFlux}.
     * <p>
     * This configures the {@link PollerFlux} to use a poll interval of one millisecond if the test mode is playback. In
     * live or record test mode the polling interval is left as-is.
     *
     * @param pollerFlux The {@link PollerFlux}.
     * @param <T> The type of poll response value.
     * @param <U> The type of the final result of long-running operation.
     * @return The updated {@link PollerFlux}.
     */
    protected <T, U> PollerFlux<T, U> setPollerFluxPollInterval(PollerFlux<T, U> pollerFlux) {
        return (testMode == TestMode.PLAYBACK) ? pollerFlux.setPollInterval(PLAYBACK_POLL_INTERVAL) : pollerFlux;
    }

    /**
     * Convenience method which either returned the passed {@link HttpClient} or returns a {@link PlaybackClient}
     * depending on whether the test mode is playback.
     * <p>
     * When the test mode is playback the {@link PlaybackClient} corresponding to the test will be returned, otherwise
     * the passed {@link HttpClient} will be returned.
     *
     * @param httpClient The initial {@link HttpClient} that will be used.
     * @return Either the passed {@link HttpClient} or {@link PlaybackClient} based on the test mode.
     */
    protected HttpClient getHttpClientOrUsePlayback(HttpClient httpClient) {
        return (testMode == TestMode.PLAYBACK) ? interceptorManager.getPlaybackClient() : httpClient;
    }
}<|MERGE_RESOLUTION|>--- conflicted
+++ resolved
@@ -4,13 +4,9 @@
 
 import com.azure.core.http.HttpClient;
 import com.azure.core.http.HttpClientProvider;
-<<<<<<< HEAD
 import com.azure.core.test.http.PlaybackClient;
-import com.azure.core.test.implementation.ImplUtils;
-=======
+import com.azure.core.test.implementation.TestIterationContext;
 import com.azure.core.test.implementation.TestingHelpers;
->>>>>>> eea03ec3
-import com.azure.core.test.implementation.TestIterationContext;
 import com.azure.core.test.utils.TestResourceNamer;
 import com.azure.core.util.Configuration;
 import com.azure.core.util.CoreUtils;
@@ -28,13 +24,9 @@
 
 import java.io.UncheckedIOException;
 import java.lang.reflect.Method;
-<<<<<<< HEAD
 import java.time.Duration;
-import java.util.Arrays;
-=======
 import java.util.ArrayList;
 import java.util.List;
->>>>>>> eea03ec3
 import java.util.Locale;
 import java.util.ServiceLoader;
 import java.util.stream.Stream;
@@ -49,9 +41,7 @@
     public static final String AZURE_TEST_HTTP_CLIENTS_VALUE_NETTY = "NettyAsyncHttpClient";
     public static final String AZURE_TEST_SERVICE_VERSIONS_VALUE_ALL = "ALL";
 
-<<<<<<< HEAD
     private static final Duration PLAYBACK_POLL_INTERVAL = Duration.ofMillis(1);
-=======
     private static final String CONFIGURED_HTTP_CLIENTS_TO_TEST = Configuration.getGlobalConfiguration()
         .get(AZURE_TEST_HTTP_CLIENTS);
     private static final boolean DEFAULT_TO_NETTY = CoreUtils.isNullOrEmpty(CONFIGURED_HTTP_CLIENTS_TO_TEST);
@@ -72,7 +62,6 @@
             }
         }
     }
->>>>>>> eea03ec3
 
     private static TestMode testMode;
 
@@ -188,13 +177,6 @@
          * In LIVE or RECORD mode load all HttpClient instances and let the test run determine which HttpClient
          * implementation it will use.
          */
-<<<<<<< HEAD
-        return (testMode == TestMode.PLAYBACK)
-            ? Stream.of(new HttpClient[]{null})
-            : StreamSupport.stream(ServiceLoader.load(HttpClientProvider.class).spliterator(), false)
-            .map(HttpClientProvider::createInstance)
-            .filter(TestBase::shouldClientBeTested);
-=======
         if (testMode == TestMode.PLAYBACK) {
             return Stream.of(new HttpClient[] { null });
         }
@@ -208,7 +190,6 @@
         }
 
         return httpClientsToTest.stream();
->>>>>>> eea03ec3
     }
 
     /**
