// Copyright (c) Microsoft Corporation. All rights reserved.
// Licensed under the MIT License.
package com.azure.core.test;

import com.azure.core.http.HttpClient;
import com.azure.core.http.HttpClientProvider;
import com.azure.core.test.annotation.RecordWithoutRequestBody;
import com.azure.core.test.http.PlaybackClient;
import com.azure.core.test.implementation.TestIterationContext;
import com.azure.core.test.implementation.TestingHelpers;
import com.azure.core.test.utils.TestResourceNamer;
import com.azure.core.util.Configuration;
import com.azure.core.util.CoreUtils;
import com.azure.core.util.logging.ClientLogger;
import com.azure.core.util.polling.PollerFlux;
import com.azure.core.util.polling.SyncPoller;
import org.junit.jupiter.api.AfterEach;
import org.junit.jupiter.api.Assertions;
import org.junit.jupiter.api.BeforeAll;
import org.junit.jupiter.api.BeforeEach;
import org.junit.jupiter.api.TestInfo;
import org.junit.jupiter.api.extension.BeforeEachCallback;
import org.junit.jupiter.api.extension.ExtensionContext;
import org.junit.jupiter.api.extension.RegisterExtension;

import java.io.UncheckedIOException;
import java.lang.reflect.Method;
import java.net.URL;
import java.nio.file.Path;
import java.nio.file.Paths;
import java.time.Duration;
import java.util.ArrayList;
import java.util.Iterator;
import java.util.List;
import java.util.Locale;
import java.util.ServiceLoader;
import java.util.stream.Stream;

import static com.azure.core.test.utils.TestUtils.toURI;

/**
 * Base class for running live and playback tests using {@link InterceptorManager}.
 */
public abstract class TestBase implements BeforeEachCallback {
    private static final ClientLogger LOGGER = new ClientLogger(TestBase.class);

    // Environment variable name used to determine the TestMode.
    private static final String AZURE_TEST_HTTP_CLIENTS = "AZURE_TEST_HTTP_CLIENTS";

    /**
     * Specifies to use all HttpClient implementations in testing.
     */
    public static final String AZURE_TEST_HTTP_CLIENTS_VALUE_ALL = "ALL";

    /**
     * Specifies to use Netty HttpClient implementation in testing.
     */
    public static final String AZURE_TEST_HTTP_CLIENTS_VALUE_NETTY = "NettyAsyncHttpClient";

    /**
     * Specifies to use all service versions in testing.
     */
    public static final String AZURE_TEST_SERVICE_VERSIONS_VALUE_ALL = "ALL";

    /**
     * Specifies that the out of process test proxy should be used.
     */
    private static boolean enableTestProxy;

    private static final Duration PLAYBACK_POLL_INTERVAL = Duration.ofMillis(1);
    private static final String CONFIGURED_HTTP_CLIENTS_TO_TEST = Configuration.getGlobalConfiguration()
        .get(AZURE_TEST_HTTP_CLIENTS);
    private static final boolean DEFAULT_TO_NETTY = CoreUtils.isNullOrEmpty(CONFIGURED_HTTP_CLIENTS_TO_TEST);
    private static final List<String> CONFIGURED_HTTP_CLIENTS;

    static {
        CONFIGURED_HTTP_CLIENTS = new ArrayList<>();

        if (DEFAULT_TO_NETTY) {
            CONFIGURED_HTTP_CLIENTS.add("netty");
        } else {
            for (String configuredHttpClient : CONFIGURED_HTTP_CLIENTS_TO_TEST.split(",")) {
                if (CoreUtils.isNullOrEmpty(configuredHttpClient)) {
                    continue;
                }

                CONFIGURED_HTTP_CLIENTS.add(configuredHttpClient.trim().toLowerCase(Locale.ROOT));
            }
        }
    }

    /**
     * The {@link TestMode} used for this execution.
     */
    static TestMode testMode;

    private final ClientLogger logger = new ClientLogger(TestBase.class);

    /**
     * {@link InterceptorManager} used for this test run.
     */
    protected InterceptorManager interceptorManager;

    /**
     * {@link TestResourceNamer} used for this test run.
     */
    protected TestResourceNamer testResourceNamer;

    /**
     * {@link TestContextManager} used for this test run.
     */
    protected TestContextManager testContextManager;

    private ExtensionContext extensionContext;

    @RegisterExtension
    final TestIterationContext testIterationContext = new TestIterationContext();

    private URL proxyUrl;

    /**
     * Creates a new instance of {@link TestBase}.
     */
    public TestBase() {
    }

    /**
     * Before tests are executed, determines the test mode by reading the {@code AZURE_TEST_MODE} environment variable.
     * If it is not set, {@link TestMode#PLAYBACK}
     */
    @BeforeAll
    public static void setupClass() {
        testMode = initializeTestMode();
    }

    @Override
    public void beforeEach(ExtensionContext extensionContext) {
        this.extensionContext = extensionContext;
    }

    /**
     * Sets-up the {@link TestBase#testResourceNamer} and {@link TestBase#interceptorManager} before each test case is
     * run. Then calls its implementing class to perform any other set-up commands.
     *
     * @param testInfo {@link TestInfo} to retrieve test method name.
     */
    @BeforeEach
    public void setupTest(TestInfo testInfo) {
        TestMode localTestMode = testMode;
        // for unit tests of playback/recording in azure-core-test, allow for changing the mode per-test.
        if (testInfo.getTags().contains("Record")) {
            localTestMode = TestMode.RECORD;
        } else if (testInfo.getTags().contains("Playback")) {
            localTestMode = TestMode.PLAYBACK;
        } else if (testInfo.getTags().contains("Live")) {
            localTestMode = TestMode.LIVE;
        }
        Path testClassPath = Paths.get(toURI(testInfo.getTestClass().get().getResource(testInfo.getTestClass().get().getSimpleName() + ".class")));
        this.testContextManager =
            new TestContextManager(testInfo.getTestMethod().get(),
                localTestMode,
                isTestProxyEnabled(),
                testInfo.getTestClass().get().getAnnotation(RecordWithoutRequestBody.class) != null,
                testClassPath);
        testContextManager.setTestIteration(testIterationContext.getTestIteration());
        logger.info("Test Mode: {}, Name: {}", localTestMode, testContextManager.getTestName());

        try {
            interceptorManager = new InterceptorManager(testContextManager);
        } catch (UncheckedIOException e) {
            logger.error("Could not create interceptor for {}", testContextManager.getTestName(), e);
            Assertions.fail(e);
        }

        if (isTestProxyEnabled()) {
            interceptorManager.setHttpClient(getHttpClients().findFirst().orElse(null));
            // The supplier/consumer are used to retrieve/store variables over the wire.
            testResourceNamer = new TestResourceNamer(testContextManager,
                interceptorManager.getProxyVariableConsumer(),
                interceptorManager.getProxyVariableSupplier());
            if (localTestMode == TestMode.PLAYBACK && !testContextManager.doNotRecordTest()) {
                // We create the playback client here, so that it is available for returning recorded variables
                // in a shared @BeforeEach in a test class.
                interceptorManager.getPlaybackClient();
            } else if (localTestMode == TestMode.RECORD && !testContextManager.doNotRecordTest()) {
                // Similarly we create the record policy early so matchers/sanitizers can be added.
                interceptorManager.getRecordPolicy();
            }
        } else {
            testResourceNamer = new TestResourceNamer(testContextManager, interceptorManager.getRecordedData());
        }
        beforeTest();
    }

    /**
     * Disposes of {@link InterceptorManager} and its inheriting class' resources.
     *
     * @param testInfo the injected testInfo
     */
    @AfterEach
    public void teardownTest(TestInfo testInfo) {
        if (testContextManager != null && testContextManager.didTestRun()) {
            afterTest();
            interceptorManager.close();
        }
    }

    /**
     * Gets the TestMode that has been initialized.
     *
     * @return The TestMode that has been initialized.
     */
    public TestMode getTestMode() {
        return testMode;
    }

    /**
     * Gets the name of the current test being run.
     *
     * @return The name of the current test.
     * @deprecated This method is deprecated as JUnit 5 provides a simpler mechanism to get the test method name through
     * {@link TestInfo}. Keeping this for backward compatability of other client libraries that still override this
     * method. This method can be deleted when all client libraries remove this method. See {@link
     * #setupTest(TestInfo)}.
     */
    @Deprecated
    protected String getTestName() {
        if (extensionContext != null) {
            return extensionContext.getTestMethod().map(Method::getName).orElse(null);
        }
        return null;
    }

    /**
     * Performs any set-up before each test case. Any initialization that occurs in TestBase occurs first before this.
     * Can be overridden in an inheriting class to add additional functionality during test set-up.
     */
    protected void beforeTest() {
    }

    /**
     * Dispose of any resources and clean-up after a test case runs. Can be overridden in an inheriting class to add
     * additional functionality during test teardown.
     */
    protected void afterTest() {
    }

    /**
     * Returns a list of {@link HttpClient HttpClients} that should be tested.
     *
     * @return A list of {@link HttpClient HttpClients} to be tested.
     */
    public static Stream<HttpClient> getHttpClients() {
        /*
         * In PLAYBACK mode PlaybackClient is used, so there is no need to load HttpClient instances from the classpath.
         * In LIVE or RECORD mode load all HttpClient instances and let the test run determine which HttpClient
         * implementation it will use.
         */
        if (testMode == TestMode.PLAYBACK && !enableTestProxy) {
            return Stream.of(new HttpClient[] { null });
        }

        List<HttpClient> httpClientsToTest = new ArrayList<>();
<<<<<<< HEAD
        ServiceLoader<HttpClientProvider> httpClientLoader = ServiceLoader.load(HttpClientProvider.class);
        Iterator<HttpClientProvider> iterator = httpClientLoader.iterator();
        while (true) {

            if (!iterator.hasNext()) {
                break;
            }

            try {
                HttpClientProvider httpClientProvider = iterator.next();
                if (includeHttpClientOrHttpClientProvider(httpClientProvider.getClass().getSimpleName()
                    .toLowerCase(Locale.ROOT))) {
                    // JDK HttpClient was introduced since java 11
                    if ("JdkHttpClientProvider".equalsIgnoreCase(httpClientProvider.getClass().getSimpleName())
                        && !isJavaVersionMinimumRequired(11)) {
                        continue;
                    }
                    httpClientsToTest.add(httpClientProvider.createInstance());
                }
            } catch (UnsupportedClassVersionError exception) {
                throw LOGGER.logExceptionAsError(new RuntimeException(exception));
=======
        for (HttpClientProvider httpClientProvider : ServiceLoader.load(HttpClientProvider.class)) {
            if (includeHttpClientOrHttpClientProvider(httpClientProvider.getClass().getSimpleName()
                .toLowerCase(Locale.ROOT))) {
                // JDK HttpClient was introduced since java 11
                if ("JdkHttpClientProvider".equalsIgnoreCase(httpClientProvider.getClass().getSimpleName())
                    && !isJavaVersionMinimumRequired(11)) {
                    continue;
                }
                httpClientsToTest.add(httpClientProvider.createInstance());
>>>>>>> ac6f7b20
            }

        }

        return httpClientsToTest.stream();
    }

    private static boolean isJavaVersionMinimumRequired(int minimumVersion) {
        String version = System.getProperty("java.version");
        if (version.startsWith("1.")) {
            version = version.substring(2, 3);
        } else {
            int dot = version.indexOf(".");
            if (dot != -1) { version = version.substring(0, dot); }
        }
        int javaVersion = Integer.parseInt(version);
        return javaVersion >= minimumVersion;
    }

    /**
     * Returns whether the given http clients match the rules of test framework.
     *
     * <ul>
     * <li>Using Netty http client as default if no environment variable is set.</li>
     * <li>If it's set to ALL, all HttpClients in the classpath will be tested.</li>
     * <li>Otherwise, the name of the HttpClient class should match env variable.</li>
     * </ul>
     *
     * Environment values currently supported are: "ALL", "netty", "okhttp" which is case insensitive.
     * Use comma to separate http clients want to test.
     * e.g. {@code set AZURE_TEST_HTTP_CLIENTS = NettyAsyncHttpClient, OkHttpAsyncHttpClient}
     *
     * @param client Http client needs to check
     * @return Boolean indicates whether filters out the client or not.
     */
    public static boolean shouldClientBeTested(HttpClient client) {
        return includeHttpClientOrHttpClientProvider(client.getClass().getSimpleName().toLowerCase(Locale.ROOT));
    }

    private static boolean includeHttpClientOrHttpClientProvider(String name) {
        if (AZURE_TEST_HTTP_CLIENTS_VALUE_ALL.equalsIgnoreCase(CONFIGURED_HTTP_CLIENTS_TO_TEST)) {
            return true;
        }

        return CONFIGURED_HTTP_CLIENTS.stream().anyMatch(name::contains);
    }

    /**
     * Initializes the {@link TestMode} from the environment configuration {@code AZURE_TEST_MODE}.
     * <p>
     * If {@code AZURE_TEST_MODE} isn't configured or is invalid then {@link TestMode#PLAYBACK} is returned.
     *
     * @return The {@link TestMode} being used for testing.
     */
    static TestMode initializeTestMode() {
        return TestingHelpers.getTestMode();
    }

    /**
     * Indicates whether the out of process test recording proxy is in use.
     * @return true if test proxy is to be used.
     */
    protected static boolean isTestProxyEnabled() {
        return enableTestProxy;
    }

    /**
     * Enables use of the test proxy.
     */
    protected static void setTestProxyEnabled() {
        enableTestProxy = true;
    }

    void setProxyUrl(URL proxyUrl) {
        this.proxyUrl = proxyUrl;
    }

    /**
     * Returns the path of the class to which the test belongs.
     *
     * @return The file path of the test class.
     */
    protected Path getTestClassPath() {
        return testContextManager.getTestClassPath();
    }

    /**
     * Sleeps the test for the given amount of milliseconds if {@link TestMode} isn't {@link TestMode#PLAYBACK}.
     *
     * @param millis Number of milliseconds to sleep the test.
     * @throws IllegalStateException If the sleep is interrupted.
     */
    protected void sleepIfRunningAgainstService(long millis) {
        if (testMode == TestMode.PLAYBACK) {
            return;
        }

        try {
            Thread.sleep(millis);
        } catch (InterruptedException ex) {
            throw logger.logExceptionAsWarning(new IllegalStateException(ex));
        }
    }

    /**
     * Sets the polling interval for the passed {@link SyncPoller}.
     * <p>
     * This configures the {@link SyncPoller} to use a poll interval of one millisecond if the test mode is playback. In
     * live or record test mode the polling interval is left as-is.
     *
     * @param syncPoller The {@link SyncPoller}.
     * @param <T> The type of poll response value.
     * @param <U> The type of the final result of long-running operation.
     * @return The updated {@link SyncPoller}.
     */
    protected <T, U> SyncPoller<T, U> setPlaybackSyncPollerPollInterval(SyncPoller<T, U> syncPoller) {
        return (testMode == TestMode.PLAYBACK) ? syncPoller.setPollInterval(PLAYBACK_POLL_INTERVAL) : syncPoller;
    }

    /**
     * Sets the polling interval for the passed {@link PollerFlux}.
     * <p>
     * This configures the {@link PollerFlux} to use a poll interval of one millisecond if the test mode is playback. In
     * live or record test mode the polling interval is left as-is.
     *
     * @param pollerFlux The {@link PollerFlux}.
     * @param <T> The type of poll response value.
     * @param <U> The type of the final result of long-running operation.
     * @return The updated {@link PollerFlux}.
     */
    protected <T, U> PollerFlux<T, U> setPlaybackPollerFluxPollInterval(PollerFlux<T, U> pollerFlux) {
        return (testMode == TestMode.PLAYBACK) ? pollerFlux.setPollInterval(PLAYBACK_POLL_INTERVAL) : pollerFlux;
    }

    /**
     * Convenience method which either returned the passed {@link HttpClient} or returns a {@link PlaybackClient}
     * depending on whether the test mode is playback.
     * <p>
     * When the test mode is playback the {@link PlaybackClient} corresponding to the test will be returned, otherwise
     * the passed {@link HttpClient} will be returned.
     *
     * @param httpClient The initial {@link HttpClient} that will be used.
     * @return Either the passed {@link HttpClient} or {@link PlaybackClient} based on the test mode.
     */
    protected HttpClient getHttpClientOrUsePlayback(HttpClient httpClient) {
        return (testMode == TestMode.PLAYBACK) ? interceptorManager.getPlaybackClient() : httpClient;
    }
}<|MERGE_RESOLUTION|>--- conflicted
+++ resolved
@@ -261,7 +261,6 @@
         }
 
         List<HttpClient> httpClientsToTest = new ArrayList<>();
-<<<<<<< HEAD
         ServiceLoader<HttpClientProvider> httpClientLoader = ServiceLoader.load(HttpClientProvider.class);
         Iterator<HttpClientProvider> iterator = httpClientLoader.iterator();
         while (true) {
@@ -283,19 +282,7 @@
                 }
             } catch (UnsupportedClassVersionError exception) {
                 throw LOGGER.logExceptionAsError(new RuntimeException(exception));
-=======
-        for (HttpClientProvider httpClientProvider : ServiceLoader.load(HttpClientProvider.class)) {
-            if (includeHttpClientOrHttpClientProvider(httpClientProvider.getClass().getSimpleName()
-                .toLowerCase(Locale.ROOT))) {
-                // JDK HttpClient was introduced since java 11
-                if ("JdkHttpClientProvider".equalsIgnoreCase(httpClientProvider.getClass().getSimpleName())
-                    && !isJavaVersionMinimumRequired(11)) {
-                    continue;
-                }
-                httpClientsToTest.add(httpClientProvider.createInstance());
->>>>>>> ac6f7b20
             }
-
         }
 
         return httpClientsToTest.stream();
