--- conflicted
+++ resolved
@@ -108,11 +108,7 @@
     <dependency>
       <groupId>io.projectreactor</groupId>
       <artifactId>reactor-test</artifactId>
-<<<<<<< HEAD
-      <version>3.5.1</version> <!-- {x-version-update;io.projectreactor:reactor-test;external_dependency} -->
-=======
       <version>3.4.26</version> <!-- {x-version-update;io.projectreactor:reactor-test;external_dependency} -->
->>>>>>> bdb9613a
       <scope>test</scope>
     </dependency>
 
@@ -144,7 +140,7 @@
     <dependency>
       <groupId>org.mockito</groupId>
       <artifactId>mockito-inline</artifactId>
-      <version>4.8.1</version><!-- {x-version-update;org.mockito:mockito-inline;external_dependency} -->
+      <version>4.5.1</version><!-- {x-version-update;org.mockito:mockito-inline;external_dependency} -->
       <scope>test</scope>
     </dependency>
   </dependencies>
