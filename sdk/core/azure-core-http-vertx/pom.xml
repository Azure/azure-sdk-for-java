--- conflicted
+++ resolved
@@ -67,11 +67,7 @@
     <dependency>
       <groupId>com.azure</groupId>
       <artifactId>azure-core</artifactId>
-<<<<<<< HEAD
-      <version>1.32.0</version> <!-- {x-version-update;com.azure:azure-core;dependency} -->
-=======
       <version>1.33.0-beta.1</version> <!-- {x-version-update;com.azure:azure-core;current} -->
->>>>>>> 8a6962b0
     </dependency>
 
     <!-- Required to satisfy the -Xlint:classfile compiler option -->
@@ -92,43 +88,27 @@
     <dependency>
       <groupId>com.azure</groupId>
       <artifactId>azure-core</artifactId>
-<<<<<<< HEAD
-      <version>1.32.0</version> <!-- {x-version-update;com.azure:azure-core;dependency} -->
-=======
       <version>1.33.0-beta.1</version> <!-- {x-version-update;com.azure:azure-core;current} -->
->>>>>>> 8a6962b0
       <type>test-jar</type>
       <scope>test</scope>
     </dependency>
     <dependency>
       <groupId>com.azure</groupId>
       <artifactId>azure-core-test</artifactId>
-<<<<<<< HEAD
-      <version>1.12.0</version>  <!-- {x-version-update;com.azure:azure-core-test;dependency} -->
-=======
       <version>1.13.0-beta.1</version>  <!-- {x-version-update;com.azure:azure-core-test;current} -->
->>>>>>> 8a6962b0
       <scope>test</scope>
     </dependency>
     <dependency>
       <groupId>com.azure</groupId>
       <artifactId>azure-core-test</artifactId>
-<<<<<<< HEAD
-      <version>1.12.0</version>  <!-- {x-version-update;com.azure:azure-core-test;dependency} -->
-=======
       <version>1.13.0-beta.1</version>  <!-- {x-version-update;com.azure:azure-core-test;current} -->
->>>>>>> 8a6962b0
       <type>test-jar</type>
       <scope>test</scope>
     </dependency>
     <dependency>
       <groupId>io.projectreactor</groupId>
       <artifactId>reactor-test</artifactId>
-<<<<<<< HEAD
-      <version>3.4.22</version> <!-- {x-version-update;io.projectreactor:reactor-test;external_dependency} -->
-=======
       <version>3.4.23</version> <!-- {x-version-update;io.projectreactor:reactor-test;external_dependency} -->
->>>>>>> 8a6962b0
       <scope>test</scope>
     </dependency>
 
