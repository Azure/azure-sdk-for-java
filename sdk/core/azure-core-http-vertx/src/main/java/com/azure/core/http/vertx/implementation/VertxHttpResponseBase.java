--- conflicted
+++ resolved
@@ -63,14 +63,8 @@
      * @return Azure HTTP headers.
      */
     private HttpHeaders fromVertxHttpHeaders(MultiMap vertxHttpHeaders) {
-<<<<<<< HEAD
-        HttpHeaders azureHttpHeaders = new HttpHeaders();
-        vertxHttpHeaders.names().forEach(name -> azureHttpHeaders.set(name, vertxHttpHeaders.getAll(name)));
-        return azureHttpHeaders;
-=======
         HttpHeaders azureHeaders = new HttpHeaders(vertxHttpHeaders.size());
         vertxHttpHeaders.forEach(azureHeaders::add);
         return azureHeaders;
->>>>>>> 742df987
     }
 }