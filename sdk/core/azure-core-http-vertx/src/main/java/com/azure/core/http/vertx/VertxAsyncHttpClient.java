// Copyright (c) Microsoft Corporation. All rights reserved.
// Licensed under the MIT License.

package com.azure.core.http.vertx;

import com.azure.core.http.HttpClient;
import com.azure.core.http.HttpRequest;
import com.azure.core.http.HttpResponse;
import com.azure.core.http.vertx.implementation.BufferedVertxHttpResponse;
import com.azure.core.util.Context;
import com.azure.core.util.Contexts;
import com.azure.core.util.FluxUtil;
import com.azure.core.util.ProgressReporter;
import io.netty.buffer.Unpooled;
import io.vertx.core.Vertx;
import io.vertx.core.buffer.Buffer;
import io.vertx.core.http.HttpClientRequest;
import io.vertx.core.http.HttpClientResponse;
import io.vertx.core.http.HttpMethod;
import io.vertx.core.http.RequestOptions;
import reactor.core.publisher.Flux;
import reactor.core.publisher.Mono;
import reactor.core.scheduler.Scheduler;
import reactor.core.scheduler.Schedulers;

import java.nio.ByteBuffer;
import java.util.Objects;

/**
 * {@link HttpClient} implementation for the Vert.x {@link io.vertx.core.http.HttpClient}.
 */
class VertxAsyncHttpClient implements HttpClient {
    private final Scheduler scheduler;
    final io.vertx.core.http.HttpClient client;

    /**
     * Constructs a {@link VertxAsyncHttpClient}.
     *
     * @param client The Vert.x {@link io.vertx.core.http.HttpClient}
     */
    VertxAsyncHttpClient(io.vertx.core.http.HttpClient client, Vertx vertx) {
        Objects.requireNonNull(client, "client cannot be null");
        Objects.requireNonNull(vertx, "vertx cannot be null");
        this.client = client;
        this.scheduler = Schedulers.fromExecutor(vertx.nettyEventLoopGroup());
    }

    @Override
    public Mono<HttpResponse> send(HttpRequest request) {
        return send(request, Context.NONE);
    }

    @Override
    public Mono<HttpResponse> send(HttpRequest request, Context context) {
        // boolean eagerlyReadResponse = (boolean) context.getData("azure-eagerly-read-response").orElse(false);
        ProgressReporter progressReporter = Contexts.with(context).getHttpRequestProgressReporter();
<<<<<<< HEAD
        return Mono.create(sink -> toVertxHttpRequest(request).subscribe(vertxHttpRequest -> {
            vertxHttpRequest.exceptionHandler(sink::error);

            HttpHeaders requestHeaders = request.getHeaders();
            if (requestHeaders != null) {
                requestHeaders.stream().forEach(header ->
                    vertxHttpRequest.putHeader(header.getName(), header.getValuesList()));
                if (request.getHeaders().get("Content-Length") == null) {
                    vertxHttpRequest.setChunked(true);
                }
            } else {
=======

        RequestOptions options = new RequestOptions()
            .setMethod(HttpMethod.valueOf(request.getHttpMethod().name()))
            .setAbsoluteURI(request.getUrl());

        return Mono.create(sink -> client.request(options, requestResult -> {
            if (requestResult.failed()) {
                sink.error(requestResult.cause());
                return;
            }

            HttpClientRequest vertxHttpRequest = requestResult.result();
            vertxHttpRequest.exceptionHandler(sink::error);

            request.getHeaders().stream()
                .forEach(header -> vertxHttpRequest.putHeader(header.getName(), header.getValuesList()));

            if (request.getHeaders().get("Content-Length") == null) {
>>>>>>> 8a6962b0
                vertxHttpRequest.setChunked(true);
            }

            vertxHttpRequest.response(event -> {
                if (event.succeeded()) {
                    HttpClientResponse vertxHttpResponse = event.result();
                    vertxHttpResponse.exceptionHandler(sink::error);

<<<<<<< HEAD
                    if (eagerlyReadResponse) {
                        vertxHttpResponse.body(bodyEvent -> {
                            if (bodyEvent.succeeded()) {
                                sink.success(new BufferedVertxHttpResponse(request, vertxHttpResponse,
                                    bodyEvent.result()));
                            } else {
                                sink.error(bodyEvent.cause());
                            }
                        });
                    } else {
                        sink.success(new VertxHttpAsyncResponse(request, vertxHttpResponse));
                    }
                } else {
                    sink.error(event.cause());
                }
            });

            getRequestBody(request, progressReporter)
                .subscribeOn(scheduler)
                .map(Unpooled::wrappedBuffer)
                .map(Buffer::buffer)
                .subscribe(vertxHttpRequest::write, sink::error, vertxHttpRequest::end);
        }, sink::error));
    }

    private Mono<HttpClientRequest> toVertxHttpRequest(HttpRequest request) {
        HttpMethod httpMethod = request.getHttpMethod();
        io.vertx.core.http.HttpMethod requestMethod = io.vertx.core.http.HttpMethod.valueOf(httpMethod.name());

        RequestOptions options = new RequestOptions();
        options.setMethod(requestMethod);
        options.setAbsoluteURI(request.getUrl());
        return Mono.fromCompletionStage(client.request(options).toCompletionStage());
    }

    private Flux<ByteBuffer> getRequestBody(HttpRequest request, ProgressReporter progressReporter) {
        Flux<ByteBuffer> body = request.getBody();
        if (body == null) {
            return Flux.empty();
        }

        if (progressReporter != null) {
            body = body.map(buffer -> {
                progressReporter.reportProgress(buffer.remaining());
                return buffer;
=======
                    // TODO (alzimmer)
                    // For now Vertx will always use a buffered response until reliability issues when using streaming
                    // can be resolved.
                    vertxHttpResponse.body(bodyEvent -> {
                        if (bodyEvent.succeeded()) {
                            sink.success(new BufferedVertxHttpResponse(request, vertxHttpResponse, bodyEvent.result()));
                        } else {
                            sink.error(bodyEvent.cause());
                        }
                    });
                } else {
                    sink.error(event.cause());
                }
>>>>>>> 8a6962b0
            });

            // TODO (alzimmer)
            // For now Vertx will always use a buffered request until reliability issues when using streamin can be
            // resolved.
            Flux<ByteBuffer> requestBody = request.getBody();
            if (requestBody == null) {
                vertxHttpRequest.end();
            } else {
                if (progressReporter != null) {
                    requestBody = requestBody.map(buffer -> {
                        progressReporter.reportProgress(buffer.remaining());
                        return buffer;
                    });
                }

                FluxUtil.collectBytesFromNetworkResponse(requestBody, request.getHeaders())
                    .subscribeOn(scheduler)
                    .subscribe(bytes -> vertxHttpRequest.write(Buffer.buffer(Unpooled.wrappedBuffer(bytes))),
                        sink::error, vertxHttpRequest::end);
            }
        }));
    }
}<|MERGE_RESOLUTION|>--- conflicted
+++ resolved
@@ -54,19 +54,6 @@
     public Mono<HttpResponse> send(HttpRequest request, Context context) {
         // boolean eagerlyReadResponse = (boolean) context.getData("azure-eagerly-read-response").orElse(false);
         ProgressReporter progressReporter = Contexts.with(context).getHttpRequestProgressReporter();
-<<<<<<< HEAD
-        return Mono.create(sink -> toVertxHttpRequest(request).subscribe(vertxHttpRequest -> {
-            vertxHttpRequest.exceptionHandler(sink::error);
-
-            HttpHeaders requestHeaders = request.getHeaders();
-            if (requestHeaders != null) {
-                requestHeaders.stream().forEach(header ->
-                    vertxHttpRequest.putHeader(header.getName(), header.getValuesList()));
-                if (request.getHeaders().get("Content-Length") == null) {
-                    vertxHttpRequest.setChunked(true);
-                }
-            } else {
-=======
 
         RequestOptions options = new RequestOptions()
             .setMethod(HttpMethod.valueOf(request.getHttpMethod().name()))
@@ -85,7 +72,6 @@
                 .forEach(header -> vertxHttpRequest.putHeader(header.getName(), header.getValuesList()));
 
             if (request.getHeaders().get("Content-Length") == null) {
->>>>>>> 8a6962b0
                 vertxHttpRequest.setChunked(true);
             }
 
@@ -94,53 +80,6 @@
                     HttpClientResponse vertxHttpResponse = event.result();
                     vertxHttpResponse.exceptionHandler(sink::error);
 
-<<<<<<< HEAD
-                    if (eagerlyReadResponse) {
-                        vertxHttpResponse.body(bodyEvent -> {
-                            if (bodyEvent.succeeded()) {
-                                sink.success(new BufferedVertxHttpResponse(request, vertxHttpResponse,
-                                    bodyEvent.result()));
-                            } else {
-                                sink.error(bodyEvent.cause());
-                            }
-                        });
-                    } else {
-                        sink.success(new VertxHttpAsyncResponse(request, vertxHttpResponse));
-                    }
-                } else {
-                    sink.error(event.cause());
-                }
-            });
-
-            getRequestBody(request, progressReporter)
-                .subscribeOn(scheduler)
-                .map(Unpooled::wrappedBuffer)
-                .map(Buffer::buffer)
-                .subscribe(vertxHttpRequest::write, sink::error, vertxHttpRequest::end);
-        }, sink::error));
-    }
-
-    private Mono<HttpClientRequest> toVertxHttpRequest(HttpRequest request) {
-        HttpMethod httpMethod = request.getHttpMethod();
-        io.vertx.core.http.HttpMethod requestMethod = io.vertx.core.http.HttpMethod.valueOf(httpMethod.name());
-
-        RequestOptions options = new RequestOptions();
-        options.setMethod(requestMethod);
-        options.setAbsoluteURI(request.getUrl());
-        return Mono.fromCompletionStage(client.request(options).toCompletionStage());
-    }
-
-    private Flux<ByteBuffer> getRequestBody(HttpRequest request, ProgressReporter progressReporter) {
-        Flux<ByteBuffer> body = request.getBody();
-        if (body == null) {
-            return Flux.empty();
-        }
-
-        if (progressReporter != null) {
-            body = body.map(buffer -> {
-                progressReporter.reportProgress(buffer.remaining());
-                return buffer;
-=======
                     // TODO (alzimmer)
                     // For now Vertx will always use a buffered response until reliability issues when using streaming
                     // can be resolved.
@@ -154,7 +93,6 @@
                 } else {
                     sink.error(event.cause());
                 }
->>>>>>> 8a6962b0
             });
 
             // TODO (alzimmer)
