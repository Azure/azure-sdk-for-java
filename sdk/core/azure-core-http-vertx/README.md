# Azure Core Vert.x HTTP plugin library for Java

Azure Core Vert.x HTTP client is a plugin for the `azure-core` HTTP client API.

## Getting started

### Prerequisites

- A [Java Development Kit (JDK)][jdk_link], version 8 or later.
  - Here are details about [Java 8 client compatibility with Azure Certificate Authority][java8_client_compatibility].

### Include the package

[//]: # ({x-version-update-start;com.azure:azure-core-http-vertx;current})
```xml
<dependencies>
  <dependency>
    <groupId>com.azure</groupId>
    <artifactId>azure-core-http-vertx</artifactId>
<<<<<<< HEAD
    <version>1.0.1</version>
=======
    <version>1.0.2</version>
>>>>>>> fe2a4254
  </dependency>
</dependencies>
```
[//]: # ({x-version-update-end})

## Key concepts

## Examples

The following sections provide several code snippets covering some of the most common client configuration scenarios.

- [Create a Simple Client](#create-a-simple-client)
- [Create a Client with Proxy](#create-a-client-with-proxy)

### Create a Simple Client

Create a Vert.x HttpClient.

```java readme-sample-createBasicClient
HttpClient client = new VertxHttpClientBuilder().build();
```

Create a Vert.x HttpClient using a connection timeout of 60 seconds.

```java readme-sample-createClientWithConnectionTimeout
HttpClient client = new VertxHttpClientBuilder().connectTimeout(Duration.ofSeconds(60)).build();
```

### Create a Client with Proxy

Create a Vert.x client that is using a proxy.

```java readme-sample-createProxyClient
HttpClient client = new VertxHttpClientBuilder()
    .proxy(new ProxyOptions(ProxyOptions.Type.HTTP, new InetSocketAddress("<proxy-host>", 8888)))
    .build();
```

## Next steps

Get started with Azure libraries that are [built using Azure Core](https://azure.github.io/azure-sdk/releases/latest/#java).

## Troubleshooting

If you encounter any bugs, please file issues via [GitHub Issues](https://github.com/Azure/azure-sdk-for-java/issues/new/choose)
or checkout [StackOverflow for Azure Java SDK](https://stackoverflow.com/questions/tagged/azure-java-sdk).

### Enabling Logging

Azure SDKs for Java provide a consistent logging story to help aid in troubleshooting application errors and expedite
their resolution. The logs produced will capture the flow of an application before reaching the terminal state to help
locate the root issue. View the [logging][logging] wiki for guidance about enabling logging.

## Contributing

For details on contributing to this repository, see the [contributing guide](https://github.com/Azure/azure-sdk-for-java/blob/main/CONTRIBUTING.md).

1. Fork it
1. Create your feature branch (`git checkout -b my-new-feature`)
1. Commit your changes (`git commit -am 'Add some feature'`)
1. Push to the branch (`git push origin my-new-feature`)
1. Create new Pull Request

<!-- Links -->
[logging]: https://github.com/Azure/azure-sdk-for-java/wiki/Logging-in-Azure-SDK
[jdk_link]: https://learn.microsoft.com/java/azure/jdk/?view=azure-java-stable
[java8_client_compatibility]: https://learn.microsoft.com/azure/security/fundamentals/azure-ca-details?tabs=root-and-subordinate-cas-list#client-compatibility-for-public-pkis

<|MERGE_RESOLUTION|>--- conflicted
+++ resolved
@@ -17,11 +17,7 @@
   <dependency>
     <groupId>com.azure</groupId>
     <artifactId>azure-core-http-vertx</artifactId>
-<<<<<<< HEAD
-    <version>1.0.1</version>
-=======
     <version>1.0.2</version>
->>>>>>> fe2a4254
   </dependency>
 </dependencies>
 ```
