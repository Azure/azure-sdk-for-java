<!--
  ~ Copyright (c) Microsoft Corporation. All rights reserved.
  ~ Licensed under the MIT License.
  -->
<project xmlns="http://maven.apache.org/POM/4.0.0" xmlns:xsi="http://www.w3.org/2001/XMLSchema-instance"
         xsi:schemaLocation="http://maven.apache.org/POM/4.0.0 http://maven.apache.org/xsd/maven-4.0.0.xsd">
  <modelVersion>4.0.0</modelVersion>
  <parent>
    <groupId>com.azure</groupId>
    <artifactId>azure-client-sdk-parent</artifactId>
    <version>1.7.0</version> <!-- {x-version-update;com.azure:azure-client-sdk-parent;current} -->
    <relativePath>../../parents/azure-client-sdk-parent</relativePath>
  </parent>

  <groupId>com.azure</groupId>
  <artifactId>azure-core-amqp-experimental</artifactId>
  <packaging>jar</packaging>
  <version>1.0.0-beta.1</version> <!-- {x-version-update;com.azure:azure-core-amqp-experimental;current} -->

  <name>Microsoft Azure Java Core AMQP Experimental Library</name>
  <description>This package contains experimental AMQP core types for Azure Java clients.</description>
  <url>https://github.com/Azure/azure-sdk-for-java</url>

  <licenses>
    <license>
      <name>The MIT License (MIT)</name>
      <url>http://opensource.org/licenses/MIT</url>
      <distribution>repo</distribution>
    </license>
  </licenses>

  <distributionManagement>
    <site>
      <id>azure-java-build-docs</id>
      <url>${site.url}/site/${project.artifactId}</url>
    </site>
  </distributionManagement>

  <scm>
    <url>https://github.com/Azure/azure-sdk-for-java</url>
    <connection>scm:git:https://github.com/Azure/azure-sdk-for-java.git</connection>
    <developerConnection>scm:git:https://github.com/Azure/azure-sdk-for-java.git</developerConnection>
  </scm>

  <properties>
    <project.build.sourceEncoding>UTF-8</project.build.sourceEncoding>
    <legal><![CDATA[[INFO] Any downloads listed may be third party software. Microsoft grants you no rights for third party software.]]></legal>
  </properties>

  <developers>
    <developer>
      <id>microsoft</id>
      <name>Microsoft</name>
    </developer>
  </developers>

  <dependencies>
    <dependency>
      <groupId>com.azure</groupId>
      <artifactId>azure-core-amqp</artifactId>
<<<<<<< HEAD
      <version>2.1.0-beta.1</version> <!-- {x-version-update;com.azure:azure-core-amqp;current} -->
=======
      <version>2.2.0-beta.1</version> <!-- {x-version-update;com.azure:azure-core-amqp;current} -->
>>>>>>> a59869b9
    </dependency>

    <dependency>
      <groupId>org.junit.jupiter</groupId>
      <artifactId>junit-jupiter-api</artifactId>
      <version>5.7.2</version> <!-- {x-version-update;org.junit.jupiter:junit-jupiter-api;external_dependency} -->
      <scope>test</scope>
    </dependency>
    <dependency>
      <groupId>org.junit.jupiter</groupId>
      <artifactId>junit-jupiter-engine</artifactId>
      <version>5.7.2</version> <!-- {x-version-update;org.junit.jupiter:junit-jupiter-engine;external_dependency} -->
      <scope>test</scope>
    </dependency>
    <dependency>
      <groupId>org.junit.jupiter</groupId>
      <artifactId>junit-jupiter-params</artifactId>
      <version>5.7.2</version> <!-- {x-version-update;org.junit.jupiter:junit-jupiter-params;external_dependency} -->
      <scope>test</scope>
    </dependency>
    <dependency>
      <groupId>io.projectreactor</groupId>
      <artifactId>reactor-test</artifactId>
      <version>3.4.6</version> <!-- {x-version-update;io.projectreactor:reactor-test;external_dependency} -->
      <scope>test</scope>
    </dependency>
  </dependencies>

  <build>
    <plugins>
      <plugin>
        <groupId>org.apache.maven.plugins</groupId>
        <artifactId>maven-compiler-plugin</artifactId>
        <version>3.8.1</version> <!-- {x-version-update;org.apache.maven.plugins:maven-compiler-plugin;external_dependency} -->
        <configuration>
          <compilerArgs>
            <arg>-Xlint:deprecation</arg>
          </compilerArgs>
        </configuration>
      </plugin>
    </plugins>
  </build>
</project><|MERGE_RESOLUTION|>--- conflicted
+++ resolved
@@ -58,11 +58,7 @@
     <dependency>
       <groupId>com.azure</groupId>
       <artifactId>azure-core-amqp</artifactId>
-<<<<<<< HEAD
-      <version>2.1.0-beta.1</version> <!-- {x-version-update;com.azure:azure-core-amqp;current} -->
-=======
-      <version>2.2.0-beta.1</version> <!-- {x-version-update;com.azure:azure-core-amqp;current} -->
->>>>>>> a59869b9
+      <version>2.2.0-beta.3</version> <!-- {x-version-update;com.azure:azure-core-amqp;current} -->
     </dependency>
 
     <dependency>
