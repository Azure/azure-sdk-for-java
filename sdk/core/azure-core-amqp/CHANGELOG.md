# Release History

## 2.6.0-beta.1 (Unreleased)

### Features Added

### Breaking Changes

### Bugs Fixed

### Other Changes

## 2.5.2 (2022-06-03)

### Other Changes

#### Dependency Updates

- Upgraded `azure-core` from `1.29.0` to `1.29.1`.

## 2.5.1 (2022-06-03)

### Other Changes

#### Dependency Updates

- Upgraded `azure-core` from `1.28.0` to `1.29.0`.

- Added "entityPath" context to logger for ReceiveLinkHandlers, SendLinkHandler, LinkHandler, and ReactorReceiver. 

## 2.5.0 (2022-05-06)

### Features Added

- Added `ProxyOptions.fromConfiguration(Configuration)` to enable creation of `ProxyOptions` from an environment 
  configuration.

### Bugs Fixed

- Fixed proxy authentication type not being read from configuration. ([#28073](https://github.com/Azure/azure-sdk-for-java/issues/28073))
<<<<<<< HEAD
- Updated ProxyOptions.SYSTEM_DEFAULTS to use ProxyAuthenticationType.NONE
- Fixed issue that when connection is closed, the `AmqpChannelProcessor` repeatedly requests and closes `RequestResponseChannel`. ([#24582](https://github.com/Azure/azure-sdk-for-java/issues/24582)) 
=======
- Updated ProxyOptions.SYSTEM_DEFAULTS to use `ProxyAuthenticationType.NONE`
>>>>>>> ea67fc55

### Other Changes

#### Dependency Updates

- Upgraded `azure-core` from `1.27.0` to `1.28.0`.

## 2.4.2 (2022-04-01)

### Bugs Fixed

- Fixed an issue where error from one receiver bypassed to parent connection that resulted in taking down rest of the 
  receivers. ([#27716](https://github.com/Azure/azure-sdk-for-java/issues/27716))
- Downgraded the level of a log entry in RequestResponseChannel from error to warn, the sender and receiver often 
  recover from this error, but due to the log level, it generates false alerts in monitoring systems. ([26968](https://github.com/Azure/azure-sdk-for-java/issues/26968))

### Other Changes

#### Dependency Updates

- Upgraded `azure-core` from `1.26.0` to `1.27.0`.

## 2.4.1 (2022-03-16)

### Bugs Fixed

- Fixed issue where EndpointStates were not emitted serially. ([#24762](https://github.com/Azure/azure-sdk-for-java/issues/24762))
- Fixed issue of not emitting the shutdown signal serially when ClosedChannelException thrown concurrently. ([#27320](https://github.com/Azure/azure-sdk-for-java/issues/27320))
- Fixed the issue of leaving downstream in an unterminated state when RequestResponseChannel is disposed after invoking sendWithAck ([27482](https://github.com/Azure/azure-sdk-for-java/issues/27482))
- Removing CustomIOHandler.onUnhandled which listens to every proton-j reactor event that could cause excessive logging. The underlying library could encounter `NullPointerException` if the selector is null.

### Other Changes

#### Dependency Updates

- Upgraded `azure-core` from `1.25.0` to `1.26.0`.

## 2.4.0 (2022-02-04)

### Features Added

- Added `AmqpTrait` interface that represent common cross-cutting (and AMQP-related) aspects of functionality offered
  by libraries in the Azure SDK for Java.
- Added structured logging to generate more easily queried log messages. ([#26561](https://github.com/Azure/azure-sdk-for-java/pull/26561))

### Bugs Fixed

- Fixed a bug which resulted in higher than needed memory consumption when sending messages. ([#26373](https://github.com/Azure/azure-sdk-for-java/pull/26373))

### Other Changes

#### Dependency Updates

- Upgraded `azure-core` from `1.24.1` to `1.25.0`.

## 2.3.7 (2022-01-11)

### Other Changes

#### Dependency Updates

- Upgraded `azure-core` from `1.24.0` to `1.24.1`.
- Upgraded Reactor from `3.4.12` to `3.4.13`.

## 2.3.5 (2021-12-07)

### Other Changes

#### Dependency Updates

- Upgraded `azure-core` from `1.22.0` to `1.23.1`.

## 2.3.4 (2021-11-15)

### Bugs Fixed

- Fixed GC leak where `AmqpChannelProcessor` did not remove subscribers on success. https://github.com/Azure/azure-sdk-for-java/pull/25129
- Fixed GC leak where `TokenManager` was not closed if `authorize()` fails. https://github.com/Azure/azure-sdk-for-java/pull/25129


### Other Changes

#### Dependency Updates

- Upgraded `azure-core` from `1.21.0` to `1.22.0`.

## 2.3.3 (2021-10-07)

### Features Added

- Defer creation of AmqpException in switchIfEmpty to decrease creation of unused exception objects.
- Updated tests to run in parallel.
- Updated log messages so they are consistent in reporting connectionId.
- Updated incorrect log messages in ReactorReceiver.

### Bugs Fixed

- Fixed issue where RequestResponseChannel did not complete pending sends on disposal. So, any downstream subscribers would wait forever for a completion or error. This results in dependent senders or receivers not recovering from a disconnect or graceful closure.

### Other Changes

#### Dependency Updates

- Upgraded `azure-core` from `1.20.0` to `1.21.0`.
- Upgraded Reactor from `3.4.9` to `3.4.10`.
- Upgraded Jackson from `2.12.4` to `2.12.5`.

## 2.3.2 (2021-09-07)

### Other Changes

#### Dependency Updates

- Upgraded `azure-core` from `1.19.0` to `1.20.0`.
- Upgraded Reactor from `3.4.8` to `3.4.9`.

## 2.3.1 (2021-08-19)

### Bug Fixes

- Fixed a bug where SendTimeout-timer thread was not being disposed of resulting in lingering
  threads when a send link was remotely closed.
- Fixed a bug where ReactorConnection waited indefinitely for CBS node to complete closing. The underlying problem is
  that the RequestResponseChannel's sender and receiver links were not active, so they would wait forever for a remote
  close signal.
- Fixed a bug where ReactorReceiver and ReactorSender would not complete their close operation if their close work could
  not be scheduled on the proton-j Reactor. This happens in the case that the connection is shutdown before the link.
- Fixed a bug where RejectedExecutionExceptions and IllegalStateExceptions would not be retried. This happens in the
  case that an IO pipe is interrupted while signalling the Reactor work queue.

## 2.3.0 (2021-07-01)

### Features Added

- Added `AmqpTransactionCoordinator` interface for transactions support.
- Added support for sequence and value AMQP types in `AmqpMessageBody`.

### Dependency Updates

- Upgraded `azure-core` from `1.17.0` to `1.18.0`.

## 2.2.0 (2021-06-11)

### New Features

- Exposing CbsAuthorizationType.
- Exposing ManagementNode that can perform management and metadata operations on an AMQP message broker.
- AmqpConnection, AmqpSession, AmqpSendLink, and AmqpReceiveLink extend from AsyncCloseable.
- Delivery outcomes and delivery states are added.

### Bug Fixes

- Fixed a bug where connection and sessions would not be disposed when their endpoint closed.
- Fixed a bug where ReactorExecutor did not dispose of its scheduler when "IO Sink was interrupted".

### Dependency Updates

- Upgraded `azure-core` from `1.16.0` to `1.17.0`.
- Upgraded `proton-j` from `0.33.4` to `0.33.8`.
- Upgraded `qpid-proton-j-extensions` from `1.2.3` to `1.2.4`.

## 2.0.6 (2021-05-24)
### Bug Fixes
- Fixed a bug that caused amqp connection not to retry when network error happened.

## 2.0.5 (2021-05-07)

### Dependency Updates

- Upgraded `azure-core` from `1.15.0` to `1.16.0`.
- Upgraded Reactor from `3.4.3` to `3.4.5`.

## 2.2.0-beta.1 (2021-04-14)
### New Features
- Adding support for AMQP data types SEQUENCE and VALUE.

### Dependency Updates
- Upgraded `azure-core` dependency to `1.15.0`.

## 2.0.4 (2021-04-12)

### Bug Fixes

- Fixed recovery of AMQP connection and receiver after a disconnect or a transient error occurs.
- Closing AMQP sender/receiver when it is no longer authorized.
- Fixed bug where the same endpoint state would not be emitted.
- Decreased the number of duplicated and verbose logs.
- Fixed NullPointerExceptions where there is no connection to initialize.
- Fixed issue with contending threads trying to use the same drain loop via 'wip' in ReactorDispatcher.

## 2.1.0-beta.1 (2021-03-26)

### New Features
- Exposes 'AmqpTransactionCoordinator' via AmqpSession.
- Added API in interface 'AmqpSession.getOrCreateTransactionCoordinator()'.

## 2.0.3 (2021-03-09)

### Bug Fixes

- Fixed a bug where using a proxy the SSL peer hostname was set incorrect.
- Removed logs that leaked secrets. [#19249](https://github.com/Azure/azure-sdk-for-java/issues/19249)

### Version Updates

- Upgraded Reactor from `3.3.12.RELEASE` to `3.4.3`.

## 2.0.2 (2021-02-05)

### New Features

- Updates RetryUtil to use RetrySpec.
- Adds the ability to configure the `hostname` and `port` that will be used when connecting to a service via
  `ConnectionOptions`. The `hostname` field refers to the DNS host or IP address of the service, whereas the
  `fullyQualifiedNamespace` is the fully qualified host name of the service.
  Normally `hostname` and `fullyQualifiedNamespace` will be the same. However, if your network does not allow
  connecting to the service via the public host, you can specify a custom host (e.g. an application gateway) via the
  `hostname` field and continue using the public host as the `fullyQualifiedNamespace`.

## 2.0.1 (2021-01-11)

### New Features

- Changed connections from sharing the global `Schedulers.single()` to having a `Scheduler.newSingle()` per connection
  to improve performance.

## 2.0.0 (2020-11-30)
### New Features
- Added 'AmqpAddress' as a type to support 'AmqpMessageProperties#replyTo' and 'AmqpMessageProperties#to' properties.
- Added 'AmqpMessageId' as a type to support 'AmqpMessageProperties#correlationId' and 'AmqpMessageProperties#messageId'
  properties.
- Added static methods to instantiate 'AmqpMessageBody' for example 'AmqpMessageBody#fromData(byte[])'.

### Breaking Changes
- Changed  'AmqpMessageBody' from an interface to a class. User can use 'getBodyType()' to know what is the
  'AmqpBodyType' of the message.
- Changed type of 'correlationId' and 'messageId' in type 'AmqpMessageProperties' from 'String' to 'AmqpMessageId'.
- Changed type of 'replyTo' and 'to' in type 'AmqpMessageProperties' from 'String' to 'AmqpAddress'.
- Removed copy constructor for 'AmqpAnnotatedMessage'.
- Renamed 'AmqpBodyType' to 'AmqpMessageBodyType'.

### Dependency Updates
- Upgraded `azure-core` dependency to `1.11.0`.

## 1.7.0-beta.2 (2020-11-10)
### New Features
- Optionally enable idempotency of a send link to send AMQP messages with producer group id, producer owner level and
  producer sequence number in the message annotations.

## 1.7.0-beta.1 (2020-11-03)
### Dependency Updates
- Upgraded `azure-core` dependency to `1.10.0`.

## 1.6.0 (2020-10-12)
### New Features
- Added peer certificate verification options when connecting to an AMQP endpoint.
### Breaking Changes
- Removed `BinaryData` type which was used for `AmqpAnnotatedMessage`.
### Dependency Updates
- Upgraded `azure-core` dependency to `1.9.0`.

## 1.5.1 (2020-09-10)
- Add support for SAS when authenticating.

## 1.5.0 (2020-09-10)
- Remove unused and duplicate logic for Handlers.getErrors().
- Close children sessions and links when a connection is disposed.
- Added AMQP Message envelope which can be accessed using `AmqpAnnotatedMessage`.

## 1.4.0 (2020-08-11)

- Settles AMQP deliveries that were received after local link state changed to CLOSED
- Add credits to AMQP link only if the receiver is not disposed.

## 1.3.0 (2020-07-02)

- Added `createProducer` constructor which takes an additional parameter for link properties.
- Fixes `User-Agent` string to follow guidelines.

## 1.2.0 (2020-06-08)
- Fixes bug where receiver would not recover after network connection loss.
- Fixes bug where multiple retries (the session would retry in addition to the link) were occurring when creating a new AMQP channel.
- Fixes bug where credits were not added to new AMQP receive links upon recreation.
- Adds AMQP framing error condition.
- Add support for AMQP transactions.

## 1.1.2 (2020-05-07)

- Fixes dependency version of `azure-core`.

## 1.1.1 (2020-05-07)
- Bug fix to get link size from service the first time before sending message from `ReactorSender`.

## 1.1.0 (2020-05-04)

- Update proton-j dependencies to support larger web socket frame and module name.
- Fixes authorization problems with ClaimsBasedSecurityNode not verifying response.
- Adds proper support for backpressure to downstream subscribers.
- Updates connection string parsing to no longer validate URL scheme.

## 1.0.2 (2020-04-03)

- Fix bug where management channel would not be re-created upon closing.

## 1.0.1 (2020-02-11)

- Client library name and version are no longer hard coded in connection properties.
- Update qpid-proton-j-extensions dependency
- Shorten tracing span names
- Fixes AMQP link handlers not to close associated sessions when they are closed.
- Move to use Schedulers.single() because pushing to Qpid's reactor is not thread-safe.

## 1.0.0-beta.8 (2019-12-03)

- Changed preview to beta.
- Fixes authorization when using client credentials.
- Changed FullyQualifiedDomainName -> FullyQualifiedNamespace.
- Renamed `BatchOptions` -> `CreateBatchOptions` and added `getRetryMode`.
- Renamed `ProxyConfiguration` -> `ProxyOption`s.
- Removed cloneable from retry policies.
- Renamed `RetryOptions`, `RetryPolicy` -> `AmqpRetryOptions`, `AmqpRetryPolicy`.
- Updated `RetryMode` -> `AmqpRetryMode`.
- Updated CBS -> ClaimsBasedSecurityNode.
- Removed final from RetryPolicy.
- Updated Hostname -> FullyQualifiedNamespace.
- `AmqpConnection` implements AutoCloseable. Added `getEndpointStates` API.
- `AmqpConnection`/`Link`/`Session` implements AutoCloseable. Added `getEndpointStates` API.
- `CBSNode` implements AutoCloseable.
- Deleted EndpointStateNotifier. Added ShutdownSignals to Connection.
- Deleted EndpointStateNotifierBase.
- Updated parameter name for MessageConstant.fromValue.
- Moved AmqpExceptionHandler into implementation class.
- Updated CBS -> Cbs.
- Added `AmqpEndpointStateUtil`.
- Closed ReactorReceiver on errors or closures in link.


## 1.0.0-preview.7 (2019-11-04)

## 1.0.0-preview.6 (2019-10-10)

- Added more error messages for checking null.

## 1.0.0-preview.5 (2019-10-07)

- Getters and setters were updated to use Java Bean notation.
- Added `MessageSerializer` to azure-core-amqp.
- Moved Reactor handlers into azure-core-amqp.
- Moved implementation specific classes to azure-core-amqp.
- Moved ReactorDispatcher, AmqpErrorCode to azure-core-amqp.
- Renamed `getIdentifier` to `getId`.
- Renamed `getHost` to `getHostName`.
- Cleanup and introduced OpenCensus Tracing plugin.
- Added `PROTON_IO` in ErrorCondition.
- Added `ProxyConfiguration` for API `createConnectionHandler`.

## 1.0.0-preview.4 (2019-09-09)

- Support tracing for azure-core-amqp.

## 1.0.0-preview.3 (2019-08-05)

- Retry implements Cloneable.
- Rename `Retry` to `RetryPolicy`.
- `RetryOptions` implements Cloneable.

## 1.0.0-preview.2 (2019-07-02)

## 1.0.0-preview.1 (2019-06-28)

This package's
[documentation](https://github.com/Azure/azure-sdk-for-java/blob/azure-core-amqp_1.0.0-preview.1/core/azure-core-amqp/README.md)<|MERGE_RESOLUTION|>--- conflicted
+++ resolved
@@ -7,6 +7,8 @@
 ### Breaking Changes
 
 ### Bugs Fixed
+
+- Fixed issue that when connection is closed, the `AmqpChannelProcessor` repeatedly requests and closes `RequestResponseChannel`. ([#24582](https://github.com/Azure/azure-sdk-for-java/issues/24582)) 
 
 ### Other Changes
 
@@ -38,12 +40,7 @@
 ### Bugs Fixed
 
 - Fixed proxy authentication type not being read from configuration. ([#28073](https://github.com/Azure/azure-sdk-for-java/issues/28073))
-<<<<<<< HEAD
-- Updated ProxyOptions.SYSTEM_DEFAULTS to use ProxyAuthenticationType.NONE
-- Fixed issue that when connection is closed, the `AmqpChannelProcessor` repeatedly requests and closes `RequestResponseChannel`. ([#24582](https://github.com/Azure/azure-sdk-for-java/issues/24582)) 
-=======
 - Updated ProxyOptions.SYSTEM_DEFAULTS to use `ProxyAuthenticationType.NONE`
->>>>>>> ea67fc55
 
 ### Other Changes
 
