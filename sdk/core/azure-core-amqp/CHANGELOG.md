--- conflicted
+++ resolved
@@ -1,7 +1,6 @@
 # Release History
 
-<<<<<<< HEAD
-## 2.1.0-beta.1 (Unreleased)
+## 2.2.0-beta.3 (Unreleased)
 
 ## 2.0.6 (2021-05-24)
 ### Bug Fixes
@@ -14,21 +13,16 @@
 - Upgraded `azure-core` from `1.15.0` to `1.16.0`.
 - Upgraded Reactor from `3.4.3` to `3.4.5`.
 
-=======
->>>>>>> a59869b9
 ## 2.2.0-beta.1 (2021-04-14)
 ### New Features
 - Adding support for AMQP data types SEQUENCE and VALUE.
 
 ### Dependency Updates
 - Upgraded `azure-core` dependency to `1.15.0`.
-<<<<<<< HEAD
-=======
 
 ## 2.1.0-beta.1 (2021-03-26)
 ### New Features
 - Exposes 'AmqpTransactionCoordinator' via AmqpSession. 
->>>>>>> a59869b9
 
 ## 2.0.4 (2021-04-12)
 
