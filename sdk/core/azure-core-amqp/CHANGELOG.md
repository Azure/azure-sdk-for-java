--- conflicted
+++ resolved
@@ -44,23 +44,6 @@
 
 ### Other Changes
 
-<<<<<<< HEAD
-## 2.5.0 (2022-05-06)
-
-### Features Added
-
-- Added `ProxyOptions.fromConfiguration(Configuration)` to enable creation of `ProxyOptions` from an environment 
-  configuration.
-
-### Bugs Fixed
-
-- Fixed proxy authentication type not being read from configuration. ([#28073](https://github.com/Azure/azure-sdk-for-java/issues/28073))
-- Updated ProxyOptions.SYSTEM_DEFAULTS to use `ProxyAuthenticationType.NONE`
-
-### Other Changes
-
-=======
->>>>>>> 8d609db9
 #### Dependency Updates
 
 - Upgraded `azure-core` from `1.27.0` to `1.28.0`.
