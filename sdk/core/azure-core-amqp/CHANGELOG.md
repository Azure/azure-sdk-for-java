# Release History

<<<<<<< HEAD
=======
## 2.0.5 (2021-05-07)

### Dependency Updates

- Upgraded `azure-core` from `1.15.0` to `1.16.0`.
- Upgraded Reactor from `3.4.3` to `3.4.5`.

>>>>>>> 51c233b7
## 2.2.0-beta.1 (2021-04-14)
### New Features
- Adding support for AMQP data types SEQUENCE and VALUE.

### Dependency Updates
- Upgraded `azure-core` dependency to `1.15.0`.
<<<<<<< HEAD

## 2.1.0-beta.1 (2021-03-26)
### New Features
- Exposes 'AmqpTransactionCoordinator' via AmqpSession. 
=======
>>>>>>> 51c233b7

## 2.0.4 (2021-04-12)

### Bug Fixes

- Fixed recovery of AMQP connection and receiver after a disconnect or a transient error occurs.
- Closing AMQP sender/receiver when it is no longer authorized.
- Fixed bug where the same endpoint state would not be emitted.
- Decreased the number of duplicated and verbose logs.
- Fixed NullPointerExceptions where there is no connection to initialize.
- Fixed issue with contending threads trying to use the same drain loop via 'wip' in ReactorDispatcher.

## 2.1.0-beta.1 (2021-03-26)

### New Features
- Exposes 'AmqpTransactionCoordinator' via AmqpSession.
- Added API in interface 'AmqpSession.getOrCreateTransactionCoordinator()'.

## 2.0.3 (2021-03-09)

### Bug Fixes

- Fixed a bug where using a proxy the SSL peer hostname was set incorrect.
- Removed logs that leaked secrets. [#19249](https://github.com/Azure/azure-sdk-for-java/issues/19249)

### Version Updates

- Upgraded Reactor from `3.3.12.RELEASE` to `3.4.3`.

## 2.0.2 (2021-02-05)

### New Features

- Updates RetryUtil to use RetrySpec.
- Adds the ability to configure the `hostname` and `port` that will be used when connecting to a service via
  `ConnectionOptions`. The `hostname` field refers to the DNS host or IP address of the service, whereas the
  `fullyQualifiedNamespace` is the fully qualified host name of the service.
  Normally `hostname` and `fullyQualifiedNamespace` will be the same. However, if your network does not allow
  connecting to the service via the public host, you can specify a custom host (e.g. an application gateway) via the
  `hostname` field and continue using the public host as the `fullyQualifiedNamespace`.

## 2.0.1 (2021-01-11)

### New Features

- Changed connections from sharing the global `Schedulers.single()` to having a `Scheduler.newSingle()` per connection
  to improve performance.

## 2.0.0 (2020-11-30)
### New Features
- Added 'AmqpAddress' as a type to support 'AmqpMessageProperties#replyTo' and 'AmqpMessageProperties#to' properties.
- Added 'AmqpMessageId' as a type to support 'AmqpMessageProperties#correlationId' and 'AmqpMessageProperties#messageId'
  properties.
- Added static methods to instantiate 'AmqpMessageBody' for example 'AmqpMessageBody#fromData(byte[])'.

### Breaking Changes
- Changed  'AmqpMessageBody' from an interface to a class. User can use 'getBodyType()' to know what is the
  'AmqpBodyType' of the message.
- Changed type of 'correlationId' and 'messageId' in type 'AmqpMessageProperties' from 'String' to 'AmqpMessageId'.
- Changed type of 'replyTo' and 'to' in type 'AmqpMessageProperties' from 'String' to 'AmqpAddress'.
- Removed copy constructor for 'AmqpAnnotatedMessage'.
- Renamed 'AmqpBodyType' to 'AmqpMessageBodyType'.

### Dependency Updates
- Upgraded `azure-core` dependency to `1.11.0`.

## 1.7.0-beta.2 (2020-11-10)
### New Features
- Optionally enable idempotency of a send link to send AMQP messages with producer group id, producer owner level and
  producer sequence number in the message annotations.

## 1.7.0-beta.1 (2020-11-03)
### Dependency Updates
- Upgraded `azure-core` dependency to `1.10.0`.

## 1.6.0 (2020-10-12)
### New Features
- Added peer certificate verification options when connecting to an AMQP endpoint.
### Breaking Changes
- Removed `BinaryData` type which was used for `AmqpAnnotatedMessage`.
### Dependency Updates
- Upgraded `azure-core` dependency to `1.9.0`.

## 1.5.1 (2020-09-10)
- Add support for SAS when authenticating.

## 1.5.0 (2020-09-10)
- Remove unused and duplicate logic for Handlers.getErrors().
- Close children sessions and links when a connection is disposed.
- Added AMQP Message envelope which can be accessed using `AmqpAnnotatedMessage`.

## 1.4.0 (2020-08-11)

- Settles AMQP deliveries that were received after local link state changed to CLOSED
- Add credits to AMQP link only if the receiver is not disposed.

## 1.3.0 (2020-07-02)

- Added `createProducer` constructor which takes an additional parameter for link properties.
- Fixes `User-Agent` string to follow guidelines.

## 1.2.0 (2020-06-08)
- Fixes bug where receiver would not recover after network connection loss.
- Fixes bug where multiple retries (the session would retry in addition to the link) were occurring when creating a new AMQP channel.
- Fixes bug where credits were not added to new AMQP receive links upon recreation.
- Adds AMQP framing error condition.
- Add support for AMQP transactions.

## 1.1.2 (2020-05-07)

- Fixes dependency version of `azure-core`.

## 1.1.1 (2020-05-07)
- Bug fix to get link size from service the first time before sending message from `ReactorSender`.

## 1.1.0 (2020-05-04)

- Update proton-j dependencies to support larger web socket frame and module name.
- Fixes authorization problems with ClaimsBasedSecurityNode not verifying response.
- Adds proper support for backpressure to downstream subscribers.
- Updates connection string parsing to no longer validate URL scheme.

## 1.0.2 (2020-04-03)

- Fix bug where management channel would not be re-created upon closing.

## 1.0.1 (2020-02-11)

- Client library name and version are no longer hard coded in connection properties.
- Update qpid-proton-j-extensions dependency
- Shorten tracing span names
- Fixes AMQP link handlers not to close associated sessions when they are closed.
- Move to use Schedulers.single() because pushing to Qpid's reactor is not thread-safe.

## 1.0.0-beta.8 (2019-12-03)

- Changed preview to beta.
- Fixes authorization when using client credentials.
- Changed FullyQualifiedDomainName -> FullyQualifiedNamespace.
- Renamed `BatchOptions` -> `CreateBatchOptions` and added `getRetryMode`.
- Renamed `ProxyConfiguration` -> `ProxyOption`s.
- Removed cloneable from retry policies.
- Renamed `RetryOptions`, `RetryPolicy` -> `AmqpRetryOptions`, `AmqpRetryPolicy`.
- Updated `RetryMode` -> `AmqpRetryMode`.
- Updated CBS -> ClaimsBasedSecurityNode.
- Removed final from RetryPolicy.
- Updated Hostname -> FullyQualifiedNamespace.
- `AmqpConnection` implements AutoCloseable. Added `getEndpointStates` API.
- `AmqpConnection`/`Link`/`Session` implements AutoCloseable. Added `getEndpointStates` API.
- `CBSNode` implements AutoCloseable.
- Deleted EndpointStateNotifier. Added ShutdownSignals to Connection.
- Deleted EndpointStateNotifierBase.
- Updated parameter name for MessageConstant.fromValue.
- Moved AmqpExceptionHandler into implementation class.
- Updated CBS -> Cbs.
- Added `AmqpEndpointStateUtil`.
- Closed ReactorReceiver on errors or closures in link.


## 1.0.0-preview.7 (2019-11-04)

## 1.0.0-preview.6 (2019-10-10)

- Added more error messages for checking null.

## 1.0.0-preview.5 (2019-10-07)

- Getters and setters were updated to use Java Bean notation.
- Added `MessageSerializer` to azure-core-amqp.
- Moved Reactor handlers into azure-core-amqp.
- Moved implementation specific classes to azure-core-amqp.
- Moved ReactorDispatcher, AmqpErrorCode to azure-core-amqp.
- Renamed `getIdentifier` to `getId`.
- Renamed `getHost` to `getHostName`.
- Cleanup and introduced OpenCensus Tracing plugin.
- Added `PROTON_IO` in ErrorCondition.
- Added `ProxyConfiguration` for API `createConnectionHandler`.

## 1.0.0-preview.4 (2019-09-09)

- Support tracing for azure-core-amqp.

## 1.0.0-preview.3 (2019-08-05)

- Retry implements Cloneable.
- Rename `Retry` to `RetryPolicy`.
- `RetryOptions` implements Cloneable.

## 1.0.0-preview.2 (2019-07-02)

## 1.0.0-preview.1 (2019-06-28)

This package's
[documentation](https://github.com/Azure/azure-sdk-for-java/blob/azure-core-amqp_1.0.0-preview.1/core/azure-core-amqp/README.md)<|MERGE_RESOLUTION|>--- conflicted
+++ resolved
@@ -1,7 +1,10 @@
 # Release History
 
-<<<<<<< HEAD
-=======
+## 2.2.0-beta.2 (2021-05-02)
+
+### Dependency Updates
+- Upgraded `azure-core` from `1.15.0` to `1.16.0`.
+
 ## 2.0.5 (2021-05-07)
 
 ### Dependency Updates
@@ -9,20 +12,16 @@
 - Upgraded `azure-core` from `1.15.0` to `1.16.0`.
 - Upgraded Reactor from `3.4.3` to `3.4.5`.
 
->>>>>>> 51c233b7
 ## 2.2.0-beta.1 (2021-04-14)
 ### New Features
 - Adding support for AMQP data types SEQUENCE and VALUE.
 
 ### Dependency Updates
 - Upgraded `azure-core` dependency to `1.15.0`.
-<<<<<<< HEAD
 
 ## 2.1.0-beta.1 (2021-03-26)
 ### New Features
 - Exposes 'AmqpTransactionCoordinator' via AmqpSession. 
-=======
->>>>>>> 51c233b7
 
 ## 2.0.4 (2021-04-12)
 
