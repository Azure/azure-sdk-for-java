# Release History

## 2.4.0-beta.1 (Unreleased)

### Features Added

- Defer creation of AmqpException in switchIfEmpty to decrease creation of unused exception objects.
- Updated tests to run in parallel.
- Updated log messages so they are consistent in reporting connectionId.
- Updated incorrect log messages in ReactorReceiver.

### Breaking Changes

### Bugs Fixed

- Fixed issue where RequestResponseChannel did not complete pending sends on disposal. So, any downstream subscribers would wait forever for a completion or error. This results in dependent senders or receivers not recovering from a disconnect or graceful closure.

### Other Changes

<<<<<<< HEAD
## 2.3.3 (2021-10-07)

### Features Added

- Defer creation of AmqpException in switchIfEmpty to decrease creation of unused exception objects.
- Updated tests to run in parallel.
- Updated log messages so they are consistent in reporting connectionId.
- Updated incorrect log messages in ReactorReceiver.

### Bugs Fixed

- Fixed issue where RequestResponseChannel did not complete pending sends on disposal. So, any downstream subscribers would wait forever for a completion or error. This results in dependent senders or receivers not recovering from a disconnect or graceful closure.

### Other Changes

=======
>>>>>>> 73ea443a
#### Dependency Updates

- Upgraded `azure-core` from `1.20.0` to `1.21.0`.
- Upgraded Reactor from `3.4.9` to `3.4.10`.
- Upgraded Jackson from `2.12.4` to `2.12.5`.

## 2.3.2 (2021-09-07)

### Other Changes

#### Dependency Updates

- Upgraded `azure-core` from `1.19.0` to `1.20.0`.
- Upgraded Reactor from `3.4.8` to `3.4.9`.

## 2.3.1 (2021-08-19)

### Bug Fixes

- Fixed a bug where SendTimeout-timer thread was not being disposed of resulting in lingering
  threads when a send link was remotely closed.
- Fixed a bug where ReactorConnection waited indefinitely for CBS node to complete closing. The underlying problem is
  that the RequestResponseChannel's sender and receiver links were not active, so they would wait forever for a remote
  close signal.
- Fixed a bug where ReactorReceiver and ReactorSender would not complete their close operation if their close work could
  not be scheduled on the proton-j Reactor. This happens in the case that the connection is shutdown before the link.
- Fixed a bug where RejectedExecutionExceptions and IllegalStateExceptions would not be retried. This happens in the
  case that an IO pipe is interrupted while signalling the Reactor work queue.

## 2.3.0 (2021-07-01)

### Features Added

- Added `AmqpTransactionCoordinator` interface for transactions support.
- Added support for sequence and value AMQP types in `AmqpMessageBody`.

### Dependency Updates

- Upgraded `azure-core` from `1.17.0` to `1.18.0`.

## 2.2.0 (2021-06-11)

### New Features

- Exposing CbsAuthorizationType.
- Exposing ManagementNode that can perform management and metadata operations on an AMQP message broker.
- AmqpConnection, AmqpSession, AmqpSendLink, and AmqpReceiveLink extend from AsyncCloseable.
- Delivery outcomes and delivery states are added.

### Bug Fixes

- Fixed a bug where connection and sessions would not be disposed when their endpoint closed.
- Fixed a bug where ReactorExecutor did not dispose of its scheduler when "IO Sink was interrupted".

### Dependency Updates

- Upgraded `azure-core` from `1.16.0` to `1.17.0`.
- Upgraded `proton-j` from `0.33.4` to `0.33.8`.
- Upgraded `qpid-proton-j-extensions` from `1.2.3` to `1.2.4`.

## 2.0.6 (2021-05-24)
### Bug Fixes
- Fixed a bug that caused amqp connection not to retry when network error happened.

## 2.0.5 (2021-05-07)

### Dependency Updates

- Upgraded `azure-core` from `1.15.0` to `1.16.0`.
- Upgraded Reactor from `3.4.3` to `3.4.5`.

## 2.2.0-beta.1 (2021-04-14)
### New Features
- Adding support for AMQP data types SEQUENCE and VALUE.

### Dependency Updates
- Upgraded `azure-core` dependency to `1.15.0`.

## 2.0.4 (2021-04-12)

### Bug Fixes

- Fixed recovery of AMQP connection and receiver after a disconnect or a transient error occurs.
- Closing AMQP sender/receiver when it is no longer authorized.
- Fixed bug where the same endpoint state would not be emitted.
- Decreased the number of duplicated and verbose logs.
- Fixed NullPointerExceptions where there is no connection to initialize.
- Fixed issue with contending threads trying to use the same drain loop via 'wip' in ReactorDispatcher.

## 2.1.0-beta.1 (2021-03-26)

### New Features
- Exposes 'AmqpTransactionCoordinator' via AmqpSession.
- Added API in interface 'AmqpSession.getOrCreateTransactionCoordinator()'.

## 2.0.3 (2021-03-09)

### Bug Fixes

- Fixed a bug where using a proxy the SSL peer hostname was set incorrect.
- Removed logs that leaked secrets. [#19249](https://github.com/Azure/azure-sdk-for-java/issues/19249)

### Version Updates

- Upgraded Reactor from `3.3.12.RELEASE` to `3.4.3`.

## 2.0.2 (2021-02-05)

### New Features

- Updates RetryUtil to use RetrySpec.
- Adds the ability to configure the `hostname` and `port` that will be used when connecting to a service via
  `ConnectionOptions`. The `hostname` field refers to the DNS host or IP address of the service, whereas the
  `fullyQualifiedNamespace` is the fully qualified host name of the service.
  Normally `hostname` and `fullyQualifiedNamespace` will be the same. However, if your network does not allow
  connecting to the service via the public host, you can specify a custom host (e.g. an application gateway) via the
  `hostname` field and continue using the public host as the `fullyQualifiedNamespace`.

## 2.0.1 (2021-01-11)

### New Features

- Changed connections from sharing the global `Schedulers.single()` to having a `Scheduler.newSingle()` per connection
  to improve performance.

## 2.0.0 (2020-11-30)
### New Features
- Added 'AmqpAddress' as a type to support 'AmqpMessageProperties#replyTo' and 'AmqpMessageProperties#to' properties.
- Added 'AmqpMessageId' as a type to support 'AmqpMessageProperties#correlationId' and 'AmqpMessageProperties#messageId'
  properties.
- Added static methods to instantiate 'AmqpMessageBody' for example 'AmqpMessageBody#fromData(byte[])'.

### Breaking Changes
- Changed  'AmqpMessageBody' from an interface to a class. User can use 'getBodyType()' to know what is the
  'AmqpBodyType' of the message.
- Changed type of 'correlationId' and 'messageId' in type 'AmqpMessageProperties' from 'String' to 'AmqpMessageId'.
- Changed type of 'replyTo' and 'to' in type 'AmqpMessageProperties' from 'String' to 'AmqpAddress'.
- Removed copy constructor for 'AmqpAnnotatedMessage'.
- Renamed 'AmqpBodyType' to 'AmqpMessageBodyType'.

### Dependency Updates
- Upgraded `azure-core` dependency to `1.11.0`.

## 1.7.0-beta.2 (2020-11-10)
### New Features
- Optionally enable idempotency of a send link to send AMQP messages with producer group id, producer owner level and
  producer sequence number in the message annotations.

## 1.7.0-beta.1 (2020-11-03)
### Dependency Updates
- Upgraded `azure-core` dependency to `1.10.0`.

## 1.6.0 (2020-10-12)
### New Features
- Added peer certificate verification options when connecting to an AMQP endpoint.
### Breaking Changes
- Removed `BinaryData` type which was used for `AmqpAnnotatedMessage`.
### Dependency Updates
- Upgraded `azure-core` dependency to `1.9.0`.

## 1.5.1 (2020-09-10)
- Add support for SAS when authenticating.

## 1.5.0 (2020-09-10)
- Remove unused and duplicate logic for Handlers.getErrors().
- Close children sessions and links when a connection is disposed.
- Added AMQP Message envelope which can be accessed using `AmqpAnnotatedMessage`.

## 1.4.0 (2020-08-11)

- Settles AMQP deliveries that were received after local link state changed to CLOSED
- Add credits to AMQP link only if the receiver is not disposed.

## 1.3.0 (2020-07-02)

- Added `createProducer` constructor which takes an additional parameter for link properties.
- Fixes `User-Agent` string to follow guidelines.

## 1.2.0 (2020-06-08)
- Fixes bug where receiver would not recover after network connection loss.
- Fixes bug where multiple retries (the session would retry in addition to the link) were occurring when creating a new AMQP channel.
- Fixes bug where credits were not added to new AMQP receive links upon recreation.
- Adds AMQP framing error condition.
- Add support for AMQP transactions.

## 1.1.2 (2020-05-07)

- Fixes dependency version of `azure-core`.

## 1.1.1 (2020-05-07)
- Bug fix to get link size from service the first time before sending message from `ReactorSender`.

## 1.1.0 (2020-05-04)

- Update proton-j dependencies to support larger web socket frame and module name.
- Fixes authorization problems with ClaimsBasedSecurityNode not verifying response.
- Adds proper support for backpressure to downstream subscribers.
- Updates connection string parsing to no longer validate URL scheme.

## 1.0.2 (2020-04-03)

- Fix bug where management channel would not be re-created upon closing.

## 1.0.1 (2020-02-11)

- Client library name and version are no longer hard coded in connection properties.
- Update qpid-proton-j-extensions dependency
- Shorten tracing span names
- Fixes AMQP link handlers not to close associated sessions when they are closed.
- Move to use Schedulers.single() because pushing to Qpid's reactor is not thread-safe.

## 1.0.0-beta.8 (2019-12-03)

- Changed preview to beta.
- Fixes authorization when using client credentials.
- Changed FullyQualifiedDomainName -> FullyQualifiedNamespace.
- Renamed `BatchOptions` -> `CreateBatchOptions` and added `getRetryMode`.
- Renamed `ProxyConfiguration` -> `ProxyOption`s.
- Removed cloneable from retry policies.
- Renamed `RetryOptions`, `RetryPolicy` -> `AmqpRetryOptions`, `AmqpRetryPolicy`.
- Updated `RetryMode` -> `AmqpRetryMode`.
- Updated CBS -> ClaimsBasedSecurityNode.
- Removed final from RetryPolicy.
- Updated Hostname -> FullyQualifiedNamespace.
- `AmqpConnection` implements AutoCloseable. Added `getEndpointStates` API.
- `AmqpConnection`/`Link`/`Session` implements AutoCloseable. Added `getEndpointStates` API.
- `CBSNode` implements AutoCloseable.
- Deleted EndpointStateNotifier. Added ShutdownSignals to Connection.
- Deleted EndpointStateNotifierBase.
- Updated parameter name for MessageConstant.fromValue.
- Moved AmqpExceptionHandler into implementation class.
- Updated CBS -> Cbs.
- Added `AmqpEndpointStateUtil`.
- Closed ReactorReceiver on errors or closures in link.


## 1.0.0-preview.7 (2019-11-04)

## 1.0.0-preview.6 (2019-10-10)

- Added more error messages for checking null.

## 1.0.0-preview.5 (2019-10-07)

- Getters and setters were updated to use Java Bean notation.
- Added `MessageSerializer` to azure-core-amqp.
- Moved Reactor handlers into azure-core-amqp.
- Moved implementation specific classes to azure-core-amqp.
- Moved ReactorDispatcher, AmqpErrorCode to azure-core-amqp.
- Renamed `getIdentifier` to `getId`.
- Renamed `getHost` to `getHostName`.
- Cleanup and introduced OpenCensus Tracing plugin.
- Added `PROTON_IO` in ErrorCondition.
- Added `ProxyConfiguration` for API `createConnectionHandler`.

## 1.0.0-preview.4 (2019-09-09)

- Support tracing for azure-core-amqp.

## 1.0.0-preview.3 (2019-08-05)

- Retry implements Cloneable.
- Rename `Retry` to `RetryPolicy`.
- `RetryOptions` implements Cloneable.

## 1.0.0-preview.2 (2019-07-02)

## 1.0.0-preview.1 (2019-06-28)

This package's
[documentation](https://github.com/Azure/azure-sdk-for-java/blob/azure-core-amqp_1.0.0-preview.1/core/azure-core-amqp/README.md)<|MERGE_RESOLUTION|>--- conflicted
+++ resolved
@@ -17,7 +17,6 @@
 
 ### Other Changes
 
-<<<<<<< HEAD
 ## 2.3.3 (2021-10-07)
 
 ### Features Added
@@ -33,8 +32,6 @@
 
 ### Other Changes
 
-=======
->>>>>>> 73ea443a
 #### Dependency Updates
 
 - Upgraded `azure-core` from `1.20.0` to `1.21.0`.
