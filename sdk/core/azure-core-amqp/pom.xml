<!--
  ~ Copyright (c) Microsoft Corporation. All rights reserved.
  ~ Licensed under the MIT License.
  -->
<project xmlns="http://maven.apache.org/POM/4.0.0" xmlns:xsi="http://www.w3.org/2001/XMLSchema-instance" xsi:schemaLocation="http://maven.apache.org/POM/4.0.0 http://maven.apache.org/xsd/maven-4.0.0.xsd">
  <modelVersion>4.0.0</modelVersion>
  <parent>
    <groupId>com.azure</groupId>
    <artifactId>azure-client-sdk-parent</artifactId>
    <version>1.7.0</version> <!-- {x-version-update;com.azure:azure-client-sdk-parent;current} -->
    <relativePath>../../../pom.client.xml</relativePath>
  </parent>

  <groupId>com.azure</groupId>
  <artifactId>azure-core-amqp</artifactId>
<<<<<<< HEAD
  <version>1.0.0-beta.9</version> <!-- {x-version-update;com.azure:azure-core-amqp;current} -->
=======
  <version>1.0.1</version> <!-- {x-version-update;com.azure:azure-core-amqp;current} -->
>>>>>>> 0f276126
  <packaging>jar</packaging>

  <name>Microsoft Azure Java Core AMQP Library</name>
  <description>This package contains core types for Azure Java AMQP clients.</description>
  <url>https://github.com/Azure/azure-sdk-for-java</url>

  <licenses>
    <license>
      <name>The MIT License (MIT)</name>
      <url>http://opensource.org/licenses/MIT</url>
      <distribution>repo</distribution>
    </license>
  </licenses>

  <distributionManagement>
    <site>
      <id>azure-java-build-docs</id>
      <url>${site.url}/site/${project.artifactId}</url>
    </site>
  </distributionManagement>

  <scm>
    <url>https://github.com/Azure/azure-sdk-for-java</url>
    <connection>scm:git:https://github.com/Azure/azure-sdk-for-java.git</connection>
    <developerConnection>scm:git:https://github.com/Azure/azure-sdk-for-java.git</developerConnection>
  </scm>

  <properties>
    <project.build.sourceEncoding>UTF-8</project.build.sourceEncoding>
    <legal><![CDATA[[INFO] Any downloads listed may be third party software.  Microsoft grants you no rights for third party software.]]></legal>
  </properties>

  <developers>
    <developer>
      <id>microsoft</id>
      <name>Microsoft</name>
    </developer>
  </developers>

  <dependencies>
    <dependency>
      <groupId>com.azure</groupId>
      <artifactId>azure-core</artifactId>
<<<<<<< HEAD
      <version>1.2.0-beta.1</version> <!-- {x-version-update;unreleased_com.azure:azure-core;dependency} -->
=======
      <version>1.2.0</version> <!-- {x-version-update;com.azure:azure-core;dependency} -->
>>>>>>> 0f276126
    </dependency>
    <dependency>
      <groupId>com.microsoft.azure</groupId>
      <artifactId>qpid-proton-j-extensions</artifactId>
      <version>1.2.2</version> <!-- {x-version-update;com.microsoft.azure:qpid-proton-j-extensions;external_dependency} -->
    </dependency>
    <dependency>
      <groupId>org.apache.qpid</groupId>
      <artifactId>proton-j</artifactId>
      <version>0.33.2</version> <!-- {x-version-update;org.apache.qpid:proton-j;external_dependency} -->
    </dependency>

    <dependency>
      <groupId>io.projectreactor</groupId>
      <artifactId>reactor-test</artifactId>
      <version>3.3.0.RELEASE</version> <!-- {x-version-update;io.projectreactor:reactor-test;external_dependency} -->
      <scope>test</scope>
    </dependency>

    <dependency>
      <groupId>org.junit.jupiter</groupId>
      <artifactId>junit-jupiter-api</artifactId>
      <version>5.4.2</version> <!-- {x-version-update;org.junit.jupiter:junit-jupiter-api;external_dependency} -->
      <scope>test</scope>
    </dependency>
    <dependency>
      <groupId>org.junit.jupiter</groupId>
      <artifactId>junit-jupiter-engine</artifactId>
      <version>5.4.2</version> <!-- {x-version-update;org.junit.jupiter:junit-jupiter-engine;external_dependency} -->
      <scope>test</scope>
    </dependency>
    <dependency>
      <groupId>org.junit.jupiter</groupId>
      <artifactId>junit-jupiter-params</artifactId>
      <version>5.4.2</version> <!-- {x-version-update;org.junit.jupiter:junit-jupiter-params;external_dependency} -->
      <scope>test</scope>
    </dependency>
    <dependency>
      <groupId>org.slf4j</groupId>
      <artifactId>slf4j-simple</artifactId>
      <version>1.7.25</version> <!-- {x-version-update;org.slf4j:slf4j-simple;external_dependency} -->
      <scope>test</scope>
    </dependency>
    <dependency>
      <groupId>org.mockito</groupId>
      <artifactId>mockito-core</artifactId>
      <version>3.0.0</version> <!-- {x-version-update;org.mockito:mockito-core;external_dependency} -->
      <scope>test</scope>
    </dependency>
  </dependencies>
</project><|MERGE_RESOLUTION|>--- conflicted
+++ resolved
@@ -13,11 +13,7 @@
 
   <groupId>com.azure</groupId>
   <artifactId>azure-core-amqp</artifactId>
-<<<<<<< HEAD
-  <version>1.0.0-beta.9</version> <!-- {x-version-update;com.azure:azure-core-amqp;current} -->
-=======
   <version>1.0.1</version> <!-- {x-version-update;com.azure:azure-core-amqp;current} -->
->>>>>>> 0f276126
   <packaging>jar</packaging>
 
   <name>Microsoft Azure Java Core AMQP Library</name>
@@ -61,11 +57,7 @@
     <dependency>
       <groupId>com.azure</groupId>
       <artifactId>azure-core</artifactId>
-<<<<<<< HEAD
-      <version>1.2.0-beta.1</version> <!-- {x-version-update;unreleased_com.azure:azure-core;dependency} -->
-=======
       <version>1.2.0</version> <!-- {x-version-update;com.azure:azure-core;dependency} -->
->>>>>>> 0f276126
     </dependency>
     <dependency>
       <groupId>com.microsoft.azure</groupId>
