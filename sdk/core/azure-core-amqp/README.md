--- conflicted
+++ resolved
@@ -48,11 +48,7 @@
 <dependency>
     <groupId>com.azure</groupId>
     <artifactId>azure-core-amqp</artifactId>
-<<<<<<< HEAD
-    <version>2.5.0</version>
-=======
     <version>2.5.2</version>
->>>>>>> 8d609db9
 </dependency>
 ```
 [//]: # ({x-version-update-end})
