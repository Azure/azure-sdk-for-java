--- conflicted
+++ resolved
@@ -16,11 +16,7 @@
 <dependency>
     <groupId>com.azure</groupId>
     <artifactId>azure-core-amqp</artifactId>
-<<<<<<< HEAD
-    <version>2.2.0-beta.1</version>
-=======
-    <version>2.0.5</version>
->>>>>>> 51c233b7
+    <version>2.2.0-beta.2</version>
 </dependency>
 ```
 [//]: # ({x-version-update-end})
