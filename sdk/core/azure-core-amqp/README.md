--- conflicted
+++ resolved
@@ -15,11 +15,7 @@
 <dependency>
     <groupId>com.azure</groupId>
     <artifactId>azure-core-amqp</artifactId>
-<<<<<<< HEAD
-    <version>1.0.0-preview.3</version>
-=======
     <version>1.0.0-preview.5</version>
->>>>>>> f9b68898
 </dependency>
 ```
 
