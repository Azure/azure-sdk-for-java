--- conflicted
+++ resolved
@@ -94,7 +94,6 @@
      * The name of the entity that published a message.
      */
     PUBLISHER_ANNOTATION_NAME("x-opt-publisher"),
-<<<<<<< HEAD
 
     /**
      * The published sequence number when a message was sent from an idempotent producer.
@@ -111,7 +110,6 @@
      */
     PRODUCER_ID_ANNOTATION_NAME("com.microsoft:producer-id");
 
-=======
     /**
      * The name representing scheduled enqueue time.
      */
@@ -141,7 +139,6 @@
      * The identifier for deadletter reason.
      */
     DEAD_LETTER_REASON_ANNOTATION_NAME("DeadLetterReason");
->>>>>>> e7a4da66
 
     private static final Map<String, AmqpMessageConstant> RESERVED_CONSTANTS_MAP = new HashMap<>();
     private final String constant;
