--- conflicted
+++ resolved
@@ -17,11 +17,7 @@
 import java.time.Duration;
 import java.util.concurrent.ConcurrentLinkedQueue;
 import java.util.concurrent.RejectedExecutionException;
-<<<<<<< HEAD
-import java.util.concurrent.atomic.AtomicBoolean;
-=======
 import java.util.concurrent.atomic.AtomicInteger;
->>>>>>> 142f6f21
 
 /**
  * {@link Reactor} is not thread-safe - all calls to {@link Proton} APIs should be on the Reactor Thread. {@link
@@ -47,11 +43,7 @@
     private final Pipe ioSignal;
     private final ConcurrentLinkedQueue<Work> workQueue;
     private final WorkScheduler workScheduler;
-<<<<<<< HEAD
-    private final AtomicBoolean dequeueInProgress = new AtomicBoolean();
-=======
     private final AtomicInteger wip = new AtomicInteger();
->>>>>>> 142f6f21
 
     public ReactorDispatcher(final Reactor reactor) throws IOException {
         this.reactor = reactor;
@@ -123,37 +115,6 @@
     private final class WorkScheduler implements Callback {
         @Override
         public void run(Selectable selectable) {
-<<<<<<< HEAD
-            if (dequeueInProgress.getAndSet(true)) {
-                return;
-            }
-
-            try {
-                try {
-                    ByteBuffer oneKbByteBuffer = ByteBuffer.allocate(1024);
-                    while (ioSignal.source().read(oneKbByteBuffer) > 0) {
-                        // read until the end of the stream
-                        oneKbByteBuffer = ByteBuffer.allocate(1024);
-                    }
-                } catch (ClosedChannelException ignorePipeClosedDuringReactorShutdown) {
-                    logger.info("WorkScheduler.run() failed with an error. Can be ignored.",
-                        ignorePipeClosedDuringReactorShutdown);
-                } catch (IOException ioException) {
-                    throw logger.logExceptionAsError(new RuntimeException(
-                        String.format("WorkScheduler.run() failed with an error: %s", ioException), ioException));
-                }
-
-                Work topWork;
-                while ((topWork = workQueue.poll()) != null) {
-                    if (topWork.delay != null) {
-                        reactor.schedule((int) topWork.delay.toMillis(), topWork.dispatchHandler);
-                    } else {
-                        topWork.dispatchHandler.onTimerTask(null);
-                    }
-                }
-            } finally {
-                dequeueInProgress.set(false);
-=======
             // If there are multiple threads that enter this, they'll have incremented the wip number, and we'll know
             // how many were 'missed'.
             if (wip.getAndIncrement() != 0) {
@@ -189,7 +150,6 @@
                 // If there are multiple threads that tried to enter this, we would have missed some, so we'll go back
                 // through the loop until we have not missed any other work.
                 missed = wip.addAndGet(-missed);
->>>>>>> 142f6f21
             }
         }
     }
