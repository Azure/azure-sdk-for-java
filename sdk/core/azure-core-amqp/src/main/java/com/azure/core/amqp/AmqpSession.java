// Copyright (c) Microsoft Corporation. All rights reserved.
// Licensed under the MIT License.

package com.azure.core.amqp;

import com.azure.core.amqp.exception.AmqpException;
import com.azure.core.util.AsyncCloseable;
import reactor.core.Disposable;
import reactor.core.publisher.Flux;
import reactor.core.publisher.Mono;

import java.time.Duration;

/**
 * An AMQP session representing bidirectional communication that supports multiple {@link AmqpLink AMQP links}.
 */
public interface AmqpSession extends Disposable, AsyncCloseable {
    /**
     * Gets the name for this AMQP session.
     *
     * @return The name for the AMQP session.
     */
    String getSessionName();

    /**
     * Gets the operation timeout for starting the AMQP session.
     *
     * @return The timeout for starting the AMQP session.
     */
    Duration getOperationTimeout();

    /**
     * Creates a new AMQP link that publishes events to the message broker.
     *
     * @param linkName Name of the link.
     * @param entityPath The entity path this link connects to when producing events.
     * @param timeout Timeout required for creating and opening AMQP link.
     * @param retryPolicy The retry policy to use when sending messages.
     *
     * @return A newly created AMQP link.
     */
    Mono<AmqpLink> createProducer(String linkName, String entityPath, Duration timeout, AmqpRetryPolicy retryPolicy);

    /**
     * Creates a new AMQP link that consumes events from the message broker.
     *
     * @param linkName Name of the link.
     * @param entityPath The entity path this link connects to, so that it may read events from the message broker.
     * @param timeout Timeout required for creating and opening an AMQP link.
     * @param retryPolicy The retry policy to use when consuming messages.
     *
     * @return A newly created AMQP link.
     */
    Mono<AmqpLink> createConsumer(String linkName, String entityPath, Duration timeout, AmqpRetryPolicy retryPolicy);

    /**
     * Removes an {@link AmqpLink} with the given {@code linkName}.
     *
     * @param linkName Name of the link to remove.
     *
     * @return {@code true} if the link was removed; {@code false} otherwise.
     */
    boolean removeLink(String linkName);

    /**
     * Gets the endpoint states for the AMQP session. {@link AmqpException AmqpExceptions} that occur on the link are
     * reported in the connection state. When the stream terminates, the session is closed.
     *
     * @return A stream of endpoint states for the AMQP session.
     */
    Flux<AmqpEndpointState> getEndpointStates();

    /**
     * Creates the transaction on the message broker.
     *
     * @return A newly created AMQPTransaction.
     */
    Mono<AmqpTransaction> createTransaction();

    /**
     * Commit the transaction on the message broker.
     *
     * @param transaction to commit.
     * @return A completable mono.
     */
    Mono<Void> commitTransaction(AmqpTransaction transaction);

    /**
     * Rollback the transaction on the message broker.
     *
     * @param transaction to rollback
     * @return A completable mono.
     */
    Mono<Void> rollbackTransaction(AmqpTransaction transaction);

<<<<<<< HEAD
    /**
     * Creates the {@link AmqpTransactionCoordinator} on the {@link AmqpSession} which is used to create/commit or
     * rollback the transaction. A transaction can span over one or more message broker entities. The interface
     * {@link AmqpSession} provides default implementation for back-word compatibility but it throws
     * {@link RuntimeException} to warn what that an implementing class must override and provide implementation of this
     * API. Azure SDK already provides implementation for this API.
     *
     * @return newly created {@link AmqpTransactionCoordinator}.
     * @throws UnsupportedOperationException Indicting implementation not found error. Azure SDK should provide
     * implementation of this API but if runtime is not able to find it in its classpath or version mismatch can cause
     * this exception.
     *
     * @see <a href="https://docs.oasis-open.org/amqp/core/v1.0/os/amqp-core-transactions-v1.0-os.html#section-coordination">Transaction Coordination</a>
     */
    default Mono<? extends AmqpTransactionCoordinator> getOrCreateTransactionCoordinator() {
        return Mono.error(new UnsupportedOperationException("Implementation not found error."));
=======
    @Override
    default Mono<Void> closeAsync() {
        return Mono.fromRunnable(() -> dispose());
>>>>>>> 00bfb69d
    }
}<|MERGE_RESOLUTION|>--- conflicted
+++ resolved
@@ -93,7 +93,6 @@
      */
     Mono<Void> rollbackTransaction(AmqpTransaction transaction);
 
-<<<<<<< HEAD
     /**
      * Creates the {@link AmqpTransactionCoordinator} on the {@link AmqpSession} which is used to create/commit or
      * rollback the transaction. A transaction can span over one or more message broker entities. The interface
@@ -110,10 +109,11 @@
      */
     default Mono<? extends AmqpTransactionCoordinator> getOrCreateTransactionCoordinator() {
         return Mono.error(new UnsupportedOperationException("Implementation not found error."));
-=======
+    }
+
     @Override
     default Mono<Void> closeAsync() {
         return Mono.fromRunnable(() -> dispose());
->>>>>>> 00bfb69d
+
     }
 }