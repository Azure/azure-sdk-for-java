// Copyright (c) Microsoft Corporation. All rights reserved.
// Licensed under the MIT License.

package com.azure.core.amqp.implementation.handler;

import com.azure.core.amqp.exception.AmqpErrorContext;
import com.azure.core.amqp.exception.LinkErrorContext;
import com.azure.core.amqp.implementation.ClientConstants;
import com.azure.core.amqp.implementation.ExceptionUtil;
import com.azure.core.util.logging.ClientLogger;
import org.apache.qpid.proton.amqp.transport.ErrorCondition;
import org.apache.qpid.proton.engine.EndpointState;
import org.apache.qpid.proton.engine.Event;
import org.apache.qpid.proton.engine.Link;

import static com.azure.core.amqp.implementation.AmqpErrorCode.TRACKING_ID_PROPERTY;

abstract class LinkHandler extends Handler {

    private final String entityPath;
    ClientLogger logger;

    LinkHandler(String connectionId, String hostname, String entityPath, ClientLogger logger) {
        super(connectionId, hostname);
        this.entityPath = entityPath;
        this.logger = logger;
    }

    @Override
    public void onLinkLocalClose(Event event) {
        final Link link = event.getLink();
        final ErrorCondition condition = link.getCondition();

        logger.info("onLinkLocalClose connectionId[{}], linkName[{}], errorCondition[{}], errorDescription[{}]",
            getConnectionId(), link.getName(),
            condition != null ? condition.getCondition() : ClientConstants.NOT_APPLICABLE,
            condition != null ? condition.getDescription() : ClientConstants.NOT_APPLICABLE);
    }

    @Override
    public void onLinkRemoteClose(Event event) {
        final Link link = event.getLink();
        final ErrorCondition condition = link.getRemoteCondition();

        logger.info("onLinkRemoteClose connectionId[{}], linkName[{}], errorCondition[{}], errorDescription[{}]",
            getConnectionId(), link.getName(),
            condition != null ? condition.getCondition() : ClientConstants.NOT_APPLICABLE,
            condition != null ? condition.getDescription() : ClientConstants.NOT_APPLICABLE);

        handleRemoteLinkClosed(event);
    }

    @Override
    public void onLinkRemoteDetach(Event event) {
        final Link link = event.getLink();
        final ErrorCondition condition = link.getCondition();

        logger.info("onLinkRemoteClose connectionId[{}], linkName[{}], errorCondition[{}], errorDescription[{}]",
            getConnectionId(), link.getName(),
            condition != null ? condition.getCondition() : ClientConstants.NOT_APPLICABLE,
            condition != null ? condition.getDescription() : ClientConstants.NOT_APPLICABLE);

        handleRemoteLinkClosed(event);
    }

    @Override
    public void onLinkFinal(Event event) {
<<<<<<< HEAD
        logger.info("onLinkFinal clientName[{}], linkName[{}]", getConnectionId(), event.getLink().getName());
=======
        logger.info("onLinkFinal connectionId[{}],  linkName[{}]", getConnectionId(), event.getLink().getName());
>>>>>>> c4a53cec
        close();
    }

    public AmqpErrorContext getErrorContext(Link link) {
        final String referenceId;
        if (link.getRemoteProperties() != null && link.getRemoteProperties().containsKey(TRACKING_ID_PROPERTY)) {
            referenceId = link.getRemoteProperties().get(TRACKING_ID_PROPERTY).toString();
        } else {
            referenceId = link.getName();
        }

        return new LinkErrorContext(getHostname(), entityPath, referenceId, link.getCredit());
    }

    private void processOnClose(Link link, ErrorCondition condition) {
        logger.info("processOnClose connectionId[{}], linkName[{}], errorCondition[{}], errorDescription[{}]",
            getConnectionId(), link.getName(),
            condition != null ? condition.getCondition() : ClientConstants.NOT_APPLICABLE,
            condition != null ? condition.getDescription() : ClientConstants.NOT_APPLICABLE);

        if (condition != null && condition.getCondition() != null) {
            final Throwable exception = ExceptionUtil.toException(condition.getCondition().toString(),
                condition.getDescription(), getErrorContext(link));

            onNext(exception);
        }

        onNext(EndpointState.CLOSED);
    }

    private void handleRemoteLinkClosed(final Event event) {
        final Link link = event.getLink();
        final ErrorCondition condition = link.getRemoteCondition();

        if (link.getLocalState() != EndpointState.CLOSED) {
            link.setCondition(condition);
            link.close();
        }

        processOnClose(link, condition);
    }
}<|MERGE_RESOLUTION|>--- conflicted
+++ resolved
@@ -65,11 +65,7 @@
 
     @Override
     public void onLinkFinal(Event event) {
-<<<<<<< HEAD
-        logger.info("onLinkFinal clientName[{}], linkName[{}]", getConnectionId(), event.getLink().getName());
-=======
         logger.info("onLinkFinal connectionId[{}],  linkName[{}]", getConnectionId(), event.getLink().getName());
->>>>>>> c4a53cec
         close();
     }
 
