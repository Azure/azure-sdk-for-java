--- conflicted
+++ resolved
@@ -19,11 +19,7 @@
     private final String linkName;
     private final String entityPath;
     private final AtomicBoolean isFirstFlow = new AtomicBoolean(true);
-<<<<<<< HEAD
-    private final AtomicBoolean isClosed = new AtomicBoolean();
-=======
     private final AtomicBoolean isTerminated = new AtomicBoolean();
->>>>>>> 142f6f21
     private final Sinks.Many<Integer> creditProcessor = Sinks.many().unicast().onBackpressureBuffer();
     private final Sinks.Many<Delivery> deliveryProcessor = Sinks.many().multicast().onBackpressureBuffer();
 
@@ -47,11 +43,7 @@
 
     @Override
     public void close() {
-<<<<<<< HEAD
-        if (isClosed.getAndSet(true)) {
-=======
         if (isTerminated.getAndSet(true)) {
->>>>>>> 142f6f21
             return;
         }
 
