--- conflicted
+++ resolved
@@ -5,13 +5,6 @@
 
 public final class ClientConstants {
     public static final String NOT_APPLICABLE = "n/a";
-<<<<<<< HEAD
-    public static final String PRODUCT_NAME = "azsdk-java-eventhubs";
-    // {x-version-update-start;com.azure:azure-messaging-eventhubs;current}
-    public static final String CURRENT_JAVA_CLIENT_VERSION = "5.0.0-beta.7";
-    // {x-version-update-end}
-=======
->>>>>>> 0f276126
     public static final String PLATFORM_INFO = getOSInformation();
     public static final String FRAMEWORK_INFO = getFrameworkInfo();
 
