// Copyright (c) Microsoft Corporation. All rights reserved.
// Licensed under the MIT License.

package com.azure.core.amqp.implementation;

import com.azure.core.amqp.AmqpRetryOptions;
import com.azure.core.amqp.AmqpRetryPolicy;
import com.azure.core.amqp.ExponentialAmqpRetryPolicy;
import com.azure.core.amqp.FixedAmqpRetryPolicy;
import com.azure.core.amqp.exception.AmqpException;
import com.azure.core.util.logging.ClientLogger;
import reactor.core.publisher.Flux;
import reactor.core.publisher.Mono;
import reactor.util.retry.Retry;
import reactor.util.retry.RetryBackoffSpec;

import java.time.Duration;
import java.util.Locale;
import java.util.concurrent.TimeoutException;

/**
 * Helper class to help with retry policies.
 */
<<<<<<< HEAD
public class RetryUtil {
=======
public final class RetryUtil {
>>>>>>> f18c24c1
    private static final double JITTER_FACTOR = 0.08;
    // Base sleep wait time.
    private static final Duration SERVER_BUSY_WAIT_TIME = Duration.ofSeconds(4);

    private static final ClientLogger LOGGER = new ClientLogger(RetryUtil.class);

    // So this class can't be instantiated.
    private RetryUtil() {
    }

    /**
     * Given a set of {@link AmqpRetryOptions options}, creates the appropriate retry policy.
     *
     * @param options A set of options used to configure the retry policy.
     *
     * @return A new retry policy configured with the given {@code options}.
     * @throws IllegalArgumentException If {@link AmqpRetryOptions#getMode()} is not a supported mode.
     */
    public static AmqpRetryPolicy getRetryPolicy(AmqpRetryOptions options) {
        switch (options.getMode()) {
            case FIXED:
                return new FixedAmqpRetryPolicy(options);
            case EXPONENTIAL:
                return new ExponentialAmqpRetryPolicy(options);
            default:
                throw new IllegalArgumentException(
                    String.format(Locale.ROOT, "Mode is not supported: %s", options.getMode()));
        }
    }

    /**
     * Given a {@link Flux} will apply the retry policy to it when the operation times out.
     *
     * @param source The publisher to apply the retry policy to.
     *
     * @return A publisher that returns the results of the {@link Flux} if any of the retry attempts are successful.
     *     Otherwise, propagates a {@link TimeoutException}.
     */
    public static <T> Flux<T> withRetry(Flux<T> source, AmqpRetryOptions retryOptions, String timeoutMessage) {
        return source.timeout(retryOptions.getTryTimeout())
            .retryWhen(createRetry(retryOptions))
            .doOnError(error -> LOGGER.error(timeoutMessage, error));
    }

    /**
     * Given a {@link Mono} will apply the retry policy to it when the operation times out.
     *
     * @param source The publisher to apply the retry policy to.
     *
     * @return A publisher that returns the results of the {@link Flux} if any of the retry attempts are successful.
     *     Otherwise, propagates a {@link TimeoutException}.
     */
    public static <T> Mono<T> withRetry(Mono<T> source, AmqpRetryOptions retryOptions, String timeoutMessage) {
        return source.timeout(retryOptions.getTryTimeout())
            .retryWhen(createRetry(retryOptions))
            .doOnError(error -> LOGGER.error(timeoutMessage, error));
    }

    static Retry createRetry(AmqpRetryOptions options) {
        final Duration delay = options.getDelay().plus(SERVER_BUSY_WAIT_TIME);
        final RetryBackoffSpec retrySpec;
        switch (options.getMode()) {
            case FIXED:
                retrySpec = Retry.fixedDelay(options.getMaxRetries(), delay);
                break;
            case EXPONENTIAL:
                retrySpec = Retry.backoff(options.getMaxRetries(), delay);
                break;
            default:
                LOGGER.warning("Unknown: '{}'. Using exponential delay. Delay: {}. Max Delay: {}. Max Retries: {}.",
                    options.getMode(), options.getDelay(), options.getMaxDelay(), options.getMaxRetries());
                retrySpec = Retry.backoff(options.getMaxRetries(), delay);
                break;
        }

        return retrySpec.jitter(JITTER_FACTOR)
            .maxBackoff(options.getMaxDelay())
            .filter(error -> error instanceof TimeoutException
                || (error instanceof AmqpException && ((AmqpException) error).isTransient()));
    }
}<|MERGE_RESOLUTION|>--- conflicted
+++ resolved
@@ -21,11 +21,7 @@
 /**
  * Helper class to help with retry policies.
  */
-<<<<<<< HEAD
-public class RetryUtil {
-=======
 public final class RetryUtil {
->>>>>>> f18c24c1
     private static final double JITTER_FACTOR = 0.08;
     // Base sleep wait time.
     private static final Duration SERVER_BUSY_WAIT_TIME = Duration.ofSeconds(4);
