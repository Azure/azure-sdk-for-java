--- conflicted
+++ resolved
@@ -8,11 +8,7 @@
 import com.azure.core.amqp.AmqpExceptionHandler;
 import com.azure.core.amqp.AmqpRetryPolicy;
 import com.azure.core.amqp.AmqpSession;
-<<<<<<< HEAD
-import com.azure.core.amqp.CBSNode;
-=======
 import com.azure.core.amqp.ClaimsBasedSecurityNode;
->>>>>>> b7dc7a9c
 import com.azure.core.amqp.implementation.handler.ConnectionHandler;
 import com.azure.core.amqp.implementation.handler.SessionHandler;
 import com.azure.core.util.logging.ClientLogger;
@@ -153,8 +149,8 @@
         }
 
         return connectionMono.map(connection -> sessionMap.computeIfAbsent(sessionName, key -> {
-            final SessionHandler handler = handlerProvider.createSessionHandler(connectionId, getFullyQualifiedNamespace(),
-                sessionName, connectionOptions.getRetry().getTryTimeout());
+            final SessionHandler handler = handlerProvider.createSessionHandler(connectionId,
+                getFullyQualifiedNamespace(), sessionName, connectionOptions.getRetry().getTryTimeout());
             final Session session = connection.session();
 
             BaseHandler.setHandler(session, handler);
