// Copyright (c) Microsoft Corporation. All rights reserved.
// Licensed under the MIT License.

package com.azure.core.amqp.implementation;

import com.azure.core.amqp.AmqpConnection;
import com.azure.core.amqp.AmqpEndpointState;
import com.azure.core.amqp.AmqpRetryPolicy;
import com.azure.core.amqp.AmqpSession;
import com.azure.core.amqp.AmqpShutdownSignal;
import com.azure.core.amqp.ClaimsBasedSecurityNode;
import com.azure.core.amqp.implementation.handler.ConnectionHandler;
import com.azure.core.amqp.implementation.handler.SessionHandler;
import com.azure.core.util.logging.ClientLogger;
import org.apache.qpid.proton.engine.BaseHandler;
import org.apache.qpid.proton.engine.Connection;
import org.apache.qpid.proton.engine.Session;
import org.apache.qpid.proton.message.Message;
import org.apache.qpid.proton.reactor.Reactor;
import reactor.core.Disposable;
import reactor.core.Disposables;
import reactor.core.publisher.DirectProcessor;
import reactor.core.publisher.Flux;
import reactor.core.publisher.FluxSink;
import reactor.core.publisher.Mono;
import reactor.core.publisher.ReplayProcessor;

import java.io.IOException;
import java.util.Map;
import java.util.Objects;
import java.util.concurrent.ConcurrentHashMap;
import java.util.concurrent.ConcurrentMap;
import java.util.concurrent.atomic.AtomicBoolean;

public class ReactorConnection implements AmqpConnection {
    private static final String CBS_SESSION_NAME = "cbs-session";
    private static final String CBS_ADDRESS = "$cbs";
    private static final String CBS_LINK_NAME = "cbs";

    private final ClientLogger logger = new ClientLogger(ReactorConnection.class);
    private final ConcurrentMap<String, SessionSubscription> sessionMap = new ConcurrentHashMap<>();

    private final AtomicBoolean hasConnection = new AtomicBoolean();
    private final AtomicBoolean isDisposed = new AtomicBoolean();
    private final DirectProcessor<AmqpShutdownSignal> shutdownSignals = DirectProcessor.create();
    private final ReplayProcessor<AmqpEndpointState> endpointStates =
        ReplayProcessor.cacheLastOrDefault(AmqpEndpointState.UNINITIALIZED);
    private FluxSink<AmqpEndpointState> endpointStatesSink = endpointStates.sink(FluxSink.OverflowStrategy.BUFFER);

    private final String connectionId;
    private final Mono<Connection> connectionMono;
    private final ConnectionHandler handler;
    private final ReactorHandlerProvider handlerProvider;
    private final TokenManagerProvider tokenManagerProvider;
    private final MessageSerializer messageSerializer;
    private final ConnectionOptions connectionOptions;
    private final ReactorProvider reactorProvider;
    private final Disposable.Composite subscriptions;
    private final AmqpRetryPolicy retryPolicy;

    private ReactorExecutor executor;
    //TODO (conniey): handle failures and recreating the Reactor. Resubscribing the handlers, etc.
    private ReactorExceptionHandler reactorExceptionHandler;

    private volatile ClaimsBasedSecurityChannel cbsChannel;
    private volatile Connection connection;

    /**
     * Creates a new AMQP connection that uses proton-j.
     *
     * @param connectionId Identifier for the connection.
     * @param connectionOptions A set of options used to create the AMQP connection.
     * @param reactorProvider Provides proton-j Reactor instances.
     * @param handlerProvider Provides {@link BaseHandler} to listen to proton-j reactor events.
     * @param tokenManagerProvider Provides the appropriate token manager to authorize with CBS node.
     * @param messageSerializer Serializer to translate objects to and from proton-j {@link Message messages}.
     * @param product The name of the product this connection is created for.
     * @param clientVersion The version of the client library creating the connection.
     */
    public ReactorConnection(String connectionId, ConnectionOptions connectionOptions, ReactorProvider reactorProvider,
<<<<<<< HEAD
                             ReactorHandlerProvider handlerProvider, TokenManagerProvider tokenManagerProvider,
                             MessageSerializer messageSerializer, String product, String clientVersion) {
=======
        ReactorHandlerProvider handlerProvider, TokenManagerProvider tokenManagerProvider,
        MessageSerializer messageSerializer, String product, String clientVersion) {
>>>>>>> 174756db

        this.connectionOptions = connectionOptions;
        this.reactorProvider = reactorProvider;
        this.connectionId = connectionId;
        this.handlerProvider = handlerProvider;
        this.tokenManagerProvider = Objects.requireNonNull(tokenManagerProvider,
            "'tokenManagerProvider' cannot be null.");
        this.messageSerializer = messageSerializer;
        this.handler = handlerProvider.createConnectionHandler(connectionId,
            connectionOptions.getFullyQualifiedNamespace(), connectionOptions.getTransportType(),
            connectionOptions.getProxyOptions(), product, clientVersion);
        this.retryPolicy = RetryUtil.getRetryPolicy(connectionOptions.getRetry());

        this.connectionMono = Mono.fromCallable(this::getOrCreateConnection)
            .doOnSubscribe(c -> hasConnection.set(true));

        this.subscriptions = Disposables.composite(
            this.handler.getEndpointStates().subscribe(
                state -> {
                    logger.verbose("Connection state: {}", state);
                    endpointStatesSink.next(AmqpEndpointStateUtil.getConnectionState(state));
                }, error -> {
                    logger.error("connectionId[{}] Error occurred in connection endpoint.", connectionId, error);
                    endpointStatesSink.error(error);
                }, () -> {
                    endpointStatesSink.next(AmqpEndpointState.CLOSED);
                    endpointStatesSink.complete();
                }),

            this.handler.getErrors().subscribe(error -> {
                logger.error("connectionId[{}] Error occurred in connection handler.", connectionId, error);
                endpointStatesSink.error(error);
            }));
    }

    /**
     * {@inheritDoc}
     */
    @Override
    public Flux<AmqpEndpointState> getEndpointStates() {
        return endpointStates;
    }

    @Override
    public Flux<AmqpShutdownSignal> getShutdownSignals() {
        return shutdownSignals;
    }

    /**
     * {@inheritDoc}
     */
    @Override
    public Mono<ClaimsBasedSecurityNode> getClaimsBasedSecurityNode() {
        if (isDisposed()) {
            return Mono.error(logger.logExceptionAsError(new IllegalStateException(
                "Connection is disposed. Cannot get CBS node.")));
        }

        final Mono<ClaimsBasedSecurityNode> cbsNodeMono = RetryUtil.withRetry(
            getEndpointStates().takeUntil(x -> x == AmqpEndpointState.ACTIVE),
            connectionOptions.getRetry().getTryTimeout(), retryPolicy)
            .then(Mono.fromCallable(this::getOrCreateCBSNode));

        return hasConnection.get()
            ? cbsNodeMono
            : connectionMono.then(cbsNodeMono);
    }

    @Override
    public String getId() {
        return connectionId;
    }

    /**
     * {@inheritDoc}
     */
    @Override
    public String getFullyQualifiedNamespace() {
        return handler.getHostname();
    }

    /**
     * {@inheritDoc}
     */
    @Override
    public int getMaxFrameSize() {
        return handler.getMaxFrameSize();
    }

    /**
     * {@inheritDoc}
     */
    @Override
    public Map<String, Object> getConnectionProperties() {
        return handler.getConnectionProperties();
    }

    /**
     * {@inheritDoc}
     */
    @Override
    public Mono<AmqpSession> createSession(String sessionName) {
        if (isDisposed()) {
            return Mono.error(logger.logExceptionAsError(new IllegalStateException(String.format(
                "connectionId[%s]: Connection is disposed. Cannot create session '%s'.", connectionId, sessionName))));
        }

        final SessionSubscription existing = sessionMap.get(sessionName);
        if (existing != null) {
            return Mono.just(existing.getSession());
        }

        return connectionMono.map(connection -> {
            final SessionSubscription sessionSubscription = sessionMap.computeIfAbsent(sessionName, key -> {
                final SessionHandler handler = handlerProvider.createSessionHandler(connectionId,
                    getFullyQualifiedNamespace(), key, connectionOptions.getRetry().getTryTimeout());
                final Session session = connection.session();

                BaseHandler.setHandler(session, handler);
                final AmqpSession amqpSession = createSession(key, session, handler);
                final Disposable subscription = amqpSession.getEndpointStates()
                    .subscribe(state -> {
                    }, error -> {
                            logger.info("sessionName[{}]: Error occurred. Removing and disposing session.",
                                sessionName, error);
                            removeSession(key);
                        }, () -> {
                            logger.info("sessionName[{}]: Complete. Removing and disposing session.", sessionName);
                            removeSession(key);
                        });

                return new SessionSubscription(amqpSession, subscription);
            });

            return sessionSubscription.getSession();
        });
    }

    /**
     * Creates a new AMQP session with the given parameters.
     *
     * @param sessionName Name of the AMQP session.
     * @param session The reactor session associated with this session.
     * @param handler Session handler for the reactor session.
     *
     * @return A new instance of AMQP session.
     */
    protected AmqpSession createSession(String sessionName, Session session, SessionHandler handler) {
        return new ReactorSession(session, handler, sessionName, reactorProvider, handlerProvider,
            getClaimsBasedSecurityNode(), tokenManagerProvider, messageSerializer,
            connectionOptions.getRetry().getTryTimeout());
    }

    /**
     * {@inheritDoc}
     */
    @Override
    public boolean removeSession(String sessionName) {
        if (sessionName == null) {
            return false;
        }

        final SessionSubscription removed = sessionMap.remove(sessionName);

        if (removed != null) {
            removed.dispose();
        }

        return removed != null;
    }

    @Override
    public boolean isDisposed() {
        return isDisposed.get();
    }

    /**
     * {@inheritDoc}
     */
    @Override
    public void dispose() {
        if (isDisposed.getAndSet(true)) {
            return;
        }

        subscriptions.dispose();
        endpointStatesSink.complete();

        final String[] keys = sessionMap.keySet().toArray(new String[0]);
        for (String key : keys) {
            removeSession(key);
        }

        if (executor != null) {
            executor.close();
        }
    }

    /**
     * Gets the AMQP connection for this instance.
     *
     * @return The AMQP connection.
     */
    protected Mono<Connection> getReactorConnection() {
        return connectionMono;
    }

    /**
     * Creates a bidirectional link between the message broker and the client.
     *
     * @param sessionName Name of the session.
     * @param linkName Name of the link.
     * @param entityPath Address to the message broker.
     *
     * @return A new {@link RequestResponseChannel} to communicate with the message broker.
     */
    protected Mono<RequestResponseChannel> createRequestResponseChannel(String sessionName, String linkName,
        String entityPath) {
        final Flux<RequestResponseChannel> createChannel = createSession(sessionName)
            .cast(ReactorSession.class)
            .map(reactorSession -> new RequestResponseChannel(getId(), getFullyQualifiedNamespace(), linkName,
                entityPath, reactorSession.session(), connectionOptions.getRetry(), handlerProvider, reactorProvider,
                messageSerializer)).repeat();

        return createChannel.subscribeWith(new AmqpChannelProcessor<>(connectionId, entityPath,
            channel -> channel.getEndpointStates(), retryPolicy,
            new ClientLogger(RequestResponseChannel.class + "<" + sessionName + ">")));
    }

    private synchronized ClaimsBasedSecurityNode getOrCreateCBSNode() {
        if (cbsChannel == null) {
            logger.info("Setting CBS channel.");

            cbsChannel = new ClaimsBasedSecurityChannel(
                createRequestResponseChannel(CBS_SESSION_NAME, CBS_LINK_NAME, CBS_ADDRESS),
                connectionOptions.getTokenCredential(), connectionOptions.getAuthorizationType(),
                connectionOptions.getRetry());
        }

        return cbsChannel;
    }

    private synchronized Connection getOrCreateConnection() throws IOException {
        if (connection == null) {
            logger.info("Creating and starting connection to {}:{}", handler.getHostname(), handler.getProtocolPort());

            final Reactor reactor = reactorProvider.createReactor(connectionId, handler.getMaxFrameSize());
            connection = reactor.connectionToHost(handler.getHostname(), handler.getProtocolPort(), handler);

            reactorExceptionHandler = new ReactorExceptionHandler();
            executor = new ReactorExecutor(reactor, connectionOptions.getScheduler(), connectionId,
                reactorExceptionHandler, connectionOptions.getRetry().getTryTimeout(),
                connectionOptions.getFullyQualifiedNamespace());

            executor.start();
        }

        return connection;
    }

    private final class ReactorExceptionHandler extends AmqpExceptionHandler {
        private ReactorExceptionHandler() {
            super();
        }

        @Override
        public void onConnectionError(Throwable exception) {
            if (isDisposed.get()) {
                super.onConnectionError(exception);
                return;
            }

            logger.warning(
                "onReactorError connectionId[{}], hostName[{}], message[Starting new reactor], error[{}]",
                getId(), getFullyQualifiedNamespace(), exception.getMessage());

            endpointStates.onError(exception);
        }

        @Override
        void onConnectionShutdown(AmqpShutdownSignal shutdownSignal) {
            if (isDisposed()) {
                super.onConnectionShutdown(shutdownSignal);
                return;
            }

            logger.warning(
                "onReactorError connectionId[{}], hostName[{}], message[Shutting down], shutdown signal[{}]",
                getId(), getFullyQualifiedNamespace(), shutdownSignal.isInitiatedByClient(), shutdownSignal);

            if (!endpointStatesSink.isCancelled()) {
                endpointStatesSink.next(AmqpEndpointState.CLOSED);
                endpointStatesSink.complete();
            }

            dispose();
        }
    }

    private static final class SessionSubscription implements Disposable {
        private final AtomicBoolean isDisposed = new AtomicBoolean();
        private final AmqpSession session;
        private final Disposable subscription;

        private SessionSubscription(AmqpSession session, Disposable subscription) {
            this.session = session;
            this.subscription = subscription;
        }

        public Disposable getSubscription() {
            return subscription;
        }

        public AmqpSession getSession() {
            return session;
        }

        @Override
        public void dispose() {
            if (isDisposed.getAndSet(true)) {
                return;
            }

            subscription.dispose();
            session.dispose();
        }
    }
}<|MERGE_RESOLUTION|>--- conflicted
+++ resolved
@@ -78,13 +78,8 @@
      * @param clientVersion The version of the client library creating the connection.
      */
     public ReactorConnection(String connectionId, ConnectionOptions connectionOptions, ReactorProvider reactorProvider,
-<<<<<<< HEAD
-                             ReactorHandlerProvider handlerProvider, TokenManagerProvider tokenManagerProvider,
-                             MessageSerializer messageSerializer, String product, String clientVersion) {
-=======
         ReactorHandlerProvider handlerProvider, TokenManagerProvider tokenManagerProvider,
         MessageSerializer messageSerializer, String product, String clientVersion) {
->>>>>>> 174756db
 
         this.connectionOptions = connectionOptions;
         this.reactorProvider = reactorProvider;
