--- conflicted
+++ resolved
@@ -1,14 +1,9 @@
 // Copyright (c) Microsoft Corporation. All rights reserved.
 // Licensed under the MIT License.
 
-<<<<<<< HEAD
-module com.azure.amqp {
+module com.azure.core.amqp {
     requires transitive com.azure.core;
     requires transitive reactor.core;
-=======
-module com.azure.core.amqp {
-    requires com.azure.core;
->>>>>>> b200de98
 
     requires proton.j;
     requires qpid.proton.j.extensions;
