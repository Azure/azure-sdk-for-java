--- conflicted
+++ resolved
@@ -3,13 +3,10 @@
 
 package com.azure.core.amqp.models;
 
-<<<<<<< HEAD
 import java.util.List;
 import java.util.Locale;
-=======
 import org.junit.jupiter.api.Test;
 import java.nio.charset.StandardCharsets;
->>>>>>> 00bfb69d
 
 /**
  * Class contains sample code snippets that will be used in javadocs.
