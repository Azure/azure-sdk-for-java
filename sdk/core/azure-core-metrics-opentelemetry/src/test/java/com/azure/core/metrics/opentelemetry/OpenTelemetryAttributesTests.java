// Copyright (c) Microsoft Corporation. All rights reserved.
// Licensed under the MIT License.

package com.azure.core.metrics.opentelemetry;

import com.azure.core.util.TelemetryAttributes;
import com.azure.core.util.metrics.Meter;
import com.azure.core.util.metrics.MeterProvider;
import io.opentelemetry.api.common.AttributeKey;
import io.opentelemetry.api.common.Attributes;
import org.junit.jupiter.api.Test;

import java.util.Collections;
import java.util.HashMap;

import static org.junit.jupiter.api.Assertions.assertEquals;
import static org.junit.jupiter.api.Assertions.assertThrows;
import static org.junit.jupiter.api.Assertions.assertTrue;

public class OpenTelemetryAttributesTests {
    private static final MeterProvider METER_PROVIDER = new OpenTelemetryMeterProvider();
    private static final Meter METER = METER_PROVIDER.createMeter("test", null, null);

    @Test
    public void empty() {
        TelemetryAttributes attributeCollection = METER.createAttributes(Collections.emptyMap());
        assertEquals(OpenTelemetryAttributes.class, attributeCollection.getClass());
        Attributes attributes = ((OpenTelemetryAttributes) attributeCollection).get();
        assertTrue(attributes.isEmpty());
    }

    @Test
    public void addAttribute() {
        TelemetryAttributes attributeCollection = METER.createAttributes(new HashMap<String, Object>() {{
                put("string", "string-value");
                put("long", 42L);
                put("boolean", true);
                put("double", 0.42d);
                put("float", 4.2f);
                put("short", (short) 1);
                put("byte", (byte) 2);
                put("int", 3);
                put("unknown", this); // will be ignored
            }});

        assertEquals(OpenTelemetryAttributes.class, attributeCollection.getClass());
        Attributes attributes = ((OpenTelemetryAttributes) attributeCollection).get();

        assertEquals(8, attributes.size());
        assertEquals("string-value", attributes.get(AttributeKey.stringKey("string")));
        assertEquals(42L, attributes.get(AttributeKey.longKey("long")));
        assertTrue(attributes.get(AttributeKey.booleanKey("boolean")));
        assertEquals(0.42d, attributes.get(AttributeKey.doubleKey("double")));
        assertEquals(4.2d, attributes.get(AttributeKey.doubleKey("float")), 0.00001);
        assertEquals(1, attributes.get(AttributeKey.longKey("short")));
        assertEquals(2, attributes.get(AttributeKey.longKey("byte")));
        assertEquals(3, attributes.get(AttributeKey.longKey("int")));

    }

    @Test
    public void attributeMappings() {
        TelemetryAttributes attributeCollection = METER.createAttributes(new HashMap<String, Object>() {{
                put("foobar", "value");
                put("hostName", "host");
                put("entityName", "entity");
                put("entityPath", "path");
                put("errorCondition", "amqp::error::code");
                put("deliveryState", "rejected");
                put("amqpStatusCode", "no_content");
                put("amqpOperation", "peek");
<<<<<<< HEAD
=======
                put("partitionId", 42);
                put("status", "error");
                put("consumerGroup", "$Default");
>>>>>>> 8a6962b0
            }});

        assertEquals(OpenTelemetryAttributes.class, attributeCollection.getClass());
        Attributes attributes = ((OpenTelemetryAttributes) attributeCollection).get();

<<<<<<< HEAD
        assertEquals(8, attributes.size());
=======
        assertEquals(11, attributes.size());
>>>>>>> 8a6962b0
        assertEquals("value", attributes.get(AttributeKey.stringKey("foobar")));
        assertEquals("host", attributes.get(AttributeKey.stringKey("net.peer.name")));
        assertEquals("entity", attributes.get(AttributeKey.stringKey("messaging.destination")));
        assertEquals("path", attributes.get(AttributeKey.stringKey("messaging.az.entity_path")));
        assertEquals("amqp::error::code", attributes.get(AttributeKey.stringKey("amqp.error_condition")));
        assertEquals("rejected", attributes.get(AttributeKey.stringKey("amqp.delivery_state")));
        assertEquals("peek", attributes.get(AttributeKey.stringKey("amqp.operation")));
        assertEquals("no_content", attributes.get(AttributeKey.stringKey("amqp.status_code")));
<<<<<<< HEAD
=======
        assertEquals(42, attributes.get(AttributeKey.longKey("messaging.eventhubs.partition_id")));
        assertEquals("error", attributes.get(AttributeKey.stringKey("otel.status_code")));
        assertEquals("$Default", attributes.get(AttributeKey.stringKey("messaging.eventhubs.consumer_group")));
>>>>>>> 8a6962b0
    }

    @Test
    public void attributeLongMappings() {
        TelemetryAttributes attributeCollection = METER.createAttributes(Collections.singletonMap("errorCondition", 42));

        assertEquals(OpenTelemetryAttributes.class, attributeCollection.getClass());
        Attributes attributes = ((OpenTelemetryAttributes) attributeCollection).get();

        assertEquals(1, attributes.size());
        assertEquals(42, attributes.get(AttributeKey.longKey("amqp.error_condition")));
    }

    @Test
    public void addAttributeInvalid() {
        assertThrows(NullPointerException.class, () -> METER.createAttributes(null));
        assertThrows(NullPointerException.class, () -> METER.createAttributes(Collections.singletonMap("string", null)));
        assertThrows(NullPointerException.class, () -> METER.createAttributes(Collections.singletonMap(null, "foo")));
        assertThrows(NullPointerException.class, () -> METER.createAttributes(Collections.singletonMap(null, 42L)));
        assertThrows(NullPointerException.class, () -> METER.createAttributes(Collections.singletonMap(null, false)));
        assertThrows(NullPointerException.class, () -> METER.createAttributes(Collections.singletonMap(null, 0.1d)));
    }
}<|MERGE_RESOLUTION|>--- conflicted
+++ resolved
@@ -69,22 +69,15 @@
                 put("deliveryState", "rejected");
                 put("amqpStatusCode", "no_content");
                 put("amqpOperation", "peek");
-<<<<<<< HEAD
-=======
                 put("partitionId", 42);
                 put("status", "error");
                 put("consumerGroup", "$Default");
->>>>>>> 8a6962b0
             }});
 
         assertEquals(OpenTelemetryAttributes.class, attributeCollection.getClass());
         Attributes attributes = ((OpenTelemetryAttributes) attributeCollection).get();
 
-<<<<<<< HEAD
-        assertEquals(8, attributes.size());
-=======
         assertEquals(11, attributes.size());
->>>>>>> 8a6962b0
         assertEquals("value", attributes.get(AttributeKey.stringKey("foobar")));
         assertEquals("host", attributes.get(AttributeKey.stringKey("net.peer.name")));
         assertEquals("entity", attributes.get(AttributeKey.stringKey("messaging.destination")));
@@ -93,12 +86,9 @@
         assertEquals("rejected", attributes.get(AttributeKey.stringKey("amqp.delivery_state")));
         assertEquals("peek", attributes.get(AttributeKey.stringKey("amqp.operation")));
         assertEquals("no_content", attributes.get(AttributeKey.stringKey("amqp.status_code")));
-<<<<<<< HEAD
-=======
         assertEquals(42, attributes.get(AttributeKey.longKey("messaging.eventhubs.partition_id")));
         assertEquals("error", attributes.get(AttributeKey.stringKey("otel.status_code")));
         assertEquals("$Default", attributes.get(AttributeKey.stringKey("messaging.eventhubs.consumer_group")));
->>>>>>> 8a6962b0
     }
 
     @Test
