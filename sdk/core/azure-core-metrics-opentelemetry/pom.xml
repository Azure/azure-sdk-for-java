<!-- Copyright (c) Microsoft Corporation. All rights reserved.
     Licensed under the MIT License. -->
<project xmlns="http://maven.apache.org/POM/4.0.0"
         xmlns:xsi="http://www.w3.org/2001/XMLSchema-instance" xsi:schemaLocation="http://maven.apache.org/POM/4.0.0 http://maven.apache.org/xsd/maven-4.0.0.xsd">
  <modelVersion>4.0.0</modelVersion>
  <parent>
    <groupId>com.azure</groupId>
    <artifactId>azure-client-sdk-parent</artifactId>
    <version>1.7.0</version> <!-- {x-version-update;com.azure:azure-client-sdk-parent;current} -->
    <relativePath>../../parents/azure-client-sdk-parent</relativePath>
  </parent>

  <groupId>com.azure</groupId>
  <artifactId>azure-core-metrics-opentelemetry</artifactId>
<<<<<<< HEAD
  <version>1.0.0-beta.28</version> <!-- {x-version-update;com.azure:azure-core-metrics-opentelemetry;current} -->
=======
  <version>1.0.0-beta.29</version> <!-- {x-version-update;com.azure:azure-core-metrics-opentelemetry;current} -->
>>>>>>> fe2a4254

  <name>Microsoft Azure OpenTelemetry metrics plugin</name>
  <description>This package contains the OpenTelemetry metrics plugin for Azure client libraries.</description>
  <url>https://github.com/Azure/azure-sdk-for-java</url>

  <distributionManagement>
    <site>
      <id>azure-java-build-docs</id>
      <url>${site.url}/site/${project.artifactId}</url>
    </site>
  </distributionManagement>

  <scm>
    <url>scm:git:https://github.com/Azure/azure-sdk-for-java</url>
    <connection>scm:git:git@github.com:Azure/azure-sdk-for-java.git</connection>
    <tag>HEAD</tag>
  </scm>

  <properties>
    <javadoc.excludePackageNames>com.azure.json,com.azure.core.implementation*,com.azure.core.util,com.azure.core.util*,
      com.azure.core.models,com.azure.core.http,com.azure.core.http.policy,com.azure.core.http.rest,com.azure.core.exception,com.azure.core.cryptography,
      com.azure.core.credential,com.azure.core.client.traits,com.azure.core.annotation
    </javadoc.excludePackageNames>

    <checkstyle.suppressionsLocation>checkstyle-suppressions.xml</checkstyle.suppressionsLocation>

    <spotbugs.skip>false</spotbugs.skip>
    <spotbugs.excludeFilterFile>spotbugs-exclude.xml</spotbugs.excludeFilterFile>
    <animal.sniffer.skip>false</animal.sniffer.skip>
  </properties>

  <dependencies>
    <dependency>
      <groupId>io.opentelemetry</groupId>
      <artifactId>opentelemetry-api</artifactId>
      <version>1.46.0</version> <!-- {x-version-update;io.opentelemetry:opentelemetry-api;external_dependency} -->
    </dependency>
    <dependency>
      <groupId>com.azure</groupId>
      <artifactId>azure-core</artifactId>
      <version>1.56.0-beta.1</version> <!-- {x-version-update;com.azure:azure-core;current} -->
    </dependency>
    <dependency>
      <groupId>com.google.code.findbugs</groupId>
      <artifactId>jsr305</artifactId>
      <version>3.0.2</version> <!-- {x-version-update;com.google.code.findbugs:jsr305;external_dependency} -->
      <scope>provided</scope>
    </dependency>

    <!--test dependencies -->
    <dependency>
      <groupId>io.opentelemetry</groupId>
      <artifactId>opentelemetry-sdk</artifactId>
      <version>1.46.0</version> <!-- {x-version-update;io.opentelemetry:opentelemetry-sdk;external_dependency} -->
      <scope>test</scope>
    </dependency>

    <dependency>
      <groupId>io.opentelemetry</groupId>
      <artifactId>opentelemetry-sdk-testing</artifactId>
      <version>1.46.0</version> <!-- {x-version-update;io.opentelemetry:opentelemetry-sdk-testing;external_dependency} -->
      <scope>test</scope>
    </dependency>

    <dependency>
      <groupId>com.azure</groupId>
      <artifactId>azure-core-test</artifactId>
<<<<<<< HEAD
      <version>1.27.0-beta.7</version>  <!-- {x-version-update;com.azure:azure-core-test;current} -->
=======
      <version>1.27.0-beta.8</version>  <!-- {x-version-update;com.azure:azure-core-test;current} -->
>>>>>>> fe2a4254
      <scope>test</scope>
    </dependency>
    <dependency>
      <groupId>org.openjdk.jmh</groupId>
      <artifactId>jmh-core</artifactId>
      <version>1.37</version> <!-- {x-version-update;org.openjdk.jmh:jmh-core;external_dependency} -->
      <scope>test</scope>
    </dependency>
    <dependency>
      <groupId>org.openjdk.jmh</groupId>
      <artifactId>jmh-generator-annprocess</artifactId>
      <version>1.37</version> <!-- {x-version-update;org.openjdk.jmh:jmh-generator-annprocess;external_dependency} -->
      <scope>test</scope>
    </dependency>
    <dependency>
      <groupId>org.assertj</groupId>
      <artifactId>assertj-core</artifactId>
      <version>3.22.0</version>  <!-- {x-version-update;org.assertj:assertj-core;external_dependency} -->
      <scope>test</scope>
    </dependency>
    <dependency>
      <groupId>io.opentelemetry</groupId>
      <artifactId>opentelemetry-exporter-otlp</artifactId>
      <version>1.46.0</version>  <!-- {x-version-update;io.opentelemetry:opentelemetry-exporter-otlp;external_dependency} -->
      <scope>test</scope>
    </dependency>
  </dependencies>

  <build>
    <plugins>
      <plugin>
        <groupId>org.apache.maven.plugins</groupId>
        <artifactId>maven-enforcer-plugin</artifactId>
        <version>3.5.0</version> <!-- {x-version-update;org.apache.maven.plugins:maven-enforcer-plugin;external_dependency} -->
        <configuration>
          <rules>
            <bannedDependencies>
              <includes>
                <include>io.opentelemetry:opentelemetry-api:[1.46.0]</include> <!-- {x-include-update;io.opentelemetry:opentelemetry-api;external_dependency} -->
                <include>io.opentelemetry:opentelemetry-sdk:[1.46.0]</include> <!-- {x-include-update;io.opentelemetry:opentelemetry-sdk;external_dependency} -->
                <include>io.opentelemetry:opentelemetry-sdk-testing:[1.46.0]</include> <!-- {x-include-update;io.opentelemetry:opentelemetry-sdk-testing;external_dependency} -->
                <include>io.opentelemetry:opentelemetry-exporter-logging:[1.46.0]</include> <!-- {x-include-update;io.opentelemetry:opentelemetry-exporter-logging;external_dependency} -->
                <include>io.opentelemetry:opentelemetry-exporter-otlp:[1.46.0]</include> <!-- {x-include-update;io.opentelemetry:opentelemetry-exporter-otlp;external_dependency} -->
              </includes>
            </bannedDependencies>
          </rules>
        </configuration>
      </plugin>
    </plugins>
  </build>
</project><|MERGE_RESOLUTION|>--- conflicted
+++ resolved
@@ -12,11 +12,7 @@
 
   <groupId>com.azure</groupId>
   <artifactId>azure-core-metrics-opentelemetry</artifactId>
-<<<<<<< HEAD
-  <version>1.0.0-beta.28</version> <!-- {x-version-update;com.azure:azure-core-metrics-opentelemetry;current} -->
-=======
   <version>1.0.0-beta.29</version> <!-- {x-version-update;com.azure:azure-core-metrics-opentelemetry;current} -->
->>>>>>> fe2a4254
 
   <name>Microsoft Azure OpenTelemetry metrics plugin</name>
   <description>This package contains the OpenTelemetry metrics plugin for Azure client libraries.</description>
@@ -84,11 +80,7 @@
     <dependency>
       <groupId>com.azure</groupId>
       <artifactId>azure-core-test</artifactId>
-<<<<<<< HEAD
-      <version>1.27.0-beta.7</version>  <!-- {x-version-update;com.azure:azure-core-test;current} -->
-=======
       <version>1.27.0-beta.8</version>  <!-- {x-version-update;com.azure:azure-core-test;current} -->
->>>>>>> fe2a4254
       <scope>test</scope>
     </dependency>
     <dependency>
