--- conflicted
+++ resolved
@@ -35,7 +35,7 @@
     <dependency>
       <groupId>io.opentelemetry</groupId>
       <artifactId>opentelemetry-api</artifactId>
-      <version>1.19.0</version> <!-- {x-version-update;io.opentelemetry:opentelemetry-api;external_dependency} -->
+      <version>1.14.0</version> <!-- {x-version-update;io.opentelemetry:opentelemetry-api;external_dependency} -->
     </dependency>
     <dependency>
       <groupId>com.azure</groupId>
@@ -53,14 +53,14 @@
     <dependency>
       <groupId>io.opentelemetry</groupId>
       <artifactId>opentelemetry-sdk</artifactId>
-      <version>1.19.0</version> <!-- {x-version-update;io.opentelemetry:opentelemetry-sdk;external_dependency} -->
+      <version>1.14.0</version> <!-- {x-version-update;io.opentelemetry:opentelemetry-sdk;external_dependency} -->
       <scope>test</scope>
     </dependency>
 
     <dependency>
       <groupId>io.opentelemetry</groupId>
       <artifactId>opentelemetry-sdk-testing</artifactId>
-      <version>1.19.0</version> <!-- {x-version-update;io.opentelemetry:opentelemetry-sdk-testing;external_dependency} -->
+      <version>1.14.0</version> <!-- {x-version-update;io.opentelemetry:opentelemetry-sdk-testing;external_dependency} -->
       <scope>test</scope>
     </dependency>
 
@@ -79,19 +79,19 @@
     <dependency>
       <groupId>org.junit.jupiter</groupId>
       <artifactId>junit-jupiter-api</artifactId>
-      <version>5.9.1</version> <!-- {x-version-update;org.junit.jupiter:junit-jupiter-api;external_dependency} -->
+      <version>5.8.2</version> <!-- {x-version-update;org.junit.jupiter:junit-jupiter-api;external_dependency} -->
       <scope>test</scope>
     </dependency>
     <dependency>
       <groupId>org.junit.jupiter</groupId>
       <artifactId>junit-jupiter-engine</artifactId>
-      <version>5.9.1</version> <!-- {x-version-update;org.junit.jupiter:junit-jupiter-engine;external_dependency} -->
+      <version>5.8.2</version> <!-- {x-version-update;org.junit.jupiter:junit-jupiter-engine;external_dependency} -->
       <scope>test</scope>
     </dependency>
     <dependency>
       <groupId>org.mockito</groupId>
       <artifactId>mockito-core</artifactId>
-      <version>4.8.1</version> <!-- {x-version-update;org.mockito:mockito-core;external_dependency} -->
+      <version>4.5.1</version> <!-- {x-version-update;org.mockito:mockito-core;external_dependency} -->
       <scope>test</scope>
     </dependency>
     <dependency>
@@ -109,24 +109,15 @@
     <dependency>
       <groupId>org.assertj</groupId>
       <artifactId>assertj-core</artifactId>
-      <version>3.23.1</version>  <!-- {x-version-update;org.assertj:assertj-core;external_dependency} -->
+      <version>3.22.0</version>  <!-- {x-version-update;org.assertj:assertj-core;external_dependency} -->
       <scope>test</scope>
     </dependency>
     <dependency>
       <groupId>io.opentelemetry</groupId>
       <artifactId>opentelemetry-exporter-otlp</artifactId>
-      <version>1.19.0</version>  <!-- {x-version-update;io.opentelemetry:opentelemetry-exporter-otlp;external_dependency} -->
+      <version>1.14.0</version>  <!-- {x-version-update;io.opentelemetry:opentelemetry-exporter-otlp;external_dependency} -->
       <scope>test</scope>
     </dependency>
-<<<<<<< HEAD
-    <dependency>
-      <groupId>io.opentelemetry</groupId>
-      <artifactId>opentelemetry-sdk-extension-autoconfigure</artifactId>
-      <version>1.19.0-alpha</version>  <!-- {x-version-update;io.opentelemetry:opentelemetry-sdk-extension-autoconfigure;external_dependency} -->
-      <scope>test</scope>
-    </dependency>
-=======
->>>>>>> 62d29b71
   </dependencies>
 
   <build>
@@ -139,22 +130,12 @@
           <rules>
             <bannedDependencies>
               <includes>
-<<<<<<< HEAD
-                <include>io.opentelemetry:opentelemetry-api:[1.19.0]</include> <!-- {x-include-update;io.opentelemetry:opentelemetry-api;external_dependency} -->
-                <include>io.opentelemetry:opentelemetry-sdk:[1.19.0]</include> <!-- {x-include-update;io.opentelemetry:opentelemetry-sdk;external_dependency} -->
-                <include>io.opentelemetry:opentelemetry-sdk-testing:[1.19.0]</include> <!-- {x-include-update;io.opentelemetry:opentelemetry-sdk-testing;external_dependency} -->
-                <include>io.opentelemetry:opentelemetry-exporter-logging:[1.19.0]</include> <!-- {x-include-update;io.opentelemetry:opentelemetry-exporter-logging;external_dependency} -->
-                <include>io.opentelemetry:opentelemetry-exporter-otlp:[1.19.0]</include> <!-- {x-include-update;io.opentelemetry:opentelemetry-exporter-otlp;external_dependency} -->
-                <include>io.opentelemetry:opentelemetry-exporter-jaeger:[1.19.0]</include> <!-- {x-include-update;io.opentelemetry:opentelemetry-exporter-jaeger;external_dependency} -->
-                <include>io.opentelemetry:opentelemetry-sdk-extension-autoconfigure:[1.19.0-alpha]</include> <!-- {x-include-update;io.opentelemetry:opentelemetry-sdk-extension-autoconfigure;external_dependency} -->
-=======
                 <include>io.opentelemetry:opentelemetry-api:[1.14.0]</include> <!-- {x-include-update;io.opentelemetry:opentelemetry-api;external_dependency} -->
                 <include>io.opentelemetry:opentelemetry-sdk:[1.14.0]</include> <!-- {x-include-update;io.opentelemetry:opentelemetry-sdk;external_dependency} -->
                 <include>io.opentelemetry:opentelemetry-sdk-testing:[1.14.0]</include> <!-- {x-include-update;io.opentelemetry:opentelemetry-sdk-testing;external_dependency} -->
                 <include>io.opentelemetry:opentelemetry-exporter-logging:[1.14.0]</include> <!-- {x-include-update;io.opentelemetry:opentelemetry-exporter-logging;external_dependency} -->
                 <include>io.opentelemetry:opentelemetry-exporter-otlp:[1.14.0]</include> <!-- {x-include-update;io.opentelemetry:opentelemetry-exporter-otlp;external_dependency} -->
                 <include>io.opentelemetry:opentelemetry-exporter-jaeger:[1.14.0]</include> <!-- {x-include-update;io.opentelemetry:opentelemetry-exporter-jaeger;external_dependency} -->
->>>>>>> 62d29b71
               </includes>
             </bannedDependencies>
           </rules>
