--- conflicted
+++ resolved
@@ -12,11 +12,7 @@
 
   <groupId>com.azure</groupId>
   <artifactId>azure-core-tracing-opencensus</artifactId>
-<<<<<<< HEAD
-  <version>1.0.0-beta.6</version> <!-- {x-version-update;com.azure:azure-core-tracing-opencensus;current} -->
-=======
   <version>1.0.0-beta.7</version> <!-- {x-version-update;com.azure:azure-core-tracing-opencensus;current} -->
->>>>>>> 0f276126
 
   <name>Microsoft Azure OpenCensus tracing plugin</name>
   <description>This package contains the OpenCensus tracing plugin for Azure client libraries.</description>
@@ -39,11 +35,7 @@
     <dependency>
       <groupId>com.azure</groupId>
       <artifactId>azure-core</artifactId>
-<<<<<<< HEAD
-      <version>1.2.0-beta.1</version> <!-- {x-version-update;unreleased_com.azure:azure-core;dependency} -->
-=======
       <version>1.3.0-beta.1</version> <!-- {x-version-update;com.azure:azure-core;current} -->
->>>>>>> 0f276126
     </dependency>
     <dependency>
       <groupId>io.opencensus</groupId>
