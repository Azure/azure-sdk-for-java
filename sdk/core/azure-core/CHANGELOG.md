--- conflicted
+++ resolved
@@ -3,13 +3,8 @@
 ## 1.25.0-beta.1 (Unreleased)
 
 ### Features Added
-
-<<<<<<< HEAD
-- Added `ClientLogger` APIs (`atError`, `atWarning`, `atInfo`, `atVerbose`) that allow adding key-value pairs to log entries and `ClientLogger` constructor overloads that take context to apply to every log entry written with this logger instance. Logger writes entries that have context as JSON similar to `{"az.sdk.message":"on delivery","connectionId":"foo"}`
 - Added a static method `toRfc1123String` that allows to convert the `OffsetDateTime` datetime to datetime string in RFC1123 format.
 
-=======
->>>>>>> 3fa874d1
 ### Breaking Changes
 
 ### Bugs Fixed
