--- conflicted
+++ resolved
@@ -1,10 +1,6 @@
 # Release History
 
-<<<<<<< HEAD
-## 1.29.0-beta.1 (Unreleased)
-=======
 ## 1.30.0-beta.1 (Unreleased)
->>>>>>> 8d609db9
 
 ### Features Added
 
@@ -14,8 +10,6 @@
 
 ### Other Changes
 
-<<<<<<< HEAD
-=======
 ## 1.29.1 (2022-06-03)
 
 ### Other changes
@@ -33,7 +27,6 @@
 - Added `BinaryData.fromFile(Path file, Long position, Long length)` and `BinaryData.fromFile(Path file, Long position, Long length, int chunkSize)`
   that represents slice of the file.
 
->>>>>>> 8d609db9
 ## 1.28.0 (2022-05-06)
 
 ### Features Added
