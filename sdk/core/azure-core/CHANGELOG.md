# Release History

## 1.33.0-beta.1 (Unreleased)

### Features Added

### Breaking Changes

### Bugs Fixed
- Added a short delay to `AccessTokenCache.getToken()` to avoid an async-busy-loop when the first thread to retrieve a fresh token takes longer than usual and the cache is shared amongst many threads. ([#31110](https://github.com/Azure/azure-sdk-for-java/pull/31110))

- Fixed issue when deserializing InputStream from an HTTP response.

### Other Changes

## 1.32.0 (2022-09-01)

### Features Added

- Added new constructor overloads to `PagedIterable` and introduced `PageRetrieverSync`.
- Added `com.azure.core.util.metrics.LongGauge` instrument support to metrics.
- Added `CoreUtils.stringJoin` which optimizes `String.join` for small `List`s.

### Other Changes

<<<<<<< HEAD
## 1.32.0 (2022-09-01)

### Features Added

- Added new constructor overloads to `PagedIterable` and introduced `PageRetrieverSync`.
- Added `com.azure.core.util.metrics.LongGauge` instrument support to metrics.
- Added `CoreUtils.stringJoin` which optimizes `String.join` for small `List`s.

### Other Changes

=======
>>>>>>> 8a6962b0
- Miscellaneous performance improvements.

#### Dependency Updates

- Upgraded Reactor from `3.4.2` to `3.4.22`.

## 1.31.0 (2022-08-05)

### Features Added

- Added support for relative paths returned by polling operations. ([#29676](https://github.com/Azure/azure-sdk-for-java/pull/29676))
- Added the ability to transfer the body of an `HttpResponse` to an `AsynchronousByteChannel` or `WriteableByteChannel`.
- Added `AZURE_CLIENT_CERTIFICATE_PASSWORD` property to `Configuration`.
- Added `AZURE_METRICS_DISABLED` property to `Configuration`.

### Bugs Fixed

- Fixed bug where `RestProxy` could leak connection if service method returned `Mono<Void>` or `void`. ([#30072](https://github.com/Azure/azure-sdk-for-java/pull/30072))
- Fixed bug where query parameters with Base64 encoded values with trailing `=`s would be stripped. ([#30164](https://github.com/Azure/azure-sdk-for-java/pull/30164))

### Other Changes

- Added additional information to log messages and exceptions when requests are retried.
- Removed requirement for `Multi-Release: true` to be included in a manifest when creating an all-in-one JAR including `azure-core`.
- Updated log messages to mention when there is a fallback being used.
- Miscellaneous performance improvements.

#### Dependency Updates

- Upgraded Reactor from `3.4.19` to `3.4.21`.

## 1.30.0 (2022-06-30)

### Features Added

- Added `BinaryData.isReplayable()` to indicate if multiple consumptions of the content are safe.
- Added `BinaryData.toReplayableBinaryData` and `BinaryData.toReplayableBinaryDataAsync` to allow
  transforming `BinaryData` instances into replayable `BinaryData` for all content types.
- Added support for sending synchronous requests using `sendSync` in `HttpPipeline`:
  - Added `HttpPipelinePolicy.processSync(HttpPipelineCallContext context, HttpPipelineNextSyncPolicy next)` to allow processing policies synchronously.
  - Added `HttpPipelineSyncPolicy` to represent synchronous `HttpPipelinePolicy`.
  - Added `HttpPipelineNextSyncPolicy` to invoke the next synchronous policy in pipeline. to process synchronous policy pipeline.
  - Added `HttpPipelineCallState` to maintain request specific pipeline and contextual data.
- Added `ProgressReporter` and `ProgressListener` to provide ability to track progress of I/O operations.
- Added `Contexts` utility to manipulate known cross-cutting key-value pairs.
  - Added ability to get and set `ProgressReporter` on `Context`.
- Added `HttpPipelineCallContext.getContext()`.
- Added `com.azure.core.util.metrics` package and metrics abstractions (intended for client libraries):
  `MeterProvider`, `Meter`, `LongCounter` and `DoubleHistogram`.

### Bugs Fixed

- Fixed bug where `BinaryData.fromFile(path).toFluxByteBuffer()` and `BinaryData.fromFile(path).toBytes()`
  could block file deletion on Windows.
- Fixed bug where `Context.getData("key")` throws if the `null` value has been set by calling `Context.addData("key", null)`.

### Other Changes

#### Dependency Updates

- Upgraded Reactor from `3.4.17` to `3.4.19`.
- Upgraded Jackson from `2.13.2.2` to `2.13.3`.

## 1.29.1 (2022-06-03)

### Other changes
- Revert module-info version to Java 11

## 1.29.0 (2022-06-03)

### Features Added

- Added support for `BinaryData` in `HttpRequest`:
  - Added `HttpRequest(HttpMethod, URL, HttpHeaders)` and `HttpRequest(HttpMethod, URL, HttpHeaders, BinaryData)` constructors.
  - Added `HttpRequest.getBodyAsBinaryData()`.
  - Added `HttpRequest.setBody(BinaryData)`.
  - Added `BinaryData.fromFlux(Flux<ByteBuffer>, Long, boolean)` that allows both buffered and non-buffered handling of `Flux<ByteBuffer>`.
- Added `BinaryData.fromFile(Path file, Long position, Long length)` and `BinaryData.fromFile(Path file, Long position, Long length, int chunkSize)`
  that represents slice of the file.

## 1.28.0 (2022-05-06)

### Features Added

- Add `com.azure.core.models.MessageContent`.
- Added support for custom configuration sources and rich configuration properties:
  - `ConfigurationSource` supplies properties from the give source
  - `ConfigurationBuilder` allows to build immutable `Configuration` per-client instances with shared properties sections.
  - `ConfigurationProperty<T>` describes how configuration property is retrieved. `ConfigurationPropertyBuilder` allows
    to conveniently build properties.
  - `Configuration.get(ConfigurationProperty<T>)` allows to retrieve new properties and 
    `Configuration.contains(ConfigurationProperty<T>)` checks if 

### Breaking Changes

- Deprecated `Configuration.put`, `Configuration.remove`, `Configuration.clone`, and default `Configuration` constructor.
  Use `ConfigurationBuilder` to build immutable configuration using `ConfigurationSource`.
- Moved Netty TC Native dependency to `azure-core-http-netty`.

### Other Changes

#### Dependency Updates

- Upgraded Reactor from `3.4.14` to `3.4.17`.
- Upgraded Jackson from `2.13.2.1` to `2.13.2.2`.

## 1.27.0 (2022-04-01)

### Features Added

- Added support for strongly-typed HTTP header objects to be deserialized lazily on a per-field basis rather than all
  at once during construction.
- Added `Context` support for `DefaultPollingStrategy`, `OperationResourcPollingStrategy` and `LocationPollingStrategy`.  

### Other Changes

- Reduced usage of reflection when sending requests and receiving responses in `RestProxy`.
- Improved handling for catching and rethrowing exceptions to reduce wrapping exceptions and to not wrap `Error`s.

#### Dependency Updates

- Upgraded Jackson from `2.13.2` to `2.13.2.1`.

## 1.26.0 (2022-03-04)

### Features Added

- Added `FluxUtil.writeToOutputStream` which provides an optimized way to write a stream of `Flux<ByteBuffer>` to an
  `OutputStream` with minimal overhead. ([#26821](https://github.com/Azure/azure-sdk-for-java/pull/26821))

### Bugs Fixed

- Fixed `com.azure.core.implementation.ReflectionUtils.getLookupToUse` which fails with `java.lang.SecurityException` 
  under `SecurityManager`. ([#27182](https://github.com/Azure/azure-sdk-for-java/pull/27182), thank you @reta!)
- Fixed an issue where converting Azure `Context` to Reactor `Context` could result in an `IndexOutOfBoundsException`. ([#27197](https://github.com/Azure/azure-sdk-for-java/pull/27197))

### Other Changes

- Added `x-ms-request-id`, `MS-CV`, `WWW-Authenticate` as default logged headers and `api-version` as a default logged
  query parameter. ([#26973](https://github.com/Azure/azure-sdk-for-java/pull/26973))
- Updated how `Response` types are constructed in `RestProxy` to reduce the usage of reflection. ([#27207](https://github.com/Azure/azure-sdk-for-java/pull/27207))
- Updated all `ClientLogger`s to be static constants instead of instance variables. ([#27339](https://github.com/Azure/azure-sdk-for-java/pull/27339))
- Updated the usage of `AZURE_LOG_LEVEL` to be constant. ([#27193](https://github.com/Azure/azure-sdk-for-java/pull/27193))

#### Dependency Updates

- Upgraded Reactor from `3.4.13` to `3.4.14`.

## 1.25.0 (2022-02-04)

### Features Added

- Added `AzureKeyCredentialTrait`, `AzureNamedKeyCredentialTrait`, `AzureSasCredentialTrait`, `ConfigurationTrait`,
  `ConnectionStringTrait`, `EndpointTrait`, `HttpTrait`, and `TokenCredentialTrait` interfaces that represent common 
  cross-cutting aspects of functionality offered by libraries in the Azure SDK for Java.
- Added a static method `toRfc1123String` which converts an `OffsetDateTime` to an RFC1123 datetime string.

## 1.24.1 (2022-01-11)

### Other Changes

#### Dependency Updates

- Upgraded Reactor from `3.4.12` to `3.4.13`.

## 1.24.0 (2022-01-06)

### Features Added

- Added `ClientLogger` APIs (`atError`, `atWarning`, `atInfo`, `atVerbose`) that allow adding key-value pairs to log 
  entries and `ClientLogger` constructor overloads that take context to apply to every log entry written with this logger 
  instance. Logger writes entries that have context as JSON similar to `{"az.sdk.message":"on delivery","connectionId":"foo"}`

### Bugs Fixed

- Fixed a bug where the wrong full class name was being used in reflections. ([#25840](https://github.com/Azure/azure-sdk-for-java/pull/25840))
- Fixed a bug where flattened deserialization wouldn't find the correct JSON node. ([#25164](https://github.com/Azure/azure-sdk-for-java/pull/25621))
- Changed how non-proxy hosts was being handled as a regex. ([#25841](https://github.com/Azure/azure-sdk-for-java/pull/25841))
- Fixed a bug where an errant log message would happen when using a newer version of Jackson. ([#26129](https://github.com/Azure/azure-sdk-for-java/pull/26129))
- Fixed a bug where `PagedIterable` wouldn't terminate the same as `PagedFlux`. ([#26139](https://github.com/Azure/azure-sdk-for-java/pull/26139))
- Fixed a bug where `MethodHandle.Lookup` retrieval didn't handle the unnamed module properly. ([#26268](https://github.com/Azure/azure-sdk-for-java/pull/26268))

### Other Changes

- Improved performance of logging.

#### Dependency Updates

- Upgraded Jackson from `2.13.0` to `2.13.1`.

## 1.23.1 (2021-12-07)

### Other Changes

#### Dependency Updates

- Upgraded Jackson from `2.12.5` to `2.13.0`.
- Upgraded Reactor from `3.4.10` to `3.4.12`.

## 1.23.0 (2021-11-22)

### Breaking Changes
- Removed `ErrorOptions`
- Removed `setErrorOptions()` from `RequestOptions`

## 1.22.0 (2021-11-05)

### Features Added

- Added `ReferenceManager` which is capable of performing `Cleaner`-like functionality by allowing a `Runnable` callback
  to be triggered when an object reference is eligible for garbage collection.
- Added `RequestOptions` which allows for a chained set of operations to be applied to an `HttpRequest` before being
  sent through the `HttpPipeline`.
- Added an `ETag` class which represents an HTTP ETag.
- Added `getJavaClass` method to retrieve the representing instance of the `TypeReference` created.
- Added support for HTTP method OPTIONS by adding an `Options` annotation.
- Added a function to `CoreUtils` which merges two `Context`s together.
- Added a new feature flag `AZURE_JACKSON_ADAPTER_USE_ACCESS_HELPER` which indicates to `JacksonAdapter` to wrap 
  serialization calls in `AccessController.doPrivileged` to prevent `SecurityManager` exceptions when `JacksonAdapter`
  has the prerequisite permissions.

### Bugs Fixed

- Fixed a bug where an initial length of 0 wasn't permitted when creating a `ByteBuffer` collector.
- Fixed a bug where an exception type would be instantiated and never used in a hot path, reducing memory usage.
- Fixed a bug where the content length of a serializable request body may return null when it is known (already serialized).

### Other Changes

- Improved performance of operations that merge or retrieve all values of `Context`.

## 1.22.0-beta.1 (2021-10-12)

### Features Added

- Added a new way to create a `PollerFlux` from a `PollingStrategy`, including known strategies to poll Azure resources. ([#22795](https://github.com/Azure/azure-sdk-for-java/pull/22795))

### Other Changes

- Fixed a bug where `BinaryData.getLength` returns `null` when it should return valid length.

## 1.21.0 (2021-10-01)

### Features Added

- Added `ResponseError` which represents a general error response.
- Added `HttpResponse.getBodyAsInputStream` to retrieve the `HttpResponse` body as an `InputStream`.
- Added `HttpHeaders.add` to add an individual header to the `HttpHeaders`.
- Added `setTenantId` and `getTenantId` methods to `TokenRequestContext` class that allows to configure TenantId Challenges.
- Added additional logging when an `HttpClientProvider` is loaded from the classpath.

### Breaking Changes

- Deprecated annotation `ResumeOperation` as it was no longer used.
- Deprecated `JacksonAdapter.simpleMapper` and `JacksonAdapter.serializer` as they should no longer be used.
- Deprecated `CoreUtils.extractAndFetch` as it was no longer used.

### Other Changes

#### Dependency Updates

- Upgraded Jackson from `2.12.4` to `2.12.5`.
- Upgraded Reactor from `3.4.9` to `3.4.10`.


## 1.21.0-beta.1 (2021-09-08)

### Features Added

- Added a new way to create a `PollerFlux` from a `PollingStrategy`, including known strategies to poll Azure resources. ([#22795](https://github.com/Azure/azure-sdk-for-java/pull/22795))

## 1.20.0 (2021-09-07)

### Features Added

- Added new deferred logging APIs to `ClientLogger`. ([#20714](https://github.com/Azure/azure-sdk-for-java/pull/20714)) (Thank you, @tozsvath)
- Added `HttpAuthorization` which supports configuring a generic `Authorization` header on a request. ([#23633](https://github.com/Azure/azure-sdk-for-java/pull/23633))
- Added `RedirectPolicy` to standardize the ability to redirect HTTP requests. ([#23617](https://github.com/Azure/azure-sdk-for-java/pull/23617))
- Added support for additional environment configurations. ([#23435](https://github.com/Azure/azure-sdk-for-java/pull/23435))
- Added `RetryStrategy.shouldRetryException(Throwable throwable)` to allow `RetryStrategy`s to determine which exceptions
  are acceptable to be retried. ([#23472](https://github.com/Azure/azure-sdk-for-java/pull/23472))
- Updated `RetryPolicy` to attempt to lookup well-known retry after headers (`Retry-After`, `retry-after-ms`, and `x-ms-retry-after-ms`)
  when a lookup header isn't supplied. ([#23472](https://github.com/Azure/azure-sdk-for-java/pull/23472))

### Fixed

- Fixed a bug where terminal status on initial poll wasn't respected. ([#23564](https://github.com/Azure/azure-sdk-for-java/pull/23564))
- Fixed a bug where `UserAgentUtil` didn't validate that an `applicationId` was less than 24 characters. ([#23643](https://github.com/Azure/azure-sdk-for-java/pull/23643))

### Other Changes

#### Dependency Updates

- Upgraded Reactor from `3.4.8` to `3.4.9`.

## 1.19.0 (2021-08-06)

### Features Added

- Added `HttpRequestLogger`, `HttpResponseLogger`, and correlating context classes to enable support for custom
  logging in `HttpLoggingPolicy`. ([#16088](https://github.com/Azure/azure-sdk-for-java/pull/16088))
- Added new constructor overload to `AzureSasCredential` to enable passing a `Function` which encodes the SAS
  credential. ([#23033](https://github.com/Azure/azure-sdk-for-java/pull/23033))
- Added a new constructor `HttpHeaders(int initialCapacity)` which allows configuration of the initial backing map 
  capacity may allow short-circuiting scenarios where the map would need to be resized and copied in memory.
- Added Maven profiles to enable the creation of an uber JAR with OS specific dependencies of
  `netty-tcnative-boringssl-static` instead of including all OS dependencies. ([#21223](https://github.com/Azure/azure-sdk-for-java/pull/21223))
- Added support to `@QueryParam` to support "exploded" query parameters. ([#21203](https://github.com/Azure/azure-sdk-for-java/pull/21203))
- Added support to create tracing spans with customizations. ([#23159](https://github.com/Azure/azure-sdk-for-java/pull/23159))

### Fixed

- Fixed a bug where `Tracer.DIAGNOSTIC_ID_KEY`'s value was spelt incorrect.
- Fixed a bug where loading system and Java proxies used `java.net.useSystemProxies` incorrectly. ([#23151](https://github.com/Azure/azure-sdk-for-java/pull/23151))
- Fixed a bug with context propagation through EventHub and ServiceBus between Java and other languages.
- Fixed a bug where classes annotated with `@JsonFlatten` would incorrectly split `Map` keys on `.` and flatten them. ([#22591](https://github.com/Azure/azure-sdk-for-java/pull/22591))
- Fixed a bug where creating a `ClientLogger` would throw `InvalidPathException` when constructing a `DefaultLogger`
  with a name that contained illegal path characters on Windows.
- Fixed a bug where `FluxUtil.writeFile` would attempt to write to `ByteBuffer`s to the same location in file.

### Dependency Updates

- Upgraded Jackson from `2.12.3` to `2.12.4`.
- Upgraded Reactor from `3.4.6` to `3.4.8`.
- Upgraded SLF4J from `1.7.30` to `1.7.32`.

## 1.19.0-beta.1 (2021-07-07)

### Features Added

- Added `RequestOptions` for protocol methods
- Added support for `BinaryData` type as the request body or response body in `RestProxy`

## 1.18.0 (2021-07-01)

### Features Added

- Added additional configurations of `maximumConnectionPoolSize` and `connectionIdleTimeout` to `HttpClientOptions`.
- Added new `addEvent` overload to `Tracer`. 
- Added new constants to `Configuration`.

### Fixed

- Fixed a bug where a negative delay could be used when retrying a request with a delay.
- Fixed a bug where `JsonFlatten` on a property didn't flatten properties annotated with `JsonFlatten`.
- Fixed error messages that didn't properly format format-able message strings.

## 1.17.0 (2021-06-07)

### Features Added

- Added `AsyncCloseable` interface to support closing resources asynchronously.
- Added GeoJSON classes to the models package.
- Added `createRetriableDownloadFlux` to `FluxUtil`.
- Added `HttpRange` to the http package.
- Added the ability to terminate paging using a custom predicate in `ContinuablePagedFlux`.
- Added `getPollInterval` to `PollerFlux`.
- Added `setResponseTimeout` and `setReadTimeout` to `HttpClientOptions`.
- Added support for the `JsonFlatten` annotation to target fields.

### Dependency Updates

- Upgraded Jackson from `2.12.2` to `2.12.3`.
- Upgraded Reactor from `3.4.5` to `3.4.6`.

## 1.16.0 (2021-05-07)

### Features Added

- Added Support for Challenge Based Authentication in `BearerTokenAuthenticationPolicy`.

### Key Bugs Fixed

- Updated logic to eagerly read response bodies to include return types `void` and `Void`. ([#21091](https://github.com/Azure/azure-sdk-for-java/issues/21091))
- Updated URL path appending logic to prevent double slashes (`//`) from occurring. ([#21138](https://github.com/Azure/azure-sdk-for-java/issues/21138))

### Fixed

- Updated `ServiceLoader`s to use the class loader that loaded the class instead of system class loader. (Thank you @ueisele)
- Changed an instance `Map` to static `Map` for resources that are static for the lifetime of an application.

### Dependency Updates

- Upgraded Reactor from `3.4.3` to `3.4.5`.

## 1.15.0 (2021-04-02)

### New Features

- Added `Binary.toByteBuffer` which returns a read-only view of the `BinaryData`.
- Added `ProxyOptions.fromConfiguration(Configuration, boolean)` which allows for configuring if the returned proxy
  is resolved.
- Added a default `JsonSerializer` implementation which is optionally used when creating a `JsonSerializer` with
  `JsonSerializerProviders` by passing the flag `useDefaultIfAbset`.
- Added the ability to configure HTTP logging level without making code changes by configuring environment property
  `AZURE_HTTP_LOG_DETAIL_LEVEL`.
- Added constructor overloads to `PagedFlux` which allows for the paging implements to consume the `byPage` page size value.
- Added `AzureNamedKey` and `AzureNamedKeyCredential` to support authentication using a named key.
- Added overloads to `SerializerAdapter` which use `byte[]` instead of `String` or `InputStream`/`OutputStream`.

### Bug Fixes

- Fixed a bug where Unix timestamps were not being properly deserialized to `OffsetDateTime`.
- Fixed edge cases where response bodies would be eagerly read into a `byte[]` when they shouldn't.

### Dependency Updates

- Upgraded Jackson from `2.12.1` to `2.12.2`.
- Upgraded Netty from `4.1.59.Final` to `4.1.60.Final`.

## 1.14.1 (2021-03-19)

### Bug Fixes

- Fix a bug where `ClassNotFoundException` or `MethodNotFoundException` was thrown when Jackson 2.11 is resolved
  instead of Jackson 2.12. [#19897](https://github.com/Azure/azure-sdk-for-java/issues/19897)

## 1.14.0 (2021-03-08)

### New Features

- Added `Class<T>` overloads of `BinaryData.toObject` and `BinaryData.toObjectAsync`.
- Added defaulted interface API `Tracer.addEvent`.
- Added `FluxUtil.collectBytesInByteBufferStream(Flux, int)` and `FluxUtil.collectBytesFromNetworkResponse(Flux, HttpHeaders)`
  to allow for performance optimizations when the resulting `byte[]` size in known.
- Added handling to collect a `Flux<ByteBuffer>` into a `byte[]` with less array duplications.
- Added default interface API overloads to `ObjectSerializer` which take or return `byte[]` instead of `InputStream` or
  `OutputStream` allowing for performance optimizations by removing array copies.
- Added default interface API `SerializerAdapter.serializeIterable` which handles serializing generic collections.
- Added `CloudEvent` model which conforms to the [Cloud Event Specification](https://github.com/cloudevents/spec/blob/v1.0.1/spec.md).

### Dependency Updates

- Upgraded Jackson from `2.11.3` to `2.12.1`.
- Upgraded Netty from `4.1.54.Final` to `4.1.59.Final`.
- Upgraded Reactor from `3.3.12.RELEASE` to `3.4.3`.
- Upgraded Reactor Netty from `0.9.15.RELEASE` to `1.0.4`.

## 1.13.0 (2021-02-05)

### New Features

- Added `setPollInterval` to `PollerFlux` and `SyncPoller` to allow mutating how often a long-running request is polled.
- Added `HttpClientOptions` to allow for reusable `HttpClient` configurations to be passed into SPIs and client builders.
- Added `CoreUtils.getApplicationId` as a convenience method to determine application ID from `ClientOptions` or `HttpLogOptions`.
- Added additional convenience methods to `HttpHeaders` and `HttpHeader` to better support multi-value headers.
- Added support for claims in `TokenRequestContext`.
- Added the ability to disable tracing for individual network requests.

### Deprecations

- Deprecated `HttpHeaders.put` and replaced with `HttpHeaders.set`.

## 1.12.0 (2021-01-11)

### New Features

- Added `AzureSasCredential` and `AzureSasCredentialPolicy` to standardize the ability to add SAS tokens to HTTP requests.

### Bug Fixes

- Fixed a bug where environment proxy configurations were not sanitizing the non-proxy host string into a valid `Pattern` format. [#18156](https://github.com/Azure/azure-sdk-for-java/issues/18156)

### Dependency Updates

- Updated `reactor-core` from `3.3.11.RELEASE` to `3.3.12.RELEASE`.
- Updated `netty-tcnative-boringssl-static` from `2.0.34.Final` to `2.0.35.Final`.

## 1.11.0 (2020-11-24)

### New Features

- Added `BinaryData` which allows for a format agnostic representation of binary information and supports
 `ObjectSerializer` for serialization and deserialization.
- Added functionality to eagerly read HTTP response bodies into memory when they will be deserialized into a POJO.

## 1.10.0 (2020-10-29)

### New Features

- Added `JsonPatchDocument` to support `json-patch` functionality.
- Added new Identity `Configuration` properties.

### Bug Fixes

- Modified `ContinuablePagedFlux` implementation to prevent `OutOfMemoryError` when retrieving many pages. [#12453](https://github.com/Azure/azure-sdk-for-java/issues/12453)
- Fixed a bug where request retrying didn't consume the network response potentially leading to resource leaking.

## 1.9.0 (2020-10-01)

### New Features

- Added `ServiceClientProtocol` to allow the client to indicate which networking protocol it will use.
- Added `HttpPipelinePosition` which allows `HttpPipelinePolicy`s to indicate their position when used in a client builder.
- Added default interface method `HttpPipelinePolicy.getPipelinePosition` that returns `HttpPipelinePosition.PER_RETRY`.

### Bug Fixes

- Fixed a bug where calling `UrlBuilder.parse` could result in an exception. [#15013](https://github.com/Azure/azure-sdk-for-java/issues/15013)
- Changed `ContinuablePagedIterable` implementation to use a custom iterable to prevent additional, unrequested pages from being retrieved. [#15575](https://github.com/Azure/azure-sdk-for-java/issues/15575)

## 1.8.1 (2020-09-08)

- Fixed a bug where some `HttpRequests` would have their body consumed before being sent resulting in an exception being thrown.

## 1.8.0 (2020-09-03)

- General performance fixes for serialization, URL modification and parsing, and more.
- New `InputStream` and `OutputStream` APIs for serialization and deserialization.
- Added logging for the request attempt count to better correlate when requests are retried.
- Improved request and response body logging performance by using bulk `ByteBuffer` reading instead of byte by byte reading.
- Fixed a bug where header logging checked for a log level of not equals `verbose` instead of equals `verbose`.
- Updated `reactor-core` version to `3.3.9.RELEASE`.
- Updated FasterXML Jackson versions to `2.11.2`.

## 1.7.0 (2020-08-07)

- Updated `reactor-core` version to `3.3.8.RELEASE`.
- Updated handling of `OffsetDateTime` serialization to implicitly convert date strings missing time zone into UTC.
- Updated `PollerFlux` and `SyncPoller` to propagate exceptions when polling instead of only on failed statuses.
- Redesigned `SimpleTokenCache` to gracefully attempt a token refresh 5 minutes before actual expiry
- Added `ObjectSerializer` and `JsonSerializer` APIs to support pluggable serialization within SDKs.
- Added `TypeReference<T>` to enable serialization handling for `Class<T>` and `Type` while retaining generics through a call stack.
- Added `MemberNameConverter` which converts a `Member` type of `Field` or `Method` into its expected serialized JSON property name.

## 1.7.0-beta.2 (2020-07-23)

- Removed `tokenRefreshOptions()` from `TokenCredential`, defaulting token refresh offset to 5 minutes, and a default token refresh retry timeout of 30 seconds.

## 1.7.0-beta.1 (2020-07-08)

- Added `TokenRefreshOptions()` to `TokenCredential`, with a default token refresh offset of 2 minutes, and a default token refresh retry timeout of 30 seconds.

## 1.6.0 (2020-07-02)

- Added utility class `UserAgentUtil` which constructs `User-Agent` headers following SDK guidelines.
- Modified Azure Context to Reactor Context to remove intermediate Map container.

## 1.5.1 (2020-06-08)

- Added handling for more complex `Content-Type` headers such as `text/custom+xml`.

## 1.5.0 (2020-05-04)

- Fixed issue where `FluxUtil.toReactorContext` would include `null` values which aren't allowed in Reactor's `Context`.
- Added `CoreUtils.bomAwareToString` that handles converting a `byte[]` to a String based on a leading byte order mark or using the passed `Content-Type`.
- Updated percent encoding logic to properly handle `UTF-8` characters.
- Added new constructors for `AzureException`, `HttpRequestException`, and `HttpResponseException`.
- Deprecated `ClientLogger.logThowableAsWarning`, replaced with `ClientLogger.logThrowableAsWarning`.
- Added utility method `FluxUtil.toFluxByteBuffer` which converts an `InputStream` into `Flux<ByteBuffer>`.
- Updated Reactor Core dependency.
- Added support for serialization and deserialization of discriminator types.

## 1.4.0 (2020-04-03)

- Added `AzureKeyCredential` and `AzureKeyCredentialPolicy` to support generic key based authorizations.
- Fixed a deserialization issue when a JSON property contained a `.` and the containing class was annotated with `JsonFlatten`.
- Updated `reactor-core` dependency to `3.3.3.RELEASE`.
- Added APIs to `ClientLogger` to log checked exceptions that will be thrown.
- Added simplified APIs to `ClientLogger` where only a message will be logged.
- Fixed URL encoded form request issue where the URL would be encoded improperly.
- Added property to `HttpLogOptions` to enable pretty printing when logging a request or response body.
- Added another `withContext` overload in `FluxUtil`.
- Added additional constants to `Configuration`.

## 1.3.0 (2020-03-06)

- Enhanced and extended 'PagedIterable' implementation to cover additional use cases.
- Added additional constants to 'Tracer'.
- Added a factory method to create 'PollerFlux' that can avoid unnecessary poll if the LRO completed synchronously.
- Fixed race condition when loading 'BeforeRetryPolicyProvider' and 'AfterRetryPolicyProvider' implementations with 'ServiceLoader'.
- Fixed race condition when loading 'Tracer' implementations with 'ServiceLoader'.
- Fixed XML deserialization issue when byte order mark wasn't properly handled.

## 1.3.0-beta.1 (2020-02-11)

- Added default logging implementation for SLF4J.
- Modified checks to determine if logging is allowed.
- Improved logging performance.
- Enhanced and extended PagedFlux implementation to cover additional use cases.
- Enabled loading proxy configuration from the environment.
- Added support for Digest proxy authentication.
- Updated 'BufferedResponse' to deep copy the response to handle scenarios where the underlying stream is reclaimed.

## 1.2.0 (2020-01-07)

- Ignore null headers and allow full url paths
- Add missing HTTP request methods to HttpMethod enum
- Support custom header with AddHeaderPolicy
- Support custom header name in RequestIDPolicy
- Prevent HttpLoggingPolicy Consuming Body
- Hide secret info from log info
- Ensure HTTPS is used when authenticating with tokens
- Reduce Prefetch Limit for PagedIterable and IterableStream
- Add Iterable<T> overload for IterableStream<T>

## 1.1.0 (2019-11-26)

- Added support for creating reactor-netty-http client from an existing client.
- Added UserAgent helper methods for fetching client name and version from pom file.
- Added toReactorContext to FluxUtil.
- Logging exception at warning level, and append stack trace if log level is verbose.
- Fixed HttpLoggingPolicy to take null HttpLogOptions.
- Changed the User agent format.
- Hide the secrets from evnironment variable.
- UserAgentPolicy is using the value stored in the policy no matter what is stored in the passed request. Also, removed the service version from User agent format.
- Added Iterable<T> overload for IterableStream<T>.
- Reduce Prefetch Limit for PagedIterable and IterableStream.
- Ensure HTTPS is used when authenticating with tokens.

## 1.0.0 (2019-10-29)

This package's
[documentation](https://github.com/Azure/azure-sdk-for-java/blob/main/sdk/core/azure-core/README.md)
and
[samples](https://github.com/Azure/azure-sdk-for-java/tree/main/sdk/core/azure-core/src/samples/java/com/azure/core)

- Initial release. Please see the README and wiki for information on the new design.<|MERGE_RESOLUTION|>--- conflicted
+++ resolved
@@ -23,19 +23,6 @@
 
 ### Other Changes
 
-<<<<<<< HEAD
-## 1.32.0 (2022-09-01)
-
-### Features Added
-
-- Added new constructor overloads to `PagedIterable` and introduced `PageRetrieverSync`.
-- Added `com.azure.core.util.metrics.LongGauge` instrument support to metrics.
-- Added `CoreUtils.stringJoin` which optimizes `String.join` for small `List`s.
-
-### Other Changes
-
-=======
->>>>>>> 8a6962b0
 - Miscellaneous performance improvements.
 
 #### Dependency Updates
