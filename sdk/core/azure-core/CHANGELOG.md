--- conflicted
+++ resolved
@@ -3,10 +3,7 @@
 ## 1.43.0-beta.1 (Unreleased)
 
 ### Features Added
-<<<<<<< HEAD
-=======
 - Added `KeyCredentialTrait` interface. Client builders that implement this interface will support key-based authentication.
->>>>>>> 98d25d20
 
 ### Breaking Changes
 
