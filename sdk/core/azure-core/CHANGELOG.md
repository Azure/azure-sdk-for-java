--- conflicted
+++ resolved
@@ -4,15 +4,12 @@
 
 ### Features Added
 
-<<<<<<< HEAD
 - Added `BinaryData.isReplayable()` to indicate if multiple consumptions of the content are safe.
-=======
 - Added support for sending synchronous requests using `sendSync` in `HttpPipeline`:
   - Added `HttpPipelinePolicy.processSync(HttpPipelineCallContext context, HttpPipelineNextSyncPolicy next)` to allow processing policies synchronously.
   - Added `HttpPipelineSyncPolicy` to represent synchronous `HttpPipelinePolicy`.
   - Added `HttpPipelineNextSyncPolicy` to invoke the next synchronous policy in pipeline. to process synchronous policy pipeline.
   - Added `HttpPipelineCallState` to maintain request specific pipeline and contextual data.
->>>>>>> 8e9b2252
 
 ### Breaking Changes
 
