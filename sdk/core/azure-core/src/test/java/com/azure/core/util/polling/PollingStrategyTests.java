--- conflicted
+++ resolved
@@ -362,11 +362,6 @@
             .expectSubscription()
             .expectNext(LongRunningOperationStatus.SUCCESSFULLY_COMPLETED)
             .verifyComplete();
-<<<<<<< HEAD
-        Assertions.assertEquals(context, contextArgument.getValue());
-
-        assertEquals(2, activationCallCount[0]);
-=======
         Assertions.assertEquals("value", contextArgument.getValue().getData("key").orElse(null));
 
         pollerFlux = PollerFlux.create(
@@ -382,7 +377,6 @@
         Assertions.assertEquals("value2", contextArgument.getValue().getData("key2").orElse(null));
 
         assertEquals(3, activationCallCount[0]);
->>>>>>> 8d609db9
     }
 
     public static class PollResult {
