// Copyright (c) Microsoft Corporation. All rights reserved.
// Licensed under the MIT License.

package com.azure.core.util;

import static org.junit.jupiter.api.Assertions.assertEquals;
import static org.junit.jupiter.api.Assertions.assertThrows;

import org.junit.jupiter.api.Test;
import org.junit.jupiter.params.ParameterizedTest;
import org.junit.jupiter.params.provider.Arguments;
import org.junit.jupiter.params.provider.MethodSource;

import java.util.stream.Stream;

/**
 * Unit tests for {@link UserAgentUtil}.
 */
public class UserAgentUtilTest {
    private static final ConfigurationSource EMPTY_SOURCE = new TestConfigurationSource();

    @MethodSource("getUserAgentTestCases")
    @ParameterizedTest
    void testUserAgentStringFormat(String expectedUserAgentString, String applicationId, String sdkName, String version,
                                   Configuration configuration) {
        assertEquals(expectedUserAgentString, UserAgentUtil.toUserAgentString(applicationId, sdkName, version, configuration));
    }

    @Test
    public void longAppIdTest() {
        // long app id should be truncated
        assertThrows(IllegalArgumentException.class, () ->
                UserAgentUtil.toUserAgentString("ReallyLongApplicationIdentity", "azure-storage-blob", "12.0.0", null));
    }

    private static Stream<Arguments> getUserAgentTestCases() {
        String javaVersion = System.getProperty("java.version");
        String osName = System.getProperty("os.name");
        String osVersion = System.getProperty("os.version");
        String platform = new StringBuilder().append("(")
<<<<<<< HEAD
                .append(javaVersion).append("; ")
                .append(osName).append("; ")
                .append(osVersion).append(")")
                .toString();

        return Stream.of(
                Arguments.of("azsdk-java-storage-blob/12.0.0 " + platform, null, "azure-storage-blob", "12.0.0", null),
                Arguments.of("myapp azsdk-java-storage-blob/12.0.0 " + platform, "myapp", "azure-storage-blob",
                        "12.0.0", null),
                Arguments.of("myapp azsdk-java-null/null " + platform, "myapp", null, null, null),
                Arguments.of("azsdk-java-null/null " + platform, null, null, null, null),
                Arguments.of("azsdk-java-storage-blob-azure/12.0.0 " + platform, null, "azure-storage-blob-azure",
                        "12.0.0", null),
                Arguments.of("azsdk-java-aazure-storage-blob/12.0.0 " + platform, null, "aazure-storage-blob",
                        "12.0.0", null),
=======
            .append(javaVersion).append("; ")
            .append(osName).append("; ")
            .append(osVersion).append(")")
            .toString();

        // with platform info
        assertEquals("azsdk-java-azure-storage-blob/12.0.0 " + platform,
            UserAgentUtil.toUserAgentString(null, "azure-storage-blob", "12.0.0", null));
        assertEquals("myapp azsdk-java-azure-storage-blob/12.0.0 " + platform,
            UserAgentUtil.toUserAgentString("myapp", "azure-storage-blob", "12.0.0", null));

        // without platform info
        assertEquals("azsdk-java-azure-storage-blob/12.0.0",
            UserAgentUtil.toUserAgentString(null, "azure-storage-blob", "12.0.0",
                new ConfigurationBuilder(EMPTY_SOURCE, EMPTY_SOURCE, new TestConfigurationSource()
                    .put("AZURE_TELEMETRY_DISABLED", "true")).build()));
        assertEquals("myapp azsdk-java-azure-storage-blob/12.0.0",
            UserAgentUtil.toUserAgentString("myapp", "azure-storage-blob", "12.0.0",
                new ConfigurationBuilder(EMPTY_SOURCE, EMPTY_SOURCE, new TestConfigurationSource()
                    .put("AZURE_TELEMETRY_DISABLED", "true")).build()));

        // long app id should be truncated
        assertThrows(IllegalArgumentException.class, () ->
            UserAgentUtil.toUserAgentString("ReallyLongApplicationIdentity", "azure-storage-blob", "12.0.0", null));

        // null sdk name and version
        assertEquals("myapp azsdk-java-null/null " + platform,
            UserAgentUtil.toUserAgentString("myapp", null, null, null));
>>>>>>> c1210cf6

                // without platform info
                Arguments.of("azsdk-java-storage-blob/12.0.0", null, "azure-storage-blob", "12.0.0",
                        Configuration.getGlobalConfiguration().clone().put("AZURE_TELEMETRY_DISABLED", "true")),
                Arguments.of("myapp azsdk-java-storage-blob/12.0.0", "myapp", "azure-storage-blob", "12.0.0",
                        Configuration.getGlobalConfiguration().clone().put("AZURE_TELEMETRY_DISABLED", "true"))
        );
    }


}<|MERGE_RESOLUTION|>--- conflicted
+++ resolved
@@ -38,7 +38,6 @@
         String osName = System.getProperty("os.name");
         String osVersion = System.getProperty("os.version");
         String platform = new StringBuilder().append("(")
-<<<<<<< HEAD
                 .append(javaVersion).append("; ")
                 .append(osName).append("; ")
                 .append(osVersion).append(")")
@@ -54,42 +53,14 @@
                         "12.0.0", null),
                 Arguments.of("azsdk-java-aazure-storage-blob/12.0.0 " + platform, null, "aazure-storage-blob",
                         "12.0.0", null),
-=======
-            .append(javaVersion).append("; ")
-            .append(osName).append("; ")
-            .append(osVersion).append(")")
-            .toString();
-
-        // with platform info
-        assertEquals("azsdk-java-azure-storage-blob/12.0.0 " + platform,
-            UserAgentUtil.toUserAgentString(null, "azure-storage-blob", "12.0.0", null));
-        assertEquals("myapp azsdk-java-azure-storage-blob/12.0.0 " + platform,
-            UserAgentUtil.toUserAgentString("myapp", "azure-storage-blob", "12.0.0", null));
-
-        // without platform info
-        assertEquals("azsdk-java-azure-storage-blob/12.0.0",
-            UserAgentUtil.toUserAgentString(null, "azure-storage-blob", "12.0.0",
-                new ConfigurationBuilder(EMPTY_SOURCE, EMPTY_SOURCE, new TestConfigurationSource()
-                    .put("AZURE_TELEMETRY_DISABLED", "true")).build()));
-        assertEquals("myapp azsdk-java-azure-storage-blob/12.0.0",
-            UserAgentUtil.toUserAgentString("myapp", "azure-storage-blob", "12.0.0",
-                new ConfigurationBuilder(EMPTY_SOURCE, EMPTY_SOURCE, new TestConfigurationSource()
-                    .put("AZURE_TELEMETRY_DISABLED", "true")).build()));
-
-        // long app id should be truncated
-        assertThrows(IllegalArgumentException.class, () ->
-            UserAgentUtil.toUserAgentString("ReallyLongApplicationIdentity", "azure-storage-blob", "12.0.0", null));
-
-        // null sdk name and version
-        assertEquals("myapp azsdk-java-null/null " + platform,
-            UserAgentUtil.toUserAgentString("myapp", null, null, null));
->>>>>>> c1210cf6
 
                 // without platform info
                 Arguments.of("azsdk-java-storage-blob/12.0.0", null, "azure-storage-blob", "12.0.0",
-                        Configuration.getGlobalConfiguration().clone().put("AZURE_TELEMETRY_DISABLED", "true")),
+                        new ConfigurationBuilder(EMPTY_SOURCE, EMPTY_SOURCE, new TestConfigurationSource()
+                                .put("AZURE_TELEMETRY_DISABLED", "true")).build()),
                 Arguments.of("myapp azsdk-java-storage-blob/12.0.0", "myapp", "azure-storage-blob", "12.0.0",
-                        Configuration.getGlobalConfiguration().clone().put("AZURE_TELEMETRY_DISABLED", "true"))
+                        new ConfigurationBuilder(EMPTY_SOURCE, EMPTY_SOURCE, new TestConfigurationSource()
+                                .put("AZURE_TELEMETRY_DISABLED", "true")).build())
         );
     }
 
