// Copyright (c) Microsoft Corporation. All rights reserved.
// Licensed under the MIT License.

package com.azure.core.implementation;

import com.azure.core.MockServer;
import com.azure.core.exception.HttpResponseException;
import com.azure.core.http.HttpHeaders;
import com.azure.core.http.HttpPipelineBuilder;
import com.azure.core.http.HttpPipelineCallContext;
import com.azure.core.http.HttpPipelineNextPolicy;
import com.azure.core.http.HttpResponse;
import com.azure.core.http.policy.AddDatePolicy;
import com.azure.core.http.policy.AddHeadersPolicy;
import com.azure.core.http.policy.HostPolicy;
import com.azure.core.http.policy.HttpLogDetailLevel;
import com.azure.core.http.policy.HttpLoggingPolicy;
import com.azure.core.http.policy.HttpPipelinePolicy;
import com.azure.core.http.policy.HttpLogOptions;
import com.azure.core.http.rest.Response;
import com.azure.core.http.rest.StreamResponse;
<<<<<<< HEAD
import com.azure.core.http.rest.VoidResponse;
import com.azure.core.implementation.annotation.BodyParam;
import com.azure.core.implementation.annotation.Delete;
import com.azure.core.implementation.annotation.ExpectedResponses;
import com.azure.core.implementation.annotation.Get;
import com.azure.core.implementation.annotation.HeaderParam;
import com.azure.core.implementation.annotation.Host;
import com.azure.core.implementation.annotation.PathParam;
import com.azure.core.implementation.annotation.Put;
=======
import com.azure.core.annotation.BodyParam;
import com.azure.core.annotation.Delete;
import com.azure.core.annotation.ExpectedResponses;
import com.azure.core.annotation.Get;
import com.azure.core.annotation.HeaderParam;
import com.azure.core.annotation.Host;
import com.azure.core.annotation.PathParam;
import com.azure.core.annotation.Put;
>>>>>>> f9b68898
import com.azure.core.implementation.http.ContentType;
import org.junit.AfterClass;
import org.junit.Assert;
import org.junit.Assume;
import org.junit.BeforeClass;
import org.junit.Ignore;
import org.junit.Test;
import org.slf4j.LoggerFactory;
import reactor.core.Disposable;
import reactor.core.Exceptions;
import reactor.core.publisher.Flux;
import reactor.core.publisher.Mono;

import java.io.File;
import java.io.IOException;
import java.lang.ProcessBuilder.Redirect;
import java.nio.ByteBuffer;
import java.nio.file.FileVisitResult;
import java.nio.file.Files;
import java.nio.file.NoSuchFileException;
import java.nio.file.Path;
import java.nio.file.Paths;
import java.nio.file.SimpleFileVisitor;
import java.nio.file.attribute.BasicFileAttributes;
import java.security.MessageDigest;
import java.security.NoSuchAlgorithmException;
import java.time.Duration;
import java.time.Instant;
import java.time.temporal.ChronoUnit;
import java.util.ArrayList;
import java.util.Base64;
import java.util.List;
import java.util.concurrent.ThreadLocalRandom;

import static org.junit.Assert.assertArrayEquals;
import static org.junit.Assert.fail;

public class RestProxyStressTests {
    private static IOService service;
    private static Process testServer;
    // By default will spawn a test server running on the default port.
    // If JAVA_SDK_TEST_PORT is specified in the environment, we assume
    // the server is already running on that port.
    private static int port = 8080;

    @BeforeClass
    public static void beforeClass() throws IOException {
        Assume.assumeTrue(
                "Set the environment variable JAVA_SDK_STRESS_TESTS to \"true\" to run stress tests",
                Boolean.parseBoolean(System.getenv("JAVA_SDK_STRESS_TESTS")));

        String tempFolderPath = System.getenv("JAVA_STRESS_TEST_TEMP_PATH");
        if (tempFolderPath == null || tempFolderPath.isEmpty()) {
            tempFolderPath = "temp";
        }

        HttpHeaders headers = new HttpHeaders().put("x-ms-version", "2017-04-17");
        // Order in which policies applied will be the order in which they added to builder
        List<HttpPipelinePolicy> polices = new ArrayList<HttpPipelinePolicy>();
        polices.add(new AddDatePolicy());
        polices.add(new AddHeadersPolicy(headers));
        polices.add(new ThrottlingRetryPolicy());
        //
        String liveStressTests = System.getenv("JAVA_SDK_TEST_SAS");
        if (liveStressTests == null || liveStressTests.isEmpty()) {
            launchTestServer();
            polices.add(new HostPolicy("http://localhost:" + port));
        }
        //
        polices.add(new HttpLoggingPolicy(new HttpLogOptions().setLogLevel(HttpLogDetailLevel.BASIC)));
        //
        service = RestProxy.create(IOService.class,
            new HttpPipelineBuilder()
                .policies(polices.toArray(new HttpPipelinePolicy[0]))
                .build());

        RestProxyStressTests.tempFolderPath = Paths.get(tempFolderPath);
        create100MFiles(false);
    }

    private static void launchTestServer() throws IOException {
        String portString = System.getenv("JAVA_SDK_TEST_PORT");
        // TODO: figure out why test server hangs only when spawned as a subprocess
        Assume.assumeTrue("JAVA_SDK_TEST_PORT must specify the port of a running local server", portString != null);
        if (portString != null) {
            port = Integer.parseInt(portString, 10);
            LoggerFactory.getLogger(RestProxyStressTests.class).warn("Attempting to connect to already-running test server on port {}", port);
        } else {
            String javaHome = System.getProperty("java.home");
            String javaExecutable = javaHome + File.separator + "bin" + File.separator + "java";
            String classpath = System.getProperty("java.class.path");
            String className = MockServer.class.getCanonicalName();

            ProcessBuilder builder = new ProcessBuilder(
                    javaExecutable, "-cp", classpath, className).redirectErrorStream(true).redirectOutput(Redirect.INHERIT);
            testServer = builder.start();
        }
    }

    @AfterClass
    public static void afterClass() throws Exception {
        if (testServer != null) {
            testServer.destroy();
        }
    }

    private static final class ThrottlingRetryPolicy implements HttpPipelinePolicy {
        @Override
        public Mono<HttpResponse> process(HttpPipelineCallContext context, HttpPipelineNextPolicy next) {
            return process(1 + ThreadLocalRandom.current().nextInt(5), context, next);
        }

        Mono<HttpResponse> process(final int waitTimeSeconds, final HttpPipelineCallContext context, final HttpPipelineNextPolicy nextPolicy) {
            return nextPolicy.clone().process().flatMap(httpResponse -> {
                if (httpResponse.getStatusCode() != 503 && httpResponse.getStatusCode() != 500) {
                    return Mono.just(httpResponse);
                } else {
                    LoggerFactory.getLogger(getClass()).warn("Received " + httpResponse.getStatusCode() + " for request. Waiting " + waitTimeSeconds + " seconds before retry.");
                    final int nextWaitTime = 5 + ThreadLocalRandom.current().nextInt(10);
                    httpResponse.getBody().subscribe().dispose(); // TODO: Anu re-evaluate this
                    return Mono.delay(Duration.of(waitTimeSeconds, ChronoUnit.SECONDS))
                            .then(process(nextWaitTime, context, nextPolicy));
                }
            }).onErrorResume(throwable -> {
                if (throwable instanceof IOException) {
                    LoggerFactory.getLogger(getClass()).warn("I/O exception occurred: " + throwable.getMessage());
                    return process(context, nextPolicy).delaySubscription(Duration.of(waitTimeSeconds, ChronoUnit.SECONDS));
                }
                LoggerFactory.getLogger(getClass()).warn("Unrecoverable exception occurred: " + throwable.getMessage());
                return Mono.error(throwable);
            });
        }
    }

    @Host("https://javasdktest.blob.core.windows.net")
    interface IOService {
        @ExpectedResponses({201})
        @Put("/javasdktest/upload/100m-{id}.dat?{sas}")
<<<<<<< HEAD
        Mono<VoidResponse> upload100MB(@PathParam("id") String id, @PathParam(value = "sas", encoded = true) String sas, @HeaderParam("x-ms-blob-type") String blobType, @BodyParam(ContentType.APPLICATION_OCTET_STREAM) Flux<ByteBuffer> stream, @HeaderParam("content-length") long contentLength);
=======
        Mono<Response<Void>> upload100MB(@PathParam("id") String id, @PathParam(value = "sas", encoded = true) String sas, @HeaderParam("x-ms-blob-type") String blobType, @BodyParam(ContentType.APPLICATION_OCTET_STREAM) Flux<ByteBuffer> stream, @HeaderParam("content-length") long contentLength);
>>>>>>> f9b68898

        @Get("/javasdktest/upload/100m-{id}.dat?{sas}")
        Mono<StreamResponse> download100M(@PathParam("id") String id, @PathParam(value = "sas", encoded = true) String sas);

        @ExpectedResponses({201})
        @Put("/testcontainer{id}?restype=container&{sas}")
        Mono<Response<Void>> createContainer(@PathParam("id") String id, @PathParam(value = "sas", encoded = true) String sas);

        @ExpectedResponses({202})
        @Delete("/testcontainer{id}?restype=container&{sas}")
        Mono<Response<Void>> deleteContainer(@PathParam("id") String id, @PathParam(value = "sas", encoded = true) String sas);
    }

    private static Path tempFolderPath;
    private static final int NUM_FILES = 100;
    private static final int FILE_SIZE = 1024 * 1024 * 100;
    private static final int CHUNK_SIZE = 8192;
    private static final int CHUNKS_PER_FILE = FILE_SIZE / CHUNK_SIZE;

    private static void deleteRecursive(Path tempFolderPath) throws IOException {
        try {
            Files.walkFileTree(tempFolderPath, new SimpleFileVisitor<Path>() {
                @Override
                public FileVisitResult visitFile(Path file, BasicFileAttributes attrs) throws IOException {
                    Files.delete(file);
                    return FileVisitResult.CONTINUE;
                }

                @Override
                public FileVisitResult postVisitDirectory(Path dir, IOException exc) throws IOException {
                    if (exc != null) {
                        throw exc;
                    }

                    Files.delete(dir);
                    return FileVisitResult.CONTINUE;
                }
            });
        } catch (NoSuchFileException ignored) {
        }
    }

    private static void create100MFiles(boolean recreate) throws IOException {
//        final Flux<ByteBuffer> contentGenerator = Flux.generate(Random::new, (random, emitter) -> {
//            byte[] ba = new byte[CHUNK_SIZE];
//            random.nextBytes(ba);
//            emitter.next(ByteBuffer.wrap(ba));
//            return random;
//        });
//
//        if (recreate) {
//            deleteRecursive(tempFolderPath);
//        }
//
//        if (Files.exists(tempFolderPath)) {
//            LoggerFactory.getLogger(RestProxyStressTests.class).info("Temp files directory already exists: " + tempFolderPath.toAbsolutePath());
//        } else {
//            LoggerFactory.getLogger(RestProxyStressTests.class).info("Generating temp files in directory: " + tempFolderPath.toAbsolutePath());
//            Files.createDirectory(tempFolderPath);
//            Flux.range(0, NUM_FILES).flatMap(integer -> {
//                try {
//                    final int i = integer;
//                    final Path filePath = tempFolderPath.resolve("100m-" + i + ".dat");
//
//                    Files.deleteIfExists(filePath);
//                    Files.createFile(filePath);
//                    final AsynchronousFileChannel file = AsynchronousFileChannel.open(filePath, StandardOpenOption.READ, StandardOpenOption.WRITE);
//                    final MessageDigest messageDigest = MessageDigest.getInstance("MD5");
//
//                    Flux<ByteBuffer> fileContent = contentGenerator
//                        .take(CHUNKS_PER_FILE)
//                        .doOnNext(buf -> messageDigest.update(buf.array()));
//
//                    return FluxUtil.bytebufStreamToFile(fileContent, file).then(Mono.fromRunnable(() -> {
//                        try {
//                            file.close();
//                            Files.write(tempFolderPath.resolve("100m-" + i + "-md5.dat"), messageDigest.digest());
//                            LoggerFactory.getLogger(RestProxyStressTests.class).info("Finished writing file " + i);
//                        } catch (Exception e) {
//                            throw Exceptions.propagate(e);
//                        }
//                    }));
//                } catch (Exception e) {
//                    return Flux.error(e);
//                }
//            }).blockLast();
//        }

        // TODO
        fail("This method is not yet re-implemented");
    }

    @Test
    @Ignore("Should only be run manually")
    public void prepare100MFiles() throws Exception {
        create100MFiles(true);
    }

    @Test
    public void upload100MParallelTest() {
//        final String sas = System.getenv("JAVA_SDK_TEST_SAS") == null ? "" : System.getenv("JAVA_SDK_TEST_SAS");
//
//        Flux<byte[]> md5s = Flux.range(0, NUM_FILES)
//            .map(integer -> {
//                final Path filePath = tempFolderPath.resolve("100m-" + integer + "-md5.dat");
//                try {
//                    return Files.readAllBytes(filePath);
//                } catch (IOException ioe) {
//                    throw Exceptions.propagate(ioe);
//                }
//            });
//        //
//        Instant uploadStart = Instant.now();
//        //
//        Flux.range(0, NUM_FILES)
//                .zipWith(md5s, (id, md5) -> {
//                    AsynchronousFileChannel fileStream = null;
//                    try {
//                        fileStream = AsynchronousFileChannel.open(tempFolderPath.resolve("100m-" + id + ".dat"));
//                    } catch (IOException ioe) {
//                        Exceptions.propagate(ioe);
//                    }
//                    return service.upload100MB(String.valueOf(id), sas, "BlockBlob", FluxUtil.byteBufStreamFromFile(fileStream), FILE_SIZE).map(response -> {
//                        String base64MD5 = response.headers().value("Content-MD5");
//                        byte[] receivedMD5 = Base64.getDecoder().decode(base64MD5);
//                        Assert.assertArrayEquals(md5, receivedMD5);
//                        return response;
//                    });
//                })
//                .flatMapDelayError(m -> m, 15, 1)
//                .blockLast();
//        //
//        long durationMilliseconds = Duration.between(uploadStart, Instant.now()).toMillis();
//        LoggerFactory.getLogger(getClass()).info("Upload took " + durationMilliseconds + " milliseconds.");
        Assert.fail("Need to implement this test again");
    }

    @Test
    public void uploadMemoryMappedTest() {
//        final String sas = System.getenv("JAVA_SDK_TEST_SAS") == null ? "" : System.getenv("JAVA_SDK_TEST_SAS");
//
//        Flux<byte[]> md5s = Flux.range(0, NUM_FILES)
//                .map(integer -> {
//                    final Path filePath = tempFolderPath.resolve("100m-" + integer + "-md5.dat");
//                    try {
//                        return Files.readAllBytes(filePath);
//                    } catch (IOException ioe) {
//                        throw Exceptions.propagate(ioe);
//                    }
//                });
//
//        Instant uploadStart = Instant.now();
//        //
//        Flux.range(0, NUM_FILES)
//                .zipWith(md5s, (id, md5) -> {
//                    FileChannel fileStream = null;
//                    try {
//                        fileStream = FileChannel.open(tempFolderPath.resolve("100m-" + id + ".dat"), StandardOpenOption.READ);
//                    } catch (IOException ioe) {
//                        Exceptions.propagate(ioe);
//                    }
//                    //
//                    ByteBuffer mappedByteBufFile = null;
//                    Flux<ByteBuffer> stream = null;
//                    try {
//                        MappedByteBuffer mappedByteBufferFile = fileStream.map(FileChannel.MapMode.READ_ONLY, 0, fileStream.size());
//                        mappedByteBufFile = Unpooled.wrappedBuffer(mappedByteBufferFile);
//                        stream = FluxUtil.split(mappedByteBufFile, CHUNK_SIZE);
//                    } catch (IOException ioe) {
//                        mappedByteBufFile.release();
//                        Exceptions.propagate(ioe);
//                    }
//                    //
//                    return service.upload100MB(String.valueOf(id), sas, "BlockBlob", stream, FILE_SIZE).map(response -> {
//                        String base64MD5 = response.headers().value("Content-MD5");
//                        byte[] receivedMD5 = Base64.getDecoder().decode(base64MD5);
//                        Assert.assertArrayEquals(md5, receivedMD5);
//                        return response;
//                    });
//                })
//                .flatMapDelayError(m -> m, 15, 1)
//                .blockLast();
//        //
//        long durationMilliseconds = Duration.between(uploadStart, Instant.now()).toMillis();
//        LoggerFactory.getLogger(getClass()).info("Upload took " + durationMilliseconds + " milliseconds.");
        Assert.fail("Need to implement this test again");
    }


    /**
     * Run after running one of the corresponding upload tests.
     */
    @Test
    public void download100MParallelTest() {
        final String sas = System.getenv("JAVA_SDK_TEST_SAS") == null ? "" : System.getenv("JAVA_SDK_TEST_SAS");

        Flux<byte[]> md5s = Flux.range(0, NUM_FILES)
                .map(integer -> {
                    final Path filePath = tempFolderPath.resolve("100m-" + integer + "-md5.dat");
                    try {
                        return Files.readAllBytes(filePath);
                    } catch (IOException ioe) {
                        throw Exceptions.propagate(ioe);
                    }
                });
        //
        Instant downloadStart = Instant.now();
        //
        Flux.range(0, NUM_FILES)
                .zipWith(md5s, (id, md5) -> {
                    return service.download100M(String.valueOf(id), sas).flatMap(response -> {
                        Flux<ByteBuffer> content;
                        try {
                            MessageDigest messageDigest = MessageDigest.getInstance("MD5");
<<<<<<< HEAD
                            content = response.value()
=======
                            content = response.getValue()
>>>>>>> f9b68898
                                    .doOnNext(buf -> messageDigest.update(buf.slice()));

                            return content.last().doOnSuccess(b -> {
                                assertArrayEquals(md5, messageDigest.digest());
                                LoggerFactory.getLogger(getClass()).info("Finished downloading and MD5 validated for " + id);

                            });

                        } catch (NoSuchAlgorithmException nsae) {
                            throw Exceptions.propagate(nsae);
                        }
                    });
                })
                .flatMapDelayError(m -> m, 15, 1)
                .blockLast();
        //
        long durationMilliseconds = Duration.between(downloadStart, Instant.now()).toMillis();
        LoggerFactory.getLogger(getClass()).info("Download took " + durationMilliseconds + " milliseconds.");
    }

    @Test
    public void downloadUploadStreamingTest() {
        final String sas = System.getenv("JAVA_SDK_TEST_SAS") == null ? "" : System.getenv("JAVA_SDK_TEST_SAS");

        Flux<byte[]> md5s = Flux.range(0, NUM_FILES)
                .map(integer -> {
                    final Path filePath = tempFolderPath.resolve("100m-" + integer + "-md5.dat");
                    try {
                        return Files.readAllBytes(filePath);
                    } catch (IOException ioe) {
                        throw Exceptions.propagate(ioe);
                    }
                });
        //
        Instant downloadStart = Instant.now();
        //
        Flux.range(0, NUM_FILES)
                .zipWith(md5s, (integer, md5) -> {
                    final int id = integer;
                    Flux<ByteBuffer> downloadContent = service.download100M(String.valueOf(id), sas)
                            // Ideally we would intercept this content to load an MD5 to check consistency between download and upload directly,
                            // but it's sufficient to demonstrate that no corruption occurred between preparation->upload->download->upload.
                            .flatMapMany(StreamResponse::getValue)
                            .map(reactorNettybb -> {
                                //
                                // This test 'downloadUploadStreamingTest' exercises piping scenario.
                                //
                                //   A. Receive ByteBufFlux from reactor-netty from NettyInbound.receive() [via service.download100M].
                                //   B. Directly pass this ByteBufFlux to Outbound.send() [via service.upload100MB]
                                //
                                //   NettyOutbound.send(NettyInbound.receive())
                                //
                                // A property of ByteBufFlux publisher is - The chunks in the stream gets released automatically once 'onNext' returns.
                                //
                                // The Outbound.send method subscribe to ByteBufFlux
                                //     1. on each onNext call, the received ByteBuf chunk gets 'scheduled' to write through Netty.write()
                                //     2. onNext returns.
                                //     3. repeat 1 & 2 until stream completes or errored.
                                //
                                // The scheduling & immediate return from onNext [1 & 2] can result in the a chunk of ByteBufFlux to be released
                                // before the scheduled Netty.write() completes.
                                //
                                // This can cause following issues:
                                //   a. Write of content of released chunks, which is bad.
                                //   b. Netty.write() calls release on the ByteBuf after write is done. We have double release problem here.
                                //
                                // Solution is to aware of ByteBufFlux auto-release property and retain each chunk before passing to Netty.write().
                                //
//                                return reactorNettybb.retain();
                                // TODO
                                throw new IllegalStateException("This method is not yet re-implemented");
                            });
                    //
                    return service.upload100MB("copy-" + integer, sas, "BlockBlob", downloadContent, FILE_SIZE)
                            .flatMap(uploadResponse -> {
                                String base64MD5 = uploadResponse.getHeaders().getValue("Content-MD5");
                                byte[] uploadMD5 = Base64.getDecoder().decode(base64MD5);
                                assertArrayEquals(md5, uploadMD5);
                                LoggerFactory.getLogger(getClass()).info("Finished upload and validation for id " + id);
                                return Mono.just(uploadResponse);
                            });
                })
                .flatMapDelayError(m -> m, 30, 1)
                .blockLast();
        //
        long durationMilliseconds = Duration.between(downloadStart, Instant.now()).toMillis();
        LoggerFactory.getLogger(getClass()).info("Download/Upload took " + durationMilliseconds + " milliseconds.");
    }

    @Test
    public void cancellationTest() throws Exception {
        final String sas = System.getenv("JAVA_SDK_TEST_SAS") == null ? "" : System.getenv("JAVA_SDK_TEST_SAS");
        final Disposable d = Flux.range(0, NUM_FILES)
                .flatMap(integer ->
                        service.download100M(String.valueOf(integer), sas)
                                .flatMapMany(StreamResponse::getValue))
                .subscribe();

        Mono.delay(Duration.ofSeconds(10)).then(Mono.defer(() -> {
            d.dispose();
            return Mono.empty();
        })).block();
        // Wait to see if any leak reports come up
        Thread.sleep(10000);
    }

    @Test
    public void testHighParallelism() {
        final String sas = System.getenv("JAVA_SDK_TEST_SAS") == null ? "" : System.getenv("JAVA_SDK_TEST_SAS");

        HttpHeaders headers = new HttpHeaders().put("x-ms-version", "2017-04-17");
        // Order in which policies applied will be the order in which they added to builder
        //
        List<HttpPipelinePolicy> policies = new ArrayList<>();
        policies.add(new AddDatePolicy());
        policies.add(new AddHeadersPolicy(headers));
        policies.add(new ThrottlingRetryPolicy());

        if (sas == null || sas.isEmpty()) {
            policies.add(new HostPolicy("http://localhost:" + port));
        }

        final IOService innerService = RestProxy.create(IOService.class,
            new HttpPipelineBuilder()
                .policies(policies.toArray(new HttpPipelinePolicy[0]))
                .build());

        // When running with MockServer, connections sometimes get dropped,
        // but this doesn't seem to result in any bad behavior as long as we retry.

        Flux.range(0, 10000)
                .flatMap(integer ->
                        innerService.createContainer(integer.toString(), sas)
                                .onErrorResume(throwable -> {
                                    if (throwable instanceof HttpResponseException) {
                                        HttpResponseException restException = (HttpResponseException) throwable;
                                        if ((restException.getResponse().getStatusCode() == 409 || restException.getResponse().getStatusCode() == 404)) {
                                            return Mono.empty();
                                        }
                                    }
                                    return Mono.error(throwable);
                                })
                                .then(innerService.deleteContainer(integer.toString(), sas)))
                                .blockLast();
    }
}<|MERGE_RESOLUTION|>--- conflicted
+++ resolved
@@ -19,17 +19,6 @@
 import com.azure.core.http.policy.HttpLogOptions;
 import com.azure.core.http.rest.Response;
 import com.azure.core.http.rest.StreamResponse;
-<<<<<<< HEAD
-import com.azure.core.http.rest.VoidResponse;
-import com.azure.core.implementation.annotation.BodyParam;
-import com.azure.core.implementation.annotation.Delete;
-import com.azure.core.implementation.annotation.ExpectedResponses;
-import com.azure.core.implementation.annotation.Get;
-import com.azure.core.implementation.annotation.HeaderParam;
-import com.azure.core.implementation.annotation.Host;
-import com.azure.core.implementation.annotation.PathParam;
-import com.azure.core.implementation.annotation.Put;
-=======
 import com.azure.core.annotation.BodyParam;
 import com.azure.core.annotation.Delete;
 import com.azure.core.annotation.ExpectedResponses;
@@ -38,7 +27,6 @@
 import com.azure.core.annotation.Host;
 import com.azure.core.annotation.PathParam;
 import com.azure.core.annotation.Put;
->>>>>>> f9b68898
 import com.azure.core.implementation.http.ContentType;
 import org.junit.AfterClass;
 import org.junit.Assert;
@@ -177,11 +165,7 @@
     interface IOService {
         @ExpectedResponses({201})
         @Put("/javasdktest/upload/100m-{id}.dat?{sas}")
-<<<<<<< HEAD
-        Mono<VoidResponse> upload100MB(@PathParam("id") String id, @PathParam(value = "sas", encoded = true) String sas, @HeaderParam("x-ms-blob-type") String blobType, @BodyParam(ContentType.APPLICATION_OCTET_STREAM) Flux<ByteBuffer> stream, @HeaderParam("content-length") long contentLength);
-=======
         Mono<Response<Void>> upload100MB(@PathParam("id") String id, @PathParam(value = "sas", encoded = true) String sas, @HeaderParam("x-ms-blob-type") String blobType, @BodyParam(ContentType.APPLICATION_OCTET_STREAM) Flux<ByteBuffer> stream, @HeaderParam("content-length") long contentLength);
->>>>>>> f9b68898
 
         @Get("/javasdktest/upload/100m-{id}.dat?{sas}")
         Mono<StreamResponse> download100M(@PathParam("id") String id, @PathParam(value = "sas", encoded = true) String sas);
@@ -396,11 +380,7 @@
                         Flux<ByteBuffer> content;
                         try {
                             MessageDigest messageDigest = MessageDigest.getInstance("MD5");
-<<<<<<< HEAD
-                            content = response.value()
-=======
                             content = response.getValue()
->>>>>>> f9b68898
                                     .doOnNext(buf -> messageDigest.update(buf.slice()));
 
                             return content.last().doOnSuccess(b -> {
