// Copyright (c) Microsoft Corporation. All rights reserved.
// Licensed under the MIT License.

package com.azure.core.credential;

import org.junit.jupiter.api.Assertions;
import org.junit.jupiter.api.Test;
import reactor.core.publisher.Flux;
import reactor.core.publisher.Mono;
import reactor.core.scheduler.Schedulers;

import java.time.Duration;
import java.time.OffsetDateTime;
import java.util.Random;
import java.util.concurrent.CountDownLatch;
import java.util.concurrent.TimeUnit;
import java.util.concurrent.atomic.AtomicInteger;
import java.util.concurrent.atomic.AtomicLong;

public class TokenCacheTests {
    private static final Random RANDOM = new Random();

    @Test
    public void testOnlyOneThreadRefreshesToken() throws Exception {
        // Token acquisition time grows in 1 sec, 2 sec... To make sure only one token acquisition is run
        SimpleTokenCache cache = new SimpleTokenCache(() -> incrementalRemoteGetTokenAsync(new AtomicInteger(1)));

        CountDownLatch latch = new CountDownLatch(1);
        AtomicLong maxMillis = new AtomicLong(0);

        Flux.range(1, 10)
            .flatMap(i -> Mono.just(OffsetDateTime.now())
                // Runs cache.getToken() on 10 different threads
                .subscribeOn(Schedulers.newParallel("pool", 10))
                .flatMap(start -> cache.getToken()
                    .map(t -> Duration.between(start, OffsetDateTime.now()).toMillis())
                    .doOnNext(millis -> {
                        if (millis > maxMillis.get()) {
                            maxMillis.set(millis);
                        }
//                        System.out.format("Thread: %s\tDuration: %smillis%n",
//                            Thread.currentThread().getName(), Duration.between(start, OffsetDateTime.now()).toMillis());
                    })))
            .doOnComplete(latch::countDown)
            .subscribe();

        latch.await();
        Assertions.assertTrue(maxMillis.get() > 1000);
        Assertions.assertTrue(maxMillis.get() < 2000); // Big enough for any latency, small enough to make sure no get token is called twice
    }

    @Test
    public void testMultipleThreadsWaitForTimeout() throws Exception {
        AtomicLong refreshes = new AtomicLong(0);

        // token expires on creation. Run this 100 times to simulate running the application a long time
        SimpleTokenCache cache = new SimpleTokenCache(() -> {
            refreshes.incrementAndGet();
            return remoteGetTokenThatExpiresSoonAsync(1000, 0);
<<<<<<< HEAD
        }, new TokenRefreshOptions().setTokenRefreshRetryTimeout(Duration.ZERO));
=======
        }, new TokenRefreshOptions().setRetryTimeout(Duration.ZERO));
>>>>>>> cbb44384

        CountDownLatch latch = new CountDownLatch(1);

        Flux.interval(Duration.ofMillis(100))
            .take(100)
            .flatMap(i -> Mono.just(OffsetDateTime.now())
                // Runs cache.getToken() on 10 different threads
                .subscribeOn(Schedulers.newParallel("pool", 100))
                .flatMap(start -> cache.getToken()
                    .map(t -> Duration.between(start, OffsetDateTime.now()).toMillis())
                    .doOnNext(millis -> {
                    })))
            .doOnComplete(latch::countDown)
            .subscribe();

        latch.await();
        Assertions.assertTrue(refreshes.get() <= 11);
    }

    @Test
    public void testProactiveRefreshBeforeExpiry() throws Exception {
        AtomicInteger latency = new AtomicInteger(1);
        SimpleTokenCache cache = new SimpleTokenCache(
            () -> remoteGetTokenThatExpiresSoonAsync(1000 * latency.getAndIncrement(), 60 * 1000),
<<<<<<< HEAD
            new TokenRefreshOptions().setTokenRefreshOffset(Duration.ofSeconds(58)).setTokenRefreshRetryTimeout(Duration.ofSeconds(1)));
=======
            new TokenRefreshOptions().setOffset(Duration.ofSeconds(58)).setRetryTimeout(Duration.ofSeconds(1)));
>>>>>>> cbb44384

        CountDownLatch latch = new CountDownLatch(1);
        AtomicLong maxMillis = new AtomicLong(0);

        Flux.interval(Duration.ofSeconds(1))
            .take(5)
            .flatMap(i -> {
                OffsetDateTime start = OffsetDateTime.now();
                return cache.getToken()
                    .map(t -> Duration.between(start, OffsetDateTime.now()).toMillis())
                    .doOnNext(millis -> {
                        if (millis > maxMillis.get()) {
                            maxMillis.set(millis);
                        }
                    });
            }).doOnComplete(latch::countDown)
            .subscribe();

        latch.await();
        Assertions.assertTrue(maxMillis.get() >= 2000);
        Assertions.assertTrue(maxMillis.get() < 3000); // Big enough for any latency, small enough to make sure no get token is called twice
    }

    @Test
    public void testRefreshAfterExpiry() throws Exception {
        AtomicInteger latency = new AtomicInteger(1);
        SimpleTokenCache cache = new SimpleTokenCache(
            () -> remoteGetTokenThatExpiresSoonAsync(1000 * latency.getAndIncrement(), 1000),
<<<<<<< HEAD
            new TokenRefreshOptions().setTokenRefreshOffset(Duration.ofSeconds(1)).setTokenRefreshRetryTimeout(Duration.ofSeconds(5)));
=======
            new TokenRefreshOptions().setOffset(Duration.ofSeconds(1)).setRetryTimeout(Duration.ofSeconds(5)));
>>>>>>> cbb44384

        CountDownLatch latch = new CountDownLatch(1);
        AtomicLong maxMillis = new AtomicLong(0);

        Flux.interval(Duration.ofSeconds(1))
            .take(4)
            .flatMap(i -> {
                OffsetDateTime start = OffsetDateTime.now();
                return cache.getToken()
                    .map(t -> Duration.between(start, OffsetDateTime.now()).toMillis())
                    .doOnNext(millis -> {
                        if (millis > maxMillis.get()) {
                            maxMillis.set(millis);
                        }
                    });
            }).doOnComplete(latch::countDown)
            .subscribe();

        latch.await();
        System.out.println("MaxMillis:" + maxMillis.get());
        Assertions.assertTrue(maxMillis.get() >= 5000);
    }

    @Test
    public void testProactiveRefreshError() throws Exception {
        AtomicInteger latency = new AtomicInteger(1);
        AtomicInteger tryCount = new AtomicInteger(0);
        SimpleTokenCache cache = new SimpleTokenCache(
            () -> remoteGetTokenWithPersistentError(1000 * latency.getAndIncrement(), 3 * 1000, 2, tryCount),
<<<<<<< HEAD
            new TokenRefreshOptions().setTokenRefreshOffset(Duration.ofSeconds(2)).setTokenRefreshRetryTimeout(Duration.ofSeconds(1)));
=======
            new TokenRefreshOptions().setOffset(Duration.ofSeconds(2)).setRetryTimeout(Duration.ofSeconds(1)));
>>>>>>> cbb44384

        CountDownLatch latch = new CountDownLatch(1);
        AtomicLong maxMillis = new AtomicLong(0);
        AtomicInteger errorCount = new AtomicInteger(0);

        Flux.interval(Duration.ofSeconds(1))
            .take(6)
            .flatMap(i -> {
                OffsetDateTime start = OffsetDateTime.now();
                return cache.getToken()
                    .map(t -> Duration.between(start, OffsetDateTime.now()).toMillis())
                    .doOnNext(millis -> {
                        if (millis > maxMillis.get()) {
                            maxMillis.set(millis);
                        }
                    })
                    .doOnError(t -> errorCount.incrementAndGet());
            }).doOnTerminate(latch::countDown)
            .subscribe();

        latch.await();
        Assertions.assertTrue(maxMillis.get() >= 1000);
        Assertions.assertTrue(maxMillis.get() < 2000); // Big enough for any latency, small enough to make sure no get token is called twice
        Assertions.assertEquals(1, errorCount.get()); // Only the error after expiresAt will be propagated
    }

    @Test
    public void testProactiveRefreshErrorTimeout() throws Exception {
        AtomicInteger latency = new AtomicInteger(1);
        AtomicInteger tryCount = new AtomicInteger(0);
        SimpleTokenCache cache = new SimpleTokenCache(
            () -> remoteGetTokenWithTemporaryError(1000 * latency.getAndIncrement(), 4 * 1000, 2, tryCount),
<<<<<<< HEAD
            new TokenRefreshOptions().setTokenRefreshOffset(Duration.ofSeconds(2)).setTokenRefreshRetryTimeout(Duration.ofSeconds(1)));
=======
            new TokenRefreshOptions().setOffset(Duration.ofSeconds(2)).setRetryTimeout(Duration.ofSeconds(1)));
>>>>>>> cbb44384

        CountDownLatch latch = new CountDownLatch(1);
        AtomicLong maxMillis = new AtomicLong(0);
        AtomicInteger errorCount = new AtomicInteger(0);

        Flux.interval(Duration.ofSeconds(1))
            .take(8)
            .flatMap(i -> {
                OffsetDateTime start = OffsetDateTime.now();
                return cache.getToken()
                    .map(t -> Duration.between(start, OffsetDateTime.now()).toMillis())
                    .doOnNext(millis -> {
                        if (millis > maxMillis.get()) {
                            maxMillis.set(millis);
                        }
                    })
                    .doOnError(t -> errorCount.incrementAndGet());
            }).doOnTerminate(latch::countDown)
            .subscribe();

        latch.await();
        Assertions.assertTrue(maxMillis.get() >= 3000);
        Assertions.assertEquals(0, errorCount.get()); // Only the error after expiresAt will be propagated
    }

    @Test
    public void testMultipleThreadsAfterExpiry() throws Exception {
        AtomicLong refreshes = new AtomicLong(0);

        // token expires on creation. Run this 100 times to simulate running the application a long time
        SimpleTokenCache cache = new SimpleTokenCache(() -> {
            refreshes.incrementAndGet();
            return remoteGetTokenThatExpiresSoonAsync(1000, 3 * 1000);
<<<<<<< HEAD
        }, new TokenRefreshOptions().setTokenRefreshOffset(Duration.ZERO).setTokenRefreshRetryTimeout(Duration.ZERO));
=======
        }, new TokenRefreshOptions().setOffset(Duration.ZERO).setRetryTimeout(Duration.ZERO));
>>>>>>> cbb44384

        CountDownLatch latch = new CountDownLatch(100);

        cache.getToken().then(Mono.delay(Duration.ofSeconds(5))).block();

        Flux.range(1, 100)
            .flatMap(i -> Mono.just(OffsetDateTime.now())
                .subscribeOn(Schedulers.newParallel("pool", 100))
                .flatMap(start -> cache.getToken()
                    .doOnNext(t -> {
                        if (!t.isExpired()) {
                            latch.countDown();
                        }
                    }))) // expect all getToken() calls to return a token
            .subscribe();

        latch.await(20, TimeUnit.SECONDS);
<<<<<<< HEAD
        Assertions.assertEquals(2 , refreshes.get());
=======
        Assertions.assertEquals(2, refreshes.get());
>>>>>>> cbb44384
        Assertions.assertEquals(0, latch.getCount());
    }

    private Mono<AccessToken> remoteGetTokenAsync(long delayInMillis) {
        return Mono.delay(Duration.ofMillis(delayInMillis))
            .map(l -> new Token(Integer.toString(RANDOM.nextInt(100))));
    }

    private Mono<AccessToken> remoteGetTokenThatExpiresSoonAsync(long delayInMillis, long validityInMillis) {
        return Mono.delay(Duration.ofMillis(delayInMillis))
            .map(l -> new Token(Integer.toString(RANDOM.nextInt(100)), validityInMillis));
    }

    // First token takes latency seconds, and adds 1 sec every subsequent call
    private Mono<AccessToken> incrementalRemoteGetTokenAsync(AtomicInteger latency) {
        return Mono.delay(Duration.ofSeconds(latency.getAndIncrement()))
            .map(l -> new Token(Integer.toString(RANDOM.nextInt(100))));
    }

    private Mono<AccessToken> remoteGetTokenWithTemporaryError(long delayInMillis, long validityInMillis, int errorAt, AtomicInteger tryCount) {
        if (tryCount.incrementAndGet() == errorAt) {
            return Mono.error(new RuntimeException("Expected error"));
        } else {
            return Mono.delay(Duration.ofMillis(delayInMillis))
                .map(l -> new Token(Integer.toString(RANDOM.nextInt(100)), validityInMillis));
        }
    }

    private Mono<AccessToken> remoteGetTokenWithPersistentError(long delayInMillis, long validityInMillis, int errorAfter, AtomicInteger tryCount) {
        if (tryCount.incrementAndGet() >= errorAfter) {
            return Mono.error(new RuntimeException("Expected error"));
        } else {
            return Mono.delay(Duration.ofMillis(delayInMillis))
                .map(l -> new Token(Integer.toString(RANDOM.nextInt(100)), validityInMillis));
        }
    }

    private static class Token extends AccessToken {
        private String token;
        private OffsetDateTime expiry;

        @Override
        public String getToken() {
            return token;
        }

        Token(String token) {
            this(token, 5000);
        }

        Token(String token, long validityInMillis) {
            super(token, OffsetDateTime.now().plus(Duration.ofMillis(validityInMillis)));
            this.token = token;
            this.expiry = OffsetDateTime.now().plus(Duration.ofMillis(validityInMillis));
        }

        @Override
        public OffsetDateTime getExpiresAt() {
            return expiry;
        }

        @Override
        public boolean isExpired() {
            return OffsetDateTime.now().isAfter(expiry);
        }
    }
}<|MERGE_RESOLUTION|>--- conflicted
+++ resolved
@@ -57,11 +57,7 @@
         SimpleTokenCache cache = new SimpleTokenCache(() -> {
             refreshes.incrementAndGet();
             return remoteGetTokenThatExpiresSoonAsync(1000, 0);
-<<<<<<< HEAD
-        }, new TokenRefreshOptions().setTokenRefreshRetryTimeout(Duration.ZERO));
-=======
         }, new TokenRefreshOptions().setRetryTimeout(Duration.ZERO));
->>>>>>> cbb44384
 
         CountDownLatch latch = new CountDownLatch(1);
 
@@ -86,11 +82,7 @@
         AtomicInteger latency = new AtomicInteger(1);
         SimpleTokenCache cache = new SimpleTokenCache(
             () -> remoteGetTokenThatExpiresSoonAsync(1000 * latency.getAndIncrement(), 60 * 1000),
-<<<<<<< HEAD
-            new TokenRefreshOptions().setTokenRefreshOffset(Duration.ofSeconds(58)).setTokenRefreshRetryTimeout(Duration.ofSeconds(1)));
-=======
             new TokenRefreshOptions().setOffset(Duration.ofSeconds(58)).setRetryTimeout(Duration.ofSeconds(1)));
->>>>>>> cbb44384
 
         CountDownLatch latch = new CountDownLatch(1);
         AtomicLong maxMillis = new AtomicLong(0);
@@ -119,11 +111,7 @@
         AtomicInteger latency = new AtomicInteger(1);
         SimpleTokenCache cache = new SimpleTokenCache(
             () -> remoteGetTokenThatExpiresSoonAsync(1000 * latency.getAndIncrement(), 1000),
-<<<<<<< HEAD
-            new TokenRefreshOptions().setTokenRefreshOffset(Duration.ofSeconds(1)).setTokenRefreshRetryTimeout(Duration.ofSeconds(5)));
-=======
             new TokenRefreshOptions().setOffset(Duration.ofSeconds(1)).setRetryTimeout(Duration.ofSeconds(5)));
->>>>>>> cbb44384
 
         CountDownLatch latch = new CountDownLatch(1);
         AtomicLong maxMillis = new AtomicLong(0);
@@ -153,11 +141,7 @@
         AtomicInteger tryCount = new AtomicInteger(0);
         SimpleTokenCache cache = new SimpleTokenCache(
             () -> remoteGetTokenWithPersistentError(1000 * latency.getAndIncrement(), 3 * 1000, 2, tryCount),
-<<<<<<< HEAD
-            new TokenRefreshOptions().setTokenRefreshOffset(Duration.ofSeconds(2)).setTokenRefreshRetryTimeout(Duration.ofSeconds(1)));
-=======
             new TokenRefreshOptions().setOffset(Duration.ofSeconds(2)).setRetryTimeout(Duration.ofSeconds(1)));
->>>>>>> cbb44384
 
         CountDownLatch latch = new CountDownLatch(1);
         AtomicLong maxMillis = new AtomicLong(0);
@@ -190,11 +174,7 @@
         AtomicInteger tryCount = new AtomicInteger(0);
         SimpleTokenCache cache = new SimpleTokenCache(
             () -> remoteGetTokenWithTemporaryError(1000 * latency.getAndIncrement(), 4 * 1000, 2, tryCount),
-<<<<<<< HEAD
-            new TokenRefreshOptions().setTokenRefreshOffset(Duration.ofSeconds(2)).setTokenRefreshRetryTimeout(Duration.ofSeconds(1)));
-=======
             new TokenRefreshOptions().setOffset(Duration.ofSeconds(2)).setRetryTimeout(Duration.ofSeconds(1)));
->>>>>>> cbb44384
 
         CountDownLatch latch = new CountDownLatch(1);
         AtomicLong maxMillis = new AtomicLong(0);
@@ -228,11 +208,7 @@
         SimpleTokenCache cache = new SimpleTokenCache(() -> {
             refreshes.incrementAndGet();
             return remoteGetTokenThatExpiresSoonAsync(1000, 3 * 1000);
-<<<<<<< HEAD
-        }, new TokenRefreshOptions().setTokenRefreshOffset(Duration.ZERO).setTokenRefreshRetryTimeout(Duration.ZERO));
-=======
         }, new TokenRefreshOptions().setOffset(Duration.ZERO).setRetryTimeout(Duration.ZERO));
->>>>>>> cbb44384
 
         CountDownLatch latch = new CountDownLatch(100);
 
@@ -250,11 +226,7 @@
             .subscribe();
 
         latch.await(20, TimeUnit.SECONDS);
-<<<<<<< HEAD
-        Assertions.assertEquals(2 , refreshes.get());
-=======
         Assertions.assertEquals(2, refreshes.get());
->>>>>>> cbb44384
         Assertions.assertEquals(0, latch.getCount());
     }
 
