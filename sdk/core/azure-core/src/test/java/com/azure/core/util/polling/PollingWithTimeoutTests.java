--- conflicted
+++ resolved
@@ -36,16 +36,8 @@
     private static final PollResponse<TestResponse> RESPONSE_ONE
         = new PollResponse<>(IN_PROGRESS, new TestResponse("1"));
 
-<<<<<<< HEAD
-    private static final Function<PollingContext<TestResponse>, PollResponse<TestResponse>> SYNC_NEVER_COMPLETES =
-        ignored -> sleepThenReturn(10000, RESPONSE_ONE);
-=======
     private static final Function<PollingContext<TestResponse>, PollResponse<TestResponse>> SYNC_NEVER_COMPLETES
-        = ignored -> {
-            sleep();
-            return RESPONSE_ZERO;
-        };
->>>>>>> e94e6a8a
+        = ignored -> sleepThenReturn(10000, RESPONSE_ONE);
 
     private static final Function<PollingContext<TestResponse>, Mono<PollResponse<TestResponse>>> ASYNC_NEVER_COMPLETES
         = ignored -> Mono.delay(Duration.ofSeconds(10)).map(ignored2 -> RESPONSE_ZERO);
@@ -83,8 +75,8 @@
         SyncPoller<TestResponse, CertificateOutput> poller = createSimplePoller(syncRunsOnce(hasBeenRan));
 
         long start = System.currentTimeMillis();
-        RuntimeException exception = assertThrows(RuntimeException.class,
-            () -> poller.waitForCompletion(HUNDRED_MILLIS, FIVE_SECONDS));
+        RuntimeException exception
+            = assertThrows(RuntimeException.class, () -> poller.waitForCompletion(HUNDRED_MILLIS, FIVE_SECONDS));
         long end = System.currentTimeMillis();
 
         assertTrue(hasBeenRan.get(), "Expected poll operation to have been ran at least once.");
@@ -103,8 +95,8 @@
         SyncPoller<TestResponse, CertificateOutput> poller = createSimplePoller(syncRunsMoreThanOnce(hasBeenRan));
 
         long start = System.currentTimeMillis();
-        RuntimeException exception = assertThrows(RuntimeException.class,
-            () -> poller.waitForCompletion(HUNDRED_MILLIS, FIVE_SECONDS));
+        RuntimeException exception
+            = assertThrows(RuntimeException.class, () -> poller.waitForCompletion(HUNDRED_MILLIS, FIVE_SECONDS));
         long end = System.currentTimeMillis();
 
         assertTrue(hasBeenRan.get(), "Expected poll operation to have been ran at least once.");
@@ -146,8 +138,8 @@
         SyncPoller<TestResponse, CertificateOutput> poller = createSimplePoller(syncRunsOnce(hasBeenRan));
 
         long start = System.currentTimeMillis();
-        PollResponse<TestResponse> pollResponse = assertDoesNotThrow(
-            () -> poller.waitUntil(HUNDRED_MILLIS, FIVE_SECONDS, SUCCESSFULLY_COMPLETED));
+        PollResponse<TestResponse> pollResponse
+            = assertDoesNotThrow(() -> poller.waitUntil(HUNDRED_MILLIS, FIVE_SECONDS, SUCCESSFULLY_COMPLETED));
         long end = System.currentTimeMillis();
 
         assertTrue(hasBeenRan.get(), "Expected poll operation to have been ran at least once.");
@@ -166,8 +158,8 @@
         SyncPoller<TestResponse, CertificateOutput> poller = createSimplePoller(syncRunsMoreThanOnce(hasBeenRan));
 
         long start = System.currentTimeMillis();
-        PollResponse<TestResponse> pollResponse = assertDoesNotThrow(
-            () -> poller.waitUntil(HUNDRED_MILLIS, FIVE_SECONDS, SUCCESSFULLY_COMPLETED));
+        PollResponse<TestResponse> pollResponse
+            = assertDoesNotThrow(() -> poller.waitUntil(HUNDRED_MILLIS, FIVE_SECONDS, SUCCESSFULLY_COMPLETED));
         long end = System.currentTimeMillis();
 
         assertTrue(hasBeenRan.get(), "Expected poll operation to have been ran at least once.");
@@ -197,8 +189,8 @@
         SyncPoller<TestResponse, CertificateOutput> poller = createSimplePoller(syncRunsOnce(hasBeenRan));
 
         long start = System.currentTimeMillis();
-        RuntimeException exception = assertThrows(RuntimeException.class,
-            () -> poller.getFinalResult(HUNDRED_MILLIS, FIVE_SECONDS));
+        RuntimeException exception
+            = assertThrows(RuntimeException.class, () -> poller.getFinalResult(HUNDRED_MILLIS, FIVE_SECONDS));
         long end = System.currentTimeMillis();
 
         assertTrue(hasBeenRan.get(), "Expected poll operation to have been ran at least once.");
@@ -217,8 +209,8 @@
         SyncPoller<TestResponse, CertificateOutput> poller = createSimplePoller(syncRunsMoreThanOnce(hasBeenRan));
 
         long start = System.currentTimeMillis();
-        RuntimeException exception = assertThrows(RuntimeException.class,
-            () -> poller.waitForCompletion(HUNDRED_MILLIS, FIVE_SECONDS));
+        RuntimeException exception
+            = assertThrows(RuntimeException.class, () -> poller.waitForCompletion(HUNDRED_MILLIS, FIVE_SECONDS));
         long end = System.currentTimeMillis();
 
         assertTrue(hasBeenRan.get(), "Expected poll operation to have been ran at least once.");
@@ -272,8 +264,8 @@
         SyncPoller<TestResponse, CertificateOutput> poller = createSyncOverAsyncPoller(asyncRunsOnce(hasBeenRan));
 
         long start = System.currentTimeMillis();
-        RuntimeException exception = assertThrows(RuntimeException.class,
-            () -> poller.waitForCompletion(HUNDRED_MILLIS, FIVE_SECONDS));
+        RuntimeException exception
+            = assertThrows(RuntimeException.class, () -> poller.waitForCompletion(HUNDRED_MILLIS, FIVE_SECONDS));
         long end = System.currentTimeMillis();
 
         assertTrue(hasBeenRan.get(), "Expected poll operation to have been ran at least once.");
@@ -289,12 +281,12 @@
     @Test
     public void syncOverAsyncWaitForCompletionWaitTimesOut() {
         AtomicBoolean hasBeenRan = new AtomicBoolean();
-        SyncPoller<TestResponse, CertificateOutput> poller = createSyncOverAsyncPoller(
-            asyncRunsMoreThanOnce(hasBeenRan));
-
-        long start = System.currentTimeMillis();
-        RuntimeException exception = assertThrows(RuntimeException.class,
-            () -> poller.waitForCompletion(HUNDRED_MILLIS, FIVE_SECONDS));
+        SyncPoller<TestResponse, CertificateOutput> poller
+            = createSyncOverAsyncPoller(asyncRunsMoreThanOnce(hasBeenRan));
+
+        long start = System.currentTimeMillis();
+        RuntimeException exception
+            = assertThrows(RuntimeException.class, () -> poller.waitForCompletion(HUNDRED_MILLIS, FIVE_SECONDS));
         long end = System.currentTimeMillis();
 
         assertTrue(hasBeenRan.get(), "Expected poll operation to have been ran at least once.");
@@ -336,8 +328,8 @@
         SyncPoller<TestResponse, CertificateOutput> poller = createSyncOverAsyncPoller(asyncRunsOnce(hasBeenRan));
 
         long start = System.currentTimeMillis();
-        PollResponse<TestResponse> pollResponse = assertDoesNotThrow(
-            () -> poller.waitUntil(HUNDRED_MILLIS, FIVE_SECONDS, SUCCESSFULLY_COMPLETED));
+        PollResponse<TestResponse> pollResponse
+            = assertDoesNotThrow(() -> poller.waitUntil(HUNDRED_MILLIS, FIVE_SECONDS, SUCCESSFULLY_COMPLETED));
         long end = System.currentTimeMillis();
 
         assertTrue(hasBeenRan.get(), "Expected poll operation to have been ran at least once.");
@@ -353,12 +345,12 @@
     @Test
     public void syncOverAsyncWaitUntilWaitTimesOut() {
         AtomicBoolean hasBeenRan = new AtomicBoolean();
-        SyncPoller<TestResponse, CertificateOutput> poller = createSyncOverAsyncPoller(
-            asyncRunsMoreThanOnce(hasBeenRan));
-
-        long start = System.currentTimeMillis();
-        PollResponse<TestResponse> pollResponse = assertDoesNotThrow(
-            () -> poller.waitUntil(HUNDRED_MILLIS, FIVE_SECONDS, SUCCESSFULLY_COMPLETED));
+        SyncPoller<TestResponse, CertificateOutput> poller
+            = createSyncOverAsyncPoller(asyncRunsMoreThanOnce(hasBeenRan));
+
+        long start = System.currentTimeMillis();
+        PollResponse<TestResponse> pollResponse
+            = assertDoesNotThrow(() -> poller.waitUntil(HUNDRED_MILLIS, FIVE_SECONDS, SUCCESSFULLY_COMPLETED));
         long end = System.currentTimeMillis();
 
         assertTrue(hasBeenRan.get(), "Expected poll operation to have been ran at least once.");
@@ -390,7 +382,6 @@
         assertTimeoutException(poller::getFinalResult, hasBeenRan);
     }
 
-<<<<<<< HEAD
     /**
      * Tests that a {@link RuntimeException} wrapping a {@link TimeoutException} is thrown if the polling operation
      * doesn't complete within the operation timeout period but is less than the wait timeout.
@@ -401,8 +392,8 @@
         SyncPoller<TestResponse, CertificateOutput> poller = createSyncOverAsyncPoller(asyncRunsOnce(hasBeenRan));
 
         long start = System.currentTimeMillis();
-        RuntimeException exception = assertThrows(RuntimeException.class,
-            () -> poller.getFinalResult(HUNDRED_MILLIS, FIVE_SECONDS));
+        RuntimeException exception
+            = assertThrows(RuntimeException.class, () -> poller.getFinalResult(HUNDRED_MILLIS, FIVE_SECONDS));
         long end = System.currentTimeMillis();
 
         assertTrue(hasBeenRan.get(), "Expected poll operation to have been ran at least once.");
@@ -418,12 +409,12 @@
     @Test
     public void syncOverAsyncGetFinalResultWaitTimesOut() {
         AtomicBoolean hasBeenRan = new AtomicBoolean();
-        SyncPoller<TestResponse, CertificateOutput> poller = createSyncOverAsyncPoller(
-            asyncRunsMoreThanOnce(hasBeenRan));
-
-        long start = System.currentTimeMillis();
-        RuntimeException exception = assertThrows(RuntimeException.class,
-            () -> poller.getFinalResult(HUNDRED_MILLIS, FIVE_SECONDS));
+        SyncPoller<TestResponse, CertificateOutput> poller
+            = createSyncOverAsyncPoller(asyncRunsMoreThanOnce(hasBeenRan));
+
+        long start = System.currentTimeMillis();
+        RuntimeException exception
+            = assertThrows(RuntimeException.class, () -> poller.getFinalResult(HUNDRED_MILLIS, FIVE_SECONDS));
         long end = System.currentTimeMillis();
 
         assertTrue(hasBeenRan.get(), "Expected poll operation to have been ran at least once.");
@@ -432,12 +423,8 @@
             "Expected the operation to have timed out due to the wait timeout. Waited for " + (end - start) + "ms.");
     }
 
-    private static SyncPoller<TestResponse, CertificateOutput> createSimplePoller(
-        Function<PollingContext<TestResponse>, PollResponse<TestResponse>> pollOperation) {
-=======
     private static SyncPoller<TestResponse, CertificateOutput>
         createSimplePoller(Function<PollingContext<TestResponse>, PollResponse<TestResponse>> pollOperation) {
->>>>>>> e94e6a8a
         return new SimpleSyncPoller<>(TEN_MILLIS, cxt -> ACTIVATION_RESPONSE, pollOperation,
             (ignored1, ignored2) -> null, ignored -> null);
     }
@@ -477,46 +464,28 @@
         assertEquals(expected.getResponse(), pollResponse.getValue().getResponse());
     }
 
-<<<<<<< HEAD
-    private static Function<PollingContext<TestResponse>, PollResponse<TestResponse>> syncRunsOnce(
-        AtomicBoolean hasBeenRan) {
-        return ignored -> hasBeenRan.compareAndSet(false, true) ? RESPONSE_ZERO : sleepThenReturn(10000, RESPONSE_ONE);
-    }
-
-    private static Function<PollingContext<TestResponse>, PollResponse<TestResponse>> syncRunsMoreThanOnce(
-        AtomicBoolean hasBeenRan) {
-        return ignored -> hasBeenRan.compareAndSet(false, true) ? RESPONSE_ZERO : sleepThenReturn(10, RESPONSE_ONE);
-    }
-
-    private static Function<PollingContext<TestResponse>, Mono<PollResponse<TestResponse>>> asyncRunsOnce(
-        AtomicBoolean hasBeenRan) {
-        return ignored -> hasBeenRan.compareAndSet(false, true) ? Mono.just(RESPONSE_ZERO)
-            : Mono.delay(Duration.ofSeconds(10)).map(ignored2 -> RESPONSE_ONE);
-    }
-
-    private static Function<PollingContext<TestResponse>, Mono<PollResponse<TestResponse>>> asyncRunsMoreThanOnce(
-        AtomicBoolean hasBeenRan) {
-        return ignored -> hasBeenRan.compareAndSet(false, true) ? Mono.just(RESPONSE_ZERO)
-            : Mono.delay(TEN_MILLIS).map(ignored2 -> RESPONSE_ONE);
-=======
     private static Function<PollingContext<TestResponse>, PollResponse<TestResponse>>
         syncRunsOnce(AtomicBoolean hasBeenRan) {
-        return ignored -> {
-            if (hasBeenRan.compareAndSet(false, true)) {
-                return RESPONSE_ZERO;
-            } else {
-                sleep();
-                return RESPONSE_ONE;
-            }
-        };
+        return ignored -> hasBeenRan.compareAndSet(false, true) ? RESPONSE_ZERO : sleepThenReturn(10000, RESPONSE_ONE);
+    }
+
+    private static Function<PollingContext<TestResponse>, PollResponse<TestResponse>>
+        syncRunsMoreThanOnce(AtomicBoolean hasBeenRan) {
+        return ignored -> hasBeenRan.compareAndSet(false, true) ? RESPONSE_ZERO : sleepThenReturn(10, RESPONSE_ONE);
     }
 
     private static Function<PollingContext<TestResponse>, Mono<PollResponse<TestResponse>>>
         asyncRunsOnce(AtomicBoolean hasBeenRan) {
-        return ignored -> (hasBeenRan.compareAndSet(false, true))
+        return ignored -> hasBeenRan.compareAndSet(false, true)
             ? Mono.just(RESPONSE_ZERO)
             : Mono.delay(Duration.ofSeconds(10)).map(ignored2 -> RESPONSE_ONE);
->>>>>>> e94e6a8a
+    }
+
+    private static Function<PollingContext<TestResponse>, Mono<PollResponse<TestResponse>>>
+        asyncRunsMoreThanOnce(AtomicBoolean hasBeenRan) {
+        return ignored -> hasBeenRan.compareAndSet(false, true)
+            ? Mono.just(RESPONSE_ZERO)
+            : Mono.delay(TEN_MILLIS).map(ignored2 -> RESPONSE_ONE);
     }
 
     private static String printException(Throwable throwable) {
