// Copyright (c) Microsoft Corporation. All rights reserved.
// Licensed under the MIT License.

package com.azure.core.http.policy;

import com.azure.core.SyncAsyncExtension;
import com.azure.core.SyncAsyncTest;
import com.azure.core.http.HttpHeaderName;
import com.azure.core.http.HttpHeaders;
import com.azure.core.http.HttpMethod;
import com.azure.core.http.HttpPipeline;
import com.azure.core.http.HttpPipelineBuilder;
import com.azure.core.http.HttpRequest;
import com.azure.core.http.HttpResponse;
import com.azure.core.http.MockHttpResponse;
import com.azure.core.http.clients.NoOpHttpClient;
import com.azure.core.util.Context;
import org.junit.jupiter.api.Assertions;
import reactor.core.publisher.Mono;

import static com.azure.core.CoreTestUtils.createUrl;

public class AddHeadersFromContextPolicyTest {

    private final HttpResponse mockResponse = new MockHttpResponse(null, 500, new HttpHeaders());

    @SyncAsyncTest
    public void clientProvidedMultipleHeaderTest() throws Exception {
        // Create custom Headers
        String customRequestId = "request-id-value";
        final HttpHeaders headers = new HttpHeaders();
        headers.set(HttpHeaderName.X_MS_CLIENT_REQUEST_ID, customRequestId);
        headers.set(HttpHeaderName.REFERER, "my-header1-value");
        headers.set(HttpHeaderName.LOCATION, "my-header2-value");

        final HttpPipeline pipeline = new HttpPipelineBuilder()
            .httpClient(new NoOpHttpClient() {
                @Override
                public Mono<HttpResponse> send(HttpRequest request) {
                    Assertions.assertEquals(request.getHeaders().getValue(HttpHeaderName.X_MS_CLIENT_REQUEST_ID),
                        customRequestId);
                    Assertions.assertEquals(request.getHeaders().getValue(HttpHeaderName.REFERER), "my-header1-value");
                    Assertions.assertEquals(request.getHeaders().getValue(HttpHeaderName.LOCATION), "my-header2-value");
                    return Mono.just(mockResponse);
                }
            })
            .policies(new RequestIdPolicy())
            .policies(new AddHeadersFromContextPolicy())
            .build();

        SyncAsyncExtension.execute(
<<<<<<< HEAD
            () -> pipeline.sendSync(new HttpRequest(HttpMethod.GET, createUrl("http://localhost/")),
                new Context(AddHeadersFromContextPolicy.AZURE_REQUEST_HTTP_HEADERS_KEY, headers)),
            () -> pipeline.send(new HttpRequest(HttpMethod.GET, createUrl("http://localhost/")),
=======
            () -> pipeline.sendSync(new HttpRequest(HttpMethod.GET, new URL("http://localhost/")),
                new Context(AddHeadersFromContextPolicy.AZURE_REQUEST_HTTP_HEADERS_KEY, headers)),
            () -> pipeline.send(new HttpRequest(HttpMethod.GET, new URL("http://localhost/")),
>>>>>>> 71a7dac9
                new Context(AddHeadersFromContextPolicy.AZURE_REQUEST_HTTP_HEADERS_KEY, headers))
        );
    }
}<|MERGE_RESOLUTION|>--- conflicted
+++ resolved
@@ -49,15 +49,9 @@
             .build();
 
         SyncAsyncExtension.execute(
-<<<<<<< HEAD
             () -> pipeline.sendSync(new HttpRequest(HttpMethod.GET, createUrl("http://localhost/")),
                 new Context(AddHeadersFromContextPolicy.AZURE_REQUEST_HTTP_HEADERS_KEY, headers)),
             () -> pipeline.send(new HttpRequest(HttpMethod.GET, createUrl("http://localhost/")),
-=======
-            () -> pipeline.sendSync(new HttpRequest(HttpMethod.GET, new URL("http://localhost/")),
-                new Context(AddHeadersFromContextPolicy.AZURE_REQUEST_HTTP_HEADERS_KEY, headers)),
-            () -> pipeline.send(new HttpRequest(HttpMethod.GET, new URL("http://localhost/")),
->>>>>>> 71a7dac9
                 new Context(AddHeadersFromContextPolicy.AZURE_REQUEST_HTTP_HEADERS_KEY, headers))
         );
     }
