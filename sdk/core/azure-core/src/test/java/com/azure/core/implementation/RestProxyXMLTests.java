// Copyright (c) Microsoft Corporation. All rights reserved.
// Licensed under the MIT License.

package com.azure.core.implementation;

import com.azure.core.annotation.BodyParam;
import com.azure.core.annotation.Get;
import com.azure.core.annotation.Host;
import com.azure.core.annotation.Put;
import com.azure.core.annotation.ServiceInterface;
import com.azure.core.implementation.entities.AccessPolicy;
import com.azure.core.implementation.entities.SignedIdentifierInner;
import com.azure.core.implementation.entities.SignedIdentifiersWrapper;
import com.azure.core.implementation.entities.Slideshow;
import com.azure.core.http.HttpClient;
import com.azure.core.http.HttpHeaders;
import com.azure.core.http.HttpMethod;
import com.azure.core.http.HttpPipeline;
import com.azure.core.http.HttpPipelineBuilder;
import com.azure.core.http.HttpRequest;
import com.azure.core.http.HttpResponse;
import com.azure.core.http.MockHttpResponse;
import com.azure.core.implementation.serializer.SerializerEncoding;
import com.azure.core.implementation.serializer.jackson.JacksonAdapter;
import com.azure.core.implementation.util.FluxUtil;
import org.junit.Test;
import reactor.core.publisher.Mono;

import java.io.IOException;
import java.net.URISyntaxException;
import java.net.URL;
import java.nio.charset.StandardCharsets;
import java.nio.file.Files;
import java.nio.file.Paths;
import java.time.OffsetDateTime;
import java.util.Collections;
import java.util.List;

import static org.junit.Assert.assertEquals;
import static org.junit.Assert.assertNotEquals;
import static org.junit.Assert.assertNotNull;

public class RestProxyXMLTests {
    static class MockXMLHTTPClient implements HttpClient {
        private HttpResponse response(HttpRequest request, String resource) throws IOException, URISyntaxException {
            URL url = getClass().getClassLoader().getResource(resource);
            byte[] bytes = Files.readAllBytes(Paths.get(url.toURI()));
            HttpHeaders headers = new HttpHeaders().put("Content-Type", "application/xml");
            HttpResponse res = new MockHttpResponse(request, 200, headers, bytes);
            return res;
        }
        @Override
        public Mono<HttpResponse> send(HttpRequest request) {
            try {
                if (request.getUrl().toString().endsWith("GetContainerACLs")) {
                    return Mono.just(response(request, "GetContainerACLs.xml"));
                } else if (request.getUrl().toString().endsWith("GetXMLWithAttributes")) {
                    return Mono.just(response(request, "GetXMLWithAttributes.xml"));
                } else {
                    return Mono.<HttpResponse>just(new MockHttpResponse(request, 404));
                }
            } catch (IOException | URISyntaxException e) {
                return Mono.error(e);
            }
        }
    }

    @Host("http://unused")
    @ServiceInterface(name = "MyXMLService")
    interface MyXMLService {
        @Get("GetContainerACLs")
        SignedIdentifiersWrapper getContainerACLs();

        @Put("SetContainerACLs")
        void setContainerACLs(@BodyParam("application/xml") SignedIdentifiersWrapper signedIdentifiers);
    }

    @Test
    public void canReadXMLResponse() throws Exception {
        //
        final HttpPipeline pipeline = new HttpPipelineBuilder()
            .httpClient(new MockXMLHTTPClient())
            .build();

        //
        MyXMLService myXMLService = RestProxy.create(MyXMLService.class,
                pipeline,
                new JacksonAdapter());
        List<SignedIdentifierInner> identifiers = myXMLService.getContainerACLs().signedIdentifiers();
        assertNotNull(identifiers);
        assertNotEquals(0, identifiers.size());
    }

    static class MockXMLReceiverClient implements HttpClient {
        byte[] receivedBytes = null;

        @Override
        public Mono<HttpResponse> send(HttpRequest request) {
<<<<<<< HEAD
            if (request.url().toString().endsWith("SetContainerACLs")) {
                return FluxUtil.collectBytesInByteBufferStream(request.body())
=======
            if (request.getUrl().toString().endsWith("SetContainerACLs")) {
                return FluxUtil.collectBytesInByteBufferStream(request.getBody())
>>>>>>> f9b68898
                        .map(bytes -> {
                            receivedBytes = bytes;
                            return new MockHttpResponse(request, 200);
                        });
            } else {
                return Mono.<HttpResponse>just(new MockHttpResponse(request, 404));
            }
        }
    }

    @Test
    public void canWriteXMLRequest() throws Exception {
        URL url = getClass().getClassLoader().getResource("GetContainerACLs.xml");
        byte[] bytes = Files.readAllBytes(Paths.get(url.toURI()));
        HttpRequest request = new HttpRequest(HttpMethod.PUT, new URL("http://unused/SetContainerACLs"));
        request.setBody(bytes);

        SignedIdentifierInner si = new SignedIdentifierInner();
        si.withId("MTIzNDU2Nzg5MDEyMzQ1Njc4OTAxMjM0NTY3ODkwMTI=");

        AccessPolicy ap = new AccessPolicy();
        ap.withStart(OffsetDateTime.parse("2009-09-28T08:49:37.0000000Z"));
        ap.withExpiry(OffsetDateTime.parse("2009-09-29T08:49:37.0000000Z"));
        ap.withPermission("rwd");

        si.withAccessPolicy(ap);
        List<SignedIdentifierInner> expectedAcls = Collections.singletonList(si);

        JacksonAdapter serializer = new JacksonAdapter();
        MockXMLReceiverClient httpClient = new MockXMLReceiverClient();
        //
        final HttpPipeline pipeline = new HttpPipelineBuilder()
            .httpClient(httpClient)
            .build();
        //
        MyXMLService myXMLService = RestProxy.create(MyXMLService.class,
                pipeline,
                serializer);
        SignedIdentifiersWrapper wrapper = new SignedIdentifiersWrapper(expectedAcls);
        myXMLService.setContainerACLs(wrapper);

        SignedIdentifiersWrapper actualAclsWrapped = serializer.deserialize(
                new String(httpClient.receivedBytes, StandardCharsets.UTF_8),
                SignedIdentifiersWrapper.class,
                SerializerEncoding.XML);

        List<SignedIdentifierInner> actualAcls = actualAclsWrapped.signedIdentifiers();

        // Ideally we'd just check for "things that matter" about the XML-- e.g. the tag names, structure, and attributes needs to be the same,
        // but it doesn't matter if one document has a trailing newline or has UTF-8 in the header instead of utf-8, or if comments are missing.
        assertEquals(expectedAcls.size(), actualAcls.size());
        assertEquals(expectedAcls.get(0).id(), actualAcls.get(0).id());
        assertEquals(expectedAcls.get(0).accessPolicy().expiry(), actualAcls.get(0).accessPolicy().expiry());
        assertEquals(expectedAcls.get(0).accessPolicy().start(), actualAcls.get(0).accessPolicy().start());
        assertEquals(expectedAcls.get(0).accessPolicy().permission(), actualAcls.get(0).accessPolicy().permission());
    }

    @Host("http://unused")
    @ServiceInterface(name = "MyXMLServiceWithAttributes")
    public interface MyXMLServiceWithAttributes {
        @Get("GetXMLWithAttributes")
        Slideshow getSlideshow();
    }

    @Test
    public void canDeserializeXMLWithAttributes() throws Exception {
        JacksonAdapter serializer = new JacksonAdapter();
        //
        final HttpPipeline pipeline = new HttpPipelineBuilder()
            .httpClient(new MockXMLHTTPClient())
            .build();

        //
        MyXMLServiceWithAttributes myXMLService = RestProxy.create(
                MyXMLServiceWithAttributes.class,
                pipeline,
                serializer);

        Slideshow slideshow = myXMLService.getSlideshow();
        assertEquals("Sample Slide Show", slideshow.title());
        assertEquals("Date of publication", slideshow.date());
        assertEquals("Yours Truly", slideshow.author());
        assertEquals(2, slideshow.slides().length);

        assertEquals("all", slideshow.slides()[0].type());
        assertEquals("Wake up to WonderWidgets!", slideshow.slides()[0].title());
        assertEquals(0, slideshow.slides()[0].items().length);

        assertEquals("all", slideshow.slides()[1].type());
        assertEquals("Overview", slideshow.slides()[1].title());
        assertEquals(3, slideshow.slides()[1].items().length);
        assertEquals("Why WonderWidgets are great", slideshow.slides()[1].items()[0]);
        assertEquals("", slideshow.slides()[1].items()[1]);
        assertEquals("Who buys WonderWidgets", slideshow.slides()[1].items()[2]);

        String xml = serializer.serialize(slideshow, SerializerEncoding.XML);
        Slideshow newSlideshow = serializer.deserialize(xml, Slideshow.class, SerializerEncoding.XML);
        String newXML = serializer.serialize(newSlideshow, SerializerEncoding.XML);
        assertEquals(xml, newXML);
    }
}<|MERGE_RESOLUTION|>--- conflicted
+++ resolved
@@ -96,13 +96,8 @@
 
         @Override
         public Mono<HttpResponse> send(HttpRequest request) {
-<<<<<<< HEAD
-            if (request.url().toString().endsWith("SetContainerACLs")) {
-                return FluxUtil.collectBytesInByteBufferStream(request.body())
-=======
             if (request.getUrl().toString().endsWith("SetContainerACLs")) {
                 return FluxUtil.collectBytesInByteBufferStream(request.getBody())
->>>>>>> f9b68898
                         .map(bytes -> {
                             receivedBytes = bytes;
                             return new MockHttpResponse(request, 200);
