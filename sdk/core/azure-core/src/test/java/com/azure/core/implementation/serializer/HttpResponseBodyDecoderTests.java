// Copyright (c) Microsoft Corporation. All rights reserved.
// Licensed under the MIT License.

package com.azure.core.implementation.serializer;

import com.azure.core.exception.HttpResponseException;
import com.azure.core.http.HttpMethod;
import com.azure.core.http.HttpRequest;
import com.azure.core.http.HttpResponse;
import com.azure.core.http.MockHttpResponse;
import com.azure.core.http.rest.Page;
import com.azure.core.http.rest.Response;
import com.azure.core.http.rest.ResponseBase;
<<<<<<< HEAD
import com.azure.core.http.rest.SimpleResponse;
import com.azure.core.implementation.TypeUtil;
=======
import com.azure.core.implementation.UnixTime;
>>>>>>> 7968850a
import com.azure.core.implementation.http.UnexpectedExceptionInformation;
import com.azure.core.util.Base64Url;
import com.azure.core.util.DateTimeRfc1123;
import com.azure.core.util.IterableStream;
import com.azure.core.util.serializer.JacksonAdapter;
import com.azure.core.util.serializer.SerializerAdapter;
import org.junit.jupiter.api.AfterEach;
import org.junit.jupiter.api.BeforeEach;
import org.junit.jupiter.api.Test;
import org.junit.jupiter.params.ParameterizedTest;
import org.junit.jupiter.params.provider.Arguments;
import org.junit.jupiter.params.provider.MethodSource;
import org.mockito.Mockito;
import org.mockito.MockitoAnnotations;
import reactor.core.publisher.Flux;
import reactor.core.publisher.Mono;
import reactor.test.StepVerifier;

import java.io.IOException;
import java.io.InputStream;
import java.lang.reflect.ParameterizedType;
import java.lang.reflect.Type;
import java.nio.ByteBuffer;
import java.nio.charset.StandardCharsets;
import java.time.OffsetDateTime;
import java.time.ZoneOffset;
import java.util.Arrays;
import java.util.Collections;
import java.util.List;
import java.util.Map;
import java.util.stream.Stream;

import static org.junit.jupiter.api.Assertions.assertArrayEquals;
import static org.junit.jupiter.api.Assertions.assertEquals;
import static org.junit.jupiter.api.Assertions.assertFalse;
import static org.junit.jupiter.api.Assertions.assertNull;
import static org.junit.jupiter.api.Assertions.assertThrows;
import static org.junit.jupiter.api.Assertions.assertTrue;
import static org.mockito.ArgumentMatchers.any;
import static org.mockito.ArgumentMatchers.anyInt;
import static org.mockito.Mockito.mock;
import static org.mockito.Mockito.when;

/**
 * Tests {@link HttpResponseBodyDecoder}.
 */
public class HttpResponseBodyDecoderTests {
    private static final JacksonAdapter ADAPTER = new JacksonAdapter();

    private static final HttpRequest GET_REQUEST = new HttpRequest(HttpMethod.GET, "https://localhost");
    private static final HttpRequest HEAD_REQUEST = new HttpRequest(HttpMethod.HEAD, "https://localhost");

    private AutoCloseable openMocks;

    @BeforeEach
    public void prepareForMocking() {
        this.openMocks = MockitoAnnotations.openMocks(this);
    }

    @AfterEach
    public void clearMocks() throws Exception {
        openMocks.close();
        Mockito.framework().clearInlineMock(this);
    }

    @ParameterizedTest
    @MethodSource("invalidHttpResponseSupplier")
    public void invalidHttpResponse(HttpResponse response) {
        assertThrows(NullPointerException.class,
            () -> HttpResponseBodyDecoder.decodeByteArray(null, response, null, null));

    }

    private static Stream<Arguments> invalidHttpResponseSupplier() {
        return Stream.of(
            // Null response.
            Arguments.of((HttpResponse) null),

            // Response without a request.
            Arguments.of(new MockHttpResponse(null, 200)),

            // Response with a request that is missing the HttpMethod.
            Arguments.of(new MockHttpResponse(new HttpRequest(null, "https://example.com"), 200))
        );
    }

    @ParameterizedTest
    @MethodSource("errorResponseSupplier")
    public void errorResponse(HttpResponse httpResponse, HttpResponseDecodeData decodeData,
        boolean isEmpty, Object expected) {
        StepVerifier.FirstStep<Object> firstStep = StepVerifier.create(httpResponse.getBodyAsByteArray()
            .mapNotNull(body -> HttpResponseBodyDecoder.decodeByteArray(body, httpResponse, ADAPTER, decodeData)));

        if (isEmpty) {
            firstStep.verifyComplete();
        } else {
            firstStep.assertNext(actual -> assertEquals(expected, actual)).verifyComplete();
        }
    }

    private static Stream<Arguments> errorResponseSupplier() {
        UnexpectedExceptionInformation exceptionInformation = mock(UnexpectedExceptionInformation.class);
        when(exceptionInformation.getExceptionBodyType()).thenAnswer(invocation -> String.class);

        HttpResponseDecodeData noExpectedStatusCodes = mock(HttpResponseDecodeData.class);
        when(noExpectedStatusCodes.getUnexpectedException(anyInt())).thenReturn(exceptionInformation);

        HttpResponseDecodeData expectedStatusCodes = mock(HttpResponseDecodeData.class);
        when(expectedStatusCodes.isExpectedResponseStatusCode(202)).thenReturn(true);
        when(expectedStatusCodes.getUnexpectedException(anyInt())).thenReturn(exceptionInformation);

        HttpResponse emptyResponse = new MockHttpResponse(GET_REQUEST, 300, (Object) null);
        HttpResponse response = new MockHttpResponse(GET_REQUEST, 300, "expected");
        HttpResponse wrongGoodResponse = new MockHttpResponse(GET_REQUEST, 200, "good response");

        return Stream.of(
            Arguments.of(emptyResponse, noExpectedStatusCodes, true, null),
            Arguments.of(emptyResponse, expectedStatusCodes, true, null),
            Arguments.of(response, noExpectedStatusCodes, false, "expected"),
            Arguments.of(response, expectedStatusCodes, false, "expected"),
            Arguments.of(wrongGoodResponse, expectedStatusCodes, false, "good response"),

            // Improperly formatted JSON string causes MalformedValueException.
            Arguments.of(emptyResponse, noExpectedStatusCodes, true, null)
        );
    }

    @Test
    public void ioExceptionInErrorDeserializationReturnsEmpty() throws IOException {
        JacksonAdapter ioExceptionThrower = mock(JacksonAdapter.class);
        when(ioExceptionThrower.deserialize((InputStream) any(), any(), any())).thenThrow(IOException.class);

        HttpResponseDecodeData noExpectedStatusCodes = mock(HttpResponseDecodeData.class);
        when(noExpectedStatusCodes.getUnexpectedException(anyInt()))
            .thenReturn(new UnexpectedExceptionInformation(HttpResponseException.class));
        HttpResponse response = new MockHttpResponse(GET_REQUEST, 300);

        assertNull(HttpResponseBodyDecoder.decodeByteArray(null, response, ioExceptionThrower, noExpectedStatusCodes));
    }

    @Test
    public void headRequestReturnsEmpty() {
        HttpResponseDecodeData decodeData = mock(HttpResponseDecodeData.class);
        when(decodeData.isExpectedResponseStatusCode(200)).thenReturn(true);

        HttpResponse response = new MockHttpResponse(HEAD_REQUEST, 200);
        assertNull(HttpResponseBodyDecoder.decodeByteArray(null, response, ADAPTER, decodeData));
    }

    @ParameterizedTest
    @MethodSource("nonDecodableResponseSupplier")
    public void nonDecodableResponse(HttpResponseDecodeData decodeData) {
        HttpResponse response = new MockHttpResponse(GET_REQUEST, 200);

        assertNull(HttpResponseBodyDecoder.decodeByteArray(null, response, ADAPTER, decodeData));
    }

    private static Stream<Arguments> nonDecodableResponseSupplier() {
        // Types that will cause a response to be non decodable.
        HttpResponseDecodeData nullReturnType = mock(HttpResponseDecodeData.class);
        when(nullReturnType.getReturnType()).thenReturn(null);
        when(nullReturnType.isExpectedResponseStatusCode(200)).thenReturn(true);
        when(nullReturnType.isReturnTypeDecodeable()).thenReturn(false);

        ParameterizedType fluxByteBuffer = mockParameterizedType(Flux.class, ByteBuffer.class);
        HttpResponseDecodeData fluxByteBufferReturnType = mock(HttpResponseDecodeData.class);
        when(fluxByteBufferReturnType.getReturnType()).thenReturn(fluxByteBuffer);
        when(fluxByteBufferReturnType.isExpectedResponseStatusCode(200)).thenReturn(true);
        when(fluxByteBufferReturnType.isReturnTypeDecodeable()).thenReturn(false);

        ParameterizedType monoByteArray = mockParameterizedType(Mono.class, byte[].class);
        HttpResponseDecodeData monoByteArrayReturnType = mock(HttpResponseDecodeData.class);
        when(monoByteArrayReturnType.getReturnType()).thenReturn(monoByteArray);
        when(monoByteArrayReturnType.isExpectedResponseStatusCode(200)).thenReturn(true);
        when(monoByteArrayReturnType.isReturnTypeDecodeable()).thenReturn(false);

        ParameterizedType voidTypeResponse = mockParameterizedType(ResponseBase.class, int.class, Void.TYPE);
        HttpResponseDecodeData voidTypeResponseReturnType = mock(HttpResponseDecodeData.class);
        when(voidTypeResponseReturnType.getReturnType()).thenReturn(voidTypeResponse);
        when(voidTypeResponseReturnType.isExpectedResponseStatusCode(200)).thenReturn(true);
        when(voidTypeResponseReturnType.isReturnTypeDecodeable()).thenReturn(false);

        ParameterizedType voidClassResponse = mockParameterizedType(ResponseBase.class, int.class, void.class);
        HttpResponseDecodeData voidClassResponseReturnType = mock(HttpResponseDecodeData.class);
        when(voidClassResponseReturnType.getReturnType()).thenReturn(voidClassResponse);
        when(voidClassResponseReturnType.isExpectedResponseStatusCode(200)).thenReturn(true);
        when(voidClassResponseReturnType.isReturnTypeDecodeable()).thenReturn(false);

        return Stream.of(
            Arguments.of(nullReturnType),
            Arguments.of(fluxByteBufferReturnType),
            Arguments.of(monoByteArrayReturnType),
            Arguments.of(voidTypeResponseReturnType),
            Arguments.of(voidClassResponseReturnType)
        );
    }

    @Test
    public void emptyResponseReturnsMonoEmpty() {
        HttpResponse response = new MockHttpResponse(GET_REQUEST, 200, (Object) null);
        HttpResponseDecodeData decodeData = mock(HttpResponseDecodeData.class);
        when(decodeData.getReturnType()).thenReturn(String.class);
        when(decodeData.isExpectedResponseStatusCode(200)).thenReturn(true);
        when(decodeData.isReturnTypeDecodeable()).thenReturn(true);

        assertNull(HttpResponseBodyDecoder.decodeByteArray(null, response, ADAPTER, decodeData));
    }

    @ParameterizedTest
    @MethodSource("decodableResponseSupplier")
    public void decodableResponse(HttpResponse response, HttpResponseDecodeData decodeData, Object expected) {
        StepVerifier.create(response.getBodyAsByteArray()
                .mapNotNull(bytes -> HttpResponseBodyDecoder.decodeByteArray(bytes, response, ADAPTER, decodeData)))
            .assertNext(actual -> assertEquals(expected, actual))
            .verifyComplete();
    }

    private static Stream<Arguments> decodableResponseSupplier() {
        HttpResponseDecodeData stringDecodeData = mock(HttpResponseDecodeData.class);
        when(stringDecodeData.getReturnType()).thenReturn(String.class);
        when(stringDecodeData.getReturnValueWireType()).thenReturn(String.class);
        when(stringDecodeData.isExpectedResponseStatusCode(200)).thenReturn(true);
        when(stringDecodeData.isReturnTypeDecodeable()).thenReturn(true);
        HttpResponse stringResponse = new MockHttpResponse(GET_REQUEST, 200, "hello");

        HttpResponseDecodeData offsetDateTimeDecodeData = mock(HttpResponseDecodeData.class);
        when(offsetDateTimeDecodeData.getReturnType()).thenReturn(OffsetDateTime.class);
        when(offsetDateTimeDecodeData.getReturnValueWireType()).thenReturn(OffsetDateTime.class);
        when(offsetDateTimeDecodeData.isExpectedResponseStatusCode(200)).thenReturn(true);
        when(offsetDateTimeDecodeData.isReturnTypeDecodeable()).thenReturn(true);

        OffsetDateTime offsetDateTimeNow = OffsetDateTime.now(ZoneOffset.UTC);
        HttpResponse offsetDateTimeResponse = new MockHttpResponse(GET_REQUEST, 200, offsetDateTimeNow);

        HttpResponseDecodeData dateTimeRfc1123DecodeData = mock(HttpResponseDecodeData.class);
        when(dateTimeRfc1123DecodeData.getReturnType()).thenReturn(OffsetDateTime.class);
        when(dateTimeRfc1123DecodeData.getReturnValueWireType()).thenReturn(DateTimeRfc1123.class);
        when(dateTimeRfc1123DecodeData.isExpectedResponseStatusCode(200)).thenReturn(true);
        when(dateTimeRfc1123DecodeData.isReturnTypeDecodeable()).thenReturn(true);

        DateTimeRfc1123 dateTimeRfc1123Now = new DateTimeRfc1123(offsetDateTimeNow);
        HttpResponse dateTimeRfc1123Response = new MockHttpResponse(GET_REQUEST, 200, dateTimeRfc1123Now);

        HttpResponseDecodeData unixTimeDecodeData = mock(HttpResponseDecodeData.class);
        when(unixTimeDecodeData.getReturnType()).thenReturn(OffsetDateTime.class);
        when(unixTimeDecodeData.getReturnValueWireType()).thenReturn(OffsetDateTime.class);
        when(unixTimeDecodeData.isExpectedResponseStatusCode(200)).thenReturn(true);
<<<<<<< HEAD
        HttpResponse unixTimeResponse = new MockHttpResponse(GET_REQUEST, 200, offsetDateTimeNow);
=======
        when(unixTimeDecodeData.isReturnTypeDecodeable()).thenReturn(true);
        UnixTime unixTimeNow = new UnixTime(offsetDateTimeNow);
        HttpResponse unixTimeResponse = new MockHttpResponse(GET_REQUEST, 200, unixTimeNow);
>>>>>>> 7968850a

        ParameterizedType stringList = mockParameterizedType(List.class, String.class);
        HttpResponseDecodeData stringListDecodeData = mock(HttpResponseDecodeData.class);
        when(stringListDecodeData.getReturnType()).thenReturn(stringList);
        when(stringListDecodeData.getReturnValueWireType()).thenReturn(String.class);
        when(stringListDecodeData.isExpectedResponseStatusCode(200)).thenReturn(true);
        when(stringListDecodeData.isReturnTypeDecodeable()).thenReturn(true);
        List<String> list = Arrays.asList("hello", "azure");
        HttpResponse stringListResponse = new MockHttpResponse(GET_REQUEST, 200, list);

        ParameterizedType mapStringString = mockParameterizedType(Map.class, String.class, String.class);
        HttpResponseDecodeData mapStringStringDecodeData = mock(HttpResponseDecodeData.class);
        when(mapStringStringDecodeData.getReturnType()).thenReturn(mapStringString);
        when(mapStringStringDecodeData.getReturnValueWireType()).thenReturn(String.class);
        when(mapStringStringDecodeData.isExpectedResponseStatusCode(200)).thenReturn(true);
        when(mapStringStringDecodeData.isReturnTypeDecodeable()).thenReturn(true);
        Map<String, String> map = Collections.singletonMap("hello", "azure");
        HttpResponse mapStringStringResponse = new MockHttpResponse(GET_REQUEST, 200, map);

        return Stream.of(
            Arguments.of(stringResponse, stringDecodeData, "hello"),
            Arguments.of(offsetDateTimeResponse, offsetDateTimeDecodeData, offsetDateTimeNow),
            Arguments.of(dateTimeRfc1123Response, dateTimeRfc1123DecodeData,
                new DateTimeRfc1123(dateTimeRfc1123Now.toString()).getDateTime()),
            Arguments.of(unixTimeResponse, unixTimeDecodeData, offsetDateTimeNow),
            Arguments.of(stringListResponse, stringListDecodeData, list),
            Arguments.of(mapStringStringResponse, mapStringStringDecodeData, map)
        );
    }

    @Test
    public void decodeListBase64UrlResponse() {
        ParameterizedType parameterizedType = mockParameterizedType(List.class, byte[].class);
        HttpResponseDecodeData decodeData = mock(HttpResponseDecodeData.class);
        when(decodeData.getReturnType()).thenReturn(parameterizedType);
        when(decodeData.getReturnValueWireType()).thenReturn(Base64Url.class);
        when(decodeData.isExpectedResponseStatusCode(200)).thenReturn(true);
        when(decodeData.isReturnTypeDecodeable()).thenReturn(true);

        List<Base64Url> base64Urls = Arrays.asList(new Base64Url("base"), new Base64Url("64"));
        HttpResponse response = new MockHttpResponse(GET_REQUEST, 200, base64Urls);

        StepVerifier.create(response.getBodyAsByteArray()
                .mapNotNull(body -> HttpResponseBodyDecoder.decodeByteArray(body, response, ADAPTER, decodeData)))
            .assertNext(actual -> {
                assertTrue(actual instanceof List);
                @SuppressWarnings("unchecked") List<byte[]> decoded = (List<byte[]>) actual;
                assertEquals(2, decoded.size());
                assertArrayEquals(base64Urls.get(0).decodedBytes(), decoded.get(0));
                assertArrayEquals(base64Urls.get(1).decodedBytes(), decoded.get(1));
            }).verifyComplete();
    }

    @SuppressWarnings("unchecked")
    @Test
    public void decodePageResponse() {
        HttpResponse response = new MockHttpResponse(GET_REQUEST, 200, new Page<String>() {
            @Override
            public IterableStream<String> getElements() {
                return IterableStream.of(null);
            }

            @Override
            public String getContinuationToken() {
                return null;
            }
        });

        HttpResponseDecodeData pageDecodeData = mock(HttpResponseDecodeData.class);
        when(pageDecodeData.getReturnType()).thenReturn(String.class);
        when(pageDecodeData.getReturnValueWireType()).thenReturn(Page.class);
        when(pageDecodeData.isExpectedResponseStatusCode(200)).thenReturn(true);
        when(pageDecodeData.isReturnTypeDecodeable()).thenReturn(true);

        HttpResponseDecodeData itemPageDecodeData = mock(HttpResponseDecodeData.class);
        when(itemPageDecodeData.getReturnType()).thenReturn(String.class);
        when(itemPageDecodeData.getReturnValueWireType()).thenReturn(ItemPage.class);
        when(itemPageDecodeData.isExpectedResponseStatusCode(200)).thenReturn(true);
        when(itemPageDecodeData.isReturnTypeDecodeable()).thenReturn(true);

        StepVerifier.create(response.getBodyAsByteArray()
                .mapNotNull(body -> HttpResponseBodyDecoder.decodeByteArray(body, response, ADAPTER, pageDecodeData)))
            .assertNext(actual -> {
                assertTrue(actual instanceof Page);
                Page<String> page = (Page<String>) actual;
                assertFalse(page.getElements().iterator().hasNext());
                assertNull(page.getContinuationToken());
            }).verifyComplete();

        StepVerifier.create(response.getBodyAsByteArray()
                .mapNotNull(body -> HttpResponseBodyDecoder.decodeByteArray(body, response, ADAPTER,
                    itemPageDecodeData)))
            .assertNext(actual -> {
                assertTrue(actual instanceof Page);
                Page<String> page = (Page<String>) actual;
                assertFalse(page.getElements().iterator().hasNext());
                assertNull(page.getContinuationToken());
            }).verifyComplete();
    }

    @Test
    public void malformedBodyReturnsError() {
        HttpResponse response = new MockHttpResponse(GET_REQUEST, 200, (Object) null);

        HttpResponseDecodeData decodeData = mock(HttpResponseDecodeData.class);
        when(decodeData.getReturnType()).thenReturn(String.class);
        when(decodeData.getReturnValueWireType()).thenReturn(String.class);
        when(decodeData.isExpectedResponseStatusCode(200)).thenReturn(true);
        when(decodeData.isReturnTypeDecodeable()).thenReturn(true);

        assertThrows(HttpResponseException.class, () -> HttpResponseBodyDecoder.decodeByteArray(
            "malformed JSON string".getBytes(StandardCharsets.UTF_8), response, ADAPTER, decodeData));
    }

    @Test
    public void ioExceptionReturnsError() throws IOException {
        HttpResponse response = new MockHttpResponse(GET_REQUEST, 200, "valid JSON string");

        HttpResponseDecodeData decodeData = mock(HttpResponseDecodeData.class);
        when(decodeData.getReturnType()).thenReturn(String.class);
        when(decodeData.getReturnValueWireType()).thenReturn(String.class);
        when(decodeData.isExpectedResponseStatusCode(200)).thenReturn(true);
        when(decodeData.isReturnTypeDecodeable()).thenReturn(true);

        SerializerAdapter serializer = mock(SerializerAdapter.class);
        when(serializer.deserialize(any(byte[].class), any(), any())).thenThrow(IOException.class);

        assertThrows(HttpResponseException.class, () ->
            HttpResponseBodyDecoder.decodeByteArray(new byte[0], response, serializer, decodeData));
    }

    @ParameterizedTest
    @MethodSource("decodeTypeSupplier")
    public void decodeType(HttpResponse response, HttpResponseDecodeData data, Type expected) {
        assertEquals(expected, HttpResponseBodyDecoder.decodedType(response, data));
    }

    private static Stream<Arguments> decodeTypeSupplier() {
        HttpResponse badResponse = new MockHttpResponse(GET_REQUEST, 400);
        HttpResponse headResponse = new MockHttpResponse(HEAD_REQUEST, 200);
        HttpResponse getResponse = new MockHttpResponse(GET_REQUEST, 200);

        HttpResponseDecodeData badResponseData = mock(HttpResponseDecodeData.class);
        when(badResponseData.getUnexpectedException(anyInt()))
            .thenReturn(new UnexpectedExceptionInformation(HttpResponseException.class));
        when(badResponseData.isExpectedResponseStatusCode(400)).thenReturn(false);

        HttpResponseDecodeData nonDecodable = mock(HttpResponseDecodeData.class);
        when(nonDecodable.getReturnType()).thenReturn(void.class);
        when(nonDecodable.isExpectedResponseStatusCode(200)).thenReturn(true);
        when(nonDecodable.isReturnTypeDecodeable()).thenReturn(false);

        HttpResponseDecodeData stringReturn = mock(HttpResponseDecodeData.class);
        when(stringReturn.getReturnType()).thenReturn(String.class);
        when(stringReturn.isExpectedResponseStatusCode(200)).thenReturn(true);
        when(stringReturn.isReturnTypeDecodeable()).thenReturn(true);

        ParameterizedType monoString = mockParameterizedType(Mono.class, String.class);
        HttpResponseDecodeData monoStringReturn = mock(HttpResponseDecodeData.class);
        when(monoStringReturn.getReturnType()).thenReturn(monoString);
        when(monoStringReturn.isExpectedResponseStatusCode(200)).thenReturn(true);
        when(monoStringReturn.isReturnTypeDecodeable()).thenReturn(true);

        ParameterizedType responseString = mockParameterizedType(Response.class, String.class);
        HttpResponseDecodeData responseStringReturn = mock(HttpResponseDecodeData.class);
        when(responseStringReturn.getReturnType()).thenReturn(responseString);
        when(responseStringReturn.isExpectedResponseStatusCode(200)).thenReturn(true);
        when(responseStringReturn.isReturnTypeDecodeable()).thenReturn(true);

        HttpResponseDecodeData headDecodeData = mock(HttpResponseDecodeData.class);
        when(headDecodeData.isExpectedResponseStatusCode(200)).thenReturn(true);
        return Stream.of(
            Arguments.of(badResponse, badResponseData, Object.class),
            Arguments.of(headResponse, headDecodeData, null),
            Arguments.of(getResponse, nonDecodable, null),
            Arguments.of(getResponse, stringReturn, String.class),
            Arguments.of(getResponse, monoStringReturn, String.class),
            Arguments.of(getResponse, responseStringReturn, String.class)
        );
    }

    private static ParameterizedType mockParameterizedType(Type rawType, Type... actualTypeArguments) {
        ParameterizedType parameterizedType = mock(ParameterizedType.class);
        when(parameterizedType.getRawType()).thenReturn(rawType);
        when(parameterizedType.getActualTypeArguments()).thenReturn(actualTypeArguments);

        return parameterizedType;
    }
}<|MERGE_RESOLUTION|>--- conflicted
+++ resolved
@@ -11,12 +11,6 @@
 import com.azure.core.http.rest.Page;
 import com.azure.core.http.rest.Response;
 import com.azure.core.http.rest.ResponseBase;
-<<<<<<< HEAD
-import com.azure.core.http.rest.SimpleResponse;
-import com.azure.core.implementation.TypeUtil;
-=======
-import com.azure.core.implementation.UnixTime;
->>>>>>> 7968850a
 import com.azure.core.implementation.http.UnexpectedExceptionInformation;
 import com.azure.core.util.Base64Url;
 import com.azure.core.util.DateTimeRfc1123;
@@ -264,13 +258,8 @@
         when(unixTimeDecodeData.getReturnType()).thenReturn(OffsetDateTime.class);
         when(unixTimeDecodeData.getReturnValueWireType()).thenReturn(OffsetDateTime.class);
         when(unixTimeDecodeData.isExpectedResponseStatusCode(200)).thenReturn(true);
-<<<<<<< HEAD
+        when(unixTimeDecodeData.isReturnTypeDecodeable()).thenReturn(true);
         HttpResponse unixTimeResponse = new MockHttpResponse(GET_REQUEST, 200, offsetDateTimeNow);
-=======
-        when(unixTimeDecodeData.isReturnTypeDecodeable()).thenReturn(true);
-        UnixTime unixTimeNow = new UnixTime(offsetDateTimeNow);
-        HttpResponse unixTimeResponse = new MockHttpResponse(GET_REQUEST, 200, unixTimeNow);
->>>>>>> 7968850a
 
         ParameterizedType stringList = mockParameterizedType(List.class, String.class);
         HttpResponseDecodeData stringListDecodeData = mock(HttpResponseDecodeData.class);
