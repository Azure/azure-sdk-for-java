// Copyright (c) Microsoft Corporation. All rights reserved.
// Licensed under the MIT License.

package com.azure.core.implementation.serializer;

import com.azure.core.exception.HttpResponseException;
import com.azure.core.http.HttpMethod;
import com.azure.core.http.HttpRequest;
import com.azure.core.http.HttpResponse;
import com.azure.core.http.MockHttpResponse;
import com.azure.core.http.rest.Page;
import com.azure.core.http.rest.Response;
import com.azure.core.http.rest.ResponseBase;
import com.azure.core.implementation.TypeUtil;
import com.azure.core.implementation.UnixTime;
import com.azure.core.implementation.http.UnexpectedExceptionInformation;
import com.azure.core.util.Base64Url;
import com.azure.core.util.DateTimeRfc1123;
import com.azure.core.util.IterableStream;
import com.azure.core.util.serializer.JacksonAdapter;
import com.azure.core.util.serializer.SerializerAdapter;
import org.junit.jupiter.api.AfterEach;
import org.junit.jupiter.api.BeforeEach;
import org.junit.jupiter.api.Test;
import org.junit.jupiter.params.ParameterizedTest;
import org.junit.jupiter.params.provider.Arguments;
import org.junit.jupiter.params.provider.MethodSource;
import org.mockito.Mockito;
import org.mockito.MockitoAnnotations;
import reactor.core.publisher.Flux;
import reactor.core.publisher.Mono;
import reactor.test.StepVerifier;

import java.io.IOException;
import java.io.InputStream;
import java.lang.reflect.ParameterizedType;
import java.lang.reflect.Type;
import java.nio.ByteBuffer;
<<<<<<< HEAD
=======
import java.nio.MappedByteBuffer;
import java.nio.charset.StandardCharsets;
>>>>>>> 11da1c21
import java.time.OffsetDateTime;
import java.time.ZoneOffset;
import java.util.Arrays;
import java.util.Collections;
import java.util.List;
import java.util.Map;
import java.util.stream.Stream;

import static org.junit.jupiter.api.Assertions.assertArrayEquals;
import static org.junit.jupiter.api.Assertions.assertEquals;
import static org.junit.jupiter.api.Assertions.assertFalse;
import static org.junit.jupiter.api.Assertions.assertNull;
import static org.junit.jupiter.api.Assertions.assertThrows;
import static org.junit.jupiter.api.Assertions.assertTrue;
import static org.mockito.ArgumentMatchers.any;
import static org.mockito.ArgumentMatchers.anyInt;
import static org.mockito.Mockito.mock;
import static org.mockito.Mockito.spy;
import static org.mockito.Mockito.when;

/**
 * Tests {@link HttpResponseBodyDecoder}.
 */
public class HttpResponseBodyDecoderTests {
    private static final JacksonAdapter ADAPTER = new JacksonAdapter();

    private static final HttpRequest GET_REQUEST = new HttpRequest(HttpMethod.GET, "https://localhost");
    private static final HttpRequest HEAD_REQUEST = new HttpRequest(HttpMethod.HEAD, "https://localhost");

    private AutoCloseable openMocks;

    @BeforeEach
    public void prepareForMocking() {
        this.openMocks = MockitoAnnotations.openMocks(this);
    }

    @AfterEach
    public void clearMocks() throws Exception {
        openMocks.close();
        Mockito.framework().clearInlineMock(this);
    }

    @ParameterizedTest
    @MethodSource("invalidHttpResponseSupplier")
    public void invalidHttpResponse(HttpResponse response) {
        assertThrows(NullPointerException.class,
            () -> HttpResponseBodyDecoder.decodeByteArray(null, response, null, null));

    }

    private static Stream<Arguments> invalidHttpResponseSupplier() {
        return Stream.of(
            // Null response.
            Arguments.of((HttpResponse) null),

            // Response without a request.
            Arguments.of(new MockHttpResponse(null, 200)),

            // Response with a request that is missing the HttpMethod.
            Arguments.of(new MockHttpResponse(new HttpRequest(null, "https://example.com"), 200))
        );
    }

    @ParameterizedTest
    @MethodSource("errorResponseSupplier")
    public void errorResponse(HttpResponse httpResponse, HttpResponseDecodeData decodeData,
        boolean isEmpty, Object expected) {
        StepVerifier.FirstStep<Object> firstStep = StepVerifier.create(httpResponse.getBodyAsByteArray()
            .mapNotNull(body -> HttpResponseBodyDecoder.decodeByteArray(body, httpResponse, ADAPTER, decodeData)));

        if (isEmpty) {
            firstStep.verifyComplete();
        } else {
            firstStep.assertNext(actual -> assertEquals(expected, actual)).verifyComplete();
        }
    }

    private static Stream<Arguments> errorResponseSupplier() {
        UnexpectedExceptionInformation exceptionInformation = mock(UnexpectedExceptionInformation.class);
        when(exceptionInformation.getExceptionBodyType()).thenAnswer(invocation -> String.class);

        HttpResponseDecodeData noExpectedStatusCodes = mock(HttpResponseDecodeData.class);
        when(noExpectedStatusCodes.getUnexpectedException(anyInt())).thenReturn(exceptionInformation);

        HttpResponseDecodeData expectedStatusCodes = mock(HttpResponseDecodeData.class);
        when(expectedStatusCodes.isExpectedResponseStatusCode(202)).thenReturn(true);
        when(expectedStatusCodes.getUnexpectedException(anyInt())).thenReturn(exceptionInformation);

        HttpResponse emptyResponse = new MockHttpResponse(GET_REQUEST, 300, (Object) null);
        HttpResponse response = new MockHttpResponse(GET_REQUEST, 300, "expected");
        HttpResponse wrongGoodResponse = new MockHttpResponse(GET_REQUEST, 200, "good response");

        return Stream.of(
            Arguments.of(emptyResponse, noExpectedStatusCodes, true, null),
            Arguments.of(emptyResponse, expectedStatusCodes, true, null),
            Arguments.of(response, noExpectedStatusCodes, false, "expected"),
            Arguments.of(response, expectedStatusCodes, false, "expected"),
            Arguments.of(wrongGoodResponse, expectedStatusCodes, false, "good response"),

            // Improperly formatted JSON string causes MalformedValueException.
            Arguments.of(emptyResponse, noExpectedStatusCodes, true, null)
        );
    }

    @Test
    public void ioExceptionInErrorDeserializationReturnsEmpty() throws IOException {
        JacksonAdapter ioExceptionThrower = mock(JacksonAdapter.class);
        when(ioExceptionThrower.deserialize((InputStream) any(), any(), any())).thenThrow(IOException.class);

        HttpResponseDecodeData noExpectedStatusCodes = mock(HttpResponseDecodeData.class);
        when(noExpectedStatusCodes.getUnexpectedException(anyInt()))
            .thenReturn(new UnexpectedExceptionInformation(HttpResponseException.class));
        HttpResponse response = new MockHttpResponse(GET_REQUEST, 300);

        assertNull(HttpResponseBodyDecoder.decodeByteArray(null, response, ioExceptionThrower, noExpectedStatusCodes));
    }

    @Test
    public void headRequestReturnsEmpty() {
        HttpResponseDecodeData decodeData = mock(HttpResponseDecodeData.class);
        when(decodeData.isExpectedResponseStatusCode(200)).thenReturn(true);

        HttpResponse response = new MockHttpResponse(HEAD_REQUEST, 200);
        assertNull(HttpResponseBodyDecoder.decodeByteArray(null, response, ADAPTER, decodeData));
    }

    @ParameterizedTest
    @MethodSource("nonDecodableResponseSupplier")
    public void nonDecodableResponse(HttpResponseDecodeData decodeData) {
        HttpResponse response = new MockHttpResponse(GET_REQUEST, 200);

        assertNull(HttpResponseBodyDecoder.decodeByteArray(null, response, ADAPTER, decodeData));
    }

    private static Stream<Arguments> nonDecodableResponseSupplier() {
        // Types that will cause a response to be non decodable.
        HttpResponseDecodeData nullReturnType = mock(HttpResponseDecodeData.class);
        when(nullReturnType.getReturnType()).thenReturn(null);
        when(nullReturnType.isExpectedResponseStatusCode(200)).thenReturn(true);

        ParameterizedType fluxByteBuffer = mockParameterizedType(Flux.class, ByteBuffer.class);
        HttpResponseDecodeData fluxByteBufferReturnType = mock(HttpResponseDecodeData.class);
        when(fluxByteBufferReturnType.getReturnType()).thenReturn(fluxByteBuffer);
        when(fluxByteBufferReturnType.isExpectedResponseStatusCode(200)).thenReturn(true);

        ParameterizedType monoByteArray = mockParameterizedType(Mono.class, byte[].class);
        HttpResponseDecodeData monoByteArrayReturnType = mock(HttpResponseDecodeData.class);
        when(monoByteArrayReturnType.getReturnType()).thenReturn(monoByteArray);
        when(monoByteArrayReturnType.isExpectedResponseStatusCode(200)).thenReturn(true);

        ParameterizedType voidTypeResponse = mockParameterizedType(ResponseBase.class, int.class, Void.TYPE);
        HttpResponseDecodeData voidTypeResponseReturnType = mock(HttpResponseDecodeData.class);
        when(voidTypeResponseReturnType.getReturnType()).thenReturn(voidTypeResponse);
        when(voidTypeResponseReturnType.isExpectedResponseStatusCode(200)).thenReturn(true);

        ParameterizedType voidClassResponse = mockParameterizedType(ResponseBase.class, int.class, void.class);
        HttpResponseDecodeData voidClassResponseReturnType = mock(HttpResponseDecodeData.class);
        when(voidClassResponseReturnType.getReturnType()).thenReturn(voidClassResponse);
        when(voidClassResponseReturnType.isExpectedResponseStatusCode(200)).thenReturn(true);

        return Stream.of(
            Arguments.of(nullReturnType),
            Arguments.of(fluxByteBufferReturnType),
            Arguments.of(monoByteArrayReturnType),
            Arguments.of(voidTypeResponseReturnType),
            Arguments.of(voidClassResponseReturnType)
        );
    }

    @Test
    public void emptyResponseReturnsMonoEmpty() {
        HttpResponse response = new MockHttpResponse(GET_REQUEST, 200, (Object) null);
        HttpResponseDecodeData decodeData = mock(HttpResponseDecodeData.class);
        when(decodeData.getReturnType()).thenReturn(String.class);
        when(decodeData.isExpectedResponseStatusCode(200)).thenReturn(true);

        assertNull(HttpResponseBodyDecoder.decodeByteArray(null, response, ADAPTER, decodeData));
    }

    @ParameterizedTest
    @MethodSource("decodableResponseSupplier")
    public void decodableResponse(HttpResponse response, HttpResponseDecodeData decodeData, Object expected) {
        StepVerifier.create(response.getBodyAsByteArray()
                .mapNotNull(bytes -> HttpResponseBodyDecoder.decodeByteArray(bytes, response, ADAPTER, decodeData)))
            .assertNext(actual -> assertEquals(expected, actual))
            .verifyComplete();
    }

    private static Stream<Arguments> decodableResponseSupplier() {
        HttpResponseDecodeData stringDecodeData = spy(HttpResponseDecodeData.class);
        when(stringDecodeData.getReturnType()).thenReturn(String.class);
        when(stringDecodeData.getReturnValueWireType()).thenReturn(String.class);
        when(stringDecodeData.isExpectedResponseStatusCode(200)).thenReturn(true);
        HttpResponse stringResponse = new MockHttpResponse(GET_REQUEST, 200, "hello");

        HttpResponseDecodeData offsetDateTimeDecodeData = spy(HttpResponseDecodeData.class);
        when(offsetDateTimeDecodeData.getReturnType()).thenReturn(OffsetDateTime.class);
        when(offsetDateTimeDecodeData.getReturnValueWireType()).thenReturn(OffsetDateTime.class);
        when(offsetDateTimeDecodeData.isExpectedResponseStatusCode(200)).thenReturn(true);

        OffsetDateTime offsetDateTimeNow = OffsetDateTime.now(ZoneOffset.UTC);
        HttpResponse offsetDateTimeResponse = new MockHttpResponse(GET_REQUEST, 200, offsetDateTimeNow);

        HttpResponseDecodeData dateTimeRfc1123DecodeData = spy(HttpResponseDecodeData.class);
        when(dateTimeRfc1123DecodeData.getReturnType()).thenReturn(OffsetDateTime.class);
        when(dateTimeRfc1123DecodeData.getReturnValueWireType()).thenReturn(DateTimeRfc1123.class);
        when(dateTimeRfc1123DecodeData.isExpectedResponseStatusCode(200)).thenReturn(true);

        DateTimeRfc1123 dateTimeRfc1123Now = new DateTimeRfc1123(offsetDateTimeNow);
        HttpResponse dateTimeRfc1123Response = new MockHttpResponse(GET_REQUEST, 200, dateTimeRfc1123Now);

        HttpResponseDecodeData unixTimeDecodeData = spy(HttpResponseDecodeData.class);
        when(unixTimeDecodeData.getReturnType()).thenReturn(OffsetDateTime.class);
        when(unixTimeDecodeData.getReturnValueWireType()).thenReturn(UnixTime.class);
        when(unixTimeDecodeData.isExpectedResponseStatusCode(200)).thenReturn(true);
        UnixTime unixTimeNow = new UnixTime(offsetDateTimeNow);
        HttpResponse unixTimeResponse = new MockHttpResponse(GET_REQUEST, 200, unixTimeNow);

        ParameterizedType stringList = mockParameterizedType(List.class, String.class);
        HttpResponseDecodeData stringListDecodeData = spy(HttpResponseDecodeData.class);
        when(stringListDecodeData.getReturnType()).thenReturn(stringList);
        when(stringListDecodeData.getReturnValueWireType()).thenReturn(String.class);
        when(stringListDecodeData.isExpectedResponseStatusCode(200)).thenReturn(true);
        List<String> list = Arrays.asList("hello", "azure");
        HttpResponse stringListResponse = new MockHttpResponse(GET_REQUEST, 200, list);

        ParameterizedType mapStringString = mockParameterizedType(Map.class, String.class, String.class);
        HttpResponseDecodeData mapStringStringDecodeData = spy(HttpResponseDecodeData.class);
        when(mapStringStringDecodeData.getReturnType()).thenReturn(mapStringString);
        when(mapStringStringDecodeData.getReturnValueWireType()).thenReturn(String.class);
        when(mapStringStringDecodeData.isExpectedResponseStatusCode(200)).thenReturn(true);
        Map<String, String> map = Collections.singletonMap("hello", "azure");
        HttpResponse mapStringStringResponse = new MockHttpResponse(GET_REQUEST, 200, map);

        return Stream.of(
            Arguments.of(stringResponse, stringDecodeData, "hello"),
            Arguments.of(offsetDateTimeResponse, offsetDateTimeDecodeData, offsetDateTimeNow),
            Arguments.of(dateTimeRfc1123Response, dateTimeRfc1123DecodeData,
                new DateTimeRfc1123(dateTimeRfc1123Now.toString()).getDateTime()),
            Arguments.of(unixTimeResponse, unixTimeDecodeData,
                new UnixTime(Long.parseLong(unixTimeNow.toString())).getDateTime()),
            Arguments.of(stringListResponse, stringListDecodeData, list),
            Arguments.of(mapStringStringResponse, mapStringStringDecodeData, map)
        );
    }

    @Test
    public void decodeListBase64UrlResponse() {
        ParameterizedType parameterizedType = mockParameterizedType(List.class, byte[].class);
        HttpResponseDecodeData decodeData = spy(HttpResponseDecodeData.class);
        when(decodeData.getReturnType()).thenReturn(parameterizedType);
        when(decodeData.getReturnValueWireType()).thenReturn(Base64Url.class);
        when(decodeData.isExpectedResponseStatusCode(200)).thenReturn(true);

        List<Base64Url> base64Urls = Arrays.asList(new Base64Url("base"), new Base64Url("64"));
        HttpResponse response = new MockHttpResponse(GET_REQUEST, 200, base64Urls);

        StepVerifier.create(response.getBodyAsByteArray()
                .mapNotNull(body -> HttpResponseBodyDecoder.decodeByteArray(body, response, ADAPTER, decodeData)))
            .assertNext(actual -> {
                assertTrue(actual instanceof List);
                @SuppressWarnings("unchecked") List<byte[]> decoded = (List<byte[]>) actual;
                assertEquals(2, decoded.size());
                assertArrayEquals(base64Urls.get(0).decodedBytes(), decoded.get(0));
                assertArrayEquals(base64Urls.get(1).decodedBytes(), decoded.get(1));
            }).verifyComplete();
    }

    @SuppressWarnings("unchecked")
    @Test
    public void decodePageResponse() {
        HttpResponse response = new MockHttpResponse(GET_REQUEST, 200, new Page<String>() {
            @Override
            public IterableStream<String> getElements() {
                return IterableStream.of(null);
            }

            @Override
            public String getContinuationToken() {
                return null;
            }
        });

        HttpResponseDecodeData pageDecodeData = spy(HttpResponseDecodeData.class);
        when(pageDecodeData.getReturnType()).thenReturn(String.class);
        when(pageDecodeData.getReturnValueWireType()).thenReturn(Page.class);
        when(pageDecodeData.isExpectedResponseStatusCode(200)).thenReturn(true);

        HttpResponseDecodeData itemPageDecodeData = spy(HttpResponseDecodeData.class);
        when(itemPageDecodeData.getReturnType()).thenReturn(String.class);
        when(itemPageDecodeData.getReturnValueWireType()).thenReturn(ItemPage.class);
        when(itemPageDecodeData.isExpectedResponseStatusCode(200)).thenReturn(true);

        StepVerifier.create(response.getBodyAsByteArray()
                .mapNotNull(body -> HttpResponseBodyDecoder.decodeByteArray(body, response, ADAPTER, pageDecodeData)))
            .assertNext(actual -> {
                assertTrue(actual instanceof Page);
                Page<String> page = (Page<String>) actual;
                assertFalse(page.getElements().iterator().hasNext());
                assertNull(page.getContinuationToken());
            }).verifyComplete();

        StepVerifier.create(response.getBodyAsByteArray()
                .mapNotNull(body -> HttpResponseBodyDecoder.decodeByteArray(body, response, ADAPTER,
                    itemPageDecodeData)))
            .assertNext(actual -> {
                assertTrue(actual instanceof Page);
                Page<String> page = (Page<String>) actual;
                assertFalse(page.getElements().iterator().hasNext());
                assertNull(page.getContinuationToken());
            }).verifyComplete();
    }

    @Test
    public void malformedBodyReturnsError() {
        HttpResponse response = new MockHttpResponse(GET_REQUEST, 200, (Object) null);

        HttpResponseDecodeData decodeData = spy(HttpResponseDecodeData.class);
        when(decodeData.getReturnType()).thenReturn(String.class);
        when(decodeData.getReturnValueWireType()).thenReturn(String.class);
        when(decodeData.isExpectedResponseStatusCode(200)).thenReturn(true);

<<<<<<< HEAD
        StepVerifier.create(HttpResponseBodyDecoder
                .decode("malformed JSON string", response, new JacksonAdapter(), decodeData))
            .verifyError(HttpResponseException.class);
=======
        assertThrows(HttpResponseException.class, () -> HttpResponseBodyDecoder.decodeByteArray(
            "malformed JSON string".getBytes(StandardCharsets.UTF_8), response, ADAPTER, decodeData));
>>>>>>> 11da1c21
    }

    @Test
    public void ioExceptionReturnsError() throws IOException {
        HttpResponse response = new MockHttpResponse(GET_REQUEST, 200, "valid JSON string");

        HttpResponseDecodeData decodeData = spy(HttpResponseDecodeData.class);
        when(decodeData.getReturnType()).thenReturn(String.class);
        when(decodeData.getReturnValueWireType()).thenReturn(String.class);
        when(decodeData.isExpectedResponseStatusCode(200)).thenReturn(true);

        SerializerAdapter serializer = mock(SerializerAdapter.class);
        when(serializer.deserialize(any(byte[].class), any(), any())).thenThrow(IOException.class);

        assertThrows(HttpResponseException.class, () ->
            HttpResponseBodyDecoder.decodeByteArray(new byte[0], response, serializer, decodeData));
    }

    @ParameterizedTest
    @MethodSource("decodeTypeSupplier")
    public void decodeType(HttpResponse response, HttpResponseDecodeData data, Type expected) {
        assertEquals(expected, HttpResponseBodyDecoder.decodedType(response, data));
    }

    private static Stream<Arguments> decodeTypeSupplier() {
        HttpResponse badResponse = new MockHttpResponse(GET_REQUEST, 400);
        HttpResponse headResponse = new MockHttpResponse(HEAD_REQUEST, 200);
        HttpResponse getResponse = new MockHttpResponse(GET_REQUEST, 200);

        HttpResponseDecodeData badResponseData = spy(HttpResponseDecodeData.class);
        when(badResponseData.getUnexpectedException(anyInt()))
            .thenReturn(new UnexpectedExceptionInformation(HttpResponseException.class));
        when(badResponseData.isExpectedResponseStatusCode(400)).thenReturn(false);

        HttpResponseDecodeData nonDecodable = spy(HttpResponseDecodeData.class);
        when(nonDecodable.getReturnType()).thenReturn(void.class);
        when(nonDecodable.isExpectedResponseStatusCode(200)).thenReturn(true);

        HttpResponseDecodeData stringReturn = spy(HttpResponseDecodeData.class);
        when(stringReturn.getReturnType()).thenReturn(String.class);
        when(stringReturn.isExpectedResponseStatusCode(200)).thenReturn(true);

        ParameterizedType monoString = mockParameterizedType(Mono.class, String.class);
        HttpResponseDecodeData monoStringReturn = spy(HttpResponseDecodeData.class);
        when(monoStringReturn.getReturnType()).thenReturn(monoString);
        when(monoStringReturn.isExpectedResponseStatusCode(200)).thenReturn(true);

        ParameterizedType responseString = mockParameterizedType(Response.class, String.class);
        HttpResponseDecodeData responseStringReturn = spy(HttpResponseDecodeData.class);
        when(responseStringReturn.getReturnType()).thenReturn(responseString);
        when(responseStringReturn.isExpectedResponseStatusCode(200)).thenReturn(true);

        HttpResponseDecodeData headDecodeData = spy(HttpResponseDecodeData.class);
        when(headDecodeData.isExpectedResponseStatusCode(200)).thenReturn(true);
        return Stream.of(
            Arguments.of(badResponse, badResponseData, Object.class),
            Arguments.of(headResponse, headDecodeData, null),
            Arguments.of(getResponse, nonDecodable, null),
            Arguments.of(getResponse, stringReturn, String.class),
            Arguments.of(getResponse, monoStringReturn, String.class),
            Arguments.of(getResponse, responseStringReturn, String.class)
        );
    }

    private static ParameterizedType mockParameterizedType(Type rawType, Type... actualTypeArguments) {
        return TypeUtil.createParameterizedType(rawType, actualTypeArguments);
    }
}<|MERGE_RESOLUTION|>--- conflicted
+++ resolved
@@ -36,11 +36,7 @@
 import java.lang.reflect.ParameterizedType;
 import java.lang.reflect.Type;
 import java.nio.ByteBuffer;
-<<<<<<< HEAD
-=======
-import java.nio.MappedByteBuffer;
 import java.nio.charset.StandardCharsets;
->>>>>>> 11da1c21
 import java.time.OffsetDateTime;
 import java.time.ZoneOffset;
 import java.util.Arrays;
@@ -363,14 +359,8 @@
         when(decodeData.getReturnValueWireType()).thenReturn(String.class);
         when(decodeData.isExpectedResponseStatusCode(200)).thenReturn(true);
 
-<<<<<<< HEAD
-        StepVerifier.create(HttpResponseBodyDecoder
-                .decode("malformed JSON string", response, new JacksonAdapter(), decodeData))
-            .verifyError(HttpResponseException.class);
-=======
         assertThrows(HttpResponseException.class, () -> HttpResponseBodyDecoder.decodeByteArray(
             "malformed JSON string".getBytes(StandardCharsets.UTF_8), response, ADAPTER, decodeData));
->>>>>>> 11da1c21
     }
 
     @Test
