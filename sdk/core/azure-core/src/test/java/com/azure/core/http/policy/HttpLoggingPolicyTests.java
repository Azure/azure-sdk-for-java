// Copyright (c) Microsoft Corporation. All rights reserved.
// Licensed under the MIT License.

package com.azure.core.http.policy;

import com.azure.core.http.ContentType;
import com.azure.core.http.HttpHeader;
import com.azure.core.http.HttpHeaders;
import com.azure.core.http.HttpMethod;
import com.azure.core.http.HttpPipeline;
import com.azure.core.http.HttpPipelineBuilder;
import com.azure.core.http.HttpRequest;
import com.azure.core.http.HttpRequestMetadata;
import com.azure.core.http.HttpResponse;
import com.azure.core.http.clients.NoOpHttpClient;
import com.azure.core.implementation.AccessibleByteArrayOutputStream;
import com.azure.core.implementation.util.EnvironmentConfiguration;
import com.azure.core.util.BinaryData;
import com.azure.core.util.Context;
import com.azure.core.util.FluxUtil;
import com.azure.core.util.logging.ClientLogger;
import com.azure.core.util.logging.LogLevel;
import com.fasterxml.jackson.annotation.JsonAnyGetter;
import com.fasterxml.jackson.annotation.JsonAnySetter;
import com.fasterxml.jackson.annotation.JsonProperty;
import com.fasterxml.jackson.databind.DeserializationFeature;
import com.fasterxml.jackson.databind.JsonMappingException;
import com.fasterxml.jackson.databind.ObjectMapper;
import org.junit.jupiter.api.AfterEach;
import org.junit.jupiter.api.BeforeEach;
import org.junit.jupiter.api.parallel.Execution;
import org.junit.jupiter.api.parallel.ExecutionMode;
import org.junit.jupiter.api.parallel.Isolated;
import org.junit.jupiter.api.parallel.ResourceLock;
import org.junit.jupiter.api.parallel.Resources;
import org.junit.jupiter.params.ParameterizedTest;
import org.junit.jupiter.params.provider.Arguments;
import org.junit.jupiter.params.provider.EnumSource;
import org.junit.jupiter.params.provider.MethodSource;
import reactor.core.publisher.Flux;
import reactor.core.publisher.Mono;
import reactor.test.StepVerifier;

import java.io.ByteArrayInputStream;
import java.io.PrintStream;
import java.net.MalformedURLException;
import java.net.URL;
import java.nio.ByteBuffer;
import java.nio.charset.Charset;
import java.nio.charset.StandardCharsets;
import java.util.ArrayList;
import java.util.Arrays;
import java.util.Collections;
import java.util.HashMap;
import java.util.HashSet;
import java.util.List;
import java.util.Map;
import java.util.Set;
import java.util.concurrent.atomic.AtomicInteger;
import java.util.stream.Collectors;
import java.util.stream.Stream;

import static com.azure.core.util.Configuration.PROPERTY_AZURE_LOG_LEVEL;
import static org.junit.jupiter.api.Assertions.assertArrayEquals;
import static org.junit.jupiter.api.Assertions.assertEquals;
import static org.junit.jupiter.api.Assertions.assertNotNull;
import static org.junit.jupiter.api.Assertions.assertTrue;
import static org.junit.jupiter.api.Assertions.fail;

/**
 * This class contains tests for {@link HttpLoggingPolicy}.
 */
@Execution(ExecutionMode.SAME_THREAD)
@Isolated
@ResourceLock(Resources.SYSTEM_OUT)
public class HttpLoggingPolicyTests {
    private static final String REDACTED = "REDACTED";

    private HttpRequestMetadata requestMetadata;
    private PrintStream originalSystemOut;
    private AccessibleByteArrayOutputStream logCaptureStream;

    @BeforeEach
    public void prepareForTest() {
        // Set the log level to information for the test.
        setupLogLevel(LogLevel.INFORMATIONAL.getLogLevel());

        requestMetadata = new HttpRequestMetadata(HttpLoggingPolicyTests.class.getName(),
            new ClientLogger(HttpLoggingPolicyTests.class.getName()), false, false, false);

        /*
         * DefaultLogger uses System.out to log. Inject a custom PrintStream to log into for the duration of the test to
         * capture the log messages.
         */
        originalSystemOut = System.out;
        logCaptureStream = new AccessibleByteArrayOutputStream();
        System.setOut(new PrintStream(logCaptureStream));
    }

    @AfterEach
    public void cleanupAfterTest() {
        // Reset or clear the log level after the test completes.
        clearTestLogLevel();

        // Reset System.err to the original PrintStream.
        System.setOut(originalSystemOut);
    }

    /**
     * Tests that a query string will be properly redacted before it is logged.
     */
    @ParameterizedTest
    @MethodSource("redactQueryParametersSupplier")
    public void redactQueryParameters(String requestUrl, String expectedQueryString,
        Set<String> allowedQueryParameters) {
        HttpPipeline pipeline = new HttpPipelineBuilder()
            .policies(new HttpLoggingPolicy(new HttpLogOptions()
                .setLogLevel(HttpLogDetailLevel.BASIC)
                .setAllowedQueryParamNames(allowedQueryParameters)))
            .httpClient(new NoOpHttpClient())
            .build();

        StepVerifier.create(pipeline.send(new HttpRequest(HttpMethod.POST, requestUrl).setMetadata(requestMetadata),
                Context.NONE))
            .verifyComplete();

        String capturedLogs = convertOutputStreamToString(logCaptureStream);
        assertTrue(capturedLogs.contains(expectedQueryString), "Expected captured logs to contain '"
            + expectedQueryString + "' but it didn't. Actual logs were: " + capturedLogs);
    }

    /**
     * Tests that a query string will be properly redacted before it is logged.
     */
    @ParameterizedTest
    @MethodSource("redactQueryParametersSupplier")
    public void redactQueryParametersSync(String requestUrl, String expectedQueryString,
        Set<String> allowedQueryParameters) {
        HttpPipeline pipeline = new HttpPipelineBuilder()
            .policies(new HttpLoggingPolicy(new HttpLogOptions()
                .setLogLevel(HttpLogDetailLevel.BASIC)
                .setAllowedQueryParamNames(allowedQueryParameters)))
            .httpClient(new NoOpHttpClient())
            .build();

        pipeline.sendSync(new HttpRequest(HttpMethod.POST, requestUrl).setMetadata(requestMetadata), Context.NONE);

        String capturedLogs = convertOutputStreamToString(logCaptureStream);
        assertTrue(capturedLogs.contains(expectedQueryString), "Expected captured logs to contain '"
            + expectedQueryString + "' but it didn't. Actual logs were: " + capturedLogs);
    }

    private static Stream<Arguments> redactQueryParametersSupplier() {
        String requestUrl = "https://localhost?sensitiveQueryParameter=sensitiveValue&queryParameter=value";

        String expectedFormat = "sensitiveQueryParameter=%s&queryParameter=%s";
        String fullyRedactedQueryString = String.format(expectedFormat, REDACTED, REDACTED);
        String sensitiveRedactionQueryString = String.format(expectedFormat, REDACTED, "value");
        String fullyAllowedQueryString = String.format(expectedFormat, "sensitiveValue", "value");

        Set<String> allQueryParameters = new HashSet<>(Arrays.asList("sensitiveQueryParameter", "queryParameter"));

        return Stream.of(
            // All query parameters should be redacted.
            Arguments.of(requestUrl, fullyRedactedQueryString, new HashSet<String>()),

            // Only the sensitive query parameter should be redacted.
            Arguments.of(requestUrl, sensitiveRedactionQueryString, Collections.singleton("queryParameter")),

            // No query parameters are redacted.
            Arguments.of(requestUrl, fullyAllowedQueryString, allQueryParameters)
        );
    }

    /**
     * Tests that logging the request body doesn't consume the stream before it is sent over the network.
     */
    @ParameterizedTest(name = "[{index}] {displayName}")
    @MethodSource("validateLoggingDoesNotConsumeSupplier")
    public void validateLoggingDoesNotConsumeRequest(Flux<ByteBuffer> stream, byte[] data, int contentLength)
        throws MalformedURLException {
        URL requestUrl = new URL("https://test.com");
        HttpHeaders requestHeaders = new HttpHeaders()
            .set("Content-Type", ContentType.APPLICATION_JSON)
            .set("Content-Length", Integer.toString(contentLength));

        HttpPipeline pipeline = new HttpPipelineBuilder()
            .policies(new HttpLoggingPolicy(new HttpLogOptions().setLogLevel(HttpLogDetailLevel.BODY)))
            .httpClient(request -> FluxUtil.collectBytesInByteBufferStream(request.getBody())
                .doOnSuccess(bytes -> assertArrayEquals(data, bytes))
                .then(Mono.empty()))
            .build();

        StepVerifier.create(pipeline.send(new HttpRequest(HttpMethod.POST, requestUrl, requestHeaders, stream)
                .setMetadata(requestMetadata), Context.NONE))
            .verifyComplete();

        String logString = convertOutputStreamToString(logCaptureStream);
        List<HttpLogMessage> messages = HttpLogMessage.fromString(logString);
        assertEquals(1, messages.size());

        HttpLogMessage expectedRequest = HttpLogMessage.request(HttpMethod.POST, "https://test.com", data)
            .setTryCount(1);
        expectedRequest.assertEqual(messages.get(0), HttpLogDetailLevel.BODY, LogLevel.INFORMATIONAL);
    }

    /**
     * Tests that logging the request body doesn't consume the stream before it is sent over the network.
     */
    @ParameterizedTest(name = "[{index}] {displayName}")
    @MethodSource("validateLoggingDoesNotConsumeSupplierSync")
    public void validateLoggingDoesNotConsumeRequestSync(BinaryData requestBody, byte[] data, int contentLength)
        throws MalformedURLException {
        URL requestUrl = new URL("https://test.com");
        HttpHeaders requestHeaders = new HttpHeaders()
            .set("Content-Type", ContentType.APPLICATION_JSON)
            .set("Content-Length", Integer.toString(contentLength));

        HttpPipeline pipeline = new HttpPipelineBuilder()
            .policies(new HttpLoggingPolicy(new HttpLogOptions().setLogLevel(HttpLogDetailLevel.BODY)))
            .httpClient(request -> FluxUtil.collectBytesInByteBufferStream(request.getBody())
                .doOnSuccess(bytes -> assertArrayEquals(data, bytes))
                .then(Mono.empty()))
            .build();

        pipeline.sendSync(new HttpRequest(HttpMethod.POST, requestUrl, requestHeaders, requestBody)
            .setMetadata(requestMetadata), Context.NONE);

        String logString = convertOutputStreamToString(logCaptureStream);
        List<HttpLogMessage> messages = HttpLogMessage.fromString(logString);
        assertEquals(1, messages.size());

        HttpLogMessage expectedRequest = HttpLogMessage.request(HttpMethod.POST, "https://test.com", data)
            .setTryCount(1);
        expectedRequest.assertEqual(messages.get(0), HttpLogDetailLevel.BODY, LogLevel.INFORMATIONAL);
    }

    /**
     * Tests that logging the response body doesn't consume the stream before it is returned from the service call.
     */
    @ParameterizedTest(name = "[{index}] {displayName}")
    @MethodSource("validateLoggingDoesNotConsumeSupplier")
    public void validateLoggingDoesNotConsumeResponse(Flux<ByteBuffer> stream, byte[] data, int contentLength) {
        HttpRequest request = new HttpRequest(HttpMethod.GET, "https://test.com")
            .setMetadata(requestMetadata);
        HttpHeaders responseHeaders = new HttpHeaders()
            .set("Content-Type", ContentType.APPLICATION_JSON)
            .set("Content-Length", Integer.toString(contentLength));

        HttpPipeline pipeline = new HttpPipelineBuilder()
            .policies(new HttpLoggingPolicy(new HttpLogOptions().setLogLevel(HttpLogDetailLevel.BODY)))
            .httpClient(ignored -> Mono.just(new MockHttpResponse(ignored, responseHeaders, stream)))
            .build();

        StepVerifier.create(pipeline.send(request, Context.NONE))
            .assertNext(response -> StepVerifier.create(FluxUtil.collectBytesInByteBufferStream(response.getBody()))
                .assertNext(bytes -> assertArrayEquals(data, bytes))
                .verifyComplete())
            .verifyComplete();

        String logString = convertOutputStreamToString(logCaptureStream);
        assertTrue(logString.contains(new String(data, StandardCharsets.UTF_8)));
    }

    /**
     * Tests that logging the response body doesn't consume the stream before it is returned from the service call.
     */
    @ParameterizedTest(name = "[{index}] {displayName}")
    @MethodSource("validateLoggingDoesNotConsumeSupplierSync")
    public void validateLoggingDoesNotConsumeResponseSync(BinaryData responseBody, byte[] data, int contentLength) {
        HttpRequest request = new HttpRequest(HttpMethod.GET, "https://test.com").setMetadata(requestMetadata);
        HttpHeaders responseHeaders = new HttpHeaders()
            .set("Content-Type", ContentType.APPLICATION_JSON)
            .set("Content-Length", Integer.toString(contentLength));

        HttpPipeline pipeline = new HttpPipelineBuilder()
            .policies(new HttpLoggingPolicy(new HttpLogOptions().setLogLevel(HttpLogDetailLevel.BODY)))
            .httpClient(ignored -> Mono.just(new MockHttpResponse(ignored, responseHeaders, responseBody)))
            .build();

        HttpResponse response = pipeline.sendSync(request, Context.NONE);
        assertArrayEquals(data, response.getBodyAsByteArray().block());

        String logString = convertOutputStreamToString(logCaptureStream);
        assertTrue(logString.contains(new String(data, StandardCharsets.UTF_8)));
    }

    private static Stream<Arguments> validateLoggingDoesNotConsumeSupplierSync() {
        byte[] data = "this is a test".getBytes(StandardCharsets.UTF_8);

        return Stream.of(
            Arguments.of(BinaryData.fromBytes(data), data, data.length),

            Arguments.of(BinaryData.fromStream(new ByteArrayInputStream(data)), data, data.length)
        );
    }

    private static Stream<Arguments> validateLoggingDoesNotConsumeSupplier() {
        byte[] data = "this is a test".getBytes(StandardCharsets.UTF_8);
        byte[] repeatingData = new byte[data.length * 3];
        for (int i = 0; i < 3; i++) {
            System.arraycopy(data, 0, repeatingData, i * data.length, data.length);
        }

        return Stream.of(
            // Single emission cold flux.
            Arguments.of(Flux.just(ByteBuffer.wrap(data)), data, data.length),

            // Single emission Stream based Flux.
            Arguments.of(Flux.fromStream(Stream.of(ByteBuffer.wrap(data))), data, data.length),

            // Single emission hot flux.
            Arguments.of(Flux.just(ByteBuffer.wrap(data)).publish().autoConnect(), data, data.length),

            // Multiple emission cold flux.
            Arguments.of(Flux.fromArray(new ByteBuffer[]{
                ByteBuffer.wrap(data),
                ByteBuffer.wrap(data),
                ByteBuffer.wrap(data)
            }), repeatingData, repeatingData.length),

            // Multiple emission Stream based flux.
            Arguments.of(Flux.fromStream(Stream.of(
                ByteBuffer.wrap(data),
                ByteBuffer.wrap(data),
                ByteBuffer.wrap(data)
            )), repeatingData, repeatingData.length),

            // Multiple emission hot flux.
            Arguments.of(Flux.just(
                ByteBuffer.wrap(data),
                ByteBuffer.wrap(data),
                ByteBuffer.wrap(data)
            ).publish().autoConnect(), repeatingData, repeatingData.length)
        );
    }

    private static class MockHttpResponse extends HttpResponse {
        private final HttpHeaders headers;
        private final Flux<ByteBuffer> body;
        private final BinaryData binaryDataBody;

        MockHttpResponse(HttpRequest request, HttpHeaders headers, Flux<ByteBuffer> body) {
            super(request);
            this.headers = headers;
            this.body = body;
            this.binaryDataBody = null;
        }

        MockHttpResponse(HttpRequest request, HttpHeaders headers, BinaryData body) {
            super(request);
            this.headers = headers;
            this.binaryDataBody = body;
            this.body = null;
        }

        @Override
        public int getStatusCode() {
            return 200;
        }

        @Override
        public String getHeaderValue(String name) {
            return headers.getValue(name);
        }

        @Override
        public HttpHeaders getHeaders() {
            return headers;
        }

        @Override
        public Flux<ByteBuffer> getBody() {
            if (body == null && binaryDataBody != null) {
                return binaryDataBody.toFluxByteBuffer();
            } else {
                return body;
            }
        }

        @Override
        public Mono<byte[]> getBodyAsByteArray() {
            return body == null ? Mono.empty() : FluxUtil.collectBytesInByteBufferStream(body);
        }

        @Override
        public Mono<String> getBodyAsString() {
            return getBodyAsString(StandardCharsets.UTF_8);
        }

        @Override
        public Mono<String> getBodyAsString(Charset charset) {
            return getBodyAsByteArray().map(bytes -> new String(bytes, charset));
        }
    }

    @ParameterizedTest(name = "[{index}] {displayName}")
    @EnumSource(value = HttpLogDetailLevel.class, mode = EnumSource.Mode.INCLUDE,
        names = {"BASIC", "HEADERS", "BODY", "BODY_AND_HEADERS"})
    public void loggingIncludesRetryCount(HttpLogDetailLevel logLevel) {
        AtomicInteger requestCount = new AtomicInteger();
        HttpRequest request = new HttpRequest(HttpMethod.GET, "https://test.com")
            .setHeader("x-ms-client-request-id", "client-request-id")
            .setMetadata(requestMetadata);

        byte[] responseBody = new byte[]{24, 42};
        HttpHeaders responseHeaders = new HttpHeaders()
            .set("Content-Length", Integer.toString(responseBody.length))
            .set("x-ms-request-id", "server-request-id");

        HttpPipeline pipeline = new HttpPipelineBuilder()
            .policies(new RetryPolicy(), new HttpLoggingPolicy(new HttpLogOptions().setLogLevel(logLevel)))
            .httpClient(ignored -> {
                if (requestCount.getAndIncrement() == 0) {
                    return Mono.error(new RuntimeException("Try again!"));
                } else {
                    return Mono.fromCallable(() -> new com.azure.core.http.MockHttpResponse(ignored, 200,
                        responseHeaders, responseBody));
                }
            })
            .build();

        HttpLogMessage expectedRetry1 = HttpLogMessage.request(HttpMethod.GET, "https://test.com", null)
            .setTryCount(1)
            .setHeaders(request.getHeaders());
        HttpLogMessage expectedRetry2 = HttpLogMessage.request(HttpMethod.GET, "https://test.com", null)
            .setTryCount(2)
            .setHeaders(request.getHeaders());
        HttpLogMessage expectedResponse = HttpLogMessage.response("https://test.com", responseBody, 200)
            .setHeaders(responseHeaders);

        StepVerifier.create(pipeline.send(request, Context.NONE)
                .flatMap(response -> FluxUtil.collectBytesInByteBufferStream(response.getBody()))
                .doFinally(s -> {
                    String logString = convertOutputStreamToString(logCaptureStream);
                    List<HttpLogMessage> messages = HttpLogMessage.fromString(logString);
                    assertEquals(3, messages.size());

                    expectedRetry1.assertEqual(messages.get(0), logLevel, LogLevel.INFORMATIONAL);
                    expectedRetry2.assertEqual(messages.get(1), logLevel, LogLevel.INFORMATIONAL);
                    expectedResponse.assertEqual(messages.get(2), logLevel, LogLevel.INFORMATIONAL);
                }))
            .assertNext(body -> assertArrayEquals(responseBody, body))
            .verifyComplete();
    }

    @ParameterizedTest(name = "[{index}] {displayName}")
    @EnumSource(value = HttpLogDetailLevel.class, mode = EnumSource.Mode.INCLUDE,
        names = {"BASIC", "HEADERS", "BODY", "BODY_AND_HEADERS"})
    public void loggingHeadersAndBodyVerbose(HttpLogDetailLevel logLevel) {
        setupLogLevel(LogLevel.VERBOSE.getLogLevel());
        byte[] requestBody = new byte[]{42};
        byte[] responseBody = new byte[]{24, 42};
        HttpRequest request = new HttpRequest(HttpMethod.POST, "https://test.com")
            .setBody(requestBody)
            .setHeader("x-ms-client-request-id", "client-request-id")
            .setMetadata(requestMetadata);

        HttpHeaders responseHeaders = new HttpHeaders()
            .set("Content-Length", Integer.toString(responseBody.length))
            .set("x-ms-request-id", "server-request-id");

        HttpPipeline pipeline = new HttpPipelineBuilder()
            .policies(new RetryPolicy(), new HttpLoggingPolicy(new HttpLogOptions().setLogLevel(logLevel)))
            .httpClient(r -> Mono.just(new com.azure.core.http.MockHttpResponse(r, 200, responseHeaders, responseBody)))
            .build();

        HttpLogMessage expectedRequest = HttpLogMessage.request(HttpMethod.POST, "https://test.com", requestBody)
            .setHeaders(request.getHeaders());
        HttpLogMessage expectedResponse = HttpLogMessage.response("https://test.com", responseBody, 200)
            .setHeaders(responseHeaders);

        StepVerifier.create(pipeline.send(request, Context.NONE)
                .flatMap(response -> FluxUtil.collectBytesInByteBufferStream(response.getBody()))
                .doFinally(s -> {
                    String logString = convertOutputStreamToString(logCaptureStream);

                    List<HttpLogMessage> messages = HttpLogMessage.fromString(logString);
                    assertEquals(2, messages.size());

                    expectedRequest.assertEqual(messages.get(0), logLevel, LogLevel.VERBOSE);
                    expectedResponse.assertEqual(messages.get(1), logLevel, LogLevel.VERBOSE);
                }))
            .assertNext(body -> assertArrayEquals(responseBody, body))
            .verifyComplete();
    }

    @ParameterizedTest(name = "[{index}] {displayName}")
    @EnumSource(value = HttpLogDetailLevel.class, mode = EnumSource.Mode.INCLUDE,
        names = {"BASIC", "HEADERS", "BODY", "BODY_AND_HEADERS"})
    public void loggingIncludesRetryCountSync(HttpLogDetailLevel logLevel) {
        AtomicInteger requestCount = new AtomicInteger();
        HttpRequest request = new HttpRequest(HttpMethod.GET, "https://test.com")
            .setHeader("x-ms-client-request-id", "client-request-id")
            .setMetadata(requestMetadata);

        byte[] responseBody = new byte[]{24, 42};
        HttpHeaders responseHeaders = new HttpHeaders()
            .set("Content-Length", Integer.toString(responseBody.length))
            .set("x-ms-request-id", "server-request-id");

        HttpPipeline pipeline = new HttpPipelineBuilder()
            .policies(new RetryPolicy(), new HttpLoggingPolicy(new HttpLogOptions().setLogLevel(logLevel)))
            .httpClient(ignored -> (requestCount.getAndIncrement() == 0)
                ? Mono.error(new RuntimeException("Try again!"))
                : Mono.just(new com.azure.core.http.MockHttpResponse(ignored, 200, responseHeaders, responseBody)))
            .build();

        HttpLogMessage expectedRetry1 = HttpLogMessage.request(HttpMethod.GET, "https://test.com", null)
            .setTryCount(1)
            .setHeaders(request.getHeaders());
        HttpLogMessage expectedRetry2 = HttpLogMessage.request(HttpMethod.GET, "https://test.com", null)
            .setTryCount(2)
            .setHeaders(request.getHeaders());
        HttpLogMessage expectedResponse = HttpLogMessage.response("https://test.com", responseBody, 200)
            .setHeaders(responseHeaders);

<<<<<<< HEAD
        HttpResponse response = pipeline.sendSync(request, Context.NONE);

=======
        HttpResponse response = pipeline.sendSync(request, CONTEXT);
        BinaryData content = response.getBodyAsBinaryData();
        assertEquals(2, requestCount.get());
>>>>>>> 8e59e593
        String logString = convertOutputStreamToString(logCaptureStream);

        // if HttpLoggingPolicy logger was created when verbose was enabled,
        // there is no way to change it.
        List<HttpLogMessage> messages = HttpLogMessage.fromString(logString).stream()
            .filter(m -> !m.getMessage().equals("Error resume.")).collect(Collectors.toList());

        assertEquals(3, messages.size(), logString);

        expectedRetry1.assertEqual(messages.get(0), logLevel, LogLevel.INFORMATIONAL);
        expectedRetry2.assertEqual(messages.get(1), logLevel, LogLevel.INFORMATIONAL);
        expectedResponse.assertEqual(messages.get(2), logLevel, LogLevel.INFORMATIONAL);

        assertArrayEquals(responseBody, content.toBytes());
    }

    @ParameterizedTest(name = "[{index}] {displayName}")
    @EnumSource(value = HttpLogDetailLevel.class, mode = EnumSource.Mode.INCLUDE,
        names = {"BASIC", "HEADERS", "BODY", "BODY_AND_HEADERS"})
    public void loggingHeadersAndBodyVerboseSync(HttpLogDetailLevel logLevel) {
        setupLogLevel(LogLevel.VERBOSE.getLogLevel());
        byte[] requestBody = new byte[]{42};
        byte[] responseBody = new byte[]{24, 42};
        HttpRequest request = new HttpRequest(HttpMethod.POST, "https://test.com")
            .setBody(requestBody)
            .setHeader("x-ms-client-request-id", "client-request-id")
            .setMetadata(requestMetadata);

        HttpHeaders responseHeaders = new HttpHeaders()
            .set("Content-Length", Integer.toString(responseBody.length))
            .set("x-ms-request-id", "server-request-id");

        HttpPipeline pipeline = new HttpPipelineBuilder()
            .policies(new RetryPolicy(), new HttpLoggingPolicy(new HttpLogOptions().setLogLevel(logLevel)))
            .httpClient(r -> Mono.just(new com.azure.core.http.MockHttpResponse(r, 200, responseHeaders, responseBody)))
            .build();

        HttpResponse response = pipeline.sendSync(request, Context.NONE);
        assertArrayEquals(responseBody, response.getBodyAsByteArray().block());
    }

    private void setupLogLevel(int logLevelToSet) {
        EnvironmentConfiguration.getGlobalConfiguration().put(PROPERTY_AZURE_LOG_LEVEL, String.valueOf(logLevelToSet));
    }

    private void clearTestLogLevel() {
        EnvironmentConfiguration.getGlobalConfiguration().remove(PROPERTY_AZURE_LOG_LEVEL);
    }

    private static String convertOutputStreamToString(AccessibleByteArrayOutputStream stream) {
        return stream.toString(StandardCharsets.UTF_8);
    }

    public static class HttpLogMessage {
        private static final ObjectMapper SERIALIZER = new ObjectMapper()
            .configure(DeserializationFeature.FAIL_ON_UNKNOWN_PROPERTIES, true);
        private static final Integer MAGIC_NUMBER = 42;

        @JsonProperty("az.sdk.message")
        private String message;

        @JsonProperty("method")
        private String method;

        @JsonProperty("url")
        private String url;

        @JsonProperty("contentLength")
        private Integer contentLength;

        @JsonProperty("body")
        private String body;

        @JsonProperty("tryCount")
        private Integer tryCount;

        @JsonProperty("statusCode")
        private Integer statusCode;

        @JsonProperty("durationMs")
        private Integer durationMs;

        private final Map<String, String> headers = new HashMap<>();

        public HttpLogMessage() {
        }

        private static HttpLogMessage request(HttpMethod method, String url, byte[] body) {
            return new HttpLogMessage()
                .setMessage("HTTP request")
                .setMethod(method.toString())
                .setUrl(url)
                .setBody(body != null ? new String(body, StandardCharsets.UTF_8) : null)
                .setContentLength(body == null ? 0 : body.length);
        }

        private static HttpLogMessage response(String url, byte[] body, Integer statusCode) {
            return new HttpLogMessage()
                .setMessage("HTTP response")
                .setUrl(url)
                .setStatusCode(statusCode)
                .setDurationMs(MAGIC_NUMBER)
                .setBody(body != null ? new String(body, StandardCharsets.UTF_8) : null)
                .setContentLength(body == null ? 0 : body.length);
        }


        public HttpLogMessage setMessage(String message) {
            this.message = message;
            return this;
        }

        public String getMessage() {
            return message;
        }

        public HttpLogMessage setMethod(String method) {
            this.method = method;
            return this;
        }

        public String getMethod() {
            return method;
        }

        public HttpLogMessage setUrl(String url) {
            this.url = url;
            return this;
        }

        public String getUrl() {
            return url;
        }

        public HttpLogMessage setContentLength(Integer contentLength) {
            this.contentLength = contentLength;
            return this;
        }

        public Integer getContentLength() {
            return contentLength;
        }

        public HttpLogMessage setTryCount(Integer tryCount) {
            this.tryCount = tryCount;
            return this;
        }

        public Integer getTryCount() {
            return tryCount;
        }

        public HttpLogMessage setStatusCode(Integer statusCode) {
            this.statusCode = statusCode;
            return this;
        }

        public Integer getStatusCode() {
            return statusCode;
        }

        public HttpLogMessage setDurationMs(Integer durationMs) {
            this.durationMs = durationMs;
            return this;
        }

        public Integer getDurationMs() {
            return durationMs;
        }

        public HttpLogMessage setBody(String body) {
            this.body = body;
            return this;
        }

        public String getBody() {
            return body;
        }

        @JsonAnyGetter
        public Map<String, String> getHeaders() {
            return headers;
        }

        @JsonAnySetter
        public HttpLogMessage addHeader(String name, String value) {
            headers.put(name, value);
            return this;
        }

        public HttpLogMessage setHeaders(HttpHeaders headers) {
            for (HttpHeader h : headers) {
                this.headers.put(h.getName(), h.getValue());
            }

            return this;
        }

        public static List<HttpLogMessage> fromString(String logRecord) {

            List<HttpLogMessage> messages = new ArrayList<>();

            int start = logRecord.indexOf("{\"az.sdk.message\"");
            for (; start >= 0; start = logRecord.indexOf("{\"az.sdk.message\"", start + 1)) {
                String msg = logRecord.substring(start, logRecord.lastIndexOf("}") + 1);
                try {
                    messages.add(SERIALIZER.readValue(msg, HttpLogMessage.class));
                } catch (JsonMappingException ex) {
                    ex.printStackTrace();
                } catch (Exception ex) {
                    fail(ex);
                }
            }

            return messages;
        }

        void assertEqual(HttpLogMessage other, HttpLogDetailLevel httpLevel, LogLevel logLevel) {

            assertEquals(this.message, other.message);
            assertEquals(this.method, other.method);
            assertEquals(this.url, other.url);
            assertEquals(this.contentLength, other.contentLength);
            assertEquals(this.tryCount, other.tryCount);
            assertEquals(this.statusCode, other.statusCode);
            if (this.durationMs != null) {
                assertNotNull(other.durationMs);
            }

            if (httpLevel.shouldLogBody()) {
                assertEquals(this.body, other.body);
            }

            if (httpLevel.shouldLogHeaders() && logLevel == LogLevel.VERBOSE) {
                assertEquals(this.headers.size(), other.headers.size());

                for (Map.Entry<String, String> kvp : this.headers.entrySet()) {
                    assertEquals(kvp.getValue(), other.headers.get(kvp.getKey()));
                }
            }
        }
    }
}<|MERGE_RESOLUTION|>--- conflicted
+++ resolved
@@ -515,14 +515,9 @@
         HttpLogMessage expectedResponse = HttpLogMessage.response("https://test.com", responseBody, 200)
             .setHeaders(responseHeaders);
 
-<<<<<<< HEAD
         HttpResponse response = pipeline.sendSync(request, Context.NONE);
-
-=======
-        HttpResponse response = pipeline.sendSync(request, CONTEXT);
         BinaryData content = response.getBodyAsBinaryData();
         assertEquals(2, requestCount.get());
->>>>>>> 8e59e593
         String logString = convertOutputStreamToString(logCaptureStream);
 
         // if HttpLoggingPolicy logger was created when verbose was enabled,
