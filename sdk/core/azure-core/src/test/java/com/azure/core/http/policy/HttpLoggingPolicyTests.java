--- conflicted
+++ resolved
@@ -44,11 +44,7 @@
  */
 public class HttpLoggingPolicyTests {
     private static final String REDACTED = "REDACTED";
-<<<<<<< HEAD
-    private static final Context CONTEXT = new Context("caller-method", "HttpLoggingPolicyTests");
-=======
     private static final Context CONTEXT = new Context("caller-method", HttpLoggingPolicyTests.class.getName());
->>>>>>> 174756db
 
     private String originalLogLevel;
     private PrintStream originalErr;
