--- conflicted
+++ resolved
@@ -31,11 +31,7 @@
         //
         final HttpPipeline pipeline = new HttpPipelineBuilder()
             .httpClient(new NoOpHttpClient())
-<<<<<<< HEAD
-            .policies((context, next) -> credentials.getToken("scope./default")
-=======
             .policies((context, next) -> credentials.getToken(new TokenRequest().addScopes("scope./default"))
->>>>>>> f9b68898
                 .flatMap(token -> {
                     context.getHttpRequest().getHeaders().put("Authorization", "Basic " + token.getToken());
                     return next.process();
