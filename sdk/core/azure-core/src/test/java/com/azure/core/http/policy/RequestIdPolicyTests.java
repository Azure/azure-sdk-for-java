--- conflicted
+++ resolved
@@ -44,11 +44,7 @@
         }
 
         @Override
-<<<<<<< HEAD
-        public Flux<ByteBuffer> body() {
-=======
         public Flux<ByteBuffer> getBody() {
->>>>>>> f9b68898
             return Flux.empty();
         }
 
