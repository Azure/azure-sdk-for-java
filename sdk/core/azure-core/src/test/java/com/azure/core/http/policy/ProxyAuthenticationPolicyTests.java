// Copyright (c) Microsoft Corporation. All rights reserved.
// Licensed under the MIT License.

package com.azure.core.http.policy;

import com.azure.core.http.HttpMethod;
import com.azure.core.http.HttpPipeline;
import com.azure.core.http.HttpPipelineBuilder;
import com.azure.core.http.HttpRequest;
import com.azure.core.http.clients.MockHttpClient;
import com.azure.core.http.clients.NoOpHttpClient;
import org.junit.Test;

import java.net.MalformedURLException;
import java.net.URL;
import java.util.concurrent.atomic.AtomicBoolean;

import static org.junit.Assert.assertEquals;
import static org.junit.Assert.fail;

public class ProxyAuthenticationPolicyTests {
    @Test
    public void test() throws MalformedURLException {
        final AtomicBoolean auditorVisited = new AtomicBoolean(false);
        final String username = "testuser";
        final String password = "testpass";
        //
<<<<<<< HEAD
        final HttpPipeline pipeline = HttpPipeline.builder()
            .httpClient(new NoOpHttpClient())
=======
        final HttpPipeline pipeline = new HttpPipelineBuilder()
            .httpClient(new MockHttpClient())
>>>>>>> 73f9a0f0
            .policies(new ProxyAuthenticationPolicy(username, password),
                (context, next) -> {
                    assertEquals("Basic dGVzdHVzZXI6dGVzdHBhc3M=", context.httpRequest().headers().value("Proxy-Authentication"));
                    auditorVisited.set(true);
                    return next.process();
                })
            .build();

        pipeline.send(new HttpRequest(HttpMethod.GET, new URL("http://localhost")))
                .block();

        if (!auditorVisited.get()) {
            fail();
        }
    }
}<|MERGE_RESOLUTION|>--- conflicted
+++ resolved
@@ -25,13 +25,8 @@
         final String username = "testuser";
         final String password = "testpass";
         //
-<<<<<<< HEAD
-        final HttpPipeline pipeline = HttpPipeline.builder()
+        final HttpPipeline pipeline = new HttpPipelineBuilder()
             .httpClient(new NoOpHttpClient())
-=======
-        final HttpPipeline pipeline = new HttpPipelineBuilder()
-            .httpClient(new MockHttpClient())
->>>>>>> 73f9a0f0
             .policies(new ProxyAuthenticationPolicy(username, password),
                 (context, next) -> {
                     assertEquals("Basic dGVzdHVzZXI6dGVzdHBhc3M=", context.httpRequest().headers().value("Proxy-Authentication"));
