// Copyright (c) Microsoft Corporation. All rights reserved.
// Licensed under the MIT License.

package com.azure.core.util.logging;

import com.azure.core.util.Configuration;
import com.azure.core.util.CoreUtils;
import org.junit.jupiter.api.AfterEach;
import org.junit.jupiter.api.BeforeEach;
import org.junit.jupiter.api.Test;
import org.junit.jupiter.params.ParameterizedTest;
import org.junit.jupiter.params.provider.CsvSource;
import org.junit.jupiter.params.provider.ValueSource;

import java.io.ByteArrayOutputStream;
import java.io.PrintStream;
import java.nio.charset.StandardCharsets;

import static org.junit.jupiter.api.Assertions.assertEquals;
import static org.junit.jupiter.api.Assertions.assertFalse;
import static org.junit.jupiter.api.Assertions.assertThrows;
import static org.junit.jupiter.api.Assertions.assertTrue;

/**
 * Tests for {@link ClientLogger}.
 */
public class ClientLoggerTests {
    private static final String PARAMETERIZED_TEST_NAME_TEMPLATE = "[" + ParameterizedTest.INDEX_PLACEHOLDER
        + "] " + ParameterizedTest.DISPLAY_NAME_PLACEHOLDER;

    private PrintStream originalSystemOut;
    private ByteArrayOutputStream logCaptureStream;


    @BeforeEach
    public void setupLoggingConfiguration() {
        /*
         * Indicate to SLF4J to enable trace level logging for a logger named
         * com.azure.core.util.logging.ClientLoggerTests. Trace is the maximum level of logging supported by the
         * ClientLogger.
         */
        System.setProperty("org.slf4j.simpleLogger.log.com.azure.core.util.logging.ClientLoggerTests", "trace");

        /*
         * The default configuration for SLF4J's SimpleLogger uses System.err to log. Inject a custom PrintStream to
         * log into for the duration of the test to capture the log messages.
         */
        originalSystemOut = System.out;
        logCaptureStream = new ByteArrayOutputStream();
        System.setOut(new PrintStream(logCaptureStream));
    }

    @AfterEach
    public void revertLoggingConfiguration() throws Exception {
        System.clearProperty("org.slf4j.simpleLogger.log.com.azure.core.util.logging.ClientLoggerTests");
        System.setOut(originalSystemOut);
        logCaptureStream.close();
    }

    private void setPropertyToOriginalOrClear(String propertyName, String originalValue) {
        if (CoreUtils.isNullOrEmpty(originalValue)) {
            System.clearProperty(propertyName);
        } else {
            System.setProperty(propertyName, originalValue);
        }
    }

    /**
     * Tests that logging at the same level as the environment logging level will log.
     *
     * @param logLevel Logging level to log a message
     */
    @ParameterizedTest(name = PARAMETERIZED_TEST_NAME_TEMPLATE)
    @ValueSource(ints = { 1, 2, 3, 4 })
    public void logAtSupportedLevel(int logLevel) {
        String logMessage = "This is a test";

        String originalLogLevel = setupLogLevel(logLevel);
        logMessage(new ClientLogger(ClientLoggerTests.class), logLevel, logMessage);

        setPropertyToOriginalOrClear(Configuration.PROPERTY_AZURE_LOG_LEVEL, originalLogLevel);

        String logValues = new String(logCaptureStream.toByteArray(), StandardCharsets.UTF_8);
        assertTrue(logValues.contains(logMessage));
    }

    /**
     * Tests that logging at a level that is less than the environment logging level doesn't log anything.
     *
     * @param logLevel Logging level to log a message
     */
    @ParameterizedTest(name = PARAMETERIZED_TEST_NAME_TEMPLATE)
    @ValueSource(ints = { 1, 2, 3 })
    public void logAtUnsupportedLevel(int logLevel) {
        String logMessage = "This is a test";

        String originalLogLevel = setupLogLevel(logLevel + 1);
        logMessage(new ClientLogger(ClientLoggerTests.class), logLevel, logMessage);
        setPropertyToOriginalOrClear(Configuration.PROPERTY_AZURE_LOG_LEVEL, originalLogLevel);

        String logValues = new String(logCaptureStream.toByteArray(), StandardCharsets.UTF_8);
        assertFalse(logValues.contains(logMessage));
    }

    /**
     * Tests that logging when the environment log level is disabled nothing is logged.
     */
<<<<<<< HEAD
    @ParameterizedTest(name = PARAMETERIZED_TEST_NAME_TEMPLATE)
    @ValueSource(ints = { 1, 2, 3, 4 })
    public void logWhenLoggingInvalidNumeric(int logLevel) {
        String logMessage = "This is a test";
        setupLogLevel(5);
        assertThrows(IllegalArgumentException.class, () ->
            logMessage(new ClientLogger(ClientLoggerTests.class), logLevel, logMessage));
    }

    /**
     * Tests that logging when the environment log level is disabled nothing is logged.
     */
=======
>>>>>>> 174756db
    @Test
    public void logWhenLoggingNotSet() {
        assertEquals(LogLevel.NOT_SET, LogLevel.fromString(null));
    }

    /**
     * Tests that logging an exception when the log level isn't VERBOSE only log the exception message.
     */
    @Test
    public void onlyLogExceptionMessage() {
        String logMessage = "This is an exception";
        String exceptionMessage = "An exception message";
        RuntimeException runtimeException = createRuntimeException(exceptionMessage);

        String originalLogLevel = setupLogLevel(2);
        logMessage(new ClientLogger(ClientLoggerTests.class), 3, logMessage, runtimeException);
        setPropertyToOriginalOrClear(Configuration.PROPERTY_AZURE_LOG_LEVEL, originalLogLevel);

        String logValues = new String(logCaptureStream.toByteArray(), StandardCharsets.UTF_8);
        assertTrue(logValues.contains(logMessage + System.lineSeparator() + runtimeException.getMessage()));
        assertFalse(logValues.contains(runtimeException.getStackTrace()[0].toString()));
    }

    /**
     * Tests that logging an exception when the log level is VERBOSE the stack trace is logged.
     */
    @Test
    public void logExceptionStackTrace() {
        String logMessage = "This is an exception fdsafdafdomcklamfd fdsafdafmlkdfmalsf fdsafdcacdalmd";
        String exceptionMessage = "An exception message";
        RuntimeException runtimeException = createRuntimeException(exceptionMessage);

        String originalLogLevel = setupLogLevel(1);
        logMessage(new ClientLogger(ClientLoggerTests.class), 3, logMessage, runtimeException);
        setPropertyToOriginalOrClear(Configuration.PROPERTY_AZURE_LOG_LEVEL, originalLogLevel);

        String logValues = new String(logCaptureStream.toByteArray(), StandardCharsets.UTF_8);
        assertTrue(logValues.contains(logMessage + System.lineSeparator() + runtimeException.getMessage()));
        assertTrue(logValues.contains(runtimeException.getStackTrace()[0].toString()));
    }

    /**
     * Tests that logging an exception when the log level is ERROR the stack trace is logged.
     */
    @Test
    public void logExceptionStackTraceWithErrorLevel() {
        String logMessage = "This is an exception";
        String exceptionMessage = "An exception message";
        RuntimeException runtimeException = createRuntimeException(exceptionMessage);

        String originalLogLevel = setupLogLevel(1);
        logMessage(new ClientLogger(ClientLoggerTests.class), 4, logMessage, runtimeException);
        setPropertyToOriginalOrClear(Configuration.PROPERTY_AZURE_LOG_LEVEL, originalLogLevel);

        String logValues = new String(logCaptureStream.toByteArray(), StandardCharsets.UTF_8);
        assertTrue(logValues.contains(logMessage + System.lineSeparator() + runtimeException.getMessage()));
        assertTrue(logValues.contains(runtimeException.getStackTrace()[0].toString()));
    }


    /**
     * Tests that logging an exception when the log level is ERROR the stack trace is logged.
     */
    @Test
    public void logExceptionStackTraceWithNoLogLevel() {
        String logMessage = "This is an exception";
        String exceptionMessage = "An exception message";
        RuntimeException runtimeException = createRuntimeException(exceptionMessage);

        String originalLogLevel = setupLogLevel(1);
        logMessage(new ClientLogger(ClientLoggerTests.class), 5, logMessage, runtimeException);
        setPropertyToOriginalOrClear(Configuration.PROPERTY_AZURE_LOG_LEVEL, originalLogLevel);

        String logValues = new String(logCaptureStream.toByteArray(), StandardCharsets.UTF_8);
        assertTrue(logValues.isEmpty());
    }

    /**
     * Tests that logging an exception when the log level is ERROR the stack trace is logged.
     */
    @Test
    public void logExceptionWithInvalidLogLevel() {
        String logMessage = "This is an exception";
        Object runtimeException = new Object();

        String originalLogLevel = setupLogLevel(1);
        logMessage(new ClientLogger(ClientLoggerTests.class), 3, logMessage, runtimeException);
        setPropertyToOriginalOrClear(Configuration.PROPERTY_AZURE_LOG_LEVEL, originalLogLevel);

        String logValues = new String(logCaptureStream.toByteArray(), StandardCharsets.UTF_8);
        assertTrue(logValues.contains(logMessage));
    }

    /**
     * Tests that logging an exception as warning won't include the stack trace when the environment log level isn't
     * VERBOSE. Additionally, this tests that the exception message isn't logged twice as logging an exception uses
     * the exception message as the format string.
     */
    @Test
    public void logExceptionAsWarningOnlyExceptionMessage() {
        String exceptionMessage = "An exception message";
        RuntimeException runtimeException = createRuntimeException(exceptionMessage);

        String originalLogLevel = setupLogLevel(2);
        new ClientLogger(ClientLoggerTests.class).logExceptionAsWarning(runtimeException);
        setPropertyToOriginalOrClear(Configuration.PROPERTY_AZURE_LOG_LEVEL, originalLogLevel);

        String logValues = new String(logCaptureStream.toByteArray(), StandardCharsets.UTF_8);
        assertTrue(logValues.contains(exceptionMessage + System.lineSeparator()));
        assertFalse(logValues.contains(runtimeException.getStackTrace()[0].toString()));
    }

    /**
     * Tests that logging an exception as warning will include the stack trace when the environment log level is set to
     * VERBOSE.
     */
    @Test
    public void logExceptionAsWarningStackTrace() {
        String exceptionMessage = "An exception message";
        RuntimeException runtimeException = createRuntimeException(exceptionMessage);

        String originalLogLevel = setupLogLevel(1);
        new ClientLogger(ClientLoggerTests.class).logExceptionAsWarning(runtimeException);
        setPropertyToOriginalOrClear(Configuration.PROPERTY_AZURE_LOG_LEVEL, originalLogLevel);

        String logValues = new String(logCaptureStream.toByteArray(), StandardCharsets.UTF_8);
        assertTrue(logValues.contains(exceptionMessage + System.lineSeparator()));
        assertTrue(logValues.contains(runtimeException.getStackTrace()[0].toString()));
    }

    /**
     * Tests that logging an exception as error won't include the stack trace when the environment log level isn't
     * VERBOSE. Additionally, this tests that the exception message isn't logged twice as logging an exception uses
     * the exception message as the format string.
     */
    @Test
    public void logExceptionAsErrorOnlyExceptionMessage() {
        String exceptionMessage = "An exception message";
        RuntimeException runtimeException = createRuntimeException(exceptionMessage);

        String originalLogLevel = setupLogLevel(2);
        new ClientLogger(ClientLoggerTests.class).logExceptionAsError(runtimeException);
        setPropertyToOriginalOrClear(Configuration.PROPERTY_AZURE_LOG_LEVEL, originalLogLevel);

        String logValues = new String(logCaptureStream.toByteArray(), StandardCharsets.UTF_8);
        assertTrue(logValues.contains(exceptionMessage + System.lineSeparator()));
        assertFalse(logValues.contains(runtimeException.getStackTrace()[0].toString()));
    }

    /**
     * Tests that logging an exception as error will include the stack trace when the environment log level is set to
     * VERBOSE.
     */
    @Test
    public void logExceptionAsErrorStackTrace() {
        String exceptionMessage = "An exception message";
        RuntimeException runtimeException = createRuntimeException(exceptionMessage);

        String originalLogLevel = setupLogLevel(1);
        new ClientLogger(ClientLoggerTests.class).logExceptionAsError(runtimeException);
        setPropertyToOriginalOrClear(Configuration.PROPERTY_AZURE_LOG_LEVEL, originalLogLevel);

        String logValues = new String(logCaptureStream.toByteArray(), StandardCharsets.UTF_8);
        assertTrue(logValues.contains(exceptionMessage + System.lineSeparator()));
        assertTrue(logValues.contains(runtimeException.getStackTrace()[0].toString()));
    }

    @ParameterizedTest(name = "{index} from logLevelToConfigure = {0}, logLevelToValidate = {1}, expected = {2}")
    @CsvSource({"1, 1, true", "1, 2, true", "1, 3, true", "1, 4, true", "2, 1, false", "1, VERBOSE, true", "1, info, true", "1, warning, true", "1, error, true", "2, verbose, false"})
    public void canLogAtLevel(int logLevelToConfigure, String logLevelToValidate, boolean expected) {
        setupLogLevel(logLevelToConfigure);
        LogLevel logLevel = LogLevel.fromString(logLevelToValidate);
        assertEquals(new ClientLogger(ClientLoggerTests.class).canLogAtLevel(logLevel), expected);
    }

    @ParameterizedTest(name = PARAMETERIZED_TEST_NAME_TEMPLATE)
    @ValueSource(strings = {"5", "invalid"})
    public void canLogAtLevelInvalid(String logLevelToValidate) {
<<<<<<< HEAD
        setupLogLevel(2);
=======
>>>>>>> 174756db
        assertThrows(IllegalArgumentException.class, () -> LogLevel.fromString(logLevelToValidate));
    }

    private String setupLogLevel(int logLevelToSet) {
        String originalLogLevel = Configuration.getGlobalConfiguration().get(Configuration.PROPERTY_AZURE_LOG_LEVEL);
        System.setProperty(Configuration.PROPERTY_AZURE_LOG_LEVEL, Integer.toString(logLevelToSet));
        return originalLogLevel;
    }

    private void logMessage(ClientLogger logger, int logLevelToLog, String logFormat, Object... arguments) {
        switch (logLevelToLog) {
            case 1:
                logger.verbose(logFormat, arguments);
                break;
            case 2:
                logger.info(logFormat, arguments);
                break;
            case 3:
                logger.warning(logFormat, arguments);
                break;
            case 4:
                logger.error(logFormat, arguments);
                break;
            default:
                break;
        }
    }

    private RuntimeException createRuntimeException(String message) {
        RuntimeException runtimeException = new RuntimeException(message);
        StackTraceElement[] stackTraceElements = { new StackTraceElement("ClientLoggerTests", "onlyLogExceptionMessage",
            "ClientLoggerTests", 117) };
        runtimeException.setStackTrace(stackTraceElements);

        return runtimeException;
    }
}<|MERGE_RESOLUTION|>--- conflicted
+++ resolved
@@ -105,21 +105,6 @@
     /**
      * Tests that logging when the environment log level is disabled nothing is logged.
      */
-<<<<<<< HEAD
-    @ParameterizedTest(name = PARAMETERIZED_TEST_NAME_TEMPLATE)
-    @ValueSource(ints = { 1, 2, 3, 4 })
-    public void logWhenLoggingInvalidNumeric(int logLevel) {
-        String logMessage = "This is a test";
-        setupLogLevel(5);
-        assertThrows(IllegalArgumentException.class, () ->
-            logMessage(new ClientLogger(ClientLoggerTests.class), logLevel, logMessage));
-    }
-
-    /**
-     * Tests that logging when the environment log level is disabled nothing is logged.
-     */
-=======
->>>>>>> 174756db
     @Test
     public void logWhenLoggingNotSet() {
         assertEquals(LogLevel.NOT_SET, LogLevel.fromString(null));
@@ -298,10 +283,6 @@
     @ParameterizedTest(name = PARAMETERIZED_TEST_NAME_TEMPLATE)
     @ValueSource(strings = {"5", "invalid"})
     public void canLogAtLevelInvalid(String logLevelToValidate) {
-<<<<<<< HEAD
-        setupLogLevel(2);
-=======
->>>>>>> 174756db
         assertThrows(IllegalArgumentException.class, () -> LogLevel.fromString(logLevelToValidate));
     }
 
