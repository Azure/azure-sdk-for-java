--- conflicted
+++ resolved
@@ -926,24 +926,11 @@
     }
 
     private void setupLogLevel(int logLevelToSet) {
-<<<<<<< HEAD
-        originalLogLevel = EnvironmentConfiguration.getGlobalConfiguration().get(PROPERTY_AZURE_LOG_LEVEL);
-        EnvironmentConfiguration.getGlobalConfiguration().put(PROPERTY_AZURE_LOG_LEVEL, String.valueOf(logLevelToSet));
-    }
-
-    private void setPropertyToOriginalOrClear(String originalValue) {
-        if (CoreUtils.isNullOrEmpty(originalValue)) {
-            EnvironmentConfiguration.getGlobalConfiguration().remove(PROPERTY_AZURE_LOG_LEVEL);
-        } else {
-            EnvironmentConfiguration.getGlobalConfiguration().put(PROPERTY_AZURE_LOG_LEVEL, originalValue);
-        }
-=======
         EnvironmentConfiguration.getGlobalConfiguration().put(PROPERTY_AZURE_LOG_LEVEL, String.valueOf(logLevelToSet));
     }
 
     private void clearTestLogLevel() {
         EnvironmentConfiguration.getGlobalConfiguration().remove(PROPERTY_AZURE_LOG_LEVEL);
->>>>>>> 8d609db9
     }
 
     private void logMessage(ClientLogger logger, LogLevel logLevel, String logFormat, Object... arguments) {
