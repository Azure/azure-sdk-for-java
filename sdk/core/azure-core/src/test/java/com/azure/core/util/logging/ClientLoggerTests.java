--- conflicted
+++ resolved
@@ -103,21 +103,6 @@
     /**
      * Tests that logging when the environment log level is disabled nothing is logged.
      */
-<<<<<<< HEAD
-=======
-    @ParameterizedTest(name = PARAMETERIZED_TEST_NAME_TEMPLATE)
-    @ValueSource(ints = { 1, 2, 3, 4 })
-    public void logWhenLoggingInvalidNumeric(int logLevel) {
-        String logMessage = "This is a test";
-        setupLogLevel(5);
-        assertThrows(IllegalArgumentException.class, () ->
-            logMessage(new ClientLogger(ClientLoggerTests.class), logLevel, logMessage));
-    }
-
-    /**
-     * Tests that logging when the environment log level is disabled nothing is logged.
-     */
->>>>>>> db957802
     @Test
     public void logWhenLoggingNotSet() {
         assertEquals(LogLevel.NOT_SET, LogLevel.fromString(null));
@@ -234,18 +219,6 @@
         assertThrows(IllegalArgumentException.class, () -> LogLevel.fromString("5"));
     }
 
-<<<<<<< HEAD
-    private void setupLogLevel(int logLevelToSet) {
-        System.setProperty(Configuration.PROPERTY_AZURE_LOG_LEVEL, Integer.toString(logLevelToSet));
-=======
-    @ParameterizedTest(name = "{index} from logLevelToConfigure = {0}, logLevelToValidate = {1}, expected = {2}")
-    @CsvSource({"1, 1, true", "1, 2, true", "1, 3, true", "1, 4, true", "2, 1, false", "1, VERBOSE, true", "1, info, true", "1, warning, true", "1, error, true", "2, verbose, false"})
-    public void canLogAtLevel(int logLevelToConfigure, String logLevelToValidate, boolean expected) {
-        setupLogLevel(logLevelToConfigure);
-        LogLevel logLevel = LogLevel.fromString(logLevelToValidate);
-        assertEquals(new ClientLogger(ClientLoggerTests.class).canLogAtLevel(logLevel), expected);
-    }
-
     @ParameterizedTest(name = PARAMETERIZED_TEST_NAME_TEMPLATE)
     @ValueSource(strings = {"5", "invalid"})
     public void canLogAtLevelInvalid(String logLevelToValidate) {
@@ -257,7 +230,6 @@
         String originalLogLevel = Configuration.getGlobalConfiguration().get(Configuration.PROPERTY_AZURE_CLOUD);
         System.setProperty(Configuration.PROPERTY_AZURE_LOG_LEVEL, Integer.toString(logLevelToSet));
         return originalLogLevel;
->>>>>>> db957802
     }
 
     private void logMessage(ClientLogger logger, int logLevelToLog, String logFormat, Object... arguments) {
@@ -287,5 +259,4 @@
 
         return runtimeException;
     }
-
 }