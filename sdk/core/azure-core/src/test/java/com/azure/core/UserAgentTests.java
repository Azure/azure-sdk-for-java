--- conflicted
+++ resolved
@@ -21,13 +21,8 @@
 public class UserAgentTests {
     @Test
     public void defaultUserAgentTests() throws Exception {
-<<<<<<< HEAD
-        final HttpPipeline pipeline = HttpPipeline.builder()
+        final HttpPipeline pipeline = new HttpPipelineBuilder()
             .httpClient(new NoOpHttpClient() {
-=======
-        final HttpPipeline pipeline = new HttpPipelineBuilder()
-            .httpClient(new MockHttpClient() {
->>>>>>> 73f9a0f0
                 @Override
                 public Mono<HttpResponse> send(HttpRequest request) {
                     Assert.assertEquals(
@@ -47,13 +42,8 @@
 
     @Test
     public void customUserAgentTests() throws Exception {
-<<<<<<< HEAD
-        final HttpPipeline pipeline = HttpPipeline.builder()
+        final HttpPipeline pipeline = new HttpPipelineBuilder()
             .httpClient(new NoOpHttpClient() {
-=======
-        final HttpPipeline pipeline = new HttpPipelineBuilder()
-            .httpClient(new MockHttpClient() {
->>>>>>> 73f9a0f0
                 @Override
                 public Mono<HttpResponse> send(HttpRequest request) {
                     String header = request.headers().value("User-Agent");
