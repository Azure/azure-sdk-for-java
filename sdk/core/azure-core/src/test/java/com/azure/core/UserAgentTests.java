--- conflicted
+++ resolved
@@ -22,14 +22,9 @@
 import reactor.core.publisher.Mono;
 import reactor.test.StepVerifier;
 
-<<<<<<< HEAD
 import java.time.Duration;
 import java.util.function.Consumer;
 import java.util.stream.Stream;
-=======
-import java.net.MalformedURLException;
-import java.net.URL;
->>>>>>> 871525b4
 
 import static org.junit.jupiter.api.Assertions.assertEquals;
 
@@ -110,7 +105,6 @@
             .verifyComplete();
     }
 
-<<<<<<< HEAD
     /**
      * Tests that passing a {@link Context} with a value set for {@link UserAgentPolicy#APPEND_USER_AGENT_CONTEXT_KEY}
      * will append the value to the User-Agent header.
@@ -123,35 +117,6 @@
             .httpClient(new ValidationHttpClient(request ->
                 assertEquals(expected + " " + appendUserAgent, request.getHeaders().getValue(USER_AGENT))))
             .policies(userAgentPolicy)
-=======
-    @Test
-    public void customApplicationIdUserAgentTest() throws Exception {
-        final String testSdkName = "sdk.name";
-        final String testAppId = "user_specified_appId";
-        final String testPackageVersion = "package_version";
-        String javaVersion = Configuration.getGlobalConfiguration().get("java.version");
-        String osName = Configuration.getGlobalConfiguration().get("os.name");
-        String osVersion = Configuration.getGlobalConfiguration().get("os.version");
-        String testPlatformInfo = "(" + javaVersion + "; " + osName + " " + osVersion + ")";
-        String expectedHeader = testAppId + " " + "azsdk-java-" + testSdkName + "/"
-            + testPackageVersion + " " + testPlatformInfo;
-
-        final HttpPipeline pipeline = new HttpPipelineBuilder()
-            .httpClient(new NoOpHttpClient() {
-                @Override
-                public Mono<HttpResponse> send(HttpRequest request) {
-                    String header = request.getHeaders().getValue("User-Agent");
-                    assertEquals(header, expectedHeader);
-                    return Mono.just(new MockHttpResponse(request, 200));
-                }
-            })
-            .policies(new UserAgentPolicy(
-                testAppId,
-                testSdkName,
-                testPackageVersion,
-                Configuration.NONE,
-                () -> "1.0"))
->>>>>>> 871525b4
             .build();
 
         StepVerifier.create(pipeline.send(new HttpRequest(HttpMethod.GET, "http://localhost"),
@@ -160,7 +125,6 @@
             .verifyComplete();
     }
 
-<<<<<<< HEAD
     private static Stream<Arguments> userAgentAndExpectedSupplier() {
         String defaultUserAgent = "azsdk-java";
         String sdkName = "sdkName";
@@ -196,13 +160,13 @@
 
             // Tests using SDK name and version with platform information and without application ID
             Arguments.of(new UserAgentPolicy(null, "sdkName", "sdkVersion", enabledTelemetryConfiguration),
-                String.format("%s %s", baseUserAgent, platformInfo)),
+                String.format("%s (%s)", baseUserAgent, platformInfo)),
             Arguments.of(new UserAgentPolicy(sdkName, sdkVersion, enabledTelemetryConfiguration, () -> "1.0"),
-                String.format("%s %s", baseUserAgent, platformInfo)),
+                String.format("%s (%s)", baseUserAgent, platformInfo)),
 
             // Tests using SDK name and version with platform information and application ID
             Arguments.of(new UserAgentPolicy("applicationId", "sdkName", "sdkVersion", enabledTelemetryConfiguration),
-                String.format("%s %s %s", applicationId, baseUserAgent, platformInfo))
+                String.format("%s %s (%s)", applicationId, baseUserAgent, platformInfo))
         );
     }
 
@@ -242,43 +206,5 @@
             validator.accept(request);
             return Mono.just(new MockHttpResponse(request, 200));
         }
-=======
-    @Test
-    public void platformInfoWithParentheses() throws MalformedURLException {
-        final HttpPipeline pipeline = new HttpPipelineBuilder()
-            .httpClient(new NoOpHttpClient() {
-                @Override
-                public Mono<HttpResponse> send(HttpRequest request) {
-                    String header = request.getHeaders().getValue("User-Agent");
-                    String expectedHeaderPrefix = "azsdk-java-package.name";
-                    Assertions.assertTrue(header.startsWith(expectedHeaderPrefix));
-                    return Mono.just(new MockHttpResponse(request, 200));
-                }
-            })
-            .policies(new UserAgentPolicy(
-                null,
-                "package.name",
-                "package_version",
-                Configuration.NONE,
-                () -> "1.0"))
-            .build();
-
-        Mono<HttpResponse> response = pipeline.send(new HttpRequest(HttpMethod.GET,
-            new URL("http://localhost")));
-        StepVerifier.create(response)
-            .expectNextMatches(httpResponse -> {
-                assertEquals(200, httpResponse.getStatusCode());
-                final String userAgentResponseValue =
-                    httpResponse.getRequest().getHeaders().getValue("User-Agent");
-                final int forwardSlashIndex = userAgentResponseValue.indexOf('/');
-                final int firstSpaceAfterSlash = userAgentResponseValue.indexOf(" ", forwardSlashIndex);
-                final String platformInfo = userAgentResponseValue.substring(firstSpaceAfterSlash).trim();
-
-                assertTrue(platformInfo.startsWith("("));
-                assertTrue(platformInfo.endsWith(")"));
-                return true;
-            })
-            .verifyComplete();
->>>>>>> 871525b4
     }
 }