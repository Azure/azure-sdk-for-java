// Copyright (c) Microsoft Corporation. All rights reserved.
// Licensed under the MIT License.

package com.azure.core.util;

import com.azure.core.util.logging.ClientLogger;
import com.azure.core.util.serializer.JsonSerializer;
import com.azure.core.util.serializer.ObjectSerializer;
import com.azure.core.util.serializer.TypeReference;
import com.fasterxml.jackson.annotation.JsonGetter;
import com.fasterxml.jackson.annotation.JsonProperty;
import com.fasterxml.jackson.annotation.JsonSetter;
import com.fasterxml.jackson.databind.ObjectMapper;
import com.fasterxml.jackson.databind.type.TypeFactory;
import reactor.core.Disposable;
import reactor.core.publisher.Flux;
import reactor.core.publisher.Mono;

import java.io.ByteArrayInputStream;
import java.io.File;
import java.io.IOException;
import java.io.InputStream;
import java.io.OutputStream;
import java.io.UncheckedIOException;
import java.nio.ByteBuffer;
import java.nio.charset.StandardCharsets;
import java.nio.file.Path;
import java.util.ArrayList;
import java.util.List;
import java.util.concurrent.TimeUnit;

/**
 * Codesnippets for {@link BinaryData}.
 */
public class BinaryDataJavaDocCodeSnippet {
    /**
     * Codesnippets for {@link BinaryData#fromStream(InputStream)}.
     */
    public void fromStream() {
        // BEGIN: com.azure.core.util.BinaryData.fromStream#InputStream
        final ByteArrayInputStream inputStream = new ByteArrayInputStream("Some Data".getBytes(StandardCharsets.UTF_8));
        BinaryData binaryData = BinaryData.fromStream(inputStream);
        System.out.println(binaryData.toString());
        // END: com.azure.core.util.BinaryData.fromStream#InputStream
    }

    /**
     * Codesnippets for {@link BinaryData#fromStreamAsync(InputStream)}
     */
    public void fromStreamAsync() throws InterruptedException {
        // BEGIN: com.azure.core.util.BinaryData.fromStreamAsync#InputStream
        final ByteArrayInputStream inputStream = new ByteArrayInputStream("Some Data".getBytes(StandardCharsets.UTF_8));

        Mono<BinaryData> binaryDataMono = BinaryData.fromStreamAsync(inputStream);

        Disposable subscriber = binaryDataMono
            .map(binaryData -> {
                System.out.println(binaryData.toString());
                return true;
            })
            .subscribe();

        // So that your program wait for above subscribe to complete.
        TimeUnit.SECONDS.sleep(5);
        subscriber.dispose();
        // END: com.azure.core.util.BinaryData.fromStreamAsync#InputStream
    }

    /**
     * Codesnippets for {@link BinaryData#fromFlux(Flux)}.
     */
    public void fromFlux() throws InterruptedException {
        // BEGIN: com.azure.core.util.BinaryData.fromFlux#Flux
        final byte[] data = "Some Data".getBytes(StandardCharsets.UTF_8);
        final Flux<ByteBuffer> dataFlux = Flux.just(ByteBuffer.wrap(data));

        Mono<BinaryData> binaryDataMono = BinaryData.fromFlux(dataFlux);

        Disposable subscriber = binaryDataMono
            .map(binaryData -> {
                System.out.println(binaryData.toString());
                return true;
            })
            .subscribe();

        // So that your program wait for above subscribe to complete.
        TimeUnit.SECONDS.sleep(5);
        subscriber.dispose();
        // END: com.azure.core.util.BinaryData.fromFlux#Flux
    }

    /**
     * Codesnippets for {@link BinaryData#fromFlux(Flux, Long)}.
     */
    public void fromFluxWithLength() throws InterruptedException {
        // BEGIN: com.azure.core.util.BinaryData.fromFlux#Flux-Long
        final byte[] data = "Some Data".getBytes(StandardCharsets.UTF_8);
        final long length = data.length;
        final Flux<ByteBuffer> dataFlux = Flux.just(ByteBuffer.wrap(data));

        Mono<BinaryData> binaryDataMono = BinaryData.fromFlux(dataFlux, length);

        Disposable subscriber = binaryDataMono
            .map(binaryData -> {
                System.out.println(binaryData.toString());
                return true;
            })
            .subscribe();

        // So that your program wait for above subscribe to complete.
        TimeUnit.SECONDS.sleep(5);
        subscriber.dispose();
        // END: com.azure.core.util.BinaryData.fromFlux#Flux-Long
    }

    /**
     * Codesnippets for {@link BinaryData#fromFlux(Flux, Long)}.
     */
    public void fromFluxWithLengthLazily() throws InterruptedException {
        // BEGIN: com.azure.core.util.BinaryData.fromFlux#Flux-Long-boolean
        final byte[] data = "Some Data".getBytes(StandardCharsets.UTF_8);
        final long length = data.length;
        final boolean shouldAggregateData = false;
        final Flux<ByteBuffer> dataFlux = Flux.just(ByteBuffer.wrap(data));

        Mono<BinaryData> binaryDataMono = BinaryData.fromFlux(dataFlux, length, shouldAggregateData);

        Disposable subscriber = binaryDataMono
            .map(binaryData -> {
                System.out.println(binaryData.toString());
                return true;
            })
            .subscribe();

        // So that your program wait for above subscribe to complete.
        TimeUnit.SECONDS.sleep(5);
        subscriber.dispose();
        // END: com.azure.core.util.BinaryData.fromFlux#Flux-Long-boolean
    }

    /**
     * Codesnippets for {@link BinaryData#fromString(String)}.
     */
    public void fromString() {
        // BEGIN: com.azure.core.util.BinaryData.fromString#String
        final String data = "Some Data";
        // Following will use default character set as StandardCharsets.UTF_8
        BinaryData binaryData = BinaryData.fromString(data);
        System.out.println(binaryData.toString());
        // END: com.azure.core.util.BinaryData.fromString#String
    }

    /**
     * Codesnippets for {@link BinaryData#fromBytes(byte[])}.
     */
    public void fromBytes() {
        // BEGIN: com.azure.core.util.BinaryData.fromBytes#byte
        final byte[] data = "Some Data".getBytes(StandardCharsets.UTF_8);
        BinaryData binaryData = BinaryData.fromBytes(data);
        System.out.println(new String(binaryData.toBytes(), StandardCharsets.UTF_8));
        // END: com.azure.core.util.BinaryData.fromBytes#byte
    }

    /**
     * Codesnippets for {@link BinaryData#fromFile(Path)}.
     */
    public void fromFile() {
        // BEGIN: com.azure.core.util.BinaryData.fromFile
        BinaryData binaryData = BinaryData.fromFile(new File("path/to/file").toPath());
        System.out.println(new String(binaryData.toBytes(), StandardCharsets.UTF_8));
        // END: com.azure.core.util.BinaryData.fromFile
    }

    /**
     * Codesnippets for {@link BinaryData#fromFile(Path, int)}.
     */
    public void fromFileWithChunkSize() {
        // BEGIN: com.azure.core.util.BinaryData.fromFile#Path-int
        BinaryData binaryData = BinaryData.fromFile(new File("path/to/file").toPath(), 8092);
        System.out.println(new String(binaryData.toBytes(), StandardCharsets.UTF_8));
        // END: com.azure.core.util.BinaryData.fromFile#Path-int
    }

    /**
<<<<<<< HEAD
     * Codesnippets for {@link BinaryData#fromFile(Path, int, Long, Long)}.
     */
    public void fromFileWithChunkSizeAndLimit() {
        // BEGIN: com.azure.core.util.BinaryData.fromFile#Path-int-long
        File file = new File("path/to/file");

        // Read the file beginning at the half-way point.
        BinaryData binaryData = BinaryData.fromFile(file.toPath(), 8092, file.length() / 2, null);
        System.out.println(new String(binaryData.toBytes(), StandardCharsets.UTF_8));

        // Read the file ending at the half-way point.
        binaryData = BinaryData.fromFile(file.toPath(), 8092, null, file.length() / 2);
        System.out.println(new String(binaryData.toBytes(), StandardCharsets.UTF_8));

        // Read the file beginning at the quarter-way point and ending at the three quarter-way point.
        binaryData = BinaryData.fromFile(file.toPath(), 8092, file.length() / 4, 3 * file.length() / 4);
        System.out.println(new String(binaryData.toBytes(), StandardCharsets.UTF_8));
        // END: com.azure.core.util.BinaryData.fromFile#Path-int-long
=======
     * Codesnippets for {@link BinaryData#fromFile(Path, Long, Long)}.
     */
    public void fromFileSegment() {
        // BEGIN: com.azure.core.util.BinaryData.fromFile#Path-Long-Long
        long position = 1024;
        long length = 100 * 1048;
        BinaryData binaryData = BinaryData.fromFile(
            new File("path/to/file").toPath(), position, length);
        System.out.println(new String(binaryData.toBytes(), StandardCharsets.UTF_8));
        // END: com.azure.core.util.BinaryData.fromFile#Path-Long-Long
    }

    /**
     * Codesnippets for {@link BinaryData#fromFile(Path, Long, Long, int)}.
     */
    public void fromFileSegmentWithChunkSize() {
        // BEGIN: com.azure.core.util.BinaryData.fromFile#Path-Long-Long-int
        long position = 1024;
        long length = 100 * 1048;
        int chunkSize = 8092;
        BinaryData binaryData = BinaryData.fromFile(
            new File("path/to/file").toPath(), position, length, chunkSize);
        System.out.println(new String(binaryData.toBytes(), StandardCharsets.UTF_8));
        // END: com.azure.core.util.BinaryData.fromFile#Path-Long-Long-int
>>>>>>> e849033d
    }

    /**
     * Codesnippets for {@link BinaryData#fromObject(Object)}.
     */
    public void fromObjectDefaultJsonSerializers() {
        // BEGIN: com.azure.core.util.BinaryData.fromObject#Object
        class Person {
            @JsonProperty
            private String name;

            @JsonSetter
            public Person setName(String name) {
                this.name = name;
                return this;
            }

            @JsonGetter
            public String getName() {
                return name;
            }
        }
        final Person data = new Person().setName("John");

        // Provide your custom serializer or use Azure provided serializers.
        // https://mvnrepository.com/artifact/com.azure/azure-core-serializer-json-jackson or
        // https://mvnrepository.com/artifact/com.azure/azure-core-serializer-json-gson
        BinaryData binaryData = BinaryData.fromObject(data);

        System.out.println(binaryData.toString());
        // END: com.azure.core.util.BinaryData.fromObject#Object
    }

    /**
     * Codesnippets for {@link BinaryData#fromObjectAsync(Object)}.
     */
    public void fromObjectAsyncDefaultJsonSerializer() throws InterruptedException {
        // BEGIN: com.azure.core.util.BinaryData.fromObjectAsync#Object
        class Person {
            @JsonProperty
            private String name;

            @JsonSetter
            public Person setName(String name) {
                this.name = name;
                return this;
            }

            @JsonGetter
            public String getName() {
                return name;
            }
        }
        final Person data = new Person().setName("John");

        // Provide your custom serializer or use Azure provided serializers.
        // https://mvnrepository.com/artifact/com.azure/azure-core-serializer-json-jackson or
        // https://mvnrepository.com/artifact/com.azure/azure-core-serializer-json-gson
        Disposable subscriber = BinaryData.fromObjectAsync(data)
            .subscribe(binaryData -> System.out.println(binaryData.toString()));

        // So that your program wait for above subscribe to complete.
        TimeUnit.SECONDS.sleep(5);
        subscriber.dispose();
        // END: com.azure.core.util.BinaryData.fromObjectAsync#Object
    }

    private void sendToService(BinaryData binaryData) {
        // no implementation here, only serves as placeholder for a method a customer would call
    }

    /**
     * Codesnippets for {@link BinaryData#fromObject(Object, ObjectSerializer)}.
     */
    public void fromObjectObjectSerializer() {
        // BEGIN: com.azure.core.util.BinaryData.fromObject#Object-ObjectSerializer
        class Person {
            @JsonProperty
            private String name;

            @JsonSetter
            public Person setName(String name) {
                this.name = name;
                return this;
            }

            @JsonGetter
            public String getName() {
                return name;
            }
        }
        final Person data = new Person().setName("John");

        // Provide your custom serializer or use Azure provided serializers.
        // https://mvnrepository.com/artifact/com.azure/azure-core-serializer-json-jackson or
        // https://mvnrepository.com/artifact/com.azure/azure-core-serializer-json-gson
        final ObjectSerializer serializer =
            new MyJsonSerializer(); // Replace this with your Serializer
        BinaryData binaryData = BinaryData.fromObject(data, serializer);

        System.out.println(binaryData.toString());
        // END: com.azure.core.util.BinaryData.fromObject#Object-ObjectSerializer
    }

    /**
     * Codesnippets for {@link BinaryData#fromObjectAsync(Object, ObjectSerializer)}.
     */
    public void fromObjectAsyncObjectSerializer() throws InterruptedException {
        // BEGIN: com.azure.core.util.BinaryData.fromObjectAsync#Object-ObjectSerializer
        class Person {
            @JsonProperty
            private String name;

            @JsonSetter
            public Person setName(String name) {
                this.name = name;
                return this;
            }

            @JsonGetter
            public String getName() {
                return name;
            }
        }
        final Person data = new Person().setName("John");

        // Provide your custom serializer or use Azure provided serializers.
        // https://mvnrepository.com/artifact/com.azure/azure-core-serializer-json-jackson or
        // https://mvnrepository.com/artifact/com.azure/azure-core-serializer-json-gson
        final ObjectSerializer serializer =
            new MyJsonSerializer(); // Replace this with your Serializer
        Disposable subscriber = BinaryData.fromObjectAsync(data, serializer)
            .subscribe(binaryData -> System.out.println(binaryData.toString()));

        // So that your program wait for above subscribe to complete.
        TimeUnit.SECONDS.sleep(5);
        subscriber.dispose();
        // END: com.azure.core.util.BinaryData.fromObjectAsync#Object-ObjectSerializer
    }

    /**
     * Codesnippets for {@link BinaryData#toObject(Class)}.
     */
    public void toObjectClassDefaultJsonSerializer() {
        // BEGIN: com.azure.core.util.BinaryData.toObject#Class
        class Person {
            @JsonProperty
            private String name;

            @JsonSetter
            public Person setName(String name) {
                this.name = name;
                return this;
            }

            @JsonGetter
            public String getName() {
                return name;
            }
        }
        final Person data = new Person().setName("John");

        // Ensure your classpath have the Serializer to serialize the object which implement implement
        // com.azure.core.util.serializer.JsonSerializer interface.
        // Or use Azure provided libraries for this.
        // https://mvnrepository.com/artifact/com.azure/azure-core-serializer-json-jackson or
        // https://mvnrepository.com/artifact/com.azure/azure-core-serializer-json-gson

        BinaryData binaryData = BinaryData.fromObject(data);

        Person person = binaryData.toObject(Person.class);
        System.out.println(person.getName());
        // END: com.azure.core.util.BinaryData.toObject#Class
    }

    /**
     * Codesnippets for {@link BinaryData#toObject(TypeReference)}.
     */
    public void toObjectTypeReferenceDefaultJsonSerializer() {
        // BEGIN: com.azure.core.util.BinaryData.toObject#TypeReference
        class Person {
            @JsonProperty
            private String name;

            @JsonSetter
            public Person setName(String name) {
                this.name = name;
                return this;
            }

            @JsonGetter
            public String getName() {
                return name;
            }
        }
        final Person data = new Person().setName("John");

        // Ensure your classpath have the Serializer to serialize the object which implement implement
        // com.azure.core.util.serializer.JsonSerializer interface.
        // Or use Azure provided libraries for this.
        // https://mvnrepository.com/artifact/com.azure/azure-core-serializer-json-jackson or
        // https://mvnrepository.com/artifact/com.azure/azure-core-serializer-json-gson

        BinaryData binaryData = BinaryData.fromObject(data);

        Person person = binaryData.toObject(TypeReference.createInstance(Person.class));
        System.out.println(person.getName());
        // END: com.azure.core.util.BinaryData.toObject#TypeReference
    }

    /**
     * Codesnippets for {@link BinaryData#toObject(TypeReference)}.
     */
    public void toObjectTypeReferenceDefaultJsonSerializerWithGenerics() {
        // BEGIN: com.azure.core.util.BinaryData.toObject#TypeReference-generic
        final Person person1 = new Person().setName("John");
        final Person person2 = new Person().setName("Jack");

        List<Person> personList = new ArrayList<>();
        personList.add(person1);
        personList.add(person2);

        // Ensure your classpath have the Serializer to serialize the object which implement implement
        // com.azure.core.util.serializer.JsonSerializer interface.
        // Or use Azure provided libraries for this.
        // https://mvnrepository.com/artifact/com.azure/azure-core-serializer-json-jackson or
        // https://mvnrepository.com/artifact/com.azure/azure-core-serializer-json-gson


        BinaryData binaryData = BinaryData.fromObject(personList);

        List<Person> persons = binaryData.toObject(new TypeReference<List<Person>>() { });
        persons.forEach(person -> System.out.println(person.getName()));
        // END: com.azure.core.util.BinaryData.toObject#TypeReference-generic
    }

    /**
     * Codesnippets for {@link BinaryData#toObject(Class, ObjectSerializer)}.
     */
    public void toObjectClassObjectSerializer() {
        // BEGIN: com.azure.core.util.BinaryData.toObject#Class-ObjectSerializer
        class Person {
            @JsonProperty
            private String name;

            @JsonSetter
            public Person setName(String name) {
                this.name = name;
                return this;
            }

            @JsonGetter
            public String getName() {
                return name;
            }
        }
        final Person data = new Person().setName("John");

        // Provide your custom serializer or use Azure provided serializers.
        // https://mvnrepository.com/artifact/com.azure/azure-core-serializer-json-jackson or
        // https://mvnrepository.com/artifact/com.azure/azure-core-serializer-json-gson

        final ObjectSerializer serializer =
            new MyJsonSerializer(); // Replace this with your Serializer
        BinaryData binaryData = BinaryData.fromObject(data, serializer);

        Person person = binaryData.toObject(Person.class, serializer);
        System.out.println("Name : " + person.getName());
        // END: com.azure.core.util.BinaryData.toObject#Class-ObjectSerializer
    }

    /**
     * Codesnippets for {@link BinaryData#toObject(TypeReference, ObjectSerializer)}.
     */
    public void toObjectTypeReferenceObjectSerializer() {
        // BEGIN: com.azure.core.util.BinaryData.toObject#TypeReference-ObjectSerializer
        class Person {
            @JsonProperty
            private String name;

            @JsonSetter
            public Person setName(String name) {
                this.name = name;
                return this;
            }

            @JsonGetter
            public String getName() {
                return name;
            }
        }
        final Person data = new Person().setName("John");

        // Provide your custom serializer or use Azure provided serializers.
        // https://mvnrepository.com/artifact/com.azure/azure-core-serializer-json-jackson or
        // https://mvnrepository.com/artifact/com.azure/azure-core-serializer-json-gson

        final ObjectSerializer serializer =
            new MyJsonSerializer(); // Replace this with your Serializer
        BinaryData binaryData = BinaryData.fromObject(data, serializer);

        Person person = binaryData.toObject(TypeReference.createInstance(Person.class), serializer);
        System.out.println("Name : " + person.getName());

        // END: com.azure.core.util.BinaryData.toObject#TypeReference-ObjectSerializer
    }

    /**
     * Codesnippets for {@link BinaryData#toObject(TypeReference, ObjectSerializer)} that uses generics.
     */
    public void toObjectTypeReferenceObjectSerializerWithGenerics() {
        // BEGIN: com.azure.core.util.BinaryData.toObject#TypeReference-ObjectSerializer-generic
        final Person person1 = new Person().setName("John");
        final Person person2 = new Person().setName("Jack");

        List<Person> personList = new ArrayList<>();
        personList.add(person1);
        personList.add(person2);

        final ObjectSerializer serializer =
            new MyJsonSerializer(); // Replace this with your Serializer
        BinaryData binaryData = BinaryData.fromObject(personList, serializer);

        // Retains the type of the list when deserializing
        List<Person> persons = binaryData.toObject(new TypeReference<List<Person>>() { }, serializer);
        persons.forEach(person -> System.out.println("Name : " + person.getName()));
        // END: com.azure.core.util.BinaryData.toObject#TypeReference-ObjectSerializer-generic
    }

    /**
     * Codesnippets for {@link BinaryData#toObjectAsync(Class)}.
     */
    public void toObjectAsyncClassDefaultJsonSerializer() throws InterruptedException {
        // BEGIN: com.azure.core.util.BinaryData.toObjectAsync#Class
        class Person {
            @JsonProperty
            private String name;

            @JsonSetter
            public Person setName(String name) {
                this.name = name;
                return this;
            }

            @JsonGetter
            public String getName() {
                return name;
            }
        }
        final Person data = new Person().setName("John");

        // Ensure your classpath have the Serializer to serialize the object which implement implement
        // com.azure.core.util.serializer.JsonSerializer interface.
        // Or use Azure provided libraries for this.
        // https://mvnrepository.com/artifact/com.azure/azure-core-serializer-json-jackson or
        // https://mvnrepository.com/artifact/com.azure/azure-core-serializer-json-gson

        BinaryData binaryData = BinaryData.fromObject(data);

        Disposable subscriber = binaryData.toObjectAsync(Person.class)
            .subscribe(person -> System.out.println(person.getName()));

        // So that your program wait for above subscribe to complete.
        TimeUnit.SECONDS.sleep(5);
        subscriber.dispose();
        // END: com.azure.core.util.BinaryData.toObjectAsync#Class
    }

    /**
     * Codesnippets for {@link BinaryData#toObjectAsync(TypeReference)}.
     */
    public void toObjectAsyncTypeReferenceDefaultJsonSerializer() throws InterruptedException {
        // BEGIN: com.azure.core.util.BinaryData.toObjectAsync#TypeReference
        class Person {
            @JsonProperty
            private String name;

            @JsonSetter
            public Person setName(String name) {
                this.name = name;
                return this;
            }

            @JsonGetter
            public String getName() {
                return name;
            }
        }
        final Person data = new Person().setName("John");

        // Ensure your classpath have the Serializer to serialize the object which implement implement
        // com.azure.core.util.serializer.JsonSerializer interface.
        // Or use Azure provided libraries for this.
        // https://mvnrepository.com/artifact/com.azure/azure-core-serializer-json-jackson or
        // https://mvnrepository.com/artifact/com.azure/azure-core-serializer-json-gson

        BinaryData binaryData = BinaryData.fromObject(data);

        Disposable subscriber = binaryData.toObjectAsync(TypeReference.createInstance(Person.class))
            .subscribe(person -> System.out.println(person.getName()));

        // So that your program wait for above subscribe to complete.
        TimeUnit.SECONDS.sleep(5);
        subscriber.dispose();
        // END: com.azure.core.util.BinaryData.toObjectAsync#TypeReference
    }

    /**
     * Codesnippets for {@link BinaryData#toObjectAsync(TypeReference)}.
     */
    public void toObjectAsyncTypeReferenceDefaultJsonSerializerGeneric() throws InterruptedException {
        // BEGIN: com.azure.core.util.BinaryData.toObjectAsync#TypeReference-generic
        final Person person1 = new Person().setName("John");
        final Person person2 = new Person().setName("Jack");

        List<Person> personList = new ArrayList<>();
        personList.add(person1);
        personList.add(person2);

        BinaryData binaryData = BinaryData.fromObject(personList);

        Disposable subscriber = binaryData.toObjectAsync(new TypeReference<List<Person>>() { })
            .subscribe(persons -> persons.forEach(person -> System.out.println(person.getName())));

        // So that your program wait for above subscribe to complete.
        TimeUnit.SECONDS.sleep(5);
        subscriber.dispose();
        // END: com.azure.core.util.BinaryData.toObjectAsync#TypeReference-generic
    }

    /**
     * Codesnippets for {@link BinaryData#toObjectAsync(Class, ObjectSerializer)}.
     */
    public void toObjectAsyncClassObjectSerializer() throws InterruptedException {
        // BEGIN: com.azure.core.util.BinaryData.toObjectAsync#Class-ObjectSerializer
        class Person {
            @JsonProperty
            private String name;

            @JsonSetter
            public Person setName(String name) {
                this.name = name;
                return this;
            }

            @JsonGetter
            public String getName() {
                return name;
            }
        }
        final Person data = new Person().setName("John");

        // Provide your custom serializer or use Azure provided serializers.
        // https://mvnrepository.com/artifact/com.azure/azure-core-serializer-json-jackson or
        // https://mvnrepository.com/artifact/com.azure/azure-core-serializer-json-gson

        final ObjectSerializer serializer =
            new MyJsonSerializer(); // Replace this with your Serializer
        BinaryData binaryData = BinaryData.fromObject(data, serializer);

        Disposable subscriber = binaryData.toObjectAsync(Person.class, serializer)
            .subscribe(person -> System.out.println(person.getName()));

        // So that your program wait for above subscribe to complete.
        TimeUnit.SECONDS.sleep(5);
        subscriber.dispose();
        // END: com.azure.core.util.BinaryData.toObjectAsync#Class-ObjectSerializer
    }

    /**
     * Codesnippets for {@link BinaryData#toObjectAsync(TypeReference, ObjectSerializer)}.
     */
    public void toObjectAsyncTypeReferenceObjectSerializer() throws InterruptedException {
        // BEGIN: com.azure.core.util.BinaryData.toObjectAsync#TypeReference-ObjectSerializer
        class Person {
            @JsonProperty
            private String name;

            @JsonSetter
            public Person setName(String name) {
                this.name = name;
                return this;
            }

            @JsonGetter
            public String getName() {
                return name;
            }
        }
        final Person data = new Person().setName("John");

        // Provide your custom serializer or use Azure provided serializers.
        // https://mvnrepository.com/artifact/com.azure/azure-core-serializer-json-jackson or
        // https://mvnrepository.com/artifact/com.azure/azure-core-serializer-json-gson

        final ObjectSerializer serializer =
            new MyJsonSerializer(); // Replace this with your Serializer
        BinaryData binaryData = BinaryData.fromObject(data, serializer);

        Disposable subscriber = binaryData
            .toObjectAsync(TypeReference.createInstance(Person.class), serializer)
            .subscribe(person -> System.out.println(person.getName()));

        // So that your program wait for above subscribe to complete.
        TimeUnit.SECONDS.sleep(5);
        subscriber.dispose();
        // END: com.azure.core.util.BinaryData.toObjectAsync#TypeReference-ObjectSerializer
    }

    /**
     * Codesnippets for {@link BinaryData#toObjectAsync(TypeReference, ObjectSerializer)} that uses generics.
     */
    public void toObjectAsyncTypeReferenceObjectSerializerGeneric() throws InterruptedException {
        // BEGIN: com.azure.core.util.BinaryData.toObjectAsync#TypeReference-ObjectSerializer-generic
        final Person person1 = new Person().setName("John");
        final Person person2 = new Person().setName("Jack");

        List<Person> personList = new ArrayList<>();
        personList.add(person1);
        personList.add(person2);

        final ObjectSerializer serializer =
            new MyJsonSerializer(); // Replace this with your Serializer
        BinaryData binaryData = BinaryData.fromObject(personList, serializer);

        Disposable subscriber = binaryData
            .toObjectAsync(new TypeReference<List<Person>>() { }, serializer) // retains the generic type information
            .subscribe(persons -> persons.forEach(person -> System.out.println(person.getName())));

        // So that your program wait for above subscribe to complete.
        TimeUnit.SECONDS.sleep(5);
        subscriber.dispose();
        // END: com.azure.core.util.BinaryData.toObjectAsync#TypeReference-ObjectSerializer-generic
    }

    /**
     * Codesnippets for {@link BinaryData#toStream()}.
     */
    public void toStream() throws IOException {
        // BEGIN: com.azure.core.util.BinaryData.toStream
        final byte[] data = "Some Data".getBytes(StandardCharsets.UTF_8);
        BinaryData binaryData = BinaryData.fromStream(new ByteArrayInputStream(data));
        final byte[] bytes = new byte[data.length];
        binaryData.toStream().read(bytes, 0, data.length);
        System.out.println(new String(bytes));
        // END: com.azure.core.util.BinaryData.toStream
    }

    /**
     * Codesnippets for {@link BinaryData#toByteBuffer()}.
     */
    public void toReadOnlyByteBuffer() {
        // BEGIN: com.azure.util.BinaryData.toByteBuffer
        final byte[] data = "Some Data".getBytes(StandardCharsets.UTF_8);
        BinaryData binaryData = BinaryData.fromBytes(data);
        final byte[] bytes = new byte[data.length];
        binaryData.toByteBuffer().get(bytes, 0, data.length);
        System.out.println(new String(bytes));
        // END: com.azure.util.BinaryData.toByteBuffer
    }

    public static class MyJsonSerializer implements JsonSerializer {
        private final ClientLogger logger = new ClientLogger(MyJsonSerializer.class);
        private final ObjectMapper mapper;
        private final TypeFactory typeFactory;

        public MyJsonSerializer() {
            this.mapper = new ObjectMapper();
            this.typeFactory = mapper.getTypeFactory();
        }

        @Override
        public <T> T deserialize(InputStream stream, TypeReference<T> typeReference) {
            if (stream == null) {
                return null;
            }

            try {
                return mapper.readValue(stream, typeFactory.constructType(typeReference.getJavaType()));
            } catch (IOException ex) {
                throw logger.logExceptionAsError(new UncheckedIOException(ex));
            }
        }

        @Override
        public <T> Mono<T> deserializeAsync(InputStream stream, TypeReference<T> typeReference) {
            return Mono.fromCallable(() -> deserialize(stream, typeReference));
        }


        @Override
        public void serialize(OutputStream stream, Object value) {
            try {
                mapper.writeValue(stream, value);
            } catch (IOException ex) {
                throw logger.logExceptionAsError(new UncheckedIOException(ex));
            }
        }

        @Override
        public Mono<Void> serializeAsync(OutputStream stream, Object value) {
            return Mono.fromRunnable(() -> serialize(stream, value));
        }
    }
}<|MERGE_RESOLUTION|>--- conflicted
+++ resolved
@@ -182,26 +182,6 @@
     }
 
     /**
-<<<<<<< HEAD
-     * Codesnippets for {@link BinaryData#fromFile(Path, int, Long, Long)}.
-     */
-    public void fromFileWithChunkSizeAndLimit() {
-        // BEGIN: com.azure.core.util.BinaryData.fromFile#Path-int-long
-        File file = new File("path/to/file");
-
-        // Read the file beginning at the half-way point.
-        BinaryData binaryData = BinaryData.fromFile(file.toPath(), 8092, file.length() / 2, null);
-        System.out.println(new String(binaryData.toBytes(), StandardCharsets.UTF_8));
-
-        // Read the file ending at the half-way point.
-        binaryData = BinaryData.fromFile(file.toPath(), 8092, null, file.length() / 2);
-        System.out.println(new String(binaryData.toBytes(), StandardCharsets.UTF_8));
-
-        // Read the file beginning at the quarter-way point and ending at the three quarter-way point.
-        binaryData = BinaryData.fromFile(file.toPath(), 8092, file.length() / 4, 3 * file.length() / 4);
-        System.out.println(new String(binaryData.toBytes(), StandardCharsets.UTF_8));
-        // END: com.azure.core.util.BinaryData.fromFile#Path-int-long
-=======
      * Codesnippets for {@link BinaryData#fromFile(Path, Long, Long)}.
      */
     public void fromFileSegment() {
@@ -226,7 +206,6 @@
             new File("path/to/file").toPath(), position, length, chunkSize);
         System.out.println(new String(binaryData.toBytes(), StandardCharsets.UTF_8));
         // END: com.azure.core.util.BinaryData.fromFile#Path-Long-Long-int
->>>>>>> e849033d
     }
 
     /**
