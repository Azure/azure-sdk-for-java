// Copyright (c) Microsoft Corporation. All rights reserved.
// Licensed under the MIT License.

package com.azure.core.credential;

import com.azure.core.http.HttpMethod;

import java.net.URL;

/**
 * Specifies Options for Pop Token authentication.
 */
public class ProofOfPossessionOptions {

    private String proofOfPossessionNonce;
    private URL requestUrl;
    private HttpMethod requestMethod;

    /**
<<<<<<< HEAD
     * Creates an instance of ProofOfPossessionOptions.
     */
    public ProofOfPossessionOptions() {

=======
     * Creates a new instance of {@link ProofOfPossessionOptions}.
     */
    public ProofOfPossessionOptions() {
>>>>>>> d24a85a2
    }

    /**
     * Gets the proof of possession nonce.
     *
     * @return A string representing the proof of possession nonce.
     */
    public String getProofOfPossessionNonce() {
        return proofOfPossessionNonce;
    }

    /**
     * Sets the proof of possession nonce.
     *
     * @param proofOfPossessionNonce A string representing the proof of possession nonce.
     * @return The updated instance of ProofOfPossessionOptions.
     */
    public ProofOfPossessionOptions setProofOfPossessionNonce(String proofOfPossessionNonce) {
        this.proofOfPossessionNonce = proofOfPossessionNonce;
        return this;
    }

    /**
     * Gets the request URL.
     *
     * @return A URL representing the request URL.
     */
    public URL getRequestUrl() {
        return requestUrl;
    }

    /**
     * Sets the request URL.
     *
     * @param requestUrl A URL representing the request URL.
     * @return The updated instance of ProofOfPossessionOptions.
     */
    public ProofOfPossessionOptions setRequestUrl(URL requestUrl) {
        this.requestUrl = requestUrl;
        return this;
    }

    /**
     * Gets the request method.
     *
     * @return An HttpMethod representing the request method.
     */
    public HttpMethod getRequestMethod() {
        return requestMethod;
    }

    /**
     * Sets the request method.
     *
     * @param requestMethod An HttpMethod representing the request method.
     * @return The updated instance of ProofOfPossessionOptions.
     */
    public ProofOfPossessionOptions setRequestMethod(HttpMethod requestMethod) {
        this.requestMethod = requestMethod;
        return this;
    }
}<|MERGE_RESOLUTION|>--- conflicted
+++ resolved
@@ -17,16 +17,9 @@
     private HttpMethod requestMethod;
 
     /**
-<<<<<<< HEAD
-     * Creates an instance of ProofOfPossessionOptions.
-     */
-    public ProofOfPossessionOptions() {
-
-=======
      * Creates a new instance of {@link ProofOfPossessionOptions}.
      */
     public ProofOfPossessionOptions() {
->>>>>>> d24a85a2
     }
 
     /**
