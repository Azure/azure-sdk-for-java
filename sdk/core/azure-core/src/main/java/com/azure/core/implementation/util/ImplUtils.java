--- conflicted
+++ resolved
@@ -149,11 +149,7 @@
      */
     public static <T> Publisher<T> extractAndFetch(PagedResponse<T> page, Context context,
                                                    BiFunction<String, Context, Publisher<T>> content) {
-<<<<<<< HEAD
-        String nextPageLink = page.nextLink();
-=======
         String nextPageLink = page.getNextLink();
->>>>>>> f9b68898
         if (nextPageLink == null) {
             return Flux.fromIterable(page.getItems());
         }
