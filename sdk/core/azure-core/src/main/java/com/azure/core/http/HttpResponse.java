// Copyright (c) Microsoft Corporation. All rights reserved.
// Licensed under the MIT License.

package com.azure.core.http;

import com.azure.core.implementation.http.BufferedHttpResponse;
import com.azure.core.implementation.util.BinaryDataHelper;
import com.azure.core.implementation.util.FluxByteBufferContent;
import com.azure.core.util.BinaryData;
import com.azure.core.util.logging.ClientLogger;
import reactor.core.publisher.Flux;
import reactor.core.publisher.Mono;

import java.io.ByteArrayInputStream;
import java.io.Closeable;
import java.io.InputStream;
import java.nio.ByteBuffer;
import java.nio.charset.Charset;

/**
 * The response of an {@link HttpRequest}.
 */
public abstract class HttpResponse implements Closeable {
    private static final ClientLogger LOGGER = new ClientLogger(HttpResponse.class);
    private final HttpRequest request;

    /**
     * Creates an instance of {@link HttpResponse}.
     *
     * @param request The {@link HttpRequest} that resulted in this {@link HttpResponse}.
     */
    protected HttpResponse(HttpRequest request) {
        this.request = request;
    }

    /**
     * Get the response status code.
     *
     * @return The response status code
     */
    public abstract int getStatusCode();

    /**
     * Lookup a response header with the provided name.
     *
     * @param name the name of the header to lookup.
     * @return the value of the header, or null if the header doesn't exist in the response.
     */
    public abstract String getHeaderValue(String name);

    /**
     * Get all response headers.
     *
     * @return the response headers
     */
    public abstract HttpHeaders getHeaders();

    /**
     * Get the publisher emitting response content chunks.
     * <p>
     * Returns a stream of the response's body content. Emissions may occur on Reactor threads which should not be
     * blocked. Blocking should be avoided as much as possible/practical in reactive programming but if you do use
     * methods like {@code block()} on the stream then be sure to use {@code publishOn} before the blocking call.
     *
     * @return The response's content as a stream of {@link ByteBuffer}.
     */
    public abstract Flux<ByteBuffer> getBody();

    /**
     * Gets the {@link BinaryData} that represents the body of the response.
     *
     * Subclasses should override this method.
     *
     * @return The {@link BinaryData} response body.
     */
<<<<<<< HEAD
    public BinaryData getContent() {
        // TODO (kasobol-msft) validate is this correct ? (added by g2vinay).
=======
    public BinaryData getBodyAsBinaryData() {
>>>>>>> e3e3001f
        return BinaryDataHelper.createBinaryData(new FluxByteBufferContent(getBody()));
    }

    /**
     * Gets the response content as a {@code byte[]}.
     *
     * @return The response content as a {@code byte[]}.
     */
    public abstract Mono<byte[]> getBodyAsByteArray();

    /**
     * Gets the response content as a {@link String}.
     * <p>
     * By default this method will inspect the response body for containing a byte order mark (BOM) to determine the
     * encoding of the string (UTF-8, UTF-16, etc.). If a BOM isn't found this will default to using UTF-8 as the
     * encoding, if a specific encoding is required use {@link #getBodyAsString(Charset)}.
     *
     * @return The response content as a {@link String}.
     */
    public abstract Mono<String> getBodyAsString();

    /**
     * Gets the response content as a {@link String}.
     *
     * @param charset The {@link Charset} to use as the string encoding.
     * @return The response content as a {@link String}.
     */
    public abstract Mono<String> getBodyAsString(Charset charset);

    /**
     * Gets the response content as an {@link InputStream}.
     *
     * @return The response content as an {@link InputStream}.
     */
    public Mono<InputStream> getBodyAsInputStream() {
        return getBodyAsByteArray().map(ByteArrayInputStream::new);
    }

    /**
     * Gets the {@link HttpRequest request} which resulted in this response.
     *
     * @return The {@link HttpRequest request} which resulted in this response.
     */
    public final HttpRequest getRequest() {
        return request;
    }

    /**
     * Gets a new {@link HttpResponse response} object wrapping this response with its content buffered into memory.
     *
     * @return A new {@link HttpResponse response} with the content buffered.
     */
    public HttpResponse buffer() {
        return new BufferedHttpResponse(this);
    }

    /**
     * Closes the response content stream, if any.
     */
    @Override
    public void close() {
    }
}<|MERGE_RESOLUTION|>--- conflicted
+++ resolved
@@ -73,12 +73,7 @@
      *
      * @return The {@link BinaryData} response body.
      */
-<<<<<<< HEAD
-    public BinaryData getContent() {
-        // TODO (kasobol-msft) validate is this correct ? (added by g2vinay).
-=======
     public BinaryData getBodyAsBinaryData() {
->>>>>>> e3e3001f
         return BinaryDataHelper.createBinaryData(new FluxByteBufferContent(getBody()));
     }
 
