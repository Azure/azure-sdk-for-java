--- conflicted
+++ resolved
@@ -39,16 +39,12 @@
  * <!-- end com.azure.core.util.polling.simpleSyncPoller.instantiationAndPoll -->
  *
  * @param <T> The type of poll response value
-<<<<<<< HEAD
  * @param <U> The type of the final result of the long running operation
  *
  * @see com.azure.core.util.polling
  * @see SyncPoller
  * @see PollResponse
  * @see LongRunningOperationStatus
-=======
- * @param <U> The type of the final result of the long-running operation
->>>>>>> 7b34bf1c
  */
 final class SimpleSyncPoller<T, U> implements SyncPoller<T, U> {
     private static final ClientLogger LOGGER = new ClientLogger(SimpleSyncPoller.class);
