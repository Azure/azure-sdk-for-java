--- conflicted
+++ resolved
@@ -133,7 +133,6 @@
         }
     }
 
-<<<<<<< HEAD
     private static Response<?> constructResponse(MethodHandle handle, String exceptionMessage, Object... params) {
         try {
             return (Response<?>) handle.invokeWithArguments(params);
@@ -144,18 +143,9 @@
 
             if (throwable instanceof RuntimeException) {
                 throw LOGGER.logExceptionAsError((RuntimeException) throwable);
-=======
-    static Mono<Response<?>> constructResponse(MethodHandle handle, String exceptionMessage,
-        ClientLogger logger, Object... params) {
-        return Mono.defer(() -> {
-            try {
-                return Mono.just((Response<?>) handle.invokeWithArguments(params));
-            } catch (Throwable throwable) {
-                return monoError(logger, new RuntimeException(exceptionMessage, throwable));
->>>>>>> 80e0df46
             }
 
-            throw LOGGER.logExceptionAsError(new RuntimeException(exceptionMessage, throwable));
+            throw LOGGER.logExceptionAsError(new IllegalStateException(exceptionMessage, throwable));
         }
     }
 }