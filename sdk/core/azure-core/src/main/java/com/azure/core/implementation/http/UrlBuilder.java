--- conflicted
+++ resolved
@@ -223,11 +223,7 @@
                             if (nameValue.length == 2) {
                                 setQueryParameter(nameValue[0], nameValue[1]);
                             } else {
-<<<<<<< HEAD
                                 setQueryParameter(nameValue[0], "");
-=======
-                                throw logger.logExceptionAsError(new IllegalArgumentException("Malformed query entry: " + entry));
->>>>>>> 5583eb0f
                             }
                         }
                     }
