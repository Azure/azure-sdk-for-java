// Copyright (c) Microsoft Corporation. All rights reserved.
// Licensed under the MIT License.

package com.azure.core.util;

import com.fasterxml.jackson.annotation.JsonValue;

import java.util.ArrayList;
import java.util.Collection;
import java.util.HashSet;
import java.util.Locale;
import java.util.concurrent.ConcurrentHashMap;
import java.util.concurrent.ConcurrentMap;

/**
 * Base implementation for expandable, single string enums.
 *
 * @param <T> a specific expandable enum type
 */
public abstract class ExpandableStringEnum<T extends ExpandableStringEnum<T>> {
    private static final ConcurrentMap<String,
        ? extends ExpandableStringEnum<?>> VALUES_BY_NAME = new ConcurrentHashMap<>();

    private String name;
    private Class<T> clazz;

    private static String uniqueKey(Class<?> clazz, String name) {
        if (clazz != null) {
            return (clazz.getName() + "#" + name).toLowerCase(Locale.ROOT);
        } else {
            throw new IllegalArgumentException();
        }
    }

    @SuppressWarnings("unchecked")
    T nameValue(String name, T value, Class<T> clazz) {
        this.name = name;
        this.clazz = clazz;
        ((ConcurrentMap<String, T>) VALUES_BY_NAME).put(uniqueKey(clazz, name), value);
        return (T) this;
    }

    /**
     * Creates an instance of the specific expandable string enum from a String.
     *
     * @param name The value to create the instance from.
     * @param clazz The class of the expandable string enum.
     * @param <T> the class of the expandable string enum.
     * @return The expandable string enum instance.
     */
    @SuppressWarnings("unchecked")
    protected static <T extends ExpandableStringEnum<T>> T fromString(String name, Class<T> clazz) {
        if (name == null) {
            return null;
<<<<<<< HEAD
        } else if (VALUES_BY_NAME != null) {
=======
        } else {
>>>>>>> f9b68898
            T value = (T) VALUES_BY_NAME.get(uniqueKey(clazz, name));
            if (value != null) {
                return value;
            }
        }

        try {
            T value = clazz.newInstance();
            return value.nameValue(name, value, clazz);
        } catch (InstantiationException | IllegalAccessException e) {
            return null;
        }
    }

    /**
     * Gets a collection of all known values to an expandable string enum type.
     *
     * @param clazz the class of the expandable string enum.
     * @param <T> the class of the expandable string enum.
     * @return A collection of all known values for the given {@code clazz}.
     */
    @SuppressWarnings("unchecked")
    protected static <T extends ExpandableStringEnum<T>> Collection<T> values(Class<T> clazz) {
        // Make a copy of all values
        Collection<? extends ExpandableStringEnum<?>> values = new ArrayList<>(VALUES_BY_NAME.values());

        Collection<T> list = new HashSet<T>();
        for (ExpandableStringEnum<?> value : values) {
            if (value.getClass().isAssignableFrom(clazz)) {
                list.add((T) value);
            }
        }

        return list;
    }

    @Override
    @JsonValue
    public String toString() {
        return this.name;
    }

    @Override
    public int hashCode() {
        return uniqueKey(this.clazz, this.name).hashCode();
    }

    @SuppressWarnings("unchecked")
    @Override
    public boolean equals(Object obj) {
        if (obj == null) {
            return false;
        } else if (clazz == null || !clazz.isAssignableFrom(obj.getClass())) {
            return false;
        } else if (obj == this) {
            return true;
        } else if (this.name == null) {
            return ((ExpandableStringEnum<T>) obj).name == null;
        } else {
            return this.name.equals(((ExpandableStringEnum<T>) obj).name);
        }
    }
}<|MERGE_RESOLUTION|>--- conflicted
+++ resolved
@@ -52,11 +52,7 @@
     protected static <T extends ExpandableStringEnum<T>> T fromString(String name, Class<T> clazz) {
         if (name == null) {
             return null;
-<<<<<<< HEAD
-        } else if (VALUES_BY_NAME != null) {
-=======
         } else {
->>>>>>> f9b68898
             T value = (T) VALUES_BY_NAME.get(uniqueKey(clazz, name));
             if (value != null) {
                 return value;
