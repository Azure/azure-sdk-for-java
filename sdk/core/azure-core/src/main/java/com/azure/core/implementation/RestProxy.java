--- conflicted
+++ resolved
@@ -131,11 +131,7 @@
 
                 methodParser = getMethodParser(resumeMethod);
                 request = createHttpRequest(opDesc, methodParser, args);
-<<<<<<< HEAD
-                final Type returnType = methodParser.returnType();
-=======
                 final Type returnType = methodParser.getReturnType();
->>>>>>> f9b68898
 
                 // Track 2 clients don't use ResumeOperation yet, but they need to be thought about while
                 // implementing tracing.
@@ -149,30 +145,18 @@
                 methodParser = getMethodParser(method);
                 request = createHttpRequest(methodParser, args);
                 Context context =
-<<<<<<< HEAD
-                    methodParser.context(args).addData("caller-method", methodParser.fullyQualifiedMethodName());
-                context = startTracingSpan(method, context);
-
-                if (request.body() != null) {
-                    request.body(validateLength(request));
-=======
                     methodParser.setContext(args).addData("caller-method", methodParser.getFullyQualifiedMethodName());
                 context = startTracingSpan(method, context);
 
                 if (request.getBody() != null) {
                     request.setBody(validateLength(request));
->>>>>>> f9b68898
                 }
 
                 final Mono<HttpResponse> asyncResponse = send(request, context);
 
                 Mono<HttpDecodedResponse> asyncDecodedResponse = this.decoder.decode(asyncResponse, methodParser);
 
-<<<<<<< HEAD
-                return handleHttpResponse(request, asyncDecodedResponse, methodParser, methodParser.returnType(),
-=======
                 return handleHttpResponse(request, asyncDecodedResponse, methodParser, methodParser.getReturnType(),
->>>>>>> f9b68898
                     context);
             }
 
@@ -182,21 +166,13 @@
     }
 
     private Flux<ByteBuffer> validateLength(final HttpRequest request) {
-<<<<<<< HEAD
-        final Flux<ByteBuffer> bbFlux = request.body();
-=======
         final Flux<ByteBuffer> bbFlux = request.getBody();
->>>>>>> f9b68898
         if (bbFlux == null) {
             return Flux.empty();
         }
 
         return Flux.defer(() -> {
-<<<<<<< HEAD
-            Long expectedLength = Long.valueOf(request.headers().value("Content-Length"));
-=======
             Long expectedLength = Long.valueOf(request.getHeaders().getValue("Content-Length"));
->>>>>>> f9b68898
             final long[] currentTotalLength = new long[1];
             return bbFlux.doOnEach(s -> {
                 if (s.isOnNext()) {
@@ -262,22 +238,6 @@
         } else {
             urlBuilder = new UrlBuilder();
 
-<<<<<<< HEAD
-            final String scheme = methodParser.scheme(args);
-            urlBuilder.scheme(scheme);
-
-            final String host = methodParser.host(args);
-            urlBuilder.host(host);
-
-            // Set the path after host, concatenating the path
-            // segment in the host.
-            if (path != null && !path.isEmpty() && !path.equals("/")) {
-                String hostPath = urlBuilder.path();
-                if (hostPath == null || hostPath.isEmpty() || hostPath.equals("/")) {
-                    urlBuilder.path(path);
-                } else {
-                    urlBuilder.path(hostPath + "/" + path);
-=======
             final String scheme = methodParser.setScheme(args);
             urlBuilder.setScheme(scheme);
 
@@ -292,7 +252,6 @@
                     urlBuilder.setPath(path);
                 } else {
                     urlBuilder.setPath(hostPath + "/" + path);
->>>>>>> f9b68898
                 }
             }
         }
@@ -324,12 +283,8 @@
     private HttpRequest createHttpRequest(OperationDescription operationDescription, SwaggerMethodParser methodParser,
                                           Object[] args) throws IOException {
         final HttpRequest request =
-<<<<<<< HEAD
-            configRequest(new HttpRequest(methodParser.httpMethod(), operationDescription.url()), methodParser, args);
-=======
             configRequest(new HttpRequest(methodParser.getHttpMethod(), operationDescription.getUrl()),
                 methodParser, args);
->>>>>>> f9b68898
 
         // Headers from Swagger method arguments always take precedence over inferred headers from body types
         for (final String headerName : operationDescription.getHeaders().keySet()) {
@@ -342,11 +297,7 @@
     @SuppressWarnings("unchecked")
     private HttpRequest configRequest(HttpRequest request, SwaggerMethodParser methodParser, Object[] args)
         throws IOException {
-<<<<<<< HEAD
-        final Object bodyContentObject = methodParser.body(args);
-=======
         final Object bodyContentObject = methodParser.setBody(args);
->>>>>>> f9b68898
         if (bodyContentObject == null) {
             request.getHeaders().put("Content-Length", "0");
         } else {
@@ -372,21 +323,12 @@
 
             if (isJson) {
                 final String bodyContentString = serializer.serialize(bodyContentObject, SerializerEncoding.JSON);
-<<<<<<< HEAD
-                request.body(bodyContentString);
-            } else if (FluxUtil.isFluxByteBuffer(methodParser.bodyJavaType())) {
-                // Content-Length or Transfer-Encoding: chunked must be provided by a user-specified header when a
-                // Flowable<byte[]> is given for the body.
-                //noinspection ConstantConditions
-                request.body((Flux<ByteBuffer>) bodyContentObject);
-=======
                 request.setBody(bodyContentString);
             } else if (FluxUtil.isFluxByteBuffer(methodParser.getBodyJavaType())) {
                 // Content-Length or Transfer-Encoding: chunked must be provided by a user-specified header when a
                 // Flowable<byte[]> is given for the body.
                 //noinspection ConstantConditions
                 request.setBody((Flux<ByteBuffer>) bodyContentObject);
->>>>>>> f9b68898
             } else if (bodyContentObject instanceof byte[]) {
                 request.setBody((byte[]) bodyContentObject);
             } else if (bodyContentObject instanceof String) {
@@ -395,19 +337,11 @@
                     request.setBody(bodyContentString);
                 }
             } else if (bodyContentObject instanceof ByteBuffer) {
-<<<<<<< HEAD
-                request.body(Flux.just((ByteBuffer) bodyContentObject));
-            } else {
-                final String bodyContentString =
-                    serializer.serialize(bodyContentObject, SerializerEncoding.fromHeaders(request.headers()));
-                request.body(bodyContentString);
-=======
                 request.setBody(Flux.just((ByteBuffer) bodyContentObject));
             } else {
                 final String bodyContentString =
                     serializer.serialize(bodyContentObject, SerializerEncoding.fromHeaders(request.getHeaders()));
                 request.setBody(bodyContentString);
->>>>>>> f9b68898
             }
         }
 
@@ -422,13 +356,8 @@
 
     private static Exception instantiateUnexpectedException(UnexpectedExceptionInformation exception,
                 HttpResponse httpResponse, String responseContent, Object responseDecodedContent) {
-<<<<<<< HEAD
-        final int responseStatusCode = httpResponse.statusCode();
-        String contentType = httpResponse.headerValue("Content-Type");
-=======
         final int responseStatusCode = httpResponse.getStatusCode();
         String contentType = httpResponse.getHeaderValue("Content-Type");
->>>>>>> f9b68898
         String bodyRepresentation;
         if ("application/octet-stream".equalsIgnoreCase(contentType)) {
             bodyRepresentation = "(" + httpResponse.getHeaderValue("Content-Length") + "-byte body)";
@@ -439,23 +368,14 @@
         Exception result;
         try {
             final Constructor<? extends HttpResponseException> exceptionConstructor =
-<<<<<<< HEAD
-                exception.exceptionType().getConstructor(String.class, HttpResponse.class,
-                    exception.exceptionBodyType());
-=======
                 exception.getExceptionType().getConstructor(String.class, HttpResponse.class,
                     exception.getExceptionBodyType());
->>>>>>> f9b68898
             result = exceptionConstructor.newInstance("Status code " + responseStatusCode + ", " + bodyRepresentation,
                 httpResponse,
                 responseDecodedContent);
         } catch (ReflectiveOperationException e) {
             String message = "Status code " + responseStatusCode + ", but an instance of "
-<<<<<<< HEAD
-                + exception.exceptionType().getCanonicalName() + " cannot be created."
-=======
                 + exception.getExceptionType().getCanonicalName() + " cannot be created."
->>>>>>> f9b68898
                 + " Response body: " + bodyRepresentation;
 
             result = new IOException(message, e);
@@ -479,11 +399,7 @@
      */
     public Mono<HttpDecodedResponse> ensureExpectedStatus(final HttpDecodedResponse decodedResponse,
                 final SwaggerMethodParser methodParser, int[] additionalAllowedStatusCodes) {
-<<<<<<< HEAD
-        final int responseStatusCode = decodedResponse.sourceResponse().statusCode();
-=======
         final int responseStatusCode = decodedResponse.getSourceResponse().getStatusCode();
->>>>>>> f9b68898
         final Mono<HttpDecodedResponse> asyncResult;
         if (!methodParser.isExpectedResponseStatusCode(responseStatusCode, additionalAllowedStatusCodes)) {
             Mono<String> bodyAsString = decodedResponse.getSourceResponse().getBodyAsString();
@@ -498,11 +414,7 @@
                         // body object
                         Throwable exception =
                             instantiateUnexpectedException(methodParser.getUnexpectedException(responseStatusCode),
-<<<<<<< HEAD
-                                decodedResponse.sourceResponse(),
-=======
                                 decodedResponse.getSourceResponse(),
->>>>>>> f9b68898
                                 responseContent,
                                 responseDecodedErrorObject);
                         return Mono.error(exception);
@@ -513,11 +425,7 @@
                         // create exception with un-decodable content string and without exception body object.
                         Throwable exception =
                             instantiateUnexpectedException(methodParser.getUnexpectedException(responseStatusCode),
-<<<<<<< HEAD
-                                decodedResponse.sourceResponse(),
-=======
                                 decodedResponse.getSourceResponse(),
->>>>>>> f9b68898
                                 responseContent,
                                 null);
                         return Mono.error(exception);
@@ -528,11 +436,7 @@
                 // body object.
                 Throwable exception =
                     instantiateUnexpectedException(methodParser.getUnexpectedException(responseStatusCode),
-<<<<<<< HEAD
-                        decodedResponse.sourceResponse(),
-=======
                         decodedResponse.getSourceResponse(),
->>>>>>> f9b68898
                         "",
                         null);
                 return Mono.error(exception);
@@ -552,16 +456,6 @@
             Type bodyType = TypeUtil.getRestResponseBodyType(entityType);
 
             if (TypeUtil.isTypeOrSubTypeOf(bodyType, Void.class)) {
-<<<<<<< HEAD
-                asyncResult = response.sourceResponse().body().ignoreElements()
-                    .then(Mono.just(createResponse(response, entityType, null)));
-            } else {
-                asyncResult = handleBodyReturnType(response, methodParser, bodyType)
-                    .map((Function<Object, Response<?>>) bodyAsObject -> createResponse(response, entityType,
-                        bodyAsObject))
-                    .switchIfEmpty(Mono.defer((Supplier<Mono<Response<?>>>) () -> Mono.just(createResponse(response,
-                        entityType, null))));
-=======
                 asyncResult = response.getSourceResponse().getBody().ignoreElements()
                     .then(createResponse(response, entityType, null));
             } else {
@@ -570,7 +464,6 @@
                         bodyAsObject))
                     .switchIfEmpty(Mono.defer((Supplier<Mono<Response<?>>>) () -> createResponse(response,
                         entityType, null)));
->>>>>>> f9b68898
             }
         } else {
             // For now we're just throwing if the Maybe didn't emit a value.
@@ -595,70 +488,19 @@
                     "Unable to create PagedResponse<T>. Body must be of a type that implements: " + Page.class));
             }
         }
-<<<<<<< HEAD
-
-        // we try to find the most specific constructor, which we do in the following order:
-        // 1) (HttpRequest httpRequest, int statusCode, HttpHeaders headers, Object body, Object deserializedHeaders)
-        // 2) (HttpRequest httpRequest, int statusCode, HttpHeaders headers, Object body)
-        // 3) (HttpRequest httpRequest, int statusCode, HttpHeaders headers)
-        List<Constructor<?>> constructors = Arrays.stream(cls.getDeclaredConstructors())
-            .filter(constructor -> {
-                int paramCount = constructor.getParameterCount();
-                return paramCount >= 3 && paramCount <= 5;
-            })
-            .sorted(Comparator.comparingInt(Constructor::getParameterCount))
-            .collect(Collectors.toList());
-
-        if (constructors.isEmpty()) {
-            throw logger.logExceptionAsError(new RuntimeException("Cannot find suitable constructor for class " + cls));
-        }
-
-        // try to create an instance using our list of potential candidates
-        for (Constructor<?> constructor : constructors) {
-            final Constructor<? extends Response<?>> ctor = (Constructor<? extends Response<?>>) constructor;
-
-            try {
-                final int paramCount = constructor.getParameterCount();
-
-                switch (paramCount) {
-                    case 3:
-                        return ctor.newInstance(httpRequest, responseStatusCode, responseHeaders);
-                    case 4:
-                        return ctor.newInstance(httpRequest, responseStatusCode, responseHeaders, bodyAsObject);
-                    case 5:
-                        return ctor.newInstance(httpRequest, responseStatusCode, responseHeaders, bodyAsObject,
-                            response.decodedHeaders().block());
-                    default:
-                        throw logger.logExceptionAsError(new IllegalStateException(
-                            "Response constructor with expected parameters not found."));
-                }
-            } catch (IllegalAccessException | InvocationTargetException | InstantiationException e) {
-                throw logger.logExceptionAsError(reactor.core.Exceptions.propagate(e));
-            }
-        }
-        // error
-        throw logger.logExceptionAsError(new RuntimeException("Cannot find suitable constructor for class " + cls));
-=======
         Constructor<? extends Response<?>> ctr = this.responseConstructorsCache.get(cls);
         if (ctr != null) {
             return this.responseConstructorsCache.invoke(ctr, response, bodyAsObject);
         } else {
             return Mono.error(new RuntimeException("Cannot find suitable constructor for class " + cls));
         }
->>>>>>> f9b68898
     }
 
     protected final Mono<?> handleBodyReturnType(final HttpDecodedResponse response,
                 final SwaggerMethodParser methodParser, final Type entityType) {
-<<<<<<< HEAD
-        final int responseStatusCode = response.sourceResponse().statusCode();
-        final HttpMethod httpMethod = methodParser.httpMethod();
-        final Type returnValueWireType = methodParser.returnValueWireType();
-=======
         final int responseStatusCode = response.getSourceResponse().getStatusCode();
         final HttpMethod httpMethod = methodParser.getHttpMethod();
         final Type returnValueWireType = methodParser.getReturnValueWireType();
->>>>>>> f9b68898
 
         final Mono<?> asyncResult;
         if (httpMethod == HttpMethod.HEAD
@@ -677,11 +519,7 @@
             asyncResult = responseBodyBytesAsync;
         } else if (FluxUtil.isFluxByteBuffer(entityType)) {
             // Mono<Flux<ByteBuffer>>
-<<<<<<< HEAD
-            asyncResult = Mono.just(response.sourceResponse().body());
-=======
             asyncResult = Mono.just(response.getSourceResponse().getBody());
->>>>>>> f9b68898
         } else {
             // Mono<Object> or Mono<Page<T>>
             asyncResult = response.getDecodedBody();
@@ -730,11 +568,7 @@
             }
         } else if (FluxUtil.isFluxByteBuffer(returnType)) {
             // ProxyMethod ReturnType: Flux<ByteBuffer>
-<<<<<<< HEAD
-            result = asyncExpectedResponse.flatMapMany(ar -> ar.sourceResponse().body());
-=======
             result = asyncExpectedResponse.flatMapMany(ar -> ar.getSourceResponse().getBody());
->>>>>>> f9b68898
         } else if (TypeUtil.isTypeOrSubTypeOf(returnType, void.class) || TypeUtil.isTypeOrSubTypeOf(returnType,
             Void.class)) {
             // ProxyMethod ReturnType: Void
