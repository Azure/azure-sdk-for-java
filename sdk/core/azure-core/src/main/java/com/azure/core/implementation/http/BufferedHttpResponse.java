// Copyright (c) Microsoft Corporation. All rights reserved.
// Licensed under the MIT License.

package com.azure.core.implementation.http;

import com.azure.core.http.HttpHeaders;
import com.azure.core.http.HttpResponse;
import reactor.core.publisher.Flux;
import reactor.core.publisher.Mono;

import java.nio.ByteBuffer;
import java.nio.charset.Charset;
import java.nio.charset.StandardCharsets;

/**
 * HTTP response which will buffer the response's body when/if it is read.
 */
public final class BufferedHttpResponse extends HttpResponse {
    private final HttpResponse innerHttpResponse;
    private final Mono<byte[]> cachedBody;

    /**
     * Creates a buffered HTTP response.
     *
     * @param innerHttpResponse The HTTP response to buffer
     */
    public BufferedHttpResponse(HttpResponse innerHttpResponse) {
        super(innerHttpResponse.getRequest());
        this.innerHttpResponse = innerHttpResponse;
        this.cachedBody = innerHttpResponse.getBodyAsByteArray().cache();
    }

    @Override
    public int getStatusCode() {
        return innerHttpResponse.getStatusCode();
    }

    @Override
    public String getHeaderValue(String name) {
        return innerHttpResponse.getHeaderValue(name);
    }

    @Override
    public HttpHeaders getHeaders() {
        return innerHttpResponse.getHeaders();
    }

    @Override
    public Mono<byte[]> getBodyAsByteArray() {
        return cachedBody;
    }

    @Override
<<<<<<< HEAD
    public Flux<ByteBuffer> body() {
        return bodyAsByteArray().flatMapMany(bytes -> Flux.just(ByteBuffer.wrap(bytes)));
=======
    public Flux<ByteBuffer> getBody() {
        return getBodyAsByteArray().flatMapMany(bytes -> Flux.just(ByteBuffer.wrap(bytes)));
>>>>>>> f9b68898
    }

    @Override
    public Mono<String> getBodyAsString() {
        return getBodyAsByteArray()
                .map(bytes -> bytes == null ? null : new String(bytes, StandardCharsets.UTF_8));
    }

    @Override
    public Mono<String> getBodyAsString(Charset charset) {
        return getBodyAsByteArray()
                .map(bytes -> bytes == null ? null : new String(bytes, charset));
    }

    @Override
    public BufferedHttpResponse buffer() {
        return this;
    }
}<|MERGE_RESOLUTION|>--- conflicted
+++ resolved
@@ -51,13 +51,8 @@
     }
 
     @Override
-<<<<<<< HEAD
-    public Flux<ByteBuffer> body() {
-        return bodyAsByteArray().flatMapMany(bytes -> Flux.just(ByteBuffer.wrap(bytes)));
-=======
     public Flux<ByteBuffer> getBody() {
         return getBodyAsByteArray().flatMapMany(bytes -> Flux.just(ByteBuffer.wrap(bytes)));
->>>>>>> f9b68898
     }
 
     @Override
