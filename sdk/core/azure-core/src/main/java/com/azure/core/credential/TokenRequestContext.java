// Copyright (c) Microsoft Corporation. All rights reserved.
// Licensed under the MIT License.

package com.azure.core.credential;

import java.util.ArrayList;
import java.util.Arrays;
import java.util.List;
import java.util.Objects;

/**
 * Contains details of a request to get a token.
 */
public class TokenRequestContext {
    private final List<String> scopes;
    private String claims;

    /**
     * Creates a token request instance.
     */
    public TokenRequestContext() {
        this.scopes = new ArrayList<>();
    }

    /**
     * Gets the scopes required for the token.
     * @return the scopes required for the token
     */
    public List<String> getScopes() {
        return scopes;
    }

    /**
     * Sets the scopes required for the token.
     * @param scopes the scopes required for the token
     * @return the TokenRequestContext itself
     */
    public TokenRequestContext setScopes(List<String> scopes) {
        Objects.requireNonNull(scopes, "'scopes' cannot be null.");
        this.scopes.clear();
        this.scopes.addAll(scopes);
        return this;
    }

    /**
     * Adds one or more scopes to the request scopes.
     * @param scopes one or more scopes to add
     * @return the TokenRequestContext itself
     */
    public TokenRequestContext addScopes(String... scopes) {
        this.scopes.addAll(Arrays.asList(scopes));
        return this;
    }

<<<<<<< HEAD

    /**
=======
   /**
>>>>>>> 8a0fe634
     * Set the additional claims to be included in the token.
     *
     * @see <a href="https://openid.net/specs/openid-connect-core-1_0-final.html#ClaimsParameter">
     *     https://openid.net/specs/openid-connect-core-1_0-final.html#ClaimsParameter</a>
     *
     * @param claims the additional claims to be included in the token.
     * @return the updated TokenRequestContext itself
     */
    public TokenRequestContext setClaims(String claims) {
        this.claims = claims;
        return this;
    }

    /**
     * Get the additional claims to be included in the token.
     *
     * @see <a href="https://openid.net/specs/openid-connect-core-1_0-final.html#ClaimsParameter">
     *     https://openid.net/specs/openid-connect-core-1_0-final.html#ClaimsParameter</a>
     *
     * @return the additional claims to be included in the token.
     */
    public String getClaims() {
        return this.claims;
    }
}<|MERGE_RESOLUTION|>--- conflicted
+++ resolved
@@ -52,12 +52,7 @@
         return this;
     }
 
-<<<<<<< HEAD
-
-    /**
-=======
    /**
->>>>>>> 8a0fe634
      * Set the additional claims to be included in the token.
      *
      * @see <a href="https://openid.net/specs/openid-connect-core-1_0-final.html#ClaimsParameter">
