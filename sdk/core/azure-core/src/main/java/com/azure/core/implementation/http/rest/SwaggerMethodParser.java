--- conflicted
+++ resolved
@@ -102,10 +102,7 @@
     private final boolean isStreamResponse;
     private final boolean returnTypeDecodeable;
     private final boolean responseEagerlyRead;
-<<<<<<< HEAD
-=======
     private final boolean ignoreResponseBody;
->>>>>>> e91697b1
     private final boolean headersEagerlyConverted;
     private final String spanName;
 
@@ -714,14 +711,11 @@
     }
 
     @Override
-<<<<<<< HEAD
-=======
     public boolean isResponseBodyIgnored() {
         return ignoreResponseBody;
     }
 
     @Override
->>>>>>> e91697b1
     public boolean isHeadersEagerlyConverted() {
         return headersEagerlyConverted;
     }
