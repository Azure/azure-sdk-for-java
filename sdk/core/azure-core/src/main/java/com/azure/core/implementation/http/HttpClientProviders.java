--- conflicted
+++ resolved
@@ -21,14 +21,6 @@
         + "https://aka.ms/azsdk/java/docs/custom-httpclient to learn about writing your own implementation.";
 
     private static HttpClientProvider defaultProvider;
-<<<<<<< HEAD
-    private static final String CANNOT_FIND_HTTP_CLIENT = "A request was made to load the default HttpClient provider "
-        + "but one could not be found on the classpath. If you are using a dependency manager, consider including a "
-        + "dependency on azure-core-http-netty or azure-core-http-okhttp. Depending on your existing dependencies, you "
-        + "have the choice of Netty or OkHttp implementations. Additionally, refer to "
-        + "https://aka.ms/azsdk/java/docs/custom-httpclient to learn about writing your own implementation.";
-=======
->>>>>>> 6f033d77
 
     static {
         ServiceLoader<HttpClientProvider> serviceLoader = ServiceLoader.load(HttpClientProvider.class);
