--- conflicted
+++ resolved
@@ -14,7 +14,6 @@
 import com.azure.core.http.HttpRequest;
 import com.azure.core.http.HttpResponse;
 import com.azure.core.http.policy.CookiePolicy;
-import com.azure.core.http.policy.HttpPipelinePolicy;
 import com.azure.core.http.policy.RetryPolicy;
 import com.azure.core.http.policy.UserAgentPolicy;
 import com.azure.core.implementation.AccessibleByteArrayOutputStream;
@@ -47,8 +46,6 @@
 import java.net.URL;
 import java.nio.ByteBuffer;
 import java.nio.charset.StandardCharsets;
-import java.util.ArrayList;
-import java.util.List;
 import java.util.Optional;
 import java.util.function.Function;
 import java.util.function.Supplier;
@@ -244,121 +241,48 @@
     private HttpRequest configRequest(final HttpRequest request, final SwaggerMethodParser methodParser,
         final Object[] args) throws IOException {
         final Object bodyContentObject = methodParser.setBody(args);
+
         if (bodyContentObject == null) {
             request.getHeaders().put("Content-Length", "0");
-<<<<<<< HEAD
             return request;
         }
-=======
-        } else {
-            // We read the content type from the @BodyParam annotation
-            String contentType = methodParser.getBodyContentType();
-
-            // If this is null or empty, the service interface definition is incomplete and should
-            // be fixed to ensure correct definitions are applied
-            if (contentType == null || contentType.isEmpty()) {
-                if (bodyContentObject instanceof byte[] || bodyContentObject instanceof String) {
-                    contentType = ContentType.APPLICATION_OCTET_STREAM;
-                } else {
-                    contentType = ContentType.APPLICATION_JSON;
-                }
-//                throw logger.logExceptionAsError(new IllegalStateException(
-//                    "The method " + methodParser.getFullyQualifiedMethodName() + " does does not have its content "
-//                        + "type correctly specified in its service interface"));
-            }
->>>>>>> b26d3550
-
+
+        // We read the content type from the @BodyParam annotation
         String contentType = methodParser.getBodyContentType();
 
-<<<<<<< HEAD
         // If no 'Content-Type' is set the default is 'application/octet-stream'.
         if (CoreUtils.isNullOrEmpty(contentType)) {
             contentType = ContentType.APPLICATION_OCTET_STREAM;
         }
 
         request.getHeaders().put("Content-Type", contentType);
-        SerializerEncoding bodyEncoding = getRequestBodyEncoding(contentType);
+        SerializerEncoding bodyEncoding = SerializerEncoding.fromHeaders(request.getHeaders());
 
         if (FluxUtil.isFluxByteBuffer(methodParser.getBodyJavaType())) {
             // Content-Length or Transfer-Encoding: chunked must be provided by a user-specified header when a
             // Flux<byte[]> is given for the body.
             request.setBody((Flux<ByteBuffer>) bodyContentObject);
         } else if (bodyEncoding != null) {
-            request.setBody(serializer.serialize(bodyContentObject, bodyEncoding));
+            ByteArrayOutputStream stream = new AccessibleByteArrayOutputStream();
+            serializer.serialize(bodyContentObject, bodyEncoding, stream);
+
+            request.setHeader("Content-Length", String.valueOf(stream.size()));
+            request.setBody(Flux.defer(() -> Flux.just(ByteBuffer.wrap(stream.toByteArray(), 0, stream.size()))));
         } else if (bodyContentObject instanceof byte[]) {
             request.setBody((byte[]) bodyContentObject);
         } else if (bodyContentObject instanceof String) {
             final String bodyContentString = (String) bodyContentObject;
             if (!bodyContentString.isEmpty()) {
                 request.setBody(bodyContentString);
-=======
-            // TODO(jogiles) this feels hacky
-            boolean isJson = false;
-            final String[] contentTypeParts = contentType.split(";");
-            for (final String contentTypePart : contentTypeParts) {
-                if (contentTypePart.trim().equalsIgnoreCase(ContentType.APPLICATION_JSON)) {
-                    isJson = true;
-                    break;
-                }
-            }
-
-            if (isJson) {
-                ByteArrayOutputStream stream = new AccessibleByteArrayOutputStream();
-                serializer.serialize(bodyContentObject, SerializerEncoding.JSON, stream);
-
-                request.setHeader("Content-Length", String.valueOf(stream.size()));
-                request.setBody(Flux.defer(() -> Flux.just(ByteBuffer.wrap(stream.toByteArray(), 0, stream.size()))));
-            } else if (FluxUtil.isFluxByteBuffer(methodParser.getBodyJavaType())) {
-                // Content-Length or Transfer-Encoding: chunked must be provided by a user-specified header when a
-                // Flowable<byte[]> is given for the body.
-                request.setBody((Flux<ByteBuffer>) bodyContentObject);
-            } else if (bodyContentObject instanceof byte[]) {
-                request.setBody((byte[]) bodyContentObject);
-            } else if (bodyContentObject instanceof String) {
-                final String bodyContentString = (String) bodyContentObject;
-                if (!bodyContentString.isEmpty()) {
-                    request.setBody(bodyContentString);
-                }
-            } else if (bodyContentObject instanceof ByteBuffer) {
-                request.setBody(Flux.just((ByteBuffer) bodyContentObject));
-            } else {
-                ByteArrayOutputStream stream = new AccessibleByteArrayOutputStream();
-                serializer.serialize(bodyContentObject, SerializerEncoding.fromHeaders(request.getHeaders()), stream);
-
-                request.setHeader("Content-Length", String.valueOf(stream.size()));
-                request.setBody(Flux.defer(() -> Flux.just(ByteBuffer.wrap(stream.toByteArray(), 0, stream.size()))));
->>>>>>> b26d3550
             }
         } else if (bodyContentObject instanceof ByteBuffer) {
-            request.setBody(Flux.just((ByteBuffer) bodyContentObject));
-        } else {
-            final String bodyContentString =
-                serializer.serialize(bodyContentObject, SerializerEncoding.fromHeaders(request.getHeaders()));
-            request.setBody(bodyContentString);
+            request.setBody(Flux.defer(() -> Flux.just((ByteBuffer) bodyContentObject)));
         }
 
         return request;
     }
 
-<<<<<<< HEAD
-    private SerializerEncoding getRequestBodyEncoding(String contentType) {
-        String[] parts = contentType.split(";");
-        if (ContentType.APPLICATION_XML.equalsIgnoreCase(parts[0])
-            || ContentType.TEXT_XML.equalsIgnoreCase(parts[0])) {
-            return SerializerEncoding.XML;
-        } else if (ContentType.TEXT_PLAIN.equalsIgnoreCase(parts[0])) {
-            return SerializerEncoding.TEXT;
-        } else if (ContentType.APPLICATION_JSON.equalsIgnoreCase(parts[0])) {
-            return SerializerEncoding.JSON;
-        } else {
-            return null;
-        }
-    }
-
-    private Mono<HttpDecodedResponse> ensureExpectedStatus(Mono<HttpDecodedResponse> asyncDecodedResponse,
-=======
     private Mono<HttpDecodedResponse> ensureExpectedStatus(final Mono<HttpDecodedResponse> asyncDecodedResponse,
->>>>>>> b26d3550
         final SwaggerMethodParser methodParser) {
         return asyncDecodedResponse
             .flatMap(decodedHttpResponse -> ensureExpectedStatus(decodedHttpResponse, methodParser));
@@ -543,9 +467,7 @@
      * @return the deserialized result
      */
     private Object handleRestReturnType(final Mono<HttpDecodedResponse> asyncHttpDecodedResponse,
-        final SwaggerMethodParser methodParser,
-        final Type returnType,
-        final Context context) {
+        final SwaggerMethodParser methodParser, final Type returnType, final Context context) {
         final Mono<HttpDecodedResponse> asyncExpectedResponse =
             ensureExpectedStatus(asyncHttpDecodedResponse, methodParser)
                 .doOnEach(RestProxy::endTracingSpan)
@@ -637,26 +559,8 @@
      * @return the default HttpPipeline
      */
     private static HttpPipeline createDefaultPipeline() {
-<<<<<<< HEAD
-=======
-        return createDefaultPipeline(null);
-    }
-
-    /**
-     * Create the default HttpPipeline.
-     *
-     * @param credentialsPolicy the credentials policy factory to use to apply authentication to the pipeline
-     * @return the default HttpPipeline
-     */
-    private static HttpPipeline createDefaultPipeline(HttpPipelinePolicy credentialsPolicy) {
->>>>>>> b26d3550
-        List<HttpPipelinePolicy> policies = new ArrayList<>();
-        policies.add(new UserAgentPolicy());
-        policies.add(new RetryPolicy());
-        policies.add(new CookiePolicy());
-
         return new HttpPipelineBuilder()
-            .policies(policies.toArray(new HttpPipelinePolicy[0]))
+            .policies(new UserAgentPolicy(), new RetryPolicy(), new CookiePolicy())
             .build();
     }
 
