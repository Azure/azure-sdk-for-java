// Copyright (c) Microsoft Corporation. All rights reserved.
// Licensed under the MIT License.

package com.azure.core.annotation;

import java.lang.annotation.Retention;
import java.lang.annotation.Target;

import static java.lang.annotation.ElementType.PARAMETER;
import static java.lang.annotation.RetentionPolicy.RUNTIME;

/**
 * Annotation for form parameters to be sent to a REST API Request URI.
 *
 * <p><strong>Example:</strong></p>
 *
 * <!-- src_embed com.azure.core.annotation.FormParam.class -->
 * <pre>
 * &#64;Post&#40;&quot;spellcheck&quot;&#41;
 * Mono&lt;Response&lt;ResponseBody&gt;&gt; spellChecker&#40;&#64;HeaderParam&#40;&quot;X-BingApis-SDK&quot;&#41; String xBingApisSDK,
 *     &#64;QueryParam&#40;&quot;UserId&quot;&#41; String userId,
 *     &#64;FormParam&#40;&quot;Text&quot;&#41; String text&#41;;
 * </pre>
 * <!-- end com.azure.core.annotation.FormParam.class -->
 *
 * <p>The value of parameter text will be encoded and encoded value will be added to the form data sent to the API.</p>
 */
@Retention(RUNTIME)
@Target(PARAMETER)
public @interface FormParam {
    /**
     * @return The name of the key in a key value pair as part of the form data.
     */
    String value();

    /**
<<<<<<< HEAD
     * If set to {@code true}, this argument indicates that {@link FormParam#value() the value of this form
     * parameter} is already encoded, meaning that it should not be encoded again by an external actor. The default
     * value for this property is {@code false}.
     *
     * @return Whether this form parameter is already encoded.
=======
     * Whether the form parameter is already form encoded.
     * <p>
     *
     * A value true for this argument indicates that value of {@link FormParam#value()} is already encoded hence engine
     * should not encode it, by default value will be encoded.
     *
     * @return Whether this query parameter is already encoded.
>>>>>>> 5e96a031
     */
    boolean encoded() default false;
}<|MERGE_RESOLUTION|>--- conflicted
+++ resolved
@@ -34,21 +34,13 @@
     String value();
 
     /**
-<<<<<<< HEAD
+     * Whether the form parameter is already form encoded.
+     *
      * If set to {@code true}, this argument indicates that {@link FormParam#value() the value of this form
      * parameter} is already encoded, meaning that it should not be encoded again by an external actor. The default
      * value for this property is {@code false}.
      *
      * @return Whether this form parameter is already encoded.
-=======
-     * Whether the form parameter is already form encoded.
-     * <p>
-     *
-     * A value true for this argument indicates that value of {@link FormParam#value()} is already encoded hence engine
-     * should not encode it, by default value will be encoded.
-     *
-     * @return Whether this query parameter is already encoded.
->>>>>>> 5e96a031
      */
     boolean encoded() default false;
 }