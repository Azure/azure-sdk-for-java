--- conflicted
+++ resolved
@@ -7,10 +7,6 @@
 import com.azure.core.http.rest.PagedFlux;
 import com.azure.core.http.rest.Response;
 import com.azure.core.implementation.AsynchronousByteChannelWriteSubscriber;
-<<<<<<< HEAD
-import com.azure.core.implementation.AsynchronousFileChannelAdapter;
-=======
->>>>>>> e059e212
 import com.azure.core.implementation.ByteBufferCollector;
 import com.azure.core.implementation.OutputStreamWriteSubscriber;
 import com.azure.core.implementation.RetriableDownloadFlux;
@@ -543,22 +539,7 @@
             return monoError(LOGGER, new IllegalArgumentException("'position' cannot be less than 0."));
         }
 
-<<<<<<< HEAD
-        return writeToAsynchronousByteChannel(content, toAsynchronousByteChannel(outFile, position));
-    }
-
-    /**
-     * Adapts {@link AsynchronousFileChannel} to {@link AsynchronousByteChannel}.
-     * @param fileChannel The {@link AsynchronousFileChannel}.
-     * @param position The position in the file to begin writing or reading the {@code content}.
-     * @return A {@link AsynchronousByteChannel} that delegates to {@code fileChannel}.
-     */
-    public static AsynchronousByteChannel toAsynchronousByteChannel(
-        AsynchronousFileChannel fileChannel, long position) {
-        return new AsynchronousFileChannelAdapter(fileChannel, position);
-=======
         return writeToAsynchronousByteChannel(content, IOUtils.toAsynchronousByteChannel(outFile, position));
->>>>>>> e059e212
     }
 
     /**
@@ -573,11 +554,8 @@
      * @param channel The {@link AsynchronousByteChannel}.
      * @return A {@link Mono} which emits a completion status once the {@link Flux} has been written to the {@link
      * AsynchronousByteChannel}.
-<<<<<<< HEAD
-=======
      * @throws NullPointerException When {@code content} is null.
      * @throws NullPointerException When {@code channel} is null.
->>>>>>> e059e212
      */
     public static Mono<Void> writeToAsynchronousByteChannel(Flux<ByteBuffer> content, AsynchronousByteChannel channel) {
         if (content == null && channel == null) {
@@ -604,11 +582,8 @@
      * @param channel The {@link WritableByteChannel}.
      * @return A {@link Mono} which emits a completion status once the {@link Flux} has been written to the {@link
      * WritableByteChannel}.
-<<<<<<< HEAD
-=======
      * @throws NullPointerException When {@code content} is null.
      * @throws NullPointerException When {@code channel} is null.
->>>>>>> e059e212
      */
     public static Mono<Void> writeToWritableByteChannel(Flux<ByteBuffer> content, WritableByteChannel channel) {
         if (content == null && channel == null) {
