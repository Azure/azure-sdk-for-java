--- conflicted
+++ resolved
@@ -73,12 +73,8 @@
      *     Each {@link ByteBuffer} that's emitted from the {@link Flux} will report {@link ByteBuffer#remaining()}.
      * </p>
      * <p>
-<<<<<<< HEAD
-     *     When {@link Flux} is resubscribed the progress is reset.
-=======
      *     When {@link Flux} is resubscribed the progress is reset. If the flux is not replayable, resubscribing
      *     can result in empty or partial data then progress reporting might not be accurate.
->>>>>>> 625130e5
      * </p>
      * <p>
      *     If {@link ProgressReporter} is not provided, i.e. is {@code null},
