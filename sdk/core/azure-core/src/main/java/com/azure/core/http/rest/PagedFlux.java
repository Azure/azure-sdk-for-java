--- conflicted
+++ resolved
@@ -3,11 +3,6 @@
 
 package com.azure.core.http.rest;
 
-<<<<<<< HEAD
-import java.util.function.Function;
-import java.util.function.Supplier;
-=======
->>>>>>> f9b68898
 import reactor.core.publisher.Flux;
 import reactor.core.publisher.Mono;
 
@@ -41,26 +36,6 @@
 public class PagedFlux<T> extends PagedFluxBase<T, PagedResponse<T>> {
 
     /**
-<<<<<<< HEAD
-     * Creates an instance of {@link PagedFlux} that consists of only a single page of results. The only
-     * argument to this constructor therefore is a supplier that fetches the first (and known-only) page of {@code T}.
-     *
-     * <p><strong>Code sample</strong></p>
-     * {@codesnippet com.azure.core.http.rest.pagedflux.singlepage.instantiation}
-     *
-     * @param firstPageRetriever Supplier that retrieves the first page.
-     */
-    public PagedFlux(Supplier<Mono<PagedResponse<T>>> firstPageRetriever) {
-        super(firstPageRetriever);
-    }
-
-    /**
-     * Creates an instance of {@link PagedFlux}. The constructor takes in two arguments. The first
-     * argument is a supplier that fetches the first page of {@code T}. The second argument is a
-     * function that fetches subsequent pages of {@code T}
-     *
-     * <p><strong>Code sample</strong></p>
-=======
      * Creates an instance of {@link PagedFlux} that consists of only a single page of results. The only argument to
      * this constructor therefore is a supplier that fetches the first (and known-only) page of {@code T}.
      *
@@ -79,18 +54,13 @@
      * pages of {@code T}
      *
      * <p><strong>Code sample</strong></p>
->>>>>>> f9b68898
      * {@codesnippet com.azure.core.http.rest.pagedflux.instantiation}
      *
      * @param firstPageRetriever Supplier that retrieves the first page
      * @param nextPageRetriever Function that retrieves the next page given a continuation token
      */
     public PagedFlux(Supplier<Mono<PagedResponse<T>>> firstPageRetriever,
-<<<<<<< HEAD
-        Function<String, Mono<PagedResponse<T>>> nextPageRetriever) {
-=======
                      Function<String, Mono<PagedResponse<T>>> nextPageRetriever) {
->>>>>>> f9b68898
         super(firstPageRetriever, nextPageRetriever);
     }
 }