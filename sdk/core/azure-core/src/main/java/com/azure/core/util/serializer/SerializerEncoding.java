// Copyright (c) Microsoft Corporation. All rights reserved.
// Licensed under the MIT License.

package com.azure.core.util.serializer;

import com.azure.core.http.HttpHeaders;
import com.azure.core.util.logging.ClientLogger;

import java.util.Map;
import java.util.TreeMap;

/**
 * Supported serialization encoding formats.
 */
public enum SerializerEncoding {
    /**
     * JavaScript Object Notation.
     */
    JSON,

    /**
     * Extensible Markup Language.
     */
    XML;

    private static final ClientLogger LOGGER = new ClientLogger(SerializerEncoding.class);
    private static final String CONTENT_TYPE = "Content-Type";
    private static final Map<String, SerializerEncoding> SUPPORTED_MIME_TYPES;
    private static final TreeMap<String, SerializerEncoding> SUPPORTED_SUFFIXES;
    private static final SerializerEncoding DEFAULT_ENCODING = JSON;


    static {
        // Encodings and suffixes from: https://tools.ietf.org/html/rfc6838
        SUPPORTED_MIME_TYPES = new TreeMap<>(String.CASE_INSENSITIVE_ORDER);
        SUPPORTED_MIME_TYPES.put("text/xml", XML);
        SUPPORTED_MIME_TYPES.put("application/xml", XML);
        SUPPORTED_MIME_TYPES.put("application/json", JSON);

        SUPPORTED_SUFFIXES = new TreeMap<>(String.CASE_INSENSITIVE_ORDER);
        SUPPORTED_SUFFIXES.put("xml", XML);
        SUPPORTED_SUFFIXES.put("json", JSON);
    }

    /**
     * Determines the serializer encoding to use based on the Content-Type header.
     *
     * @param headers the headers to check the encoding for.
     * @return the serializer encoding to use for the body. {@link #JSON} if there is no Content-Type header or an
     * unrecognized Content-Type encoding is returned.
     */
    public static SerializerEncoding fromHeaders(HttpHeaders headers) {
        final String mimeContentType = headers.getValue(CONTENT_TYPE);
        if (mimeContentType == null || mimeContentType.isEmpty()) {
            LOGGER.warning("'{}' not found. Returning default encoding: {}", CONTENT_TYPE, DEFAULT_ENCODING);
            return DEFAULT_ENCODING;
        }

<<<<<<< HEAD
        final SerializerEncoding encoding = SUPPORTED_MIME_TYPES.get(mimeContentType);
=======
        final String[] parts = mimeContentType.split(";");
        final SerializerEncoding encoding = SUPPORTED_MIME_TYPES.get(parts[0]);
>>>>>>> 72d53830
        if (encoding != null) {
            return encoding;
        }

<<<<<<< HEAD
        final String[] parts = mimeContentType.split(";");
=======
>>>>>>> 72d53830
        final String[] mimeTypeParts = parts[0].split("/");
        if (mimeTypeParts.length != 2) {
            LOGGER.warning("Content-Type '{}' does not match mime-type formatting 'type'/'subtype'. "
                + "Returning default: {}", parts[0], DEFAULT_ENCODING);
            return DEFAULT_ENCODING;
        }

        // Check the suffix if it does not match the full types.
        final String subtype = mimeTypeParts[1];
        final int lastIndex = subtype.lastIndexOf("+");
        if (lastIndex == -1) {
            return DEFAULT_ENCODING;
        }

        final String mimeTypeSuffix = subtype.substring(lastIndex + 1);
        final SerializerEncoding serializerEncoding = SUPPORTED_SUFFIXES.get(mimeTypeSuffix);
        if (serializerEncoding != null) {
            return serializerEncoding;
        }

        LOGGER.warning("Content-Type '{}' does not match any supported one. Returning default: {}",
            mimeContentType, DEFAULT_ENCODING);

        return DEFAULT_ENCODING;
    }
}<|MERGE_RESOLUTION|>--- conflicted
+++ resolved
@@ -56,20 +56,12 @@
             return DEFAULT_ENCODING;
         }
 
-<<<<<<< HEAD
-        final SerializerEncoding encoding = SUPPORTED_MIME_TYPES.get(mimeContentType);
-=======
         final String[] parts = mimeContentType.split(";");
         final SerializerEncoding encoding = SUPPORTED_MIME_TYPES.get(parts[0]);
->>>>>>> 72d53830
         if (encoding != null) {
             return encoding;
         }
 
-<<<<<<< HEAD
-        final String[] parts = mimeContentType.split(";");
-=======
->>>>>>> 72d53830
         final String[] mimeTypeParts = parts[0].split("/");
         if (mimeTypeParts.length != 2) {
             LOGGER.warning("Content-Type '{}' does not match mime-type formatting 'type'/'subtype'. "
