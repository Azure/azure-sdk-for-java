// Copyright (c) Microsoft Corporation. All rights reserved.
// Licensed under the MIT License.

package com.azure.core.util.serializer;

<<<<<<< HEAD

import com.azure.core.http.ContentType;
=======
>>>>>>> ab9eb786
import com.azure.core.http.HttpHeaders;
import com.azure.core.util.logging.ClientLogger;

import java.util.Map;
import java.util.TreeMap;

/**
 * Supported serialization encoding formats.
 */
public enum SerializerEncoding {
    /**
     * JavaScript Object Notation.
     */
    JSON,

    /**
     * Extensible Markup Language.
     */
    XML,

    private static final ClientLogger LOGGER = new ClientLogger(SerializerEncoding.class);
    private static final String CONTENT_TYPE = "Content-Type";
    private static final Map<String, SerializerEncoding> SUPPORTED_MIME_TYPES;
    private static final TreeMap<String, SerializerEncoding> SUPPORTED_SUFFIXES;
    private static final SerializerEncoding DEFAULT_ENCODING = JSON;


    static {
        // Encodings and suffixes from: https://tools.ietf.org/html/rfc6838
        SUPPORTED_MIME_TYPES = new TreeMap<>(String.CASE_INSENSITIVE_ORDER);
        SUPPORTED_MIME_TYPES.put("text/xml", XML);
        SUPPORTED_MIME_TYPES.put("application/xml", XML);
        SUPPORTED_MIME_TYPES.put("application/json", JSON);

        SUPPORTED_SUFFIXES = new TreeMap<>(String.CASE_INSENSITIVE_ORDER);
        SUPPORTED_SUFFIXES.put("xml", XML);
        SUPPORTED_SUFFIXES.put("json", JSON);
    }

    /**
     * Plaintext.
     */
    TEXT;

    /**
     * Determines the serializer encoding to use based on the {@code Content-Type} header.
     * <p>
     * If the {@code Content-Type} is unknown {@link #JSON} will be returned.
     *
<<<<<<< HEAD
     * @param headers The {@link HttpHeaders} that will be used to retrieve the {@code Content-Type} header.
     * @return The serializer encoding to use when handling the body.
     */
    public static SerializerEncoding fromHeaders(HttpHeaders headers) {
        String mimeContentType = headers.getValue("Content-Type");

        if (mimeContentType != null) {
            String[] parts = mimeContentType.split(";");
            if (ContentType.APPLICATION_XML.equalsIgnoreCase(parts[0])
                || ContentType.TEXT_XML.equalsIgnoreCase(parts[0])) {
                return XML;
            } else if (ContentType.TEXT_PLAIN.equalsIgnoreCase(parts[0])) {
                return TEXT;
            }
=======
     * @param headers the headers to check the encoding for.
     * @return the serializer encoding to use for the body. {@link #JSON} if there is no Content-Type header or an
     * unrecognized Content-Type encoding is returned.
     */
    public static SerializerEncoding fromHeaders(HttpHeaders headers) {
        final String mimeContentType = headers.getValue(CONTENT_TYPE);
        if (mimeContentType == null || mimeContentType.isEmpty()) {
            LOGGER.warning("'{}' not found. Returning default encoding: {}", CONTENT_TYPE, DEFAULT_ENCODING);
            return DEFAULT_ENCODING;
        }

        final SerializerEncoding encoding = SUPPORTED_MIME_TYPES.get(mimeContentType);
        if (encoding != null) {
            return encoding;
        }

        final String[] parts = mimeContentType.split(";");
        final String[] mimeTypeParts = parts[0].split("/");
        if (mimeTypeParts.length != 2) {
            LOGGER.warning("Content-Type '{}' does not match mime-type formatting 'type'/'subtype'. "
                + "Returning default: {}", parts[0], DEFAULT_ENCODING);
            return DEFAULT_ENCODING;
        }

        // Check the suffix if it does not match the full types.
        final String subtype = mimeTypeParts[1];
        final int lastIndex = subtype.lastIndexOf("+");
        if (lastIndex == -1) {
            return DEFAULT_ENCODING;
        }

        final String mimeTypeSuffix = subtype.substring(lastIndex + 1);
        final SerializerEncoding serializerEncoding = SUPPORTED_SUFFIXES.get(mimeTypeSuffix);
        if (serializerEncoding != null) {
            return serializerEncoding;
>>>>>>> ab9eb786
        }

        LOGGER.warning("Content-Type '{}' does not match any supported one. Returning default: {}",
            mimeContentType, DEFAULT_ENCODING);

        return DEFAULT_ENCODING;
    }
}<|MERGE_RESOLUTION|>--- conflicted
+++ resolved
@@ -3,11 +3,6 @@
 
 package com.azure.core.util.serializer;
 
-<<<<<<< HEAD
-
-import com.azure.core.http.ContentType;
-=======
->>>>>>> ab9eb786
 import com.azure.core.http.HttpHeaders;
 import com.azure.core.util.logging.ClientLogger;
 
@@ -28,6 +23,11 @@
      */
     XML,
 
+    /**
+     * Plaintext.
+     */
+    TEXT;
+
     private static final ClientLogger LOGGER = new ClientLogger(SerializerEncoding.class);
     private static final String CONTENT_TYPE = "Content-Type";
     private static final Map<String, SerializerEncoding> SUPPORTED_MIME_TYPES;
@@ -41,41 +41,21 @@
         SUPPORTED_MIME_TYPES.put("text/xml", XML);
         SUPPORTED_MIME_TYPES.put("application/xml", XML);
         SUPPORTED_MIME_TYPES.put("application/json", JSON);
+        SUPPORTED_MIME_TYPES.put("text/plain", TEXT);
 
         SUPPORTED_SUFFIXES = new TreeMap<>(String.CASE_INSENSITIVE_ORDER);
         SUPPORTED_SUFFIXES.put("xml", XML);
         SUPPORTED_SUFFIXES.put("json", JSON);
+        SUPPORTED_SUFFIXES.put("plain", TEXT);
     }
-
-    /**
-     * Plaintext.
-     */
-    TEXT;
 
     /**
      * Determines the serializer encoding to use based on the {@code Content-Type} header.
      * <p>
      * If the {@code Content-Type} is unknown {@link #JSON} will be returned.
      *
-<<<<<<< HEAD
      * @param headers The {@link HttpHeaders} that will be used to retrieve the {@code Content-Type} header.
      * @return The serializer encoding to use when handling the body.
-     */
-    public static SerializerEncoding fromHeaders(HttpHeaders headers) {
-        String mimeContentType = headers.getValue("Content-Type");
-
-        if (mimeContentType != null) {
-            String[] parts = mimeContentType.split(";");
-            if (ContentType.APPLICATION_XML.equalsIgnoreCase(parts[0])
-                || ContentType.TEXT_XML.equalsIgnoreCase(parts[0])) {
-                return XML;
-            } else if (ContentType.TEXT_PLAIN.equalsIgnoreCase(parts[0])) {
-                return TEXT;
-            }
-=======
-     * @param headers the headers to check the encoding for.
-     * @return the serializer encoding to use for the body. {@link #JSON} if there is no Content-Type header or an
-     * unrecognized Content-Type encoding is returned.
      */
     public static SerializerEncoding fromHeaders(HttpHeaders headers) {
         final String mimeContentType = headers.getValue(CONTENT_TYPE);
@@ -108,7 +88,6 @@
         final SerializerEncoding serializerEncoding = SUPPORTED_SUFFIXES.get(mimeTypeSuffix);
         if (serializerEncoding != null) {
             return serializerEncoding;
->>>>>>> ab9eb786
         }
 
         LOGGER.warning("Content-Type '{}' does not match any supported one. Returning default: {}",
