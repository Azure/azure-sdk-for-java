// Copyright (c) Microsoft Corporation. All rights reserved.
// Licensed under the MIT License.

package com.azure.core.util.polling;

import com.azure.core.util.logging.ClientLogger;
import com.azure.core.util.polling.PollResponse.OperationStatus;
import reactor.core.Disposable;
import reactor.core.publisher.Flux;
import reactor.core.publisher.Mono;

import java.time.Duration;
import java.util.function.Consumer;
import java.util.function.Function;

/**
 * This class offers API that simplifies the task of executing long-running operations against Azure service.
 * The {@link Poller} consist of poll operation, cancel operation if supported by Azure service and polling interval.
 * <p>
  * It provides the following functionality:
 *
 * <ul>
 *      <li>Querying the current state of long-running operations.</li>
 *      <li>Requesting an asynchronous notification for long-running operation's state.</li>
 *      <li>Cancelling the long-running operation if cancellation is supported by the service.</li>
 *      <li>Triggering a poll operation manually.</li>
 *      <li>Enable/Disable auto-polling.</li>
 * </ul>
 *
 * <p><strong>Auto Polling</strong></p>
 * Auto-polling is enabled by-default. It means that the {@link Poller} starts polling as soon as its instance is created. The {@link Poller} will transparently call the poll operation every polling cycle
 * and track the state of the long-running operation. Azure services can return {@link PollResponse#getRetryAfter()} to override the {@code Poller.pollInterval} defined in the {@link Poller}.
 * The {@link Poller#getStatus()} represents the status returned by the successful long-running operation at the time the last auto-polling or last manual polling, whichever happened most recently.
 *
 *<p><strong>Disable Auto Polling</strong></p>
 * For those scenarios which require manual control of the polling cycle, disable auto-poling by calling {@code setAutoPollingEnabled#false} and perform manual poll
 * by invoking {@link Poller#poll()} function. It will call poll operation once and update the {@link Poller} with the latest status.
 * <p>When auto-polling is disabled, the {@link Poller} will not update its status or other information, unless manual polling is triggered by calling {@link Poller#poll()} function.
 *
 * <p>The {@link Poller} will stop polling when the long-running operation is complete or it is disabled. The polling is considered complete
 * based on status defined in {@link OperationStatus}.
 *
 * <p><strong>Code Samples</strong></p>
 *
 * <p><strong>Instantiating and Subscribing to Poll Response</strong></p>
 * {@codesnippet com.azure.core.util.polling.poller.instantiationAndSubscribe}
 *
 * <p><strong>Wait/Block for Polling to complete</strong></p>
 * {@codesnippet com.azure.core.util.polling.poller.block}
 *
 * <p><strong>Disable auto polling and polling manually</strong></p>
 * {@codesnippet com.azure.core.util.polling.poller.poll}
 *
 * @param <T> Type of poll response value
 * @see PollResponse
 * @see OperationStatus
 */
public class Poller<T> {

    private final ClientLogger logger = new ClientLogger(Poller.class);
    /*
     * poll operation is a function that takes the previous PollResponse, and
     * returns a new Mono of PollResponse to represent the current state
     */
    private final Function<PollResponse<T>, Mono<PollResponse<T>>> pollOperation;

    /*
     * poll interval before next auto poll. This value will be used if the PollResponse does not include retryAfter from the service.
     */
    private Duration pollInterval;

    /*
     * This will save last poll response.
     */
    private PollResponse<T> pollResponse;

    /*
     * This will be called when cancel operation is triggered.
     */
    private Consumer<Poller<T>> cancelOperation;

    /*
     * Indicate to poll automatically or not when poller is created.
     * default value is false;
     */
    private boolean autoPollingEnabled;

    /*
     * This handle to Flux allow us to perform polling operation in asynchronous manner.
     * This could be shared among many subscriber. One of the subscriber will be this poller itself.
     * Once subscribed, this Flux will continue to poll for status until poll operation is done/complete.
     */
    private Flux<PollResponse<T>> fluxHandle;

    /*
     * Since constructor create a subscriber and start auto polling.
     * This handle will be used to dispose the subscriber when
     * client disable auto polling.
     */
    private Disposable fluxDisposable;

    /**
     * Create a {@link Poller} instance with poll interval and poll operation. The polling starts immediately by invoking {@code pollOperation}.
     * The next poll cycle will be defined by {@code retryAfter} value in {@link PollResponse}.
     * In absence of {@code retryAfter}, the {@link Poller} will use {@code pollInterval}.
     *
     * <p><strong>Code Sample - Create poller object</strong></p>
     * {@codesnippet com.azure.core.util.polling.poller.initialize.interval.polloperation}
     *
     * @param pollInterval Not-null and greater than zero poll interval.
     * @param pollOperation The polling operation to be called by the {@link Poller} instance. This is a callback into the client library,
     * which must never return {@code null}, and which must always have a non-null {@link OperationStatus}.
     *{@link Mono} returned from poll operation should never return {@link Mono#error(Throwable)}.If any unexpected scenario happens in poll operation,
     * it should be handled by client library and return a valid {@link PollResponse}. However if poll operation returns {@link Mono#error(Throwable)},
     * the {@link Poller} will disregard that and continue to poll.
     * @throws IllegalArgumentException if {@code pollInterval} is less than or equal to zero and if {@code pollInterval} or {@code pollOperation} are {@code null}
     */
    public Poller(Duration pollInterval, Function<PollResponse<T>, Mono<PollResponse<T>>> pollOperation) {
        if (pollInterval == null || pollInterval.toNanos() <= 0) {
            throw logger.logExceptionAsWarning(new IllegalArgumentException("Null, negative or zero value for poll interval is not allowed."));
        }
        if (pollOperation == null) {
            throw logger.logExceptionAsWarning(new IllegalArgumentException("Null value for poll operation is not allowed."));
        }

        this.pollInterval = pollInterval;
        this.pollOperation = pollOperation;
        this.pollResponse = new PollResponse<>(OperationStatus.NOT_STARTED, null);

        this.fluxHandle = asyncPollRequestWithDelay()
            .flux()
            .repeat()
            .takeUntil(pollResponse -> hasCompleted())
            .share();

        // auto polling start here
        this.fluxDisposable = fluxHandle.subscribe();
        this.autoPollingEnabled = true;
    }

    /**
     * Create a {@link Poller} instance with poll interval, poll operation and cancel operation. The polling starts immediately by invoking {@code pollOperation}.
     * The next poll cycle will be defined by retryAfter value in {@link PollResponse}.
     * In absence of {@link PollResponse#getRetryAfter()}, the {@link Poller} will use {@code pollInterval}.
     *
     * @param pollInterval Not-null and greater than zero poll interval.
     * @param pollOperation The polling operation to be called by the {@link Poller} instance. This is a callback into the client library,
     * which must never return {@code null}, and which must always have a non-null {@link OperationStatus}.
     *{@link Mono} returned from poll operation should never return {@link Mono#error(Throwable)}.If any unexpected scenario happens in poll operation,
     * it should handle it and return a valid {@link PollResponse}. However if poll operation returns {@link Mono#error(Throwable)},
     * the {@link Poller} will disregard that and continue to poll.
     * @param cancelOperation cancel operation if cancellation is supported by the service. It can be {@code null} which will indicate to the {@link Poller}
     * that cancel operation is not supported by Azure service.
     * @throws IllegalArgumentException if {@code pollInterval} is less than or equal to zero and if {@code pollInterval} or {@code pollOperation} are {@code null}
     */
    public Poller(Duration pollInterval, Function<PollResponse<T>, Mono<PollResponse<T>>> pollOperation, Consumer<Poller<T>> cancelOperation) {
        this(pollInterval, pollOperation);
        this.cancelOperation = cancelOperation;
    }

    /**
     * Attempts to cancel the long-running operation that this {@link Poller} represents. This is possible only if the service supports it,
     * otherwise an {@code UnsupportedOperationException} will be thrown.
     * <p>
     * It will call cancelOperation if status is {@link OperationStatus#IN_PROGRESS} otherwise it does nothing.
     *
     * @throws UnsupportedOperationException when cancel operation is not provided.
     */
    public void cancelOperation() throws UnsupportedOperationException {
        if (this.cancelOperation == null) {
            logger.logAndThrow(new UnsupportedOperationException("Cancel operation is not supported on this service/resource."));
            return;
        }

        // We can not cancel an operation if it was never started
        // It only make sense to call cancel operation if current status IN_PROGRESS.
        if (this.pollResponse != null && this.pollResponse.getStatus() != OperationStatus.IN_PROGRESS) {
            return;
        }

        //Time to call cancel
        this.cancelOperation.accept(this);
    }

    /**
     * This method returns a {@link Flux} that can be subscribed to, enabling a subscriber to receive notification of
     * every {@link PollResponse}, as it is received.
     *
     * @return A {@link Flux} that can be subscribed to receive poll responses as the long-running operation executes.
     */
    public Flux<PollResponse<T>> getObserver() {
        return this.fluxHandle;
    }

    /**
     * Enable user to take control of polling and trigger manual poll operation. It will call poll operation once.
     * This will not turn off auto polling.
     *
     * <p><strong>Code Samples</strong></p>
     *
     * <p><strong>Manual Polling</strong></p>
     * <p>
     * {@codesnippet com.azure.core.util.polling.poller.poll.indepth}
     *
     * @return a Mono of {@link PollResponse} This will call poll operation once. The {@link Mono} returned here could be subscribed
     * for receiving {@link PollResponse} in async manner.
     */
    public Mono<PollResponse<T>> poll() {
        return this.pollOperation.apply(this.pollResponse)
            .doOnEach(pollResponseSignal -> {
                if (pollResponseSignal.get() != null) {
                    this.pollResponse = pollResponseSignal.get();
                }
            });
    }

    /**
     * Blocks execution and wait for polling to complete. The polling is considered complete based on status defined in {@link OperationStatus}.
     * <p>It will enable auto-polling if it was disable by user.
     *
     * @return returns final {@link PollResponse} when polling is complete as defined in {@link OperationStatus}.
     */
    public PollResponse<T> block() {
        if (!isAutoPollingEnabled()) {
            setAutoPollingEnabled(true);
        }
        return this.fluxHandle.blockLast();
    }

    /**
     * Blocks indefinitely until given {@link OperationStatus} is received.
     * @param statusToBlockFor The desired {@link OperationStatus} to block for and it can be any valid {@link OperationStatus} value.
     * @return {@link PollResponse} for matching desired status.
     * @throws IllegalArgumentException If {@code statusToBlockFor} is {@code null}.
     */
    public PollResponse<T> blockUntil(OperationStatus statusToBlockFor) {
        return blockUntil(statusToBlockFor, null);
    }

    /**
     * Blocks until given {@link OperationStatus} is received or a timeout expires if provided. A {@code null} {@code timeout} will cause to block indefinitely for desired status.
     * @param statusToBlockFor The desired {@link OperationStatus} to block for and it can be any valid {@link OperationStatus} value.
     * @param timeout The time after which it will stop blocking. A {@code null} value will cause to block indefinitely. Zero or negative are not valid values.
     * @return {@link PollResponse} for matching desired status to block for.
     * @throws IllegalArgumentException if {@code timeout} is zero or negative and if {@code statusToBlockFor} is {@code null}.
     */
    public PollResponse<T> blockUntil(OperationStatus statusToBlockFor, Duration timeout) {
        if (statusToBlockFor == null) {
<<<<<<< HEAD
            logger.logAndThrow(new IllegalArgumentException("Null value for status is not allowed."));
            return null;
        }
        if (timeout != null && timeout.toNanos() <= 0) {
            logger.logAndThrow(new IllegalArgumentException("Negative or zero value for timeout is not allowed."));
            return null;
=======
            throw logger.logExceptionAsWarning(new IllegalArgumentException("Null value for status is not allowed."));
        }
        if (timeout != null && timeout.toNanos() <= 0) {
            throw logger.logExceptionAsWarning(new IllegalArgumentException("Negative or zero value for timeout is not allowed."));
>>>>>>> ec4ee0e5
        }
        if (!isAutoPollingEnabled()) {
            setAutoPollingEnabled(true);
        }
        if (timeout != null) {
            return this.fluxHandle.filter(tPollResponse -> matchStatus(tPollResponse, statusToBlockFor)).blockFirst(timeout);
        } else {
            return this.fluxHandle.filter(tPollResponse -> matchStatus(tPollResponse, statusToBlockFor)).blockFirst();
        }
    }

    /*
     * Indicate that the @{link PollResponse} matches with the status to block for.
     * @param currentPollResponse The poll response which we have received from the flux.
     * @param statusToBlockFor The {@link OperationStatus} to block and it can be any valid {@link OperationStatus} value.
     * @return True if the {@link PollResponse} return status matches the status to block for.
     */
    private boolean matchStatus(PollResponse<T> currentPollResponse,  OperationStatus statusToBlockFor) {
        // perform validation
        if (currentPollResponse == null || statusToBlockFor == null) {
            return false;
        }
        if (statusToBlockFor == currentPollResponse.getStatus()) {
            return true;
        }
        return false;
    }

    /*
     * This function will apply delay and call poll operation function async.
     * We expect Mono from pollOperation should never return Mono.error() . If any unexpected
     * scenario happens in pollOperation, it should catch it and return a valid PollResponse.
     * This is because poller does not know what to do in case on Mono.error.
     * This function will return empty mono in case of Mono.error() returned by poll operation.
     *
     * @return mono of poll response
     */
    private Mono<PollResponse<T>> asyncPollRequestWithDelay() {
        return Mono.defer(() -> this.pollOperation.apply(this.pollResponse)
            .delaySubscription(getCurrentDelay())
            .onErrorResume(throwable -> {
                // We should never get here and since we want to continue polling
                //Log the error
                return Mono.empty();
            })
            .doOnEach(pollResponseSignal -> {
                if (pollResponseSignal.get() != null) {
                    this.pollResponse = pollResponseSignal.get();
                }
            }));
    }

    /*
     * We will use  {@link PollResponse#getRetryAfter} if it is greater than zero otherwise use poll interval.
     */
    private Duration getCurrentDelay() {
        return (this.pollResponse != null
            && this.pollResponse.getRetryAfter() != null
            && this.pollResponse.getRetryAfter().toNanos() > 0) ? this.pollResponse.getRetryAfter() : this.pollInterval;
    }

    /**
     * Controls whether auto-polling is enabled or disabled. Refer to the {@link Poller} class-level JavaDoc for more details on auto-polling.
     *
     * <p><strong>Disable auto polling</strong></p>
     * {@codesnippet com.azure.core.util.polling.poller.disableautopolling}
     *
     * <p><strong>Enable auto polling</strong></p>
     * {@codesnippet com.azure.core.util.polling.poller.enableautopolling}
     *
     * @param autoPollingEnabled If true, auto-polling will occur transparently in the background, otherwise it requires
     *                           manual polling by the user to get the latest state.
     */
    public final void setAutoPollingEnabled(boolean autoPollingEnabled) {
        this.autoPollingEnabled = autoPollingEnabled;
        if (this.autoPollingEnabled) {
            if (!activeSubscriber()) {
                this.fluxDisposable = this.fluxHandle.subscribe(pr -> this.pollResponse = pr);
            }
        } else {
            if (activeSubscriber()) {
                this.fluxDisposable.dispose();
            }
        }
    }

    /*
     * An operation will be considered complete if it is in one of the following state:
     * <ul>
     *     <li>SUCCESSFULLY_COMPLETED</li>
     *     <li>USER_CANCELLED</li>
     *     <li>FAILED</li>
     * </ul>
     * Also see {@link OperationStatus}
     * @return true if operation is done/complete.
     */
    private boolean hasCompleted() {
        return pollResponse != null && (pollResponse.getStatus() == OperationStatus.SUCCESSFULLY_COMPLETED
            || pollResponse.getStatus() == OperationStatus.FAILED
            || pollResponse.getStatus() == OperationStatus.USER_CANCELLED);
    }

    /*
     * Determine if this poller's internal subscriber exists and active.
     */
    private boolean activeSubscriber() {
        return (this.fluxDisposable != null && !this.fluxDisposable.isDisposed());
    }

    /**
     * Indicates if auto polling is enabled. Refer to the {@link Poller} class-level JavaDoc for more details on auto-polling.
     * @return A boolean value representing if auto-polling is enabled or not..
     */
    public boolean isAutoPollingEnabled() {
        return this.autoPollingEnabled;
    }

    /**
     * Current known status as a result of last poll event or last response from a manual polling.
     *
     * @return current status or {@code null} if no status is available.
     */
    public OperationStatus getStatus() {
        return this.pollResponse != null ? this.pollResponse.getStatus() : null;
    }
}<|MERGE_RESOLUTION|>--- conflicted
+++ resolved
@@ -168,8 +168,7 @@
      */
     public void cancelOperation() throws UnsupportedOperationException {
         if (this.cancelOperation == null) {
-            logger.logAndThrow(new UnsupportedOperationException("Cancel operation is not supported on this service/resource."));
-            return;
+            throw new UnsupportedOperationException("Cancel operation is not supported on this service/resource.");
         }
 
         // We can not cancel an operation if it was never started
@@ -246,19 +245,10 @@
      */
     public PollResponse<T> blockUntil(OperationStatus statusToBlockFor, Duration timeout) {
         if (statusToBlockFor == null) {
-<<<<<<< HEAD
-            logger.logAndThrow(new IllegalArgumentException("Null value for status is not allowed."));
-            return null;
-        }
-        if (timeout != null && timeout.toNanos() <= 0) {
-            logger.logAndThrow(new IllegalArgumentException("Negative or zero value for timeout is not allowed."));
-            return null;
-=======
             throw logger.logExceptionAsWarning(new IllegalArgumentException("Null value for status is not allowed."));
         }
         if (timeout != null && timeout.toNanos() <= 0) {
             throw logger.logExceptionAsWarning(new IllegalArgumentException("Negative or zero value for timeout is not allowed."));
->>>>>>> ec4ee0e5
         }
         if (!isAutoPollingEnabled()) {
             setAutoPollingEnabled(true);
