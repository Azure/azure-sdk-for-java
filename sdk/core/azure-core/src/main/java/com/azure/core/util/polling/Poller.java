// Copyright (c) Microsoft Corporation. All rights reserved.
// Licensed under the MIT License.

package com.azure.core.util.polling;

import com.azure.core.util.logging.ClientLogger;
import com.azure.core.util.polling.PollResponse.OperationStatus;
import reactor.core.Disposable;
import reactor.core.publisher.Flux;
import reactor.core.publisher.Mono;

import java.time.Duration;
import java.util.function.Consumer;
import java.util.function.Function;
<<<<<<< HEAD

/**
 * This class offers API that simplifies the task of executing long-running operations against Azure service.
 * The {@link Poller} consist of poll operation, cancel operation if supported by Azure service and polling interval.
 * <p>
 * It provides the following functionality:
=======
import java.util.function.Supplier;

/**
 * This class offers API that simplifies the task of executing long-running operations against an Azure service.
 * The {@link Poller} consists of a poll operation, a cancel operation, if it is supported by the Azure service, and a
 * polling interval.
>>>>>>> f9b68898
 *
 * <p>
 * It provides the following functionality:
 * <ul>
 *      <li>Querying the current state of long-running operations.</li>
 *      <li>Requesting an asynchronous notification for long-running operation's state.</li>
 *      <li>Cancelling the long-running operation if cancellation is supported by the service.</li>
 *      <li>Triggering a poll operation manually.</li>
 *      <li>Enable/Disable auto-polling.</li>
 * </ul>
 *
<<<<<<< HEAD
 * <p><strong>Auto Polling</strong></p>
 * Auto-polling is enabled by-default. It means that the {@link Poller} starts polling as soon as its instance is
 * created. The {@link Poller} will transparently call the poll operation every polling cycle and track the state of
 * the long-running operation. Azure services can return {@link PollResponse#getRetryAfter()} to override the
 * {@code Poller.pollInterval} defined in the {@link Poller}. The {@link Poller#getStatus()} represents the status
 * returned by the successful long-running operation at the time the last auto-polling or last manual polling, whichever
 * happened most recently.
 *
 * <p><strong>Disable Auto Polling</strong></p>
 * For those scenarios which require manual control of the polling cycle, disable auto-poling by calling
 * {@code setAutoPollingEnabled#false} and perform manual poll by invoking {@link Poller#poll()} function. It will call
 * poll operation once and update the {@link Poller} with the latest status.
 *
 * <p>When auto-polling is disabled, the {@link Poller} will not update its status or other information, unless
 * manual polling is triggered by calling {@link Poller#poll()} function.
 *
 * <p>The {@link Poller} will stop polling when the long-running operation is complete or it is disabled. The polling
 * is considered complete based on status defined in {@link OperationStatus}.
=======
 * <p><strong>Auto polling</strong></p>
 * Auto-polling is enabled by default. The {@link Poller} starts polling as soon as the instance is created. The
 * {@link Poller} will transparently call the poll operation every polling cycle and track the state of the
 * long-running operation. Azure services can return {@link PollResponse#getRetryAfter()} to override the
 * {@code Poller.pollInterval} defined in the {@link Poller}. {@link #getStatus()} represents the status returned by a
 * successful long-running operation at the time the last auto-polling or last manual polling, whichever happened most
 * recently.
 *
 * <p><strong>Disable auto polling</strong></p>
 * For those scenarios which require manual control of the polling cycle, disable auto-polling by calling
 * {@link #setAutoPollingEnabled(boolean) setAutoPollingEnabled(false)}. Then perform manual polling by invoking
 * {@link #poll()} function. It will call poll operation once and update {@link #getStatus()} with the latest status.
 *
 * <p>When auto-polling is disabled, the {@link Poller} will not update its status or any other information, unless
 * manual polling is triggered by calling {@link #poll()} function.
 *
 * <p>The {@link Poller} will stop polling when the long-running operation is complete or disabled. Polling is
 * considered complete based on status defined in {@link OperationStatus}.
>>>>>>> f9b68898
 *
 * <p><strong>Code samples</strong></p>
 *
 * <p><strong>Instantiating and subscribing to PollResponse</strong></p>
 * {@codesnippet com.azure.core.util.polling.poller.instantiationAndSubscribe}
 *
 * <p><strong>Wait for polling to complete</strong></p>
 * {@codesnippet com.azure.core.util.polling.poller.block}
 *
<<<<<<< HEAD
 * <p><strong>Disable auto polling and polling manually</strong></p>
=======
 * <p><strong>Disable auto polling and poll manually</strong></p>
>>>>>>> f9b68898
 * {@codesnippet com.azure.core.util.polling.poller.poll-manually}
 *
 * @param <T> Type of poll response value
 * @see PollResponse
 * @see OperationStatus
 */
public class Poller<T> {

    private final ClientLogger logger = new ClientLogger(Poller.class);
    /*
     * poll operation is a function that takes the previous PollResponse, and returns a new Mono of PollResponse to
     * represent the current state
     */
    private final Function<PollResponse<T>, Mono<PollResponse<T>>> pollOperation;

    /*
     * poll interval before next auto poll. This value will be used if the PollResponse does not include retryAfter
     * from the service.
     */
    private final Duration pollInterval;

    /*
     * This will save last poll response.
     */
    private PollResponse<T> pollResponse;

    /*
     * This will be called when cancel operation is triggered.
     */
    private final Consumer<Poller<T>> cancelOperation;

    /*
     * Indicate to poll automatically or not when poller is created.
     * default value is false;
     */
    private boolean autoPollingEnabled;

    /*
     * This handle to Flux allow us to perform polling operation in asynchronous manner.
     * This could be shared among many subscriber. One of the subscriber will be this poller itself.
     * Once subscribed, this Flux will continue to poll for status until poll operation is done/complete.
     */
    private final Flux<PollResponse<T>> fluxHandle;

    /*
     * Since constructor create a subscriber and start auto polling. This handle will be used to dispose the subscriber
     * when client disable auto polling.
     */
    private Disposable fluxDisposable;

    /**
<<<<<<< HEAD
     * Create a {@link Poller} instance with poll interval and poll operation. The polling starts immediately by
=======
     * Creates a {@link Poller} instance with poll interval and poll operation. The polling starts immediately by
>>>>>>> f9b68898
     * invoking {@code pollOperation}. The next poll cycle will be defined by {@code retryAfter} value in
     * {@link PollResponse}. In absence of {@code retryAfter}, the {@link Poller} will use {@code pollInterval}.
     *
     * <p><strong>Create poller object</strong></p>
     * {@codesnippet com.azure.core.util.polling.poller.initialize.interval.polloperation}
     *
<<<<<<< HEAD
     * @param pollInterval Not-null and greater than zero poll interval.
     * @param pollOperation The polling operation to be called by the {@link Poller} instance. This is a callback into
     *     the client library, which must never return {@code null}, and which must always have a non-null
     *     {@link OperationStatus}. {@link Mono} returned from poll operation should never return
     *     {@link Mono#error(Throwable)}.If any unexpected scenario happens in poll operation, it should be handled by
     *     client library and return a valid {@link PollResponse}. However if poll operation returns
     *     {@link Mono#error(Throwable)}, the {@link Poller} will disregard that and continue to poll.
=======
     * @param pollInterval Non null and greater than zero poll interval.
     * @param pollOperation The polling operation to be called by the {@link Poller} instance. This must never return
     *     {@code null} and always have a non-null {@link OperationStatus}. {@link Mono} returned from poll operation
     *     should never return {@link Mono#error(Throwable)}. If an unexpected scenario happens during the poll
     *     operation, it should be handled by the client library and return a valid {@link PollResponse}. However if
     *     the poll operation returns {@link Mono#error(Throwable)}, the {@link Poller} will disregard it and continue
     *     to poll.
>>>>>>> f9b68898
     * @throws IllegalArgumentException if {@code pollInterval} is less than or equal to zero and if
     *     {@code pollInterval} or {@code pollOperation} are {@code null}
     */
    public Poller(Duration pollInterval, Function<PollResponse<T>, Mono<PollResponse<T>>> pollOperation) {
<<<<<<< HEAD
        this(pollInterval, pollOperation, null);
    }

    /**
     * Create a {@link Poller} instance with poll interval, poll operation and cancel operation. The polling starts
     * immediately by invoking {@code pollOperation}. The next poll cycle will be defined by retryAfter value in
=======
        this(pollInterval, pollOperation, null, null);
    }

    /**
     * Creates a {@link Poller} instance with poll interval, poll operation, and optional cancel operation. Polling
     * starts immediately by invoking {@code pollOperation}. The next poll cycle will be defined by retryAfter value in
>>>>>>> f9b68898
     * {@link PollResponse}. In absence of {@link PollResponse#getRetryAfter()}, the {@link Poller} will use
     * {@code pollInterval}.
     *
     * @param pollInterval Not-null and greater than zero poll interval.
<<<<<<< HEAD
     * @param pollOperation The polling operation to be called by the {@link Poller} instance. This is a callback into
     *     the client library, which must never return {@code null}, and which must always have a non-null
     *     {@link OperationStatus}. {@link Mono} returned from poll operation should never return
     *     {@link Mono#error(Throwable)}.If any unexpected scenario happens in poll operation, it should handle it and
     *     return a valid {@link PollResponse}. However if poll operation returns {@link Mono#error(Throwable)}, the
     *     {@link Poller} will disregard that and continue to poll.
     * @param cancelOperation cancel operation if cancellation is supported by the service. It can be {@code null} which
     *     will indicate to the {@link Poller} that cancel operation is not supported by Azure service.
     * @throws IllegalArgumentException if {@code pollInterval} is less than or equal to zero and if
     *     {@code pollInterval} or {@code pollOperation} are {@code null}
     */
    public Poller(Duration pollInterval, Function<PollResponse<T>, Mono<PollResponse<T>>> pollOperation,
                  Consumer<Poller<T>> cancelOperation) {
=======
     * @param pollOperation The polling operation to be called by the {@link Poller} instance. This must never return
     *     {@code null} and always have a non-null {@link OperationStatus}. {@link Mono} returned from poll operation
     *     should never return {@link Mono#error(Throwable)}. If an unexpected scenario happens during the poll
     *     operation, it should be handled by the client library and return a valid {@link PollResponse}. However if
     *     the poll operation returns {@link Mono#error(Throwable)}, the {@link Poller} will disregard it and continue
     *     to poll.
     * @param activationOperation The activation operation to be called by the {@link Poller} instance before
     *     calling {@code pollOperation}. It can be {@code null} which will indicate to the {@link Poller} that
     *     {@code pollOperation} can be called straight away.
     * @param cancelOperation Cancel operation if cancellation is supported by the service. If it is {@code null}, then
     *     the cancel operation is not supported.
     * @throws IllegalArgumentException if {@code pollInterval} is less than or equal to zero and if
     *      {@code pollInterval} or {@code pollOperation} are {@code null}
     */
    public Poller(Duration pollInterval, Function<PollResponse<T>, Mono<PollResponse<T>>> pollOperation,
                  Supplier<Mono<T>> activationOperation, Consumer<Poller<T>> cancelOperation) {
>>>>>>> f9b68898
        if (pollInterval == null || pollInterval.toNanos() <= 0) {
            throw logger.logExceptionAsWarning(new IllegalArgumentException(
                "Null, negative or zero value for poll interval is not allowed."));
        }
        if (pollOperation == null) {
            throw logger.logExceptionAsWarning(new IllegalArgumentException(
                "Null value for poll operation is not allowed."));
        }

        this.pollInterval = pollInterval;
        this.pollOperation = pollOperation;
        this.pollResponse = new PollResponse<>(OperationStatus.NOT_STARTED, null);

        this.fluxHandle = asyncPollRequestWithDelay()
            .flux()
            .repeat()
            .takeUntil(pollResponse -> hasCompleted())
            .share()
            .delaySubscription(activationOperation != null ? activationOperation.get() : Mono.empty());

        // auto polling start here
        this.fluxDisposable = fluxHandle.subscribe();
        this.autoPollingEnabled = true;
        this.cancelOperation = cancelOperation;
<<<<<<< HEAD
=======
    }


    /**
     * Create a {@link Poller} instance with poll interval, poll operation and cancel operation. The polling starts
     * immediately by invoking {@code pollOperation}. The next poll cycle will be defined by retryAfter value
     * in {@link PollResponse}. In absence of {@link PollResponse#getRetryAfter()}, the {@link Poller}
     * will use {@code pollInterval}.
     *
     * @param pollInterval Not-null and greater than zero poll interval.
     * @param pollOperation The polling operation to be called by the {@link Poller} instance. This is a callback into
     *     the client library, which must never return {@code null}, and which must always have a non-null
     *     {@link OperationStatus}. {@link Mono} returned from poll operation should never return
     *     {@link Mono#error(Throwable)}.If any unexpected scenario happens in poll operation, it should be handled by
     *     client library and return a valid {@link PollResponse}. However if poll operation returns
     *     {@link Mono#error(Throwable)}, the {@link Poller} will disregard that and continue to poll.
     * @param cancelOperation cancel operation if cancellation is supported by the service. It can be {@code null}
     *      which will indicate to the {@link Poller} that cancel operation is not supported by Azure service.
     * @throws IllegalArgumentException if {@code pollInterval} is less than or equal to zero and if
     * {@code pollInterval} or {@code pollOperation} are {@code null}
     */
    public Poller(Duration pollInterval, Function<PollResponse<T>, Mono<PollResponse<T>>> pollOperation,
                  Consumer<Poller<T>> cancelOperation) {
        this(pollInterval, pollOperation, null, cancelOperation);
>>>>>>> f9b68898
    }

    /**
     * Attempts to cancel the long-running operation that this {@link Poller} represents. This is possible only if the
     * service supports it, otherwise an {@code UnsupportedOperationException} will be thrown.
     * <p>
     * It will call cancelOperation if status is {@link OperationStatus#IN_PROGRESS} otherwise it does nothing.
     *
     * @throws UnsupportedOperationException when the cancel operation is not supported by the Azure service.
     */
    public void cancelOperation() throws UnsupportedOperationException {
        if (this.cancelOperation == null) {
            throw logger.logExceptionAsError(new UnsupportedOperationException(
                "Cancel operation is not supported on this service/resource."));
        }

        // We can not cancel an operation if it was never started
        // It only make sense to call cancel operation if current status IN_PROGRESS.
        if (this.pollResponse != null && this.pollResponse.getStatus() != OperationStatus.IN_PROGRESS) {
            return;
        }

        //Time to call cancel
        this.cancelOperation.accept(this);
    }

    /**
     * This method returns a {@link Flux} that can be subscribed to, enabling a subscriber to receive notification of
     * every {@link PollResponse}, as it is received.
     *
     * @return A {@link Flux} that can be subscribed to receive poll responses as the long-running operation executes.
     */
    public Flux<PollResponse<T>> getObserver() {
        return this.fluxHandle;
    }

    /**
     * Enables user to take control of polling and trigger manual poll operation. It will call poll operation once.
     * This will not turn off auto polling.
     *
     * <p><strong>Manual polling</strong></p>
     * <p>
     * {@codesnippet com.azure.core.util.polling.poller.poll-indepth}
     *
<<<<<<< HEAD
     * @return a Mono of {@link PollResponse} This will call poll operation once. The {@link Mono} returned here could
     *     be subscribed for receiving {@link PollResponse} in async manner.
=======
     * @return A {@link Mono} that returns {@link PollResponse}. This will call poll operation once.
>>>>>>> f9b68898
     */
    public Mono<PollResponse<T>> poll() {
        return this.pollOperation.apply(this.pollResponse)
            .doOnEach(pollResponseSignal -> {
                if (pollResponseSignal.get() != null) {
                    this.pollResponse = pollResponseSignal.get();
                }
            });
    }

    /**
<<<<<<< HEAD
     * Blocks execution and wait for polling to complete. The polling is considered complete based on status defined in
     * {@link OperationStatus}.
     * <p>It will enable auto-polling if it was disable by user.
=======
     * Blocks execution and wait for polling to complete. The polling is considered complete based on the status defined
     * in {@link OperationStatus}.
>>>>>>> f9b68898
     *
     * <p>It will enable auto-polling if it was disabled by the user.
     *
     * @return A {@link PollResponse} when polling is complete.
     */
    public PollResponse<T> block() {
        if (!isAutoPollingEnabled()) {
            setAutoPollingEnabled(true);
        }
        return this.fluxHandle.blockLast();
    }

    /**
     * Blocks execution and wait for polling to complete. The polling is considered complete based on status defined
     * in {@link OperationStatus}.
     * <p>It will enable auto-polling if it was disable by user.
     *
     * @param timeout The duration for which execution is blocked and waits for polling to complete.
     * @return returns final {@link PollResponse} when polling is complete as defined in {@link OperationStatus}.
     */
    public PollResponse<T> block(Duration timeout) {
        if (!isAutoPollingEnabled()) {
            setAutoPollingEnabled(true);
        }
        return this.fluxHandle.blockLast(timeout);
    }

    /**
     * Blocks indefinitely until given {@link OperationStatus} is received.
     *
<<<<<<< HEAD
     * @param statusToBlockFor The desired {@link OperationStatus} to block for and it can be any valid
     *     {@link OperationStatus} value.
     * @return {@link PollResponse} for matching desired status.
=======
     * @param statusToBlockFor The desired {@link OperationStatus} to block for.
     * @return {@link PollResponse} whose {@link PollResponse#getStatus()} matches {@code statusToBlockFor}.
>>>>>>> f9b68898
     * @throws IllegalArgumentException If {@code statusToBlockFor} is {@code null}.
     */
    public PollResponse<T> blockUntil(OperationStatus statusToBlockFor) {
        return blockUntil(statusToBlockFor, null);
    }

    /**
<<<<<<< HEAD
     * Blocks until given {@link OperationStatus} is received or a timeout expires if provided. A {@code null}
     * {@code timeout} will cause to block indefinitely for desired status.
=======
     * Blocks until given {@code statusToBlockFor} is received or the {@code timeout} elapses. If a {@code null}
     * {@code timeout} is given, it will block indefinitely.
>>>>>>> f9b68898
     *
     * @param statusToBlockFor The desired {@link OperationStatus} to block for and it can be any valid
     *     {@link OperationStatus} value.
     * @param timeout The time after which it will stop blocking. A {@code null} value will cause to block
     *     indefinitely. Zero or negative are not valid values.
     * @return {@link PollResponse} for matching desired status to block for.
     * @throws IllegalArgumentException if {@code timeout} is zero or negative and if {@code statusToBlockFor} is
     *     {@code null}.
     */
    public PollResponse<T> blockUntil(OperationStatus statusToBlockFor, Duration timeout) {
        if (statusToBlockFor == null) {
            throw logger.logExceptionAsWarning(new IllegalArgumentException("Null value for status is not allowed."));
        }
        if (timeout != null && timeout.toNanos() <= 0) {
            throw logger.logExceptionAsWarning(new IllegalArgumentException(
                "Negative or zero value for timeout is not allowed."));
        }
        if (!isAutoPollingEnabled()) {
            setAutoPollingEnabled(true);
        }
        if (timeout != null) {
            return this.fluxHandle
                .filter(tPollResponse -> matchStatus(tPollResponse, statusToBlockFor)).blockFirst(timeout);
        } else {
            return this.fluxHandle
                .filter(tPollResponse -> matchStatus(tPollResponse, statusToBlockFor)).blockFirst();
        }
    }

    /*
     * Indicate that the {@link PollResponse} matches with the status to block for.
     * @param currentPollResponse The poll response which we have received from the flux.
     * @param statusToBlockFor The {@link OperationStatus} to block and it can be any valid {@link OperationStatus}
     * value.
     * @return True if the {@link PollResponse} return status matches the status to block for.
     */
    private boolean matchStatus(PollResponse<T> currentPollResponse, OperationStatus statusToBlockFor) {
        // perform validation
        if (currentPollResponse == null || statusToBlockFor == null) {
            return false;
        }
        if (statusToBlockFor == currentPollResponse.getStatus()) {
            return true;
        }
        return false;
    }

    /*
     * This function will apply delay and call poll operation function async.
     * We expect Mono from pollOperation should never return Mono.error(). If any unexpected
     * scenario happens in pollOperation, it should catch it and return a valid PollResponse.
     * This is because poller does not know what to do in case on Mono.error.
     * This function will return empty mono in case of Mono.error() returned by poll operation.
     *
     * @return mono of poll response
     */
    private Mono<PollResponse<T>> asyncPollRequestWithDelay() {
        return Mono.defer(() -> this.pollOperation.apply(this.pollResponse)
            .delaySubscription(getCurrentDelay())
            .onErrorResume(throwable -> {
                // We should never get here and since we want to continue polling
                //Log the error
                return Mono.empty();
            })
            .doOnEach(pollResponseSignal -> {
                if (pollResponseSignal.get() != null) {
                    this.pollResponse = pollResponseSignal.get();
                }
            }));
    }

    /*
     * We will use  {@link PollResponse#getRetryAfter} if it is greater than zero otherwise use poll interval.
     */
    private Duration getCurrentDelay() {
        return (this.pollResponse != null
            && this.pollResponse.getRetryAfter() != null
            && this.pollResponse.getRetryAfter().toNanos() > 0) ? this.pollResponse.getRetryAfter() : this.pollInterval;
    }

    /**
     * Controls whether auto-polling is enabled or disabled. Refer to the {@link Poller} class-level JavaDoc for more
     * details on auto-polling.
     *
     * <p><strong>Disable auto polling</strong></p>
     * {@codesnippet com.azure.core.util.polling.poller.disableautopolling}
     *
     * <p><strong>Enable auto polling</strong></p>
     * {@codesnippet com.azure.core.util.polling.poller.enableautopolling}
     *
     * @param autoPollingEnabled If true, auto-polling will occur transparently in the background, otherwise it
     *     requires manual polling by the user to get the latest state.
     */
    public final void setAutoPollingEnabled(boolean autoPollingEnabled) {
        this.autoPollingEnabled = autoPollingEnabled;
        if (this.autoPollingEnabled) {
            if (!activeSubscriber()) {
                this.fluxDisposable = this.fluxHandle.subscribe(pr -> this.pollResponse = pr);
            }
        } else {
            if (activeSubscriber()) {
                this.fluxDisposable.dispose();
            }
        }
    }

    /*
     * An operation will be considered complete if it is in one of the following state:
     * <ul>
     *     <li>SUCCESSFULLY_COMPLETED</li>
     *     <li>USER_CANCELLED</li>
     *     <li>FAILED</li>
     * </ul>
     * Also see {@link OperationStatus}
     * @return true if operation is done/complete.
     */
    private boolean hasCompleted() {
        return pollResponse != null && (pollResponse.getStatus() == OperationStatus.SUCCESSFULLY_COMPLETED
            || pollResponse.getStatus() == OperationStatus.FAILED
            || pollResponse.getStatus() == OperationStatus.USER_CANCELLED);
    }

    /*
     * Determine if this poller's internal subscriber exists and active.
     */
    private boolean activeSubscriber() {
        return (this.fluxDisposable != null && !this.fluxDisposable.isDisposed());
    }

    /**
     * Indicates if auto polling is enabled. Refer to the {@link Poller} class-level JavaDoc for more details on
     * auto-polling.
     *
<<<<<<< HEAD
     * @return A boolean value representing if auto-polling is enabled or not..
=======
     * @return {@code true} if auto-polling is enabled and {@code false} otherwise.
>>>>>>> f9b68898
     */
    public boolean isAutoPollingEnabled() {
        return this.autoPollingEnabled;
    }

    /**
     * Current known status as a result of last poll event or last response from a manual polling.
     *
     * @return Current status or {@code null} if no status is available.
     */
    public OperationStatus getStatus() {
        return this.pollResponse != null ? this.pollResponse.getStatus() : null;
    }
}<|MERGE_RESOLUTION|>--- conflicted
+++ resolved
@@ -12,21 +12,12 @@
 import java.time.Duration;
 import java.util.function.Consumer;
 import java.util.function.Function;
-<<<<<<< HEAD
-
-/**
- * This class offers API that simplifies the task of executing long-running operations against Azure service.
- * The {@link Poller} consist of poll operation, cancel operation if supported by Azure service and polling interval.
- * <p>
- * It provides the following functionality:
-=======
 import java.util.function.Supplier;
 
 /**
  * This class offers API that simplifies the task of executing long-running operations against an Azure service.
  * The {@link Poller} consists of a poll operation, a cancel operation, if it is supported by the Azure service, and a
  * polling interval.
->>>>>>> f9b68898
  *
  * <p>
  * It provides the following functionality:
@@ -38,26 +29,6 @@
  *      <li>Enable/Disable auto-polling.</li>
  * </ul>
  *
-<<<<<<< HEAD
- * <p><strong>Auto Polling</strong></p>
- * Auto-polling is enabled by-default. It means that the {@link Poller} starts polling as soon as its instance is
- * created. The {@link Poller} will transparently call the poll operation every polling cycle and track the state of
- * the long-running operation. Azure services can return {@link PollResponse#getRetryAfter()} to override the
- * {@code Poller.pollInterval} defined in the {@link Poller}. The {@link Poller#getStatus()} represents the status
- * returned by the successful long-running operation at the time the last auto-polling or last manual polling, whichever
- * happened most recently.
- *
- * <p><strong>Disable Auto Polling</strong></p>
- * For those scenarios which require manual control of the polling cycle, disable auto-poling by calling
- * {@code setAutoPollingEnabled#false} and perform manual poll by invoking {@link Poller#poll()} function. It will call
- * poll operation once and update the {@link Poller} with the latest status.
- *
- * <p>When auto-polling is disabled, the {@link Poller} will not update its status or other information, unless
- * manual polling is triggered by calling {@link Poller#poll()} function.
- *
- * <p>The {@link Poller} will stop polling when the long-running operation is complete or it is disabled. The polling
- * is considered complete based on status defined in {@link OperationStatus}.
-=======
  * <p><strong>Auto polling</strong></p>
  * Auto-polling is enabled by default. The {@link Poller} starts polling as soon as the instance is created. The
  * {@link Poller} will transparently call the poll operation every polling cycle and track the state of the
@@ -76,7 +47,6 @@
  *
  * <p>The {@link Poller} will stop polling when the long-running operation is complete or disabled. Polling is
  * considered complete based on status defined in {@link OperationStatus}.
->>>>>>> f9b68898
  *
  * <p><strong>Code samples</strong></p>
  *
@@ -86,11 +56,7 @@
  * <p><strong>Wait for polling to complete</strong></p>
  * {@codesnippet com.azure.core.util.polling.poller.block}
  *
-<<<<<<< HEAD
- * <p><strong>Disable auto polling and polling manually</strong></p>
-=======
  * <p><strong>Disable auto polling and poll manually</strong></p>
->>>>>>> f9b68898
  * {@codesnippet com.azure.core.util.polling.poller.poll-manually}
  *
  * @param <T> Type of poll response value
@@ -142,26 +108,13 @@
     private Disposable fluxDisposable;
 
     /**
-<<<<<<< HEAD
-     * Create a {@link Poller} instance with poll interval and poll operation. The polling starts immediately by
-=======
      * Creates a {@link Poller} instance with poll interval and poll operation. The polling starts immediately by
->>>>>>> f9b68898
      * invoking {@code pollOperation}. The next poll cycle will be defined by {@code retryAfter} value in
      * {@link PollResponse}. In absence of {@code retryAfter}, the {@link Poller} will use {@code pollInterval}.
      *
      * <p><strong>Create poller object</strong></p>
      * {@codesnippet com.azure.core.util.polling.poller.initialize.interval.polloperation}
      *
-<<<<<<< HEAD
-     * @param pollInterval Not-null and greater than zero poll interval.
-     * @param pollOperation The polling operation to be called by the {@link Poller} instance. This is a callback into
-     *     the client library, which must never return {@code null}, and which must always have a non-null
-     *     {@link OperationStatus}. {@link Mono} returned from poll operation should never return
-     *     {@link Mono#error(Throwable)}.If any unexpected scenario happens in poll operation, it should be handled by
-     *     client library and return a valid {@link PollResponse}. However if poll operation returns
-     *     {@link Mono#error(Throwable)}, the {@link Poller} will disregard that and continue to poll.
-=======
      * @param pollInterval Non null and greater than zero poll interval.
      * @param pollOperation The polling operation to be called by the {@link Poller} instance. This must never return
      *     {@code null} and always have a non-null {@link OperationStatus}. {@link Mono} returned from poll operation
@@ -169,45 +122,20 @@
      *     operation, it should be handled by the client library and return a valid {@link PollResponse}. However if
      *     the poll operation returns {@link Mono#error(Throwable)}, the {@link Poller} will disregard it and continue
      *     to poll.
->>>>>>> f9b68898
      * @throws IllegalArgumentException if {@code pollInterval} is less than or equal to zero and if
      *     {@code pollInterval} or {@code pollOperation} are {@code null}
      */
     public Poller(Duration pollInterval, Function<PollResponse<T>, Mono<PollResponse<T>>> pollOperation) {
-<<<<<<< HEAD
-        this(pollInterval, pollOperation, null);
-    }
-
-    /**
-     * Create a {@link Poller} instance with poll interval, poll operation and cancel operation. The polling starts
-     * immediately by invoking {@code pollOperation}. The next poll cycle will be defined by retryAfter value in
-=======
         this(pollInterval, pollOperation, null, null);
     }
 
     /**
      * Creates a {@link Poller} instance with poll interval, poll operation, and optional cancel operation. Polling
      * starts immediately by invoking {@code pollOperation}. The next poll cycle will be defined by retryAfter value in
->>>>>>> f9b68898
      * {@link PollResponse}. In absence of {@link PollResponse#getRetryAfter()}, the {@link Poller} will use
      * {@code pollInterval}.
      *
      * @param pollInterval Not-null and greater than zero poll interval.
-<<<<<<< HEAD
-     * @param pollOperation The polling operation to be called by the {@link Poller} instance. This is a callback into
-     *     the client library, which must never return {@code null}, and which must always have a non-null
-     *     {@link OperationStatus}. {@link Mono} returned from poll operation should never return
-     *     {@link Mono#error(Throwable)}.If any unexpected scenario happens in poll operation, it should handle it and
-     *     return a valid {@link PollResponse}. However if poll operation returns {@link Mono#error(Throwable)}, the
-     *     {@link Poller} will disregard that and continue to poll.
-     * @param cancelOperation cancel operation if cancellation is supported by the service. It can be {@code null} which
-     *     will indicate to the {@link Poller} that cancel operation is not supported by Azure service.
-     * @throws IllegalArgumentException if {@code pollInterval} is less than or equal to zero and if
-     *     {@code pollInterval} or {@code pollOperation} are {@code null}
-     */
-    public Poller(Duration pollInterval, Function<PollResponse<T>, Mono<PollResponse<T>>> pollOperation,
-                  Consumer<Poller<T>> cancelOperation) {
-=======
      * @param pollOperation The polling operation to be called by the {@link Poller} instance. This must never return
      *     {@code null} and always have a non-null {@link OperationStatus}. {@link Mono} returned from poll operation
      *     should never return {@link Mono#error(Throwable)}. If an unexpected scenario happens during the poll
@@ -224,7 +152,6 @@
      */
     public Poller(Duration pollInterval, Function<PollResponse<T>, Mono<PollResponse<T>>> pollOperation,
                   Supplier<Mono<T>> activationOperation, Consumer<Poller<T>> cancelOperation) {
->>>>>>> f9b68898
         if (pollInterval == null || pollInterval.toNanos() <= 0) {
             throw logger.logExceptionAsWarning(new IllegalArgumentException(
                 "Null, negative or zero value for poll interval is not allowed."));
@@ -249,8 +176,6 @@
         this.fluxDisposable = fluxHandle.subscribe();
         this.autoPollingEnabled = true;
         this.cancelOperation = cancelOperation;
-<<<<<<< HEAD
-=======
     }
 
 
@@ -275,7 +200,6 @@
     public Poller(Duration pollInterval, Function<PollResponse<T>, Mono<PollResponse<T>>> pollOperation,
                   Consumer<Poller<T>> cancelOperation) {
         this(pollInterval, pollOperation, null, cancelOperation);
->>>>>>> f9b68898
     }
 
     /**
@@ -320,12 +244,7 @@
      * <p>
      * {@codesnippet com.azure.core.util.polling.poller.poll-indepth}
      *
-<<<<<<< HEAD
-     * @return a Mono of {@link PollResponse} This will call poll operation once. The {@link Mono} returned here could
-     *     be subscribed for receiving {@link PollResponse} in async manner.
-=======
      * @return A {@link Mono} that returns {@link PollResponse}. This will call poll operation once.
->>>>>>> f9b68898
      */
     public Mono<PollResponse<T>> poll() {
         return this.pollOperation.apply(this.pollResponse)
@@ -337,14 +256,8 @@
     }
 
     /**
-<<<<<<< HEAD
-     * Blocks execution and wait for polling to complete. The polling is considered complete based on status defined in
-     * {@link OperationStatus}.
-     * <p>It will enable auto-polling if it was disable by user.
-=======
      * Blocks execution and wait for polling to complete. The polling is considered complete based on the status defined
      * in {@link OperationStatus}.
->>>>>>> f9b68898
      *
      * <p>It will enable auto-polling if it was disabled by the user.
      *
@@ -375,14 +288,8 @@
     /**
      * Blocks indefinitely until given {@link OperationStatus} is received.
      *
-<<<<<<< HEAD
-     * @param statusToBlockFor The desired {@link OperationStatus} to block for and it can be any valid
-     *     {@link OperationStatus} value.
-     * @return {@link PollResponse} for matching desired status.
-=======
      * @param statusToBlockFor The desired {@link OperationStatus} to block for.
      * @return {@link PollResponse} whose {@link PollResponse#getStatus()} matches {@code statusToBlockFor}.
->>>>>>> f9b68898
      * @throws IllegalArgumentException If {@code statusToBlockFor} is {@code null}.
      */
     public PollResponse<T> blockUntil(OperationStatus statusToBlockFor) {
@@ -390,13 +297,8 @@
     }
 
     /**
-<<<<<<< HEAD
-     * Blocks until given {@link OperationStatus} is received or a timeout expires if provided. A {@code null}
-     * {@code timeout} will cause to block indefinitely for desired status.
-=======
      * Blocks until given {@code statusToBlockFor} is received or the {@code timeout} elapses. If a {@code null}
      * {@code timeout} is given, it will block indefinitely.
->>>>>>> f9b68898
      *
      * @param statusToBlockFor The desired {@link OperationStatus} to block for and it can be any valid
      *     {@link OperationStatus} value.
@@ -530,11 +432,7 @@
      * Indicates if auto polling is enabled. Refer to the {@link Poller} class-level JavaDoc for more details on
      * auto-polling.
      *
-<<<<<<< HEAD
-     * @return A boolean value representing if auto-polling is enabled or not..
-=======
      * @return {@code true} if auto-polling is enabled and {@code false} otherwise.
->>>>>>> f9b68898
      */
     public boolean isAutoPollingEnabled() {
         return this.autoPollingEnabled;
