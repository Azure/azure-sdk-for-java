// Copyright (c) Microsoft Corporation. All rights reserved.
// Licensed under the MIT License.

package com.azure.core.util.polling;

import com.azure.core.util.logging.ClientLogger;
import com.azure.core.util.polling.PollResponse.OperationStatus;
import reactor.core.Disposable;
import reactor.core.publisher.Flux;
import reactor.core.publisher.Mono;

import java.time.Duration;
import java.util.function.Consumer;
import java.util.function.Function;
import java.util.function.Supplier;

/**
 * This class offers API that simplifies the task of executing long-running operations against Azure service.
 * The {@link Poller} consist of poll operation, cancel operation if supported by Azure service and polling interval.
 * <p>
 * It provides the following functionality:
 *
 * <ul>
 *      <li>Querying the current state of long-running operations.</li>
 *      <li>Requesting an asynchronous notification for long-running operation's state.</li>
 *      <li>Cancelling the long-running operation if cancellation is supported by the service.</li>
 *      <li>Triggering a poll operation manually.</li>
 *      <li>Enable/Disable auto-polling.</li>
 * </ul>
 *
 * <p><strong>Auto Polling</strong></p>
 * Auto-polling is enabled by-default. It means that the {@link Poller} starts polling as soon as its instance is
 * created. The {@link Poller} will transparently call the poll operation every polling cycle and track the state of
 * the long-running operation. Azure services can return {@link PollResponse#getRetryAfter()} to override the
 * {@code Poller.pollInterval} defined in the {@link Poller}. The {@link Poller#getStatus()} represents the status
 * returned by the successful long-running operation at the time the last auto-polling or last manual polling, whichever
 * happened most recently.
 *
 * <p><strong>Disable Auto Polling</strong></p>
 * For those scenarios which require manual control of the polling cycle, disable auto-poling by calling
 * {@code setAutoPollingEnabled#false} and perform manual poll by invoking {@link Poller#poll()} function. It will call
 * poll operation once and update the {@link Poller} with the latest status.
 *
 * <p>When auto-polling is disabled, the {@link Poller} will not update its status or other information, unless
 * manual polling is triggered by calling {@link Poller#poll()} function.
 *
 * <p>The {@link Poller} will stop polling when the long-running operation is complete or it is disabled. The polling
 * is considered complete based on status defined in {@link OperationStatus}.
 *
 * <p><strong>Code Samples</strong></p>
 *
 * <p><strong>Instantiating and Subscribing to Poll Response</strong></p>
 * {@codesnippet com.azure.core.util.polling.poller.instantiationAndSubscribe}
 *
 * <p><strong>Wait/Block for Polling to complete</strong></p>
 * {@codesnippet com.azure.core.util.polling.poller.block}
 *
 * <p><strong>Disable auto polling and polling manually</strong></p>
 * {@codesnippet com.azure.core.util.polling.poller.poll-manually}
 *
 * @param <T> Type of poll response value
 * @see PollResponse
 * @see OperationStatus
 */
public class Poller<T> {

    private final ClientLogger logger = new ClientLogger(Poller.class);
    /*
     * poll operation is a function that takes the previous PollResponse, and returns a new Mono of PollResponse to
     * represent the current state
     */
    private final Function<PollResponse<T>, Mono<PollResponse<T>>> pollOperation;

    /*
     * poll interval before next auto poll. This value will be used if the PollResponse does not include retryAfter
     * from the service.
     */
    private final Duration pollInterval;

    /*
     * This will save last poll response.
     */
    private PollResponse<T> pollResponse;

    /*
     * This will be called when cancel operation is triggered.
     */
    private final Consumer<Poller<T>> cancelOperation;

    /*
     * Indicate to poll automatically or not when poller is created.
     * default value is false;
     */
    private boolean autoPollingEnabled;

    /*
     * This handle to Flux allow us to perform polling operation in asynchronous manner.
     * This could be shared among many subscriber. One of the subscriber will be this poller itself.
     * Once subscribed, this Flux will continue to poll for status until poll operation is done/complete.
     */
    private final Flux<PollResponse<T>> fluxHandle;

    /*
     * Since constructor create a subscriber and start auto polling. This handle will be used to dispose the subscriber
     * when client disable auto polling.
     */
    private Disposable fluxDisposable;

    /**
     * Create a {@link Poller} instance with poll interval and poll operation. The polling starts immediately by
     * invoking {@code pollOperation}. The next poll cycle will be defined by {@code retryAfter} value in
     * {@link PollResponse}. In absence of {@code retryAfter}, the {@link Poller} will use {@code pollInterval}.
     *
     * <p><strong>Code Sample - Create poller object</strong></p>
     * {@codesnippet com.azure.core.util.polling.poller.initialize.interval.polloperation}
     *
     * @param pollInterval Not-null and greater than zero poll interval.
     * @param pollOperation The polling operation to be called by the {@link Poller} instance. This is a callback into
     *     the client library, which must never return {@code null}, and which must always have a non-null
     *     {@link OperationStatus}. {@link Mono} returned from poll operation should never return
     *     {@link Mono#error(Throwable)}.If any unexpected scenario happens in poll operation, it should be handled by
     *     client library and return a valid {@link PollResponse}. However if poll operation returns
     *     {@link Mono#error(Throwable)}, the {@link Poller} will disregard that and continue to poll.
     * @throws IllegalArgumentException if {@code pollInterval} is less than or equal to zero and if
     *     {@code pollInterval} or {@code pollOperation} are {@code null}
     */
    public Poller(Duration pollInterval, Function<PollResponse<T>, Mono<PollResponse<T>>> pollOperation) {
        this(pollInterval, pollOperation, null, null);
    }

    /**
     * Create a {@link Poller} instance with poll interval, poll operation and cancel operation. The polling starts
     * immediately by invoking {@code pollOperation}. The next poll cycle will be defined by retryAfter value in
     * {@link PollResponse}. In absence of {@link PollResponse#getRetryAfter()}, the {@link Poller} will use
     * {@code pollInterval}.
     *
     * @param pollInterval Not-null and greater than zero poll interval.
<<<<<<< HEAD
     * @param pollOperation The polling operation to be called by the {@link Poller} instance. This is a callback into the client library,
     * which must never return {@code null}, and which must always have a non-null {@link OperationStatus}.
     *{@link Mono} returned from poll operation should never return {@link Mono#error(Throwable)}.If any unexpected scenario happens in poll operation,
     * it should handle it and return a valid {@link PollResponse}. However if poll operation returns {@link Mono#error(Throwable)},
     * the {@link Poller} will disregard that and continue to poll.
     * @param activationOperation The activation operation to be called by the {@link Poller} instance before calling {@code pollOperation}. It can
     * be {@code null} which will indicate to the {@link Poller} that {@code pollOperation} can be called straight away.
     * @param cancelOperation cancel operation if cancellation is supported by the service. It can be {@code null} which will indicate to the {@link Poller}
     * that cancel operation is not supported by Azure service.
     * @throws IllegalArgumentException if {@code pollInterval} is less than or equal to zero and if {@code pollInterval} or {@code pollOperation} are {@code null}
     */
    public Poller(Duration pollInterval, Function<PollResponse<T>, Mono<PollResponse<T>>> pollOperation, Supplier<Mono<T>> activationOperation, Consumer<Poller<T>> cancelOperation) {
=======
     * @param pollOperation The polling operation to be called by the {@link Poller} instance. This is a callback into
     *     the client library, which must never return {@code null}, and which must always have a non-null
     *     {@link OperationStatus}. {@link Mono} returned from poll operation should never return
     *     {@link Mono#error(Throwable)}.If any unexpected scenario happens in poll operation, it should handle it and
     *     return a valid {@link PollResponse}. However if poll operation returns {@link Mono#error(Throwable)}, the
     *     {@link Poller} will disregard that and continue to poll.
     * @param cancelOperation cancel operation if cancellation is supported by the service. It can be {@code null} which
     *     will indicate to the {@link Poller} that cancel operation is not supported by Azure service.
     * @throws IllegalArgumentException if {@code pollInterval} is less than or equal to zero and if
     *     {@code pollInterval} or {@code pollOperation} are {@code null}
     */
    public Poller(Duration pollInterval, Function<PollResponse<T>, Mono<PollResponse<T>>> pollOperation,
                  Consumer<Poller<T>> cancelOperation) {
>>>>>>> 27ebd1fe
        if (pollInterval == null || pollInterval.toNanos() <= 0) {
            throw logger.logExceptionAsWarning(new IllegalArgumentException(
                "Null, negative or zero value for poll interval is not allowed."));
        }
        if (pollOperation == null) {
            throw logger.logExceptionAsWarning(new IllegalArgumentException(
                "Null value for poll operation is not allowed."));
        }

        this.pollInterval = pollInterval;
        this.pollOperation = pollOperation;
        this.pollResponse = new PollResponse<>(OperationStatus.NOT_STARTED, null);

        this.fluxHandle = asyncPollRequestWithDelay()
            .flux()
            .repeat()
            .takeUntil(pollResponse -> hasCompleted())
            .share()
            .delaySubscription(activationOperation != null ? activationOperation.get() : Mono.empty());

        // auto polling start here
        this.fluxDisposable = fluxHandle.subscribe();
        this.autoPollingEnabled = true;
        this.cancelOperation = cancelOperation;
    }


    /**
     * Create a {@link Poller} instance with poll interval, poll operation and cancel operation. The polling starts immediately by invoking {@code pollOperation}.
     * The next poll cycle will be defined by retryAfter value in {@link PollResponse}.
     * In absence of {@link PollResponse#getRetryAfter()}, the {@link Poller} will use {@code pollInterval}.
     *
     * @param pollInterval Not-null and greater than zero poll interval.
     * @param pollOperation The polling operation to be called by the {@link Poller} instance. This is a callback into the client library,
     * which must never return {@code null}, and which must always have a non-null {@link OperationStatus}.
     *{@link Mono} returned from poll operation should never return {@link Mono#error(Throwable)}.If any unexpected scenario happens in poll operation,
     * it should handle it and return a valid {@link PollResponse}. However if poll operation returns {@link Mono#error(Throwable)},
     * the {@link Poller} will disregard that and continue to poll.
     * @param cancelOperation cancel operation if cancellation is supported by the service. It can be {@code null} which will indicate to the {@link Poller}
     * that cancel operation is not supported by Azure service.
     * @throws IllegalArgumentException if {@code pollInterval} is less than or equal to zero and if {@code pollInterval} or {@code pollOperation} are {@code null}
     */
    public Poller(Duration pollInterval, Function<PollResponse<T>, Mono<PollResponse<T>>> pollOperation, Consumer<Poller<T>> cancelOperation) {
        this(pollInterval, pollOperation, null, cancelOperation);
    }

    /**
     * Attempts to cancel the long-running operation that this {@link Poller} represents. This is possible only if the
     * service supports it, otherwise an {@code UnsupportedOperationException} will be thrown.
     * <p>
     * It will call cancelOperation if status is {@link OperationStatus#IN_PROGRESS} otherwise it does nothing.
     *
     * @throws UnsupportedOperationException when cancel operation is not provided.
     */
    public void cancelOperation() throws UnsupportedOperationException {
        if (this.cancelOperation == null) {
            throw logger.logExceptionAsError(new UnsupportedOperationException(
                "Cancel operation is not supported on this service/resource."));
        }

        // We can not cancel an operation if it was never started
        // It only make sense to call cancel operation if current status IN_PROGRESS.
        if (this.pollResponse != null && this.pollResponse.getStatus() != OperationStatus.IN_PROGRESS) {
            return;
        }

        //Time to call cancel
        this.cancelOperation.accept(this);
    }

    /**
     * This method returns a {@link Flux} that can be subscribed to, enabling a subscriber to receive notification of
     * every {@link PollResponse}, as it is received.
     *
     * @return A {@link Flux} that can be subscribed to receive poll responses as the long-running operation executes.
     */
    public Flux<PollResponse<T>> getObserver() {
        return this.fluxHandle;
    }

    /**
     * Enable user to take control of polling and trigger manual poll operation. It will call poll operation once.
     * This will not turn off auto polling.
     *
     * <p><strong>Code Samples</strong></p>
     *
     * <p><strong>Manual Polling</strong></p>
     * <p>
     * {@codesnippet com.azure.core.util.polling.poller.poll-indepth}
     *
     * @return a Mono of {@link PollResponse} This will call poll operation once. The {@link Mono} returned here could
     *     be subscribed for receiving {@link PollResponse} in async manner.
     */
    public Mono<PollResponse<T>> poll() {
        return this.pollOperation.apply(this.pollResponse)
            .doOnEach(pollResponseSignal -> {
                if (pollResponseSignal.get() != null) {
                    this.pollResponse = pollResponseSignal.get();
                }
            });
    }

    /**
     * Blocks execution and wait for polling to complete. The polling is considered complete based on status defined in
     * {@link OperationStatus}.
     * <p>It will enable auto-polling if it was disable by user.
     *
     * @return returns final {@link PollResponse} when polling is complete as defined in {@link OperationStatus}.
     */
    public PollResponse<T> block() {
        if (!isAutoPollingEnabled()) {
            setAutoPollingEnabled(true);
        }
        return this.fluxHandle.blockLast();
    }

    /**
     * Blocks execution and wait for polling to complete. The polling is considered complete based on status defined in {@link OperationStatus}.
     * <p>It will enable auto-polling if it was disable by user.
     *
     * @param timeout The duration for which execution is blocked and waits for polling to complete.
     * @return returns final {@link PollResponse} when polling is complete as defined in {@link OperationStatus}.
     */
    public PollResponse<T> block(Duration timeout) {
        if (!isAutoPollingEnabled()) {
            setAutoPollingEnabled(true);
        }
        return this.fluxHandle.blockLast(timeout);
    }

    /**
     * Blocks indefinitely until given {@link OperationStatus} is received.
     *
     * @param statusToBlockFor The desired {@link OperationStatus} to block for and it can be any valid
     *     {@link OperationStatus} value.
     * @return {@link PollResponse} for matching desired status.
     * @throws IllegalArgumentException If {@code statusToBlockFor} is {@code null}.
     */
    public PollResponse<T> blockUntil(OperationStatus statusToBlockFor) {
        return blockUntil(statusToBlockFor, null);
    }

    /**
     * Blocks until given {@link OperationStatus} is received or a timeout expires if provided. A {@code null}
     * {@code timeout} will cause to block indefinitely for desired status.
     *
     * @param statusToBlockFor The desired {@link OperationStatus} to block for and it can be any valid
     *     {@link OperationStatus} value.
     * @param timeout The time after which it will stop blocking. A {@code null} value will cause to block
     *     indefinitely. Zero or negative are not valid values.
     * @return {@link PollResponse} for matching desired status to block for.
     * @throws IllegalArgumentException if {@code timeout} is zero or negative and if {@code statusToBlockFor} is
     *     {@code null}.
     */
    public PollResponse<T> blockUntil(OperationStatus statusToBlockFor, Duration timeout) {
        if (statusToBlockFor == null) {
            throw logger.logExceptionAsWarning(new IllegalArgumentException("Null value for status is not allowed."));
        }
        if (timeout != null && timeout.toNanos() <= 0) {
            throw logger.logExceptionAsWarning(new IllegalArgumentException(
                "Negative or zero value for timeout is not allowed."));
        }
        if (!isAutoPollingEnabled()) {
            setAutoPollingEnabled(true);
        }
        if (timeout != null) {
            return this.fluxHandle
                .filter(tPollResponse -> matchStatus(tPollResponse, statusToBlockFor)).blockFirst(timeout);
        } else {
            return this.fluxHandle
                .filter(tPollResponse -> matchStatus(tPollResponse, statusToBlockFor)).blockFirst();
        }
    }

    /*
     * Indicate that the {@link PollResponse} matches with the status to block for.
     * @param currentPollResponse The poll response which we have received from the flux.
     * @param statusToBlockFor The {@link OperationStatus} to block and it can be any valid {@link OperationStatus}
     * value.
     * @return True if the {@link PollResponse} return status matches the status to block for.
     */
    private boolean matchStatus(PollResponse<T> currentPollResponse, OperationStatus statusToBlockFor) {
        // perform validation
        if (currentPollResponse == null || statusToBlockFor == null) {
            return false;
        }
        if (statusToBlockFor == currentPollResponse.getStatus()) {
            return true;
        }
        return false;
    }

    /*
     * This function will apply delay and call poll operation function async.
     * We expect Mono from pollOperation should never return Mono.error(). If any unexpected
     * scenario happens in pollOperation, it should catch it and return a valid PollResponse.
     * This is because poller does not know what to do in case on Mono.error.
     * This function will return empty mono in case of Mono.error() returned by poll operation.
     *
     * @return mono of poll response
     */
    private Mono<PollResponse<T>> asyncPollRequestWithDelay() {
        return Mono.defer(() -> this.pollOperation.apply(this.pollResponse)
            .delaySubscription(getCurrentDelay())
            .onErrorResume(throwable -> {
                // We should never get here and since we want to continue polling
                //Log the error
                return Mono.empty();
            })
            .doOnEach(pollResponseSignal -> {
                if (pollResponseSignal.get() != null) {
                    this.pollResponse = pollResponseSignal.get();
                }
            }));
    }

    /*
     * We will use  {@link PollResponse#getRetryAfter} if it is greater than zero otherwise use poll interval.
     */
    private Duration getCurrentDelay() {
        return (this.pollResponse != null
            && this.pollResponse.getRetryAfter() != null
            && this.pollResponse.getRetryAfter().toNanos() > 0) ? this.pollResponse.getRetryAfter() : this.pollInterval;
    }

    /**
     * Controls whether auto-polling is enabled or disabled. Refer to the {@link Poller} class-level JavaDoc for more
     * details on auto-polling.
     *
     * <p><strong>Disable auto polling</strong></p>
     * {@codesnippet com.azure.core.util.polling.poller.disableautopolling}
     *
     * <p><strong>Enable auto polling</strong></p>
     * {@codesnippet com.azure.core.util.polling.poller.enableautopolling}
     *
     * @param autoPollingEnabled If true, auto-polling will occur transparently in the background, otherwise it
     *     requires manual polling by the user to get the latest state.
     */
    public final void setAutoPollingEnabled(boolean autoPollingEnabled) {
        this.autoPollingEnabled = autoPollingEnabled;
        if (this.autoPollingEnabled) {
            if (!activeSubscriber()) {
                this.fluxDisposable = this.fluxHandle.subscribe(pr -> this.pollResponse = pr);
            }
        } else {
            if (activeSubscriber()) {
                this.fluxDisposable.dispose();
            }
        }
    }

    /*
     * An operation will be considered complete if it is in one of the following state:
     * <ul>
     *     <li>SUCCESSFULLY_COMPLETED</li>
     *     <li>USER_CANCELLED</li>
     *     <li>FAILED</li>
     * </ul>
     * Also see {@link OperationStatus}
     * @return true if operation is done/complete.
     */
    private boolean hasCompleted() {
        return pollResponse != null && (pollResponse.getStatus() == OperationStatus.SUCCESSFULLY_COMPLETED
            || pollResponse.getStatus() == OperationStatus.FAILED
            || pollResponse.getStatus() == OperationStatus.USER_CANCELLED);
    }

    /*
     * Determine if this poller's internal subscriber exists and active.
     */
    private boolean activeSubscriber() {
        return (this.fluxDisposable != null && !this.fluxDisposable.isDisposed());
    }

    /**
     * Indicates if auto polling is enabled. Refer to the {@link Poller} class-level JavaDoc for more details on
     * auto-polling.
     *
     * @return A boolean value representing if auto-polling is enabled or not..
     */
    public boolean isAutoPollingEnabled() {
        return this.autoPollingEnabled;
    }

    /**
     * Current known status as a result of last poll event or last response from a manual polling.
     *
     * @return current status or {@code null} if no status is available.
     */
    public OperationStatus getStatus() {
        return this.pollResponse != null ? this.pollResponse.getStatus() : null;
    }
}<|MERGE_RESOLUTION|>--- conflicted
+++ resolved
@@ -135,7 +135,6 @@
      * {@code pollInterval}.
      *
      * @param pollInterval Not-null and greater than zero poll interval.
-<<<<<<< HEAD
      * @param pollOperation The polling operation to be called by the {@link Poller} instance. This is a callback into the client library,
      * which must never return {@code null}, and which must always have a non-null {@link OperationStatus}.
      *{@link Mono} returned from poll operation should never return {@link Mono#error(Throwable)}.If any unexpected scenario happens in poll operation,
@@ -148,21 +147,6 @@
      * @throws IllegalArgumentException if {@code pollInterval} is less than or equal to zero and if {@code pollInterval} or {@code pollOperation} are {@code null}
      */
     public Poller(Duration pollInterval, Function<PollResponse<T>, Mono<PollResponse<T>>> pollOperation, Supplier<Mono<T>> activationOperation, Consumer<Poller<T>> cancelOperation) {
-=======
-     * @param pollOperation The polling operation to be called by the {@link Poller} instance. This is a callback into
-     *     the client library, which must never return {@code null}, and which must always have a non-null
-     *     {@link OperationStatus}. {@link Mono} returned from poll operation should never return
-     *     {@link Mono#error(Throwable)}.If any unexpected scenario happens in poll operation, it should handle it and
-     *     return a valid {@link PollResponse}. However if poll operation returns {@link Mono#error(Throwable)}, the
-     *     {@link Poller} will disregard that and continue to poll.
-     * @param cancelOperation cancel operation if cancellation is supported by the service. It can be {@code null} which
-     *     will indicate to the {@link Poller} that cancel operation is not supported by Azure service.
-     * @throws IllegalArgumentException if {@code pollInterval} is less than or equal to zero and if
-     *     {@code pollInterval} or {@code pollOperation} are {@code null}
-     */
-    public Poller(Duration pollInterval, Function<PollResponse<T>, Mono<PollResponse<T>>> pollOperation,
-                  Consumer<Poller<T>> cancelOperation) {
->>>>>>> 27ebd1fe
         if (pollInterval == null || pollInterval.toNanos() <= 0) {
             throw logger.logExceptionAsWarning(new IllegalArgumentException(
                 "Null, negative or zero value for poll interval is not allowed."));
