// Copyright (c) Microsoft Corporation. All rights reserved.
// Licensed under the MIT License.

package com.azure.core.implementation.http;

import com.azure.core.http.HttpHeaders;
import com.azure.core.http.HttpRequest;
import com.azure.core.http.rest.Page;
import com.azure.core.http.rest.PagedResponse;

import java.util.List;

/**
 * Represents an HTTP response that contains a list of items deserialized into a {@link Page}.
 *
 * @param <H> The HTTP response headers
 * @param <T> The type of items contained in the {@link Page}
 * @see com.azure.core.http.rest.PagedResponse
 */
public class PagedResponseBase<H, T> implements PagedResponse<T> {
    private final HttpRequest request;
    private final int statusCode;
    private final H deserializedHeaders;
    private final HttpHeaders headers;
    private final List<T> items;
    private final String nextLink;

    public PagedResponseBase(HttpRequest request, int statusCode, HttpHeaders headers, Page<T> page,
                             H deserializedHeaders) {
<<<<<<< HEAD
        this(request, statusCode, headers, page.items(), page.nextLink(), deserializedHeaders);
=======
        this(request, statusCode, headers, page.getItems(), page.getNextLink(), deserializedHeaders);
>>>>>>> f9b68898
    }

    public PagedResponseBase(HttpRequest request, int statusCode, HttpHeaders headers, List<T> items, String nextLink,
                             H deserializedHeaders) {
        this.request = request;
        this.statusCode = statusCode;
        this.headers = headers;
        this.items = items;
        this.nextLink = nextLink;
        this.deserializedHeaders = deserializedHeaders;
    }

    /**
     * {@inheritDoc}
     */
    @Override
    public List<T> getItems() {
        return items;
    }

    /**
     * {@inheritDoc}
     */
    @Override
    public String getNextLink() {
        return nextLink;
    }

    /**
     * {@inheritDoc}
     */
    @Override
    public int getStatusCode() {
        return statusCode;
    }

    /**
     * {@inheritDoc}
     */
    @Override
    public HttpHeaders getHeaders() {
        return headers;
    }

    /**
     * @return the request which resulted in this PagedRequestResponse.
     */
    @Override
    public HttpRequest getRequest() {
        return request;
    }

    /**
     * Get the headers from the HTTP response, transformed into the header type H.
     *
     * @return an instance of header type H, containing the HTTP response headers.
     */
    public H getDeserializedHeaders() {
        return deserializedHeaders;
    }

    /**
     * {@inheritDoc}
     */
    @Override
    public void close() {
    }
}<|MERGE_RESOLUTION|>--- conflicted
+++ resolved
@@ -27,11 +27,7 @@
 
     public PagedResponseBase(HttpRequest request, int statusCode, HttpHeaders headers, Page<T> page,
                              H deserializedHeaders) {
-<<<<<<< HEAD
-        this(request, statusCode, headers, page.items(), page.nextLink(), deserializedHeaders);
-=======
         this(request, statusCode, headers, page.getItems(), page.getNextLink(), deserializedHeaders);
->>>>>>> f9b68898
     }
 
     public PagedResponseBase(HttpRequest request, int statusCode, HttpHeaders headers, List<T> items, String nextLink,
