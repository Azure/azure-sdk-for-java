// Copyright (c) Microsoft Corporation. All rights reserved.
// Licensed under the MIT License.

package com.azure.core.implementation.serializer;

import com.azure.core.annotation.ReturnValueWireType;
import com.azure.core.exception.HttpResponseException;
import com.azure.core.http.HttpMethod;
import com.azure.core.http.HttpResponse;
import com.azure.core.http.rest.Page;
import com.azure.core.implementation.TypeUtil;
import com.azure.core.implementation.UnixTime;
import com.azure.core.util.Base64Url;
import com.azure.core.util.DateTimeRfc1123;
import com.azure.core.util.logging.ClientLogger;
import com.azure.core.util.serializer.SerializerAdapter;
import com.azure.core.util.serializer.SerializerEncoding;
import reactor.core.publisher.Mono;

import java.io.IOException;
import java.lang.reflect.Type;
<<<<<<< HEAD
import java.nio.charset.StandardCharsets;
=======
import java.nio.ByteBuffer;
>>>>>>> 11da1c21
import java.time.OffsetDateTime;
import java.util.List;
import java.util.Map;
import java.util.Objects;
import java.util.Set;

/**
 * Decoder to decode body of HTTP response.
 */
public final class HttpResponseBodyDecoder {
    // HttpResponseBodyDecoder is a commonly used class, use a static logger.
    private static final ClientLogger LOGGER = new ClientLogger(HttpResponseBodyDecoder.class);

    /**
     * Decodes the body of an {@link HttpResponse} into the type returned by the called API.
     * <p>
     * If the response body isn't able to be decoded null will be returned.
     *
     * @param body The response body retrieved from the {@code httpResponse} to decode.
     * @param httpResponse The {@link HttpResponse}.
     * @param serializer The {@link SerializerAdapter} that performs decoding.
     * @param decodeData The API method metadata used during decoding of the response.
     * @return The decoded response body, or null if the body wasn't able to be decoded.
     * @throws HttpResponseException If the body fails to decode.
     */
    static Object decodeByteArray(byte[] body, HttpResponse httpResponse, SerializerAdapter serializer,
        HttpResponseDecodeData decodeData) {
        ensureRequestSet(httpResponse);

<<<<<<< HEAD
        return Mono.defer(() -> {
            if (isErrorStatus(httpResponse, decodeData)) {
                Mono<byte[]> bodyMono = body == null ? httpResponse.getBodyAsByteArray() : Mono.just(body);
                return bodyMono.flatMap(bodyAsByteArray -> {
                    try {
                        final Object errorBody = serializer.deserialize(bodyAsByteArray,
                            decodeData.getUnexpectedException(httpResponse.getStatusCode()).getExceptionBodyType(),
                            SerializerEncoding.fromHeaders(httpResponse.getHeaders()));

                        return Mono.justOrEmpty(errorBody);
                    } catch (IOException | MalformedValueException ex) {
                        // This translates in RestProxy as a RestException with no deserialized body.
                        // The response content will still be accessible via the .response() member.
                        LOGGER.warning("Failed to deserialize the error entity.", ex);
                        return Mono.empty();
                    }
                });
            } else if (httpResponse.getRequest().getHttpMethod() == HttpMethod.HEAD) {
                // RFC: A response to a HEAD method should not have a body. If so, it must be ignored
                return Mono.empty();
            } else {
                if (!decodeData.isReturnTypeDecodable()) {
                    return Mono.empty();
                }

                Mono<byte[]> bodyMono = body == null ? httpResponse.getBodyAsByteArray() : Mono.just(body);
                return bodyMono.flatMap(bodyAsByteArray -> {
                    try {
                        final Object decodedSuccessEntity = deserializeBody(bodyAsByteArray,
                            decodeData.getReturnEntityType(), decodeData.getReturnValueWireType(),
                            decodeData.getWireResponseType(), serializer,
                            SerializerEncoding.fromHeaders(httpResponse.getHeaders()));

                        return Mono.justOrEmpty(decodedSuccessEntity);
                    } catch (MalformedValueException e) {
                        return Mono.error(new HttpResponseException("HTTP response has a malformed body.",
                            httpResponse, e));
                    } catch (IOException e) {
                        return Mono.error(new HttpResponseException("Deserialization Failed.", httpResponse, e));
                    }
                });
=======
        if (isErrorStatus(httpResponse.getStatusCode(), decodeData)) {
            try {
                return deserializeBody(body,
                    decodeData.getUnexpectedException(httpResponse.getStatusCode()).getExceptionBodyType(),
                    null, serializer, SerializerEncoding.fromHeaders(httpResponse.getHeaders()));
            } catch (IOException | MalformedValueException ex) {
                // This translates in RestProxy as a RestException with no deserialized body.
                // The response content will still be accessible via the .response() member.
                LOGGER.warning("Failed to deserialize the error entity.", ex);
                return null;
            }
        } else if (httpResponse.getRequest().getHttpMethod() == HttpMethod.HEAD) {
            // RFC: A response to a HEAD method should not have a body. If so, it must be ignored
            return null;
        } else {
            if (!isReturnTypeDecodable(decodeData.getReturnType())) {
                return null;
            }

            try {
                return deserializeBody(body,
                    extractEntityTypeFromReturnType(decodeData), decodeData.getReturnValueWireType(),
                    serializer, SerializerEncoding.fromHeaders(httpResponse.getHeaders()));
            } catch (MalformedValueException e) {
                throw new HttpResponseException("HTTP response has a malformed body.", httpResponse, e);
            } catch (IOException e) {
                throw new HttpResponseException("Deserialization Failed.", httpResponse, e);
>>>>>>> 11da1c21
            }
        }
    }

    /**
     * @return the decoded type used to decode the response body, null if the body is not decodable.
     */
    static Type decodedType(final HttpResponse httpResponse, final HttpResponseDecodeData decodeData) {
        ensureRequestSet(httpResponse);

        if (isErrorStatus(httpResponse.getStatusCode(), decodeData)) {
            // For error cases we always try to decode the non-empty response body
            // either to a strongly typed exception model or to Object
            return decodeData.getUnexpectedException(httpResponse.getStatusCode()).getExceptionBodyType();
        } else if (httpResponse.getRequest().getHttpMethod() == HttpMethod.HEAD) {
            // RFC: A response to a HEAD method should not have a body. If so, it must be ignored
            return null;
        } else {
            return decodeData.isReturnTypeDecodable() ? decodeData.getReturnEntityType() : null;
        }
    }

    /**
     * Checks the response status code is considered as error.
     *
     * @param statusCode The status code from the response.
     * @param decodeData Metadata about the API response.
     * @return true if the response status code is considered as error, false otherwise.
     */
    static boolean isErrorStatus(int statusCode, HttpResponseDecodeData decodeData) {
        return !decodeData.isExpectedResponseStatusCode(statusCode);
    }

    /**
     * Deserialize the given string value representing content of a REST API response.
     *
     * If the {@link ReturnValueWireType} is of type {@link Page}, then the returned object will be an instance of that
     * {@param wireType}. Otherwise, the returned object is converted back to its {@param resultType}.
     *
     * @param value the string value to deserialize
     * @param resultType the return type of the java proxy method
     * @param wireType value of optional {@link ReturnValueWireType} annotation present in java proxy method indicating
     * 'entity type' (wireType) of REST API wire response body
     * @param encoding the encoding format of value
     * @return Deserialized object
     * @throws IOException When the body cannot be deserialized
     */
    private static Object deserializeBody(final byte[] value, final Type resultType, final Type wireType,
        final Type wireResponseType, final SerializerAdapter serializer, final SerializerEncoding encoding)
        throws IOException {
        if (wireType == null) {
            return serializer.deserialize(value, resultType, encoding);
        } else if (TypeUtil.isTypeOrSubTypeOf(wireType, Page.class)) {
            return deserializePage(value, resultType, wireType, serializer, encoding);
        } else {
            final Object wireResponse = serializer.deserialize(value, wireResponseType, encoding);

            return convertToResultType(wireResponse, resultType, wireType);
        }
    }

    /**
     * Deserializes a response body as a Page&lt;T&gt; given that {@param wireType} is either: 1. A type that implements
     * the interface 2. Is of {@link Page}
     *
     * @param value The data to deserialize
     * @param resultType The type T, of the page contents.
     * @param wireType The {@link Type} that either is, or implements {@link Page}
     * @param serializer The serializer used to deserialize the value.
     * @param encoding Encoding used to deserialize string
     * @return An object representing an instance of {@param wireType}
     * @throws IOException if the serializer is unable to deserialize the value.
     */
    private static Object deserializePage(final byte[] value,
        final Type resultType,
        final Type wireType,
        final SerializerAdapter serializer,
        final SerializerEncoding encoding) throws IOException {
        // If the type is the 'Page' interface [@ReturnValueWireType(Page.class)] we will use the 'ItemPage' class.
        final Type wireResponseType = (wireType == Page.class)
            ? TypeUtil.createParameterizedType(ItemPage.class, resultType)
            : wireType;

        return serializer.deserialize(value, wireResponseType, encoding);
    }

    /**
     * Converts the object {@code wireResponse} that was deserialized using 'response body Type' (produced by {@code
     * constructWireResponseType(args)} method) to resultType.
     *
     * @param wireResponse the object to convert
     * @param resultType the {@code java.lang.reflect.Type} to convert wireResponse to
     * @param wireType the {@code java.lang.reflect.Type} of the wireResponse
     * @return converted object
     */
    private static Object convertToResultType(final Object wireResponse,
        final Type resultType,
        final Type wireType) {
        if (resultType == byte[].class) {
            if (wireType == Base64Url.class) {
                return ((Base64Url) wireResponse).decodedBytes();
            }
        } else if (resultType == OffsetDateTime.class) {
            if (wireType == DateTimeRfc1123.class) {
                return ((DateTimeRfc1123) wireResponse).getDateTime();
            } else if (wireType == UnixTime.class) {
                return ((UnixTime) wireResponse).getDateTime();
            }
        } else if (TypeUtil.isTypeOrSubTypeOf(resultType, List.class)) {
            final Type resultElementType = TypeUtil.getTypeArgument(resultType);

            @SuppressWarnings("unchecked") final List<Object> wireResponseList = (List<Object>) wireResponse;

            final int wireResponseListSize = wireResponseList.size();
            for (int i = 0; i < wireResponseListSize; ++i) {
                final Object wireResponseElement = wireResponseList.get(i);
                final Object resultElement =
                    convertToResultType(wireResponseElement, resultElementType, wireType);
                if (wireResponseElement != resultElement) {
                    wireResponseList.set(i, resultElement);
                }
            }

            return wireResponseList;
        } else if (TypeUtil.isTypeOrSubTypeOf(resultType, Map.class)) {
            final Type resultValueType = TypeUtil.getTypeArguments(resultType)[1];

            @SuppressWarnings("unchecked") final Map<String, Object> wireResponseMap =
                (Map<String, Object>) wireResponse;

            final Set<Map.Entry<String, Object>> wireResponseEntries = wireResponseMap.entrySet();
            for (Map.Entry<String, Object> wireResponseEntry : wireResponseEntries) {
                final Object wireResponseValue = wireResponseEntry.getValue();
                final Object resultValue = convertToResultType(wireResponseValue, resultValueType, wireType);
                if (wireResponseValue != resultValue) {
                    wireResponseMap.put(wireResponseEntry.getKey(), resultValue);
                }
            }

            return wireResponseMap;
        }

        return wireResponse;
    }

    /**
     * Ensure that request property and method is set in the response.
     *
     * @param httpResponse the response to validate
     */
    private static void ensureRequestSet(HttpResponse httpResponse) {
        Objects.requireNonNull(httpResponse.getRequest());
        Objects.requireNonNull(httpResponse.getRequest().getHttpMethod());
    }
}
<|MERGE_RESOLUTION|>--- conflicted
+++ resolved
@@ -15,20 +15,16 @@
 import com.azure.core.util.logging.ClientLogger;
 import com.azure.core.util.serializer.SerializerAdapter;
 import com.azure.core.util.serializer.SerializerEncoding;
-import reactor.core.publisher.Mono;
 
 import java.io.IOException;
 import java.lang.reflect.Type;
-<<<<<<< HEAD
-import java.nio.charset.StandardCharsets;
-=======
-import java.nio.ByteBuffer;
->>>>>>> 11da1c21
 import java.time.OffsetDateTime;
 import java.util.List;
 import java.util.Map;
 import java.util.Objects;
 import java.util.Set;
+
+import static com.azure.core.implementation.TypeUtil.isReturnTypeDecodable;
 
 /**
  * Decoder to decode body of HTTP response.
@@ -53,54 +49,11 @@
         HttpResponseDecodeData decodeData) {
         ensureRequestSet(httpResponse);
 
-<<<<<<< HEAD
-        return Mono.defer(() -> {
-            if (isErrorStatus(httpResponse, decodeData)) {
-                Mono<byte[]> bodyMono = body == null ? httpResponse.getBodyAsByteArray() : Mono.just(body);
-                return bodyMono.flatMap(bodyAsByteArray -> {
-                    try {
-                        final Object errorBody = serializer.deserialize(bodyAsByteArray,
-                            decodeData.getUnexpectedException(httpResponse.getStatusCode()).getExceptionBodyType(),
-                            SerializerEncoding.fromHeaders(httpResponse.getHeaders()));
-
-                        return Mono.justOrEmpty(errorBody);
-                    } catch (IOException | MalformedValueException ex) {
-                        // This translates in RestProxy as a RestException with no deserialized body.
-                        // The response content will still be accessible via the .response() member.
-                        LOGGER.warning("Failed to deserialize the error entity.", ex);
-                        return Mono.empty();
-                    }
-                });
-            } else if (httpResponse.getRequest().getHttpMethod() == HttpMethod.HEAD) {
-                // RFC: A response to a HEAD method should not have a body. If so, it must be ignored
-                return Mono.empty();
-            } else {
-                if (!decodeData.isReturnTypeDecodable()) {
-                    return Mono.empty();
-                }
-
-                Mono<byte[]> bodyMono = body == null ? httpResponse.getBodyAsByteArray() : Mono.just(body);
-                return bodyMono.flatMap(bodyAsByteArray -> {
-                    try {
-                        final Object decodedSuccessEntity = deserializeBody(bodyAsByteArray,
-                            decodeData.getReturnEntityType(), decodeData.getReturnValueWireType(),
-                            decodeData.getWireResponseType(), serializer,
-                            SerializerEncoding.fromHeaders(httpResponse.getHeaders()));
-
-                        return Mono.justOrEmpty(decodedSuccessEntity);
-                    } catch (MalformedValueException e) {
-                        return Mono.error(new HttpResponseException("HTTP response has a malformed body.",
-                            httpResponse, e));
-                    } catch (IOException e) {
-                        return Mono.error(new HttpResponseException("Deserialization Failed.", httpResponse, e));
-                    }
-                });
-=======
         if (isErrorStatus(httpResponse.getStatusCode(), decodeData)) {
             try {
                 return deserializeBody(body,
                     decodeData.getUnexpectedException(httpResponse.getStatusCode()).getExceptionBodyType(),
-                    null, serializer, SerializerEncoding.fromHeaders(httpResponse.getHeaders()));
+                    null, null, serializer, SerializerEncoding.fromHeaders(httpResponse.getHeaders()));
             } catch (IOException | MalformedValueException ex) {
                 // This translates in RestProxy as a RestException with no deserialized body.
                 // The response content will still be accessible via the .response() member.
@@ -116,14 +69,13 @@
             }
 
             try {
-                return deserializeBody(body,
-                    extractEntityTypeFromReturnType(decodeData), decodeData.getReturnValueWireType(),
-                    serializer, SerializerEncoding.fromHeaders(httpResponse.getHeaders()));
+                return deserializeBody(body, decodeData.getReturnType(), decodeData.getReturnValueWireType(),
+                    decodeData.getWireResponseType(), serializer,
+                    SerializerEncoding.fromHeaders(httpResponse.getHeaders()));
             } catch (MalformedValueException e) {
                 throw new HttpResponseException("HTTP response has a malformed body.", httpResponse, e);
             } catch (IOException e) {
                 throw new HttpResponseException("Deserialization Failed.", httpResponse, e);
->>>>>>> 11da1c21
             }
         }
     }
