--- conflicted
+++ resolved
@@ -26,11 +26,8 @@
 
 import java.io.ByteArrayOutputStream;
 import java.io.IOException;
-<<<<<<< HEAD
-=======
 import java.io.InputStream;
 import java.io.OutputStream;
->>>>>>> b26d3550
 import java.lang.reflect.Field;
 import java.lang.reflect.ParameterizedType;
 import java.lang.reflect.Type;
@@ -38,21 +35,21 @@
 import java.security.AccessController;
 import java.security.PrivilegedAction;
 import java.util.ArrayList;
-import java.util.HashMap;
 import java.util.List;
 import java.util.Locale;
 import java.util.Map;
-<<<<<<< HEAD
+import java.util.concurrent.ConcurrentHashMap;
 import java.util.function.Function;
-=======
 import java.util.regex.Pattern;
->>>>>>> b26d3550
+
+import static java.util.stream.Collectors.toMap;
 
 /**
  * Implementation of {@link SerializerAdapter} for Jackson.
  */
 public class JacksonAdapter implements SerializerAdapter {
     private static final Pattern PATTERN = Pattern.compile("^\"*|\"*$");
+    private static final Map<Type, JavaType> JAVA_TYPE_CACHE = new ConcurrentHashMap<>();
 
     private final ClientLogger logger = new ClientLogger(JacksonAdapter.class);
 
@@ -81,9 +78,11 @@
     public JacksonAdapter() {
         simpleMapper = initializeObjectMapper(new ObjectMapper());
 
-        xmlMapper = initializeObjectMapper(new XmlMapper())
-            .setDefaultUseWrapper(false)
-            .configure(ToXmlGenerator.Feature.WRITE_XML_DECLARATION, true);
+        xmlMapper = XmlMapper.builder()
+            .defaultUseWrapper(false)
+            .configure(ToXmlGenerator.Feature.WRITE_XML_DECLARATION, true)
+            .build();
+        initializeObjectMapper(xmlMapper);
 
         ObjectMapper flatteningMapper = initializeObjectMapper(new ObjectMapper())
             .registerModule(FlatteningSerializer.getModule(simpleMapper()))
@@ -135,15 +134,6 @@
             return null;
         }
 
-<<<<<<< HEAD
-        if (encoding == SerializerEncoding.XML) {
-            return xmlMapper.writeValueAsString(object);
-        } else if (encoding == SerializerEncoding.TEXT) {
-            return String.valueOf(object);
-        } else {
-            return serializer().writeValueAsString(object);
-        }
-=======
         ByteArrayOutputStream stream = new AccessibleByteArrayOutputStream();
         serialize(object, encoding, stream);
 
@@ -161,7 +151,6 @@
         } else {
             serializer().writeValue(outputStream, object);
         }
->>>>>>> b26d3550
     }
 
     @Override
@@ -190,29 +179,8 @@
         return String.join(format.getDelimiter(), serialized);
     }
 
-    @Override
-    @SuppressWarnings("unchecked")
-    public <T> T deserialize(String value, Type type, SerializerEncoding encoding) throws IOException {
-        if (CoreUtils.isNullOrEmpty(value)) {
-            return null;
-        }
-
-        final JavaType javaType = createJavaType(type);
-        try {
-            if (encoding == SerializerEncoding.XML) {
-                return (T) xmlMapper.readValue(value, javaType);
-            } else if (encoding == SerializerEncoding.TEXT) {
-                return (T) convertText(value, javaType.getRawClass());
-            } else {
-                return (T) serializer().readValue(value, javaType);
-            }
-        } catch (JsonParseException | ReflectiveOperationException ex) {
-            throw logger.logExceptionAsError(new MalformedValueException(ex.getMessage(), ex));
-        }
-    }
-
     @SuppressWarnings({"unchecked", "rawtypes"})
-    static <T> T convertText(String value, Class<T> type) throws ReflectiveOperationException {
+    static <T> T convertText(String value, Class<T> type) {
         // Check the default value's type to determine how it needs to be converted.
         Object convertedValue;
         if (byte.class.isAssignableFrom(type)) {
@@ -277,6 +245,27 @@
 
     @Override
     @SuppressWarnings("unchecked")
+    public <T> T deserialize(String value, Type type, SerializerEncoding encoding) throws IOException {
+        if (CoreUtils.isNullOrEmpty(value)) {
+            return null;
+        }
+
+        final JavaType javaType = createJavaType(type);
+        try {
+            if (encoding == SerializerEncoding.XML) {
+                return (T) xmlMapper.readValue(value, javaType);
+            } else if (encoding == SerializerEncoding.TEXT) {
+                return (T) convertText(value, javaType.getRawClass());
+            } else {
+                return (T) serializer().readValue(value, javaType);
+            }
+        } catch (JsonParseException jpe) {
+            throw logger.logExceptionAsError(new MalformedValueException(jpe.getMessage(), jpe));
+        }
+    }
+
+    @Override
+    @SuppressWarnings("unchecked")
     public <T> T deserialize(InputStream inputStream, final Type type, SerializerEncoding encoding)
         throws IOException {
         if (inputStream == null) {
@@ -287,6 +276,14 @@
         try {
             if (encoding == SerializerEncoding.XML) {
                 return (T) xmlMapper.readValue(inputStream, javaType);
+            } else if (encoding == SerializerEncoding.TEXT) {
+                ByteArrayOutputStream outputStream = new ByteArrayOutputStream();
+                byte[] buffer = new byte[1024];
+                int length;
+                while ((length = inputStream.read(buffer)) != -1) {
+                    outputStream.write(buffer, 0, length);
+                }
+                return (T) convertText(outputStream.toString("UTF-8"), javaType.getRawClass());
             } else {
                 return (T) serializer().readValue(inputStream, javaType);
             }
@@ -301,13 +298,9 @@
             return null;
         }
 
-        final String headersJsonString = headerMapper.writeValueAsString(headers);
-        T deserializedHeaders =
-            headerMapper.readValue(headersJsonString, createJavaType(deserializedHeadersType));
-
+        T deserializedHeaders = headerMapper.convertValue(headers, createJavaType(deserializedHeadersType));
         final Class<?> deserializedHeadersClass = TypeUtil.getRawClass(deserializedHeadersType);
-        final Field[] declaredFields = deserializedHeadersClass.getDeclaredFields();
-        for (final Field declaredField : declaredFields) {
+        for (final Field declaredField : deserializedHeadersClass.getDeclaredFields()) {
             if (!declaredField.isAnnotationPresent(HeaderCollection.class)) {
                 continue;
             }
@@ -317,29 +310,20 @@
                 continue;
             }
 
-            final Type[] mapTypeArguments = TypeUtil.getTypeArguments(declaredFieldType);
-<<<<<<< HEAD
-            if (mapTypeArguments.length != 2
-                || mapTypeArguments[0] != String.class
-                || mapTypeArguments[1] != String.class) {
+            final Type[] mapTypes = TypeUtil.getTypeArguments(declaredFieldType);
+            if (mapTypes.length != 2 || mapTypes[0] != String.class || mapTypes[1] != String.class) {
                 continue;
             }
 
             final HeaderCollection headerCollectionAnnotation = declaredField.getAnnotation(HeaderCollection.class);
-            final String headerCollectionPrefix = headerCollectionAnnotation.value().toLowerCase(Locale.ROOT);
-            final int headerCollectionPrefixLength = headerCollectionPrefix.length();
-            if (headerCollectionPrefixLength == 0) {
+            final String collectionPrefix = headerCollectionAnnotation.value().toLowerCase(Locale.ROOT);
+            if (collectionPrefix.length() <= 0) {
                 continue;
             }
 
-            final Map<String, String> headerCollection = new HashMap<>();
-            for (final HttpHeader header : headers) {
-                final String headerName = header.getName();
-                if (headerName.toLowerCase(Locale.ROOT).startsWith(headerCollectionPrefix)) {
-                    headerCollection.put(headerName.substring(headerCollectionPrefixLength),
-                        header.getValue());
-                }
-            }
+            final Map<String, String> headerCollection = headers.stream()
+                .filter(header -> header.getName().toLowerCase(Locale.ROOT).startsWith(collectionPrefix))
+                .collect(toMap(header -> header.getName().substring(collectionPrefix.length()), HttpHeader::getValue));
 
             final boolean declaredFieldAccessibleBackup = declaredField.isAccessible();
             try {
@@ -354,48 +338,13 @@
             } finally {
                 if (!declaredFieldAccessibleBackup) {
                     AccessController.doPrivileged((PrivilegedAction<Object>) () -> {
-                        declaredField.setAccessible(declaredFieldAccessibleBackup);
+                        declaredField.setAccessible(false);
                         return null;
                     });
-=======
-            if (mapTypeArguments.length == 2
-                && mapTypeArguments[0] == String.class
-                && mapTypeArguments[1] == String.class) {
-                final HeaderCollection headerCollectionAnnotation = declaredField.getAnnotation(HeaderCollection.class);
-                final String headerCollectionPrefix = headerCollectionAnnotation.value().toLowerCase(Locale.ROOT);
-                final int headerCollectionPrefixLength = headerCollectionPrefix.length();
-                if (headerCollectionPrefixLength > 0) {
-                    final Map<String, String> headerCollection = new HashMap<>();
-                    for (final HttpHeader header : headers) {
-                        final String headerName = header.getName();
-                        if (headerName.toLowerCase(Locale.ROOT).startsWith(headerCollectionPrefix)) {
-                            headerCollection.put(headerName.substring(headerCollectionPrefixLength),
-                                header.getValue());
-                        }
-                    }
-
-                    final boolean declaredFieldAccessibleBackup = declaredField.isAccessible();
-                    try {
-                        if (!declaredFieldAccessibleBackup) {
-                            AccessController.doPrivileged((PrivilegedAction<Object>) () -> {
-                                declaredField.setAccessible(true);
-                                return null;
-                            });
-                        }
-                        declaredField.set(deserializedHeaders, headerCollection);
-                    } catch (IllegalAccessException ignored) {
-                    } finally {
-                        if (!declaredFieldAccessibleBackup) {
-                            AccessController.doPrivileged((PrivilegedAction<Object>) () -> {
-                                declaredField.setAccessible(false);
-                                return null;
-                            });
-                        }
-                    }
->>>>>>> b26d3550
                 }
             }
         }
+
         return deserializedHeaders;
     }
 
@@ -430,25 +379,38 @@
     }
 
     private JavaType createJavaType(Type type) {
-        JavaType result;
+        /*
+         * Early outs when type is null and type is already a JavaType.
+         */
         if (type == null) {
-            result = null;
+            return null;
         } else if (type instanceof JavaType) {
-            result = (JavaType) type;
-        } else if (type instanceof ParameterizedType) {
-            final ParameterizedType parameterizedType = (ParameterizedType) type;
-            final Type[] actualTypeArguments = parameterizedType.getActualTypeArguments();
-            JavaType[] javaTypeArguments = new JavaType[actualTypeArguments.length];
-            for (int i = 0; i != actualTypeArguments.length; i++) {
-                javaTypeArguments[i] = createJavaType(actualTypeArguments[i]);
-            }
-            result = mapper
-                .getTypeFactory().constructParametricType((Class<?>) parameterizedType.getRawType(), javaTypeArguments);
-        } else {
-            result = mapper
-                .getTypeFactory().constructType(type);
-        }
-        return result;
+            return (JavaType) type;
+        }
+
+        /*
+         * Check the cache for the JavaType for type already existing. If the type doesn't exist in the cache construct
+         * the corresponding JavaType and add it to the cache.
+         *
+         * Caching is used to reduce the amount of reflective calls required. We only expect a limited set of types to
+         * be used during the lifetime of the application as they are generally tied to code generation, which is mostly
+         * static.
+         */
+        return JAVA_TYPE_CACHE.computeIfAbsent(type, t -> {
+            if (type instanceof ParameterizedType) {
+                final ParameterizedType parameterizedType = (ParameterizedType) type;
+                final Type[] actualTypeArguments = parameterizedType.getActualTypeArguments();
+                JavaType[] javaTypeArguments = new JavaType[actualTypeArguments.length];
+                for (int i = 0; i != actualTypeArguments.length; i++) {
+                    javaTypeArguments[i] = createJavaType(actualTypeArguments[i]);
+                }
+
+                return mapper.getTypeFactory()
+                    .constructParametricType((Class<?>) parameterizedType.getRawType(), javaTypeArguments);
+            }
+
+            return mapper.getTypeFactory().constructType(t);
+        });
     }
 
 }