--- conflicted
+++ resolved
@@ -228,13 +228,6 @@
             return null;
         }
 
-<<<<<<< HEAD
-        /*
-         * Do we need to serialize and then deserialize the headers? For now transition to using convertValue as it
-         * allows for some internal optimizations by Jackson.
-         */
-=======
->>>>>>> fce099f7
         T deserializedHeaders = headerMapper.convertValue(headers, createJavaType(deserializedHeadersType));
 
         final Class<?> deserializedHeadersClass = TypeUtil.getRawClass(deserializedHeadersType);
@@ -289,13 +282,6 @@
         for (final HttpHeader header : headers) {
             String headerNameLower = header.getName().toLowerCase(Locale.ROOT);
 
-<<<<<<< HEAD
-            for (HeaderCollectionHandler headerCollectionHandler : headerCollectionHandlers) {
-                if (!headerCollectionsFirstCharacters.contains(headerNameLower.charAt(0))) {
-                    continue;
-                }
-
-=======
             /*
              * Optimization to skip this header as it doesn't begin with any character starting header collections in
              * the deserialized headers type.
@@ -305,7 +291,6 @@
             }
 
             for (HeaderCollectionHandler headerCollectionHandler : headerCollectionHandlers) {
->>>>>>> fce099f7
                 if (headerCollectionHandler.headerStartsWithPrefix(headerNameLower)) {
                     headerCollectionHandler.addHeader(header.getName(), header.getValue());
                 }
@@ -321,10 +306,7 @@
     }
 
 
-<<<<<<< HEAD
-=======
     @SuppressWarnings("deprecation")
->>>>>>> fce099f7
     private static <S extends MapperBuilder<?, ?>> S initializeMapperBuilder(S mapper) {
         mapper.enable(SerializationFeature.WRITE_EMPTY_JSON_ARRAYS)
             .enable(DeserializationFeature.ACCEPT_EMPTY_STRING_AS_NULL_OBJECT)
@@ -394,10 +376,7 @@
             values.put(headerName.substring(prefixLength), headerValue);
         }
 
-<<<<<<< HEAD
-=======
         @SuppressWarnings("deprecation")
->>>>>>> fce099f7
         void injectValuesIntoDeclaringField(Object deserializedHeaders, ClientLogger logger) {
             /*
              * First check if the deserialized headers type has a public setter.
