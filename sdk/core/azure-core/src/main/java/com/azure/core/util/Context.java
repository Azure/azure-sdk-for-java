// Copyright (c) Microsoft Corporation. All rights reserved.
// Licensed under the MIT License.

package com.azure.core.util;

import com.azure.core.annotation.Immutable;
import com.azure.core.implementation.util.ImplUtils;
import com.azure.core.util.logging.ClientLogger;

import java.util.Map;
import java.util.Optional;

/**
 * {@code Context} offers a means of passing arbitrary data (key-value pairs) to pipeline policies.
 * Most applications do not need to pass arbitrary data to the pipeline and can pass {@code Context.NONE} or
 * {@code null}.
 * <p>
 * Each context object is immutable. The {@link #addData(Object, Object)} method creates a new
 * {@code Context} object that refers to its parent, forming a linked list.
 */
@Immutable
public class Context {
    private final ClientLogger logger = new ClientLogger(Context.class);

    // All fields must be immutable.
    //
    /**
     * Signifies that no data needs to be passed to the pipeline.
     */
    public static final Context NONE = new Context(null, null, null);

    private final Context parent;
    private final Object key;
    private final Object value;

    /**
     * Constructs a new {@link Context} object.
     *
<<<<<<< HEAD
     * <p><strong>Code samples</strong></p>
     *
     * {@codesnippet com.azure.core.util.context#object-object}
     *
     * @param key The key with which the specified value should be associated.
     * @param value The value to be associated with the specified key.
=======
     * @param key The key of the key-value pair.
     * @param value The value of the key-value pair.
>>>>>>> 4b812d99
     * @throws IllegalArgumentException If {@code key} is {@code null}.
     */
    public Context(Object key, Object value) {
        if (key == null) {
            throw new IllegalArgumentException("key cannot be null");
        }
        this.parent = null;
        this.key = key;
        this.value = value;
    }

    private Context(Context parent, Object key, Object value) {
        this.parent = parent;
        this.key = key;
        this.value = value;
    }

    /**
     * Adds a new immutable {@link Context} object with the specified key-value pair to
     * the existing {@link Context} chain.
     *
<<<<<<< HEAD
     * <p><strong>Code samples</strong></p>
     *
     * {@codesnippet com.azure.core.util.context.addData#object-object}
     *
     * @param key The key with which the specified value should be associated.
     * @param value The value to be associated with the specified key.
     * @return the new {@link Context} object containing the specified pair added to the set of pairs.
=======
     * @param key The key of the key-value pair.
     * @param value The value of the key-value pair.
     * @return A new {@link Context} object containing the specified pair added to the existing {@link Context} object.
>>>>>>> 4b812d99
     * @throws IllegalArgumentException If {@code key} is {@code null}.
     */
    public Context addData(Object key, Object value) {
        if (key == null) {
            throw logger.logExceptionAsError(new IllegalArgumentException("key cannot be null"));
        }
        return new Context(this, key, value);
    }

    /**
     * Creates a new immutable {@link Context} object with all the keys and values provided by
     * the input {@link Map}.
     *
<<<<<<< HEAD
     * <p><strong>Code samples</strong></p>
     *
     * {@codesnippet com.azure.core.util.context.of#map}
     *
     * @param keyValues The input key value pairs that will be added to this context.
     * @return Context object containing all the key-value pairs in the input map.
     * @throws IllegalArgumentException If {@code keyValues} is {@code null} or empty
=======
     * @param keyValues The input key-value pairs that will be added to this context.
     * @return Context object containing all the key-value pairs in the input map.
     * @throws IllegalArgumentException If {@code keyValues} is {@code null} or empty.
>>>>>>> 4b812d99
     */
    public static Context of(Map<Object, Object> keyValues) {
        if (ImplUtils.isNullOrEmpty(keyValues)) {
            throw new IllegalArgumentException("Key value map cannot be null or empty");
        }

        Context context = null;
        for (Map.Entry<Object, Object> entry : keyValues.entrySet()) {
            if (context == null) {
                context = new Context(entry.getKey(), entry.getValue());
            } else {
                context = context.addData(entry.getKey(), entry.getValue());
            }
        }
        return context;
    }

    /**
     * Scans the linked-list of {@link Context} objects looking for one with the specified key.
     * Note that the first key found, i.e. the most recently added, will be returned.
     *
<<<<<<< HEAD
     * <p><strong>Code samples</strong></p>
     *
     * {@codesnippet com.azure.core.util.context.getData#object}
     *
     * @param key The key to search for.
     * @return The value of the specified key if it exists.
=======
     * @param key The key to search for.
     * @return The value of the key if it exists.
>>>>>>> 4b812d99
     * @throws IllegalArgumentException If {@code key} is {@code null}.
     */
    public Optional<Object> getData(Object key) {
        if (key == null) {
            throw logger.logExceptionAsError(new IllegalArgumentException("key cannot be null"));
        }
        for (Context c = this; c != null; c = c.parent) {
            if (key.equals(c.key)) {
                return Optional.of(c.value);
            }
        }
        return Optional.empty();
    }
}<|MERGE_RESOLUTION|>--- conflicted
+++ resolved
@@ -36,17 +36,12 @@
     /**
      * Constructs a new {@link Context} object.
      *
-<<<<<<< HEAD
      * <p><strong>Code samples</strong></p>
      *
      * {@codesnippet com.azure.core.util.context#object-object}
      *
      * @param key The key with which the specified value should be associated.
      * @param value The value to be associated with the specified key.
-=======
-     * @param key The key of the key-value pair.
-     * @param value The value of the key-value pair.
->>>>>>> 4b812d99
      * @throws IllegalArgumentException If {@code key} is {@code null}.
      */
     public Context(Object key, Object value) {
@@ -68,7 +63,6 @@
      * Adds a new immutable {@link Context} object with the specified key-value pair to
      * the existing {@link Context} chain.
      *
-<<<<<<< HEAD
      * <p><strong>Code samples</strong></p>
      *
      * {@codesnippet com.azure.core.util.context.addData#object-object}
@@ -76,11 +70,6 @@
      * @param key The key with which the specified value should be associated.
      * @param value The value to be associated with the specified key.
      * @return the new {@link Context} object containing the specified pair added to the set of pairs.
-=======
-     * @param key The key of the key-value pair.
-     * @param value The value of the key-value pair.
-     * @return A new {@link Context} object containing the specified pair added to the existing {@link Context} object.
->>>>>>> 4b812d99
      * @throws IllegalArgumentException If {@code key} is {@code null}.
      */
     public Context addData(Object key, Object value) {
@@ -94,7 +83,6 @@
      * Creates a new immutable {@link Context} object with all the keys and values provided by
      * the input {@link Map}.
      *
-<<<<<<< HEAD
      * <p><strong>Code samples</strong></p>
      *
      * {@codesnippet com.azure.core.util.context.of#map}
@@ -102,11 +90,6 @@
      * @param keyValues The input key value pairs that will be added to this context.
      * @return Context object containing all the key-value pairs in the input map.
      * @throws IllegalArgumentException If {@code keyValues} is {@code null} or empty
-=======
-     * @param keyValues The input key-value pairs that will be added to this context.
-     * @return Context object containing all the key-value pairs in the input map.
-     * @throws IllegalArgumentException If {@code keyValues} is {@code null} or empty.
->>>>>>> 4b812d99
      */
     public static Context of(Map<Object, Object> keyValues) {
         if (ImplUtils.isNullOrEmpty(keyValues)) {
@@ -128,17 +111,12 @@
      * Scans the linked-list of {@link Context} objects looking for one with the specified key.
      * Note that the first key found, i.e. the most recently added, will be returned.
      *
-<<<<<<< HEAD
      * <p><strong>Code samples</strong></p>
      *
      * {@codesnippet com.azure.core.util.context.getData#object}
      *
      * @param key The key to search for.
      * @return The value of the specified key if it exists.
-=======
-     * @param key The key to search for.
-     * @return The value of the key if it exists.
->>>>>>> 4b812d99
      * @throws IllegalArgumentException If {@code key} is {@code null}.
      */
     public Optional<Object> getData(Object key) {
