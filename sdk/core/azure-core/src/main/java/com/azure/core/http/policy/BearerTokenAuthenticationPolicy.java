// Copyright (c) Microsoft Corporation. All rights reserved.
// Licensed under the MIT License.

package com.azure.core.http.policy;

import com.azure.core.credential.AccessToken;
import com.azure.core.credential.TokenCredential;
import com.azure.core.credential.TokenRequestContext;
import com.azure.core.http.HttpPipelineCallContext;
import com.azure.core.http.HttpPipelineNextPolicy;
import com.azure.core.http.HttpResponse;
import com.azure.core.implementation.AccessTokenCache;
import com.azure.core.util.logging.ClientLogger;
import reactor.core.publisher.Mono;

import java.util.Objects;

import static com.azure.core.util.AuthorizationChallengeHandler.WWW_AUTHENTICATE;

/**
 * The pipeline policy that applies a token credential to an HTTP request
 * with "Bearer" scheme.
 */
public class BearerTokenAuthenticationPolicy implements HttpPipelinePolicy {
    private static final ClientLogger LOGGER = new ClientLogger(BearerTokenAuthenticationPolicy.class);
    private static final String AUTHORIZATION_HEADER = "Authorization";
    private static final String BEARER = "Bearer";

    private final String[] scopes;
    private final AccessTokenCache cache;

    /**
     * Creates BearerTokenAuthenticationPolicy.
     *
     * @param credential the token credential to authenticate the request
     * @param scopes the scopes of authentication the credential should get token for
     */
    public BearerTokenAuthenticationPolicy(TokenCredential credential, String... scopes) {
        Objects.requireNonNull(credential);
        this.scopes = scopes;
        this.cache = new AccessTokenCache(credential);
    }

    /**
     * Executed before sending the initial request and authenticates the request.
     *
     * @param context The request context.
     * @return A {@link Mono} containing {@link Void}
     */
    public Mono<Void> authorizeRequest(HttpPipelineCallContext context) {
        if (this.scopes == null) {
            return Mono.empty();
        }
        return setAuthorizationHeaderHelper(context, new TokenRequestContext().addScopes(this.scopes), false);
    }

    /**
     * Executed before sending the initial request and authenticates the request.
     *
     * @param context The request context.
     */
<<<<<<< HEAD
    public void authorizeRequestSynchronously(HttpPipelineCallContext context) {
        if (this.scopes == null || this.scopes.length == 0) {
=======
    public void authorizeRequestSync(HttpPipelineCallContext context) {
        if (this.scopes == null) {
>>>>>>> e3e3001f
            return;
        }
        setAuthorizationHeaderHelperSync(context, new TokenRequestContext().addScopes(this.scopes), false);
    }

    /**
     * Handles the authentication challenge in the event a 401 response with a WWW-Authenticate authentication
     * challenge header is received after the initial request and returns appropriate {@link TokenRequestContext} to
     * be used for re-authentication.
     *
     * @param context The request context.
     * @param response The Http Response containing the authentication challenge header.
     * @return A {@link Mono} containing {@link Boolean}
     */
    public Mono<Boolean> authorizeRequestOnChallenge(HttpPipelineCallContext context, HttpResponse response) {
        return Mono.just(false);
    }

    /**
     * Handles the authentication challenge in the event a 401 response with a WWW-Authenticate authentication
     * challenge header is received after the initial request and returns appropriate {@link TokenRequestContext} to
     * be used for re-authentication.
     *
     * @param context The request context.
     * @param response The Http Response containing the authentication challenge header.
     * @return A boolean
     */
    public boolean authorizeRequestOnChallengeSync(HttpPipelineCallContext context, HttpResponse response) {
        return false;
    }

    @Override
    public Mono<HttpResponse> process(HttpPipelineCallContext context, HttpPipelineNextPolicy next) {
        if ("http".equals(context.getHttpRequest().getUrl().getProtocol())) {
            return Mono.error(new RuntimeException("token credentials require a URL using the HTTPS protocol scheme"));
        }
        HttpPipelineNextPolicy nextPolicy = next.clone();

        return authorizeRequest(context)
            .then(Mono.defer(() -> next.process()))
            .flatMap(httpResponse -> {
                String authHeader = httpResponse.getHeaderValue(WWW_AUTHENTICATE);
                if (httpResponse.getStatusCode() == 401 && authHeader != null) {
                    return authorizeRequestOnChallenge(context, httpResponse).flatMap(retry -> {
                        if (retry) {
                            return nextPolicy.process();
                        } else {
                            return Mono.just(httpResponse);
                        }
                    });
                }
                return Mono.just(httpResponse);
            });
    }

    @Override
    public HttpResponse processSync(HttpPipelineCallContext context, HttpPipelineNextPolicy next) {
        if ("http".equals(context.getHttpRequest().getUrl().getProtocol())) {
            throw LOGGER.logExceptionAsError(
                new RuntimeException("token credentials require a URL using the HTTPS protocol scheme"));
        }
        HttpPipelineNextPolicy nextPolicy = next.clone();

        authorizeRequestSync(context);

        HttpResponse httpResponse = next.processSync();

        if (httpResponse != null) {
            String authHeader = httpResponse.getHeaderValue(WWW_AUTHENTICATE);
            if (httpResponse.getStatusCode() == 401 && authHeader != null) {
                boolean retry = authorizeRequestOnChallengeSync(context, httpResponse);
                if (retry) {
                    return nextPolicy.processSync();
                } else {
                    return httpResponse;
                }
            }
        }
        return httpResponse;
    }

    /**
     * Authorizes the request with the bearer token acquired using the specified {@code tokenRequestContext}
     *
     * @param context the HTTP pipeline context.
     * @param tokenRequestContext the token request context to be used for token acquisition.
     * @return a {@link Mono} containing {@link Void}
     */
    public Mono<Void> setAuthorizationHeader(HttpPipelineCallContext context, TokenRequestContext tokenRequestContext) {
        return setAuthorizationHeaderHelper(context, tokenRequestContext, true);
    }

    /**
     * Authorizes the request with the bearer token acquired using the specified {@code tokenRequestContext}
     *
     * @param context the HTTP pipeline context.
     * @param tokenRequestContext the token request context to be used for token acquisition.
     */
    public void setAuthorizationHeaderSync(
        HttpPipelineCallContext context, TokenRequestContext tokenRequestContext) {
        setAuthorizationHeaderHelperSync(context, tokenRequestContext, true);
    }

    private Mono<Void> setAuthorizationHeaderHelper(HttpPipelineCallContext context,
                                        TokenRequestContext tokenRequestContext, boolean checkToForceFetchToken) {
        return cache.getToken(tokenRequestContext, checkToForceFetchToken)
            .flatMap(token -> {
                context.getHttpRequest().getHeaders().set(AUTHORIZATION_HEADER, BEARER + " " + token.getToken());
                return Mono.empty();
            });
    }

    private void setAuthorizationHeaderHelperSync(HttpPipelineCallContext context,
                                                  TokenRequestContext tokenRequestContext, boolean checkToForceFetchToken) {
        AccessToken token = cache.getTokenSync(tokenRequestContext, checkToForceFetchToken);
        if (token != null) {
            context.getHttpRequest().getHeaders().set(AUTHORIZATION_HEADER, BEARER + " " + token.getToken());
        }
    }
}<|MERGE_RESOLUTION|>--- conflicted
+++ resolved
@@ -59,13 +59,8 @@
      *
      * @param context The request context.
      */
-<<<<<<< HEAD
-    public void authorizeRequestSynchronously(HttpPipelineCallContext context) {
-        if (this.scopes == null || this.scopes.length == 0) {
-=======
     public void authorizeRequestSync(HttpPipelineCallContext context) {
         if (this.scopes == null) {
->>>>>>> e3e3001f
             return;
         }
         setAuthorizationHeaderHelperSync(context, new TokenRequestContext().addScopes(this.scopes), false);
