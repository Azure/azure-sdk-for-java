// Copyright (c) Microsoft Corporation. All rights reserved.
// Licensed under the MIT License.

package com.azure.core.http.policy;

import com.azure.core.credential.AccessToken;
import com.azure.core.credential.TokenCredential;
import com.azure.core.credential.TokenRequestContext;
import com.azure.core.http.HttpPipelineCallContext;
import com.azure.core.http.HttpPipelineNextPolicy;
import com.azure.core.http.HttpResponse;
import com.azure.core.implementation.AccessTokenCache;
import com.azure.core.util.logging.ClientLogger;
import reactor.core.publisher.Mono;

import java.util.Objects;

import static com.azure.core.util.AuthorizationChallengeHandler.WWW_AUTHENTICATE;

/**
 * The pipeline policy that applies a token credential to an HTTP request
 * with "Bearer" scheme.
 */
public class BearerTokenAuthenticationPolicy implements HttpPipelinePolicy {
    private static final ClientLogger LOGGER = new ClientLogger(BearerTokenAuthenticationPolicy.class);
    private static final String AUTHORIZATION_HEADER = "Authorization";
    private static final String BEARER = "Bearer";

    private final String[] scopes;
    private final AccessTokenCache cache;

    /**
     * Creates BearerTokenAuthenticationPolicy.
     *
     * @param credential the token credential to authenticate the request
     * @param scopes the scopes of authentication the credential should get token for
     */
    public BearerTokenAuthenticationPolicy(TokenCredential credential, String... scopes) {
        Objects.requireNonNull(credential);
        this.scopes = scopes;
        this.cache = new AccessTokenCache(credential);
    }

    /**
     * Executed before sending the initial request and authenticates the request.
     *
     * @param context The request context.
     * @return A {@link Mono} containing {@link Void}
     */
    public Mono<Void> authorizeRequest(HttpPipelineCallContext context) {
        if (this.scopes == null) {
            return Mono.empty();
        }
        return setAuthorizationHeaderHelper(context, new TokenRequestContext().addScopes(this.scopes), false);
    }

    /**
     * Executed before sending the initial request and authenticates the request.
     *
     * @param context The request context.
     */
    public void authorizeRequestSync(HttpPipelineCallContext context) {
<<<<<<< HEAD
        if (this.scopes == null) {
=======
        if (this.scopes == null || this.scopes.length == 0) {
>>>>>>> 6c033c2a
            return;
        }
        setAuthorizationHeaderHelperSync(context, new TokenRequestContext().addScopes(this.scopes), false);
    }

    /**
     * Handles the authentication challenge in the event a 401 response with a WWW-Authenticate authentication
     * challenge header is received after the initial request and returns appropriate {@link TokenRequestContext} to
     * be used for re-authentication.
     *
     * @param context The request context.
     * @param response The Http Response containing the authentication challenge header.
     * @return A {@link Mono} containing {@link Boolean}
     */
    public Mono<Boolean> authorizeRequestOnChallenge(HttpPipelineCallContext context, HttpResponse response) {
        return Mono.just(false);
    }

    /**
     * Handles the authentication challenge in the event a 401 response with a WWW-Authenticate authentication
     * challenge header is received after the initial request and returns appropriate {@link TokenRequestContext} to
     * be used for re-authentication.
     *
     * @param context The request context.
     * @param response The Http Response containing the authentication challenge header.
     * @return A boolean
     */
    public boolean authorizeRequestOnChallengeSync(HttpPipelineCallContext context, HttpResponse response) {
        return false;
    }

    @Override
    public Mono<HttpResponse> process(HttpPipelineCallContext context, HttpPipelineNextPolicy next) {
        if ("http".equals(context.getHttpRequest().getUrl().getProtocol())) {
            return Mono.error(new RuntimeException("token credentials require a URL using the HTTPS protocol scheme"));
        }
        HttpPipelineNextPolicy nextPolicy = next.clone();

        return authorizeRequest(context)
            .then(Mono.defer(() -> next.process()))
            .flatMap(httpResponse -> {
                String authHeader = httpResponse.getHeaderValue(WWW_AUTHENTICATE);
                if (httpResponse.getStatusCode() == 401 && authHeader != null) {
                    return authorizeRequestOnChallenge(context, httpResponse).flatMap(retry -> {
                        if (retry) {
                            return nextPolicy.process();
                        } else {
                            return Mono.just(httpResponse);
                        }
                    });
                }
                return Mono.just(httpResponse);
            });
    }

    @Override
    public HttpResponse processSync(HttpPipelineCallContext context, HttpPipelineNextPolicy next) {
        if ("http".equals(context.getHttpRequest().getUrl().getProtocol())) {
            throw LOGGER.logExceptionAsError(
                new RuntimeException("token credentials require a URL using the HTTPS protocol scheme"));
        }
        HttpPipelineNextPolicy nextPolicy = next.clone();

        authorizeRequestSync(context);

        HttpResponse httpResponse = next.processSync();

        if (httpResponse != null) {
            String authHeader = httpResponse.getHeaderValue(WWW_AUTHENTICATE);
            if (httpResponse.getStatusCode() == 401 && authHeader != null) {
                boolean retry = authorizeRequestOnChallengeSync(context, httpResponse);
                if (retry) {
                    return nextPolicy.processSync();
                } else {
                    return httpResponse;
                }
            }
        }
        return httpResponse;
    }

    /**
     * Authorizes the request with the bearer token acquired using the specified {@code tokenRequestContext}
     *
     * @param context the HTTP pipeline context.
     * @param tokenRequestContext the token request context to be used for token acquisition.
     * @return a {@link Mono} containing {@link Void}
     */
    public Mono<Void> setAuthorizationHeader(HttpPipelineCallContext context, TokenRequestContext tokenRequestContext) {
        return setAuthorizationHeaderHelper(context, tokenRequestContext, true);
    }

    /**
     * Authorizes the request with the bearer token acquired using the specified {@code tokenRequestContext}
     *
     * @param context the HTTP pipeline context.
     * @param tokenRequestContext the token request context to be used for token acquisition.
     */
    public void setAuthorizationHeaderSync(
        HttpPipelineCallContext context, TokenRequestContext tokenRequestContext) {
        setAuthorizationHeaderHelperSync(context, tokenRequestContext, true);
    }

    private Mono<Void> setAuthorizationHeaderHelper(HttpPipelineCallContext context,
                                        TokenRequestContext tokenRequestContext, boolean checkToForceFetchToken) {
        return cache.getToken(tokenRequestContext, checkToForceFetchToken)
            .flatMap(token -> {
                context.getHttpRequest().getHeaders().set(AUTHORIZATION_HEADER, BEARER + " " + token.getToken());
                return Mono.empty();
            });
    }

    private void setAuthorizationHeaderHelperSync(HttpPipelineCallContext context,
                                                  TokenRequestContext tokenRequestContext, boolean checkToForceFetchToken) {
        AccessToken token = cache.getTokenSync(tokenRequestContext, checkToForceFetchToken);
        if (token != null) {
            context.getHttpRequest().getHeaders().set(AUTHORIZATION_HEADER, BEARER + " " + token.getToken());
        }
    }
}<|MERGE_RESOLUTION|>--- conflicted
+++ resolved
@@ -60,11 +60,7 @@
      * @param context The request context.
      */
     public void authorizeRequestSync(HttpPipelineCallContext context) {
-<<<<<<< HEAD
-        if (this.scopes == null) {
-=======
         if (this.scopes == null || this.scopes.length == 0) {
->>>>>>> 6c033c2a
             return;
         }
         setAuthorizationHeaderHelperSync(context, new TokenRequestContext().addScopes(this.scopes), false);
