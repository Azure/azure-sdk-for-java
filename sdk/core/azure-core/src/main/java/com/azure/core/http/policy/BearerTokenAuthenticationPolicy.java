--- conflicted
+++ resolved
@@ -46,16 +46,9 @@
             return Mono.error(new RuntimeException("token credentials require a URL using the HTTPS protocol scheme"));
         }
         return cache.getToken()
-<<<<<<< HEAD
-                   .flatMap(token -> {
-                       context.getHttpRequest().getHeaders().set(AUTHORIZATION_HEADER, BEARER + " " + token.getToken());
-                       return next.process();
-                   });
-=======
             .flatMap(token -> {
                 context.getHttpRequest().getHeaders().set(AUTHORIZATION_HEADER, BEARER + " " + token.getToken());
                 return next.process();
             });
->>>>>>> eac04021
     }
 }