--- conflicted
+++ resolved
@@ -14,6 +14,7 @@
 
 import java.io.IOException;
 import java.io.InputStream;
+import java.time.DateTimeException;
 import java.time.Duration;
 import java.time.LocalDateTime;
 import java.time.OffsetDateTime;
@@ -734,21 +735,22 @@
         return builder.toString();
     }
 
-<<<<<<< HEAD
     /**
      * Parses a string into an {@link OffsetDateTime}.
      * <p>
      * If {@code dateString} is null, null will be returned.
      * <p>
-     * This method attempts to parse the {@code dateString} as best as possible using
+     * This method attempts to parse the {@code dateString} using
      * {@link DateTimeFormatter#parseBest(CharSequence, TemporalQuery[])}. This will use
-     * {@link OffsetDateTime#from(TemporalAccessor)} as the first attempt and will fallback to
-     * {@link LocalDateTime#from(TemporalAccessor)}.
+     * {@link OffsetDateTime#from(TemporalAccessor)} as the first attempt and will fall back to
+     * {@link LocalDateTime#from(TemporalAccessor)} with setting the offset as {@link ZoneOffset#UTC}.
      *
      * @param dateString The string to parse into an {@link OffsetDateTime}.
      * @return The parsed {@link OffsetDateTime}, or null if {@code dateString} was null.
-     */
-    public static OffsetDateTime parseBestOffesetDateTime(String dateString) {
+     * @throws DateTimeException If the {@code dateString} cannot be parsed by either
+     * {@link OffsetDateTime#from(TemporalAccessor)} or {@link LocalDateTime#from(TemporalAccessor)}.
+     */
+    public static OffsetDateTime parseBestOffsetDateTime(String dateString) {
         if (dateString == null) {
             return null;
         }
@@ -761,7 +763,8 @@
         } else {
             return OffsetDateTime.from(temporal);
         }
-=======
+    }
+
     /*
      * This looks a bit strange but is needed as CoreUtils is used within Configuration code and if this was done in
      * the static constructor for CoreUtils it would cause a circular dependency, potentially causing a deadlock.
@@ -783,6 +786,5 @@
 
     static void setShutdownHookAccessHelper(boolean shutdownHookAccessHelper) {
         ShutdownHookAccessHelperHolder.shutdownHookAccessHelper = shutdownHookAccessHelper;
->>>>>>> 761f1fb7
     }
 }