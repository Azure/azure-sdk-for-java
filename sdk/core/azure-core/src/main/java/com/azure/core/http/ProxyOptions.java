--- conflicted
+++ resolved
@@ -321,15 +321,10 @@
             }
 
             return proxyOptions;
-<<<<<<< HEAD
         } catch (URISyntaxException | MalformedURLException ex) {
-            LOGGER.warning(INVALID_AZURE_PROXY_URL, proxyProperty);
-=======
-        } catch (MalformedURLException ex) {
             LOGGER.atWarning()
                 .addKeyValue("url", proxyProperty)
                 .log(INVALID_AZURE_PROXY_URL);
->>>>>>> 71a7dac9
             return null;
         }
     }
