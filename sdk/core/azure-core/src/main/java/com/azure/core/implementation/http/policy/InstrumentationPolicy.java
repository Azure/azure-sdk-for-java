// Copyright (c) Microsoft Corporation. All rights reserved.
// Licensed under the MIT License.

package com.azure.core.implementation.http.policy;

import com.azure.core.http.HttpHeaderName;
import com.azure.core.http.HttpPipelineCallContext;
import com.azure.core.http.HttpPipelineNextPolicy;
import com.azure.core.http.HttpPipelineNextSyncPolicy;
import com.azure.core.http.HttpRequest;
import com.azure.core.http.HttpResponse;
import com.azure.core.http.policy.HttpPipelinePolicy;
import com.azure.core.util.Context;
import com.azure.core.util.CoreUtils;
import com.azure.core.util.logging.ClientLogger;
import com.azure.core.util.tracing.SpanKind;
import com.azure.core.util.tracing.StartSpanOptions;
import com.azure.core.util.tracing.Tracer;
import reactor.core.publisher.Mono;

<<<<<<< HEAD
=======
import java.io.InputStream;
import java.net.URL;
import java.nio.ByteBuffer;
import java.nio.charset.Charset;

import static com.azure.core.http.HttpHeaderName.X_MS_CLIENT_REQUEST_ID;
import static com.azure.core.http.HttpHeaderName.X_MS_REQUEST_ID;
import static com.azure.core.http.policy.HttpLoggingPolicy.RETRY_COUNT_CONTEXT;
import static com.azure.core.implementation.logging.LoggingKeys.CANCELLED_ERROR_TYPE;
>>>>>>> 86d220e2
import static com.azure.core.util.tracing.Tracer.DISABLE_TRACING_KEY;

public class InstrumentationPolicy implements HttpPipelinePolicy {

    // TODO (limolkova):
    // following attributes are kept for backward compatibility with current ApplicationInsights agent.
    // We'll need to update them to stable semconv attribute names (as an optimization) prior to tracing stability
    // and after new azure-core-tracing-opentelemetry is released and OTel/ApplicationInsights agents are updated to used it.
    private static final String HTTP_METHOD = "http.method";
    private static final String HTTP_URL = "http.url";
    private static final String HTTP_STATUS_CODE = "http.status_code";
    private static final String SERVICE_REQUEST_ID_ATTRIBUTE = "serviceRequestId";
    private static final String CLIENT_REQUEST_ID_ATTRIBUTE = "requestId";
<<<<<<< HEAD
    private static final String REACTOR_HTTP_TRACE_CONTEXT_KEY = "instrumentation-context-key";
    private static final HttpHeaderName SERVICE_REQUEST_ID_HEADER = HttpHeaderName.fromString("x-ms-request-id");
    private static final String LEGACY_OTEL_POLICY_NAME = "io.opentelemetry.javaagent.instrumentation.azurecore.v1_19.shaded.com.azure.core.tracing.opentelemetry.OpenTelemetryHttpPolicy";
    private static final ClientLogger LOGGER = new ClientLogger(InstrumentationPolicy.class);

    private Tracer tracer;
    private static boolean foundLegacyOTelPolicy;

    static {
        try {
            Class.forName(LEGACY_OTEL_POLICY_NAME, true, HttpPipelinePolicy.class.getClassLoader());
            foundLegacyOTelPolicy = true;
        } catch (ClassNotFoundException e) {
            foundLegacyOTelPolicy = false;
        }
    }
=======

    // new attributes:
    private static final String HTTP_RESEND_COUNT = "http.request.resend_count";
    private static final String SERVER_ADDRESS = "server.address";
    private static final String SERVER_PORT = "server.port";
    private static final ClientLogger LOGGER = new ClientLogger(InstrumentationPolicy.class);

    private Tracer tracer;

    /**
     * Creates an instance of {@link InstrumentationPolicy}.
     */
>>>>>>> 86d220e2
    public InstrumentationPolicy() {
    }

    public void initialize(Tracer tracer) {
        this.tracer = tracer;
    }

    @Override
    public Mono<HttpResponse> process(HttpPipelineCallContext context, HttpPipelineNextPolicy next) {
        if (!isTracingEnabled(context)) {
            return next.process();
        }

        // OpenTelemetry reactor instrumentation needs a bit of help
        // to pick up Azure SDK context. While we're working on explicit
        // context propagation, ScalarPropagatingMono.INSTANCE is the workaround
        return Mono.defer(() -> {
            Context span = startSpan(context);
            return next.process()
                .doOnSuccess(response -> endSpan(response, span))
                .doOnCancel(() -> tracer.end("cancel", null, span))
                .doOnError(exception -> tracer.end(null, exception, span));
        });
    }

    @SuppressWarnings("try")
    @Override
    public HttpResponse processSync(HttpPipelineCallContext context, HttpPipelineNextSyncPolicy next) {
        if (!isTracingEnabled(context)) {
            return next.processSync();
        }

        Context span = startSpan(context);
        try (AutoCloseable scope = tracer.makeSpanCurrent(span)) {
            HttpResponse response = next.processSync();
            endSpan(response, span);
            return response;
        } catch (RuntimeException ex) {
            tracer.end(null, ex, span);
            throw ex;
        } catch (Exception ex) {
            tracer.end(null, ex, span);
            throw LOGGER.logExceptionAsWarning(new RuntimeException(ex));
        }
    }

    @SuppressWarnings("deprecation")
    private Context startSpan(HttpPipelineCallContext azContext) {
        HttpRequest request = azContext.getHttpRequest();

        // Build new child span representing this outgoing request.
        String methodName = request.getHttpMethod().toString();
        StartSpanOptions spanOptions = new StartSpanOptions(SpanKind.CLIENT)
            .setAttribute(HTTP_METHOD, methodName)
            .setAttribute(HTTP_URL, request.getUrl().toString())
            .setAttribute(SERVER_ADDRESS, request.getUrl().getHost())
            .setAttribute(SERVER_PORT, getPort(request.getUrl()));
        Context span = tracer.start(methodName, spanOptions, azContext.getContext());

        addPostSamplingAttributes(span, request);

        // TODO (alzimmer): Add injectContext(BiConsumer<HttpHeaderName, String>, Context)
        tracer.injectContext((k, v) -> request.getHeaders().set(k, v), span);
        return span;
    }

    private static int getPort(URL url) {
        int port = url.getPort();
        if (port == -1) {
            port = url.getDefaultPort();
        }
        return port;
    }

    private void addPostSamplingAttributes(Context span, HttpRequest request) {
        Object rawRetryCount = span.getData(RETRY_COUNT_CONTEXT).orElse(null);
        if (rawRetryCount instanceof Integer && ((Integer) rawRetryCount) > 0) {
            tracer.setAttribute(HTTP_RESEND_COUNT, ((Integer) rawRetryCount).longValue(), span);
        }

        String requestId = request.getHeaders().getValue(HttpHeaderName.X_MS_CLIENT_REQUEST_ID);
        if (!CoreUtils.isNullOrEmpty(requestId)) {
            tracer.setAttribute(CLIENT_REQUEST_ID_ATTRIBUTE, requestId, span);
        }
    }

    private void endSpan(HttpResponse response, Context span) {
        if (response != null) {
            int statusCode = response.getStatusCode();
            tracer.setAttribute(HTTP_STATUS_CODE, statusCode, span);
            String requestId = response.getHeaderValue(X_MS_REQUEST_ID);
            if (requestId != null) {
                tracer.setAttribute(SERVICE_REQUEST_ID_ATTRIBUTE, requestId, span);
            }

            tracer.end((statusCode >= 400) ? "error" : null, null, span);
        }

        tracer.end("", null, span);
    }

    private boolean isTracingEnabled(HttpPipelineCallContext context) {
        return tracer != null && tracer.isEnabled()
            && !((boolean) context.getData(DISABLE_TRACING_KEY).orElse(false));
    }
}<|MERGE_RESOLUTION|>--- conflicted
+++ resolved
@@ -4,22 +4,23 @@
 package com.azure.core.implementation.http.policy;
 
 import com.azure.core.http.HttpHeaderName;
+import com.azure.core.http.HttpHeaders;
 import com.azure.core.http.HttpPipelineCallContext;
 import com.azure.core.http.HttpPipelineNextPolicy;
 import com.azure.core.http.HttpPipelineNextSyncPolicy;
 import com.azure.core.http.HttpRequest;
 import com.azure.core.http.HttpResponse;
 import com.azure.core.http.policy.HttpPipelinePolicy;
+import com.azure.core.util.BinaryData;
 import com.azure.core.util.Context;
 import com.azure.core.util.CoreUtils;
 import com.azure.core.util.logging.ClientLogger;
 import com.azure.core.util.tracing.SpanKind;
 import com.azure.core.util.tracing.StartSpanOptions;
 import com.azure.core.util.tracing.Tracer;
+import reactor.core.publisher.Flux;
 import reactor.core.publisher.Mono;
 
-<<<<<<< HEAD
-=======
 import java.io.InputStream;
 import java.net.URL;
 import java.nio.ByteBuffer;
@@ -29,9 +30,11 @@
 import static com.azure.core.http.HttpHeaderName.X_MS_REQUEST_ID;
 import static com.azure.core.http.policy.HttpLoggingPolicy.RETRY_COUNT_CONTEXT;
 import static com.azure.core.implementation.logging.LoggingKeys.CANCELLED_ERROR_TYPE;
->>>>>>> 86d220e2
 import static com.azure.core.util.tracing.Tracer.DISABLE_TRACING_KEY;
 
+/**
+ * Pipeline policy that initiates distributed tracing.
+ */
 public class InstrumentationPolicy implements HttpPipelinePolicy {
 
     // TODO (limolkova):
@@ -43,24 +46,6 @@
     private static final String HTTP_STATUS_CODE = "http.status_code";
     private static final String SERVICE_REQUEST_ID_ATTRIBUTE = "serviceRequestId";
     private static final String CLIENT_REQUEST_ID_ATTRIBUTE = "requestId";
-<<<<<<< HEAD
-    private static final String REACTOR_HTTP_TRACE_CONTEXT_KEY = "instrumentation-context-key";
-    private static final HttpHeaderName SERVICE_REQUEST_ID_HEADER = HttpHeaderName.fromString("x-ms-request-id");
-    private static final String LEGACY_OTEL_POLICY_NAME = "io.opentelemetry.javaagent.instrumentation.azurecore.v1_19.shaded.com.azure.core.tracing.opentelemetry.OpenTelemetryHttpPolicy";
-    private static final ClientLogger LOGGER = new ClientLogger(InstrumentationPolicy.class);
-
-    private Tracer tracer;
-    private static boolean foundLegacyOTelPolicy;
-
-    static {
-        try {
-            Class.forName(LEGACY_OTEL_POLICY_NAME, true, HttpPipelinePolicy.class.getClassLoader());
-            foundLegacyOTelPolicy = true;
-        } catch (ClassNotFoundException e) {
-            foundLegacyOTelPolicy = false;
-        }
-    }
-=======
 
     // new attributes:
     private static final String HTTP_RESEND_COUNT = "http.request.resend_count";
@@ -73,10 +58,14 @@
     /**
      * Creates an instance of {@link InstrumentationPolicy}.
      */
->>>>>>> 86d220e2
     public InstrumentationPolicy() {
     }
 
+    /**
+     * Initializes the policy with the {@link Tracer} instance.
+     *
+     * @param tracer the tracer instance.
+     */
     public void initialize(Tracer tracer) {
         this.tracer = tracer;
     }
@@ -87,14 +76,13 @@
             return next.process();
         }
 
-        // OpenTelemetry reactor instrumentation needs a bit of help
-        // to pick up Azure SDK context. While we're working on explicit
-        // context propagation, ScalarPropagatingMono.INSTANCE is the workaround
         return Mono.defer(() -> {
             Context span = startSpan(context);
             return next.process()
-                .doOnSuccess(response -> endSpan(response, span))
-                .doOnCancel(() -> tracer.end("cancel", null, span))
+                .doOnSuccess(response -> onResponseCode(response, span))
+                // TODO: maybe we can optimize it? https://github.com/Azure/azure-sdk-for-java/issues/38228
+                .map(response -> new TraceableResponse(response, span))
+                .doOnCancel(() -> tracer.end(CANCELLED_ERROR_TYPE, null, span))
                 .doOnError(exception -> tracer.end(null, exception, span));
         });
     }
@@ -109,8 +97,9 @@
         Context span = startSpan(context);
         try (AutoCloseable scope = tracer.makeSpanCurrent(span)) {
             HttpResponse response = next.processSync();
-            endSpan(response, span);
-            return response;
+            onResponseCode(response, span);
+            // TODO: maybe we can optimize it? https://github.com/Azure/azure-sdk-for-java/issues/38228
+            return new TraceableResponse(response, span);
         } catch (RuntimeException ex) {
             tracer.end(null, ex, span);
             throw ex;
@@ -154,13 +143,13 @@
             tracer.setAttribute(HTTP_RESEND_COUNT, ((Integer) rawRetryCount).longValue(), span);
         }
 
-        String requestId = request.getHeaders().getValue(HttpHeaderName.X_MS_CLIENT_REQUEST_ID);
+        String requestId = request.getHeaders().getValue(X_MS_CLIENT_REQUEST_ID);
         if (!CoreUtils.isNullOrEmpty(requestId)) {
             tracer.setAttribute(CLIENT_REQUEST_ID_ATTRIBUTE, requestId, span);
         }
     }
 
-    private void endSpan(HttpResponse response, Context span) {
+    private void onResponseCode(HttpResponse response, Context span) {
         if (response != null) {
             int statusCode = response.getStatusCode();
             tracer.setAttribute(HTTP_STATUS_CODE, statusCode, span);
@@ -168,15 +157,100 @@
             if (requestId != null) {
                 tracer.setAttribute(SERVICE_REQUEST_ID_ATTRIBUTE, requestId, span);
             }
-
-            tracer.end((statusCode >= 400) ? "error" : null, null, span);
-        }
-
-        tracer.end("", null, span);
+        }
     }
 
     private boolean isTracingEnabled(HttpPipelineCallContext context) {
         return tracer != null && tracer.isEnabled()
             && !((boolean) context.getData(DISABLE_TRACING_KEY).orElse(false));
     }
+
+    private final class TraceableResponse extends HttpResponse {
+        private final HttpResponse response;
+        private final Context span;
+        private Throwable exception;
+        private String errorType;
+        TraceableResponse(HttpResponse response, Context span) {
+            super(response.getRequest());
+            this.response = response;
+            this.span = span;
+        }
+
+        @Override
+        public int getStatusCode() {
+            return response.getStatusCode();
+        }
+
+        @Deprecated
+        @Override
+        public String getHeaderValue(String name) {
+            return response.getHeaderValue(name);
+        }
+
+        @Override
+        public String getHeaderValue(HttpHeaderName headerName) {
+            return response.getHeaderValue(headerName);
+        }
+
+        @Override
+        public HttpHeaders getHeaders() {
+            return response.getHeaders();
+        }
+
+        @Override
+        public Flux<ByteBuffer> getBody() {
+            return response.getBody()
+                    .doOnError(e -> exception = e)
+                    .doOnCancel(() -> errorType = CANCELLED_ERROR_TYPE);
+        }
+
+        @Override
+        public Mono<byte[]> getBodyAsByteArray() {
+            return response.getBodyAsByteArray()
+                    .doOnError(e -> exception = e)
+                    .doOnCancel(() -> errorType = CANCELLED_ERROR_TYPE);
+        }
+
+        @Override
+        public Mono<String> getBodyAsString() {
+            return response.getBodyAsString()
+                    .doOnError(e -> exception = e)
+                    .doOnCancel(() -> errorType = CANCELLED_ERROR_TYPE);
+        }
+
+        @Override
+        public BinaryData getBodyAsBinaryData() {
+            try {
+                return response.getBodyAsBinaryData();
+            } catch (Exception e) {
+                exception = e;
+                throw e;
+            }
+        }
+
+        @Override
+        public Mono<String> getBodyAsString(Charset charset) {
+            return response.getBodyAsString(charset)
+                    .doOnError(e -> exception = e)
+                    .doOnCancel(() -> errorType = CANCELLED_ERROR_TYPE);
+        }
+
+        @Override
+        public Mono<InputStream> getBodyAsInputStream() {
+            return response.getBodyAsInputStream()
+                    .doOnError(e -> exception = e)
+                    .doOnCancel(() -> errorType = CANCELLED_ERROR_TYPE);
+        }
+
+        @Override
+        public void close() {
+            response.close();
+            int statusCode = response.getStatusCode();
+
+            if (errorType == null && statusCode >= 400) {
+                errorType = String.valueOf(statusCode);
+            }
+            tracer.end(errorType, exception, span);
+        }
+    }
 }