// Copyright (c) Microsoft Corporation. All rights reserved.
// Licensed under the MIT License.

package com.azure.core.exception;

import com.azure.core.http.HttpResponse;

/**
 * The exception thrown when failed to authenticate the client request with status code of 4XX, typically 401
 * unauthorized.
 *
 * A runtime exception indicating request authorization failure caused by one of the following scenarios:
<<<<<<< HEAD
 * A client did not send the required authorization credentials to access the requested resource, i.e. Authorization
 * HTTP header is missing in the request,
 * OR - In case the request already contains the HTTP Authorization header - then the exception indicates that
 * authorization has been refused for the credentials contained in the request header.
=======
 * <ul>
 * <li>A client did not send the required authorization credentials to access the requested resource, i.e. Authorization
 * HTTP header is missing in the request</li>
 * <li>If the request contains the HTTP Authorization header, then the exception indicates that authorization has been
 * refused for the credentials contained in the request header.</li>
 * </ul>
>>>>>>> f9b68898
 */
public class ClientAuthenticationException extends HttpResponseException {

    /**
     * Initializes a new instance of the {@link ClientAuthenticationException} class.
     *
     * @param message The exception message or the response content if a message is not available.
     * @param response The HTTP response with the authorization failure.
     */
    public ClientAuthenticationException(final String message, final HttpResponse response) {
        super(message, response);
    }

    /**
     * Initializes a new instance of the {@link ClientAuthenticationException} class.
     *
     * @param message The exception message or the response content if a message is not available.
     * @param response The HTTP response with the authorization failure.
     * @param value The deserialized HTTP response value.
     */
    public ClientAuthenticationException(final String message, final HttpResponse response, final Object value) {
        super(message, response, value);
    }

    /**
     * Initializes a new instance of the {@link ClientAuthenticationException} class.
     *
     * @param message The exception message or the response content if a message is not available.
     * @param response The HTTP response with the authorization failure.
     * @param cause The {@link Throwable} which caused the creation of this exception.
     */
    public ClientAuthenticationException(final String message, final HttpResponse response, final Throwable cause) {
        super(message, response, cause);
    }
}<|MERGE_RESOLUTION|>--- conflicted
+++ resolved
@@ -10,19 +10,12 @@
  * unauthorized.
  *
  * A runtime exception indicating request authorization failure caused by one of the following scenarios:
-<<<<<<< HEAD
- * A client did not send the required authorization credentials to access the requested resource, i.e. Authorization
- * HTTP header is missing in the request,
- * OR - In case the request already contains the HTTP Authorization header - then the exception indicates that
- * authorization has been refused for the credentials contained in the request header.
-=======
  * <ul>
  * <li>A client did not send the required authorization credentials to access the requested resource, i.e. Authorization
  * HTTP header is missing in the request</li>
  * <li>If the request contains the HTTP Authorization header, then the exception indicates that authorization has been
  * refused for the credentials contained in the request header.</li>
  * </ul>
->>>>>>> f9b68898
  */
 public class ClientAuthenticationException extends HttpResponseException {
 
