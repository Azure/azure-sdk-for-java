--- conflicted
+++ resolved
@@ -22,10 +22,6 @@
 import com.azure.core.http.rest.RequestOptions;
 import com.azure.core.http.rest.Response;
 import com.azure.core.http.rest.ResponseBase;
-<<<<<<< HEAD
-import com.azure.core.implementation.ReflectionSerializable;
-=======
->>>>>>> db70072b
 import com.azure.core.implementation.ReflectiveInvoker;
 import com.azure.core.implementation.TypeUtil;
 import com.azure.core.implementation.http.UnexpectedExceptionInformation;
@@ -305,7 +301,7 @@
 
     private HttpRequest configRequest(final HttpRequest request, final SwaggerMethodParser methodParser,
         SerializerAdapter serializerAdapter, boolean isAsync, final Object[] args) throws IOException {
-        Object bodyContentObject = methodParser.setBody(args, serializer);
+        final Object bodyContentObject = methodParser.setBody(args, serializer);
         if (bodyContentObject == null) {
             request.setHeader(HttpHeaderName.CONTENT_LENGTH, "0");
         } else {
@@ -322,14 +318,7 @@
                 }
             }
 
-            //            if (contentType.startsWith(ContentType.MULTIPART_FORM_DATA)) {
-            //                MultipartFormData formData = BinaryData.fromObject(bodyContentObject).toObject(MultipartFormData.class);
-            //                contentType = formData.getContentType();
-            //                bodyContentObject = formData.getRequestBody();
-            //            }
-
             request.setHeader(HttpHeaderName.CONTENT_TYPE, contentType);
-
             if (bodyContentObject instanceof BinaryData) {
                 BinaryData binaryData = (BinaryData) bodyContentObject;
                 if (binaryData.getLength() != null) {
