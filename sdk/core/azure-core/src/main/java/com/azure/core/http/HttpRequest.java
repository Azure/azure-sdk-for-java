--- conflicted
+++ resolved
@@ -126,11 +126,7 @@
      *
      * @return the content to be send
      */
-<<<<<<< HEAD
-    public Flux<ByteBuffer> body() {
-=======
     public Flux<ByteBuffer> getBody() {
->>>>>>> f9b68898
         return body;
     }
 
@@ -154,11 +150,7 @@
      */
     public HttpRequest setBody(byte[] content) {
         headers.put("Content-Length", String.valueOf(content.length));
-<<<<<<< HEAD
-        return body(Flux.defer(() -> Flux.just(ByteBuffer.wrap(content))));
-=======
         return setBody(Flux.defer(() -> Flux.just(ByteBuffer.wrap(content))));
->>>>>>> f9b68898
     }
 
     /**
@@ -170,11 +162,7 @@
      * @param content the request content
      * @return this HttpRequest
      */
-<<<<<<< HEAD
-    public HttpRequest body(Flux<ByteBuffer> content) {
-=======
     public HttpRequest setBody(Flux<ByteBuffer> content) {
->>>>>>> f9b68898
         this.body = content;
         return this;
     }
