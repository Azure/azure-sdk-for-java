--- conflicted
+++ resolved
@@ -8,7 +8,6 @@
 import com.azure.core.util.BinaryData;
 import com.azure.core.util.logging.ClientLogger;
 import reactor.core.publisher.Flux;
-import reactor.core.publisher.Mono;
 
 import java.net.MalformedURLException;
 import java.net.URL;
@@ -221,12 +220,7 @@
      * @return this HttpRequest
      */
     public HttpRequest setBody(byte[] content) {
-<<<<<<< HEAD
-        setContentLength(content.length);
-        return setBody(Mono.fromSupplier(() -> ByteBuffer.wrap(content)).flux());
-=======
         return setBody(BinaryData.fromBytes(content));
->>>>>>> 8d609db9
     }
 
     /**
