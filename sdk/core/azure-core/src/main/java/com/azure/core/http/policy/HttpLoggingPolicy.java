// Copyright (c) Microsoft Corporation. All rights reserved.
// Licensed under the MIT License.

package com.azure.core.http.policy;

import com.azure.core.http.ContentType;
import com.azure.core.http.HttpHeader;
import com.azure.core.http.HttpHeaders;
import com.azure.core.http.HttpPipelineCallContext;
import com.azure.core.http.HttpPipelineNextPolicy;
import com.azure.core.http.HttpRequest;
import com.azure.core.http.HttpResponse;
<<<<<<< HEAD
import com.azure.core.implementation.LoggingUtil;
=======
>>>>>>> 174756db
import com.azure.core.util.CoreUtils;
import com.azure.core.util.UrlBuilder;
import com.azure.core.util.logging.ClientLogger;
import com.azure.core.util.logging.LogLevel;
import com.fasterxml.jackson.databind.ObjectMapper;
import com.fasterxml.jackson.databind.SerializationFeature;
import reactor.core.publisher.Mono;

import java.io.ByteArrayOutputStream;
import java.net.URL;
import java.nio.charset.StandardCharsets;
import java.util.Collections;
import java.util.Locale;
import java.util.Set;
import java.util.concurrent.TimeUnit;
import java.util.stream.Collectors;

/**
 * The pipeline policy that handles logging of HTTP requests and responses.
 */
public class HttpLoggingPolicy implements HttpPipelinePolicy {
    private static final ObjectMapper PRETTY_PRINTER = new ObjectMapper().enable(SerializationFeature.INDENT_OUTPUT);
    private static final int MAX_BODY_LOG_SIZE = 1024 * 16;
    private static final String REDACTED_PLACEHOLDER = "REDACTED";

    private final HttpLogDetailLevel httpLogDetailLevel;
    private final Set<String> allowedHeaderNames;
    private final Set<String> allowedQueryParameterNames;
    private final boolean prettyPrintJson;

    /**
     * Creates an HttpLoggingPolicy with the given log configurations.
     *
     * @param httpLogOptions The HTTP logging configurations.
     */
    public HttpLoggingPolicy(HttpLogOptions httpLogOptions) {
        this(httpLogOptions, false);
    }

    /**
     * Creates an HttpLoggingPolicy with the given log configuration and pretty printing setting.
     *
     * @param httpLogOptions The HTTP logging configuration options.
     * @param prettyPrintJson If true, pretty prints JSON message bodies when logging. If the detailLevel does not
     * include body logging, this flag does nothing.
     */
    private HttpLoggingPolicy(HttpLogOptions httpLogOptions, boolean prettyPrintJson) {
        this.prettyPrintJson = prettyPrintJson;

        if (httpLogOptions == null) {
            this.httpLogDetailLevel = HttpLogDetailLevel.NONE;
            this.allowedHeaderNames = Collections.emptySet();
            this.allowedQueryParameterNames = Collections.emptySet();
        } else {
            this.httpLogDetailLevel = httpLogOptions.getLogLevel();
            this.allowedHeaderNames = httpLogOptions.getAllowedHeaderNames()
                .stream()
                .map(headerName -> headerName.toLowerCase(Locale.ROOT))
                .collect(Collectors.toSet());
            this.allowedQueryParameterNames = httpLogOptions.getAllowedQueryParamNames()
                .stream()
                .map(queryParamName -> queryParamName.toLowerCase(Locale.ROOT))
                .collect(Collectors.toSet());
        }
    }

    @Override
    public Mono<HttpResponse> process(HttpPipelineCallContext context, HttpPipelineNextPolicy next) {
        // No logging will be performed, trigger a no-op.
        if (httpLogDetailLevel == HttpLogDetailLevel.NONE) {
            return next.process();
        }

        final ClientLogger logger = new ClientLogger((String) context.getData("caller-method").orElse(""));
        final long startNs = System.nanoTime();

        return logRequest(logger, context.getHttpRequest())
            .then(next.process())
            .flatMap(response -> logResponse(logger, response, startNs))
            .doOnError(throwable -> logger.warning("<-- HTTP FAILED: ", throwable));
    }

    /*
     * Logs the HTTP request.
     *
     * @param logger Logger used to log the request.
     * @param request HTTP request being sent to Azure.
     * @return A Mono which will emit the string to log.
     */
    private Mono<Void> logRequest(final ClientLogger logger, final HttpRequest request) {
<<<<<<< HEAD
        int numericLogLevel = LoggingUtil.getEnvironmentLoggingLevel().getLogLevel();

        if (shouldLoggingBeSkipped(numericLogLevel)) {
=======

        if (!logger.canLogAtLevel(LogLevel.INFORMATIONAL)) {
>>>>>>> 174756db
            return Mono.empty();
        }

        StringBuilder requestLogMessage = new StringBuilder();
        if (httpLogDetailLevel.shouldLogUrl()) {
            requestLogMessage.append("--> ")
                .append(request.getHttpMethod())
                .append(" ")
                .append(getRedactedUrl(request.getUrl()))
                .append(System.lineSeparator());
        }

        addHeadersToLogMessage(logger, request.getHeaders(), requestLogMessage);

        if (!httpLogDetailLevel.shouldLogBody()) {
            return logAndReturn(logger, requestLogMessage, null);
        }

        if (request.getBody() == null) {
            requestLogMessage.append("(empty body)")
                .append(System.lineSeparator())
                .append("--> END ")
                .append(request.getHttpMethod())
                .append(System.lineSeparator());

            return logAndReturn(logger, requestLogMessage, null);
        }

        String contentType = request.getHeaders().getValue("Content-Type");
        long contentLength = getContentLength(logger, request.getHeaders());

        if (shouldBodyBeLogged(contentType, contentLength)) {
            ByteArrayOutputStream outputStream = new ByteArrayOutputStream((int) contentLength);

            // Add non-mutating operators to the data stream.
            request.setBody(
                request.getBody()
                    .doOnNext(byteBuffer -> {
                        for (int i = byteBuffer.position(); i < byteBuffer.limit(); i++) {
                            outputStream.write(byteBuffer.get(i));
                        }
                    })
                    .doFinally(ignored -> {
                        requestLogMessage.append(contentLength)
                            .append("-byte body:")
                            .append(System.lineSeparator())
                            .append(prettyPrintIfNeeded(logger, contentType,
                                new String(outputStream.toByteArray(), StandardCharsets.UTF_8)))
                            .append(System.lineSeparator())
                            .append("--> END ")
                            .append(request.getHttpMethod())
                            .append(System.lineSeparator());

                        logger.info(requestLogMessage.toString());
                    }));

            return Mono.empty();
        } else {
            requestLogMessage.append(contentLength)
                .append("-byte body: (content not logged)")
                .append(System.lineSeparator())
                .append("--> END ")
                .append(request.getHttpMethod())
                .append(System.lineSeparator());

            return logAndReturn(logger, requestLogMessage, null);
        }
    }

    /*
     * Logs thr HTTP response.
     *
     * @param logger Logger used to log the response.
     * @param response HTTP response returned from Azure.
     * @param startNs Nanosecond representation of when the request was sent.
     * @return A Mono containing the HTTP response.
     */
    private Mono<HttpResponse> logResponse(final ClientLogger logger, final HttpResponse response, long startNs) {
<<<<<<< HEAD
        int numericLogLevel = LoggingUtil.getEnvironmentLoggingLevel().getLogLevel();
        if (shouldLoggingBeSkipped(numericLogLevel)) {
=======
        if (!logger.canLogAtLevel(LogLevel.INFORMATIONAL)) {
>>>>>>> 174756db
            return Mono.just(response);
        }

        long tookMs = TimeUnit.NANOSECONDS.toMillis(System.nanoTime() - startNs);

        String contentLengthString = response.getHeaderValue("Content-Length");
        String bodySize = (CoreUtils.isNullOrEmpty(contentLengthString))
            ? "unknown-length body"
            : contentLengthString + "-byte body";

        StringBuilder responseLogMessage = new StringBuilder();
        if (httpLogDetailLevel.shouldLogUrl()) {
            responseLogMessage.append("<-- ")
                .append(response.getStatusCode())
                .append(" ")
                .append(getRedactedUrl(response.getRequest().getUrl()))
                .append(" (")
                .append(tookMs)
                .append(" ms, ")
                .append(bodySize)
                .append(")")
                .append(System.lineSeparator());
        }

<<<<<<< HEAD
        addHeadersToLogMessage(response.getHeaders(), responseLogMessage, numericLogLevel);
=======
        addHeadersToLogMessage(logger, response.getHeaders(), responseLogMessage);
>>>>>>> 174756db

        if (!httpLogDetailLevel.shouldLogBody()) {
            responseLogMessage.append("<-- END HTTP");
            return logAndReturn(logger, responseLogMessage, response);
        }

        String contentTypeHeader = response.getHeaderValue("Content-Type");
        long contentLength = getContentLength(logger, response.getHeaders());

        if (shouldBodyBeLogged(contentTypeHeader, contentLength)) {
            HttpResponse bufferedResponse = response.buffer();
            ByteArrayOutputStream outputStream = new ByteArrayOutputStream((int) contentLength);
            return bufferedResponse.getBody()
                .doOnNext(byteBuffer -> {
                    for (int i = byteBuffer.position(); i < byteBuffer.limit(); i++) {
                        outputStream.write(byteBuffer.get(i));
                    }
                })
                .doFinally(ignored -> {
                    responseLogMessage.append("Response body:")
                        .append(System.lineSeparator())
                        .append(prettyPrintIfNeeded(logger, contentTypeHeader,
                            new String(outputStream.toByteArray(), StandardCharsets.UTF_8)))
                        .append(System.lineSeparator())
                        .append("<-- END HTTP");

                    logger.info(responseLogMessage.toString());
                }).then(Mono.just(bufferedResponse));
        } else {
            responseLogMessage.append("(body content not logged)")
                .append(System.lineSeparator())
                .append("<-- END HTTP");
<<<<<<< HEAD

            return logAndReturn(logger, responseLogMessage, response);
        }
    }

    private <T> Mono<T> logAndReturn(ClientLogger logger, StringBuilder logMessageBuilder, T data) {
        logger.info(logMessageBuilder.toString());
        return Mono.justOrEmpty(data);
    }

    /*
     * Determines if logging should be skipped.
     *
     * <p>Logging is skipped if the environment log level doesn't support logging at the informational or verbose level.
     * All logging in this policy occurs at the information level.</p>
     *
     * @param environmentLogLevel Log level configured in the environment at the time logging begins.
     * @return A flag indicating if logging should be skipped.
     */
    private boolean shouldLoggingBeSkipped(int environmentLogLevel) {
        return environmentLogLevel > LogLevel.INFORMATIONAL.getLogLevel();
=======

            return logAndReturn(logger, responseLogMessage, response);
        }
    }

    private <T> Mono<T> logAndReturn(ClientLogger logger, StringBuilder logMessageBuilder, T data) {
        logger.info(logMessageBuilder.toString());
        return Mono.justOrEmpty(data);
>>>>>>> 174756db
    }

    /*
     * Generates the redacted URL for logging.
     *
     * @param url URL where the request is being sent.
     * @return A URL with query parameters redacted based on configurations in this policy.
     */
    private String getRedactedUrl(URL url) {
        return UrlBuilder.parse(url)
            .setQuery(getAllowedQueryString(url.getQuery()))
            .toString();
    }

    /*
     * Generates the logging safe query parameters string.
     *
     * @param queryString Query parameter string from the request URL.
     * @return A query parameter string redacted based on the configurations in this policy.
     */
    private String getAllowedQueryString(String queryString) {
        if (CoreUtils.isNullOrEmpty(queryString)) {
            return "";
        }

        StringBuilder queryStringBuilder = new StringBuilder();
        String[] queryParams = queryString.split("&");
        for (String queryParam : queryParams) {
            if (queryStringBuilder.length() > 0) {
                queryStringBuilder.append("&");
            }

            String[] queryPair = queryParam.split("=", 2);
            if (queryPair.length == 2) {
                String queryName = queryPair[0];
                if (allowedQueryParameterNames.contains(queryName.toLowerCase(Locale.ROOT))) {
                    queryStringBuilder.append(queryParam);
                } else {
                    queryStringBuilder.append(queryPair[0]).append("=").append(REDACTED_PLACEHOLDER);
                }
            } else {
                queryStringBuilder.append(queryParam);
            }
        }

        return queryStringBuilder.toString();
    }

    /*
     * Adds HTTP headers into the StringBuilder that is generating the log message.
     *
     * @param headers HTTP headers on the request or response.
     * @param sb StringBuilder that is generating the log message.
     * @param logLevel Log level the environment is configured to use.
     */
    private void addHeadersToLogMessage(ClientLogger logger, HttpHeaders headers, StringBuilder sb) {
        // Either headers shouldn't be logged or the logging level isn't set to VERBOSE, don't add headers.
<<<<<<< HEAD
        if (!httpLogDetailLevel.shouldLogHeaders() || logLevel > LogLevel.VERBOSE.getLogLevel()) {
=======
        if (!httpLogDetailLevel.shouldLogHeaders() || logger.canLogAtLevel(LogLevel.VERBOSE)) {
>>>>>>> 174756db
            return;
        }

        for (HttpHeader header : headers) {
            String headerName = header.getName();
            sb.append(headerName).append(":");
            if (allowedHeaderNames.contains(headerName.toLowerCase(Locale.ROOT))) {
                sb.append(header.getValue());
            } else {
                sb.append(REDACTED_PLACEHOLDER);
            }
            sb.append(System.lineSeparator());
        }
    }

    /*
     * Determines and attempts to pretty print the body if it is JSON.
     *
     * <p>The body is pretty printed if the Content-Type is JSON and the policy is configured to pretty print JSON.</p>
     *
     * @param logger Logger used to log a warning if the body fails to pretty print as JSON.
     * @param contentType Content-Type header.
     * @param body Body of the request or response.
     * @return The body pretty printed if it is JSON, otherwise the unmodified body.
     */
    private String prettyPrintIfNeeded(ClientLogger logger, String contentType, String body) {
        String result = body;
        if (prettyPrintJson && contentType != null
            && (contentType.startsWith(ContentType.APPLICATION_JSON) || contentType.startsWith("text/json"))) {
            try {
                final Object deserialized = PRETTY_PRINTER.readTree(body);
                result = PRETTY_PRINTER.writeValueAsString(deserialized);
            } catch (Exception e) {
                logger.warning("Failed to pretty print JSON: {}", e.getMessage());
            }
        }
        return result;
    }

    /*
     * Attempts to retrieve and parse the Content-Length header into a numeric representation.
     *
     * @param logger Logger used to log a warning if the Content-Length header is an invalid number.
     * @param headers HTTP headers that are checked for containing Content-Length.
     * @return
     */
    private long getContentLength(ClientLogger logger, HttpHeaders headers) {
        long contentLength = 0;

        String contentLengthString = headers.getValue("Content-Length");
        if (CoreUtils.isNullOrEmpty(contentLengthString)) {
            return contentLength;
        }

        try {
            contentLength = Long.parseLong(contentLengthString);
        } catch (NumberFormatException | NullPointerException e) {
            logger.warning("Could not parse the HTTP header content-length: '{}'.",
                headers.getValue("content-length"), e);
        }

        return contentLength;
    }

    /*
     * Determines if the request or response body should be logged.
     *
     * <p>The request or response body is logged if the Content-Type is not "application/octet-stream" and the body
     * isn't empty and is less than 16KB in size.</p>
     *
     * @param contentTypeHeader Content-Type header value.
     * @param contentLength Content-Length header represented as a numeric.
     * @return A flag indicating if the request or response body should be logged.
     */
    private boolean shouldBodyBeLogged(String contentTypeHeader, long contentLength) {
        return !ContentType.APPLICATION_OCTET_STREAM.equalsIgnoreCase(contentTypeHeader)
            && contentLength != 0
            && contentLength < MAX_BODY_LOG_SIZE;
    }
}<|MERGE_RESOLUTION|>--- conflicted
+++ resolved
@@ -10,10 +10,6 @@
 import com.azure.core.http.HttpPipelineNextPolicy;
 import com.azure.core.http.HttpRequest;
 import com.azure.core.http.HttpResponse;
-<<<<<<< HEAD
-import com.azure.core.implementation.LoggingUtil;
-=======
->>>>>>> 174756db
 import com.azure.core.util.CoreUtils;
 import com.azure.core.util.UrlBuilder;
 import com.azure.core.util.logging.ClientLogger;
@@ -104,14 +100,8 @@
      * @return A Mono which will emit the string to log.
      */
     private Mono<Void> logRequest(final ClientLogger logger, final HttpRequest request) {
-<<<<<<< HEAD
-        int numericLogLevel = LoggingUtil.getEnvironmentLoggingLevel().getLogLevel();
-
-        if (shouldLoggingBeSkipped(numericLogLevel)) {
-=======
 
         if (!logger.canLogAtLevel(LogLevel.INFORMATIONAL)) {
->>>>>>> 174756db
             return Mono.empty();
         }
 
@@ -190,12 +180,7 @@
      * @return A Mono containing the HTTP response.
      */
     private Mono<HttpResponse> logResponse(final ClientLogger logger, final HttpResponse response, long startNs) {
-<<<<<<< HEAD
-        int numericLogLevel = LoggingUtil.getEnvironmentLoggingLevel().getLogLevel();
-        if (shouldLoggingBeSkipped(numericLogLevel)) {
-=======
         if (!logger.canLogAtLevel(LogLevel.INFORMATIONAL)) {
->>>>>>> 174756db
             return Mono.just(response);
         }
 
@@ -220,11 +205,7 @@
                 .append(System.lineSeparator());
         }
 
-<<<<<<< HEAD
-        addHeadersToLogMessage(response.getHeaders(), responseLogMessage, numericLogLevel);
-=======
         addHeadersToLogMessage(logger, response.getHeaders(), responseLogMessage);
->>>>>>> 174756db
 
         if (!httpLogDetailLevel.shouldLogBody()) {
             responseLogMessage.append("<-- END HTTP");
@@ -257,7 +238,6 @@
             responseLogMessage.append("(body content not logged)")
                 .append(System.lineSeparator())
                 .append("<-- END HTTP");
-<<<<<<< HEAD
 
             return logAndReturn(logger, responseLogMessage, response);
         }
@@ -266,29 +246,6 @@
     private <T> Mono<T> logAndReturn(ClientLogger logger, StringBuilder logMessageBuilder, T data) {
         logger.info(logMessageBuilder.toString());
         return Mono.justOrEmpty(data);
-    }
-
-    /*
-     * Determines if logging should be skipped.
-     *
-     * <p>Logging is skipped if the environment log level doesn't support logging at the informational or verbose level.
-     * All logging in this policy occurs at the information level.</p>
-     *
-     * @param environmentLogLevel Log level configured in the environment at the time logging begins.
-     * @return A flag indicating if logging should be skipped.
-     */
-    private boolean shouldLoggingBeSkipped(int environmentLogLevel) {
-        return environmentLogLevel > LogLevel.INFORMATIONAL.getLogLevel();
-=======
-
-            return logAndReturn(logger, responseLogMessage, response);
-        }
-    }
-
-    private <T> Mono<T> logAndReturn(ClientLogger logger, StringBuilder logMessageBuilder, T data) {
-        logger.info(logMessageBuilder.toString());
-        return Mono.justOrEmpty(data);
->>>>>>> 174756db
     }
 
     /*
@@ -346,11 +303,7 @@
      */
     private void addHeadersToLogMessage(ClientLogger logger, HttpHeaders headers, StringBuilder sb) {
         // Either headers shouldn't be logged or the logging level isn't set to VERBOSE, don't add headers.
-<<<<<<< HEAD
-        if (!httpLogDetailLevel.shouldLogHeaders() || logLevel > LogLevel.VERBOSE.getLogLevel()) {
-=======
         if (!httpLogDetailLevel.shouldLogHeaders() || logger.canLogAtLevel(LogLevel.VERBOSE)) {
->>>>>>> 174756db
             return;
         }
 
