// Copyright (c) Microsoft Corporation. All rights reserved.
// Licensed under the MIT License.

package com.azure.core.http.policy;

import com.azure.core.http.ContentType;
import com.azure.core.http.HttpHeader;
import com.azure.core.http.HttpHeaders;
import com.azure.core.http.HttpPipelineCallContext;
import com.azure.core.http.HttpPipelineNextPolicy;
import com.azure.core.http.HttpRequest;
import com.azure.core.http.HttpResponse;
import com.azure.core.implementation.AccessibleByteArrayOutputStream;
import com.azure.core.implementation.ImplUtils;
import com.azure.core.implementation.http.HttpPipelineCallContextHelper;
import com.azure.core.implementation.jackson.ObjectMapperShim;
import com.azure.core.util.Context;
import com.azure.core.util.CoreUtils;
import com.azure.core.util.FluxUtil;
import com.azure.core.util.UrlBuilder;
import com.azure.core.util.logging.ClientLogger;
import com.azure.core.util.logging.LogLevel;
import reactor.core.publisher.Flux;
import reactor.core.publisher.Mono;

import java.io.IOException;
import java.io.UncheckedIOException;
import java.net.URL;
import java.nio.ByteBuffer;
<<<<<<< HEAD
import java.nio.channels.Channels;
import java.nio.channels.WritableByteChannel;
=======
import java.nio.charset.Charset;
>>>>>>> 80e0df46
import java.nio.charset.StandardCharsets;
import java.time.Duration;
import java.util.Collections;
import java.util.Locale;
import java.util.Map;
import java.util.Set;
import java.util.concurrent.ConcurrentHashMap;
import java.util.stream.Collectors;

/**
 * The pipeline policy that handles logging of HTTP requests and responses.
 */
public class HttpLoggingPolicy implements HttpPipelinePolicy {
    private static final ObjectMapperShim PRETTY_PRINTER = ObjectMapperShim.createPrettyPrintMapper();
    private static final int MAX_BODY_LOG_SIZE = 1024 * 16;
    private static final String REDACTED_PLACEHOLDER = "REDACTED";

    // Use a cache to retain the caller method ClientLogger.
    //
    // The same method may be called thousands or millions of times, so it is wasteful to create a new logger instance
    // each time the method is called. Instead, retain the created ClientLogger until a certain number of unique method
    // calls have been made and then clear the cache and rebuild it. Long term, this should be replaced with an LRU,
    // or another type of cache, for better cache management.
    private static final int LOGGER_CACHE_MAX_SIZE = 1000;
    private static final Map<String, ClientLogger> CALLER_METHOD_LOGGER_CACHE = new ConcurrentHashMap<>();

    private static final ClientLogger LOGGER = new ClientLogger(HttpLoggingPolicy.class);

    private final HttpLogDetailLevel httpLogDetailLevel;
    private final Set<String> allowedHeaderNames;
    private final Set<String> allowedQueryParameterNames;
    private final boolean prettyPrintBody;

    private final HttpRequestLogger requestLogger;
    private final HttpResponseLogger responseLogger;

    /**
     * Key for {@link Context} to pass request retry count metadata for logging.
     */
    public static final String RETRY_COUNT_CONTEXT = "requestRetryCount";

    /**
     * Creates an HttpLoggingPolicy with the given log configurations.
     *
     * @param httpLogOptions The HTTP logging configuration options.
     */
    public HttpLoggingPolicy(HttpLogOptions httpLogOptions) {
        if (httpLogOptions == null) {
            this.httpLogDetailLevel = HttpLogDetailLevel.NONE;
            this.allowedHeaderNames = Collections.emptySet();
            this.allowedQueryParameterNames = Collections.emptySet();
            this.prettyPrintBody = false;

            this.requestLogger = new DefaultHttpRequestLogger();
            this.responseLogger = new DefaultHttpResponseLogger();
        } else {
            this.httpLogDetailLevel = httpLogOptions.getLogLevel();
            this.allowedHeaderNames = httpLogOptions.getAllowedHeaderNames()
                .stream()
                .map(headerName -> headerName.toLowerCase(Locale.ROOT))
                .collect(Collectors.toSet());
            this.allowedQueryParameterNames = httpLogOptions.getAllowedQueryParamNames()
                .stream()
                .map(queryParamName -> queryParamName.toLowerCase(Locale.ROOT))
                .collect(Collectors.toSet());
            this.prettyPrintBody = httpLogOptions.isPrettyPrintBody();

            this.requestLogger = (httpLogOptions.getRequestLogger() == null)
                ? new DefaultHttpRequestLogger()
                : httpLogOptions.getRequestLogger();
            this.responseLogger = (httpLogOptions.getResponseLogger() == null)
                ? new DefaultHttpResponseLogger()
                : httpLogOptions.getResponseLogger();
        }
    }

    @Override
    public Mono<HttpResponse> process(HttpPipelineCallContext context, HttpPipelineNextPolicy next) {
        // No logging will be performed, trigger a no-op.
        if (httpLogDetailLevel == HttpLogDetailLevel.NONE) {
            return next.process();
        }


        final ClientLogger logger = getOrCreateMethodLogger((String) context.getData("caller-method").orElse(""));
        final long startNs = System.nanoTime();

        return requestLogger.logRequest(logger, getRequestLoggingOptions(context))
            .then(next.process())
            .flatMap(response -> responseLogger.logResponse(logger,
                getResponseLoggingOptions(response, startNs, context)))
            .doOnError(throwable -> logger.warning("<-- HTTP FAILED: ", throwable));
    }

    private HttpRequestLoggingContext getRequestLoggingOptions(HttpPipelineCallContext callContext) {
        return new HttpRequestLoggingContext(callContext.getHttpRequest(),
            HttpPipelineCallContextHelper.getContext(callContext),
            getRequestRetryCount(HttpPipelineCallContextHelper.getContext(callContext)));
    }

    private HttpResponseLoggingContext getResponseLoggingOptions(HttpResponse httpResponse, long startNs,
        HttpPipelineCallContext callContext) {
        return new HttpResponseLoggingContext(httpResponse, Duration.ofNanos(System.nanoTime() - startNs),
            HttpPipelineCallContextHelper.getContext(callContext),
            getRequestRetryCount(HttpPipelineCallContextHelper.getContext(callContext)));
    }

    private final class DefaultHttpRequestLogger implements HttpRequestLogger {
        @Override
        public Mono<Void> logRequest(ClientLogger logger, HttpRequestLoggingContext loggingOptions) {
            final LogLevel logLevel = getLogLevel(loggingOptions);

            if (!logger.canLogAtLevel(logLevel)) {
                return Mono.empty();
            }

            final HttpRequest request = loggingOptions.getHttpRequest();

            StringBuilder requestLogMessage = new StringBuilder();
            if (httpLogDetailLevel.shouldLogUrl()) {
                requestLogMessage.append("--> ")
                    .append(request.getHttpMethod())
                    .append(" ")
                    .append(getRedactedUrl(request.getUrl(), allowedQueryParameterNames))
                    .append(System.lineSeparator());

                Integer retryCount = loggingOptions.getTryCount();
                if (retryCount != null) {
                    requestLogMessage.append("Try count: ")
                        .append(retryCount)
                        .append(System.lineSeparator());
                }
            }

            if (httpLogDetailLevel.shouldLogHeaders() && logger.canLogAtLevel(LogLevel.VERBOSE)) {
                addHeadersToLogMessage(allowedHeaderNames, request.getHeaders(), requestLogMessage);
            }

            if (!httpLogDetailLevel.shouldLogBody()) {
                logMessage(logger, logLevel, requestLogMessage);
                return Mono.empty();
            }

            if (request.getBody() == null) {
                requestLogMessage.append("(empty body)")
                    .append(System.lineSeparator())
                    .append("--> END ")
                    .append(request.getHttpMethod())
                    .append(System.lineSeparator());

                logMessage(logger, logLevel, requestLogMessage);
                return Mono.empty();
            }

            String contentType = request.getHeaders().getValue("Content-Type");
            long contentLength = getContentLength(logger, request.getHeaders());

            if (shouldBodyBeLogged(contentType, contentLength)) {
                AccessibleByteArrayOutputStream stream = new AccessibleByteArrayOutputStream((int) contentLength);

                // Add non-mutating operators to the data stream.
                request.setBody(
                    request.getBody()
                        .doOnNext(byteBuffer -> {
                            try {
                                ImplUtils.writeByteBufferToStream(byteBuffer.duplicate(), stream);
                            } catch (IOException ex) {
                                throw LOGGER.logExceptionAsError(new UncheckedIOException(ex));
                            }
                        })
                        .doFinally(ignored -> {
                            requestLogMessage.append(contentLength)
                                .append("-byte body:")
                                .append(System.lineSeparator())
                                .append(prettyPrintIfNeeded(logger, prettyPrintBody, contentType,
                                    new String(stream.toByteArray(), 0, stream.count(), StandardCharsets.UTF_8)))
                                .append(System.lineSeparator())
                                .append("--> END ")
                                .append(request.getHttpMethod())
                                .append(System.lineSeparator());

                            logMessage(logger, logLevel, requestLogMessage);
                        }));

            } else {
                requestLogMessage.append(contentLength)
                    .append("-byte body: (content not logged)")
                    .append(System.lineSeparator())
                    .append("--> END ")
                    .append(request.getHttpMethod())
                    .append(System.lineSeparator());

                logMessage(logger, logLevel, requestLogMessage);
            }

            return Mono.empty();
        }
    }

    private final class DefaultHttpResponseLogger implements HttpResponseLogger {
        @Override
        public Mono<HttpResponse> logResponse(ClientLogger logger, HttpResponseLoggingContext loggingOptions) {
            final LogLevel logLevel = getLogLevel(loggingOptions);
            final HttpResponse response = loggingOptions.getHttpResponse();

            if (!logger.canLogAtLevel(logLevel)) {
                return Mono.just(response);
            }

            String contentLengthString = response.getHeaderValue("Content-Length");
            String bodySize = (CoreUtils.isNullOrEmpty(contentLengthString))
                ? "unknown-length body"
                : contentLengthString + "-byte body";

            StringBuilder responseLogMessage = new StringBuilder();
            if (httpLogDetailLevel.shouldLogUrl()) {
                responseLogMessage.append("<-- ")
                    .append(response.getStatusCode())
                    .append(" ")
                    .append(getRedactedUrl(response.getRequest().getUrl(), allowedQueryParameterNames))
                    .append(" (")
                    .append(loggingOptions.getResponseDuration().toMillis())
                    .append(" ms, ")
                    .append(bodySize)
                    .append(")")
                    .append(System.lineSeparator());
            }

            if (httpLogDetailLevel.shouldLogHeaders() && logger.canLogAtLevel(LogLevel.VERBOSE)) {
                addHeadersToLogMessage(allowedHeaderNames, response.getHeaders(), responseLogMessage);
            }

            if (!httpLogDetailLevel.shouldLogBody()) {
                responseLogMessage.append("<-- END HTTP");
                logMessage(logger, logLevel, responseLogMessage);
                return Mono.justOrEmpty(response);
            }

            String contentTypeHeader = response.getHeaderValue("Content-Type");
            long contentLength = getContentLength(logger, response.getHeaders());

            if (shouldBodyBeLogged(contentTypeHeader, contentLength)) {
                return Mono.just(new LoggingHttpResponse(response, responseLogMessage, logger, logLevel,
                    (int) contentLength, contentTypeHeader, prettyPrintBody));
            } else {
                responseLogMessage.append("(body content not logged)")
                    .append(System.lineSeparator())
                    .append("<-- END HTTP");

                logMessage(logger, logLevel, responseLogMessage);
                return Mono.just(response);
            }
        }
    }

    private static void logMessage(ClientLogger logger, LogLevel logLevel, StringBuilder logMessageBuilder) {
        switch (logLevel) {
            case VERBOSE:
                logger.verbose(logMessageBuilder.toString());
                break;

            case INFORMATIONAL:
                logger.info(logMessageBuilder.toString());
                break;

            case WARNING:
                logger.warning(logMessageBuilder.toString());
                break;

            case ERROR:
                logger.error(logMessageBuilder.toString());
                break;

            default:
                break;
        }
    }

    /*
     * Generates the redacted URL for logging.
     *
     * @param url URL where the request is being sent.
     * @return A URL with query parameters redacted based on configurations in this policy.
     */
    private static String getRedactedUrl(URL url, Set<String> allowedQueryParameterNames) {
        UrlBuilder builder = UrlBuilder.parse(url);
        String allowedQueryString = getAllowedQueryString(url.getQuery(), allowedQueryParameterNames);

        // return a UrlBuilder with a new query.
        // builder.clearQuery() is required here to explicitly clear
        // UrlBuilder.query field - simply calling setQuery() will not do it.
        // setQuery() could have full-replacement semantics, but some SDKs are
        // using it as an appending mechanism.
        return builder
                .clearQuery()
                .setQuery(allowedQueryString)
                .toString();
    }

    /*
     * Generates the logging safe query parameters string.
     *
     * @param queryString Query parameter string from the request URL.
     * @return A query parameter string redacted based on the configurations in this policy.
     */
    private static String getAllowedQueryString(String queryString, Set<String> allowedQueryParameterNames) {
        if (CoreUtils.isNullOrEmpty(queryString)) {
            return "";
        }

        StringBuilder queryStringBuilder = new StringBuilder();
        String[] queryParams = queryString.split("&");
        for (String queryParam : queryParams) {
            if (queryStringBuilder.length() > 0) {
                queryStringBuilder.append("&");
            }

            String[] queryPair = queryParam.split("=", 2);
            if (queryPair.length == 2) {
                String queryName = queryPair[0];
                if (allowedQueryParameterNames.contains(queryName.toLowerCase(Locale.ROOT))) {
                    queryStringBuilder.append(queryParam);
                } else {
                    queryStringBuilder.append(queryPair[0]).append("=").append(REDACTED_PLACEHOLDER);
                }
            } else {
                queryStringBuilder.append(queryParam);
            }
        }

        return queryStringBuilder.toString();
    }

    /*
     * Adds HTTP headers into the StringBuilder that is generating the log message.
     *
     * @param headers HTTP headers on the request or response.
     * @param sb StringBuilder that is generating the log message.
     * @param logLevel Log level the environment is configured to use.
     */
    private static void addHeadersToLogMessage(Set<String> allowedHeaderNames, HttpHeaders headers, StringBuilder sb) {
        for (HttpHeader header : headers) {
            String headerName = header.getName();
            sb.append(headerName).append(":");
            if (allowedHeaderNames.contains(headerName.toLowerCase(Locale.ROOT))) {
                sb.append(header.getValue());
            } else {
                sb.append(REDACTED_PLACEHOLDER);
            }
            sb.append(System.lineSeparator());
        }
    }

    /*
     * Determines and attempts to pretty print the body if it is JSON.
     *
     * <p>The body is pretty printed if the Content-Type is JSON and the policy is configured to pretty print JSON.</p>
     *
     * @param logger Logger used to log a warning if the body fails to pretty print as JSON.
     * @param contentType Content-Type header.
     * @param body Body of the request or response.
     * @return The body pretty printed if it is JSON, otherwise the unmodified body.
     */
    private static String prettyPrintIfNeeded(ClientLogger logger, boolean prettyPrintBody, String contentType,
        String body) {
        String result = body;
        if (prettyPrintBody && contentType != null
            && (contentType.startsWith(ContentType.APPLICATION_JSON) || contentType.startsWith("text/json"))) {
            try {
                final Object deserialized = PRETTY_PRINTER.readTree(body);
                result = PRETTY_PRINTER.writeValueAsString(deserialized);
            } catch (Exception e) {
                logger.warning("Failed to pretty print JSON: {}", e.getMessage());
            }
        }
        return result;
    }

    /*
     * Attempts to retrieve and parse the Content-Length header into a numeric representation.
     *
     * @param logger Logger used to log a warning if the Content-Length header is an invalid number.
     * @param headers HTTP headers that are checked for containing Content-Length.
     * @return
     */
    private static long getContentLength(ClientLogger logger, HttpHeaders headers) {
        long contentLength = 0;

        String contentLengthString = headers.getValue("Content-Length");
        if (CoreUtils.isNullOrEmpty(contentLengthString)) {
            return contentLength;
        }

        try {
            contentLength = Long.parseLong(contentLengthString);
        } catch (NumberFormatException | NullPointerException e) {
            logger.warning("Could not parse the HTTP header content-length: '{}'.",
                headers.getValue("content-length"), e);
        }

        return contentLength;
    }

    /*
     * Determines if the request or response body should be logged.
     *
     * <p>The request or response body is logged if the Content-Type is not "application/octet-stream" and the body
     * isn't empty and is less than 16KB in size.</p>
     *
     * @param contentTypeHeader Content-Type header value.
     * @param contentLength Content-Length header represented as a numeric.
     * @return A flag indicating if the request or response body should be logged.
     */
    private static boolean shouldBodyBeLogged(String contentTypeHeader, long contentLength) {
        return !ContentType.APPLICATION_OCTET_STREAM.equalsIgnoreCase(contentTypeHeader)
            && contentLength != 0
            && contentLength < MAX_BODY_LOG_SIZE;
    }

    /*
<<<<<<< HEAD
     * Helper function which converts a ByteArrayOutputStream to a String without duplicating the internal buffer.
     */
    private static String convertStreamToString(ByteArrayOutputStream stream, ClientLogger logger) {
        try {
            return stream.toString(StandardCharsets.UTF_8.name());
        } catch (UnsupportedEncodingException ex) {
            throw logger.logExceptionAsError(new RuntimeException(ex));
        }
    }

    /*
     * Helper function which writes body ByteBuffers into the body message channel.
     */
    private static Mono<ByteBuffer> writeBufferToBodyStream(WritableByteChannel channel, ByteBuffer byteBuffer) {
        try {
            channel.write(byteBuffer.duplicate());
            return Mono.just(byteBuffer);
        } catch (IOException ex) {
            return Mono.error(ex);
        }
    }

    /*
=======
>>>>>>> 80e0df46
     * Gets the request retry count to include in logging.
     *
     * If there is no value set or it isn't a valid number null will be returned indicating that retry count won't be
     * logged.
     */
    private static Integer getRequestRetryCount(Context context) {
        Object rawRetryCount = context.getData(RETRY_COUNT_CONTEXT).orElse(null);
        if (rawRetryCount == null) {
            return null;
        }

        try {
            return Integer.valueOf(rawRetryCount.toString());
        } catch (NumberFormatException ex) {
            LOGGER.warning("Could not parse the request retry count: '{}'.", rawRetryCount);
            return null;
        }
    }

    /*
     * Get or create the ClientLogger for the method having its request and response logged.
     */
    private static ClientLogger getOrCreateMethodLogger(String methodName) {
        if (CALLER_METHOD_LOGGER_CACHE.size() > LOGGER_CACHE_MAX_SIZE) {
            CALLER_METHOD_LOGGER_CACHE.clear();
        }

        return CALLER_METHOD_LOGGER_CACHE.computeIfAbsent(methodName, ClientLogger::new);
    }

    private static final class LoggingHttpResponse extends HttpResponse {
        private final HttpResponse actualResponse;
        private final StringBuilder responseLogMessage;
        private final int contentLength;
        private final ClientLogger logger;
        private final boolean prettyPrintBody;
        private final String contentTypeHeader;
        private final LogLevel logLevel;

        private LoggingHttpResponse(HttpResponse actualResponse, StringBuilder responseLogMessage,
            ClientLogger logger, LogLevel logLevel, int contentLength, String contentTypeHeader,
            boolean prettyPrintBody) {
            super(actualResponse.getRequest());
            this.actualResponse = actualResponse;
            this.responseLogMessage = responseLogMessage;
            this.logger = logger;
            this.logLevel = logLevel;
            this.contentLength = contentLength;
            this.contentTypeHeader = contentTypeHeader;
            this.prettyPrintBody = prettyPrintBody;
        }

        @Override
        public int getStatusCode() {
            return actualResponse.getStatusCode();
        }

        @Override
        public String getHeaderValue(String name) {
            return actualResponse.getHeaderValue(name);
        }

        @Override
        public HttpHeaders getHeaders() {
            return actualResponse.getHeaders();
        }

        @Override
        public Flux<ByteBuffer> getBody() {
            AccessibleByteArrayOutputStream stream = new AccessibleByteArrayOutputStream(contentLength);

            return actualResponse.getBody()
                .doOnNext(byteBuffer -> {
                    try {
                        ImplUtils.writeByteBufferToStream(byteBuffer.duplicate(), stream);
                    } catch (IOException ex) {
                        throw LOGGER.logExceptionAsError(new UncheckedIOException(ex));
                    }
                })
                .doFinally(ignored -> {
                    responseLogMessage.append("Response body:")
                        .append(System.lineSeparator())
                        .append(prettyPrintIfNeeded(logger, prettyPrintBody, contentTypeHeader,
                            new String(stream.toByteArray(), 0, stream.count(), StandardCharsets.UTF_8)))
                        .append(System.lineSeparator())
                        .append("<-- END HTTP");

                    logMessage(logger, logLevel, responseLogMessage);
                });
        }

        @Override
        public Mono<byte[]> getBodyAsByteArray() {
            return FluxUtil.collectBytesFromNetworkResponse(getBody(), actualResponse.getHeaders());
        }

        @Override
        public Mono<String> getBodyAsString() {
            return getBodyAsByteArray().map(String::new);
        }

        @Override
        public Mono<String> getBodyAsString(Charset charset) {
            return getBodyAsByteArray().map(bytes -> new String(bytes, charset));
        }
    }
}<|MERGE_RESOLUTION|>--- conflicted
+++ resolved
@@ -27,12 +27,7 @@
 import java.io.UncheckedIOException;
 import java.net.URL;
 import java.nio.ByteBuffer;
-<<<<<<< HEAD
-import java.nio.channels.Channels;
-import java.nio.channels.WritableByteChannel;
-=======
 import java.nio.charset.Charset;
->>>>>>> 80e0df46
 import java.nio.charset.StandardCharsets;
 import java.time.Duration;
 import java.util.Collections;
@@ -453,32 +448,6 @@
     }
 
     /*
-<<<<<<< HEAD
-     * Helper function which converts a ByteArrayOutputStream to a String without duplicating the internal buffer.
-     */
-    private static String convertStreamToString(ByteArrayOutputStream stream, ClientLogger logger) {
-        try {
-            return stream.toString(StandardCharsets.UTF_8.name());
-        } catch (UnsupportedEncodingException ex) {
-            throw logger.logExceptionAsError(new RuntimeException(ex));
-        }
-    }
-
-    /*
-     * Helper function which writes body ByteBuffers into the body message channel.
-     */
-    private static Mono<ByteBuffer> writeBufferToBodyStream(WritableByteChannel channel, ByteBuffer byteBuffer) {
-        try {
-            channel.write(byteBuffer.duplicate());
-            return Mono.just(byteBuffer);
-        } catch (IOException ex) {
-            return Mono.error(ex);
-        }
-    }
-
-    /*
-=======
->>>>>>> 80e0df46
      * Gets the request retry count to include in logging.
      *
      * If there is no value set or it isn't a valid number null will be returned indicating that retry count won't be
