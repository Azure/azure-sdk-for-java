// Copyright (c) Microsoft Corporation. All rights reserved.
// Licensed under the MIT License.

package com.azure.core.http.policy;

import com.azure.core.http.ContentType;
import com.azure.core.http.HttpHeaderName;
import com.azure.core.http.HttpHeaders;
import com.azure.core.http.HttpPipelineCallContext;
import com.azure.core.http.HttpPipelineNextPolicy;
import com.azure.core.http.HttpPipelineNextSyncPolicy;
import com.azure.core.http.HttpRequest;
import com.azure.core.http.HttpResponse;
import com.azure.core.implementation.AccessibleByteArrayOutputStream;
import com.azure.core.implementation.ImplUtils;
import com.azure.core.implementation.http.UrlSanitizer;
import com.azure.core.implementation.jackson.ObjectMapperShim;
import com.azure.core.implementation.logging.LoggingKeys;
import com.azure.core.implementation.util.BinaryDataContent;
import com.azure.core.implementation.util.BinaryDataHelper;
import com.azure.core.implementation.util.ByteArrayContent;
import com.azure.core.implementation.util.ByteBufferContent;
import com.azure.core.implementation.util.HttpHeadersAccessHelper;
import com.azure.core.implementation.util.InputStreamContent;
import com.azure.core.implementation.util.SerializableContent;
import com.azure.core.implementation.util.StringContent;
import com.azure.core.util.BinaryData;
import com.azure.core.util.Context;
import com.azure.core.util.CoreUtils;
<<<<<<< HEAD
import com.azure.core.util.UrlBuilder;
=======
import com.azure.core.util.FluxUtil;
>>>>>>> af6d7e72
import com.azure.core.util.logging.ClientLogger;
import com.azure.core.util.logging.LogLevel;
import com.azure.core.util.logging.LoggingEventBuilder;
import reactor.core.publisher.Flux;
import reactor.core.publisher.Mono;

import java.io.IOException;
import java.io.UncheckedIOException;
<<<<<<< HEAD
import java.net.URL;
=======
import java.nio.ByteBuffer;
import java.nio.charset.Charset;
>>>>>>> af6d7e72
import java.nio.charset.StandardCharsets;
import java.time.Duration;
import java.util.Locale;
import java.util.Map;
import java.util.Set;
import java.util.concurrent.ConcurrentHashMap;
import java.util.stream.Collectors;

import static com.azure.core.http.HttpHeaderName.CONTENT_LENGTH;
import static com.azure.core.http.HttpHeaderName.TRACEPARENT;
import static com.azure.core.http.HttpHeaderName.X_MS_CLIENT_REQUEST_ID;

/**
 * The {@code HttpLoggingPolicy} class is an implementation of the {@link HttpPipelinePolicy} interface.
 * This policy handles logging of HTTP requests and responses based on the provided {@link HttpLogOptions}.
 *
 * <p>This class is useful when you need to log HTTP traffic for debugging or auditing purposes. It allows you to
 * control the amount of information that is logged, including the URL, headers, and body of requests and responses.</p>
 *
 * <p><strong>Code sample:</strong></p>
 *
 * <p>In this example, an {@code HttpLogOptions} is created and the log level is set to
 * {@code HttpLogDetailLevel.BODY_AND_HEADERS}. This means that the URL, HTTP method, headers, and body content of
 * each request and response will be logged. The {@code HttpLogOptions} is then used to create an
 * {@code HttpLoggingPolicy}, which can then added to the pipeline.</p>
 *
 * <!-- src_embed com.azure.core.http.policy.HttpLoggingPolicy.constructor -->
 * <pre>
 * HttpLogOptions logOptions = new HttpLogOptions&#40;&#41;;
 * logOptions.setLogLevel&#40;HttpLogDetailLevel.BODY_AND_HEADERS&#41;;
 * HttpLoggingPolicy loggingPolicy = new HttpLoggingPolicy&#40;logOptions&#41;;
 * </pre>
 * <!-- end com.azure.core.http.policy.HttpLoggingPolicy.constructor -->
 *
 * @see com.azure.core.http.policy
 * @see com.azure.core.http.policy.HttpPipelinePolicy
 * @see com.azure.core.http.HttpPipeline
 * @see com.azure.core.http.HttpRequest
 * @see com.azure.core.http.HttpResponse
 * @see com.azure.core.http.policy.HttpLogOptions
 * @see com.azure.core.http.policy.HttpLogDetailLevel
 */
public class HttpLoggingPolicy implements HttpPipelinePolicy {
    private static final ObjectMapperShim PRETTY_PRINTER = ObjectMapperShim.createPrettyPrintMapper();
    private static final int MAX_BODY_LOG_SIZE = 1024 * 16;

    // Use a cache to retain the caller method ClientLogger.
    //
    // The same method may be called thousands or millions of times, so it is wasteful to create a new logger instance
    // each time the method is called. Instead, retain the created ClientLogger until a certain number of unique method
    // calls have been made and then clear the cache and rebuild it. Long term, this should be replaced with an LRU,
    // or another type of cache, for better cache management.
    private static final int LOGGER_CACHE_MAX_SIZE = 1000;
    private static final String CONTENT_LENGTH_KEY = CONTENT_LENGTH.getCaseInsensitiveName();
    private static final Map<String, ClientLogger> CALLER_METHOD_LOGGER_CACHE = new ConcurrentHashMap<>();

    private static final ClientLogger LOGGER = new ClientLogger(HttpLoggingPolicy.class);

    private final HttpLogDetailLevel httpLogDetailLevel;
    private final Set<String> allowedHeaderNames;
    private final UrlSanitizer urlSanitizer;
    private final boolean prettyPrintBody;
    private final boolean disableRedactedHeaderLogging;
    private final HttpRequestLogger requestLogger;
    private final HttpResponseLogger responseLogger;

    /**
     * Key for {@link Context} to pass request retry count metadata for logging.
     */
    public static final String RETRY_COUNT_CONTEXT = "requestRetryCount";

    private static final String REQUEST_LOG_MESSAGE = "HTTP request";
    private static final String RESPONSE_LOG_MESSAGE = "HTTP response";

    /**
     * Creates an HttpLoggingPolicy with the given log configurations.
     *
     * @param httpLogOptions The HTTP logging configuration options.
     */
    public HttpLoggingPolicy(HttpLogOptions httpLogOptions) {
        if (httpLogOptions == null) {
            this.httpLogDetailLevel = HttpLogDetailLevel.ENVIRONMENT_HTTP_LOG_DETAIL_LEVEL;
            this.allowedHeaderNames = HttpLogOptions.DEFAULT_HEADERS_ALLOWLIST.stream()
                .map(headerName -> headerName.toLowerCase(Locale.ROOT))
                .collect(Collectors.toSet());
            this.urlSanitizer = new UrlSanitizer(null);
            this.prettyPrintBody = false;
            this.disableRedactedHeaderLogging = false;

            this.requestLogger = new DefaultHttpRequestLogger();
            this.responseLogger = new DefaultHttpResponseLogger();
        } else {
            this.httpLogDetailLevel = httpLogOptions.getLogLevel();
            this.allowedHeaderNames = httpLogOptions.getAllowedHeaderNames()
                .stream()
                .map(headerName -> headerName.toLowerCase(Locale.ROOT))
                .collect(Collectors.toSet());
            this.urlSanitizer = new UrlSanitizer(httpLogOptions.getAllowedQueryParamNames());
            this.prettyPrintBody = httpLogOptions.isPrettyPrintBody();
            this.disableRedactedHeaderLogging = httpLogOptions.isRedactedHeaderLoggingDisabled();

            this.requestLogger = (httpLogOptions.getRequestLogger() == null)
                ? new DefaultHttpRequestLogger()
                : httpLogOptions.getRequestLogger();
            this.responseLogger = (httpLogOptions.getResponseLogger() == null)
                ? new DefaultHttpResponseLogger()
                : httpLogOptions.getResponseLogger();
        }
    }

    @Override
    public Mono<HttpResponse> process(HttpPipelineCallContext context, HttpPipelineNextPolicy next) {
        // No logging will be performed, trigger a no-op.
        if (httpLogDetailLevel == HttpLogDetailLevel.NONE) {
            return next.process();
        }

        final ClientLogger logger = getOrCreateMethodLogger(context.getContext());
        final long startNs = System.nanoTime();

        return requestLogger.logRequest(logger, getRequestLoggingOptions(context))
            .then(next.process())
            .flatMap(
                response -> responseLogger.logResponse(logger, getResponseLoggingOptions(response, startNs, context)))
            .doOnError(throwable -> createBasicLoggingContext(logger, LogLevel.WARNING, context.getHttpRequest())
                .log("HTTP FAILED", throwable));
    }

    @Override
    public HttpResponse processSync(HttpPipelineCallContext context, HttpPipelineNextSyncPolicy next) {
        // No logging will be performed, trigger a no-op.
        if (httpLogDetailLevel == HttpLogDetailLevel.NONE) {
            return next.processSync();
        }

        final ClientLogger logger = getOrCreateMethodLogger(context.getContext());
        final long startNs = System.nanoTime();

        requestLogger.logRequestSync(logger, getRequestLoggingOptions(context));
        try {
            HttpResponse response = next.processSync();
            if (response != null) {
                response
                    = responseLogger.logResponseSync(logger, getResponseLoggingOptions(response, startNs, context));
            }
            return response;
        } catch (RuntimeException e) {
            createBasicLoggingContext(logger, LogLevel.WARNING, context.getHttpRequest()).log("HTTP FAILED", e);
            throw e;
        }
    }

    private LoggingEventBuilder createBasicLoggingContext(ClientLogger logger, LogLevel level, HttpRequest request) {
        LoggingEventBuilder log = logger.atLevel(level);
        if (LOGGER.canLogAtLevel(level) && request != null) {
            if (allowedHeaderNames.contains(X_MS_CLIENT_REQUEST_ID.getCaseInsensitiveName())) {
                String clientRequestId = request.getHeaders().getValue(X_MS_CLIENT_REQUEST_ID);
                if (clientRequestId != null) {
                    log.addKeyValue(X_MS_CLIENT_REQUEST_ID.getCaseInsensitiveName(), clientRequestId);
                }
            }

            if (allowedHeaderNames.contains(TRACEPARENT.getCaseInsensitiveName())) {
                String traceparent = request.getHeaders().getValue(TRACEPARENT);
                if (traceparent != null) {
                    log.addKeyValue(TRACEPARENT.getCaseInsensitiveName(), traceparent);
                }
            }
        }

        return log;
    }

    private HttpRequestLoggingContext getRequestLoggingOptions(HttpPipelineCallContext callContext) {
        return new HttpRequestLoggingContext(callContext.getHttpRequest(), callContext.getContext(),
            getRequestRetryCount(callContext.getContext()));
    }

    private HttpResponseLoggingContext getResponseLoggingOptions(HttpResponse httpResponse, long startNs,
        HttpPipelineCallContext callContext) {
        return new HttpResponseLoggingContext(httpResponse, Duration.ofNanos(System.nanoTime() - startNs),
            callContext.getContext(), getRequestRetryCount(callContext.getContext()));
    }

    private final class DefaultHttpRequestLogger implements HttpRequestLogger {
        @Override
        public Mono<Void> logRequest(ClientLogger logger, HttpRequestLoggingContext loggingOptions) {
            logRequestSync(logger, loggingOptions);
            return Mono.empty();
        }

        @Override
        public void logRequestSync(ClientLogger logger, HttpRequestLoggingContext loggingOptions) {
            log(getLogLevel(loggingOptions), logger, loggingOptions);
        }

        private void log(LogLevel logLevel, ClientLogger logger, HttpRequestLoggingContext loggingOptions) {
            if (!logger.canLogAtLevel(logLevel) || httpLogDetailLevel == HttpLogDetailLevel.NONE) {
                return;
            }

            final HttpRequest request = loggingOptions.getHttpRequest();
            LoggingEventBuilder logBuilder
                = getLogBuilder(logLevel, logger).addKeyValue(LoggingKeys.HTTP_METHOD_KEY, request.getHttpMethod())
                    .addKeyValue(LoggingKeys.URL_KEY, urlSanitizer.getRedactedUrl(request.getUrl()));

            Integer retryCount = loggingOptions.getTryCount();
            if (retryCount != null) {
                logBuilder.addKeyValue(LoggingKeys.TRY_COUNT_KEY, retryCount);
            }

            if (httpLogDetailLevel.shouldLogHeaders() && logger.canLogAtLevel(LogLevel.INFORMATIONAL)) {
                addHeadersToLogMessage(allowedHeaderNames, request.getHeaders(), logBuilder,
                    disableRedactedHeaderLogging);
            }

            Long contentLength = getAndLogContentLength(request.getHeaders(), logBuilder, logger);
            if (request.getBody() == null) {
                logBuilder.log(REQUEST_LOG_MESSAGE);
                return;
            }

            String contentType = request.getHeaders().getValue(HttpHeaderName.CONTENT_TYPE);
            if (httpLogDetailLevel.shouldLogBody() && shouldBodyBeLogged(contentType, contentLength)) {
                // shouldBodyBeLogged ensures contentLength is not null and within limits.
                int contentLengthInt = contentLength.intValue();
                logBody(request, contentLengthInt, logBuilder, logger, contentType);
                return;
            }

            logBuilder.log(REQUEST_LOG_MESSAGE);
        }
    }

    private void logBody(HttpRequest request, int contentLength, LoggingEventBuilder logBuilder, ClientLogger logger,
        String contentType) {
        BinaryData data = request.getBodyAsBinaryData();
        BinaryDataContent content = BinaryDataHelper.getContent(data);
        if (content instanceof StringContent
            || content instanceof ByteBufferContent
            || content instanceof SerializableContent
            || content instanceof ByteArrayContent) {
            logBody(logBuilder, logger, contentType, content.toString());
        } else if (content instanceof InputStreamContent) {
            // TODO (limolkova) Implement sync version with logging stream wrapper
            byte[] contentBytes = content.toBytes();
            request.setBody(contentBytes);
            logBody(logBuilder, logger, contentType, new String(contentBytes, StandardCharsets.UTF_8));
        } else {
            // Add non-mutating operators to the data stream.
            AccessibleByteArrayOutputStream stream = new AccessibleByteArrayOutputStream(contentLength);
            request.setBody(Flux.using(() -> stream, s -> content.toFluxByteBuffer().doOnNext(byteBuffer -> {
                try {
                    ImplUtils.writeByteBufferToStream(byteBuffer.duplicate(), s);
                } catch (IOException ex) {
                    throw LOGGER.logExceptionAsError(new UncheckedIOException(ex));
                }
            }), s -> logBody(logBuilder, logger, contentType, s.toString(StandardCharsets.UTF_8))));
        }
    }

    private void logBody(LoggingEventBuilder logBuilder, ClientLogger logger, String contentType, String data) {
        logBuilder.addKeyValue(LoggingKeys.BODY_KEY, prettyPrintIfNeeded(logger, prettyPrintBody, contentType, data))
            .log(REQUEST_LOG_MESSAGE);
    }

    private final class DefaultHttpResponseLogger implements HttpResponseLogger {
        @Override
        public Mono<HttpResponse> logResponse(ClientLogger logger, HttpResponseLoggingContext loggingOptions) {
            final LogLevel logLevel = getLogLevel(loggingOptions);
            final HttpResponse response = loggingOptions.getHttpResponse();

            if (!logger.canLogAtLevel(logLevel) || httpLogDetailLevel == HttpLogDetailLevel.NONE) {
                return Mono.just(response);
            }

            LoggingEventBuilder logBuilder = getLogBuilder(logLevel, logger);
<<<<<<< HEAD

            logContentLength(response, logBuilder);
            logUrl(loggingOptions, response, logBuilder);
            logHeaders(logger, response, logBuilder);

            if (httpLogDetailLevel.shouldLogBody()) {
                String contentTypeHeader = response.getHeaderValue(HttpHeaderName.CONTENT_TYPE);
                long contentLength = getContentLength(logger, response.getHeaders());

                if (shouldBodyBeLogged(contentTypeHeader, contentLength)) {
                    AccessibleByteArrayOutputStream stream = new AccessibleByteArrayOutputStream((int) contentLength);

                    response.getBody().subscribe(byteBuffer -> {
                        try {
                            ImplUtils.writeByteBufferToStream(byteBuffer.duplicate(), stream);

                            logBuilder.addKeyValue(LoggingKeys.BODY_KEY, prettyPrintIfNeeded(logger, prettyPrintBody,
                                contentTypeHeader, stream.toString(StandardCharsets.UTF_8)));
                        } catch (IOException ex) {
                            throw LOGGER.logExceptionAsError(new UncheckedIOException(ex));
                        }
                    });
=======
            addBasicResponseProperties(logger, loggingOptions, response, logBuilder);
            Long contentLength = getAndLogContentLength(response.getHeaders(), logBuilder, logger);

            if (httpLogDetailLevel.shouldLogBody()) {
                String contentTypeHeader = response.getHeaderValue(HttpHeaderName.CONTENT_TYPE);
                if (shouldBodyBeLogged(contentTypeHeader, contentLength)) {
                    // shouldBodyBeLogged ensures contentLength is not null and within limits.
                    int contentLengthInt = contentLength.intValue();
                    return Mono.just(new LoggingHttpResponse(response, logBuilder, logger, contentLengthInt,
                        contentTypeHeader, prettyPrintBody));
>>>>>>> af6d7e72
                }
            }

            logBuilder.log(RESPONSE_LOG_MESSAGE);

            return Mono.just(response);
        }

        private void logHeaders(ClientLogger logger, HttpResponse response, LoggingEventBuilder logBuilder) {
            if (httpLogDetailLevel.shouldLogHeaders() && logger.canLogAtLevel(LogLevel.INFORMATIONAL)) {
                addHeadersToLogMessage(allowedHeaderNames, response.getHeaders(), logBuilder,
                    disableRedactedHeaderLogging);
            }
        }

        private void addBasicResponseProperties(ClientLogger logger, HttpResponseLoggingContext loggingOptions,
            HttpResponse response, LoggingEventBuilder logBuilder) {
            logBuilder.addKeyValue(LoggingKeys.STATUS_CODE_KEY, response.getStatusCode())
                .addKeyValue(LoggingKeys.URL_KEY, urlSanitizer.getRedactedUrl(response.getRequest().getUrl()))
                .addKeyValue(LoggingKeys.DURATION_MS_KEY, loggingOptions.getResponseDuration().toMillis());

            getAndLogContentLength(response.getHeaders(), logBuilder, logger);
            logHeaders(logger, response, logBuilder);

<<<<<<< HEAD
        private void logContentLength(HttpResponse response, LoggingEventBuilder logBuilder) {
            String contentLengthString = response.getHeaderValue(HttpHeaderName.CONTENT_LENGTH);

            if (!CoreUtils.isNullOrEmpty(contentLengthString)) {
                logBuilder.addKeyValue(LoggingKeys.CONTENT_LENGTH_KEY, contentLengthString);
=======
            if (httpLogDetailLevel.shouldLogHeaders() && logger.canLogAtLevel(LogLevel.INFORMATIONAL)) {
                addHeadersToLogMessage(allowedHeaderNames, response.getHeaders(), logBuilder,
                    disableRedactedHeaderLogging);
>>>>>>> af6d7e72
            }
        }

        @Override
        public HttpResponse logResponseSync(ClientLogger logger, HttpResponseLoggingContext loggingOptions) {
            final LogLevel logLevel = getLogLevel(loggingOptions);
            final HttpResponse response = loggingOptions.getHttpResponse();

            if (!logger.canLogAtLevel(logLevel)) {
                return response;
            }
<<<<<<< HEAD

            LoggingEventBuilder logBuilder = getLogBuilder(logLevel, logger);

            logContentLength(response, logBuilder);
            logUrl(loggingOptions, response, logBuilder);
            logHeaders(logger, response, logBuilder);

            if (httpLogDetailLevel.shouldLogBody()) {
                String contentTypeHeader = response.getHeaderValue(HttpHeaderName.CONTENT_TYPE);
                long contentLength = getContentLength(logger, response.getHeaders());

                if (shouldBodyBeLogged(contentTypeHeader, contentLength)) {
                    logBuilder.addKeyValue(LoggingKeys.BODY_KEY, prettyPrintIfNeeded(logger, prettyPrintBody,
                        contentTypeHeader, response.getBodyAsBinaryData().toString()));
=======

            LoggingEventBuilder logBuilder = getLogBuilder(logLevel, logger);
            addBasicResponseProperties(logger, loggingOptions, response, logBuilder);
            Long contentLength = getAndLogContentLength(response.getHeaders(), logBuilder, logger);

            if (httpLogDetailLevel.shouldLogBody()) {
                String contentTypeHeader = response.getHeaderValue(HttpHeaderName.CONTENT_TYPE);
                if (shouldBodyBeLogged(contentTypeHeader, contentLength)) {
                    // shouldBodyBeLogged ensures contentLength is not null and within limits.
                    int contentLengthInt = contentLength.intValue();
                    return new LoggingHttpResponse(response, logBuilder, logger, contentLengthInt, contentTypeHeader,
                        prettyPrintBody);
>>>>>>> af6d7e72
                }
            }

            logBuilder.log(RESPONSE_LOG_MESSAGE);

            return response;
        }
    }

    /*
     * Adds HTTP headers into the StringBuilder that is generating the log message.
     *
     * @param headers HTTP headers on the request or response.
     *
     * @param sb StringBuilder that is generating the log message.
     *
     * @param logLevel Log level the environment is configured to use.
     */
    private static void addHeadersToLogMessage(Set<String> allowedHeaderNames, HttpHeaders headers,
        LoggingEventBuilder logBuilder, boolean disableRedactedHeaderLogging) {

        final StringBuilder redactedHeaders = new StringBuilder();

        // The raw header map uses keys that are already lower-cased.
        HttpHeadersAccessHelper.getRawHeaderMap(headers).forEach((key, value) -> {
            if (CONTENT_LENGTH_KEY.equals(key)) {
                return;
            }
            if (allowedHeaderNames.contains(key)) {
                logBuilder.addKeyValue(value.getName(), value.getValue());
            } else if (!disableRedactedHeaderLogging) {
                if (redactedHeaders.length() > 0) {
                    redactedHeaders.append(',');
                }
                redactedHeaders.append(value.getName());
            }
        });

        if (redactedHeaders.length() > 0) {
            logBuilder.addKeyValue("redactedHeaders", redactedHeaders.toString());
        }
    }

    /*
     * Determines and attempts to pretty print the body if it is JSON.
     *
     * <p>The body is pretty printed if the Content-Type is JSON and the policy is configured to pretty print JSON.</p>
     *
     * @param logger Logger used to log a warning if the body fails to pretty print as JSON.
     *
     * @param contentType Content-Type header.
     *
     * @param body Body of the request or response.
     *
     * @return The body pretty printed if it is JSON, otherwise the unmodified body.
     */
    private static String prettyPrintIfNeeded(ClientLogger logger, boolean prettyPrintBody, String contentType,
        String body) {
        String result = body;
        if (prettyPrintBody
            && contentType != null
            && (contentType.startsWith(ContentType.APPLICATION_JSON) || contentType.startsWith("text/json"))) {
            try {
                final Object deserialized = PRETTY_PRINTER.readTree(body);
                result = PRETTY_PRINTER.writeValueAsString(deserialized);
            } catch (Exception e) {
                logger.log(LogLevel.WARNING, () -> "Failed to pretty print JSON", e);
            }
        }
        return result;
    }

    /*
     * Attempts to retrieve, log, and parse the Content-Length header into a numeric representation.
     *
     * @param logger Logger used to log Content-Length header value.
     *
     * @param headers HTTP headers that are checked for containing Content-Length.
     *
     * @return
     */
    private Long getAndLogContentLength(HttpHeaders headers, LoggingEventBuilder logBuilder, ClientLogger logger) {
        String contentLengthString = headers.getValue(HttpHeaderName.CONTENT_LENGTH);
        if (CoreUtils.isNullOrEmpty(contentLengthString)) {
            return null;
        }

        try {
            Long contentLength = Long.parseLong(contentLengthString);
            logBuilder.addKeyValue(CONTENT_LENGTH_KEY, contentLength);
            return contentLength;
        } catch (NumberFormatException e) {
            logger.atInfo()
                .addKeyValue(CONTENT_LENGTH_KEY, contentLengthString)
                .log("Could not parse the HTTP header content-length", e);
            return null;
        }
    }

    /*
     * Determines if the request or response body should be logged.
     *
     * <p>The request or response body is logged if the Content-Type is not "application/octet-stream" and the body
     * isn't empty and is less than 16KB in size.</p>
     *
     * @param contentTypeHeader Content-Type header value.
     *
     * @param contentLength Content-Length header represented as a numeric.
     *
     * @return A flag indicating if the request or response body should be logged.
     */
    private static boolean shouldBodyBeLogged(String contentTypeHeader, Long contentLength) {
        return contentLength != null
            && !ContentType.APPLICATION_OCTET_STREAM.equalsIgnoreCase(contentTypeHeader)
            && contentLength != 0
            && contentLength < MAX_BODY_LOG_SIZE;
    }

    /*
     * Gets the request retry count to include in logging.
     *
     * If there is no value set, or it isn't a valid number null will be returned indicating that retry count won't be
     * logged.
     */
    private static Integer getRequestRetryCount(Context context) {
        Object rawRetryCount = context.getData(RETRY_COUNT_CONTEXT).orElse(null);
        if (rawRetryCount == null) {
            return null;
        }

        try {
            return Integer.valueOf(rawRetryCount.toString());
        } catch (NumberFormatException ex) {
            LOGGER.atInfo()
                .addKeyValue(LoggingKeys.TRY_COUNT_KEY, rawRetryCount)
                .log("Could not parse the request retry count.");
            return null;
        }
    }

    /*
     * Get or create the ClientLogger for the method having its request and response logged.
     */
    private static ClientLogger getOrCreateMethodLogger(Context context) {
        // caller-method-logger is a new way to handle this where the caller passes a full-fledged ClientLogger through
        // Context rather than the name of the logger. This way HttpLoggingPolicy doesn't need to keep track of
        // ClientLogger instances.
        ClientLogger logger = (ClientLogger) context.getData("caller-method-logger").orElse(null);
        if (logger != null) {
            return logger;
        }

        String methodName = (String) context.getData("caller-method").orElse("");

        if (CALLER_METHOD_LOGGER_CACHE.size() > LOGGER_CACHE_MAX_SIZE) {
            CALLER_METHOD_LOGGER_CACHE.clear();
        }

        return CALLER_METHOD_LOGGER_CACHE.computeIfAbsent(methodName, ClientLogger::new);
    }

    private static LoggingEventBuilder getLogBuilder(LogLevel logLevel, ClientLogger logger) {
        switch (logLevel) {
            case ERROR:
                return logger.atError();

            case WARNING:
                return logger.atWarning();

            case INFORMATIONAL:
                return logger.atInfo();

            case VERBOSE:
            default:
                return logger.atVerbose();
        }
    }
}<|MERGE_RESOLUTION|>--- conflicted
+++ resolved
@@ -27,11 +27,6 @@
 import com.azure.core.util.BinaryData;
 import com.azure.core.util.Context;
 import com.azure.core.util.CoreUtils;
-<<<<<<< HEAD
-import com.azure.core.util.UrlBuilder;
-=======
-import com.azure.core.util.FluxUtil;
->>>>>>> af6d7e72
 import com.azure.core.util.logging.ClientLogger;
 import com.azure.core.util.logging.LogLevel;
 import com.azure.core.util.logging.LoggingEventBuilder;
@@ -40,12 +35,6 @@
 
 import java.io.IOException;
 import java.io.UncheckedIOException;
-<<<<<<< HEAD
-import java.net.URL;
-=======
-import java.nio.ByteBuffer;
-import java.nio.charset.Charset;
->>>>>>> af6d7e72
 import java.nio.charset.StandardCharsets;
 import java.time.Duration;
 import java.util.Locale;
@@ -234,6 +223,7 @@
         @Override
         public Mono<Void> logRequest(ClientLogger logger, HttpRequestLoggingContext loggingOptions) {
             logRequestSync(logger, loggingOptions);
+
             return Mono.empty();
         }
 
@@ -248,11 +238,13 @@
             }
 
             final HttpRequest request = loggingOptions.getHttpRequest();
-            LoggingEventBuilder logBuilder
-                = getLogBuilder(logLevel, logger).addKeyValue(LoggingKeys.HTTP_METHOD_KEY, request.getHttpMethod())
+
+            LoggingEventBuilder logBuilder =
+                getLogBuilder(logLevel, logger).addKeyValue(LoggingKeys.HTTP_METHOD_KEY, request.getHttpMethod())
                     .addKeyValue(LoggingKeys.URL_KEY, urlSanitizer.getRedactedUrl(request.getUrl()));
 
             Integer retryCount = loggingOptions.getTryCount();
+
             if (retryCount != null) {
                 logBuilder.addKeyValue(LoggingKeys.TRY_COUNT_KEY, retryCount);
             }
@@ -263,16 +255,21 @@
             }
 
             Long contentLength = getAndLogContentLength(request.getHeaders(), logBuilder, logger);
+
             if (request.getBody() == null) {
                 logBuilder.log(REQUEST_LOG_MESSAGE);
+
                 return;
             }
 
             String contentType = request.getHeaders().getValue(HttpHeaderName.CONTENT_TYPE);
+
             if (httpLogDetailLevel.shouldLogBody() && shouldBodyBeLogged(contentType, contentLength)) {
                 // shouldBodyBeLogged ensures contentLength is not null and within limits.
                 int contentLengthInt = contentLength.intValue();
+
                 logBody(request, contentLengthInt, logBuilder, logger, contentType);
+
                 return;
             }
 
@@ -281,22 +278,26 @@
     }
 
     private void logBody(HttpRequest request, int contentLength, LoggingEventBuilder logBuilder, ClientLogger logger,
-        String contentType) {
+                         String contentType) {
         BinaryData data = request.getBodyAsBinaryData();
         BinaryDataContent content = BinaryDataHelper.getContent(data);
+
         if (content instanceof StringContent
             || content instanceof ByteBufferContent
             || content instanceof SerializableContent
             || content instanceof ByteArrayContent) {
+
             logBody(logBuilder, logger, contentType, content.toString());
         } else if (content instanceof InputStreamContent) {
             // TODO (limolkova) Implement sync version with logging stream wrapper
             byte[] contentBytes = content.toBytes();
+
             request.setBody(contentBytes);
             logBody(logBuilder, logger, contentType, new String(contentBytes, StandardCharsets.UTF_8));
         } else {
             // Add non-mutating operators to the data stream.
             AccessibleByteArrayOutputStream stream = new AccessibleByteArrayOutputStream(contentLength);
+
             request.setBody(Flux.using(() -> stream, s -> content.toFluxByteBuffer().doOnNext(byteBuffer -> {
                 try {
                     ImplUtils.writeByteBufferToStream(byteBuffer.duplicate(), s);
@@ -323,18 +324,19 @@
             }
 
             LoggingEventBuilder logBuilder = getLogBuilder(logLevel, logger);
-<<<<<<< HEAD
-
-            logContentLength(response, logBuilder);
-            logUrl(loggingOptions, response, logBuilder);
-            logHeaders(logger, response, logBuilder);
+
+            addBasicResponseProperties(logger, loggingOptions, response, logBuilder);
+
+            Long contentLength = getAndLogContentLength(response.getHeaders(), logBuilder, logger);
 
             if (httpLogDetailLevel.shouldLogBody()) {
                 String contentTypeHeader = response.getHeaderValue(HttpHeaderName.CONTENT_TYPE);
-                long contentLength = getContentLength(logger, response.getHeaders());
 
                 if (shouldBodyBeLogged(contentTypeHeader, contentLength)) {
-                    AccessibleByteArrayOutputStream stream = new AccessibleByteArrayOutputStream((int) contentLength);
+                    // shouldBodyBeLogged ensures contentLength is not null and within limits.
+                    int contentLengthInt = contentLength.intValue();
+
+                    AccessibleByteArrayOutputStream stream = new AccessibleByteArrayOutputStream(contentLengthInt);
 
                     response.getBody().subscribe(byteBuffer -> {
                         try {
@@ -346,18 +348,6 @@
                             throw LOGGER.logExceptionAsError(new UncheckedIOException(ex));
                         }
                     });
-=======
-            addBasicResponseProperties(logger, loggingOptions, response, logBuilder);
-            Long contentLength = getAndLogContentLength(response.getHeaders(), logBuilder, logger);
-
-            if (httpLogDetailLevel.shouldLogBody()) {
-                String contentTypeHeader = response.getHeaderValue(HttpHeaderName.CONTENT_TYPE);
-                if (shouldBodyBeLogged(contentTypeHeader, contentLength)) {
-                    // shouldBodyBeLogged ensures contentLength is not null and within limits.
-                    int contentLengthInt = contentLength.intValue();
-                    return Mono.just(new LoggingHttpResponse(response, logBuilder, logger, contentLengthInt,
-                        contentTypeHeader, prettyPrintBody));
->>>>>>> af6d7e72
                 }
             }
 
@@ -374,7 +364,7 @@
         }
 
         private void addBasicResponseProperties(ClientLogger logger, HttpResponseLoggingContext loggingOptions,
-            HttpResponse response, LoggingEventBuilder logBuilder) {
+                                                HttpResponse response, LoggingEventBuilder logBuilder) {
             logBuilder.addKeyValue(LoggingKeys.STATUS_CODE_KEY, response.getStatusCode())
                 .addKeyValue(LoggingKeys.URL_KEY, urlSanitizer.getRedactedUrl(response.getRequest().getUrl()))
                 .addKeyValue(LoggingKeys.DURATION_MS_KEY, loggingOptions.getResponseDuration().toMillis());
@@ -382,17 +372,9 @@
             getAndLogContentLength(response.getHeaders(), logBuilder, logger);
             logHeaders(logger, response, logBuilder);
 
-<<<<<<< HEAD
-        private void logContentLength(HttpResponse response, LoggingEventBuilder logBuilder) {
-            String contentLengthString = response.getHeaderValue(HttpHeaderName.CONTENT_LENGTH);
-
-            if (!CoreUtils.isNullOrEmpty(contentLengthString)) {
-                logBuilder.addKeyValue(LoggingKeys.CONTENT_LENGTH_KEY, contentLengthString);
-=======
             if (httpLogDetailLevel.shouldLogHeaders() && logger.canLogAtLevel(LogLevel.INFORMATIONAL)) {
                 addHeadersToLogMessage(allowedHeaderNames, response.getHeaders(), logBuilder,
                     disableRedactedHeaderLogging);
->>>>>>> af6d7e72
             }
         }
 
@@ -404,35 +386,19 @@
             if (!logger.canLogAtLevel(logLevel)) {
                 return response;
             }
-<<<<<<< HEAD
 
             LoggingEventBuilder logBuilder = getLogBuilder(logLevel, logger);
 
-            logContentLength(response, logBuilder);
-            logUrl(loggingOptions, response, logBuilder);
-            logHeaders(logger, response, logBuilder);
+            addBasicResponseProperties(logger, loggingOptions, response, logBuilder);
+
+            Long contentLength = getAndLogContentLength(response.getHeaders(), logBuilder, logger);
 
             if (httpLogDetailLevel.shouldLogBody()) {
                 String contentTypeHeader = response.getHeaderValue(HttpHeaderName.CONTENT_TYPE);
-                long contentLength = getContentLength(logger, response.getHeaders());
 
                 if (shouldBodyBeLogged(contentTypeHeader, contentLength)) {
                     logBuilder.addKeyValue(LoggingKeys.BODY_KEY, prettyPrintIfNeeded(logger, prettyPrintBody,
                         contentTypeHeader, response.getBodyAsBinaryData().toString()));
-=======
-
-            LoggingEventBuilder logBuilder = getLogBuilder(logLevel, logger);
-            addBasicResponseProperties(logger, loggingOptions, response, logBuilder);
-            Long contentLength = getAndLogContentLength(response.getHeaders(), logBuilder, logger);
-
-            if (httpLogDetailLevel.shouldLogBody()) {
-                String contentTypeHeader = response.getHeaderValue(HttpHeaderName.CONTENT_TYPE);
-                if (shouldBodyBeLogged(contentTypeHeader, contentLength)) {
-                    // shouldBodyBeLogged ensures contentLength is not null and within limits.
-                    int contentLengthInt = contentLength.intValue();
-                    return new LoggingHttpResponse(response, logBuilder, logger, contentLengthInt, contentTypeHeader,
-                        prettyPrintBody);
->>>>>>> af6d7e72
                 }
             }
 
@@ -461,12 +427,14 @@
             if (CONTENT_LENGTH_KEY.equals(key)) {
                 return;
             }
+
             if (allowedHeaderNames.contains(key)) {
                 logBuilder.addKeyValue(value.getName(), value.getValue());
             } else if (!disableRedactedHeaderLogging) {
                 if (redactedHeaders.length() > 0) {
                     redactedHeaders.append(',');
                 }
+
                 redactedHeaders.append(value.getName());
             }
         });
@@ -490,11 +458,13 @@
      * @return The body pretty printed if it is JSON, otherwise the unmodified body.
      */
     private static String prettyPrintIfNeeded(ClientLogger logger, boolean prettyPrintBody, String contentType,
-        String body) {
+                                              String body) {
         String result = body;
+
         if (prettyPrintBody
             && contentType != null
             && (contentType.startsWith(ContentType.APPLICATION_JSON) || contentType.startsWith("text/json"))) {
+
             try {
                 final Object deserialized = PRETTY_PRINTER.readTree(body);
                 result = PRETTY_PRINTER.writeValueAsString(deserialized);
@@ -502,6 +472,7 @@
                 logger.log(LogLevel.WARNING, () -> "Failed to pretty print JSON", e);
             }
         }
+
         return result;
     }
 
@@ -516,18 +487,22 @@
      */
     private Long getAndLogContentLength(HttpHeaders headers, LoggingEventBuilder logBuilder, ClientLogger logger) {
         String contentLengthString = headers.getValue(HttpHeaderName.CONTENT_LENGTH);
+
         if (CoreUtils.isNullOrEmpty(contentLengthString)) {
             return null;
         }
 
         try {
             Long contentLength = Long.parseLong(contentLengthString);
+
             logBuilder.addKeyValue(CONTENT_LENGTH_KEY, contentLength);
+
             return contentLength;
         } catch (NumberFormatException e) {
             logger.atInfo()
                 .addKeyValue(CONTENT_LENGTH_KEY, contentLengthString)
                 .log("Could not parse the HTTP header content-length", e);
+
             return null;
         }
     }
@@ -559,6 +534,7 @@
      */
     private static Integer getRequestRetryCount(Context context) {
         Object rawRetryCount = context.getData(RETRY_COUNT_CONTEXT).orElse(null);
+
         if (rawRetryCount == null) {
             return null;
         }
@@ -569,6 +545,7 @@
             LOGGER.atInfo()
                 .addKeyValue(LoggingKeys.TRY_COUNT_KEY, rawRetryCount)
                 .log("Could not parse the request retry count.");
+
             return null;
         }
     }
@@ -581,6 +558,7 @@
         // Context rather than the name of the logger. This way HttpLoggingPolicy doesn't need to keep track of
         // ClientLogger instances.
         ClientLogger logger = (ClientLogger) context.getData("caller-method-logger").orElse(null);
+
         if (logger != null) {
             return logger;
         }
