--- conflicted
+++ resolved
@@ -11,10 +11,7 @@
 import com.azure.core.http.HttpResponse;
 import com.azure.core.util.CoreUtils;
 import com.azure.core.util.FluxUtil;
-<<<<<<< HEAD
-=======
 import com.azure.core.util.UrlBuilder;
->>>>>>> 81b99a5b
 import com.azure.core.util.logging.ClientLogger;
 import com.fasterxml.jackson.databind.ObjectMapper;
 import com.fasterxml.jackson.databind.SerializationFeature;
@@ -121,14 +118,8 @@
     }
 
     private Mono<Void> logRequest(final ClientLogger logger, final HttpRequest request) {
-<<<<<<< HEAD
         // First log the URL information.
         if (logDetailLevel.shouldLogUrl()) {
-            logger.info("--> {} {}", request.getHttpMethod(), request.getUrl());
-            formatAllowableQueryParams(request.getUrl().getQuery(), logger);
-=======
-        final HttpLogDetailLevel httpLogLevel = httpLogOptions.getLogLevel();
-        if (httpLogLevel.shouldLogUrl()) {
             try {
                 UrlBuilder requestUrl = UrlBuilder.parse(request.getUrl());
                 requestUrl.setQuery(getAllowedQueryString(request.getUrl().getQuery()));
@@ -136,7 +127,6 @@
             } catch (MalformedURLException ex) {
                 return Mono.error(logger.logExceptionAsWarning(new IllegalStateException("Invalid request URL.")));
             }
->>>>>>> 81b99a5b
         }
 
         // Then log the headers.
@@ -178,7 +168,6 @@
         return reqBodyLoggingMono;
     }
 
-<<<<<<< HEAD
     private void logHeaders(HttpHeaders requestResponseHeaders, ClientLogger logger) {
         // If the HttpHeaders shouldn't be logged or there are no headers to log quit out early.
         if (!logDetailLevel.shouldLogHeaders()
@@ -187,12 +176,6 @@
             return;
         }
 
-=======
-    private void formatAllowableHeaders(Set<String> allowedHeaderNames, HttpHeaders requestResponseHeaders,
-        ClientLogger logger) {
-        Set<String> lowerCasedAllowedHeaderNames = allowedHeaderNames.stream().map(String::toLowerCase)
-            .collect(Collectors.toSet());
->>>>>>> 81b99a5b
         StringBuilder sb = new StringBuilder();
         for (HttpHeader header : requestResponseHeaders) {
             String headerName = header.getName();
@@ -209,31 +192,7 @@
         logger.info(sb.toString());
     }
 
-<<<<<<< HEAD
-    private void formatAllowableQueryParams(String queryString, ClientLogger logger) {
-        if (CoreUtils.isNullOrEmpty(queryString)) {
-            return;
-        }
-
-        StringBuilder sb = new StringBuilder();
-        String[] queryParams = queryString.split("&");
-        for (String queryParam : queryParams) {
-            String[] queryPair = queryParam.split("=", 2);
-            if (queryPair.length == 2) {
-                String queryName = queryPair[0];
-                if (allowedQueryParamNames.contains(queryName.toLowerCase(Locale.ROOT))) {
-                    sb.append(queryParam);
-                } else {
-                    sb.append(queryPair[0]).append("=").append(REDACTED_PLACEHOLDER);
-                }
-            } else {
-                sb.append(queryParam);
-=======
     private String getAllowedQueryString(String queryString) {
-        Set<String> lowerCasedAllowedQueryParams = httpLogOptions.getAllowedQueryParamNames().stream()
-            .map(String::toLowerCase)
-            .collect(Collectors.toSet());
-
         if (CoreUtils.isNullOrEmpty(queryString)) {
             return "";
         }
@@ -248,32 +207,21 @@
             String[] queryPair = queryParam.split("=", 2);
             if (queryPair.length == 2) {
                 String queryName = queryPair[0];
-                if (lowerCasedAllowedQueryParams.contains(queryName.toLowerCase(Locale.ROOT))) {
+                if (allowedQueryParamNames.contains(queryName.toLowerCase())) {
                     queryStringBuilder.append(queryParam);
                 } else {
                     queryStringBuilder.append(queryPair[0]).append("=").append(REDACTED_PLACEHOLDER);
                 }
             } else {
                 queryStringBuilder.append(queryParam);
->>>>>>> 81b99a5b
-            }
-            sb.append("&");
-        }
-
-        if (sb.length() > 0) {
-            logger.info(sb.substring(0, sb.length() - 1));
+            }
         }
 
         return queryStringBuilder.toString();
     }
 
-<<<<<<< HEAD
-    private Function<HttpResponse, Mono<HttpResponse>> logResponseDelegate(final ClientLogger logger,
-        final URL url, final long startNs) {
-=======
     private Function<HttpResponse, Mono<HttpResponse>> logResponseDelegate(final ClientLogger logger, final URL url,
         final long startNs) {
->>>>>>> 81b99a5b
         return (HttpResponse response) -> {
             long tookMs = TimeUnit.NANOSECONDS.toMillis(System.nanoTime() - startNs);
             //
