--- conflicted
+++ resolved
@@ -184,13 +184,8 @@
                 formatAllowableHeaders(httpLogOptions.getAllowedHeaderNames(), response.getHeaders(), logger);
             }
 
-<<<<<<< HEAD
-            if (detailLevel.shouldLogBody()) {
+            if (httpLogLevel.shouldLogBody()) {
                 long contentLength = getContentLength(logger, response.getHeaders());
-=======
-            if (httpLogLevel.shouldLogBody()) {
-                long contentLength = getContentLength(response.getHeaders());
->>>>>>> c8cf02b0
                 final String contentTypeHeader = response.getHeaderValue("Content-Type");
                 if (!"application/octet-stream".equalsIgnoreCase(contentTypeHeader)
                     && contentLength != 0 && contentLength < MAX_BODY_LOG_SIZE) {
