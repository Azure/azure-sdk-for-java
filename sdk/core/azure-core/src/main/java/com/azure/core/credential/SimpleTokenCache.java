--- conflicted
+++ resolved
@@ -44,13 +44,8 @@
         this.wip = new AtomicReference<>();
         this.tokenSupplier = tokenSupplier;
         this.shouldRefresh = accessToken -> OffsetDateTime.now().isAfter(accessToken.getExpiresAt()
-<<<<<<< HEAD
-            .minus(tokenRefreshOptions.getTokenRefreshOffset()));
-        this.refreshRetryTimeout = tokenRefreshOptions.getTokenRefreshRetryTimeout();
-=======
             .minus(tokenRefreshOptions.getOffset()));
         this.refreshRetryTimeout = tokenRefreshOptions.getRetryTimeout();
->>>>>>> cbb44384
     }
 
     /**
@@ -58,78 +53,6 @@
      * @return a Publisher that emits an AccessToken
      */
     public Mono<AccessToken> getToken() {
-<<<<<<< HEAD
-        try {
-            if (wip.compareAndSet(null, MonoProcessor.create())) {
-                final MonoProcessor<AccessToken> monoProcessor = wip.get();
-                OffsetDateTime now = OffsetDateTime.now();
-                Mono<AccessToken> tokenRefresh;
-                Mono<AccessToken> fallback;
-                if (cache != null && !shouldRefresh.test(cache)) {
-                    // fresh cache & no need to refresh
-                    tokenRefresh = Mono.empty();
-                    fallback = Mono.just(cache);
-                } else if (cache == null || cache.isExpired()) {
-                    // no token to use
-                    if (now.isAfter(nextTokenRefresh)) {
-                        // refresh immediately
-                        tokenRefresh = Mono.defer(tokenSupplier);
-                    } else {
-                        // wait for timeout, then refresh
-                        tokenRefresh = Mono.defer(tokenSupplier)
-                            .delaySubscription(Duration.between(now, nextTokenRefresh));
-                    }
-                    // cache doesn't exist or expired, no fallback
-                    fallback = Mono.empty();
-                } else {
-                    // token available, but close to expiry
-                    if (now.isAfter(nextTokenRefresh)) {
-                        // refresh immediately
-                        tokenRefresh = Mono.defer(tokenSupplier);
-                    } else {
-                        // still in timeout, do not refresh
-                        tokenRefresh = Mono.empty();
-                    }
-                    // cache hasn't expired, ignore refresh error this time
-                    fallback = Mono.just(cache);
-                }
-                return tokenRefresh
-                    .materialize()
-                    .flatMap(signal -> {
-                        AccessToken accessToken = signal.get();
-                        Throwable error = signal.getThrowable();
-                        if (signal.isOnNext() && accessToken != null) { // SUCCESS
-                            logger.info(refreshLog(cache, now, "Acquired a new access token"));
-                            cache = accessToken;
-                            monoProcessor.onNext(accessToken);
-                            monoProcessor.onComplete();
-                            nextTokenRefresh = OffsetDateTime.now().plus(refreshRetryTimeout);
-                            return Mono.just(accessToken);
-                        } else if (signal.isOnError() && error != null) { // ERROR
-                            logger.error(refreshLog(cache, now, "Failed to acquire a new access token"));
-                            nextTokenRefresh = OffsetDateTime.now().plus(refreshRetryTimeout);
-                            return fallback.switchIfEmpty(Mono.error(error));
-                        } else { // NO REFRESH
-                            monoProcessor.onComplete();
-                            return fallback;
-                        }
-                    })
-                    .doOnError(monoProcessor::onError)
-                    .doOnTerminate(() -> wip.set(null));
-            } else if (cache != null && !cache.isExpired()) {
-                // another thread might be refreshing the token proactively, but the current token is still valid
-                return Mono.just(cache);
-            } else {
-                // another thread is definitely refreshing the expired token
-                MonoProcessor<AccessToken> monoProcessor = wip.get();
-                if (monoProcessor == null) {
-                    // the refreshing thread has finished
-                    return Mono.just(cache);
-                } else {
-                    // wait for refreshing thread to finish but defer to updated cache in case just missed onNext()
-                    return monoProcessor.switchIfEmpty(Mono.defer(() -> Mono.just(cache)));
-                }
-=======
         return Mono.defer(() -> {
             try {
                 if (wip.compareAndSet(null, MonoProcessor.create())) {
@@ -204,7 +127,6 @@
                 }
             } catch (Throwable t) {
                 return Mono.error(t);
->>>>>>> cbb44384
             }
         } catch (Throwable t) {
             return Mono.error(t);
