// Copyright (c) Microsoft Corporation. All rights reserved.
// Licensed under the MIT License.

package com.azure.core.http.policy;

import com.azure.core.http.HttpHeaderName;
import com.azure.core.http.HttpHeaders;
import com.azure.core.http.HttpPipelineCallContext;
import com.azure.core.http.HttpPipelineNextPolicy;
import com.azure.core.http.HttpPipelineNextSyncPolicy;
import com.azure.core.http.HttpRequest;
import com.azure.core.http.HttpResponse;
import com.azure.core.util.CoreUtils;
import reactor.core.publisher.Mono;

import java.util.Objects;


/**
 * The {@code RequestIdPolicy} class is an implementation of the {@link HttpPipelinePolicy} interface. This policy is
 * used to add a unique identifier to each {@link HttpRequest} in the form of a UUID in the request header. Azure
 * uses the request id as the unique identifier for the request.
 *
 * <p>This class is useful when you need to track HTTP requests for debugging or auditing purposes. It allows you to
 * specify a custom header name for the request id, or use the default header name 'x-ms-client-request-id'.</p>
 *
 * <p><strong>Code sample:</strong></p>
 *
<<<<<<< HEAD
 * <p>In this example, a {@code RequestIdPolicy} is created with a custom header name. Once added to the pipeline
 * requests will have their request id set in the 'x-ms-my-custom-request-id' header by the {@code RequestIdPolicy}.</p>
 *
 * <!-- src_embed com.azure.core.http.policy.RequestIdPolicy.constructor -->
=======
 * <p>
 * The default {@link HttpHeader} name can be overwritten as shown below
 * <p>
 * <strong>Code sample</strong>
 * </p>
 * <!-- src_embed com.azure.core.http.policy.RequestIdPolicy.constructor.overrideRequestIdHeaderName -->
>>>>>>> 7b34bf1c
 * <pre>
 * &#47;&#47; Using the default header name
 * RequestIdPolicy defaultPolicy = new RequestIdPolicy&#40;&#41;;
 * &#47;&#47; Using a custom header name
 * RequestIdPolicy customRequestIdPolicy = new RequestIdPolicy&#40;&quot;x-ms-my-custom-request-id&quot;&#41;;
 * </pre>
 * <!-- end com.azure.core.http.policy.RequestIdPolicy.constructor -->
 *
 * @see com.azure.core.http.policy
 * @see com.azure.core.http.policy.HttpPipelinePolicy
 * @see com.azure.core.http.HttpPipeline
 * @see com.azure.core.http.HttpRequest
 * @see com.azure.core.http.HttpResponse
 * @see com.azure.core.http.HttpHeaders
 */
public class RequestIdPolicy implements HttpPipelinePolicy {

    private static final HttpHeaderName REQUEST_ID_HEADER = HttpHeaderName.fromString("x-ms-client-request-id");
    private final HttpHeaderName requestIdHeaderName;

    /**
     * Creates  {@link RequestIdPolicy} with provided {@code requestIdHeaderName}.
     * @param requestIdHeaderName to be used to set in {@link HttpRequest}.
     */
    public RequestIdPolicy(String requestIdHeaderName) {
        this.requestIdHeaderName = HttpHeaderName
            .fromString(Objects.requireNonNull(requestIdHeaderName, "requestIdHeaderName can not be null."));
    }

    /**
     * Creates default {@link RequestIdPolicy} with default header name 'x-ms-client-request-id'.
     */
    public RequestIdPolicy() {
        this.requestIdHeaderName = REQUEST_ID_HEADER;
    }

    @Override
    public Mono<HttpResponse> process(HttpPipelineCallContext context, HttpPipelineNextPolicy next) {
        setRequestIdHeader(context.getHttpRequest(), requestIdHeaderName);
        return next.process();
    }

    @Override
    public HttpResponse processSync(HttpPipelineCallContext context, HttpPipelineNextSyncPolicy next) {
        setRequestIdHeader(context.getHttpRequest(), requestIdHeaderName);
        return next.processSync();
    }

    private static void setRequestIdHeader(HttpRequest request, HttpHeaderName requestIdHeaderName) {
        HttpHeaders headers = request.getHeaders();
        String requestId = headers.getValue(requestIdHeaderName);
        if (requestId == null) {
            headers.set(requestIdHeaderName, CoreUtils.randomUuid().toString());
        }
    }
}<|MERGE_RESOLUTION|>--- conflicted
+++ resolved
@@ -26,19 +26,10 @@
  *
  * <p><strong>Code sample:</strong></p>
  *
-<<<<<<< HEAD
  * <p>In this example, a {@code RequestIdPolicy} is created with a custom header name. Once added to the pipeline
  * requests will have their request id set in the 'x-ms-my-custom-request-id' header by the {@code RequestIdPolicy}.</p>
  *
  * <!-- src_embed com.azure.core.http.policy.RequestIdPolicy.constructor -->
-=======
- * <p>
- * The default {@link HttpHeader} name can be overwritten as shown below
- * <p>
- * <strong>Code sample</strong>
- * </p>
- * <!-- src_embed com.azure.core.http.policy.RequestIdPolicy.constructor.overrideRequestIdHeaderName -->
->>>>>>> 7b34bf1c
  * <pre>
  * &#47;&#47; Using the default header name
  * RequestIdPolicy defaultPolicy = new RequestIdPolicy&#40;&#41;;
