// Copyright (c) Microsoft Corporation. All rights reserved.
// Licensed under the MIT License.

package com.azure.core.util.logging;

import com.azure.core.implementation.logging.DefaultLogger;
import com.azure.core.util.Configuration;
import com.azure.core.util.CoreUtils;
import org.slf4j.Logger;
import org.slf4j.LoggerFactory;
import org.slf4j.helpers.NOPLogger;

import java.util.Arrays;
import java.util.Objects;
<<<<<<< HEAD
import java.util.function.Function;
=======
>>>>>>> c8d8d71d
import java.util.function.Supplier;
import java.util.regex.Pattern;

/**
 * This is a fluent logger helper class that wraps a pluggable {@link Logger}.
 *
 * <p>This logger logs format-able messages that use {@code {}} as the placeholder. When a {@link Throwable throwable}
 * is the last argument of the format varargs and the logger is enabled for {@link ClientLogger#verbose(String,
 * Object...) verbose}, the stack trace for the throwable is logged.</p>
 *
 * <p>A minimum logging level threshold is determined by the
 * {@link Configuration#PROPERTY_AZURE_LOG_LEVEL AZURE_LOG_LEVEL} environment configuration. By default logging is
 * <b>disabled</b>.</p>
 *
 * <p><strong>Log level hierarchy</strong></p>
 * <ol>
 * <li>{@link ClientLogger#error(String, Object...) Error}</li>
 * <li>{@link ClientLogger#warning(String, Object...) Warning}</li>
 * <li>{@link ClientLogger#info(String, Object...) Info}</li>
 * <li>{@link ClientLogger#verbose(String, Object...) Verbose}</li>
 * </ol>
 *
 * @see Configuration
 */
public class ClientLogger {
    private static final Pattern CRLF_PATTERN = Pattern.compile("[\r\n]");
    private static final String DEFAULT_MESSAGE_FORMAT = "{}";
    private final Logger logger;

    /**
     * Retrieves a logger for the passed class using the {@link LoggerFactory}.
     *
     * @param clazz Class creating the logger.
     */
    public ClientLogger(Class<?> clazz) {
        this(clazz.getName());
    }

    /**
     * Retrieves a logger for the passed class name using the {@link LoggerFactory}.
     *
     * @param className Class name creating the logger.
     * @throws RuntimeException it is an error.
     */
    public ClientLogger(String className) {
        Logger initLogger = LoggerFactory.getLogger(className);
        logger = initLogger instanceof NOPLogger ? new DefaultLogger(className) : initLogger;
    }

    /**
<<<<<<< HEAD
     * Logs a formattable message that uses {@code {}} as the placeholder at the given {@code logLevel}.
=======
     * Logs a format-able message that uses {@code {}} as the placeholder at the given {@code logLevel}.
>>>>>>> c8d8d71d
     *
     * <p><strong>Code samples</strong></p>
     *
     * <p>Logging with a specific log level</p>
<<<<<<< HEAD
     * {@codesnippet com.azure.core.util.logging.clientlogger.log}
     *
     * @param logLevel Logging level for the log message.
     * @param message The formattable message to log.
     */
    public void log(LogLevel logLevel, Supplier<String> message) {
        if (message != null) {
            performDeferredLogging(logLevel, false, DEFAULT_MESSAGE_FORMAT, message);
        }
    }

    /**
     * Logs a formattable message that uses {@code {}} as the placeholder at {@code verbose} log level.
=======
     *
     * {@codesnippet com.azure.core.util.logging.clientlogger.log}
     *
     * @param logLevel Logging level for the log message.
     * @param message The format-able message to log.
     */
    public void log(LogLevel logLevel, Supplier<String> message) {
        log(logLevel, message, null);
    }

    /**
     * Logs a format-able message that uses {@code {}} as the placeholder at {@code verbose} log level.
>>>>>>> c8d8d71d
     *
     * <p><strong>Code samples</strong></p>
     *
     * <p>Logging with a specific log level and exception</p>
<<<<<<< HEAD
     * <p>
     * {@codesnippet com.azure.core.util.logging.clientlogger.log#throwable}
     *
     * @param logLevel Logging level for the log message.
     * @param message The formattable message to log.
     * @param throwable Throwable for the message.
     *                  {@link Throwable}.
     */
    public void log(LogLevel logLevel, Supplier<String> message, Throwable throwable) {
        if (message != null) {
            performDeferredLogging(logLevel, true, DEFAULT_MESSAGE_FORMAT, message, throwable);
=======
     *
     * {@codesnippet com.azure.core.util.logging.clientlogger.log#throwable}
     *
     * @param logLevel Logging level for the log message.
     * @param message The format-able message to log.
     * @param throwable Throwable for the message. {@link Throwable}.
     */
    public void log(LogLevel logLevel, Supplier<String> message, Throwable throwable) {
        if (message != null && canLogAtLevel(logLevel)) {
            performDeferredLogging(logLevel, message, throwable);
>>>>>>> c8d8d71d
        }
    }

    /**
     * Logs a message at {@code verbose} log level.
     *
     * <p><strong>Code samples</strong></p>
     *
     * <p>Logging a message at verbose log level.</p>
     * <p>
     * {@codesnippet com.azure.core.util.logging.clientlogger.verbose}
     *
     * @param message The message to log.
     */
    public void verbose(String message) {
        if (logger.isDebugEnabled()) {
            logger.debug(sanitizeLogMessageInput(message));
        }
    }

    /**
     * Logs a format-able message that uses {@code {}} as the placeholder at {@code verbose} log level.
     *
     * <p><strong>Code samples</strong></p>
     *
     * <p>Logging a message at verbose log level.</p>
     * <p>
     * {@codesnippet com.azure.core.util.logging.clientlogger.verbose#string-object}
     *
     * @param format The formattable message to log.
<<<<<<< HEAD
     * @param args Arguments for the message. If an exception is being logged, the last argument should be the
     *               {@link Throwable}.
=======
     * @param args Arguments for the message. If an exception is being logged, the last argument should be the {@link
     * Throwable}.
>>>>>>> c8d8d71d
     */
    public void verbose(String format, Object... args) {
        if (logger.isDebugEnabled()) {
            performLogging(LogLevel.VERBOSE, false, format, args);
        }
    }

    /**
     * Logs a message at {@code info} log level.
     *
     * <p><strong>Code samples</strong></p>
     *
     * <p>Logging a message at verbose log level.</p>
     * <p>
     * {@codesnippet com.azure.core.util.logging.clientlogger.info}
     *
     * @param message The message to log.
     */
    public void info(String message) {
        if (logger.isInfoEnabled()) {
            logger.info(sanitizeLogMessageInput(message));
        }
    }

    /**
     * Logs a format-able message that uses {@code {}} as the placeholder at {@code informational} log level.
     *
     * <p><strong>Code samples</strong></p>
     *
     * <p>Logging a message at informational log level.</p>
     * <p>
     * {@codesnippet com.azure.core.util.logging.clientlogger.info#string-object}
     *
<<<<<<< HEAD
     * @param format The formattable message to log
     * @param args Arguments for the message. If an exception is being logged, the last argument should be the
     *               {@link Throwable}.
=======
     * @param format The format-able message to log
     * @param args Arguments for the message. If an exception is being logged, the last argument should be the {@link
     * Throwable}.
>>>>>>> c8d8d71d
     */
    public void info(String format, Object... args) {
        if (logger.isInfoEnabled()) {
            performLogging(LogLevel.INFORMATIONAL, false, format, args);
        }
    }

    /**
     * Logs a message at {@code warning} log level.
     *
     * <p><strong>Code samples</strong></p>
     *
     * <p>Logging a message at warning log level.</p>
<<<<<<< HEAD
     * <p>
=======
     *
>>>>>>> c8d8d71d
     * {@codesnippet com.azure.core.util.logging.clientlogger.warning}
     *
     * @param message The message to log.
     */
    public void warning(String message) {
        if (logger.isWarnEnabled()) {
            logger.warn(sanitizeLogMessageInput(message));
        }
    }

    /**
     * Logs a format-able message that uses {@code {}} as the placeholder at {@code warning} log level.
     *
     * <p><strong>Code samples</strong></p>
     *
     * <p>Logging a message at warning log level.</p>
     * <p>
     * {@codesnippet com.azure.core.util.logging.clientlogger.warning#string-object}
     *
<<<<<<< HEAD
     * @param format The formattable message to log.
     * @param args Arguments for the message. If an exception is being logged, the last argument should be the
     *               {@link Throwable}.
=======
     * @param format The format-able message to log.
     * @param args Arguments for the message. If an exception is being logged, the last argument should be the {@link
     * Throwable}.
>>>>>>> c8d8d71d
     */
    public void warning(String format, Object... args) {
        if (logger.isWarnEnabled()) {
            performLogging(LogLevel.WARNING, false, format, args);
        }
    }

    /**
     * Logs a message at {@code error} log level.
     *
     * <p><strong>Code samples</strong></p>
     *
     * <p>Logging a message at error log level.</p>
<<<<<<< HEAD
     * <p>
=======
     *
>>>>>>> c8d8d71d
     * {@codesnippet com.azure.core.util.logging.clientlogger.error}
     *
     * @param message The message to log.
     */
    public void error(String message) {
        if (logger.isErrorEnabled()) {
            logger.error(sanitizeLogMessageInput(message));
        }
    }

    /**
     * Logs a format-able message that uses {@code {}} as the placeholder at {@code error} log level.
     *
     * <p><strong>Code samples</strong></p>
     *
     * <p>Logging an error with stack trace.</p>
     * <p>
     * {@codesnippet com.azure.core.util.logging.clientlogger.error#string-object}
     *
<<<<<<< HEAD
     * @param format The formattable message to log.
     * @param args Arguments for the message. If an exception is being logged, the last argument should be the
     *               {@link Throwable}.
=======
     * @param format The format-able message to log.
     * @param args Arguments for the message. If an exception is being logged, the last argument should be the {@link
     * Throwable}.
>>>>>>> c8d8d71d
     */
    public void error(String format, Object... args) {
        if (logger.isErrorEnabled()) {
            performLogging(LogLevel.ERROR, false, format, args);
        }
    }

    /**
     * Logs the {@link RuntimeException} at the warning level and returns it to be thrown.
     * <p>
     * This API covers the cases where a runtime exception type needs to be thrown and logged. If a {@link Throwable} is
     * being logged use {@link #logThrowableAsWarning(Throwable)} instead.
     *
     * @param runtimeException RuntimeException to be logged and returned.
     * @return The passed {@link RuntimeException}.
     * @throws NullPointerException If {@code runtimeException} is {@code null}.
     */
    public RuntimeException logExceptionAsWarning(RuntimeException runtimeException) {
        Objects.requireNonNull(runtimeException, "'runtimeException' cannot be null.");

        return logThrowableAsWarning(runtimeException);
    }

    /**
     * Logs the {@link Throwable} at the warning level and returns it to be thrown.
     * <p>
     * This API covers the cases where a checked exception type needs to be thrown and logged. If a {@link
     * RuntimeException} is being logged use {@link #logExceptionAsWarning(RuntimeException)} instead.
     *
     * @param throwable Throwable to be logged and returned.
     * @param <T> Type of the Throwable being logged.
     * @return The passed {@link Throwable}.
     * @throws NullPointerException If {@code throwable} is {@code null}.
     * @deprecated Use {@link #logThrowableAsWarning(Throwable)} instead.
     */
    @Deprecated
    public <T extends Throwable> T logThowableAsWarning(T throwable) {
        Objects.requireNonNull(throwable, "'throwable' cannot be null.");
        if (!logger.isWarnEnabled()) {
            return throwable;
        }

        performLogging(LogLevel.WARNING, true, throwable.getMessage(), throwable);
        return throwable;
    }

    /**
     * Logs the {@link Throwable} at the warning level and returns it to be thrown.
     * <p>
     * This API covers the cases where a checked exception type needs to be thrown and logged. If a {@link
     * RuntimeException} is being logged use {@link #logExceptionAsWarning(RuntimeException)} instead.
     *
     * @param throwable Throwable to be logged and returned.
     * @param <T> Type of the Throwable being logged.
     * @return The passed {@link Throwable}.
     * @throws NullPointerException If {@code throwable} is {@code null}.
     */
    public <T extends Throwable> T logThrowableAsWarning(T throwable) {
        Objects.requireNonNull(throwable, "'throwable' cannot be null.");
        if (!logger.isWarnEnabled()) {
            return throwable;
        }

        performLogging(LogLevel.WARNING, true, throwable.getMessage(), throwable);
        return throwable;
    }

    /**
     * Logs the {@link RuntimeException} at the error level and returns it to be thrown.
     * <p>
     * This API covers the cases where a runtime exception type needs to be thrown and logged. If a {@link Throwable} is
     * being logged use {@link #logThrowableAsError(Throwable)} instead.
     *
     * @param runtimeException RuntimeException to be logged and returned.
     * @return The passed {@code RuntimeException}.
     * @throws NullPointerException If {@code runtimeException} is {@code null}.
     */
    public RuntimeException logExceptionAsError(RuntimeException runtimeException) {
        Objects.requireNonNull(runtimeException, "'runtimeException' cannot be null.");

        return logThrowableAsError(runtimeException);
    }

    /**
     * Logs the {@link Throwable} at the error level and returns it to be thrown.
     * <p>
     * This API covers the cases where a checked exception type needs to be thrown and logged. If a {@link
     * RuntimeException} is being logged use {@link #logExceptionAsError(RuntimeException)} instead.
     *
     * @param throwable Throwable to be logged and returned.
     * @param <T> Type of the Throwable being logged.
     * @return The passed {@link Throwable}.
     * @throws NullPointerException If {@code throwable} is {@code null}.
     */
    public <T extends Throwable> T logThrowableAsError(T throwable) {
        Objects.requireNonNull(throwable, "'throwable' cannot be null.");
        if (!logger.isErrorEnabled()) {
            return throwable;
        }

        performLogging(LogLevel.ERROR, true, throwable.getMessage(), throwable);
        return throwable;
    }

    /*
     * Performs the logging.
     *
     * @param format format-able message.
     * @param args Arguments for the message, if an exception is being logged last argument is the throwable.
     */
    private void performLogging(LogLevel logLevel, boolean isExceptionLogging, String format, Object... args) {
        // If the logging level is less granular than verbose remove the potential throwable from the args.
        String throwableMessage = "";
        if (doesArgsHaveThrowable(args)) {
            // If we are logging an exception the format string is already the exception message, don't append it.
            if (!isExceptionLogging) {
                Object throwable = args[args.length - 1];

                // This is true from before but is needed to appease SpotBugs.
                if (throwable instanceof Throwable) {
                    throwableMessage = ((Throwable) throwable).getMessage();
                }
            }

            /*
             * Environment is logging at a level higher than verbose, strip out the throwable as it would log its
             * stack trace which is only expected when logging at a verbose level.
             */
            if (!logger.isDebugEnabled()) {
                args = removeThrowable(args);
            }
        }

        sanitizeLogMessageInput(format);
<<<<<<< HEAD
        executeLogging(logLevel, format, throwableMessage, s -> s, args);
    }

    /*
     * Performs the logging.
     *
     * @param logLevel sets the logging level
     * @isExceptionLogging sets exception logging
     * @param args Arguments for the message, if an exception is being logged last argument is the throwable.
     */
    private void performDeferredLogging(LogLevel logLevel, boolean isExceptionLogging, String format, Object... args) {
        // If the logging level is less granular than verbose remove the potential throwable from the args.
        String throwableMessage = "";
        if (doesArgsHaveThrowable(args)) {
            // If we are logging an exception the format string is already the exception message, don't append it.
            if (!isExceptionLogging) {
                Object throwable = args[args.length - 1];

                // This is true from before but is needed to appease SpotBugs.
                if (throwable instanceof Throwable) {
                    throwableMessage = ((Throwable) throwable).getMessage();
                }
            }

            /*
             * Environment is logging at a level higher than verbose, strip out the throwable as it would log its
             * stack trace which is only expected when logging at a verbose level.
             */
            if (!logger.isDebugEnabled()) {
                args = removeThrowable(args);
            }
        }

        sanitizeLogMessageInput(format);
        executeLogging(logLevel, format, throwableMessage, this::evaluateSupplierArgument, args);
    }

    /*
     * Performs the logging.
     *
     * @param logLevel sets the logging level
     * @format sets exception logging
     * @throwableMessage the evaluated exception message which get value based on log level.
     * @loggingFunction sets how the logging message should be evaluated
     * @args Arguments for the message, if an exception is being logged last argument is the throwable.
     */
    private void executeLogging(LogLevel logLevel, String format, String throwableMessage,
                                Function<Object[], Object[]> loggingEvaluation, Object[] args) {
=======

>>>>>>> c8d8d71d
        switch (logLevel) {
            case VERBOSE:
                logger.debug(format, loggingEvaluation.apply(args));
                break;
            case INFORMATIONAL:
                logger.info(format, loggingEvaluation.apply(args));
                break;
            case WARNING:
                if (!CoreUtils.isNullOrEmpty(throwableMessage)) {
                    format += System.lineSeparator() + throwableMessage;
                }
                logger.warn(format, loggingEvaluation.apply(args));
                break;
            case ERROR:
                if (!CoreUtils.isNullOrEmpty(throwableMessage)) {
                    format += System.lineSeparator() + throwableMessage;
                }
                logger.error(format, loggingEvaluation.apply(args));
                break;
            default:
                // Don't do anything, this state shouldn't be possible.
                break;
        }
    }

<<<<<<< HEAD
    /**
     * @param args The arguments passed to evaluate suppliers in args.
     * @return Return the argument with evaluated supplier
     */

    Object[] evaluateSupplierArgument(Object[] args) {
        if (isSupplierLogging(args)) {
            args[0] = ((Supplier<?>) args[0]).get();
        }
        return args;
    }

    /**
=======
    /*
     * Performs deferred logging.
     *
     * @param logLevel sets the logging level
     * @param args Arguments for the message, if an exception is being logged last argument is the throwable.
     */
    private void performDeferredLogging(LogLevel logLevel, Supplier<String> messageSupplier, Throwable throwable) {
        String throwableMessage = (throwable != null) ? throwable.getMessage() : "";
        String message = messageSupplier.get();
        sanitizeLogMessageInput(message);
        switch (logLevel) {
            case VERBOSE:
                if (throwable != null) {
                    logger.debug(message, throwable);
                } else {
                    logger.debug(message);
                }
                break;
            case INFORMATIONAL:
                logger.info(message);
                break;
            case WARNING:
                if (!CoreUtils.isNullOrEmpty(throwableMessage)) {
                    message += System.lineSeparator() + throwableMessage;
                }
                logger.warn(message);
                break;
            case ERROR:
                if (!CoreUtils.isNullOrEmpty(throwableMessage)) {
                    message += System.lineSeparator() + throwableMessage;
                }
                logger.error(message);
                break;
            default:
                // Don't do anything, this state shouldn't be possible.
                break;
        }
    }

    /*
     * @param args The arguments passed to evaluate suppliers in args.
     * @return Return the argument with evaluated supplier
     */

    Object[] evaluateSupplierArgument(Object[] args) {
        if (isSupplierLogging(args)) {
            args[0] = ((Supplier<?>) args[0]).get();
        }
        return args;
    }

    /*
>>>>>>> c8d8d71d
     * @param args The arguments passed to determine supplier evaluation
     * @return Determines if it is supplier logging
     */
    boolean isSupplierLogging(Object[] args) {
        return (args.length == 1 && args[0] instanceof Supplier)
            || (args.length == 2 && args[0] instanceof Supplier && (args[1] instanceof Throwable || args[1] == null));
    }

    /**
     * Determines if the app or environment logger support logging at the given log level.
     *
     * @param logLevel Logging level for the log message.
     * @return Flag indicating if the environment and logger are configured to support logging at the given log level.
     */
    public boolean canLogAtLevel(LogLevel logLevel) {
        if (logLevel == null) {
            return false;
        }
        switch (logLevel) {
            case VERBOSE:
                return logger.isDebugEnabled();
            case INFORMATIONAL:
                return logger.isInfoEnabled();
            case WARNING:
                return logger.isWarnEnabled();
            case ERROR:
                return logger.isErrorEnabled();
            default:
                return false;
        }
    }

    /*
     * Determines if the arguments contains a throwable that would be logged, SLF4J logs a throwable if it is the last
     * element in the argument list.
     *
     * @param args The arguments passed to format the log message.
     * @return True if the last element is a throwable, false otherwise.
     */
    private boolean doesArgsHaveThrowable(Object... args) {
        if (args.length == 0) {
            return false;
        }

        return args[args.length - 1] instanceof Throwable;
    }

    /*
     * Removes the last element from the arguments as it is a throwable.
     *
     * @param args The arguments passed to format the log message.
     * @return The arguments with the last element removed.
     */
    private Object[] removeThrowable(Object... args) {
        return Arrays.copyOf(args, args.length - 1);
    }

    /*
     * Removes CRLF pattern in the {@code logMessage}.
     *
     * @param logMessage The log message to sanitize.
     * @return The updated logMessage.
     */
    private static String sanitizeLogMessageInput(String logMessage) {
        if (CoreUtils.isNullOrEmpty(logMessage)) {
            return logMessage;
        }
        return CRLF_PATTERN.matcher(logMessage).replaceAll("");
    }
}<|MERGE_RESOLUTION|>--- conflicted
+++ resolved
@@ -12,10 +12,6 @@
 
 import java.util.Arrays;
 import java.util.Objects;
-<<<<<<< HEAD
-import java.util.function.Function;
-=======
->>>>>>> c8d8d71d
 import java.util.function.Supplier;
 import java.util.regex.Pattern;
 
@@ -66,30 +62,11 @@
     }
 
     /**
-<<<<<<< HEAD
-     * Logs a formattable message that uses {@code {}} as the placeholder at the given {@code logLevel}.
-=======
      * Logs a format-able message that uses {@code {}} as the placeholder at the given {@code logLevel}.
->>>>>>> c8d8d71d
      *
      * <p><strong>Code samples</strong></p>
      *
      * <p>Logging with a specific log level</p>
-<<<<<<< HEAD
-     * {@codesnippet com.azure.core.util.logging.clientlogger.log}
-     *
-     * @param logLevel Logging level for the log message.
-     * @param message The formattable message to log.
-     */
-    public void log(LogLevel logLevel, Supplier<String> message) {
-        if (message != null) {
-            performDeferredLogging(logLevel, false, DEFAULT_MESSAGE_FORMAT, message);
-        }
-    }
-
-    /**
-     * Logs a formattable message that uses {@code {}} as the placeholder at {@code verbose} log level.
-=======
      *
      * {@codesnippet com.azure.core.util.logging.clientlogger.log}
      *
@@ -102,24 +79,10 @@
 
     /**
      * Logs a format-able message that uses {@code {}} as the placeholder at {@code verbose} log level.
->>>>>>> c8d8d71d
      *
      * <p><strong>Code samples</strong></p>
      *
      * <p>Logging with a specific log level and exception</p>
-<<<<<<< HEAD
-     * <p>
-     * {@codesnippet com.azure.core.util.logging.clientlogger.log#throwable}
-     *
-     * @param logLevel Logging level for the log message.
-     * @param message The formattable message to log.
-     * @param throwable Throwable for the message.
-     *                  {@link Throwable}.
-     */
-    public void log(LogLevel logLevel, Supplier<String> message, Throwable throwable) {
-        if (message != null) {
-            performDeferredLogging(logLevel, true, DEFAULT_MESSAGE_FORMAT, message, throwable);
-=======
      *
      * {@codesnippet com.azure.core.util.logging.clientlogger.log#throwable}
      *
@@ -130,7 +93,6 @@
     public void log(LogLevel logLevel, Supplier<String> message, Throwable throwable) {
         if (message != null && canLogAtLevel(logLevel)) {
             performDeferredLogging(logLevel, message, throwable);
->>>>>>> c8d8d71d
         }
     }
 
@@ -161,13 +123,8 @@
      * {@codesnippet com.azure.core.util.logging.clientlogger.verbose#string-object}
      *
      * @param format The formattable message to log.
-<<<<<<< HEAD
-     * @param args Arguments for the message. If an exception is being logged, the last argument should be the
-     *               {@link Throwable}.
-=======
      * @param args Arguments for the message. If an exception is being logged, the last argument should be the {@link
      * Throwable}.
->>>>>>> c8d8d71d
      */
     public void verbose(String format, Object... args) {
         if (logger.isDebugEnabled()) {
@@ -201,15 +158,9 @@
      * <p>
      * {@codesnippet com.azure.core.util.logging.clientlogger.info#string-object}
      *
-<<<<<<< HEAD
-     * @param format The formattable message to log
-     * @param args Arguments for the message. If an exception is being logged, the last argument should be the
-     *               {@link Throwable}.
-=======
      * @param format The format-able message to log
      * @param args Arguments for the message. If an exception is being logged, the last argument should be the {@link
      * Throwable}.
->>>>>>> c8d8d71d
      */
     public void info(String format, Object... args) {
         if (logger.isInfoEnabled()) {
@@ -223,11 +174,7 @@
      * <p><strong>Code samples</strong></p>
      *
      * <p>Logging a message at warning log level.</p>
-<<<<<<< HEAD
-     * <p>
-=======
-     *
->>>>>>> c8d8d71d
+     *
      * {@codesnippet com.azure.core.util.logging.clientlogger.warning}
      *
      * @param message The message to log.
@@ -247,15 +194,9 @@
      * <p>
      * {@codesnippet com.azure.core.util.logging.clientlogger.warning#string-object}
      *
-<<<<<<< HEAD
-     * @param format The formattable message to log.
-     * @param args Arguments for the message. If an exception is being logged, the last argument should be the
-     *               {@link Throwable}.
-=======
      * @param format The format-able message to log.
      * @param args Arguments for the message. If an exception is being logged, the last argument should be the {@link
      * Throwable}.
->>>>>>> c8d8d71d
      */
     public void warning(String format, Object... args) {
         if (logger.isWarnEnabled()) {
@@ -269,11 +210,7 @@
      * <p><strong>Code samples</strong></p>
      *
      * <p>Logging a message at error log level.</p>
-<<<<<<< HEAD
-     * <p>
-=======
-     *
->>>>>>> c8d8d71d
+     *
      * {@codesnippet com.azure.core.util.logging.clientlogger.error}
      *
      * @param message The message to log.
@@ -293,15 +230,9 @@
      * <p>
      * {@codesnippet com.azure.core.util.logging.clientlogger.error#string-object}
      *
-<<<<<<< HEAD
-     * @param format The formattable message to log.
-     * @param args Arguments for the message. If an exception is being logged, the last argument should be the
-     *               {@link Throwable}.
-=======
      * @param format The format-able message to log.
      * @param args Arguments for the message. If an exception is being logged, the last argument should be the {@link
      * Throwable}.
->>>>>>> c8d8d71d
      */
     public void error(String format, Object... args) {
         if (logger.isErrorEnabled()) {
@@ -436,58 +367,6 @@
         }
 
         sanitizeLogMessageInput(format);
-<<<<<<< HEAD
-        executeLogging(logLevel, format, throwableMessage, s -> s, args);
-    }
-
-    /*
-     * Performs the logging.
-     *
-     * @param logLevel sets the logging level
-     * @isExceptionLogging sets exception logging
-     * @param args Arguments for the message, if an exception is being logged last argument is the throwable.
-     */
-    private void performDeferredLogging(LogLevel logLevel, boolean isExceptionLogging, String format, Object... args) {
-        // If the logging level is less granular than verbose remove the potential throwable from the args.
-        String throwableMessage = "";
-        if (doesArgsHaveThrowable(args)) {
-            // If we are logging an exception the format string is already the exception message, don't append it.
-            if (!isExceptionLogging) {
-                Object throwable = args[args.length - 1];
-
-                // This is true from before but is needed to appease SpotBugs.
-                if (throwable instanceof Throwable) {
-                    throwableMessage = ((Throwable) throwable).getMessage();
-                }
-            }
-
-            /*
-             * Environment is logging at a level higher than verbose, strip out the throwable as it would log its
-             * stack trace which is only expected when logging at a verbose level.
-             */
-            if (!logger.isDebugEnabled()) {
-                args = removeThrowable(args);
-            }
-        }
-
-        sanitizeLogMessageInput(format);
-        executeLogging(logLevel, format, throwableMessage, this::evaluateSupplierArgument, args);
-    }
-
-    /*
-     * Performs the logging.
-     *
-     * @param logLevel sets the logging level
-     * @format sets exception logging
-     * @throwableMessage the evaluated exception message which get value based on log level.
-     * @loggingFunction sets how the logging message should be evaluated
-     * @args Arguments for the message, if an exception is being logged last argument is the throwable.
-     */
-    private void executeLogging(LogLevel logLevel, String format, String throwableMessage,
-                                Function<Object[], Object[]> loggingEvaluation, Object[] args) {
-=======
-
->>>>>>> c8d8d71d
         switch (logLevel) {
             case VERBOSE:
                 logger.debug(format, loggingEvaluation.apply(args));
@@ -513,21 +392,6 @@
         }
     }
 
-<<<<<<< HEAD
-    /**
-     * @param args The arguments passed to evaluate suppliers in args.
-     * @return Return the argument with evaluated supplier
-     */
-
-    Object[] evaluateSupplierArgument(Object[] args) {
-        if (isSupplierLogging(args)) {
-            args[0] = ((Supplier<?>) args[0]).get();
-        }
-        return args;
-    }
-
-    /**
-=======
     /*
      * Performs deferred logging.
      *
@@ -580,7 +444,6 @@
     }
 
     /*
->>>>>>> c8d8d71d
      * @param args The arguments passed to determine supplier evaluation
      * @return Determines if it is supplier logging
      */
