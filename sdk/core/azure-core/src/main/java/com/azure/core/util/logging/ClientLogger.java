// Copyright (c) Microsoft Corporation. All rights reserved.
// Licensed under the MIT License.

package com.azure.core.util.logging;

import com.azure.core.implementation.logging.DefaultLogger;
import com.azure.core.util.Configuration;
import com.azure.core.util.CoreUtils;
import org.slf4j.Logger;
import org.slf4j.LoggerFactory;
import org.slf4j.helpers.NOPLogger;

import java.util.Arrays;
import java.util.Objects;
import java.util.regex.Pattern;

/**
 * This is a fluent logger helper class that wraps a pluggable {@link Logger}.
 *
 * <p>This logger logs formattable messages that use {@code {}} as the placeholder. When a {@link Throwable throwable}
 * is the last argument of the format varargs and the logger is enabled for
 * {@link ClientLogger#verbose(String, Object...) verbose}, the stack trace for the throwable is logged.</p>
 *
 * <p>A minimum logging level threshold is determined by the
 * {@link Configuration#PROPERTY_AZURE_LOG_LEVEL AZURE_LOG_LEVEL} environment configuration. By default logging is
 * <b>disabled</b>.</p>
 *
 * <p><strong>Log level hierarchy</strong></p>
 * <ol>
 * <li>{@link ClientLogger#error(String, Object...) Error}</li>
 * <li>{@link ClientLogger#warning(String, Object...) Warning}</li>
 * <li>{@link ClientLogger#info(String, Object...) Info}</li>
 * <li>{@link ClientLogger#verbose(String, Object...) Verbose}</li>
 * </ol>
 *
 * @see Configuration
 */
public class ClientLogger {
    private static final Pattern CRLF_PATTERN = Pattern.compile("[\r\n]");
    private final Logger logger;

    /**
     * Retrieves a logger for the passed class using the {@link LoggerFactory}.
     *
     * @param clazz Class creating the logger.
     */
    public ClientLogger(Class<?> clazz) {
        this(clazz.getName());
    }

    /**
     * Retrieves a logger for the passed class name using the {@link LoggerFactory}.
     *
     * @param className Class name creating the logger.
     * @throws RuntimeException it is an error.
     */
    public ClientLogger(String className) {
        Logger initLogger = LoggerFactory.getLogger(className);
        logger = initLogger instanceof NOPLogger ? new DefaultLogger(className) : initLogger;
    }

    /**
     * Logs a message at {@code verbose} log level.
     *
     * <p><strong>Code samples</strong></p>
     *
     * <p>Logging a message at verbose log level.</p>
     *
     * {@codesnippet com.azure.core.util.logging.clientlogger.verbose}
     *
     * @param message The message to log.
     */
    public void verbose(String message) {
        if (logger.isDebugEnabled()) {
            logger.debug(sanitizeLogMessageInput(message));
        }
    }

    /**
     * Logs a formattable message that uses {@code {}} as the placeholder at {@code verbose} log level.
     *
     * <p><strong>Code samples</strong></p>
     *
     * <p>Logging a message at verbose log level.</p>
     *
     * {@codesnippet com.azure.core.util.logging.clientlogger.verbose#string-object}
     *
     * @param format The formattable message to log.
     * @param args Arguments for the message. If an exception is being logged, the last argument should be the
     *     {@link Throwable}.
     */
    public void verbose(String format, Object... args) {
        if (logger.isDebugEnabled()) {
            performLogging(LogLevel.VERBOSE, false, format, args);
        }
    }

    /**
     * Logs a message at {@code info} log level.
     *
     * <p><strong>Code samples</strong></p>
     *
     * <p>Logging a message at verbose log level.</p>
     *
     * {@codesnippet com.azure.core.util.logging.clientlogger.info}
     *
     * @param message The message to log.
     */
    public void info(String message) {
        if (logger.isInfoEnabled()) {
            logger.info(sanitizeLogMessageInput(message));
        }
    }

    /**
     * Logs a formattable message that uses {@code {}} as the placeholder at {@code informational} log level.
     *
     * <p><strong>Code samples</strong></p>
     *
     * <p>Logging a message at informational log level.</p>
     *
     * {@codesnippet com.azure.core.util.logging.clientlogger.info#string-object}
     *
     * @param format The formattable message to log
     * @param args Arguments for the message. If an exception is being logged, the last argument should be the
     *     {@link Throwable}.
     */
    public void info(String format, Object... args) {
        if (logger.isInfoEnabled()) {
            performLogging(LogLevel.INFORMATIONAL, false, format, args);
        }
    }

    /**
     * Logs a message at {@code warning} log level.
     *
     * <p><strong>Code samples</strong></p>
     *
     * <p>Logging a message at verbose log level.</p>
     *
     * {@codesnippet com.azure.core.util.logging.clientlogger.warning}
     *
     * @param message The message to log.
     */
    public void warning(String message) {
        if (logger.isWarnEnabled()) {
            logger.warn(sanitizeLogMessageInput(message));
        }
    }

    /**
     * Logs a formattable message that uses {@code {}} as the placeholder at {@code warning} log level.
     *
     * <p><strong>Code samples</strong></p>
     *
     * <p>Logging a message at warning log level.</p>
     *
     * {@codesnippet com.azure.core.util.logging.clientlogger.warning#string-object}
     *
     * @param format The formattable message to log.
     * @param args Arguments for the message. If an exception is being logged, the last argument should be the
     *     {@link Throwable}.
     */
    public void warning(String format, Object... args) {
        if (logger.isWarnEnabled()) {
            performLogging(LogLevel.WARNING, false, format, args);
        }
    }

    /**
     * Logs a message at {@code error} log level.
     *
     * <p><strong>Code samples</strong></p>
     *
     * <p>Logging a message at verbose log level.</p>
     *
     * {@codesnippet com.azure.core.util.logging.clientlogger.error}
     *
     * @param message The message to log.
     */
    public void error(String message) {
        if (logger.isErrorEnabled()) {
            logger.error(sanitizeLogMessageInput(message));
        }
    }

    /**
     * Logs a formattable message that uses {@code {}} as the placeholder at {@code error} log level.
     *
     * <p><strong>Code samples</strong></p>
     *
     * <p>Logging an error with stack trace.</p>
     *
     * {@codesnippet com.azure.core.util.logging.clientlogger.error#string-object}
     *
     * @param format The formattable message to log.
     * @param args Arguments for the message. If an exception is being logged, the last argument should be the
     *     {@link Throwable}.
     */
    public void error(String format, Object... args) {
        if (logger.isErrorEnabled()) {
            performLogging(LogLevel.ERROR, false, format, args);
        }
    }

    /**
     * Logs the {@link RuntimeException} at the warning level and returns it to be thrown.
     * <p>
     * This API covers the cases where a runtime exception type needs to be thrown and logged. If a {@link Throwable} is
     * being logged use {@link #logThrowableAsWarning(Throwable)} instead.
     *
     * @param runtimeException RuntimeException to be logged and returned.
     * @return The passed {@link RuntimeException}.
     * @throws NullPointerException If {@code runtimeException} is {@code null}.
     */
    public RuntimeException logExceptionAsWarning(RuntimeException runtimeException) {
        Objects.requireNonNull(runtimeException, "'runtimeException' cannot be null.");

        return logThrowableAsWarning(runtimeException);
    }

    /**
     * Logs the {@link Throwable} at the warning level and returns it to be thrown.
     * <p>
     * This API covers the cases where a checked exception type needs to be thrown and logged. If a {@link
     * RuntimeException} is being logged use {@link #logExceptionAsWarning(RuntimeException)} instead.
     *
     * @param throwable Throwable to be logged and returned.
     * @param <T> Type of the Throwable being logged.
     * @return The passed {@link Throwable}.
     * @throws NullPointerException If {@code throwable} is {@code null}.
     * @deprecated Use {@link #logThrowableAsWarning(Throwable)} instead.
     */
    @Deprecated
    public <T extends Throwable> T logThowableAsWarning(T throwable) {
        Objects.requireNonNull(throwable, "'throwable' cannot be null.");
        if (!logger.isWarnEnabled()) {
            return throwable;
        }

        performLogging(LogLevel.WARNING, true, throwable.getMessage(), throwable);
        return throwable;
    }

    /**
     * Logs the {@link Throwable} at the warning level and returns it to be thrown.
     * <p>
     * This API covers the cases where a checked exception type needs to be thrown and logged. If a {@link
     * RuntimeException} is being logged use {@link #logExceptionAsWarning(RuntimeException)} instead.
     *
     * @param throwable Throwable to be logged and returned.
     * @param <T> Type of the Throwable being logged.
     * @return The passed {@link Throwable}.
     * @throws NullPointerException If {@code throwable} is {@code null}.
     */
    public <T extends Throwable> T logThrowableAsWarning(T throwable) {
        Objects.requireNonNull(throwable, "'throwable' cannot be null.");
        if (!logger.isWarnEnabled()) {
            return throwable;
        }

        performLogging(LogLevel.WARNING, true, throwable.getMessage(), throwable);
        return throwable;
    }

    /**
     * Logs the {@link RuntimeException} at the error level and returns it to be thrown.
     * <p>
     * This API covers the cases where a runtime exception type needs to be thrown and logged. If a {@link Throwable} is
     * being logged use {@link #logThrowableAsError(Throwable)} instead.
     *
     * @param runtimeException RuntimeException to be logged and returned.
     * @return The passed {@code RuntimeException}.
     * @throws NullPointerException If {@code runtimeException} is {@code null}.
     */
    public RuntimeException logExceptionAsError(RuntimeException runtimeException) {
        Objects.requireNonNull(runtimeException, "'runtimeException' cannot be null.");

        return logThrowableAsError(runtimeException);
    }

    /**
     * Logs the {@link Throwable} at the error level and returns it to be thrown.
     * <p>
     * This API covers the cases where a checked exception type needs to be thrown and logged. If a {@link
     * RuntimeException} is being logged use {@link #logExceptionAsError(RuntimeException)} instead.
     *
     * @param throwable Throwable to be logged and returned.
     * @param <T> Type of the Throwable being logged.
     * @return The passed {@link Throwable}.
     * @throws NullPointerException If {@code throwable} is {@code null}.
     */
    public <T extends Throwable> T logThrowableAsError(T throwable) {
        Objects.requireNonNull(throwable, "'throwable' cannot be null.");
        if (!logger.isErrorEnabled()) {
            return throwable;
        }

        performLogging(LogLevel.ERROR, true, throwable.getMessage(), throwable);
        return throwable;
    }

    /*
     * Performs the logging.
     *
     * @param format formattable message.
     * @param args Arguments for the message, if an exception is being logged last argument is the throwable.
     */
    private void performLogging(LogLevel logLevel, boolean isExceptionLogging, String format, Object... args) {
        // If the logging level is less granular than verbose remove the potential throwable from the args.
        String throwableMessage = "";
        if (doesArgsHaveThrowable(args)) {
            // If we are logging an exception the format string is already the exception message, don't append it.
            if (!isExceptionLogging) {
                Object throwable = args[args.length - 1];

                // This is true from before but is needed to appease SpotBugs.
                if (throwable instanceof Throwable) {
                    throwableMessage = ((Throwable) throwable).getMessage();
                }
            }

            /*
             * Environment is logging at a level higher than verbose, strip out the throwable as it would log its
             * stack trace which is only expected when logging at a verbose level.
             */
            if (!logger.isDebugEnabled()) {
                args = removeThrowable(args);
            }
        }

        sanitizeLogMessageInput(format);
        switch (logLevel) {
            case VERBOSE:
                logger.debug(format, args);
                break;
            case INFORMATIONAL:
                logger.info(format, args);
                break;
            case WARNING:
                if (!CoreUtils.isNullOrEmpty(throwableMessage)) {
                    format += System.lineSeparator() + throwableMessage;
                }
                logger.warn(format, args);
                break;
            case ERROR:
                if (!CoreUtils.isNullOrEmpty(throwableMessage)) {
                    format += System.lineSeparator() + throwableMessage;
                }
                logger.error(format, args);
                break;
            default:
                // Don't do anything, this state shouldn't be possible.
                break;
        }

    }

    /**
     * Determines if the app or environment logger support logging at the given log level.
     *
     * @param logLevel Logging level for the log message.
     * @return Flag indicating if the environment and logger are configured to support logging at the given log level.
     */
    public boolean canLogAtLevel(LogLevel logLevel) {
        if (logLevel == null) {
            return false;
        }
        switch (logLevel) {
            case VERBOSE:
                return logger.isDebugEnabled();
            case INFORMATIONAL:
                return logger.isInfoEnabled();
            case WARNING:
                return logger.isWarnEnabled();
            case ERROR:
                return logger.isErrorEnabled();
            default:
                return false;
        }
    }

    /*
     * Determines if the arguments contains a throwable that would be logged, SLF4J logs a throwable if it is the last
     * element in the argument list.
     *
     * @param args The arguments passed to format the log message.
     * @return True if the last element is a throwable, false otherwise.
     */
    private boolean doesArgsHaveThrowable(Object... args) {
        if (args.length == 0) {
            return false;
        }

        return args[args.length - 1] instanceof Throwable;
    }

    /*
     * Removes the last element from the arguments as it is a throwable.
     *
     * @param args The arguments passed to format the log message.
     * @return The arguments with the last element removed.
     */
    private Object[] removeThrowable(Object... args) {
        return Arrays.copyOf(args, args.length - 1);
    }

    /**
     * Removes CRLF pattern in the {@code logMessage}.
     *
     * @param logMessage The log message to sanitize.
     * @return The updated logMessage.
     */
    private static String sanitizeLogMessageInput(String logMessage) {
<<<<<<< HEAD
=======
        if (CoreUtils.isNullOrEmpty(logMessage)) {
            return logMessage;
        }
>>>>>>> e2018a87
        return CRLF_PATTERN.matcher(logMessage).replaceAll("");
    }
}<|MERGE_RESOLUTION|>--- conflicted
+++ resolved
@@ -412,12 +412,9 @@
      * @return The updated logMessage.
      */
     private static String sanitizeLogMessageInput(String logMessage) {
-<<<<<<< HEAD
-=======
         if (CoreUtils.isNullOrEmpty(logMessage)) {
             return logMessage;
         }
->>>>>>> e2018a87
         return CRLF_PATTERN.matcher(logMessage).replaceAll("");
     }
 }