// Copyright (c) Microsoft Corporation. All rights reserved.
// Licensed under the MIT License.

package com.azure.core.util.logging;

<<<<<<< HEAD
=======
import com.azure.core.implementation.logging.DefaultLogger;
>>>>>>> 174756db
import com.azure.core.util.Configuration;
import com.azure.core.util.CoreUtils;
import java.util.Arrays;
import java.util.Objects;
import org.slf4j.Logger;
import org.slf4j.LoggerFactory;
import org.slf4j.helpers.NOPLogger;

/**
 * This is a fluent logger helper class that wraps a pluggable {@link Logger}.
 *
 * <p>This logger logs formattable messages that use {@code {}} as the placeholder. When a {@link Throwable throwable}
 * is the last argument of the format varargs and the logger is enabled for
 * {@link ClientLogger#verbose(String, Object...) verbose}, the stack trace for the throwable is logged.</p>
 *
 * <p>A minimum logging level threshold is determined by the
 * {@link Configuration#PROPERTY_AZURE_LOG_LEVEL AZURE_LOG_LEVEL} environment configuration. By default logging is
 * <b>disabled</b>.</p>
 *
 * <p><strong>Log level hierarchy</strong></p>
 * <ol>
 * <li>{@link ClientLogger#error(String, Object...) Error}</li>
 * <li>{@link ClientLogger#warning(String, Object...) Warning}</li>
 * <li>{@link ClientLogger#info(String, Object...) Info}</li>
 * <li>{@link ClientLogger#verbose(String, Object...) Verbose}</li>
 * </ol>
 *
 * @see Configuration
 */
public class ClientLogger {
    private final Logger logger;

    /**
     * Retrieves a logger for the passed class using the {@link LoggerFactory}.
     *
     * @param clazz Class creating the logger.
     */
    public ClientLogger(Class<?> clazz) {
        this(clazz.getName());
    }

    /**
     * Retrieves a logger for the passed class name using the {@link LoggerFactory}.
     *
     * @param className Class name creating the logger.
     * @throws RuntimeException it is an error.
     */
    public ClientLogger(String className) {
        Logger initLogger = LoggerFactory.getLogger(className);
        logger = initLogger instanceof NOPLogger ? new DefaultLogger(className) : initLogger;
    }

    /**
     * Logs a formattable message that uses {@code {}} as the placeholder at {@code verbose} log level.
     *
     * <p><strong>Code samples</strong></p>
     *
     * <p>Logging a message at verbose log level.</p>
     *
     * {@codesnippet com.azure.core.util.logging.clientlogger.verbose}
     *
     * @param format The formattable message to log.
     * @param args Arguments for the message. If an exception is being logged, the last argument should be the
     *     {@link Throwable}.
     */
    public void verbose(String format, Object... args) {
        if (logger.isDebugEnabled()) {
            performLogging(LogLevel.VERBOSE, false, format, args);
        }
    }

    /**
     * Logs a formattable message that uses {@code {}} as the placeholder at {@code informational} log level.
     *
     * <p><strong>Code samples</strong></p>
     *
     * <p>Logging a message at informational log level.</p>
     *
     * {@codesnippet com.azure.core.util.logging.clientlogger.info}
     *
     * @param format The formattable message to log
     * @param args Arguments for the message. If an exception is being logged, the last argument should be the
     *     {@link Throwable}.
     */
    public void info(String format, Object... args) {
        if (logger.isInfoEnabled()) {
            performLogging(LogLevel.INFORMATIONAL, false, format, args);
        }
    }

    /**
     * Logs a formattable message that uses {@code {}} as the placeholder at {@code warning} log level.
     *
     * <p><strong>Code samples</strong></p>
     *
     * <p>Logging a message at warning log level.</p>
     *
     * {@codesnippet com.azure.core.util.logging.clientlogger.warning}
     *
     * @param format The formattable message to log.
     * @param args Arguments for the message. If an exception is being logged, the last argument should be the
     *     {@link Throwable}.
     */
    public void warning(String format, Object... args) {
        if (logger.isWarnEnabled()) {
            performLogging(LogLevel.WARNING, false, format, args);
        }
    }

    /**
     * Logs a formattable message that uses {@code {}} as the placeholder at {@code error} log level.
     *
     * <p><strong>Code samples</strong></p>
     *
     * <p>Logging an error with stack trace.</p>
     *
     * {@codesnippet com.azure.core.util.logging.clientlogger.error}
     *
     * @param format The formattable message to log.
     * @param args Arguments for the message. If an exception is being logged, the last argument should be the
     *     {@link Throwable}.
     */
    public void error(String format, Object... args) {
        if (logger.isErrorEnabled()) {
            performLogging(LogLevel.ERROR, false, format, args);
        }
    }

    /**
     * Logs the {@link RuntimeException} at the warning level and returns it to be thrown.
     *
     * @param runtimeException RuntimeException to be logged and returned.
     * @return The passed {@code RuntimeException}.
     * @throws NullPointerException If {@code runtimeException} is {@code null}.
     */
    public RuntimeException logExceptionAsWarning(RuntimeException runtimeException) {
        Objects.requireNonNull(runtimeException, "'runtimeException' cannot be null.");
        if (!logger.isWarnEnabled()) {
            return runtimeException;
        }

        performLogging(LogLevel.WARNING, true, runtimeException.getMessage(), runtimeException);
        return runtimeException;
    }

    /**
     * Logs the {@link RuntimeException} at the error level and returns it to be thrown.
     *
     * @param runtimeException RuntimeException to be logged and returned.
     * @return The passed {@code RuntimeException}.
     * @throws NullPointerException If {@code runtimeException} is {@code null}.
     */
    public RuntimeException logExceptionAsError(RuntimeException runtimeException) {
        Objects.requireNonNull(runtimeException, "'runtimeException' cannot be null.");
        if (!logger.isErrorEnabled()) {
            return runtimeException;
        }

        performLogging(LogLevel.VERBOSE, true, runtimeException.getMessage(), runtimeException);

        return runtimeException;
    }

    /**
     * Determines if the environment and logger support logging at the given log level.
     *
     * @param logLevel The {@link LogLevel} being validated as supported.
     * @return Flag indicating if the environment and logger support logging at the given log level.
     */
    public boolean canLogAtLevel(LogLevel logLevel) {
        return canLogAtLevel(logLevel, getEnvironmentLoggingLevel());
    }

    /*
     * Performs the logging.
     *
     * @param format formattable message.
     * @param args Arguments for the message, if an exception is being logged last argument is the throwable.
     */
    private void performLogging(LogLevel logLevel, boolean isExceptionLogging, String format, Object... args) {
        // If the logging level is less granular than verbose remove the potential throwable from the args.
        String throwableMessage = "";
        if (doesArgsHaveThrowable(args)) {
            // If we are logging an exception the format string is already the exception message, don't append it.
            if (!isExceptionLogging) {
                Object throwable = args[args.length - 1];

                // This is true from before but is needed to appease SpotBugs.
                if (throwable instanceof Throwable) {
                    throwableMessage = ((Throwable) throwable).getMessage();
                }
            }

            /*
             * Environment is logging at a level higher than verbose, strip out the throwable as it would log its
             * stack trace which is only expected when logging at a verbose level.
             */
<<<<<<< HEAD
            if (environmentLogLevel.getLogLevel() > LogLevel.VERBOSE.getLogLevel()) {
=======
            if (!logger.isDebugEnabled()) {
>>>>>>> 174756db
                args = removeThrowable(args);
            }
        }

        switch (logLevel) {
            case VERBOSE:
                logger.debug(format, args);
                break;
            case INFORMATIONAL:
                logger.info(format, args);
                break;
            case WARNING:
                if (!CoreUtils.isNullOrEmpty(throwableMessage)) {
                    format += System.lineSeparator() + throwableMessage;
                }
                logger.warn(format, args);
                break;
            case ERROR:
                if (!CoreUtils.isNullOrEmpty(throwableMessage)) {
                    format += System.lineSeparator() + throwableMessage;
                }
                logger.error(format, args);
                break;
            default:
                // Don't do anything, this state shouldn't be possible.
                break;
        }

    }

    /**
     * Determines if the app or environment logger support logging at the given log level.
     *
     * @param logLevel Logging level for the log message.
     * @return Flag indicating if the environment and logger are configured to support logging at the given log level.
     */
<<<<<<< HEAD
    private boolean canLogAtLevel(LogLevel logLevel, LogLevel environmentLoggingLevel) {
        // Do not log if logLevel is null is not set.
        if (logLevel == null) {
            return false;
        }

        // Attempting to log at a level not supported by the environment.
        if (logLevel.getLogLevel() < environmentLoggingLevel.getLogLevel()) {
=======
    public boolean canLogAtLevel(LogLevel logLevel) {
        if (logLevel == null) {
>>>>>>> 174756db
            return false;
        }
        switch (logLevel) {
            case VERBOSE:
                return logger.isDebugEnabled();
            case INFORMATIONAL:
                return logger.isInfoEnabled();
            case WARNING:
                return logger.isWarnEnabled();
            case ERROR:
                return logger.isErrorEnabled();
            default:
                return false;
        }
    }

    /*
     * Determines if the arguments contains a throwable that would be logged, SLF4J logs a throwable if it is the last
     * element in the argument list.
     *
     * @param args The arguments passed to format the log message.
     * @return True if the last element is a throwable, false otherwise.
     */
    private boolean doesArgsHaveThrowable(Object... args) {
        if (args.length == 0) {
            return false;
        }

        return args[args.length - 1] instanceof Throwable;
    }

    /*
     * Removes the last element from the arguments as it is a throwable.
     *
     * @param args The arguments passed to format the log message.
     * @return The arguments with the last element removed.
     */
    private Object[] removeThrowable(Object... args) {
        return Arrays.copyOf(args, args.length - 1);
    }
}<|MERGE_RESOLUTION|>--- conflicted
+++ resolved
@@ -3,10 +3,7 @@
 
 package com.azure.core.util.logging;
 
-<<<<<<< HEAD
-=======
 import com.azure.core.implementation.logging.DefaultLogger;
->>>>>>> 174756db
 import com.azure.core.util.Configuration;
 import com.azure.core.util.CoreUtils;
 import java.util.Arrays;
@@ -170,16 +167,6 @@
         return runtimeException;
     }
 
-    /**
-     * Determines if the environment and logger support logging at the given log level.
-     *
-     * @param logLevel The {@link LogLevel} being validated as supported.
-     * @return Flag indicating if the environment and logger support logging at the given log level.
-     */
-    public boolean canLogAtLevel(LogLevel logLevel) {
-        return canLogAtLevel(logLevel, getEnvironmentLoggingLevel());
-    }
-
     /*
      * Performs the logging.
      *
@@ -204,11 +191,7 @@
              * Environment is logging at a level higher than verbose, strip out the throwable as it would log its
              * stack trace which is only expected when logging at a verbose level.
              */
-<<<<<<< HEAD
-            if (environmentLogLevel.getLogLevel() > LogLevel.VERBOSE.getLogLevel()) {
-=======
             if (!logger.isDebugEnabled()) {
->>>>>>> 174756db
                 args = removeThrowable(args);
             }
         }
@@ -245,19 +228,8 @@
      * @param logLevel Logging level for the log message.
      * @return Flag indicating if the environment and logger are configured to support logging at the given log level.
      */
-<<<<<<< HEAD
-    private boolean canLogAtLevel(LogLevel logLevel, LogLevel environmentLoggingLevel) {
-        // Do not log if logLevel is null is not set.
-        if (logLevel == null) {
-            return false;
-        }
-
-        // Attempting to log at a level not supported by the environment.
-        if (logLevel.getLogLevel() < environmentLoggingLevel.getLogLevel()) {
-=======
     public boolean canLogAtLevel(LogLevel logLevel) {
         if (logLevel == null) {
->>>>>>> 174756db
             return false;
         }
         switch (logLevel) {
