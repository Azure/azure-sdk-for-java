// Copyright (c) Microsoft Corporation. All rights reserved.
// Licensed under the MIT License.

package com.azure.core.util.logging;

import com.azure.core.implementation.accesshelpers.ClientLoggerAccessHelper;
import com.azure.core.implementation.logging.DefaultLogger;
import com.azure.core.util.Configuration;
import com.azure.core.util.CoreUtils;
import org.slf4j.Logger;
import org.slf4j.LoggerFactory;
import org.slf4j.helpers.NOPLogger;

import java.util.Collections;
import java.util.Map;
import java.util.Objects;
import java.util.function.Supplier;

import static com.azure.core.implementation.logging.LoggingUtils.doesArgsHaveThrowable;
import static com.azure.core.implementation.logging.LoggingUtils.removeNewLinesFromLogMessage;
import static com.azure.core.implementation.logging.LoggingUtils.removeThrowable;

/**
 * This is a fluent logger helper class that wraps a pluggable {@link Logger}.
 *
<<<<<<< HEAD
 * <p>This logger logs format-able messages that use {@code {}} as the placeholder. When a {@link Throwable throwable}
 * is the last argument of the format varargs and the logger is enabled for
 * {@link ClientLogger#verbose(String, Object...) verbose}, the stack trace for the throwable is logged.</p>
=======
 * <p>
 * This logger logs format-able messages that use {@code {}} as the placeholder. When a {@link Throwable throwable}
 * is the last argument of the format varargs and the logger is enabled for {@link ClientLogger#verbose(String,
 * Object...) verbose}, the stack trace for the throwable is logged.
 * </p>
>>>>>>> 7cc33251
 *
 * <p>
 * A minimum logging level threshold is determined by the
 * {@link Configuration#PROPERTY_AZURE_LOG_LEVEL AZURE_LOG_LEVEL} environment configuration. By default logging is
 * <b>disabled</b>.
 * </p>
 *
 * <p>
 * <strong>Log level hierarchy</strong>
 * </p>
 * <ol>
 * <li>{@link ClientLogger#error(String, Object...) Error}</li>
 * <li>{@link ClientLogger#warning(String, Object...) Warning}</li>
 * <li>{@link ClientLogger#info(String, Object...) Info}</li>
 * <li>{@link ClientLogger#verbose(String, Object...) Verbose}</li>
 * </ol>
 *
<<<<<<< HEAD
 * <p>The logger is capable of producing json-formatted messages enriched with key value pairs.
 * Context can be provided in the constructor and populated on every message or added per each log record.</p>
 *
=======
 * <p>
 * The logger is capable of producing json-formatted messages enriched with key value pairs.
 * Context can be provided in the constructor and populated on every message or added per each log record.
 * </p>
 * 
>>>>>>> 7cc33251
 * @see Configuration
 */
public class ClientLogger {
    private final Logger logger;
    private final String globalContextSerialized;
    private final boolean hasGlobalContext;

    static {
        ClientLoggerAccessHelper.setAccessor(ClientLogger::new);
    }

    /**
     * Retrieves a logger for the passed class using the {@link LoggerFactory}.
     *
     * @param clazz Class creating the logger.
     */
    public ClientLogger(Class<?> clazz) {
        this(clazz.getName());
    }

    /**
     * Retrieves a logger for the passed class name using the {@link LoggerFactory}.
     *
     * @param className Class name creating the logger.
     * @throws RuntimeException when logging configuration is invalid depending on SLF4J implementation.
     */
    public ClientLogger(String className) {
        this(className, Collections.emptyMap());
    }

    /**
     * Retrieves a logger for the passed class using the {@link LoggerFactory}.
     *
     * @param clazz Class creating the logger.
     * @param context Context to be populated on every log record written with this logger. Objects are serialized with
     * {@code toString()} method.
     * @throws NullPointerException If {@code clazz} is null.
     */
    public ClientLogger(Class<?> clazz, Map<String, Object> context) {
        this(clazz.getName(), context);
    }

    /**
     * Retrieves a logger for the passed class name using the {@link LoggerFactory} with context that will be populated
     * on all log records produced with this logger.
     *
     * <!-- src_embed com.azure.core.util.logging.clientlogger#globalcontext -->
     * <pre>
     * Map&lt;String, Object&gt; context = new HashMap&lt;&gt;&#40;&#41;;
     * context.put&#40;&quot;connectionId&quot;, &quot;95a47cf&quot;&#41;;
     *
     * ClientLogger loggerWithContext = new ClientLogger&#40;ClientLoggerJavaDocCodeSnippets.class, context&#41;;
     * loggerWithContext.info&#40;&quot;A formattable message. Hello, &#123;&#125;&quot;, name&#41;;
     * </pre>
     * <!-- end com.azure.core.util.logging.clientlogger#globalcontext -->
     *
     * @param className Class name creating the logger.
     * @param context Context to be populated on every log record written with this logger. Objects are serialized with
     * {@code toString()} method.
     * @throws RuntimeException when logging configuration is invalid depending on SLF4J implementation.
     */
    public ClientLogger(String className, Map<String, Object> context) {
        this(getLogger(className), context);
    }

    private static Logger getLogger(String className) {
        Logger initLogger = LoggerFactory.getLogger(className);
        return initLogger instanceof NOPLogger ? new DefaultLogger(className) : initLogger;
    }

    ClientLogger(Logger logger, Map<String, Object> context) {
        this.logger = logger;
        this.globalContextSerialized = LoggingEventBuilder.writeJsonFragment(context);
        this.hasGlobalContext = !CoreUtils.isNullOrEmpty(globalContextSerialized);
    }

    /**
     * Logs a format-able message that uses {@code {}} as the placeholder at the given {@code logLevel}.
     *
     * <p><strong>Code samples</strong></p>
     *
     * <p>Logging with a specific log level</p>
     *
     * <!-- src_embed com.azure.core.util.logging.clientlogger.log -->
     * <pre>
     * logger.log&#40;LogLevel.VERBOSE,
     *     &#40;&#41; -&gt; String.format&#40;&quot;Param 1: %s, Param 2: %s, Param 3: %s&quot;, &quot;param1&quot;, &quot;param2&quot;, &quot;param3&quot;&#41;&#41;;
     * </pre>
     * <!-- end com.azure.core.util.logging.clientlogger.log -->
     *
     * @param logLevel Logging level for the log message.
     * @param message The format-able message to log.
     */
    public void log(LogLevel logLevel, Supplier<String> message) {
        log(logLevel, message, null);
    }

    /**
     * Logs a format-able message that uses {@code {}} as the placeholder at {@code verbose} log level.
     *
     * <p><strong>Code samples</strong></p>
     *
     * <p>Logging with a specific log level and exception</p>
     *
     * <!-- src_embed com.azure.core.util.logging.clientlogger.log#throwable -->
     * <pre>
     * Throwable illegalArgumentException = new IllegalArgumentException&#40;&quot;An invalid argument was encountered.&quot;&#41;;
     * logger.log&#40;LogLevel.VERBOSE,
     *     &#40;&#41; -&gt; String.format&#40;&quot;Param 1: %s, Param 2: %s, Param 3: %s&quot;, &quot;param1&quot;, &quot;param2&quot;, &quot;param3&quot;&#41;,
     *     illegalArgumentException&#41;;
     * </pre>
     * <!-- end com.azure.core.util.logging.clientlogger.log#throwable -->
     *
     * @param logLevel Logging level for the log message.
     * @param message The format-able message to log.
     * @param throwable Throwable for the message. {@link Throwable}.
     */
    public void log(LogLevel logLevel, Supplier<String> message, Throwable throwable) {
        if (message != null && canLogAtLevel(logLevel)) {
            performDeferredLogging(logLevel, message, throwable);
        }
    }

    /**
     * Logs a message at {@code verbose} log level.
     *
     * <p><strong>Code samples</strong></p>
     *
     * <p>Logging a message at verbose log level.</p>
     *
     * <!-- src_embed com.azure.core.util.logging.clientlogger.verbose -->
     * <pre>
     * logger.verbose&#40;&quot;A log message&quot;&#41;;
     * </pre>
     * <!-- end com.azure.core.util.logging.clientlogger.verbose -->
     *
     * @param message The message to log.
     */
    public void verbose(String message) {
        if (logger.isDebugEnabled()) {
            if (hasGlobalContext) {
                atVerbose().log(message);
            } else {
                logger.debug(removeNewLinesFromLogMessage(message));
            }
        }
    }

    /**
     * Logs a format-able message that uses {@code {}} as the placeholder at {@code verbose} log level.
     *
     * <p><strong>Code samples</strong></p>
     *
     * <p>Logging a message at verbose log level.</p>
     *
     * <!-- src_embed com.azure.core.util.logging.clientlogger.verbose#string-object -->
     * <pre>
     * logger.verbose&#40;&quot;A formattable message. Hello, &#123;&#125;&quot;, name&#41;;
     * </pre>
     * <!-- end com.azure.core.util.logging.clientlogger.verbose#string-object -->
     *
     * @param format The formattable message to log.
     * @param args Arguments for the message. If an exception is being logged, the last argument should be the
     * {@link Throwable}.
     */
    public void verbose(String format, Object... args) {
        if (logger.isDebugEnabled()) {
            performLogging(LogLevel.VERBOSE, false, format, args);
        }
    }

    /**
     * Logs a message at {@code info} log level.
     *
     * <p><strong>Code samples</strong></p>
     *
     * <p>Logging a message at verbose log level.</p>
     *
     * <!-- src_embed com.azure.core.util.logging.clientlogger.info -->
     * <pre>
     * logger.info&#40;&quot;A log message&quot;&#41;;
     * </pre>
     * <!-- end com.azure.core.util.logging.clientlogger.info -->
     *
     * @param message The message to log.
     */
    public void info(String message) {
        if (logger.isInfoEnabled()) {
            if (hasGlobalContext) {
                atInfo().log(message);
            } else {
                logger.info(removeNewLinesFromLogMessage(message));
            }
        }
    }

    /**
     * Logs a format-able message that uses {@code {}} as the placeholder at {@code informational} log level.
     *
     * <p><strong>Code samples</strong></p>
     *
     * <p>Logging a message at informational log level.</p>
     *
     * <!-- src_embed com.azure.core.util.logging.clientlogger.info#string-object -->
     * <pre>
     * logger.info&#40;&quot;A formattable message. Hello, &#123;&#125;&quot;, name&#41;;
     * </pre>
     * <!-- end com.azure.core.util.logging.clientlogger.info#string-object -->
     *
     * @param format The format-able message to log
     * @param args Arguments for the message. If an exception is being logged, the last argument should be the
     * {@link Throwable}.
     */
    public void info(String format, Object... args) {
        if (logger.isInfoEnabled()) {
            performLogging(LogLevel.INFORMATIONAL, false, format, args);
        }
    }

    /**
     * Logs a message at {@code warning} log level.
     *
     * <p><strong>Code samples</strong></p>
     *
     * <p>Logging a message at warning log level.</p>
     *
     * <!-- src_embed com.azure.core.util.logging.clientlogger.warning -->
     * <pre>
     * Throwable detailedException = new IllegalArgumentException&#40;&quot;A exception with a detailed message&quot;&#41;;
     * logger.warning&#40;detailedException.getMessage&#40;&#41;&#41;;
     * </pre>
     * <!-- end com.azure.core.util.logging.clientlogger.warning -->
     *
     * @param message The message to log.
     */
    public void warning(String message) {
        if (logger.isWarnEnabled()) {
            if (hasGlobalContext) {
                atWarning().log(message);
            } else {
                logger.warn(removeNewLinesFromLogMessage(message));
            }
        }
    }

    /**
     * Logs a format-able message that uses {@code {}} as the placeholder at {@code warning} log level.
     *
     * <p><strong>Code samples</strong></p>
     *
     * <p>Logging a message at warning log level.</p>
     *
     * <!-- src_embed com.azure.core.util.logging.clientlogger.warning#string-object -->
     * <pre>
     * Throwable exception = new IllegalArgumentException&#40;&quot;An invalid argument was encountered.&quot;&#41;;
     * logger.warning&#40;&quot;A formattable message. Hello, &#123;&#125;&quot;, name, exception&#41;;
     * </pre>
     * <!-- end com.azure.core.util.logging.clientlogger.warning#string-object -->
     *
     * @param format The format-able message to log.
     * @param args Arguments for the message. If an exception is being logged, the last argument should be the
     * {@link Throwable}.
     */
    public void warning(String format, Object... args) {
        if (logger.isWarnEnabled()) {
            performLogging(LogLevel.WARNING, false, format, args);
        }
    }

    /**
     * Logs a message at {@code error} log level.
     *
     * <p><strong>Code samples</strong></p>
     *
     * <p>Logging a message at error log level.</p>
     *
     * <!-- src_embed com.azure.core.util.logging.clientlogger.error -->
     * <pre>
     * try &#123;
     *     upload&#40;resource&#41;;
     * &#125; catch &#40;IOException ex&#41; &#123;
     *     logger.error&#40;ex.getMessage&#40;&#41;&#41;;
     * &#125;
     * </pre>
     * <!-- end com.azure.core.util.logging.clientlogger.error -->
     *
     * @param message The message to log.
     */
    public void error(String message) {
        if (logger.isErrorEnabled()) {
            if (hasGlobalContext) {
                atError().log(message);
            } else {
                logger.error(removeNewLinesFromLogMessage(message));
            }
        }
    }

    /**
     * Logs a format-able message that uses {@code {}} as the placeholder at {@code error} log level.
     *
     * <p><strong>Code samples</strong></p>
     *
     * <p>Logging an error with stack trace.</p>
     *
     * <!-- src_embed com.azure.core.util.logging.clientlogger.error#string-object -->
     * <pre>
     * try &#123;
     *     upload&#40;resource&#41;;
     * &#125; catch &#40;IOException ex&#41; &#123;
     *     logger.error&#40;&quot;A formattable message. Hello, &#123;&#125;&quot;, name, ex&#41;;
     * &#125;
     * </pre>
     * <!-- end com.azure.core.util.logging.clientlogger.error#string-object -->
     *
     * @param format The format-able message to log.
     * @param args Arguments for the message. If an exception is being logged, the last argument should be the
     * {@link Throwable}.
     */
    public void error(String format, Object... args) {
        if (logger.isErrorEnabled()) {
            performLogging(LogLevel.ERROR, false, format, args);
        }
    }

    /**
     * Logs the {@link RuntimeException} at the warning level and returns it to be thrown.
     * <p>
     * This API covers the cases where a runtime exception type needs to be thrown and logged. If a {@link Throwable} is
     * being logged use {@link #logThrowableAsWarning(Throwable)} instead.
     *
     * @param runtimeException RuntimeException to be logged and returned.
     * @return The passed {@link RuntimeException}.
     * @throws NullPointerException If {@code runtimeException} is {@code null}.
     */
    public RuntimeException logExceptionAsWarning(RuntimeException runtimeException) {
        Objects.requireNonNull(runtimeException, "'runtimeException' cannot be null.");

        return logThrowableAsWarning(runtimeException);
    }

    /**
     * Logs the {@link Throwable} at the warning level and returns it to be thrown.
     * <p>
     * This API covers the cases where a checked exception type needs to be thrown and logged. If a
     * {@link RuntimeException} is being logged use {@link #logExceptionAsWarning(RuntimeException)} instead.
     *
     * @param throwable Throwable to be logged and returned.
     * @param <T> Type of the Throwable being logged.
     * @return The passed {@link Throwable}.
     * @throws NullPointerException If {@code throwable} is {@code null}.
     * @deprecated Use {@link #logThrowableAsWarning(Throwable)} instead.
     */
    @Deprecated
    public <T extends Throwable> T logThowableAsWarning(T throwable) {
        Objects.requireNonNull(throwable, "'throwable' cannot be null.");
        if (!logger.isWarnEnabled()) {
            return throwable;
        }

        performLogging(LogLevel.WARNING, true, throwable.getMessage(), throwable);
        return throwable;
    }

    /**
     * Logs the {@link Throwable} at the warning level and returns it to be thrown.
     * <p>
     * This API covers the cases where a checked exception type needs to be thrown and logged. If a
     * {@link RuntimeException} is being logged use {@link #logExceptionAsWarning(RuntimeException)} instead.
     *
     * @param throwable Throwable to be logged and returned.
     * @param <T> Type of the Throwable being logged.
     * @return The passed {@link Throwable}.
     * @throws NullPointerException If {@code throwable} is {@code null}.
     */
    public <T extends Throwable> T logThrowableAsWarning(T throwable) {
        Objects.requireNonNull(throwable, "'throwable' cannot be null.");
        if (logger.isWarnEnabled()) {
            performLogging(LogLevel.WARNING, true, throwable.getMessage(), throwable);
        }

        return throwable;
    }

    /**
     * Logs the {@link RuntimeException} at the error level and returns it to be thrown.
     * <p>
     * This API covers the cases where a runtime exception type needs to be thrown and logged. If a {@link Throwable} is
     * being logged use {@link #logThrowableAsError(Throwable)} instead.
     *
     * @param runtimeException RuntimeException to be logged and returned.
     * @return The passed {@code RuntimeException}.
     * @throws NullPointerException If {@code runtimeException} is {@code null}.
     */
    public RuntimeException logExceptionAsError(RuntimeException runtimeException) {
        Objects.requireNonNull(runtimeException, "'runtimeException' cannot be null.");

        return logThrowableAsError(runtimeException);
    }

    /**
     * Logs the {@link Throwable} at the error level and returns it to be thrown.
     * <p>
     * This API covers the cases where a checked exception type needs to be thrown and logged. If a
     * {@link RuntimeException} is being logged use {@link #logExceptionAsError(RuntimeException)} instead.
     *
     * @param throwable Throwable to be logged and returned.
     * @param <T> Type of the Throwable being logged.
     * @return The passed {@link Throwable}.
     * @throws NullPointerException If {@code throwable} is {@code null}.
     */
    public <T extends Throwable> T logThrowableAsError(T throwable) {
        Objects.requireNonNull(throwable, "'throwable' cannot be null.");
        if (!logger.isErrorEnabled()) {
            return throwable;
        }

        performLogging(LogLevel.ERROR, true, throwable.getMessage(), throwable);
        return throwable;
    }

    /*
     * Performs the logging. Call only if logging at this level is enabled.
     *
     * @param format format-able message.
     * 
     * @param args Arguments for the message, if an exception is being logged last argument is the throwable.
     */
    private void performLogging(LogLevel logLevel, boolean isExceptionLogging, String format, Object... args) {
        if (hasGlobalContext) {
            LoggingEventBuilder.create(logger, logLevel, globalContextSerialized, true).log(format, args);
            return;
        }

        // If the logging level is less granular than verbose remove the potential throwable from the args.
        String throwableMessage = "";
        if (doesArgsHaveThrowable(args)) {
            // If we are logging an exception the format string is already the exception message, don't append it.
            if (!isExceptionLogging) {
                Object throwable = args[args.length - 1];

                // This is true from before but is needed to appease SpotBugs.
                if (throwable instanceof Throwable) {
                    throwableMessage = ((Throwable) throwable).getMessage();
                }
            }

            /*
             * Environment is logging at a level higher than verbose, strip out the throwable as it would log its
             * stack trace which is only expected when logging at a verbose level.
             */
            if (!logger.isDebugEnabled()) {
                args = removeThrowable(args);
            }
        }

        format = removeNewLinesFromLogMessage(format);

        switch (logLevel) {
            case VERBOSE:
                logger.debug(format, args);
                break;

            case INFORMATIONAL:
                logger.info(format, args);
                break;

            case WARNING:
                if (!CoreUtils.isNullOrEmpty(throwableMessage)) {
                    format += System.lineSeparator() + throwableMessage;
                }
                logger.warn(format, args);
                break;

            case ERROR:
                if (!CoreUtils.isNullOrEmpty(throwableMessage)) {
                    format += System.lineSeparator() + throwableMessage;
                }
                logger.error(format, args);
                break;

            default:
                // Don't do anything, this state shouldn't be possible.
                break;
        }
    }

    /*
     * Performs deferred logging. Call only if logging at this level is enabled.
     *
     * @param logLevel sets the logging level
     * 
     * @param args Arguments for the message, if an exception is being logged last argument is the throwable.
     */
    private void performDeferredLogging(LogLevel logLevel, Supplier<String> messageSupplier, Throwable throwable) {

        if (hasGlobalContext) {
            // LoggingEventBuilder writes log messages as json and performs all necessary escaping, i.e. no
            // sanitization needed
            LoggingEventBuilder.create(logger, logLevel, globalContextSerialized, true).log(messageSupplier, throwable);
            return;
        }

        String message = removeNewLinesFromLogMessage(messageSupplier.get());
        String throwableMessage = (throwable != null) ? throwable.getMessage() : "";

        switch (logLevel) {
            case VERBOSE:
                if (throwable != null) {
                    logger.debug(message, throwable);
                } else {
                    logger.debug(message);
                }
                break;

            case INFORMATIONAL:
                logger.info(message);
                break;

            case WARNING:
                if (!CoreUtils.isNullOrEmpty(throwableMessage)) {
                    message += System.lineSeparator() + throwableMessage;
                }
                logger.warn(message);
                break;

            case ERROR:
                if (!CoreUtils.isNullOrEmpty(throwableMessage)) {
                    message += System.lineSeparator() + throwableMessage;
                }
                logger.error(message);
                break;

            default:
                // Don't do anything, this state shouldn't be possible.
                break;
        }
    }

    /*
     * @param args The arguments passed to evaluate suppliers in args.
     * 
     * @return Return the argument with evaluated supplier
     */
    Object[] evaluateSupplierArgument(Object[] args) {
        if (isSupplierLogging(args)) {
            args[0] = ((Supplier<?>) args[0]).get();
        }
        return args;
    }

    /*
     * @param args The arguments passed to determine supplier evaluation
     * 
     * @return Determines if it is supplier logging
     */
    boolean isSupplierLogging(Object[] args) {
        return (args.length == 1 && args[0] instanceof Supplier) || (args.length == 2 && args[0] instanceof Supplier
            && (args[1] instanceof Throwable || args[1] == null));
    }

    /**
     * Determines if the app or environment logger support logging at the given log level.
     *
     * @param logLevel Logging level for the log message.
     * @return Flag indicating if the environment and logger are configured to support logging at the given log level.
     */
    public boolean canLogAtLevel(LogLevel logLevel) {
        if (logLevel == null) {
            return false;
        }
        switch (logLevel) {
            case VERBOSE:
                return logger.isDebugEnabled();

            case INFORMATIONAL:
                return logger.isInfoEnabled();

            case WARNING:
                return logger.isWarnEnabled();

            case ERROR:
                return logger.isErrorEnabled();

            default:
                return false;
        }
    }

    /**
     * Creates {@link LoggingEventBuilder} for {@code error} log level that can be used to enrich log with additional
     * context.
     * <p><strong>Code samples</strong></p>
     *
     * <p>Logging with context at error level.</p>
     *
     * <!-- src_embed com.azure.core.util.logging.clientlogger.atverbose.addKeyValue#primitive -->
     * <pre>
     * logger.atVerbose&#40;&#41;
     *     .addKeyValue&#40;&quot;key&quot;, 1L&#41;
     *     .log&#40;&#40;&#41; -&gt; String.format&#40;&quot;Param 1: %s, Param 2: %s, Param 3: %s&quot;, &quot;param1&quot;, &quot;param2&quot;, &quot;param3&quot;&#41;&#41;;
     * </pre>
     * <!-- end com.azure.core.util.logging.clientlogger.atverbose.addKeyValue#primitive -->
     *
     * @return instance of {@link LoggingEventBuilder}  or no-op if error logging is disabled.
     */
    public LoggingEventBuilder atError() {
        return LoggingEventBuilder.create(logger, LogLevel.ERROR, globalContextSerialized,
            canLogAtLevel(LogLevel.ERROR));
    }

    /**
<<<<<<< HEAD
     * Creates {@link LoggingEventBuilder} for {@code warning} log level that can be used to enrich log with additional
     * context.
     *
=======
     * Creates {@link LoggingEventBuilder} for {@code warning} log level that can be
     * used to enrich log with additional context.
    
>>>>>>> 7cc33251
     * <p><strong>Code samples</strong></p>
     *
     * <p>Logging with context at warning level.</p>
     *
     * <!-- src_embed com.azure.core.util.logging.clientlogger.atWarning -->
     * <pre>
     * logger.atWarning&#40;&#41;
     *     .addKeyValue&#40;&quot;key&quot;, &quot;value&quot;&#41;
     *     .log&#40;&quot;A formattable message. Hello, &#123;&#125;&quot;, name, exception&#41;;
     * </pre>
     * <!-- end com.azure.core.util.logging.clientlogger.atWarning -->
     *
     * @return instance of {@link LoggingEventBuilder} or no-op if warn logging is disabled.
     */
    public LoggingEventBuilder atWarning() {
        return LoggingEventBuilder.create(logger, LogLevel.WARNING, globalContextSerialized,
            canLogAtLevel(LogLevel.WARNING));
    }

    /**
     * Creates {@link LoggingEventBuilder} for {@code info} log level that can be used to enrich log with additional
     * context.
     *
     * <p><strong>Code samples</strong></p>
     *
     * <p>Logging with context at info level.</p>
     *
     * <!-- src_embed com.azure.core.util.logging.clientlogger.atInfo -->
     * <pre>
     * logger.atInfo&#40;&#41;
     *     .addKeyValue&#40;&quot;key&quot;, &quot;value&quot;&#41;
     *     .log&#40;&quot;A formattable message. Hello, &#123;&#125;&quot;, name&#41;;
     * </pre>
     * <!-- end com.azure.core.util.logging.clientlogger.atInfo -->
     *
     * @return instance of {@link LoggingEventBuilder} or no-op if info logging is disabled.
     */
    public LoggingEventBuilder atInfo() {
        return LoggingEventBuilder.create(logger, LogLevel.INFORMATIONAL, globalContextSerialized,
            canLogAtLevel(LogLevel.INFORMATIONAL));
    }

    /**
     * Creates {@link LoggingEventBuilder} for {@code verbose} log level that can be used to enrich log with additional
     * context.
     * <p><strong>Code samples</strong></p>
     *
     * <p>Logging with context at verbose level.</p>
     *
     * <!-- src_embed com.azure.core.util.logging.clientlogger.atverbose.addKeyValue#primitive -->
     * <pre>
     * logger.atVerbose&#40;&#41;
     *     .addKeyValue&#40;&quot;key&quot;, 1L&#41;
     *     .log&#40;&#40;&#41; -&gt; String.format&#40;&quot;Param 1: %s, Param 2: %s, Param 3: %s&quot;, &quot;param1&quot;, &quot;param2&quot;, &quot;param3&quot;&#41;&#41;;
     * </pre>
     * <!-- end com.azure.core.util.logging.clientlogger.atverbose.addKeyValue#primitive -->
     *
     * @return instance of {@link LoggingEventBuilder} or no-op if verbose logging is disabled.
     */
    public LoggingEventBuilder atVerbose() {
        return LoggingEventBuilder.create(logger, LogLevel.VERBOSE, globalContextSerialized,
            canLogAtLevel(LogLevel.VERBOSE));
    }

    /**
     * Creates {@link LoggingEventBuilder} for log level that can be used to enrich log with additional context.
     *
     * <p><strong>Code samples</strong></p>
     *
     * <p>Logging with context at provided level.</p>
     *
     * <!-- src_embed com.azure.core.util.logging.clientlogger.atLevel -->
     * <pre>
     * LogLevel level = response.getStatusCode&#40;&#41; == 200 ? LogLevel.INFORMATIONAL : LogLevel.WARNING;
     * logger.atLevel&#40;level&#41;
     *     .addKeyValue&#40;&quot;key&quot;, &quot;value&quot;&#41;
     *     .log&#40;&quot;message&quot;&#41;;
     * </pre>
     * <!-- end com.azure.core.util.logging.clientlogger.atLevel -->
     *
     * @param level log level.
     * @return instance of {@link LoggingEventBuilder} or no-op if logging at provided level is disabled.
     */
    public LoggingEventBuilder atLevel(LogLevel level) {
        return LoggingEventBuilder.create(logger, level, globalContextSerialized, canLogAtLevel(level));
    }
}<|MERGE_RESOLUTION|>--- conflicted
+++ resolved
@@ -23,17 +23,11 @@
 /**
  * This is a fluent logger helper class that wraps a pluggable {@link Logger}.
  *
-<<<<<<< HEAD
- * <p>This logger logs format-able messages that use {@code {}} as the placeholder. When a {@link Throwable throwable}
- * is the last argument of the format varargs and the logger is enabled for
- * {@link ClientLogger#verbose(String, Object...) verbose}, the stack trace for the throwable is logged.</p>
-=======
  * <p>
  * This logger logs format-able messages that use {@code {}} as the placeholder. When a {@link Throwable throwable}
  * is the last argument of the format varargs and the logger is enabled for {@link ClientLogger#verbose(String,
  * Object...) verbose}, the stack trace for the throwable is logged.
  * </p>
->>>>>>> 7cc33251
  *
  * <p>
  * A minimum logging level threshold is determined by the
@@ -51,17 +45,11 @@
  * <li>{@link ClientLogger#verbose(String, Object...) Verbose}</li>
  * </ol>
  *
-<<<<<<< HEAD
- * <p>The logger is capable of producing json-formatted messages enriched with key value pairs.
- * Context can be provided in the constructor and populated on every message or added per each log record.</p>
- *
-=======
  * <p>
  * The logger is capable of producing json-formatted messages enriched with key value pairs.
  * Context can be provided in the constructor and populated on every message or added per each log record.
  * </p>
- * 
->>>>>>> 7cc33251
+ *
  * @see Configuration
  */
 public class ClientLogger {
@@ -487,7 +475,7 @@
      * Performs the logging. Call only if logging at this level is enabled.
      *
      * @param format format-able message.
-     * 
+     *
      * @param args Arguments for the message, if an exception is being logged last argument is the throwable.
      */
     private void performLogging(LogLevel logLevel, boolean isExceptionLogging, String format, Object... args) {
@@ -553,7 +541,7 @@
      * Performs deferred logging. Call only if logging at this level is enabled.
      *
      * @param logLevel sets the logging level
-     * 
+     *
      * @param args Arguments for the message, if an exception is being logged last argument is the throwable.
      */
     private void performDeferredLogging(LogLevel logLevel, Supplier<String> messageSupplier, Throwable throwable) {
@@ -603,7 +591,7 @@
 
     /*
      * @param args The arguments passed to evaluate suppliers in args.
-     * 
+     *
      * @return Return the argument with evaluated supplier
      */
     Object[] evaluateSupplierArgument(Object[] args) {
@@ -615,12 +603,12 @@
 
     /*
      * @param args The arguments passed to determine supplier evaluation
-     * 
+     *
      * @return Determines if it is supplier logging
      */
     boolean isSupplierLogging(Object[] args) {
-        return (args.length == 1 && args[0] instanceof Supplier) || (args.length == 2 && args[0] instanceof Supplier
-            && (args[1] instanceof Throwable || args[1] == null));
+        return (args.length == 1 && args[0] instanceof Supplier)
+            || (args.length == 2 && args[0] instanceof Supplier && (args[1] instanceof Throwable || args[1] == null));
     }
 
     /**
@@ -674,15 +662,9 @@
     }
 
     /**
-<<<<<<< HEAD
      * Creates {@link LoggingEventBuilder} for {@code warning} log level that can be used to enrich log with additional
      * context.
      *
-=======
-     * Creates {@link LoggingEventBuilder} for {@code warning} log level that can be
-     * used to enrich log with additional context.
-    
->>>>>>> 7cc33251
      * <p><strong>Code samples</strong></p>
      *
      * <p>Logging with context at warning level.</p>
