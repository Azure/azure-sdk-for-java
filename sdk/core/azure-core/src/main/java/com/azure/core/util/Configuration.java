--- conflicted
+++ resolved
@@ -89,15 +89,14 @@
     public static final String PROPERTY_AZURE_IDENTITY_DISABLE_CP1 = "AZURE_IDENTITY_DISABLE_CP1";
 
     /**
-<<<<<<< HEAD
      * URL used by Bridge To Kubernetes to redirect IMDS calls in the development environment.
      */
     public static final String PROPERTY_AZURE_POD_IDENTITY_TOKEN_URL = "AZURE_POD_IDENTITY_TOKEN_URL";
-=======
+
+    /*
      * Name of Azure AAD regional authority.
      */
     public static final String PROPERTY_AZURE_REGIONAL_AUTHORITY_NAME = "AZURE_REGIONAL_AUTHORITY_NAME";
->>>>>>> d23200e7
 
     /**
      * Name of the Azure resource group.
