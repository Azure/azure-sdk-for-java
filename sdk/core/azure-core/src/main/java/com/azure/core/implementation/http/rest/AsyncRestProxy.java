// Copyright (c) Microsoft Corporation. All rights reserved.
// Licensed under the MIT License.

package com.azure.core.implementation.http.rest;

<<<<<<< HEAD
import com.azure.core.http.HttpHeader;
=======
>>>>>>> c701c77e
import com.azure.core.http.HttpHeaderName;
import com.azure.core.http.HttpMethod;
import com.azure.core.http.HttpPipeline;
import com.azure.core.http.HttpRequest;
import com.azure.core.http.HttpResponse;
import com.azure.core.http.rest.RequestOptions;
import com.azure.core.http.rest.Response;
import com.azure.core.http.rest.StreamResponse;
import com.azure.core.implementation.TypeUtil;
import com.azure.core.implementation.serializer.HttpResponseDecoder;
import com.azure.core.util.Base64Url;
import com.azure.core.util.BinaryData;
import com.azure.core.util.Context;
import com.azure.core.util.FluxUtil;
import com.azure.core.util.serializer.SerializerAdapter;
import com.azure.core.util.serializer.SerializerEncoding;
import com.azure.json.JsonSerializable;
import reactor.core.publisher.Flux;
import reactor.core.publisher.Mono;

import java.io.IOException;
import java.io.InputStream;
import java.lang.reflect.Method;
import java.lang.reflect.Type;
import java.nio.ByteBuffer;
import java.util.EnumSet;
import java.util.function.Consumer;
import java.util.function.Function;

import static com.azure.core.implementation.ReflectionSerializable.serializeJsonSerializableToBytes;

public class AsyncRestProxy extends RestProxyBase {

    private static final String TEXT_EVENT_STREAM = "text/event-stream";

    /**
     * Create a RestProxy.
     *
     * @param httpPipeline the HttpPipelinePolicy and HttpClient httpPipeline that will be used to send HTTP requests.
     * @param serializer the serializer that will be used to convert response bodies to POJOs.
     * @param interfaceParser the parser that contains information about the interface describing REST API methods that
     */
    public AsyncRestProxy(HttpPipeline httpPipeline, SerializerAdapter serializer,
        SwaggerInterfaceParser interfaceParser) {
        super(httpPipeline, serializer, interfaceParser);
    }

    /**
     * Send the provided request asynchronously, applying any request policies provided to the HttpClient instance.
     *
     * @param request the HTTP request to send
     * @param contextData the context
     * @return a {@link Mono} that emits HttpResponse asynchronously
     */
    Mono<HttpResponse> send(HttpRequest request, Context contextData) {
        return httpPipeline.send(request, contextData);
    }

    @Override
    @SuppressWarnings("try")
    public Object invoke(Object proxy, Method method, RequestOptions options, EnumSet<ErrorOptions> errorOptions,
        Consumer<HttpRequest> requestCallback, SwaggerMethodParser methodParser, HttpRequest request, Context context) {
        RestProxyUtils.validateResumeOperationIsNotPresent(method);

        context = startTracingSpan(methodParser, context);

        // If there is 'RequestOptions' apply its request callback operations before validating the body.
        // This is because the callbacks may mutate the request body.
        if (options != null && requestCallback != null) {
            requestCallback.accept(request);
        }

        final Context finalContext = context;
        final Mono<HttpResponse> asyncResponse = RestProxyUtils.validateLengthAsync(request)
            .flatMap(r -> {
                // correlates logs
                try (AutoCloseable scope = tracer.makeSpanCurrent(finalContext)) {
                    return send(r, finalContext);
                } catch (Throwable ex) {
                    return Mono.error(ex);
                }
            });
        Mono<HttpResponseDecoder.HttpDecodedResponse> asyncDecodedResponse = this.decoder
            .decode(asyncResponse, methodParser);

        return handleRestReturnType(asyncDecodedResponse, methodParser,
            methodParser.getReturnType(), context, options, errorOptions);
    }

    /**
     * Create a publisher that (1) emits error if the provided response {@code decodedResponse} has 'disallowed status
     * code' OR (2) emits provided response if it's status code ia allowed.
     * <p>
     * 'disallowed status code' is one of the status code defined in the provided SwaggerMethodParser or is in the int[]
     * of additional allowed status codes.
     *
     * @param asyncDecodedResponse The HttpResponse to check.
     * @param methodParser The method parser that contains information about the service interface method that initiated
     * the HTTP request.
     * @param options Additional options passed as part of the request.
     * @return An async-version of the provided decodedResponse.
     */
    private Mono<HttpResponseDecoder.HttpDecodedResponse> ensureExpectedStatus(
        Mono<HttpResponseDecoder.HttpDecodedResponse> asyncDecodedResponse, SwaggerMethodParser methodParser,
        RequestOptions options, EnumSet<ErrorOptions> errorOptions) {
        return asyncDecodedResponse.flatMap(decodedResponse -> {
            int responseStatusCode = decodedResponse.getSourceResponse().getStatusCode();

            // If the response was success or configured to not return an error status when the request fails,
            // return the decoded response.
            if (methodParser.isExpectedResponseStatusCode(responseStatusCode)
                || (options != null && errorOptions.contains(ErrorOptions.NO_THROW))) {
                return Mono.just(decodedResponse);
            }

            // Otherwise, the response wasn't successful and the error object needs to be parsed.
            //
            // First, try to create an error with the response body.
            // If there is no response body create an error without the response body.
            // Finally, return the error reactively.
            return decodedResponse.getSourceResponse().getBodyAsByteArray()
                .map(bytes -> instantiateUnexpectedException(methodParser.getUnexpectedException(responseStatusCode),
                    decodedResponse.getSourceResponse(), bytes, decodedResponse.getDecodedBody(bytes)))
                .switchIfEmpty(Mono.fromSupplier(() -> instantiateUnexpectedException(
                    methodParser.getUnexpectedException(responseStatusCode), decodedResponse.getSourceResponse(),
                    null, null)))
                .flatMap(Mono::error);
        });
    }

    private Mono<?> handleRestResponseReturnType(final HttpResponseDecoder.HttpDecodedResponse response,
        final SwaggerMethodParser methodParser, final Type entityType) {
        if (methodParser.isStreamResponse()) {
            return Mono.fromSupplier(() -> new StreamResponse(response.getSourceResponse()));
        } else if (TypeUtil.isTypeOrSubTypeOf(entityType, Response.class)) {
            final Type bodyType = TypeUtil.getRestResponseBodyType(entityType);
            if (TypeUtil.isTypeOrSubTypeOf(bodyType, Void.class)) {
                return response.getSourceResponse().getBody().ignoreElements()
                    .then(Mono.fromCallable(() -> createResponse(response, entityType, null)));
            } else {
                return handleBodyReturnType(response.getSourceResponse(), response::getDecodedBody, methodParser,
                    bodyType)
                    .map(bodyAsObject -> createResponse(response, entityType, bodyAsObject))
                    .switchIfEmpty(Mono.fromCallable(() -> createResponse(response, entityType, null)));
            }
        } else {
            // For now, we're just throwing if the Maybe didn't emit a value.
            return handleBodyReturnType(response.getSourceResponse(), response::getDecodedBody, methodParser,
                entityType);
        }
    }

    static Mono<?> handleBodyReturnType(HttpResponse sourceResponse, Function<byte[], Object> getDecodedBody,
        SwaggerMethodParser methodParser, Type entityType) {
        final int responseStatusCode = sourceResponse.getStatusCode();
        final HttpMethod httpMethod = methodParser.getHttpMethod();
        final Type returnValueWireType = methodParser.getReturnValueWireType();

        final Mono<?> asyncResult;
        if (httpMethod == HttpMethod.HEAD
            && (TypeUtil.isTypeOrSubTypeOf(entityType, Boolean.TYPE)
            || TypeUtil.isTypeOrSubTypeOf(entityType, Boolean.class))) {
            boolean isSuccess = (responseStatusCode / 100) == 2;
            asyncResult = Mono.just(isSuccess);
        } else if (TypeUtil.isTypeOrSubTypeOf(entityType, byte[].class)) {
            // Mono<byte[]>
            Mono<byte[]> responseBodyBytesAsync = sourceResponse.getBodyAsByteArray();
            if (returnValueWireType == Base64Url.class) {
                // Mono<Base64Url>
                responseBodyBytesAsync = responseBodyBytesAsync
                    .mapNotNull(base64UrlBytes -> new Base64Url(base64UrlBytes).decodedBytes());
            }
            asyncResult = responseBodyBytesAsync;
        } else if (FluxUtil.isFluxByteBuffer(entityType)) {
            // Mono<Flux<ByteBuffer>>
            asyncResult = Mono.just(sourceResponse.getBody());
        } else if (TypeUtil.isTypeOrSubTypeOf(entityType, BinaryData.class)) {
<<<<<<< HEAD
            HttpHeader httpHeader = sourceResponse.getHeaders().get(HttpHeaderName.CONTENT_TYPE);
=======
            String contentType = sourceResponse.getHeaders().getValue(HttpHeaderName.CONTENT_TYPE);
>>>>>>> c701c77e
            // Mono<BinaryData>
            // The raw response is directly used to create an instance of BinaryData which then provides
            // different methods to read the response. The reading of the response is delayed until BinaryData
            // is read and depending on which format the content is converted into, the response is not necessarily
            // fully copied into memory resulting in lesser overall memory usage.
<<<<<<< HEAD
            if (httpHeader != null && "text/event-stream".equals(httpHeader.getValue())) {
=======
            if (TEXT_EVENT_STREAM.equals(contentType)) {
                // if the response content type is a stream, create a BinaryData instance with bufferContent set to false.
>>>>>>> c701c77e
                asyncResult = BinaryData.fromFlux(sourceResponse.getBody(), null, false);
            } else {
                asyncResult = BinaryData.fromFlux(sourceResponse.getBody());
            }
        } else if (TypeUtil.isTypeOrSubTypeOf(entityType, InputStream.class)) {
            // Corresponds to the Open API 2.0 type "file" which is mapped to an InputStream.
            asyncResult = sourceResponse.getBodyAsInputStream();
        } else {
            // Mono<Object> or Mono<Page<T>>
            asyncResult = sourceResponse.getBodyAsByteArray().mapNotNull(getDecodedBody);
        }
        return asyncResult;
    }

    /**
     * Handle the provided asynchronous HTTP response and return the deserialized value.
     *
     * @param asyncHttpDecodedResponse the asynchronous HTTP response to the original HTTP request
     * @param methodParser the SwaggerMethodParser that the request originates from
     * @param returnType the type of value that will be returned
     * @param context Additional context that is passed through the Http pipeline during the service call.
     * @return the deserialized result
     */
    private Object handleRestReturnType(Mono<HttpResponseDecoder.HttpDecodedResponse> asyncHttpDecodedResponse,
        SwaggerMethodParser methodParser, Type returnType, Context context, RequestOptions options,
        EnumSet<ErrorOptions> errorOptionsSet) {
        final Mono<HttpResponseDecoder.HttpDecodedResponse> asyncExpectedResponse = endSpanWhenDone(
                ensureExpectedStatus(asyncHttpDecodedResponse, methodParser, options, errorOptionsSet),
                context);

        final Object result;
        if (TypeUtil.isTypeOrSubTypeOf(returnType, Mono.class)) {
            final Type monoTypeParam = TypeUtil.getTypeArgument(returnType);
            if (TypeUtil.isTypeOrSubTypeOf(monoTypeParam, Void.class)) {
                // ProxyMethod ReturnType: Mono<Void>
                result = asyncExpectedResponse.doOnNext(HttpResponseDecoder.HttpDecodedResponse::close).then();
            } else {
                // ProxyMethod ReturnType: Mono<? extends ResponseBase<?, ?>>
                result = asyncExpectedResponse.flatMap(response ->
                    handleRestResponseReturnType(response, methodParser, monoTypeParam));
            }
        } else if (FluxUtil.isFluxByteBuffer(returnType)) {
            // ProxyMethod ReturnType: Flux<ByteBuffer>
            result = asyncExpectedResponse.flatMapMany(ar -> ar.getSourceResponse().getBody());
        } else if (TypeUtil.isTypeOrSubTypeOf(returnType, void.class) || TypeUtil.isTypeOrSubTypeOf(returnType,
            Void.class)) {
            // ProxyMethod ReturnType: Void
            asyncExpectedResponse.doOnNext(HttpResponseDecoder.HttpDecodedResponse::close).block();
            result = null;
        } else {
            // ProxyMethod ReturnType: T where T != async (Mono, Flux) or sync Void
            // Block the deserialization until a value T is received
            result = asyncExpectedResponse
                .flatMap(httpResponse -> handleRestResponseReturnType(httpResponse, methodParser, returnType))
                .block();
        }
        return result;
    }

    private Mono<HttpResponseDecoder.HttpDecodedResponse> endSpanWhenDone(Mono<HttpResponseDecoder.HttpDecodedResponse> getResponse, Context span) {
        if (isTracingEnabled(span)) {
            return getResponse
                .doOnEach(signal -> {
                    if (signal.hasValue()) {
                        int statusCode = signal.get().getSourceResponse().getStatusCode();
                        tracer.end(statusCode >= 400 ? "" : null, null, span);
                    } else if (signal.isOnError()) {
                        tracer.end(null, signal.getThrowable(), span);
                    }
                })
                .doOnCancel(() -> tracer.end("cancel", null, span))
                .contextWrite(reactor.util.context.Context.of("TRACING_CONTEXT", span));
        }

        return getResponse;
    }

    @SuppressWarnings("unchecked")
    public void updateRequest(RequestDataConfiguration requestDataConfiguration, SerializerAdapter serializerAdapter)
        throws IOException {
        boolean isJson = requestDataConfiguration.isJson();
        HttpRequest request = requestDataConfiguration.getHttpRequest();
        Object bodyContentObject = requestDataConfiguration.getBodyContent();
        SwaggerMethodParser methodParser = requestDataConfiguration.getMethodParser();

        // Attempt to use JsonSerializable or XmlSerializable in a separate block.
        if (supportsJsonSerializable(bodyContentObject.getClass())) {
            request.setBody(serializeJsonSerializableToBytes((JsonSerializable<?>) bodyContentObject));
            return;
        }

        if (supportsXmlSerializable(bodyContentObject.getClass())) {
            request.setBody(BinaryData.fromByteBuffer(serializeAsXmlSerializable(bodyContentObject)));
            return;
        }

        if (isJson) {
            request.setBody(serializerAdapter.serializeToBytes(bodyContentObject, SerializerEncoding.JSON));
        } else if (FluxUtil.isFluxByteBuffer(methodParser.getBodyJavaType())) {
            // Content-Length or Transfer-Encoding: chunked must be provided by a user-specified header when a
            // Flowable<byte[]> is given for the body.
            request.setBody((Flux<ByteBuffer>) bodyContentObject);
        } else if (bodyContentObject instanceof byte[]) {
            request.setBody((byte[]) bodyContentObject);
        } else if (bodyContentObject instanceof String) {
            final String bodyContentString = (String) bodyContentObject;
            if (!bodyContentString.isEmpty()) {
                request.setBody(bodyContentString);
            }
        } else if (bodyContentObject instanceof ByteBuffer) {
            request.setBody(Flux.just((ByteBuffer) bodyContentObject));
        } else {
            request.setBody(serializerAdapter.serializeToBytes(bodyContentObject,
                SerializerEncoding.fromHeaders(request.getHeaders())));
        }
    }

}<|MERGE_RESOLUTION|>--- conflicted
+++ resolved
@@ -3,10 +3,6 @@
 
 package com.azure.core.implementation.http.rest;
 
-<<<<<<< HEAD
-import com.azure.core.http.HttpHeader;
-=======
->>>>>>> c701c77e
 import com.azure.core.http.HttpHeaderName;
 import com.azure.core.http.HttpMethod;
 import com.azure.core.http.HttpPipeline;
@@ -184,22 +180,14 @@
             // Mono<Flux<ByteBuffer>>
             asyncResult = Mono.just(sourceResponse.getBody());
         } else if (TypeUtil.isTypeOrSubTypeOf(entityType, BinaryData.class)) {
-<<<<<<< HEAD
-            HttpHeader httpHeader = sourceResponse.getHeaders().get(HttpHeaderName.CONTENT_TYPE);
-=======
             String contentType = sourceResponse.getHeaders().getValue(HttpHeaderName.CONTENT_TYPE);
->>>>>>> c701c77e
             // Mono<BinaryData>
             // The raw response is directly used to create an instance of BinaryData which then provides
             // different methods to read the response. The reading of the response is delayed until BinaryData
             // is read and depending on which format the content is converted into, the response is not necessarily
             // fully copied into memory resulting in lesser overall memory usage.
-<<<<<<< HEAD
-            if (httpHeader != null && "text/event-stream".equals(httpHeader.getValue())) {
-=======
             if (TEXT_EVENT_STREAM.equals(contentType)) {
                 // if the response content type is a stream, create a BinaryData instance with bufferContent set to false.
->>>>>>> c701c77e
                 asyncResult = BinaryData.fromFlux(sourceResponse.getBody(), null, false);
             } else {
                 asyncResult = BinaryData.fromFlux(sourceResponse.getBody());
