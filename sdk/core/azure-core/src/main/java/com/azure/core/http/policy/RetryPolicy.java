--- conflicted
+++ resolved
@@ -50,11 +50,7 @@
 
     private Mono<HttpResponse> attemptAsync(final HttpPipelineCallContext context, final HttpPipelineNextPolicy next,
                                             final HttpRequest originalHttpRequest, final int tryCount) {
-<<<<<<< HEAD
-        context.httpRequest(originalHttpRequest.buffer());
-=======
         context.setHttpRequest(originalHttpRequest.copy());
->>>>>>> f9b68898
         return next.clone().process()
             .flatMap(httpResponse -> {
                 if (shouldRetry(httpResponse, tryCount)) {
