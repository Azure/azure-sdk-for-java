// Copyright (c) Microsoft Corporation. All rights reserved.
// Licensed under the MIT License.

package com.azure.core.http.policy;

import static com.azure.core.implementation.util.ImplUtils.isNullOrEmpty;

import com.azure.core.http.HttpPipelineCallContext;
import com.azure.core.http.HttpPipelineNextPolicy;
import com.azure.core.http.HttpRequest;
import com.azure.core.http.HttpResponse;
<<<<<<< HEAD
import java.util.Objects;
=======
import com.azure.core.util.logging.ClientLogger;
>>>>>>> 9fedee1b
import reactor.core.publisher.Mono;

import java.net.HttpURLConnection;
import java.time.Duration;
import java.time.temporal.ChronoUnit;

/**
 * A pipeline policy that retries when a recoverable HTTP error occurs.
 */
public class RetryPolicy implements HttpPipelinePolicy {
    private static final String RETRY_AFTER_MS_HEADER = "retry-after-ms";
<<<<<<< HEAD
    private final RetryStrategy retryStrategy;
=======

    private final ClientLogger logger = new ClientLogger(RetryPolicy.class);

    private final int maxRetries;
    private final Duration delayDuration;
>>>>>>> 9fedee1b

    /**
     * Creates a {@link FixedDelay} RetryPolicy with a default {@link ExponentialBackoff} strategy.
     */
    public RetryPolicy() {
        this(new ExponentialBackoff());
    }

    /**
     * Creates a RetryPolicy with the provided {@link RetryStrategy}.
     *
     * @param retryStrategy The {@link RetryStrategy} used for retries.
     */
    public RetryPolicy(RetryStrategy retryStrategy) {
        this.retryStrategy = Objects.requireNonNull(retryStrategy, "'retryStrategy' cannot be null");
    }

    @Override
    public Mono<HttpResponse> process(HttpPipelineCallContext context, HttpPipelineNextPolicy next) {
        return attemptAsync(context, next, context.getHttpRequest(), 0);
    }

    private Mono<HttpResponse> attemptAsync(final HttpPipelineCallContext context, final HttpPipelineNextPolicy next,
                                            final HttpRequest originalHttpRequest, final int tryCount) {
        context.setHttpRequest(originalHttpRequest.copy());
        return next.clone().process()
            .flatMap(httpResponse -> {
                if (shouldRetry(httpResponse, tryCount)) {
                    final Duration delayDuration = determineDelayDuration(httpResponse);
                    logger.verbose("[Retrying] Try count: {}, Delay duration in seconds: {}", tryCount,
                        delayDuration.getSeconds());
                    return attemptAsync(context, next, originalHttpRequest, tryCount + 1)
<<<<<<< HEAD
                        .delaySubscription(determineDelayDuration(httpResponse, tryCount));
=======
                        .delaySubscription(delayDuration);
>>>>>>> 9fedee1b
                } else {
                    return Mono.just(httpResponse);
                }
            })
            .onErrorResume(err -> {
<<<<<<< HEAD
                if (tryCount < retryStrategy.getMaxRetries()) {
=======
                if (tryCount < maxRetries) {
                    logger.verbose("[Error Resume] Try count: {}, Error: {}", tryCount, err);
>>>>>>> 9fedee1b
                    return attemptAsync(context, next, originalHttpRequest, tryCount + 1)
                        .delaySubscription(retryStrategy.calculateRetryDelay(tryCount));
                } else {
                    return Mono.error(new RuntimeException(
                        String.format("Max retries %d times exceeded. Error Details: %s", maxRetries, err.getMessage()),
                        err));
                }
            });
    }

    private boolean shouldRetry(HttpResponse response, int tryCount) {
        return tryCount < retryStrategy.getMaxRetries() && retryStrategy.shouldRetry(response);
    }

    /**
     * Determines the delay duration that should be waited before retrying.
     * @param response HTTP response
     * @return If the HTTP response has a retry-after-ms header that will be returned,
     *     otherwise the duration used during the construction of the policy.
     */
    private Duration determineDelayDuration(HttpResponse response, int tryCount) {
        int code = response.getStatusCode();

        // Response will not have a retry-after-ms header.
        if (code != 429        // too many requests
            && code != 503) {  // service unavailable
            return retryStrategy.calculateRetryDelay(tryCount);
        }

        String retryHeader = response.getHeaderValue(RETRY_AFTER_MS_HEADER);

        // Retry header is missing or empty, return the default delay duration.
        if (isNullOrEmpty(retryHeader)) {
            return retryStrategy.calculateRetryDelay(tryCount);
        }

        // Use the response delay duration, the server returned it for a reason.
        return Duration.ofMillis(Integer.parseInt(retryHeader));
    }
}<|MERGE_RESOLUTION|>--- conflicted
+++ resolved
@@ -9,31 +9,21 @@
 import com.azure.core.http.HttpPipelineNextPolicy;
 import com.azure.core.http.HttpRequest;
 import com.azure.core.http.HttpResponse;
-<<<<<<< HEAD
 import java.util.Objects;
-=======
 import com.azure.core.util.logging.ClientLogger;
->>>>>>> 9fedee1b
 import reactor.core.publisher.Mono;
 
-import java.net.HttpURLConnection;
 import java.time.Duration;
-import java.time.temporal.ChronoUnit;
 
 /**
  * A pipeline policy that retries when a recoverable HTTP error occurs.
  */
 public class RetryPolicy implements HttpPipelinePolicy {
+
     private static final String RETRY_AFTER_MS_HEADER = "retry-after-ms";
-<<<<<<< HEAD
-    private final RetryStrategy retryStrategy;
-=======
 
     private final ClientLogger logger = new ClientLogger(RetryPolicy.class);
-
-    private final int maxRetries;
-    private final Duration delayDuration;
->>>>>>> 9fedee1b
+    private final RetryStrategy retryStrategy;
 
     /**
      * Creates a {@link FixedDelay} RetryPolicy with a default {@link ExponentialBackoff} strategy.
@@ -62,26 +52,19 @@
         return next.clone().process()
             .flatMap(httpResponse -> {
                 if (shouldRetry(httpResponse, tryCount)) {
-                    final Duration delayDuration = determineDelayDuration(httpResponse);
+                    final Duration delayDuration = determineDelayDuration(httpResponse, tryCount);
                     logger.verbose("[Retrying] Try count: {}, Delay duration in seconds: {}", tryCount,
                         delayDuration.getSeconds());
                     return attemptAsync(context, next, originalHttpRequest, tryCount + 1)
-<<<<<<< HEAD
-                        .delaySubscription(determineDelayDuration(httpResponse, tryCount));
-=======
                         .delaySubscription(delayDuration);
->>>>>>> 9fedee1b
                 } else {
                     return Mono.just(httpResponse);
                 }
             })
             .onErrorResume(err -> {
-<<<<<<< HEAD
-                if (tryCount < retryStrategy.getMaxRetries()) {
-=======
+                int maxRetries = retryStrategy.getMaxRetries();
                 if (tryCount < maxRetries) {
                     logger.verbose("[Error Resume] Try count: {}, Error: {}", tryCount, err);
->>>>>>> 9fedee1b
                     return attemptAsync(context, next, originalHttpRequest, tryCount + 1)
                         .delaySubscription(retryStrategy.calculateRetryDelay(tryCount));
                 } else {
