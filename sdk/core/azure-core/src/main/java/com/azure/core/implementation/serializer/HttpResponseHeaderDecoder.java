// Copyright (c) Microsoft Corporation. All rights reserved.
// Licensed under the MIT License.

package com.azure.core.implementation.serializer;

import com.azure.core.annotation.HeaderCollection;
import com.azure.core.exception.HttpResponseException;
import com.azure.core.http.HttpHeader;
import com.azure.core.http.HttpHeaders;
import com.azure.core.http.HttpResponse;
import com.azure.core.http.rest.ResponseBase;
import com.azure.core.implementation.util.TypeUtil;
import reactor.core.publisher.Mono;

import java.io.IOException;
import java.lang.reflect.Field;
import java.lang.reflect.Type;
import java.util.HashMap;
import java.util.Locale;
import java.util.Map;

/**
 * Decoder to decode header of HTTP response.
 */
final class HttpResponseHeaderDecoder {
    /**
     * Decode headers of the http response.
     *
     * The decoding happens when caller subscribed to the returned {@code Mono<Object>},
     * if the response header is not decodable then {@code Mono.empty()} will be returned.
     *
     * @param httpResponse the response containing the headers to be decoded
     * @param serializer the adapter to use for decoding
     * @param decodeData the necessary data required to decode a Http response
     * @return publisher that emits decoded response header upon subscription if header is decodable,
     *     no emission if the header is not-decodable
     */
    static Mono<Object> decode(HttpResponse httpResponse, SerializerAdapter serializer,
                               HttpResponseDecodeData decodeData) {
<<<<<<< HEAD
        Type headerType = decodeData.headersType();
=======
        Type headerType = decodeData.getHeadersType();
>>>>>>> f9b68898
        if (headerType == null) {
            return Mono.empty();
        } else {
            return Mono.defer(() -> {
                try {
                    return Mono.justOrEmpty(deserializeHeaders(httpResponse.getHeaders(), serializer, decodeData));
                } catch (IOException e) {
                    return Mono.error(new HttpResponseException(
                        "HTTP response has malformed headers",
                        httpResponse,
                        e));
                }
            });
        }
    }

    /**
     * Deserialize the provided headers returned from a REST API to an entity instance declared as
     * the model to hold 'Matching' headers.
     *
     * 'Matching' headers are the REST API returned headers those with:
     * 1. header names same as name of a properties in the entity.
     * 2. header names start with value of {@link HeaderCollection} annotation applied to the properties in the entity.
     *
     * When needed, the 'header entity' types must be declared as first generic argument of {@link ResponseBase}
     * returned by java proxy method corresponding to the REST API.
     * e.g.
     * {@code Mono<RestResponseBase<FooMetadataHeaders, Void>> getMetadata(args);}
     * {@code
     *      class FooMetadataHeaders {
     *          String name;
     *          @HeaderCollection("header-collection-prefix-")
     *          Map<String,String> headerCollection;
     *      }
     * }
     *
     * in the case of above example, this method produces an instance of FooMetadataHeaders from provided {@headers}.
     *
     * @param headers the REST API returned headers
     * @return instance of header entity type created based on provided {@headers}, if header entity model does
     *     not exists then return null
     * @throws IOException If an I/O error occurs
     */
    private static Object deserializeHeaders(HttpHeaders headers, SerializerAdapter serializer,
                                             HttpResponseDecodeData decodeData) throws IOException {
<<<<<<< HEAD
        final Type deserializedHeadersType = decodeData.headersType();
=======
        final Type deserializedHeadersType = decodeData.getHeadersType();
>>>>>>> f9b68898
        if (deserializedHeadersType == null) {
            return null;
        } else {
            final String headersJsonString = serializer.serialize(headers, SerializerEncoding.JSON);
            Object deserializedHeaders =
                serializer.deserialize(headersJsonString, deserializedHeadersType, SerializerEncoding.JSON);

            final Class<?> deserializedHeadersClass = TypeUtil.getRawClass(deserializedHeadersType);
            final Field[] declaredFields = deserializedHeadersClass.getDeclaredFields();
            for (final Field declaredField : declaredFields) {
                if (declaredField.isAnnotationPresent(HeaderCollection.class)) {
                    final Type declaredFieldType = declaredField.getGenericType();
                    if (TypeUtil.isTypeOrSubTypeOf(declaredField.getType(), Map.class)) {
                        final Type[] mapTypeArguments = TypeUtil.getTypeArguments(declaredFieldType);
                        if (mapTypeArguments.length == 2
                            && mapTypeArguments[0] == String.class
                            && mapTypeArguments[1] == String.class) {
                            final HeaderCollection headerCollectionAnnotation =
                                declaredField.getAnnotation(HeaderCollection.class);
                            final String headerCollectionPrefix =
                                headerCollectionAnnotation.value().toLowerCase(Locale.ROOT);
                            final int headerCollectionPrefixLength = headerCollectionPrefix.length();
                            if (headerCollectionPrefixLength > 0) {
                                final Map<String, String> headerCollection = new HashMap<>();
                                for (final HttpHeader header : headers) {
                                    final String headerName = header.getName();
                                    if (headerName.toLowerCase(Locale.ROOT).startsWith(headerCollectionPrefix)) {
                                        headerCollection.put(headerName.substring(headerCollectionPrefixLength),
<<<<<<< HEAD
                                            header.value());
=======
                                            header.getValue());
>>>>>>> f9b68898
                                    }
                                }

                                final boolean declaredFieldAccessibleBackup = declaredField.isAccessible();
                                try {
                                    if (!declaredFieldAccessibleBackup) {
                                        declaredField.setAccessible(true);
                                    }
                                    declaredField.set(deserializedHeaders, headerCollection);
                                } catch (IllegalAccessException ignored) {
                                } finally {
                                    if (!declaredFieldAccessibleBackup) {
                                        declaredField.setAccessible(declaredFieldAccessibleBackup);
                                    }
                                }
                            }
                        }
                    }
                }
            }
            return deserializedHeaders;
        }
    }
}<|MERGE_RESOLUTION|>--- conflicted
+++ resolved
@@ -37,11 +37,7 @@
      */
     static Mono<Object> decode(HttpResponse httpResponse, SerializerAdapter serializer,
                                HttpResponseDecodeData decodeData) {
-<<<<<<< HEAD
-        Type headerType = decodeData.headersType();
-=======
         Type headerType = decodeData.getHeadersType();
->>>>>>> f9b68898
         if (headerType == null) {
             return Mono.empty();
         } else {
@@ -87,11 +83,7 @@
      */
     private static Object deserializeHeaders(HttpHeaders headers, SerializerAdapter serializer,
                                              HttpResponseDecodeData decodeData) throws IOException {
-<<<<<<< HEAD
-        final Type deserializedHeadersType = decodeData.headersType();
-=======
         final Type deserializedHeadersType = decodeData.getHeadersType();
->>>>>>> f9b68898
         if (deserializedHeadersType == null) {
             return null;
         } else {
@@ -120,11 +112,7 @@
                                     final String headerName = header.getName();
                                     if (headerName.toLowerCase(Locale.ROOT).startsWith(headerCollectionPrefix)) {
                                         headerCollection.put(headerName.substring(headerCollectionPrefixLength),
-<<<<<<< HEAD
-                                            header.value());
-=======
                                             header.getValue());
->>>>>>> f9b68898
                                     }
                                 }
 
