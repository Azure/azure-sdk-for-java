// Copyright (c) Microsoft Corporation. All rights reserved.
// Licensed under the MIT License.
package com.azure.core.http.rest;

import com.azure.core.http.HttpHeaders;
import com.azure.core.http.HttpRequest;
import com.azure.core.http.HttpResponse;
import com.azure.core.util.FluxUtil;
import reactor.core.publisher.Flux;
import reactor.core.publisher.Mono;

import java.io.Closeable;
import java.io.IOException;
import java.nio.ByteBuffer;
import java.nio.channels.AsynchronousByteChannel;
import java.nio.channels.WritableByteChannel;
import java.util.Objects;

/**
 * REST response with a streaming content.
 */
public final class StreamResponse extends SimpleResponse<Flux<ByteBuffer>> implements Closeable {

    private volatile boolean consumed;
    private final HttpResponse response;

    /**
     * Creates a {@link StreamResponse}.
     *
     * @param request The request which resulted in this response.
     * @param statusCode The status code of the HTTP response.
     * @param headers The headers of the HTTP response.
     * @param value The content of the HTTP response.
     * @deprecated Use {@link #StreamResponse(HttpResponse)}
     */
    @Deprecated
    public StreamResponse(HttpRequest request, int statusCode, HttpHeaders headers, Flux<ByteBuffer> value) {
        super(request, statusCode, headers, value);
<<<<<<< HEAD
        this.response = null;
=======
        response = null;
>>>>>>> e04ece06
    }

    /**
     * Creates a {@link StreamResponse}.
     *
     * @param response The HTTP response.
     */
    public StreamResponse(HttpResponse response) {
        super(response.getRequest(), response.getStatusCode(), response.getHeaders(), null);
        this.response = response;
    }

    /**
     * The content of the HTTP response as a stream of {@link ByteBuffer byte buffers}.
     *
     * @return The content of the HTTP response as a stream of {@link ByteBuffer byte buffers}.
     */
    @Override
    public Flux<ByteBuffer> getValue() {
        if (response == null) {
            return super.getValue().doFinally(t -> this.consumed = true);
        } else {
<<<<<<< HEAD
            return response.getBody();
=======
            return response.getBody().doFinally(t -> {
                this.consumed = true;
                this.response.close();
            });
>>>>>>> e04ece06
        }
    }

    /**
     * Transfers content bytes to the {@link AsynchronousByteChannel}.
     * @param channel The destination {@link AsynchronousByteChannel}.
     * @return A {@link Mono} that completes when transfer is completed.
     */
<<<<<<< HEAD
    public Mono<Void> transferContentToAsync(AsynchronousByteChannel channel) {
=======
    public Mono<Void> transferValueToAsync(AsynchronousByteChannel channel) {
>>>>>>> e04ece06
        Objects.requireNonNull(channel, "'channel' must not be null");
        if (response == null) {
            return FluxUtil.writeToAsynchronousByteChannel(getValue(), channel);
        } else {
            return response.transferBodyToAsync(channel);
        }
    }

    /**
     * Transfers content bytes to the {@link WritableByteChannel}.
     * @param channel The destination {@link WritableByteChannel}.
     * @throws IOException When I/O operation fails.
     */
<<<<<<< HEAD
    public void transferContentTo(WritableByteChannel channel) throws IOException {
=======
    public void transferValueTo(WritableByteChannel channel) throws IOException {
>>>>>>> e04ece06
        Objects.requireNonNull(channel, "'channel' must not be null");
        if (response == null) {
            FluxUtil.writeToWritableByteChannel(getValue(), channel).block();
        } else {
            response.transferBodyTo(channel);
        }
    }

    /**
     * Disposes the connection associated with this {@link StreamResponse}.
     */
    @Override
    public void close() {
        if (this.consumed) {
            return;
        }
        this.consumed = true;
        if (response == null) {
            final Flux<ByteBuffer> value = getValue();
            value.subscribe().dispose();
        } else {
            response.close();
        }
    }
}<|MERGE_RESOLUTION|>--- conflicted
+++ resolved
@@ -20,7 +20,6 @@
  * REST response with a streaming content.
  */
 public final class StreamResponse extends SimpleResponse<Flux<ByteBuffer>> implements Closeable {
-
     private volatile boolean consumed;
     private final HttpResponse response;
 
@@ -36,11 +35,7 @@
     @Deprecated
     public StreamResponse(HttpRequest request, int statusCode, HttpHeaders headers, Flux<ByteBuffer> value) {
         super(request, statusCode, headers, value);
-<<<<<<< HEAD
-        this.response = null;
-=======
         response = null;
->>>>>>> e04ece06
     }
 
     /**
@@ -63,14 +58,10 @@
         if (response == null) {
             return super.getValue().doFinally(t -> this.consumed = true);
         } else {
-<<<<<<< HEAD
-            return response.getBody();
-=======
             return response.getBody().doFinally(t -> {
                 this.consumed = true;
                 this.response.close();
             });
->>>>>>> e04ece06
         }
     }
 
@@ -79,11 +70,7 @@
      * @param channel The destination {@link AsynchronousByteChannel}.
      * @return A {@link Mono} that completes when transfer is completed.
      */
-<<<<<<< HEAD
-    public Mono<Void> transferContentToAsync(AsynchronousByteChannel channel) {
-=======
     public Mono<Void> transferValueToAsync(AsynchronousByteChannel channel) {
->>>>>>> e04ece06
         Objects.requireNonNull(channel, "'channel' must not be null");
         if (response == null) {
             return FluxUtil.writeToAsynchronousByteChannel(getValue(), channel);
@@ -97,11 +84,7 @@
      * @param channel The destination {@link WritableByteChannel}.
      * @throws IOException When I/O operation fails.
      */
-<<<<<<< HEAD
-    public void transferContentTo(WritableByteChannel channel) throws IOException {
-=======
     public void transferValueTo(WritableByteChannel channel) throws IOException {
->>>>>>> e04ece06
         Objects.requireNonNull(channel, "'channel' must not be null");
         if (response == null) {
             FluxUtil.writeToWritableByteChannel(getValue(), channel).block();
