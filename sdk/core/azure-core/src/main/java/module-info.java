// Copyright (c) Microsoft Corporation. All rights reserved.
// Licensed under the MIT License.

module com.azure.core {
    requires java.xml;

    requires transitive com.fasterxml.jackson.core;
    requires transitive com.fasterxml.jackson.annotation;
    requires transitive com.fasterxml.jackson.databind;
    requires com.fasterxml.jackson.dataformat.xml;
    requires com.fasterxml.jackson.datatype.jsr310;

    requires transitive reactor.core;
    requires transitive org.reactivestreams;

    requires org.slf4j;

    // public API surface area
    exports com.azure.core.annotation;
    exports com.azure.core.credentials;
    exports com.azure.core.exception;
    exports com.azure.core.http;
    exports com.azure.core.http.policy;
    exports com.azure.core.http.rest;
    exports com.azure.core.util;
    exports com.azure.core.util.logging;
    exports com.azure.core.util.polling;
    exports com.azure.core.util.tracing;
    exports com.azure.core.cryptography;

    // exporting some packages specifically for Jackson
    opens com.azure.core.http to com.azure.core.test, com.fasterxml.jackson.databind;
    opens com.azure.core.util to com.fasterxml.jackson.databind;
    opens com.azure.core.util.logging to com.fasterxml.jackson.databind;
    opens com.azure.core.implementation.entities to com.fasterxml.jackson.databind;
    opens com.azure.core.implementation to com.fasterxml.jackson.databind;
    opens com.azure.core.implementation.serializer to com.fasterxml.jackson.databind;
    opens com.azure.core.implementation.serializer.jackson to com.fasterxml.jackson.databind;
    opens com.azure.core.implementation.util to com.fasterxml.jackson.databind;

    // exporting some packages for internal use only
    exports com.azure.core.implementation to
        com.azure.core.management,              // FIXME this should not be a long-term solution
        com.azure.core.test,                    // FIXME this should not be a long-term solution
        com.azure.data.appconfiguration,        // FIXME this should not be a long-term solution
        com.azure.security.keyvault.certificates,       // FIXME this should not be a long-term solution
        com.azure.security.keyvault.keys,       // FIXME this should not be a long-term solution
        com.azure.security.keyvault.secrets,    // FIXME this should not be a long-term solution
        com.azure.storage.blob,                 // FIXME this should not be a long-term solution
        com.azure.storage.blob.cryptography,                 // FIXME this should not be a long-term solution
        com.azure.storage.file,                 // FIXME this should not be a long-term solution
        com.azure.storage.queue;                // FIXME this should not be a long-term solution
    exports com.azure.core.implementation.entities to
        com.azure.core.management,              // FIXME this should not be a long-term solution
        com.azure.core.test,                    // FIXME this should not be a long-term solution
        com.azure.http.netty,                   // FIXME this should not be a long-term solution
        com.azure.messaging.eventhubs.checkpointstore.blob,          // FIXME this should not be a long-term solution
        com.azure.identity,                     // FIXME this should not be a long-term solution
        com.azure.security.keyvault.keys,       // FIXME this should not be a long-term solution
        com.azure.security.keyvault.secrets,    // FIXME this should not be a long-term solution
        com.azure.storage.common,               // FIXME this should not be a long-term solution
        com.azure.storage.blob,                 // FIXME this should not be a long-term solution
        com.azure.storage.blob.cryptography,    // FIXME this should not be a long-term solution
        com.azure.storage.file,                 // FIXME this should not be a long-term solution
        com.azure.storage.queue;                // FIXME this should not be a long-term solution

    exports com.azure.core.implementation.http to
        com.azure.core.management,              // FIXME this should not be a long-term solution
        com.azure.core.test,                    // FIXME this should not be a long-term solution
        com.azure.data.appconfiguration,        // FIXME this should not be a long-term solution
        com.azure.http.netty,                   // FIXME this should not be a long-term solution
        com.azure.messaging.eventhubs.checkpointstore.blob,          // FIXME this should not be a long-term solution
        com.azure.identity,                     // FIXME this should not be a long-term solution
        com.azure.security.keyvault.keys,       // FIXME this should not be a long-term solution
        com.azure.security.keyvault.secrets,    // FIXME this should not be a long-term solution
        com.azure.storage.common,               // FIXME this should not be a long-term solution
        com.azure.storage.blob,                 // FIXME this should not be a long-term solution
<<<<<<< HEAD
        com.azure.storage.blob.cryptography,    // FIXME this should not be a long-term solution
=======
        com.azure.storage.blob.batch,           // FIXME this should not be a long-term solution
>>>>>>> f9b68898
        com.azure.storage.file,                 // FIXME this should not be a long-term solution
        com.azure.storage.queue;                // FIXME this should not be a long-term solution
    exports com.azure.core.implementation.serializer to
        com.azure.core.management,              // FIXME this should not be a long-term solution
        com.azure.core.test,                    // FIXME this should not be a long-term solution
        com.azure.http.netty,                   // FIXME this should not be a long-term solution
        com.azure.identity,                     // FIXME this should not be a long-term solution
        com.azure.storage.blob,                 // FIXME this should not be a long-term solution
        com.azure.storage.blob.cryptography,    // FIXME this should not be a long-term solution
        com.azure.storage.file,                 // FIXME this should not be a long-term solution
        com.azure.storage.queue;                // FIXME this should not be a long-term solution
    exports com.azure.core.implementation.serializer.jackson to
        com.azure.core.management,              // FIXME this should not be a long-term solution
        com.azure.core.test,                    // FIXME this should not be a long-term solution
        com.azure.http.netty,                   // FIXME this should not be a long-term solution
        com.azure.identity,                     // FIXME this should not be a long-term solution
        com.azure.storage.blob,                 // FIXME this should not be a long-term solution
        com.azure.storage.blob.cryptography,    // FIXME this should not be a long-term solution
        com.azure.storage.file,                 // FIXME this should not be a long-term solution
        com.azure.storage.queue;                // FIXME this should not be a long-term solution
    exports com.azure.core.implementation.util to
        com.azure.core.amqp,                    // FIXME this should not be a long-term solution
        com.azure.core.management,              // FIXME this should not be a long-term solution
        com.azure.core.test,                    // FIXME this should not be a long-term solution
        com.azure.core.tracing.opencensus,      // FIXME this should not be a long-term solution
        com.azure.data.appconfiguration,        // FIXME this should not be a long-term solution
        com.azure.http.netty,                   // FIXME this should not be a long-term solution
        com.azure.messaging.eventhubs,          // FIXME this should not be a long-term solution
        com.azure.messaging.eventhubs.checkpointstore.blob,          // FIXME this should not be a long-term solution
        com.azure.identity,                     // FIXME this should not be a long-term solution
        com.azure.security.keyvault.certificates,       // FIXME this should not be a long-term solution
        com.azure.security.keyvault.keys,       // FIXME this should not be a long-term solution
        com.azure.security.keyvault.secrets,    // FIXME this should not be a long-term solution
        com.azure.storage.common,               // FIXME this should not be a long-term solution
        com.azure.storage.blob,                 // FIXME this should not be a long-term solution
<<<<<<< HEAD
        com.azure.storage.blob.cryptography,    // FIXME this should not be a long-term solution
=======
        com.azure.storage.blob.batch,           // FIXME this should not be a long-term solution
>>>>>>> f9b68898
        com.azure.storage.file,                 // FIXME this should not be a long-term solution
        com.azure.storage.queue;                // FIXME this should not be a long-term solution
    exports com.azure.core.implementation.exception to
        com.azure.core.management,              // FIXME this should not be a long-term solution
        com.azure.core.test,                    // FIXME this should not be a long-term solution
        com.azure.core.amqp,                    // FIXME this should not be a long-term solution
        com.azure.http.netty,                   // FIXME this should not be a long-term solution
        com.azure.messaging.eventhubs,          // FIXME this should not be a long-term solution
        com.azure.messaging.eventhubs.checkpointstore.blob,          // FIXME this should not be a long-term solution
        com.azure.identity,                     // FIXME this should not be a long-term solution
        com.azure.security.keyvault.keys,       // FIXME this should not be a long-term solution
        com.azure.security.keyvault.secrets,    // FIXME this should not be a long-term solution
        com.azure.storage.common,               // FIXME this should not be a long-term solution
        com.azure.core.tracing.opencensus,        // FIXME this should not be a long-term solution
        com.azure.storage.blob,                 // FIXME this should not be a long-term solution
        com.azure.storage.blob.cryptography,    // FIXME this should not be a long-term solution
        com.azure.storage.file,                 // FIXME this should not be a long-term solution
        com.azure.storage.queue;

    // service provider interfaces
    uses com.azure.core.util.tracing.Tracer;
    uses com.azure.core.http.HttpClientProvider;
    uses com.azure.core.http.policy.BeforeRetryPolicyProvider;
    uses com.azure.core.http.policy.AfterRetryPolicyProvider;
}<|MERGE_RESOLUTION|>--- conflicted
+++ resolved
@@ -75,11 +75,8 @@
         com.azure.security.keyvault.secrets,    // FIXME this should not be a long-term solution
         com.azure.storage.common,               // FIXME this should not be a long-term solution
         com.azure.storage.blob,                 // FIXME this should not be a long-term solution
-<<<<<<< HEAD
         com.azure.storage.blob.cryptography,    // FIXME this should not be a long-term solution
-=======
         com.azure.storage.blob.batch,           // FIXME this should not be a long-term solution
->>>>>>> f9b68898
         com.azure.storage.file,                 // FIXME this should not be a long-term solution
         com.azure.storage.queue;                // FIXME this should not be a long-term solution
     exports com.azure.core.implementation.serializer to
@@ -115,11 +112,8 @@
         com.azure.security.keyvault.secrets,    // FIXME this should not be a long-term solution
         com.azure.storage.common,               // FIXME this should not be a long-term solution
         com.azure.storage.blob,                 // FIXME this should not be a long-term solution
-<<<<<<< HEAD
         com.azure.storage.blob.cryptography,    // FIXME this should not be a long-term solution
-=======
         com.azure.storage.blob.batch,           // FIXME this should not be a long-term solution
->>>>>>> f9b68898
         com.azure.storage.file,                 // FIXME this should not be a long-term solution
         com.azure.storage.queue;                // FIXME this should not be a long-term solution
     exports com.azure.core.implementation.exception to
