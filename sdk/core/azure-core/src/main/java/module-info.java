--- conflicted
+++ resolved
@@ -48,26 +48,9 @@
         com.azure.storage.blob,                 // FIXME this should not be a long-term solution
         com.azure.storage.blob.cryptography,                 // FIXME this should not be a long-term solution
         com.azure.storage.file,                 // FIXME this should not be a long-term solution
-<<<<<<< HEAD
         com.azure.storage.queue,                // FIXME this should not be a long-term solution
         com.azure.search;                       // FIXME this should not be a long-term solution
-    exports com.azure.core.implementation.entities to
-        com.azure.core.management,              // FIXME this should not be a long-term solution
-        com.azure.core.test,                    // FIXME this should not be a long-term solution
-        com.azure.http.netty,                   // FIXME this should not be a long-term solution
-        com.azure.messaging.eventhubs.checkpointstore.blob,          // FIXME this should not be a long-term solution
-        com.azure.identity,                     // FIXME this should not be a long-term solution
-        com.azure.security.keyvault.keys,       // FIXME this should not be a long-term solution
-        com.azure.security.keyvault.secrets,    // FIXME this should not be a long-term solution
-        com.azure.storage.common,               // FIXME this should not be a long-term solution
-        com.azure.storage.blob,                 // FIXME this should not be a long-term solution
-        com.azure.storage.file,                 // FIXME this should not be a long-term solution
-        com.azure.storage.queue;                // FIXME this should not be a long-term solution
-
-=======
-        com.azure.storage.queue;                // FIXME this should not be a long-term solution
->>>>>>> d181b717
-    exports com.azure.core.implementation.http to
+        exports com.azure.core.implementation.http to
         com.azure.core.management,              // FIXME this should not be a long-term solution
         com.azure.core.test,                    // FIXME this should not be a long-term solution
         com.azure.core.tracing.opencensus,      // FIXME this should not be a long-term solution
