<?xml version="1.0" encoding="UTF-8"?>

<FindBugsFilter xmlns="https://github.com/spotbugs/filter/3.0.0" xmlns:xsi="http://www.w3.org/2001/XMLSchema-instance"
    xsi:schemaLocation="https://github.com/spotbugs/filter/3.0.0 https://raw.githubusercontent.com/spotbugs/spotbugs/3.1.0/spotbugs/etc/findbugsfilter.xsd">
  <Match>
    <Bug pattern="CT_CONSTRUCTOR_THROW" />
    <Or>
      <Class name="com.azure.core.credential.KeyCredential" />
      <Class name="com.azure.core.http.HttpRequest" />
      <Class name="com.azure.core.http.policy.ExponentialBackoff" />
      <Class name="com.azure.core.http.policy.FixedDelay" />
      <Class name="com.azure.core.http.policy.FixedDelayOptions" />
      <Class name="com.azure.core.http.policy.KeyCredentialPolicy" />
      <Class name="com.azure.core.implementation.http.UnexpectedExceptionInformation" />
      <Class name="com.azure.core.implementation.http.rest.SwaggerMethodParser" />
      <Class name="com.azure.core.util.paging.ContinuablePagedFluxCore" />
      <Class name="com.azure.core.util.paging.ContinuablePagedIterable" />
      <Class name="com.azure.core.util.serializer.TypeReference" />
    </Or>
    <Method name="&lt;init&gt;" />
  </Match>

  <Match>
    <Bug pattern="MC_OVERRIDABLE_METHOD_CALL_IN_CONSTRUCTOR" />
    <Or>
      <Class name="com.azure.core.credential.SimpleTokenCache" />
      <Class name="com.azure.core.http.HttpHeaders" />
    </Or>
    <Method name="&lt;init&gt;" />
  </Match>

  <Match>
    <Bug pattern="CRLF_INJECTION_LOGS" />
    <Or>
      <Class name="com.azure.core.util.logging.ClientLogger" />
      <Class name="com.azure.core.util.logging.LoggingEventBuilder"/>
    </Or>
  </Match>

  <Match>
    <Bug pattern="PZLA_PREFER_ZERO_LENGTH_ARRAYS" />
    <Or>
      <And>
        <Class name="com.azure.core.implementation.jackson.JacksonJsonReader" />
        <Method name="getBinary" />
      </And>
      <And>
        <Class name="com.azure.core.util.Base64Url" />
        <Method name="decodedBytes" />
      </And>
      <And>
        <Class name="com.azure.core.util.CoreUtils" />
        <Method name="clone" />
      </And>
      <And>
        <Class name="com.azure.core.util.serializer.JacksonAdapter" />
        <Method name="serializeToBytes" />
      </And>
    </Or>
  </Match>

  <Match>
    <Bug pattern="CN_IMPLEMENTS_CLONE_BUT_NOT_CLONEABLE" />
    <Or>
      <Class name="com.azure.core.http.HttpPipelineNextPolicy" />
      <Class name="com.azure.core.http.HttpPipelineNextSyncPolicy" />
      <Class name="com.azure.core.implementation.http.HttpPipelineCallState" />
    </Or>
  </Match>

  <Match>
    <Bug pattern="PREDICTABLE_RANDOM" />
    <Or>
      <Class name="com.azure.core.http.policy.ExponentialBackoff" />
      <Class name="com.azure.core.util.CoreUtils" />
    </Or>
  </Match>

  <Match>
    <Bug pattern="INFORMATION_EXPOSURE_THROUGH_AN_ERROR_MESSAGE" />
    <Class name="com.azure.core.implementation.logging.DefaultLogger" />
  </Match>

  <Match>
    <Bug pattern="SE_BAD_FIELD" />
    <Or>
      <Class name="com.azure.core.implementation.jackson.AdditionalPropertiesDeserializer" />
      <Class name="com.azure.core.implementation.jackson.AdditionalPropertiesSerializer" />
      <Class name="com.azure.core.implementation.jackson.FlatteningDeserializer" />
      <Class name="com.azure.core.implementation.jackson.FlatteningSerializer" />
<<<<<<< HEAD
      <Class name="com.azure.core.implementation.jackson.JsonSerializableDeserializer" />
      <Class name="com.azure.core.implementation.jackson.JsonSerializableSerializer" />
=======
      <Class name="com.azure.core.implementation.logging.DefaultLogger" />
>>>>>>> f84dd0a4
    </Or>
  </Match>

  <Match>
    <Bug pattern="CN_IDIOM_NO_SUPER_CALL" />
    <Class name="com.azure.core.util.Configuration" />
    <Method name="clone" />
  </Match>

  <Match>
    <Bug pattern="VO_VOLATILE_REFERENCE_TO_ARRAY" />
    <Or>
      <Class name="com.azure.core.implementation.util.ByteBufferContent" />
      <Class name="com.azure.core.implementation.util.FileContent" />
      <Class name="com.azure.core.implementation.util.FluxByteBufferContent" />
      <Class name="com.azure.core.implementation.util.InputStreamContent" />
      <Class name="com.azure.core.implementation.util.ListByteBufferContent" />
      <Class name="com.azure.core.implementation.util.SerializableContent" />
      <Class name="com.azure.core.implementation.util.StringContent" />
    </Or>
    <Field name="bytes" />
  </Match>

  <Match>
    <Bug pattern="UWF_FIELD_NOT_INITIALIZED_IN_CONSTRUCTOR" />
    <Or>
      <Class name="com.azure.core.implementation.AsynchronousByteChannelWriteSubscriber" />
      <Class name="com.azure.core.implementation.OutputStreamWriteSubscriber" />
    </Or>
  </Match>

  <Match>
    <Bug pattern="BC_UNCONFIRMED_CAST" />
    <Or>
      <And>
        <Class name="com.azure.core.implementation.TypeUtil" />
        <Or>
          <Method name="getRawClass" />
          <Method name="typeImplementsInterface" />
        </Or>
      </And>
      <And>
        <Class name="com.azure.core.implementation.MethodHandleReflectiveInvoker" />
        <Or>
          <Method name="invokeStatic" />
          <Method name="invokeWithArguments" />
        </Or>
      </And>
      <And>
        <Class name="com.azure.core.implementation.ReflectionUtilsMethodHandle" />
        <Method name="getLookupToUse" />
      </And>
    </Or>
  </Match>

  <Match>
    <Bug pattern="BC_UNCONFIRMED_CAST_OF_RETURN_VALUE" />
    <Or>
      <And>
        <Class name="com.azure.core.implementation.jackson.FlatteningSerializer" />
        <Method name="propertyOnlyFlattenSerialize" />
      </And>
      <And>
        <Class name="com.azure.core.implementation.jackson.ObjectMapperShim" />
        <Method name="createJsonMapper" />
      </And>
      <And>
        <Class name="com.azure.core.implementation.MethodHandleReflectiveInvoker" />
        <Or>
          <Method name="invokeStatic" />
          <Method name="invokeWithArguments" />
        </Or>
      </And>
      <And>
        <Class name="com.azure.core.implementation.jackson.JsonSerializableDeserializer" />
        <Method name="deserialize" />
      </And>
      <And>
        <Class name="com.azure.core.implementation.jackson.ObjectMapperFactory" />
        <Method name="attemptJackson215Mutation" />
      </And>
      <And>
        <Class name="com.azure.core.implementation.jackson.XmlMapperFactory" />
        <Method name="&lt;init&gt;" />
      </And>
    </Or>
  </Match>

  <Match>
    <Bug pattern="NP_NULL_ON_SOME_PATH" />
    <Class name="com.azure.core.util.io.IOUtils" />
    <Method name="transfer" />
  </Match>

  <Match>
    <Bug pattern="NP_NULL_ON_SOME_PATH_FROM_RETURN_VALUE" />
    <Class name="com.azure.core.implementation.http.rest.AsyncRestProxy" />
  </Match>

  <Match>
    <Bug pattern="MS_EXPOSE_REP"/>
    <Or>
      <Class name="com.azure.core.implementation.util.EnvironmentConfiguration" />
      <Class name="com.azure.core.util.Configuration" />
    </Or>
    <Method name="getGlobalConfiguration" />
  </Match>

  <Match>
    <Bug pattern="EI_EXPOSE_REP" />
    <Or>
      <And>
        <Class name="com.azure.core.credential.TokenRequestContext" />
        <Method name="getScopes" />
      </And>
      <And>
        <Class name="com.azure.core.exception.HttpRequestException" />
        <Method name="getRequest" />
      </And>
      <And>
        <Class name="com.azure.core.exception.HttpResponseException" />
        <Method name="getResponse" />
      </And>
      <And>
        <Class name="com.azure.core.http.HttpPipeline" />
        <Method name="getTracer" />
      </And>
      <And>
        <Class name="com.azure.core.http.HttpPipelineCallContext" />
        <Method name="getHttpRequest" />
      </And>
      <And>
        <Class name="com.azure.core.http.HttpRequest" />
        <Or>
          <Method name="getHeaders" />
          <Method name="getBodyAsBinaryData" />
        </Or>
      </And>
      <And>
        <Class name="com.azure.core.http.HttpResponse" />
        <Method name="getRequest" />
      </And>
      <And>
        <Class name="com.azure.core.http.policy.HttpLogOptions" />
        <Or>
          <Method name="getAllowedHeaderNames" />
          <Method name="getAllowedQueryParamNames" />
        </Or>
      </And>
      <And>
        <Class name="com.azure.core.http.policy.HttpRequestLoggingContext" />
        <Method name="getHttpRequest" />
      </And>
      <And>
        <Class name="com.azure.core.http.policy.HttpResponseLoggingContext" />
        <Method name="getHttpResponse" />
      </And>
      <And>
        <Or>
          <Class name="com.azure.core.http.rest.PagedResponseBase" />
          <Class name="com.azure.core.http.rest.ResponseBase" />
          <Class name="com.azure.core.http.rest.SimpleResponse" />
        </Or>
        <Or>
          <Method name="getHeaders" />
          <Method name="getRequest" />
        </Or>
      </And>
      <And>
        <Class name="com.azure.core.implementation.ByteBufferCollector" />
        <Method name="toByteArray" />
      </And>
      <And>
        <Class name="com.azure.core.implementation.util.ByteArrayContent" />
        <Method name="toBytes" />
      </And>
      <And>
        <Class name="com.azure.core.implementation.http.HttpPipelineCallState" />
        <Method name="getCallContext" />
      </And>
      <And>
        <Class name="com.azure.core.implementation.http.rest.RequestDataConfiguration" />
        <Or>
          <Method name="getHttpRequest" />
          <Method name="getMethodParser" />
        </Or>
      </And>
      <And>
        <Class name="com.azure.core.implementation.serializer.HttpResponseDecoder$HttpDecodedResponse" />
        <Method name="getSourceResponse" />
      </And>
      <And>
        <Class name="com.azure.core.implementation.util.EnvironmentConfiguration$EnvironmentVariablesConfigurationSource" />
        <Method name="getProperties" />
      </And>
      <And>
        <Class name="com.azure.core.models.GeoCollection" />
        <Method name="getGeometries" />
      </And>
      <And>
        <Class name="com.azure.core.models.GeoLineString" />
        <Method name="getCoordinates" />
      </And>
      <And>
        <Class name="com.azure.core.models.GeoLineStringCollection" />
        <Method name="getLines" />
      </And>
      <And>
        <Class name="com.azure.core.models.GeoLinearRing" />
        <Method name="getCoordinates" />
      </And>
      <And>
        <Class name="com.azure.core.models.GeoObject" />
        <Method name="getCustomProperties" />
      </And>
      <And>
        <Class name="com.azure.core.models.GeoPointCollection" />
        <Method name="getPoints" />
      </And>
      <And>
        <Class name="com.azure.core.models.GeoPolygon" />
        <Method name="getRings" />
      </And>
      <And>
        <Class name="com.azure.core.models.GeoPolygonCollection" />
        <Method name="getPolygons" />
      </And>
      <And>
        <Class name="com.azure.core.util.ConfigurationBuilder" />
        <Method name="build" />
      </And>
      <And>
        <Class name="com.azure.core.util.ConfigurationProperty" />
        <Method name="getAliases" />
      </And>
      <And>
        <Class name="com.azure.core.util.Context" />
        <Method name="getValues" />
      </And>
      <And>
        <Class name="com.azure.core.util.HttpClientOptions" />
        <Method name="getConfiguration" />
      </And>
      <And>
        <Class name="com.azure.core.util.serializer.JacksonAdapter" />
        <Method name="serializer" />
      </And>
      <And>
        <Class name="com.azure.core.util.tracing.StartSpanOptions" />
        <Or>
          <Method name="getAttributes" />
          <Method name="getLinks" />
        </Or>
      </And>
      <And>
        <Class name="com.azure.core.util.tracing.TracingLink" />
        <Method name="getAttributes" />
      </And>
      <And>
        <Class name="com.azure.core.models.CloudEvent" />
        <Method name="getData" />
      </And>
      <And>
        <Class name="com.azure.core.models.MessageContent" />
        <Method name="getBodyAsBinaryData" />
      </And>
      <And>
        <Class name="com.azure.core.http.policy.RequestRetryCondition" />
        <Or>
          <Method name="getResponse" />
          <Method name="getThrowable" />
          <Method name="getRetriedThrowables" />
        </Or>
      </And>
    </Or>
  </Match>

  <Match>
    <Bug pattern="EI_EXPOSE_REP2" />
    <Or>
      <And>
        <Or>
          <Class name="com.azure.core.exception.HttpRequestException" />
          <Class name="com.azure.core.exception.HttpResponseException" />
          <Class name="com.azure.core.http.HttpRequest" />
          <Class name="com.azure.core.http.policy.AddHeadersPolicy" />
          <Class name="com.azure.core.http.rest.PagedResponseBase" />
          <Class name="com.azure.core.http.rest.ResponseBase" />
          <Class name="com.azure.core.http.rest.SimpleResponse" />
          <Class name="com.azure.core.http.rest.StreamResponse" />
          <Class name="com.azure.core.implementation.AsynchronousByteChannelWriteSubscriber" />
          <Class name="com.azure.core.implementation.AsynchronousFileChannelAdapter" />
          <Class name="com.azure.core.implementation.OutputStreamWriteSubscriber" />
          <Class name="com.azure.core.implementation.http.BufferedHttpResponse" />
          <Class name="com.azure.core.implementation.http.HttpPipelineCallState" />
          <Class name="com.azure.core.implementation.http.rest.RequestDataConfiguration" />
          <Class name="com.azure.core.implementation.jackson.ObjectMapperShim" />
          <Class name="com.azure.core.util.tracing.TracingLink" />
          <Class name="com.azure.core.models.CloudEvent" />
          <Class name="com.azure.core.implementation.logging.DefaultLogger" />
        </Or>
        <Method name="&lt;init&gt;" />
      </And>
      <And>
        <Class name="com.azure.core.http.HttpPipelineBuilder" />
        <Method name="tracer" />
      </And>
      <And>
        <Class name="com.azure.core.http.HttpPipelineCallContext" />
        <Method name="setHttpRequest" />
      </And>
      <And>
        <Class name="com.azure.core.http.HttpRequest" />
        <Or>
          <Method name="setHeaders" />
          <Method name="setBody" />
        </Or>
      </And>
      <And>
        <Class name="com.azure.core.implementation.http.policy.InstrumentationPolicy" />
        <Method name="initialize" />
      </And>
      <And>
        <Class name="com.azure.core.util.HttpClientOptions" />
        <Method name="setConfiguration" />
      </And>
      <And>
        <Class name="com.azure.core.models.MessageContent" />
        <Method name="setBodyAsBinaryData" />
      </And>
    </Or>
  </Match>

  <Match>
    <Bug pattern="RCN_REDUNDANT_NULLCHECK_OF_NULL_VALUE" />
    <Class name="com.azure.core.util.CoreUtils" />
    <Method name="getProperties" />
  </Match>

  <Match>
    <Bug pattern="NP_LOAD_OF_KNOWN_NULL_VALUE" />
    <Class name="com.azure.core.util.CoreUtils" />
    <Method name="getProperties" />
  </Match>

  <Match>
    <Bug pattern="RCN_REDUNDANT_NULLCHECK_OF_NONNULL_VALUE" />
    <Class name="com.azure.core.implementation.http.rest.SwaggerMethodParser" />
    <Method name="serialize" />
  </Match>
</FindBugsFilter><|MERGE_RESOLUTION|>--- conflicted
+++ resolved
@@ -88,12 +88,9 @@
       <Class name="com.azure.core.implementation.jackson.AdditionalPropertiesSerializer" />
       <Class name="com.azure.core.implementation.jackson.FlatteningDeserializer" />
       <Class name="com.azure.core.implementation.jackson.FlatteningSerializer" />
-<<<<<<< HEAD
       <Class name="com.azure.core.implementation.jackson.JsonSerializableDeserializer" />
       <Class name="com.azure.core.implementation.jackson.JsonSerializableSerializer" />
-=======
       <Class name="com.azure.core.implementation.logging.DefaultLogger" />
->>>>>>> f84dd0a4
     </Or>
   </Match>
 
