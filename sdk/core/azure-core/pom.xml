--- conflicted
+++ resolved
@@ -107,7 +107,7 @@
     <dependency>
       <groupId>io.netty</groupId>
       <artifactId>netty-tcnative-boringssl-static</artifactId>
-      <version>2.0.38.Final</version> <!-- {x-version-update;io.netty:netty-tcnative-boringssl-static;external_dependency} -->
+      <version>2.0.40.Final</version> <!-- {x-version-update;io.netty:netty-tcnative-boringssl-static;external_dependency} -->
       <classifier>${boring-ssl-classifier}</classifier>
     </dependency>
     <dependency>
@@ -117,14 +117,6 @@
       <scope>test</scope>
     </dependency>
     <dependency>
-<<<<<<< HEAD
-=======
-      <groupId>io.netty</groupId>
-      <artifactId>netty-tcnative-boringssl-static</artifactId>
-      <version>2.0.40.Final</version> <!-- {x-version-update;io.netty:netty-tcnative-boringssl-static;external_dependency} -->
-    </dependency>
-    <dependency>
->>>>>>> 74104099
       <groupId>org.junit.jupiter</groupId>
       <artifactId>junit-jupiter-api</artifactId>
       <version>5.7.2</version> <!-- {x-version-update;org.junit.jupiter:junit-jupiter-api;external_dependency} -->
