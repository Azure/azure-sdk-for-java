<!--
  ~ Copyright (c) Microsoft Corporation. All rights reserved.
  ~ Licensed under the MIT License.
  -->
<project xmlns="http://maven.apache.org/POM/4.0.0" xmlns:xsi="http://www.w3.org/2001/XMLSchema-instance"
         xsi:schemaLocation="http://maven.apache.org/POM/4.0.0 http://maven.apache.org/xsd/maven-4.0.0.xsd">
  <modelVersion>4.0.0</modelVersion>
  <parent>
    <groupId>com.azure</groupId>
    <artifactId>azure-client-sdk-parent</artifactId>
    <version>1.7.0</version> <!-- {x-version-update;com.azure:azure-client-sdk-parent;current} -->
    <relativePath>../../parents/azure-client-sdk-parent</relativePath>
  </parent>

  <groupId>com.azure</groupId>
  <artifactId>azure-core</artifactId>
  <packaging>jar</packaging>
  <version>1.17.0-beta.1</version> <!-- {x-version-update;com.azure:azure-core;current} -->

  <name>Microsoft Azure Java Core Library</name>
  <description>This package contains core types for Azure Java clients.</description>
  <url>https://github.com/Azure/azure-sdk-for-java</url>

  <licenses>
    <license>
      <name>The MIT License (MIT)</name>
      <url>http://opensource.org/licenses/MIT</url>
      <distribution>repo</distribution>
    </license>
  </licenses>

  <distributionManagement>
    <site>
      <id>azure-java-build-docs</id>
      <url>${site.url}/site/${project.artifactId}</url>
    </site>
  </distributionManagement>

  <scm>
    <url>https://github.com/Azure/azure-sdk-for-java</url>
    <connection>scm:git:https://github.com/Azure/azure-sdk-for-java.git</connection>
    <developerConnection>scm:git:https://github.com/Azure/azure-sdk-for-java.git</developerConnection>
  </scm>

  <properties>
    <project.build.sourceEncoding>UTF-8</project.build.sourceEncoding>
    <legal><![CDATA[[INFO] Any downloads listed may be third party software.  Microsoft grants you no rights for third party software.]]></legal>
    <jacoco.min.linecoverage>0.60</jacoco.min.linecoverage>
    <jacoco.min.branchcoverage>0.60</jacoco.min.branchcoverage>
  </properties>

  <developers>
    <developer>
      <id>microsoft</id>
      <name>Microsoft</name>
    </developer>
  </developers>

  <dependencies>
    <dependency>
      <groupId>com.fasterxml.jackson.core</groupId>
      <artifactId>jackson-annotations</artifactId>
      <version>2.12.2</version> <!-- {x-version-update;com.fasterxml.jackson.core:jackson-annotations;external_dependency} -->
    </dependency>
    <dependency>
      <groupId>com.fasterxml.jackson.core</groupId>
      <artifactId>jackson-core</artifactId>
      <version>2.12.2</version> <!-- {x-version-update;com.fasterxml.jackson.core:jackson-core;external_dependency} -->
    </dependency>
    <dependency>
      <groupId>com.fasterxml.jackson.core</groupId>
      <artifactId>jackson-databind</artifactId>
      <version>2.12.2</version> <!-- {x-version-update;com.fasterxml.jackson.core:jackson-databind;external_dependency} -->
    </dependency>
    <dependency>
      <groupId>com.fasterxml.jackson.datatype</groupId>
      <artifactId>jackson-datatype-jsr310</artifactId>
      <version>2.12.2</version> <!-- {x-version-update;com.fasterxml.jackson.datatype:jackson-datatype-jsr310;external_dependency} -->
    </dependency>
    <dependency>
      <groupId>com.fasterxml.jackson.dataformat</groupId>
      <artifactId>jackson-dataformat-xml</artifactId>
      <version>2.12.2</version> <!-- {x-version-update;com.fasterxml.jackson.dataformat:jackson-dataformat-xml;external_dependency} -->
    </dependency>
    <dependency>
      <groupId>org.slf4j</groupId>
      <artifactId>slf4j-api</artifactId>
      <version>1.7.30</version> <!-- {x-version-update;org.slf4j:slf4j-api;external_dependency} -->
    </dependency>

    <!-- Added this dependency to include necessary annotations used by reactor core.
    Without this dependency, javadoc throws a warning as it cannot find enum When.MAYBE
    which is used in @Nullable annotation in reactor core classes -->
    <dependency>
      <groupId>com.google.code.findbugs</groupId>
      <artifactId>jsr305</artifactId>
      <version>3.0.2</version> <!-- {x-version-update;com.google.code.findbugs:jsr305;external_dependency} -->
      <scope>provided</scope>
    </dependency>

    <dependency>
      <groupId>io.projectreactor</groupId>
      <artifactId>reactor-core</artifactId>
<<<<<<< HEAD
      <version>3.4.0</version> <!-- {x-version-update;io.projectreactor:reactor-core;external_dependency} -->
=======
      <version>3.4.5</version> <!-- {x-version-update;io.projectreactor:reactor-core;external_dependency} -->
>>>>>>> 238f4c81
    </dependency>
    <dependency>
      <groupId>io.projectreactor</groupId>
      <artifactId>reactor-test</artifactId>
      <version>3.4.5</version> <!-- {x-version-update;io.projectreactor:reactor-test;external_dependency} -->
      <scope>test</scope>
    </dependency>
    <dependency>
      <groupId>io.netty</groupId>
      <artifactId>netty-tcnative-boringssl-static</artifactId>
      <version>2.0.38.Final</version> <!-- {x-version-update;io.netty:netty-tcnative-boringssl-static;external_dependency} -->
    </dependency>
    <dependency>
      <groupId>org.junit.jupiter</groupId>
      <artifactId>junit-jupiter-api</artifactId>
      <version>5.7.1</version> <!-- {x-version-update;org.junit.jupiter:junit-jupiter-api;external_dependency} -->
      <scope>test</scope>
    </dependency>
    <dependency>
      <groupId>org.junit.jupiter</groupId>
      <artifactId>junit-jupiter-engine</artifactId>
      <version>5.7.1</version> <!-- {x-version-update;org.junit.jupiter:junit-jupiter-engine;external_dependency} -->
      <scope>test</scope>
    </dependency>
    <dependency>
      <groupId>org.junit.jupiter</groupId>
      <artifactId>junit-jupiter-params</artifactId>
      <version>5.7.1</version> <!-- {x-version-update;org.junit.jupiter:junit-jupiter-params;external_dependency} -->
      <scope>test</scope>
    </dependency>
    <dependency>
      <groupId>org.hamcrest</groupId>
      <artifactId>hamcrest-library</artifactId>
      <version>2.2</version> <!-- {x-version-update;org.hamcrest:hamcrest-library;external_dependency} -->
      <scope>test</scope>
    </dependency>
    <dependency>
      <groupId>org.mockito</groupId>
      <artifactId>mockito-core</artifactId>
      <version>3.6.28</version> <!-- {x-version-update;org.mockito:mockito-core;external_dependency} -->
      <scope>test</scope>
    </dependency>
    <dependency>
      <groupId>com.github.tomakehurst</groupId>
      <artifactId>wiremock-standalone</artifactId>
      <version>2.24.1</version> <!-- {x-version-update;com.github.tomakehurst:wiremock-standalone;external_dependency} -->
      <scope>test</scope>
    </dependency>
    <dependency>
      <groupId>org.openjdk.jmh</groupId>
      <artifactId>jmh-core</artifactId>
      <version>1.22</version> <!-- {x-version-update;org.openjdk.jmh:jmh-core;external_dependency} -->
      <scope>test</scope>
    </dependency>
    <dependency>
      <groupId>org.openjdk.jmh</groupId>
      <artifactId>jmh-generator-annprocess</artifactId>
      <version>1.22</version> <!-- {x-version-update;org.openjdk.jmh:jmh-generator-annprocess;external_dependency} -->
      <scope>test</scope>
    </dependency>
  </dependencies>

  <build>
    <plugins>
      <!-- RestProxyTests is inherited by tests in azure-core-http-netty -->
      <plugin>
        <groupId>org.apache.maven.plugins</groupId>
        <artifactId>maven-jar-plugin</artifactId>
        <version>3.1.2</version> <!-- {x-version-update;org.apache.maven.plugins:maven-jar-plugin;external_dependency} -->
        <executions>
          <execution>
            <id>test-jar</id>
            <phase>test-compile</phase>
            <goals>
              <goal>test-jar</goal>
            </goals>
          </execution>
        </executions>
      </plugin>

      <plugin>
        <groupId>org.apache.maven.plugins</groupId>
        <artifactId>maven-enforcer-plugin</artifactId>
        <version>3.0.0-M3</version> <!-- {x-version-update;org.apache.maven.plugins:maven-enforcer-plugin;external_dependency} -->
        <configuration>
          <rules>
            <bannedDependencies>
              <includes>
<<<<<<< HEAD
                <include>io.netty:netty-tcnative-boringssl-static:[2.0.36.Final]</include> <!-- {x-include-update;io.netty:netty-tcnative-boringssl-static;external_dependency} -->
                <include>io.projectreactor:reactor-core:[3.4.0]</include> <!-- {x-include-update;io.projectreactor:reactor-core;external_dependency} -->
=======
                <include>io.netty:netty-tcnative-boringssl-static:[2.0.38.Final]</include> <!-- {x-include-update;io.netty:netty-tcnative-boringssl-static;external_dependency} -->
                <include>io.projectreactor:reactor-core:[3.4.5]</include> <!-- {x-include-update;io.projectreactor:reactor-core;external_dependency} -->
>>>>>>> 238f4c81
                <include>com.fasterxml.jackson.core:jackson-annotations:[2.12.2]</include> <!-- {x-include-update;com.fasterxml.jackson.core:jackson-annotations;external_dependency} -->
                <include>com.fasterxml.jackson.core:jackson-core:[2.12.2]</include> <!-- {x-include-update;com.fasterxml.jackson.core:jackson-core;external_dependency} -->
                <include>com.fasterxml.jackson.core:jackson-databind:[2.12.2]</include> <!-- {x-include-update;com.fasterxml.jackson.core:jackson-databind;external_dependency} -->
                <include>com.fasterxml.jackson.dataformat:jackson-dataformat-xml:[2.12.2]</include> <!-- {x-include-update;com.fasterxml.jackson.dataformat:jackson-dataformat-xml;external_dependency} -->
                <include>com.fasterxml.jackson.datatype:jackson-datatype-jsr310:[2.12.2]</include> <!-- {x-include-update;com.fasterxml.jackson.datatype:jackson-datatype-jsr310;external_dependency} -->
                <include>org.slf4j:slf4j-api:[1.7.30]</include> <!-- {x-include-update;org.slf4j:slf4j-api;external_dependency} -->
              </includes>
            </bannedDependencies>
          </rules>
        </configuration>
      </plugin>

      <!-- This plugin scans reports spotbugs in the code -->
      <plugin>
        <groupId>com.github.spotbugs</groupId>
        <artifactId>spotbugs-maven-plugin</artifactId>
        <version>4.2.0</version> <!-- {x-version-update;com.github.spotbugs:spotbugs-maven-plugin;external_dependency} -->
        <configuration>
          <plugins>
            <plugin>
              <groupId>com.h3xstream.findsecbugs</groupId>
              <artifactId>findsecbugs-plugin</artifactId>
              <version>1.9.0</version> <!-- {x-version-update;com.h3xstream.findsecbugs:findsecbugs-plugin;external_dependency} -->
            </plugin>
          </plugins>
        </configuration>
      </plugin>

      <plugin>
        <groupId>org.apache.maven.plugins</groupId>
        <artifactId>maven-compiler-plugin</artifactId>
        <version>3.8.1</version> <!-- {x-version-update;org.apache.maven.plugins:maven-compiler-plugin;external_dependency} -->
        <configuration>
          <compilerArgs>
            <arg>-Xlint:deprecation</arg>
          </compilerArgs>
        </configuration>
      </plugin>

    </plugins>
  </build>

  <profiles>
    <profile>
      <id>java-lts</id>
      <activation>
        <jdk>[11,)</jdk>
      </activation>
      <build>
        <plugins>
          <plugin>
            <groupId>org.apache.maven.plugins</groupId>
            <artifactId>maven-surefire-plugin</artifactId>
            <version>3.0.0-M3</version> <!-- {x-version-update;org.apache.maven.plugins:maven-surefire-plugin;external_dependency} -->
            <configuration>
              <argLine>
                --add-exports com.azure.core/com.azure.core.implementation.http=ALL-UNNAMED
                --add-exports com.azure.core/com.azure.core.implementation.serializer=ALL-UNNAMED
                --add-exports com.azure.core/com.azure.core.implementation.serializer.jackson=ALL-UNNAMED
                --add-exports com.azure.core/com.azure.core.implementation.util=ALL-UNNAMED

                --add-opens com.azure.core/com.azure.core=ALL-UNNAMED
                --add-opens com.azure.core/com.azure.core.credential=ALL-UNNAMED
                --add-opens com.azure.core/com.azure.core.http=ALL-UNNAMED
                --add-opens com.azure.core/com.azure.core.http.policy=ALL-UNNAMED
                --add-opens com.azure.core/com.azure.core.http.rest=ALL-UNNAMED
                --add-opens com.azure.core/com.azure.core.implementation=ALL-UNNAMED
                --add-opens com.azure.core/com.azure.core.implementation.entities=com.fasterxml.jackson.databind
                --add-opens com.azure.core/com.azure.core.implementation.entities=ALL-UNNAMED
                --add-opens com.azure.core/com.azure.core.implementation.http=ALL-UNNAMED
                --add-opens com.azure.core/com.azure.core.implementation.serializer=ALL-UNNAMED
                --add-opens com.azure.core/com.azure.core.models=ALL-UNNAMED
                --add-opens com.azure.core/com.azure.core.util=ALL-UNNAMED
                --add-opens com.azure.core/com.azure.core.util.jsonpatch=ALL-UNNAMED
                --add-opens com.azure.core/com.azure.core.util.logging=ALL-UNNAMED
                --add-opens com.azure.core/com.azure.core.util.polling=ALL-UNNAMED
                --add-opens com.azure.core/com.azure.core.util.serializer=ALL-UNNAMED

                --add-reads com.azure.core=ALL-UNNAMED
              </argLine>
            </configuration>
          </plugin>
        </plugins>
      </build>
    </profile>
  </profiles>
</project><|MERGE_RESOLUTION|>--- conflicted
+++ resolved
@@ -101,11 +101,7 @@
     <dependency>
       <groupId>io.projectreactor</groupId>
       <artifactId>reactor-core</artifactId>
-<<<<<<< HEAD
       <version>3.4.0</version> <!-- {x-version-update;io.projectreactor:reactor-core;external_dependency} -->
-=======
-      <version>3.4.5</version> <!-- {x-version-update;io.projectreactor:reactor-core;external_dependency} -->
->>>>>>> 238f4c81
     </dependency>
     <dependency>
       <groupId>io.projectreactor</groupId>
@@ -194,13 +190,8 @@
           <rules>
             <bannedDependencies>
               <includes>
-<<<<<<< HEAD
                 <include>io.netty:netty-tcnative-boringssl-static:[2.0.36.Final]</include> <!-- {x-include-update;io.netty:netty-tcnative-boringssl-static;external_dependency} -->
                 <include>io.projectreactor:reactor-core:[3.4.0]</include> <!-- {x-include-update;io.projectreactor:reactor-core;external_dependency} -->
-=======
-                <include>io.netty:netty-tcnative-boringssl-static:[2.0.38.Final]</include> <!-- {x-include-update;io.netty:netty-tcnative-boringssl-static;external_dependency} -->
-                <include>io.projectreactor:reactor-core:[3.4.5]</include> <!-- {x-include-update;io.projectreactor:reactor-core;external_dependency} -->
->>>>>>> 238f4c81
                 <include>com.fasterxml.jackson.core:jackson-annotations:[2.12.2]</include> <!-- {x-include-update;com.fasterxml.jackson.core:jackson-annotations;external_dependency} -->
                 <include>com.fasterxml.jackson.core:jackson-core:[2.12.2]</include> <!-- {x-include-update;com.fasterxml.jackson.core:jackson-core;external_dependency} -->
                 <include>com.fasterxml.jackson.core:jackson-databind:[2.12.2]</include> <!-- {x-include-update;com.fasterxml.jackson.core:jackson-databind;external_dependency} -->
