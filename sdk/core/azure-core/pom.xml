--- conflicted
+++ resolved
@@ -93,27 +93,27 @@
     <dependency>
       <groupId>com.fasterxml.jackson.core</groupId>
       <artifactId>jackson-annotations</artifactId>
-      <version>2.13.4</version> <!-- {x-version-update;com.fasterxml.jackson.core:jackson-annotations;external_dependency} -->
+      <version>2.13.3</version> <!-- {x-version-update;com.fasterxml.jackson.core:jackson-annotations;external_dependency} -->
     </dependency>
     <dependency>
       <groupId>com.fasterxml.jackson.core</groupId>
       <artifactId>jackson-core</artifactId>
-      <version>2.13.4</version> <!-- {x-version-update;com.fasterxml.jackson.core:jackson-core;external_dependency} -->
+      <version>2.13.3</version> <!-- {x-version-update;com.fasterxml.jackson.core:jackson-core;external_dependency} -->
     </dependency>
     <dependency>
       <groupId>com.fasterxml.jackson.core</groupId>
       <artifactId>jackson-databind</artifactId>
-      <version>2.13.4</version> <!-- {x-version-update;com.fasterxml.jackson.core:jackson-databind;external_dependency} -->
+      <version>2.13.3</version> <!-- {x-version-update;com.fasterxml.jackson.core:jackson-databind;external_dependency} -->
     </dependency>
     <dependency>
       <groupId>com.fasterxml.jackson.datatype</groupId>
       <artifactId>jackson-datatype-jsr310</artifactId>
-      <version>2.13.4</version> <!-- {x-version-update;com.fasterxml.jackson.datatype:jackson-datatype-jsr310;external_dependency} -->
+      <version>2.13.3</version> <!-- {x-version-update;com.fasterxml.jackson.datatype:jackson-datatype-jsr310;external_dependency} -->
     </dependency>
     <dependency>
       <groupId>com.fasterxml.jackson.dataformat</groupId>
       <artifactId>jackson-dataformat-xml</artifactId>
-      <version>2.13.4</version> <!-- {x-version-update;com.fasterxml.jackson.dataformat:jackson-dataformat-xml;external_dependency} -->
+      <version>2.13.3</version> <!-- {x-version-update;com.fasterxml.jackson.dataformat:jackson-dataformat-xml;external_dependency} -->
     </dependency>
     <dependency>
       <groupId>org.slf4j</groupId>
@@ -134,20 +134,12 @@
     <dependency>
       <groupId>io.projectreactor</groupId>
       <artifactId>reactor-core</artifactId>
-<<<<<<< HEAD
       <version>3.4.21</version> <!-- {x-version-update;io.projectreactor:reactor-core;external_dependency} -->
-=======
-      <version>3.4.23</version> <!-- {x-version-update;io.projectreactor:reactor-core;external_dependency} -->
->>>>>>> a6c8651f
     </dependency>
     <dependency>
       <groupId>io.projectreactor</groupId>
       <artifactId>reactor-test</artifactId>
-<<<<<<< HEAD
       <version>3.4.21</version> <!-- {x-version-update;io.projectreactor:reactor-test;external_dependency} -->
-=======
-      <version>3.4.23</version> <!-- {x-version-update;io.projectreactor:reactor-test;external_dependency} -->
->>>>>>> a6c8651f
       <scope>test</scope>
     </dependency>
     <dependency>
@@ -232,21 +224,12 @@
           <rules>
             <bannedDependencies>
               <includes>
-<<<<<<< HEAD
                 <include>io.projectreactor:reactor-core:[3.4.21]</include> <!-- {x-include-update;io.projectreactor:reactor-core;external_dependency} -->
                 <include>com.fasterxml.jackson.core:jackson-annotations:[2.13.3]</include> <!-- {x-include-update;com.fasterxml.jackson.core:jackson-annotations;external_dependency} -->
                 <include>com.fasterxml.jackson.core:jackson-core:[2.13.3]</include> <!-- {x-include-update;com.fasterxml.jackson.core:jackson-core;external_dependency} -->
                 <include>com.fasterxml.jackson.core:jackson-databind:[2.13.3]</include> <!-- {x-include-update;com.fasterxml.jackson.core:jackson-databind;external_dependency} -->
                 <include>com.fasterxml.jackson.dataformat:jackson-dataformat-xml:[2.13.3]</include> <!-- {x-include-update;com.fasterxml.jackson.dataformat:jackson-dataformat-xml;external_dependency} -->
                 <include>com.fasterxml.jackson.datatype:jackson-datatype-jsr310:[2.13.3]</include> <!-- {x-include-update;com.fasterxml.jackson.datatype:jackson-datatype-jsr310;external_dependency} -->
-=======
-                <include>io.projectreactor:reactor-core:[3.4.23]</include> <!-- {x-include-update;io.projectreactor:reactor-core;external_dependency} -->
-                <include>com.fasterxml.jackson.core:jackson-annotations:[2.13.4]</include> <!-- {x-include-update;com.fasterxml.jackson.core:jackson-annotations;external_dependency} -->
-                <include>com.fasterxml.jackson.core:jackson-core:[2.13.4]</include> <!-- {x-include-update;com.fasterxml.jackson.core:jackson-core;external_dependency} -->
-                <include>com.fasterxml.jackson.core:jackson-databind:[2.13.4]</include> <!-- {x-include-update;com.fasterxml.jackson.core:jackson-databind;external_dependency} -->
-                <include>com.fasterxml.jackson.dataformat:jackson-dataformat-xml:[2.13.4]</include> <!-- {x-include-update;com.fasterxml.jackson.dataformat:jackson-dataformat-xml;external_dependency} -->
-                <include>com.fasterxml.jackson.datatype:jackson-datatype-jsr310:[2.13.4]</include> <!-- {x-include-update;com.fasterxml.jackson.datatype:jackson-datatype-jsr310;external_dependency} -->
->>>>>>> a6c8651f
                 <include>org.slf4j:slf4j-api:[1.7.36]</include> <!-- {x-include-update;org.slf4j:slf4j-api;external_dependency} -->
               </includes>
             </bannedDependencies>
