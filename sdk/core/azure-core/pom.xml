--- conflicted
+++ resolved
@@ -134,20 +134,12 @@
     <dependency>
       <groupId>io.projectreactor</groupId>
       <artifactId>reactor-core</artifactId>
-<<<<<<< HEAD
-      <version>3.4.22</version> <!-- {x-version-update;io.projectreactor:reactor-core;external_dependency} -->
-=======
       <version>3.4.23</version> <!-- {x-version-update;io.projectreactor:reactor-core;external_dependency} -->
->>>>>>> 8a6962b0
     </dependency>
     <dependency>
       <groupId>io.projectreactor</groupId>
       <artifactId>reactor-test</artifactId>
-<<<<<<< HEAD
-      <version>3.4.22</version> <!-- {x-version-update;io.projectreactor:reactor-test;external_dependency} -->
-=======
       <version>3.4.23</version> <!-- {x-version-update;io.projectreactor:reactor-test;external_dependency} -->
->>>>>>> 8a6962b0
       <scope>test</scope>
     </dependency>
     <dependency>
@@ -232,21 +224,12 @@
           <rules>
             <bannedDependencies>
               <includes>
-<<<<<<< HEAD
-                <include>io.projectreactor:reactor-core:[3.4.22]</include> <!-- {x-include-update;io.projectreactor:reactor-core;external_dependency} -->
-                <include>com.fasterxml.jackson.core:jackson-annotations:[2.13.3]</include> <!-- {x-include-update;com.fasterxml.jackson.core:jackson-annotations;external_dependency} -->
-                <include>com.fasterxml.jackson.core:jackson-core:[2.13.3]</include> <!-- {x-include-update;com.fasterxml.jackson.core:jackson-core;external_dependency} -->
-                <include>com.fasterxml.jackson.core:jackson-databind:[2.13.3]</include> <!-- {x-include-update;com.fasterxml.jackson.core:jackson-databind;external_dependency} -->
-                <include>com.fasterxml.jackson.dataformat:jackson-dataformat-xml:[2.13.3]</include> <!-- {x-include-update;com.fasterxml.jackson.dataformat:jackson-dataformat-xml;external_dependency} -->
-                <include>com.fasterxml.jackson.datatype:jackson-datatype-jsr310:[2.13.3]</include> <!-- {x-include-update;com.fasterxml.jackson.datatype:jackson-datatype-jsr310;external_dependency} -->
-=======
                 <include>io.projectreactor:reactor-core:[3.4.23]</include> <!-- {x-include-update;io.projectreactor:reactor-core;external_dependency} -->
                 <include>com.fasterxml.jackson.core:jackson-annotations:[2.13.4]</include> <!-- {x-include-update;com.fasterxml.jackson.core:jackson-annotations;external_dependency} -->
                 <include>com.fasterxml.jackson.core:jackson-core:[2.13.4]</include> <!-- {x-include-update;com.fasterxml.jackson.core:jackson-core;external_dependency} -->
                 <include>com.fasterxml.jackson.core:jackson-databind:[2.13.4]</include> <!-- {x-include-update;com.fasterxml.jackson.core:jackson-databind;external_dependency} -->
                 <include>com.fasterxml.jackson.dataformat:jackson-dataformat-xml:[2.13.4]</include> <!-- {x-include-update;com.fasterxml.jackson.dataformat:jackson-dataformat-xml;external_dependency} -->
                 <include>com.fasterxml.jackson.datatype:jackson-datatype-jsr310:[2.13.4]</include> <!-- {x-include-update;com.fasterxml.jackson.datatype:jackson-datatype-jsr310;external_dependency} -->
->>>>>>> 8a6962b0
                 <include>org.slf4j:slf4j-api:[1.7.36]</include> <!-- {x-include-update;org.slf4j:slf4j-api;external_dependency} -->
               </includes>
             </bannedDependencies>
