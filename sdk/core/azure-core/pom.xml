--- conflicted
+++ resolved
@@ -253,71 +253,11 @@
           </plugins>
         </configuration>
       </plugin>
-
-      <plugin>
-        <groupId>org.jacoco</groupId>
-        <artifactId>jacoco-maven-plugin</artifactId>
-        <version>0.8.8</version> <!-- {x-version-update;org.jacoco:jacoco-maven-plugin;external_dependency} -->
-        <configuration>
-          <excludes>
-            <exclude>META-INF/**</exclude>
-          </excludes>
-        </configuration>
-      </plugin>
-
-      <plugin>
-        <groupId>org.apache.maven.plugins</groupId>
-        <artifactId>maven-failsafe-plugin</artifactId>
-        <version>3.0.0-M7</version> <!-- {x-version-update;org.apache.maven.plugins:maven-failsafe-plugin;external_dependency} -->
-        <configuration>
-          <!-- This configures failsafe to use the compiled JAR in the build directory. -->
-          <!-- This was added as running the failsafe goals directly used the class files in the build directory and they don't support MR JARs, as they don't have a MANIFEST. -->
-          <classesDirectory>${project.build.directory}</classesDirectory>
-          <additionalClasspathElements>
-            <additionalClasspathElement>${project.build.directory}${file.separator}${project.artifactId}-${project.version}.jar</additionalClasspathElement>
-          </additionalClasspathElements>
-        </configuration>
-      </plugin>
     </plugins>
   </build>
 
   <profiles>
     <profile>
-<<<<<<< HEAD
-=======
-      <id>java9-plus</id>
-      <activation>
-        <jdk>[9,)</jdk>
-      </activation>
-
-      <build>
-        <plugins>
-          <plugin>
-            <groupId>org.apache.maven.plugins</groupId>
-            <artifactId>maven-compiler-plugin</artifactId>
-            <version>3.10.1</version> <!-- {x-version-update;org.apache.maven.plugins:maven-compiler-plugin;external_dependency} -->
-            <executions>
-              <execution>
-                <id>java9-plus-mr</id>
-                <goals>
-                  <goal>compile</goal>
-                </goals>
-                <configuration>
-                  <release>9</release>
-                  <compileSourceRoots>
-                    <compileSourceRoot>${project.basedir}/src/main/java9</compileSourceRoot>
-                  </compileSourceRoots>
-                  <multiReleaseOutput>true</multiReleaseOutput>
-                </configuration>
-              </execution>
-            </executions>
-          </plugin>
-        </plugins>
-      </build>
-    </profile>
-
-    <profile>
->>>>>>> 43169f61
       <id>jmh-benchmark</id>
       <activation>
         <property>
