--- conflicted
+++ resolved
@@ -266,20 +266,6 @@
       </plugin>
 
       <plugin>
-<<<<<<< HEAD
-        <groupId>org.apache.maven.plugins</groupId>
-        <artifactId>maven-compiler-plugin</artifactId>
-        <version>3.10.1</version> <!-- {x-version-update;org.apache.maven.plugins:maven-compiler-plugin;external_dependency} -->
-        <configuration>
-          <compilerArgs>
-            <arg>-Xlint:deprecation</arg>
-          </compilerArgs>
-        </configuration>
-      </plugin>
-
-      <plugin>
-=======
->>>>>>> 5e51bf3d
         <groupId>org.jacoco</groupId>
         <artifactId>jacoco-maven-plugin</artifactId>
         <version>0.8.8</version> <!-- {x-version-update;org.jacoco:jacoco-maven-plugin;external_dependency} -->
