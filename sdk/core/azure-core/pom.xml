--- conflicted
+++ resolved
@@ -253,7 +253,6 @@
           --add-exports com.azure.core/com.azure.core.implementation.http=ALL-UNNAMED
           --add-exports com.azure.core/com.azure.core.implementation.serializer=ALL-UNNAMED
 
-<<<<<<< HEAD
           --add-opens com.azure.core/com.azure.core=ALL-UNNAMED
           --add-opens com.azure.core/com.azure.core.credential=ALL-UNNAMED
           --add-opens com.azure.core/com.azure.core.http=ALL-UNNAMED
@@ -264,29 +263,12 @@
           --add-opens com.azure.core/com.azure.core.implementation.models.jsonflatten=com.fasterxml.jackson.databind
           --add-opens com.azure.core/com.azure.core.implementation.models.jsonflatten=ALL-UNNAMED
           --add-opens com.azure.core/com.azure.core.implementation.serializer=ALL-UNNAMED
+          --add-opens com.azure.core/com.azure.core.implementation.jackson=ALL-UNNAMED
           --add-opens com.azure.core/com.azure.core.models=ALL-UNNAMED
           --add-opens com.azure.core/com.azure.core.util=ALL-UNNAMED
           --add-opens com.azure.core/com.azure.core.util.logging=ALL-UNNAMED
           --add-opens com.azure.core/com.azure.core.util.polling=ALL-UNNAMED
           --add-opens com.azure.core/com.azure.core.util.serializer=ALL-UNNAMED
-=======
-                --add-opens com.azure.core/com.azure.core=ALL-UNNAMED
-                --add-opens com.azure.core/com.azure.core.credential=ALL-UNNAMED
-                --add-opens com.azure.core/com.azure.core.http=ALL-UNNAMED
-                --add-opens com.azure.core/com.azure.core.http.policy=ALL-UNNAMED
-                --add-opens com.azure.core/com.azure.core.http.rest=ALL-UNNAMED
-                --add-opens com.azure.core/com.azure.core.implementation=ALL-UNNAMED
-                --add-opens com.azure.core/com.azure.core.implementation.http=ALL-UNNAMED
-                --add-opens com.azure.core/com.azure.core.implementation.models.jsonflatten=com.fasterxml.jackson.databind
-                --add-opens com.azure.core/com.azure.core.implementation.models.jsonflatten=ALL-UNNAMED
-                --add-opens com.azure.core/com.azure.core.implementation.serializer=ALL-UNNAMED
-                --add-opens com.azure.core/com.azure.core.implementation.jackson=ALL-UNNAMED
-                --add-opens com.azure.core/com.azure.core.models=ALL-UNNAMED
-                --add-opens com.azure.core/com.azure.core.util=ALL-UNNAMED
-                --add-opens com.azure.core/com.azure.core.util.logging=ALL-UNNAMED
-                --add-opens com.azure.core/com.azure.core.util.polling=ALL-UNNAMED
-                --add-opens com.azure.core/com.azure.core.util.serializer=ALL-UNNAMED
->>>>>>> 801a1a29
 
           --add-reads com.azure.core=ALL-UNNAMED
         </javaModulesSurefireArgLine>
