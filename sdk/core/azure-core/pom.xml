--- conflicted
+++ resolved
@@ -168,55 +168,20 @@
         <groupId>org.apache.maven.plugins</groupId>
         <artifactId>maven-enforcer-plugin</artifactId>
         <version>3.0.0-M3</version> <!-- {x-version-update;org.apache.maven.plugins:maven-enforcer-plugin;external_dependency} -->
-<<<<<<< HEAD
         <configuration>
           <rules>
             <bannedDependencies>
               <includes>
-                <include>org.slf4j:slf4j-api</include>
-                <include>io.projectreactor:reactor-core</include>
-                <include>io.netty:netty-tcnative-boringssl-static</include>
-
-                <include>com.fasterxml.jackson.dataformat:jackson-dataformat-xml</include>
-                <include>com.fasterxml.jackson.datatype:jackson-datatype-jsr310</include>
-
-                <include>com.google.code.findbugs:jsr305</include>
+                <include>io.netty:netty-tcnative-boringssl-static:[2.0.27.Final]</include> <!-- {x-include-update;io.netty:netty-tcnative-boringssl-static;external_dependency} -->
+                <include>io.projectreactor:reactor-core:[3.3.3.RELEASE]</include> <!-- {x-include-update;io.projectreactor:reactor-core;external_dependency} -->
+                <include>com.fasterxml.jackson.dataformat:jackson-dataformat-xml:[2.10.1]</include> <!-- {x-include-update;com.fasterxml.jackson.dataformat:jackson-dataformat-xml;external_dependency} -->
+                <include>com.fasterxml.jackson.datatype:jackson-datatype-jsr310:[2.10.1]</include> <!-- {x-include-update;com.fasterxml.jackson.datatype:jackson-datatype-jsr310;external_dependency} -->
+                <include>com.google.code.findbugs:jsr305:[3.0.2]</include> <!-- {x-include-update;com.google.code.findbugs:jsr305;external_dependency} -->
+                <include>org.slf4j:slf4j-api:[1.7.28]</include> <!-- {x-include-update;org.slf4j:slf4j-api;external_dependency} -->
               </includes>
             </bannedDependencies>
           </rules>
         </configuration>
-=======
-        <executions>
-          <execution>
-            <id>default-cli</id>
-            <goals>
-              <goal>enforce</goal>
-            </goals>
-            <configuration>
-              <rules>
-                <bannedDependencies>
-                  <searchTransitive>false</searchTransitive>
-                  <excludes>
-                    <!-- We exclude everything that is runtime-time, compile-time, or provided scoped (i.e. we allow
-                    dependencies when they are used for test scope or otherwise) -->
-                    <exclude>*:*:*:*:runtime</exclude>
-                    <exclude>*:*:*:*:compile</exclude>
-                    <exclude>*:*:*:*:provided</exclude>
-                  </excludes>
-                  <includes>
-                    <include>io.netty:netty-tcnative-boringssl-static:[2.0.27.Final]</include> <!-- {x-include-update;io.netty:netty-tcnative-boringssl-static;external_dependency} -->
-                    <include>io.projectreactor:reactor-core:[3.3.3.RELEASE]</include> <!-- {x-include-update;io.projectreactor:reactor-core;external_dependency} -->
-                    <include>com.fasterxml.jackson.dataformat:jackson-dataformat-xml:[2.10.1]</include> <!-- {x-include-update;com.fasterxml.jackson.dataformat:jackson-dataformat-xml;external_dependency} -->
-                    <include>com.fasterxml.jackson.datatype:jackson-datatype-jsr310:[2.10.1]</include> <!-- {x-include-update;com.fasterxml.jackson.datatype:jackson-datatype-jsr310;external_dependency} -->
-                    <include>com.google.code.findbugs:jsr305:[3.0.2]</include> <!-- {x-include-update;com.google.code.findbugs:jsr305;external_dependency} -->
-                    <include>org.slf4j:slf4j-api:[1.7.28]</include> <!-- {x-include-update;org.slf4j:slf4j-api;external_dependency} -->
-                  </includes>
-                </bannedDependencies>
-              </rules>
-            </configuration>
-          </execution>
-        </executions>
->>>>>>> a730a900
       </plugin>
     </plugins>
   </build>
