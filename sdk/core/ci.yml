--- conflicted
+++ resolved
@@ -146,9 +146,6 @@
         groupId: com.azure
         safeName: azurecoretracingopentelemetry
         releaseInBatch: ${{ parameters.release_azurecoretracingopentelemetry }}
-<<<<<<< HEAD
-    ReleaseDependsOnLiveTests: false
-=======
       - name: azure-json
         groupId: com.azure
         safeName: azurejson
@@ -159,4 +156,4 @@
         releaseInBatch: ${{ parameters.release_azurejsongson }}
     MatrixReplace:
       - TestGoals=(surefire:test)/$1 failsafe:integration-test failsafe:verify
->>>>>>> 18022bf1
+    ReleaseDependsOnLiveTests: false