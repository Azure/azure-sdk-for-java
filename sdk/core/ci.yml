# NOTE: Please refer to https://aka.ms/azsdk/engsys/ci-yaml before editing this file.

trigger:
  branches:
    include:
      - main
      - hotfix/*
      - release/*
  paths:
    include:
      - sdk/core/
      - sdk/parents/azure-sdk-parent/
      - sdk/parents/azure-client-sdk-parent/
      - eng/pipelines/

pr:
  branches:
    include:
      - main
      - feature/*
      - hotfix/*
      - release/*
  paths:
    include:
      - sdk/core/
      - sdk/parents/azure-sdk-parent/
      - sdk/parents/azure-client-sdk-parent/
      - eng/pipelines/

parameters:
- name: release_dependsonlivetests
  displayName: 'Release depends on live tests'
  type: boolean
  default: true
- name: release_azurecore
  displayName: 'azure-core'
  type: boolean
  default: true
- name: release_azurecoreamqp
  displayName: 'azure-core-amqp'
  type: boolean
  default: true
- name: release_azurecoreamqpexperimental
  displayName: 'azure-core-amqp-experimental'
  type: boolean
  default: false
- name: release_azurecoreexperimental
  displayName: 'azure-core-experimental'
  type: boolean
  default: true
- name: release_azurecorehttpjdkhttpclient
  displayName: 'azure-core-http-jdk-httpclient'
  type: boolean
  default: false
- name: release_azurecorehttpnetty
  displayName: 'azure-core-http-netty'
  type: boolean
  default: true
- name: release_azurecorehttpokhttp
  displayName: 'azure-core-http-okhttp'
  type: boolean
  default: true
<<<<<<< HEAD
#- name: release_azurecorehttpvertx
#  displayName: 'azure-core-http-vertx'
#  type: boolean
#  default: false
=======
- name: release_azurecorehttpvertx
  displayName: 'azure-core-http-vertx'
  type: boolean
  default: false
>>>>>>> 8a6962b0
- name: release_azurecoremanagement
  displayName: 'azure-core-management'
  type: boolean
  default: true
- name: release_azurecoremetricsopentelemetry
  displayName: 'azure-core-metrics-opentelemetry'
  type: boolean
  default: true
- name: release_azurecoreserializeravroapache
  displayName: 'azure-core-serializer-avro-apache'
  type: boolean
  default: true
- name: release_azurecoreserializerjsongson
  displayName: 'azure-core-serializer-json-gson'
  type: boolean
  default: true
- name: release_azurecoreserializerjsonjackson
  displayName: 'azure-core-serializer-json-jackson'
  type: boolean
  default: true
- name: release_azurecoretest
  displayName: 'azure-core-test'
  type: boolean
  default: true
- name: release_azurecoretracingopentelemetry
  displayName: 'azure-core-tracing-opentelemetry'
  type: boolean
  default: true
- name: release_azurejson
  displayName: 'azure-json'
  type: boolean
  default: false
- name: release_azurejsongson
  displayName: 'azure-json-gson'
  type: boolean
  default: false
- name: release_azurexml
  displayName: 'azure-xml'
  type: boolean
  default: false

extends:
  template: ../../eng/pipelines/templates/stages/archetype-sdk-client.yml
  parameters:
    ServiceDirectory: core
    EnableBatchRelease: true
    ReleaseDependsOnLiveTests: ${{ parameters.release_dependsonlivetests }}
    Artifacts:
      - name: azure-core
        groupId: com.azure
        safeName: azurecore
        releaseInBatch: ${{ parameters.release_azurecore }}
      - name: azure-core-amqp
        groupId: com.azure
        safeName: azurecoreamqp
        releaseInBatch: ${{ parameters.release_azurecoreamqp }}
      - name: azure-core-amqp-experimental
        groupId: com.azure
        safeName: azurecoreamqpexperimental
        releaseInBatch: ${{ parameters.release_azurecoreamqpexperimental }}
      - name: azure-core-experimental
        groupId: com.azure
        safeName: azurecoreexperimental
        releaseInBatch: ${{ parameters.release_azurecoreexperimental }}
      - name: azure-core-http-jdk-httpclient
        groupId: com.azure
        safeName: azurecorehttpjdkhttpclient
        releaseInBatch: ${{ parameters.release_azurecorehttpjdkhttpclient }}
      - name: azure-core-http-netty
        groupId: com.azure
        safeName: azurecorehttpnetty
        releaseInBatch: ${{ parameters.release_azurecorehttpnetty }}
      - name: azure-core-http-okhttp
        groupId: com.azure
        safeName: azurecorehttpokhttp
        releaseInBatch: ${{ parameters.release_azurecorehttpokhttp }}
<<<<<<< HEAD
#      - name: azure-core-http-vertx
#        groupId: com.azure
#        safeName: azurecorehttpvertx
#        releaseInBatch: ${{ parameters.release_azurecorehttpvertx }}
=======
      - name: azure-core-http-vertx
        groupId: com.azure
        safeName: azurecorehttpvertx
        releaseInBatch: ${{ parameters.release_azurecorehttpvertx }}
>>>>>>> 8a6962b0
      - name: azure-core-management
        groupId: com.azure
        safeName: azurecoremanagement
        releaseInBatch: ${{ parameters.release_azurecoremanagement }}
      - name: azure-core-metrics-opentelemetry
        groupId: com.azure
        safeName: azurecoremetricsopentelemetry
        releaseInBatch: ${{ parameters.release_azurecoremetricsopentelemetry }}
      - name: azure-core-serializer-avro-apache
        groupId: com.azure
        safeName: azurecoreserializeravroapache
        releaseInBatch: ${{ parameters.release_azurecoreserializeravroapache }}
      - name: azure-core-serializer-json-gson
        groupId: com.azure
        safeName: azurecoreserializerjsongson
        releaseInBatch: ${{ parameters.release_azurecoreserializerjsongson }}
      - name: azure-core-serializer-json-jackson
        groupId: com.azure
        safeName: azurecoreserializerjsonjackson
        releaseInBatch: ${{ parameters.release_azurecoreserializerjsonjackson }}
      - name: azure-core-test
        groupId: com.azure
        safeName: azurecoretest
        releaseInBatch: ${{ parameters.release_azurecoretest }}
      - name: azure-core-tracing-opentelemetry
        groupId: com.azure
        safeName: azurecoretracingopentelemetry
        releaseInBatch: ${{ parameters.release_azurecoretracingopentelemetry }}
      - name: azure-json
        groupId: com.azure
        safeName: azurejson
        releaseInBatch: ${{ parameters.release_azurejson }}
      - name: azure-json-gson
        groupId: com.azure
        safeName: azurejsongson
        releaseInBatch: ${{ parameters.release_azurejsongson }}
      - name: azure-xml
        groupId: com.azure
        safeName: azurexml
        releaseInBatch: ${{ parameters.release_azurexml }}
    MatrixReplace:
      - TestGoals=(surefire:test)/$1 failsafe:integration-test failsafe:verify
    AdditionalStagesAfterBuild:
      - stage: DependencyVersionOverridesTests
        displayName: 'Dependency Version Overrides'
        dependsOn: []
        jobs:
          - template: /eng/common/pipelines/templates/jobs/archetype-sdk-tests-generate.yml
            parameters:
              JobTemplatePath: /eng/pipelines/templates/jobs/ci.tests.yml
              MatrixConfigs:
                - Name: version_overrides_tests
                  Path: sdk/core/version-overrides-matrix.json
                  Selection: all
                  GenerateVMJobs: true
              AdditionalParameters:
                ServiceDirectory: core
                Artifacts:
                  - name: azure-core
                    groupId: com.azure
                    safeName: azurecore
                  - name: azure-core-amqp
                    groupId: com.azure
                    safeName: azurecoreamqp
                  - name: azure-core-http-jdk-httpclient
                    groupId: com.azure
                    safeName: azurecorehttpjdkhttpclient
                    releaseInBatch: ${{ parameters.release_azurecorehttpjdkhttpclient }}
                  - name: azure-core-http-netty
                    groupId: com.azure
                    safeName: azurecorehttpnetty
                    releaseInBatch: ${{ parameters.release_azurecorehttpnetty }}
                  - name: azure-core-http-okhttp
                    groupId: com.azure
                    safeName: azurecorehttpokhttp
                    releaseInBatch: ${{ parameters.release_azurecorehttpokhttp }}
                  - name: azure-core-management
                    groupId: com.azure
                    safeName: azurecoremanagement
                    releaseInBatch: ${{ parameters.release_azurecoremanagement }}
                  - name: azure-core-serializer-json-jackson
                    groupId: com.azure
                    safeName: azurecoreserializerjsonjackson
                    releaseInBatch: ${{ parameters.release_azurecoreserializerjsonjackson }}
    LiveTestStages:
      - template: /eng/pipelines/templates/stages/archetype-sdk-tests.yml
        parameters:
          ServiceDirectory: core
          Artifacts:
            - name: azure-core
              groupId: com.azure
              safeName: azurecore
            - name: azure-core-amqp
              groupId: com.azure
              safeName: azurecoreamqp
            - name: azure-core-amqp-experimental
              groupId: com.azure
              safeName: azurecoreamqpexperimental
            - name: azure-core-experimental
              groupId: com.azure
              safeName: azurecoreexperimental
            - name: azure-core-http-jdk-httpclient
              groupId: com.azure
              safeName: azurecorehttpjdkhttpclient
            - name: azure-core-http-netty
              groupId: com.azure
              safeName: azurecorehttpnetty
            - name: azure-core-http-okhttp
              groupId: com.azure
              safeName: azurecorehttpokhttp
            - name: azure-core-management
              groupId: com.azure
              safeName: azurecoremanagement
            - name: azure-core-serializer-avro-apache
              groupId: com.azure
              safeName: azurecoreserializeravroapache
            - name: azure-core-metrics-opentelemetry
              groupId: com.azure
              safeName: azurecoremetricsopentelemetry
            - name: azure-core-serializer-json-gson
              groupId: com.azure
              safeName: azurecoreserializerjsongson
            - name: azure-core-serializer-json-jackson
              groupId: com.azure
              safeName: azurecoreserializerjsonjackson
            - name: azure-core-test
              groupId: com.azure
              safeName: azurecoretest
            - name: azure-core-tracing-opentelemetry
              groupId: com.azure
              safeName: azurecoretracingopentelemetry
            - name: azure-json
              groupId: com.azure
              safeName: azurejson
            - name: azure-json-gson
              groupId: com.azure
              safeName: azurejsongson
          MatrixReplace:
            - TestGoals=(surefire:test)/$1 failsafe:integration-test failsafe:verify
      - template: /sdk/storage/tests-template.yml
        parameters:
          AdditionalMatrixReplace:
            - TestFromSource=(.*)/true
<|MERGE_RESOLUTION|>--- conflicted
+++ resolved
@@ -60,17 +60,10 @@
   displayName: 'azure-core-http-okhttp'
   type: boolean
   default: true
-<<<<<<< HEAD
-#- name: release_azurecorehttpvertx
-#  displayName: 'azure-core-http-vertx'
-#  type: boolean
-#  default: false
-=======
 - name: release_azurecorehttpvertx
   displayName: 'azure-core-http-vertx'
   type: boolean
   default: false
->>>>>>> 8a6962b0
 - name: release_azurecoremanagement
   displayName: 'azure-core-management'
   type: boolean
@@ -147,17 +140,10 @@
         groupId: com.azure
         safeName: azurecorehttpokhttp
         releaseInBatch: ${{ parameters.release_azurecorehttpokhttp }}
-<<<<<<< HEAD
-#      - name: azure-core-http-vertx
-#        groupId: com.azure
-#        safeName: azurecorehttpvertx
-#        releaseInBatch: ${{ parameters.release_azurecorehttpvertx }}
-=======
       - name: azure-core-http-vertx
         groupId: com.azure
         safeName: azurecorehttpvertx
         releaseInBatch: ${{ parameters.release_azurecorehttpvertx }}
->>>>>>> 8a6962b0
       - name: azure-core-management
         groupId: com.azure
         safeName: azurecoremanagement
