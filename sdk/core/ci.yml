# DO NOT EDIT THIS FILE
# This file is generated automatically and any changes will be lost.

trigger:
  branches:
    include:
      - master
      - hotfix/*
      - release/*
  paths:
    include:
      - sdk/core/
      - sdk/parents/azure-sdk-parent/
      - sdk/parents/azure-client-sdk-parent/
      - eng/

pr:
  branches:
    include:
      - master
      - feature/*
      - hotfix/*
      - release/*
  paths:
    include:
      - sdk/core/
      - sdk/parents/azure-sdk-parent/
      - sdk/parents/azure-client-sdk-parent/
      - eng/


extends:
  template: ../../eng/pipelines/templates/stages/archetype-sdk-client.yml
  parameters:
    ServiceDirectory: core
    Artifacts:
      - name: azure-core
        groupId: com.azure
        safeName: azurecore
      - name: azure-core-amqp
        groupId: com.azure
        safeName: azurecoreamqp
      - name: azure-core-experimental
        groupId: com.azure
        safeName: azurecoreexperimental
      - name: azure-core-http-jdk-httpclient
        groupId: com.azure
        safeName: azurecorehttpjdkhttpclient
      - name: azure-core-http-netty
        groupId: com.azure
        safeName: azurecorehttpnetty
      - name: azure-core-http-okhttp
        groupId: com.azure
        safeName: azurecorehttpokhttp
<<<<<<< HEAD
      - name: azure-core-management
        groupId: com.azure
        safeName: azurecoremanagement
=======
      - name: azure-core-serializer-avro-apache
        groupId: com.azure
        safeName: azurecoreserializeravroapache
      - name: azure-core-serializer-avro-jackson
        groupId: com.azure
        safeName: azurecoreserializeravrojackson
>>>>>>> 192c53b8
      - name: azure-core-serializer-json-gson
        groupId: com.azure
        safeName: azurecoreserializerjsongson
      - name: azure-core-serializer-json-jackson
        groupId: com.azure
        safeName: azurecoreserializerjsonjackson
      - name: azure-core-test
        groupId: com.azure
        safeName: azurecoretest
      - name: azure-core-tracing-opentelemetry
        groupId: com.azure
        safeName: azurecoretracingopentelemetry
    AdditionalModules:
      - name: azure-data-appconfiguration
        groupId: com.azure
      - name: perf-test-core
        groupId: com.azure<|MERGE_RESOLUTION|>--- conflicted
+++ resolved
@@ -52,18 +52,15 @@
       - name: azure-core-http-okhttp
         groupId: com.azure
         safeName: azurecorehttpokhttp
-<<<<<<< HEAD
       - name: azure-core-management
         groupId: com.azure
         safeName: azurecoremanagement
-=======
       - name: azure-core-serializer-avro-apache
         groupId: com.azure
         safeName: azurecoreserializeravroapache
       - name: azure-core-serializer-avro-jackson
         groupId: com.azure
         safeName: azurecoreserializeravrojackson
->>>>>>> 192c53b8
       - name: azure-core-serializer-json-gson
         groupId: com.azure
         safeName: azurecoreserializerjsongson
