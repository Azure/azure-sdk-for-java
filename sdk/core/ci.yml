# NOTE: Please refer to https://aka.ms/azsdk/engsys/ci-yaml before editing this file.

trigger:
  branches:
    include:
      - main
      - hotfix/*
      - release/*
  paths:
    include:
      - sdk/core/
      - sdk/parents/azure-sdk-parent/
      - sdk/parents/azure-client-sdk-parent/
      - eng/pipelines/

pr:
  branches:
    include:
      - main
      - feature/*
      - hotfix/*
      - release/*
  paths:
    include:
      - sdk/core/
      - sdk/parents/azure-sdk-parent/
      - sdk/parents/azure-client-sdk-parent/
      - eng/pipelines/

parameters:
- name: release_azurecore
  displayName: 'azure-core'
  type: boolean
  default: true
- name: release_azurecoreamqp
  displayName: 'azure-core-amqp'
  type: boolean
  default: true
- name: release_azurecoreamqpexperimental
  displayName: 'azure-core-amqp-experimental'
  type: boolean
  default: false
- name: release_azurecoreexperimental
  displayName: 'azure-core-experimental'
  type: boolean
  default: true
- name: release_azurecorehttpjdkhttpclient
  displayName: 'azure-core-http-jdk-httpclient'
  type: boolean
  default: false
- name: release_azurecorehttpnetty
  displayName: 'azure-core-http-netty'
  type: boolean
  default: true
- name: release_azurecorehttpokhttp
  displayName: 'azure-core-http-okhttp'
  type: boolean
  default: true
- name: release_azurecoremanagement
  displayName: 'azure-core-management'
  type: boolean
  default: true
- name: release_azurecoreserializeravroapache
  displayName: 'azure-core-serializer-avro-apache'
  type: boolean
  default: true
- name: release_azurecoreserializerjsongson
  displayName: 'azure-core-serializer-json-gson'
  type: boolean
  default: true
- name: release_azurecoreserializerjsonjackson
  displayName: 'azure-core-serializer-json-jackson'
  type: boolean
  default: true
- name: release_azurecoretest
  displayName: 'azure-core-test'
  type: boolean
  default: true
- name: release_azurecoretracingopentelemetry
  displayName: 'azure-core-tracing-opentelemetry'
  type: boolean
  default: true
- name: release_azurejson
  displayName: 'azure-json'
  type: boolean
  default: false
- name: release_azurejsongson
  displayName: 'azure-json-gson'
  type: boolean
  default: false
<<<<<<< HEAD
- name: release_azurexml
  displayName: 'azure-xml'
  type: boolean
  default: false
=======
>>>>>>> 9e2efd73


extends:
  template: ../../eng/pipelines/templates/stages/archetype-sdk-client.yml
  parameters:
    ServiceDirectory: core
    EnableBatchRelease: true
    Artifacts:
      - name: azure-core
        groupId: com.azure
        safeName: azurecore
        releaseInBatch: ${{ parameters.release_azurecore }}
      - name: azure-core-amqp
        groupId: com.azure
        safeName: azurecoreamqp
        releaseInBatch: ${{ parameters.release_azurecoreamqp }}
      - name: azure-core-amqp-experimental
        groupId: com.azure
        safeName: azurecoreamqpexperimental
        releaseInBatch: ${{ parameters.release_azurecoreamqpexperimental }}
      - name: azure-core-experimental
        groupId: com.azure
        safeName: azurecoreexperimental
        releaseInBatch: ${{ parameters.release_azurecoreexperimental }}
      - name: azure-core-http-jdk-httpclient
        groupId: com.azure
        safeName: azurecorehttpjdkhttpclient
        releaseInBatch: ${{ parameters.release_azurecorehttpjdkhttpclient }}
      - name: azure-core-http-netty
        groupId: com.azure
        safeName: azurecorehttpnetty
        releaseInBatch: ${{ parameters.release_azurecorehttpnetty }}
      - name: azure-core-http-okhttp
        groupId: com.azure
        safeName: azurecorehttpokhttp
        releaseInBatch: ${{ parameters.release_azurecorehttpokhttp }}
      - name: azure-core-management
        groupId: com.azure
        safeName: azurecoremanagement
        releaseInBatch: ${{ parameters.release_azurecoremanagement }}
      - name: azure-core-serializer-avro-apache
        groupId: com.azure
        safeName: azurecoreserializeravroapache
        releaseInBatch: ${{ parameters.release_azurecoreserializeravroapache }}
      - name: azure-core-serializer-json-gson
        groupId: com.azure
        safeName: azurecoreserializerjsongson
        releaseInBatch: ${{ parameters.release_azurecoreserializerjsongson }}
      - name: azure-core-serializer-json-jackson
        groupId: com.azure
        safeName: azurecoreserializerjsonjackson
        releaseInBatch: ${{ parameters.release_azurecoreserializerjsonjackson }}
      - name: azure-core-test
        groupId: com.azure
        safeName: azurecoretest
        releaseInBatch: ${{ parameters.release_azurecoretest }}
      - name: azure-core-tracing-opentelemetry
        groupId: com.azure
        safeName: azurecoretracingopentelemetry
        releaseInBatch: ${{ parameters.release_azurecoretracingopentelemetry }}
      - name: azure-json
        groupId: com.azure
        safeName: azurejson
        releaseInBatch: ${{ parameters.release_azurejson }}
      - name: azure-json-gson
        groupId: com.azure
        safeName: azurejsongson
        releaseInBatch: ${{ parameters.release_azurejsongson }}
<<<<<<< HEAD
      - name: azure-json
        groupId: com.azure
        safeName: azurexml
        releaseInBatch: ${{ parameters.release_azurexml }}
=======
>>>>>>> 9e2efd73
    MatrixReplace:
      - TestGoals=(surefire:test)/$1 failsafe:integration-test failsafe:verify<|MERGE_RESOLUTION|>--- conflicted
+++ resolved
@@ -88,14 +88,10 @@
   displayName: 'azure-json-gson'
   type: boolean
   default: false
-<<<<<<< HEAD
 - name: release_azurexml
   displayName: 'azure-xml'
   type: boolean
   default: false
-=======
->>>>>>> 9e2efd73
-
 
 extends:
   template: ../../eng/pipelines/templates/stages/archetype-sdk-client.yml
@@ -163,12 +159,9 @@
         groupId: com.azure
         safeName: azurejsongson
         releaseInBatch: ${{ parameters.release_azurejsongson }}
-<<<<<<< HEAD
-      - name: azure-json
+      - name: azure-xml
         groupId: com.azure
         safeName: azurexml
         releaseInBatch: ${{ parameters.release_azurexml }}
-=======
->>>>>>> 9e2efd73
     MatrixReplace:
       - TestGoals=(surefire:test)/$1 failsafe:integration-test failsafe:verify