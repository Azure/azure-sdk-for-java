--- conflicted
+++ resolved
@@ -7,19 +7,12 @@
 import com.azure.json.JsonReader;
 import com.azure.json.contract.JsonReaderContractTests;
 
-import java.io.IOException;
-
 /**
  * Tests {@link GsonJsonReader} against the contract required by {@link JsonReader}.
  */
 public class GsonJsonReaderContractTests extends JsonReaderContractTests {
     @Override
-<<<<<<< HEAD
-    public JsonReader getJsonReader(String json) throws IOException {
-        return GsonJsonReader.fromString(json);
-=======
     public JsonReader getJsonReader(String json) {
         return GsonJsonReader.fromString(json, new JsonOptions());
->>>>>>> 1ee4dd0a
     }
 }