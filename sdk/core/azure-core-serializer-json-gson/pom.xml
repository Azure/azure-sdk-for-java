<!--
  ~ Copyright (c) Microsoft Corporation. All rights reserved.
  ~ Licensed under the MIT License.
  -->
<project xmlns="http://maven.apache.org/POM/4.0.0" xmlns:xsi="http://www.w3.org/2001/XMLSchema-instance"
         xsi:schemaLocation="http://maven.apache.org/POM/4.0.0 http://maven.apache.org/xsd/maven-4.0.0.xsd">
  <modelVersion>4.0.0</modelVersion>
  <parent>
    <groupId>com.azure</groupId>
    <artifactId>azure-client-sdk-parent</artifactId>
    <version>1.7.0</version> <!-- {x-version-update;com.azure:azure-client-sdk-parent;current} -->
    <relativePath>../../parents/azure-client-sdk-parent</relativePath>
  </parent>

  <groupId>com.azure</groupId>
  <artifactId>azure-core-serializer-json-gson</artifactId>
  <packaging>jar</packaging>
  <version>1.0.0-beta.3</version> <!-- {x-version-update;com.azure:azure-core-serializer-json-gson;current} -->

  <name>Microsoft Azure Gson JSON Serializer Library</name>
  <description>This package contains the Gson JSON serializer client plugin for azure-core.</description>
  <url>https://github.com/Azure/azure-sdk-for-java</url>

  <licenses>
    <license>
      <name>The MIT License (MIT)</name>
      <url>http://opensource.org/licenses/MIT</url>
      <distribution>repo</distribution>
    </license>
  </licenses>

  <distributionManagement>
    <site>
      <id>azure-java-build-docs</id>
      <url>${site.url}/site/${project.artifactId}</url>
    </site>
  </distributionManagement>

  <scm>
    <url>https://github.com/Azure/azure-sdk-for-java</url>
    <connection>scm:git:https://github.com/Azure/azure-sdk-for-java.git</connection>
    <developerConnection>scm:git:https://github.com/Azure/azure-sdk-for-java.git</developerConnection>
  </scm>

  <properties>
    <project.build.sourceEncoding>UTF-8</project.build.sourceEncoding>
    <legal><![CDATA[[INFO] Any downloads listed may be third party software.  Microsoft grants you no rights for third party software.]]></legal>
  </properties>

  <developers>
    <developer>
      <id>microsoft</id>
      <name>Microsoft</name>
    </developer>
  </developers>

  <dependencies>
    <dependency>
      <groupId>com.azure</groupId>
      <artifactId>azure-core</artifactId>
      <version>1.7.0-beta.3</version> <!-- {x-version-update;com.azure:azure-core;current} -->
    </dependency>
<<<<<<< HEAD
    <dependency>
      <groupId>com.azure</groupId>
      <artifactId>azure-core-experimental</artifactId>
      <version>1.0.0-beta.2</version> <!-- {x-version-update;com.azure:azure-core-experimental;current} -->
    </dependency>
=======

>>>>>>> 14e06d6a
    <dependency>
      <groupId>com.google.code.gson</groupId>
      <artifactId>gson</artifactId>
      <version>2.8.5</version> <!-- {x-version-update;com.google.code.gson:gson;external_dependency} -->
    </dependency>

    <dependency>
      <groupId>org.junit.jupiter</groupId>
      <artifactId>junit-jupiter-api</artifactId>
      <version>5.6.2</version> <!-- {x-version-update;org.junit.jupiter:junit-jupiter-api;external_dependency} -->
      <scope>test</scope>
    </dependency>
    <dependency>
      <groupId>org.junit.jupiter</groupId>
      <artifactId>junit-jupiter-engine</artifactId>
      <version>5.6.2</version> <!-- {x-version-update;org.junit.jupiter:junit-jupiter-engine;external_dependency} -->
      <scope>test</scope>
    </dependency>
    <dependency>
      <groupId>org.junit.jupiter</groupId>
      <artifactId>junit-jupiter-params</artifactId>
      <version>5.6.2</version> <!-- {x-version-update;org.junit.jupiter:junit-jupiter-params;external_dependency} -->
      <scope>test</scope>
    </dependency>
    <dependency>
      <groupId>org.mockito</groupId>
      <artifactId>mockito-core</artifactId>
      <version>3.0.0</version><!-- {x-version-update;org.mockito:mockito-core;external_dependency} -->
      <scope>test</scope>
    </dependency>
    <dependency>
      <groupId>io.projectreactor</groupId>
      <artifactId>reactor-test</artifactId>
      <version>3.3.8.RELEASE</version> <!-- {x-version-update;io.projectreactor:reactor-test;external_dependency} -->
      <scope>test</scope>
    </dependency>
  </dependencies>

  <build>
    <plugins>
      <plugin>
        <groupId>org.apache.maven.plugins</groupId>
        <artifactId>maven-enforcer-plugin</artifactId>
        <version>3.0.0-M3</version> <!-- {x-version-update;org.apache.maven.plugins:maven-enforcer-plugin;external_dependency} -->
        <configuration>
          <rules>
            <bannedDependencies>
              <includes>
                <include>com.google.code.gson:gson:[2.8.5]</include> <!-- {x-include-update;com.google.code.gson:gson;external_dependency} -->
              </includes>
            </bannedDependencies>
          </rules>
        </configuration>
      </plugin>
    </plugins>
  </build>

  <profiles>
    <profile>
      <id>java-lts</id>
      <activation>
        <jdk>[11,)</jdk>
      </activation>
      <build>
        <plugins>
          <plugin>
            <groupId>org.apache.maven.plugins</groupId>
            <artifactId>maven-surefire-plugin</artifactId>
            <version>3.0.0-M3</version> <!-- {x-version-update;org.apache.maven.plugins:maven-surefire-plugin;external_dependency} -->
            <configuration>
              <argLine>
                --add-opens com.azure.core.serializer.json.gson/com.azure.core.serializer.json.gson=ALL-UNNAMED
                --add-opens com.azure.core.serializer.json.jackson/com.azure.core.serializer.json.jackson=com.fasterxml.jackson.databind
              </argLine>
            </configuration>
          </plugin>
        </plugins>
      </build>
    </profile>
  </profiles>
</project><|MERGE_RESOLUTION|>--- conflicted
+++ resolved
@@ -60,15 +60,12 @@
       <artifactId>azure-core</artifactId>
       <version>1.7.0-beta.3</version> <!-- {x-version-update;com.azure:azure-core;current} -->
     </dependency>
-<<<<<<< HEAD
+
     <dependency>
       <groupId>com.azure</groupId>
       <artifactId>azure-core-experimental</artifactId>
       <version>1.0.0-beta.2</version> <!-- {x-version-update;com.azure:azure-core-experimental;current} -->
     </dependency>
-=======
-
->>>>>>> 14e06d6a
     <dependency>
       <groupId>com.google.code.gson</groupId>
       <artifactId>gson</artifactId>
