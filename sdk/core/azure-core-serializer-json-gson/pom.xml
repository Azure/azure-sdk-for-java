--- conflicted
+++ resolved
@@ -82,7 +82,7 @@
     <dependency>
       <groupId>com.google.code.gson</groupId>
       <artifactId>gson</artifactId>
-      <version>2.10.1</version> <!-- {x-version-update;com.google.code.gson:gson;external_dependency} -->
+      <version>2.10</version> <!-- {x-version-update;com.google.code.gson:gson;external_dependency} -->
     </dependency>
 
     <dependency>
@@ -120,11 +120,7 @@
     <dependency>
       <groupId>io.projectreactor</groupId>
       <artifactId>reactor-test</artifactId>
-<<<<<<< HEAD
-      <version>3.5.8</version> <!-- {x-version-update;io.projectreactor:reactor-test;external_dependency} -->
-=======
       <version>3.4.31</version> <!-- {x-version-update;io.projectreactor:reactor-test;external_dependency} -->
->>>>>>> 7b96e85f
       <scope>test</scope>
     </dependency>
   </dependencies>
@@ -134,12 +130,12 @@
       <plugin>
         <groupId>org.apache.maven.plugins</groupId>
         <artifactId>maven-enforcer-plugin</artifactId>
-        <version>3.3.0</version> <!-- {x-version-update;org.apache.maven.plugins:maven-enforcer-plugin;external_dependency} -->
+        <version>3.0.0-M3</version> <!-- {x-version-update;org.apache.maven.plugins:maven-enforcer-plugin;external_dependency} -->
         <configuration>
           <rules>
             <bannedDependencies>
               <includes>
-                <include>com.google.code.gson:gson:[2.10.1]</include> <!-- {x-include-update;com.google.code.gson:gson;external_dependency} -->
+                <include>com.google.code.gson:gson:[2.10]</include> <!-- {x-include-update;com.google.code.gson:gson;external_dependency} -->
               </includes>
             </bannedDependencies>
           </rules>
