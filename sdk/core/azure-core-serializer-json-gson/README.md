--- conflicted
+++ resolved
@@ -48,11 +48,7 @@
 <dependency>
     <groupId>com.azure</groupId>
     <artifactId>azure-core-serializer-json-gson</artifactId>
-<<<<<<< HEAD
-    <version>1.3.6</version>
-=======
     <version>1.3.7</version>
->>>>>>> fe2a4254
 </dependency>
 ```
 [//]: # ({x-version-update-end})
