// Copyright (c) Microsoft Corporation. All rights reserved.
// Licensed under the MIT License.

package com.azure.core.serializer.json.gson;

<<<<<<< HEAD
import com.azure.core.experimental.serializer.JsonSerializerProvider;
import com.azure.core.experimental.serializer.PropertyNameSerializerProvider;
=======
import com.azure.core.util.serializer.JsonSerializer;
import com.azure.core.util.serializer.JsonSerializerProvider;
>>>>>>> 14e06d6a

/**
 * Implementation of {@link JsonSerializerProvider}.
 */
public class GsonJsonSerializerProvider implements JsonSerializerProvider, PropertyNameSerializerProvider {
    @Override
    public GsonJsonSerializer createInstance() {
        return new GsonJsonSerializerBuilder().build();
    }
}<|MERGE_RESOLUTION|>--- conflicted
+++ resolved
@@ -3,20 +3,15 @@
 
 package com.azure.core.serializer.json.gson;
 
-<<<<<<< HEAD
-import com.azure.core.experimental.serializer.JsonSerializerProvider;
-import com.azure.core.experimental.serializer.PropertyNameSerializerProvider;
-=======
 import com.azure.core.util.serializer.JsonSerializer;
 import com.azure.core.util.serializer.JsonSerializerProvider;
->>>>>>> 14e06d6a
 
 /**
  * Implementation of {@link JsonSerializerProvider}.
  */
-public class GsonJsonSerializerProvider implements JsonSerializerProvider, PropertyNameSerializerProvider {
+public class GsonJsonSerializerProvider implements JsonSerializerProvider {
     @Override
-    public GsonJsonSerializer createInstance() {
+    public JsonSerializer createInstance() {
         return new GsonJsonSerializerBuilder().build();
     }
 }