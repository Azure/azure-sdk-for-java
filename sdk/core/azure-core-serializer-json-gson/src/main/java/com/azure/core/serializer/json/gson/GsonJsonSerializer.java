// Copyright (c) Microsoft Corporation. All rights reserved.
// Licensed under the MIT License.

package com.azure.core.serializer.json.gson;

import com.azure.core.experimental.serializer.JsonNode;
import com.azure.core.experimental.serializer.JsonSerializer;
<<<<<<< HEAD
import com.azure.core.util.logging.ClientLogger;
=======
import com.azure.core.experimental.serializer.TypeReference;
>>>>>>> 6e27b149
import com.google.gson.Gson;
import com.google.gson.JsonParser;
import reactor.core.publisher.Mono;

import java.io.IOException;
import java.io.InputStream;
import java.io.InputStreamReader;
import java.io.OutputStream;
import java.io.OutputStreamWriter;
import java.io.UncheckedIOException;
import java.io.Writer;

import static java.nio.charset.StandardCharsets.UTF_8;

/**
 * GSON based implementation of the {@link JsonSerializer} interface.
 */
public final class GsonJsonSerializer implements JsonSerializer {
    private static final ClientLogger LOGGER = new ClientLogger(GsonJsonSerializer.class);

    private final Gson gson;

    /**
     * Constructs a {@link JsonSerializer} using the passed {@link Gson} serializer.
     *
     * @param gson Configured {@link Gson} serializer.
     */
    GsonJsonSerializer(Gson gson) {
        this.gson = gson;
    }

    @Override
<<<<<<< HEAD
    public <T> T deserializeSync(InputStream stream, Class<T> clazz) {
        return gson.fromJson(new InputStreamReader(stream, UTF_8), clazz);
    }

    @Override
    public <T> Mono<T> deserialize(InputStream stream, Class<T> clazz) {
        return Mono.fromCallable(() -> deserializeSync(stream, clazz));
    }

    @Override
    public <T> T deserializeTreeSync(JsonNode jsonNode, Class<T> clazz) {
        return gson.fromJson(JsonNodeUtils.toGsonElement(jsonNode), clazz);
    }

    @Override
    public <T> Mono<T> deserializeTree(JsonNode jsonNode, Class<T> clazz) {
        return Mono.fromCallable(() -> deserializeTreeSync(jsonNode, clazz));
=======
    public <T> Mono<T> deserialize(InputStream stream, TypeReference<T> typeReference) {
        return Mono.fromCallable(() -> gson.fromJson(new InputStreamReader(stream, StandardCharsets.UTF_8),
            typeReference.getJavaType()));
    }

    @Override
    public <T> Mono<T> deserializeTree(JsonNode jsonNode, TypeReference<T> typeReference) {
        return Mono.fromCallable(() -> gson.fromJson(JsonNodeUtils.toGsonElement(jsonNode),
            typeReference.getJavaType()));
>>>>>>> 6e27b149
    }

    @Override
    public <S extends OutputStream> S serializeSync(S stream, Object value) {
        Writer writer = new OutputStreamWriter(stream, UTF_8);
        gson.toJson(value, writer);

        try {
            writer.flush();
        } catch (IOException ex) {
            throw LOGGER.logExceptionAsError(new UncheckedIOException(ex));
        }

        return stream;
    }

    @Override
    public <S extends OutputStream> Mono<S> serialize(S stream, Object value) {
        return Mono.fromCallable(() -> serializeSync(stream, value));
    }

    @Override
    public <S extends OutputStream> S serializeTreeSync(S stream, JsonNode jsonNode) {
        return serializeSync(stream, JsonNodeUtils.toGsonElement(jsonNode));
    }

    @Override
    public <S extends OutputStream> Mono<S> serializeTree(S stream, JsonNode jsonNode) {
        return serialize(stream, JsonNodeUtils.toGsonElement(jsonNode));
    }

    @Override
    public JsonNode toTreeSync(InputStream stream) {
        return JsonNodeUtils.fromGsonElement(new JsonParser().parse(new InputStreamReader(stream, UTF_8)));
    }

    @Override
    public Mono<JsonNode> toTree(InputStream stream) {
        return Mono.fromCallable(() -> toTreeSync(stream));
    }

    @Override
    public JsonNode toTreeSync(Object value) {
        return JsonNodeUtils.fromGsonElement(gson.toJsonTree(value));
    }

    @Override
    public Mono<JsonNode> toTree(Object value) {
        return Mono.fromCallable(() -> toTreeSync(value));
    }


}<|MERGE_RESOLUTION|>--- conflicted
+++ resolved
@@ -5,11 +5,8 @@
 
 import com.azure.core.experimental.serializer.JsonNode;
 import com.azure.core.experimental.serializer.JsonSerializer;
-<<<<<<< HEAD
+import com.azure.core.experimental.serializer.TypeReference;
 import com.azure.core.util.logging.ClientLogger;
-=======
-import com.azure.core.experimental.serializer.TypeReference;
->>>>>>> 6e27b149
 import com.google.gson.Gson;
 import com.google.gson.JsonParser;
 import reactor.core.publisher.Mono;
@@ -21,6 +18,7 @@
 import java.io.OutputStreamWriter;
 import java.io.UncheckedIOException;
 import java.io.Writer;
+import java.nio.charset.StandardCharsets;
 
 import static java.nio.charset.StandardCharsets.UTF_8;
 
@@ -28,7 +26,7 @@
  * GSON based implementation of the {@link JsonSerializer} interface.
  */
 public final class GsonJsonSerializer implements JsonSerializer {
-    private static final ClientLogger LOGGER = new ClientLogger(GsonJsonSerializer.class);
+    private final ClientLogger logger = new ClientLogger(GsonJsonSerializer.class);
 
     private final Gson gson;
 
@@ -42,35 +40,23 @@
     }
 
     @Override
-<<<<<<< HEAD
-    public <T> T deserializeSync(InputStream stream, Class<T> clazz) {
-        return gson.fromJson(new InputStreamReader(stream, UTF_8), clazz);
+    public <T> T deserializeSync(InputStream stream, TypeReference<T> typeReference) {
+        return gson.fromJson(new InputStreamReader(stream, StandardCharsets.UTF_8), typeReference.getJavaType());
     }
 
     @Override
-    public <T> Mono<T> deserialize(InputStream stream, Class<T> clazz) {
-        return Mono.fromCallable(() -> deserializeSync(stream, clazz));
+    public <T> Mono<T> deserialize(InputStream stream, TypeReference<T> typeReference) {
+        return Mono.fromCallable(() -> deserializeSync(stream, typeReference));
     }
 
     @Override
-    public <T> T deserializeTreeSync(JsonNode jsonNode, Class<T> clazz) {
-        return gson.fromJson(JsonNodeUtils.toGsonElement(jsonNode), clazz);
-    }
-
-    @Override
-    public <T> Mono<T> deserializeTree(JsonNode jsonNode, Class<T> clazz) {
-        return Mono.fromCallable(() -> deserializeTreeSync(jsonNode, clazz));
-=======
-    public <T> Mono<T> deserialize(InputStream stream, TypeReference<T> typeReference) {
-        return Mono.fromCallable(() -> gson.fromJson(new InputStreamReader(stream, StandardCharsets.UTF_8),
-            typeReference.getJavaType()));
+    public <T> T deserializeTreeSync(JsonNode jsonNode, TypeReference<T> typeReference) {
+        return gson.fromJson(JsonNodeUtils.toGsonElement(jsonNode), typeReference.getJavaType());
     }
 
     @Override
     public <T> Mono<T> deserializeTree(JsonNode jsonNode, TypeReference<T> typeReference) {
-        return Mono.fromCallable(() -> gson.fromJson(JsonNodeUtils.toGsonElement(jsonNode),
-            typeReference.getJavaType()));
->>>>>>> 6e27b149
+        return Mono.fromCallable(() -> deserializeTreeSync(jsonNode, typeReference));
     }
 
     @Override
@@ -81,7 +67,7 @@
         try {
             writer.flush();
         } catch (IOException ex) {
-            throw LOGGER.logExceptionAsError(new UncheckedIOException(ex));
+            throw logger.logExceptionAsError(new UncheckedIOException(ex));
         }
 
         return stream;
@@ -121,6 +107,4 @@
     public Mono<JsonNode> toTree(Object value) {
         return Mono.fromCallable(() -> toTreeSync(value));
     }
-
-
 }