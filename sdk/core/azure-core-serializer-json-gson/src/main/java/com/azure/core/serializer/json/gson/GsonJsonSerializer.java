--- conflicted
+++ resolved
@@ -3,22 +3,16 @@
 
 package com.azure.core.serializer.json.gson;
 
-<<<<<<< HEAD
 import com.azure.core.experimental.serializer.JsonNode;
 import com.azure.core.experimental.serializer.JsonSerializer;
 import com.azure.core.experimental.serializer.PropertyNameSerializer;
 import com.azure.core.experimental.serializer.TypeReference;
-=======
->>>>>>> 14e06d6a
 import com.azure.core.util.logging.ClientLogger;
 import com.azure.core.util.serializer.JsonSerializer;
 import com.azure.core.util.serializer.TypeReference;
 import com.google.gson.Gson;
-<<<<<<< HEAD
 import com.google.gson.JsonParser;
 import com.google.gson.annotations.SerializedName;
-=======
->>>>>>> 14e06d6a
 import reactor.core.publisher.Mono;
 
 import java.io.IOException;
@@ -40,6 +34,7 @@
  */
 public final class GsonJsonSerializer implements PropertyNameSerializer {
     private final ClientLogger logger = new ClientLogger(GsonJsonSerializer.class);
+
     private final Gson gson;
 
     /**
@@ -79,32 +74,6 @@
     public <S extends OutputStream> Mono<S> serializeAsync(S stream, Object value) {
         return Mono.fromCallable(() -> serialize(stream, value));
     }
-<<<<<<< HEAD
-
-    @Override
-    public <S extends OutputStream> S serializeTree(S stream, JsonNode jsonNode) {
-        return serialize(stream, JsonNodeUtils.toGsonElement(jsonNode));
-    }
-
-    @Override
-    public <S extends OutputStream> Mono<S> serializeTreeAsync(S stream, JsonNode jsonNode) {
-        return serializeAsync(stream, JsonNodeUtils.toGsonElement(jsonNode));
-    }
-
-    @Override
-    public JsonNode toTree(InputStream stream) {
-        return JsonNodeUtils.fromGsonElement(new JsonParser().parse(new InputStreamReader(stream, UTF_8)));
-    }
-
-    @Override
-    public Mono<JsonNode> toTreeAsync(InputStream stream) {
-        return Mono.fromCallable(() -> toTree(stream));
-    }
-
-    @Override
-    public JsonNode toTree(Object value) {
-        return JsonNodeUtils.fromGsonElement(gson.toJsonTree(value));
-    }
 
     @Override
     public String getSerializerMemberName(Member member) {
@@ -123,11 +92,4 @@
 
         return member.getName();
     }
-
-    @Override
-    public Mono<JsonNode> toTreeAsync(Object value) {
-        return Mono.fromCallable(() -> toTree(value));
-    }
-=======
->>>>>>> 14e06d6a
 }