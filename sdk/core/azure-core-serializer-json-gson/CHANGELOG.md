--- conflicted
+++ resolved
@@ -10,8 +10,6 @@
 
 ### Other Changes
 
-<<<<<<< HEAD
-=======
 ## 1.3.7 (2025-02-20)
 
 ### Other Changes
@@ -20,7 +18,6 @@
 
 - Upgraded `azure-core` from `1.55.1` to `1.55.2`.
 
->>>>>>> fe2a4254
 ## 1.3.6 (2025-02-12)
 
 ### Other Changes
