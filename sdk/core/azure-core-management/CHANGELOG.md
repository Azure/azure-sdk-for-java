--- conflicted
+++ resolved
@@ -4,12 +4,8 @@
 
 ### Features Added
 
-<<<<<<< HEAD
 - Added support for `azure-json` by having serializable models implement `JsonSerializable`.
-- Added new Azure region `Region.ITALY_NORTH`.
-
-=======
->>>>>>> f84dd0a4
+
 ### Breaking Changes
 
 ### Bugs Fixed
