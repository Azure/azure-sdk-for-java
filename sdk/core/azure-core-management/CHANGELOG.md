# Release History

## 1.0.0-beta.4 (Unreleased)

<<<<<<< HEAD
- Updated class method names.
=======
- Fixed long-running operation, PUT method, response 201 and Azure-AsyncOperation, succeeded without poll.
>>>>>>> 849101ef
- Added `Region` class.

## 1.0.0-beta.3 (2020-08-07)

- Added optional `Context` parameter to methods in `PollerFactory` class, which will be shared for all polling requests.
- Added `getResponseHeaders()` method to `PollResult.Error` class.
- Added `AzureProfile` class.
- Added `IdentifierProvider` and `DelayProvider` interfaces.
- Fixed polling status HTTP status code check to include `202`.

## 1.0.0-beta.2 (2020-07-09)

- Added additional `ManagementError` constructors.
- Added additional `PollingState` checks.
- Fixed polling status HTTP status code check to include `204`.

## 1.0.0-beta.1 (2020-06-17)
- `PollerFactory` for polling of long-running operation.
- `ManagementException` and `ManagementError` for exception and error handling.

## 1.0.0-preview.4 (2019-09-09)

## Version 1.0.0-preview.3 (2019-08-05)

## Version 1.0.0-preview.1 (2019-06-28)
- Initial release. This package contains Microsoft Azure SDK for Template.<|MERGE_RESOLUTION|>--- conflicted
+++ resolved
@@ -2,11 +2,8 @@
 
 ## 1.0.0-beta.4 (Unreleased)
 
-<<<<<<< HEAD
 - Updated class method names.
-=======
 - Fixed long-running operation, PUT method, response 201 and Azure-AsyncOperation, succeeded without poll.
->>>>>>> 849101ef
 - Added `Region` class.
 
 ## 1.0.0-beta.3 (2020-08-07)
