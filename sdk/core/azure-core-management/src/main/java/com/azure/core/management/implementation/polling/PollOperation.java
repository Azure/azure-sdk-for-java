// Copyright (c) Microsoft Corporation. All rights reserved.
// Licensed under the MIT License.

package com.azure.core.management.implementation.polling;

import com.azure.core.http.HttpHeaders;
import com.azure.core.http.HttpMethod;
import com.azure.core.http.HttpPipeline;
import com.azure.core.http.HttpRequest;
import com.azure.core.http.HttpResponse;
import com.azure.core.management.polling.PollResult;
import com.azure.core.util.Context;
import com.azure.core.util.CoreUtils;
import com.azure.core.util.FluxUtil;
import com.azure.core.util.logging.ClientLogger;
import com.azure.core.util.polling.LongRunningOperationStatus;
import com.azure.core.util.polling.PollResponse;
import com.azure.core.util.polling.PollingContext;
import com.azure.core.util.serializer.SerializerAdapter;
import com.azure.core.util.serializer.SerializerEncoding;
import reactor.core.publisher.Mono;

import java.io.IOException;
import java.lang.reflect.Type;
import java.time.Duration;
import java.util.function.BiFunction;
import java.util.function.Function;

/**
 * Poll operation for Azure resource manager (ARM) long-running-operation (LRO).
 */
public final class PollOperation {
    private static final ClientLogger LOGGER = new ClientLogger(PollOperation.class);
    private static final LongRunningOperationStatus LRO_CANCELLED = LongRunningOperationStatus.fromString("Cancelled",
        true);

    /**
     * Get a Function that polls provisioning state of ARM resource.
     *
     * @param serializerAdapter the serializer for any encoding and decoding
     * @param pipeline the HttpPipeline for making poll request
     * @param pollResultType the type of the poll result
     * @param context the context
     * @param <T> the type of poll result type
     * @return the ARM poll function
     */
    public static <T> Function<PollingContext<PollResult<T>>, Mono<PollResponse<PollResult<T>>>> pollFunction(
        SerializerAdapter serializerAdapter,
        HttpPipeline pipeline,
        Type pollResultType,
        Context context) {
        return pollingContext -> {
            PollingState pollingState = PollingState.from(serializerAdapter, pollingContext);
            if (pollingState.getOperationStatus().isComplete()) {
                return pollResponseMonoFromPollingState(serializerAdapter, pollResultType, pollingState);
            } else {
                // InProgress|NonTerminal-Status
                return doSinglePoll(pipeline, pollingState, context)
                    .flatMap(updatedState -> {
                        updatedState.store(pollingContext);
                        return pollResponseMonoFromPollingState(serializerAdapter, pollResultType, updatedState);
                    });
            }
        };
    }

    /**
     * Currently there is no option to cancel an ARM LRO in generic way, this is NOP.
     *
     * @param context the context
     * @param <T> the type of poll result type
     * @return cancel Function
     */
    public static <T>
        BiFunction<PollingContext<PollResult<T>>, PollResponse<PollResult<T>>, Mono<PollResult<T>>> cancelFunction(
            Context context) {
        return (pollingContext, response) -> Mono.empty();
    }

    /**
     * Get a Function that retrieves final result of a LRO.
     *
     * @param serializerAdapter the serializer for any encoding and decoding
     * @param pipeline the HttpPipeline for fetching final result
     * @param finalResultType the final result type
     * @param context the context
     * @param <T> the final result type
     * @param <U> the poll result type
     * @return retrieve final LRO result Function
     */
    public static <T, U> Function<PollingContext<PollResult<T>>, Mono<U>> fetchResultFunction(
        SerializerAdapter serializerAdapter,
        HttpPipeline pipeline,
        Type finalResultType,
        Context context) {
        return pollingContext -> {
            PollingState pollingState = PollingState.from(serializerAdapter, pollingContext);
            FinalResult finalResult = pollingState.getFinalResult();
            if (finalResult == null) {
                return Mono.empty();
            } else {
                String value = finalResult.getResult();
                if (value != null) {
                    U result = deserialize(serializerAdapter, value, finalResultType);
                    return result != null ? Mono.just(result) : Mono.empty();
                } else {
                    return FluxUtil
                        .fluxContext(fluxContext -> {
                            fluxContext = CoreUtils.mergeContexts(fluxContext, context);

                            return pipeline.send(decorateRequest(new HttpRequest(HttpMethod.GET,
                                finalResult.getResultUri())), fluxContext).flux();
                        }).next()
                        .flatMap((Function<HttpResponse, Mono<String>>) response -> response.getBodyAsString())
                        .flatMap(body -> {
                            U result = deserialize(serializerAdapter, body, finalResultType);
                            return result != null ? Mono.just(result) : Mono.empty();
                        });
                }
            }
        };
    }

    /**
     * Create a PollResponse indicating service error.
     *
     * @param opStatus the long-running-operation errored status
     * @param error the error description
     * @param <T> the poll result type
     * @return PollResponse
     */
    private static <T> Mono<PollResponse<PollResult<T>>> errorPollResponseMono(LongRunningOperationStatus opStatus,
                                                                               Error error) {
        PollResult<T> pollResult = new PollResult<>(new PollResult.Error(error.getMessage(),
            error.getResponseStatusCode(),
            new HttpHeaders(error.getResponseHeaders()),
            error.getResponseBody()));
        return Mono.just(new PollResponse<>(opStatus, pollResult));
    }

    /**
     * Create a PollResponse indicating succeeded or in-progress LRO.
     *
     * @param serializerAdapter the serializer for any encoding and decoding
     * @param opStatus the long-running-operation succeeded or in-progress status
     * @param pollResponseBody the poll response body
     * @param pollResultType the poll result type
     * @param <T> the poll result type
     * @return PollResponse
     */
    private static <T> Mono<PollResponse<PollResult<T>>> pollResponseMono(SerializerAdapter serializerAdapter,
                                                                          LongRunningOperationStatus opStatus,
                                                                          String pollResponseBody,
                                                                          Type pollResultType,
                                                                          Duration pollDelay) {
        T result = deserialize(serializerAdapter, pollResponseBody, pollResultType);
        return Mono.just(new PollResponse<>(opStatus, new PollResult<T>(result), pollDelay));
    }

    /**
     * Do a poll to retrieve the LRO status.
     *
     * @param pipeline the HttpPipeline for making poll request
     * @param pollingState the current PollingState
     * @param context the context
     * @return a Mono emitting PollingState updated from the poll operation response
     */
    private static Mono<PollingState> doSinglePoll(HttpPipeline pipeline, PollingState pollingState, Context context) {
        return FluxUtil
            .fluxContext(fluxContext -> {
                fluxContext = CoreUtils.mergeContexts(fluxContext, context);

                return pipeline.send(decorateRequest(new HttpRequest(HttpMethod.GET, pollingState.getPollUrl())),
                    fluxContext).flux();
            }).next()
            .flatMap((Function<HttpResponse, Mono<PollingState>>) response -> response.getBodyAsString()
                .map(body -> pollingState.update(response.getStatusCode(), response.getHeaders(), body))
                .switchIfEmpty(Mono.defer(() -> {
                    return Mono.just(pollingState.update(response.getStatusCode(),
                        response.getHeaders(),
                        null));
                })));
    }

    private static <T> Mono<PollResponse<PollResult<T>>> pollResponseMonoFromPollingState(
        SerializerAdapter serializerAdapter, Type pollResultType, PollingState pollingState) {
        if (pollingState.getOperationStatus().isComplete()) {
            if (pollingState.getOperationStatus() == LongRunningOperationStatus.FAILED
                || pollingState.getOperationStatus() == LRO_CANCELLED) {
                // Failed|Cancelled
                Error lroInitError = pollingState.getSynchronouslyFailedLroError();
                if (lroInitError != null) {
                    return errorPollResponseMono(pollingState.getOperationStatus(), lroInitError);
                }
                Error pollError = pollingState.getPollError();
                if (pollError != null) {
                    return errorPollResponseMono(pollingState.getOperationStatus(), pollError);
                }
                throw new IllegalStateException("Either LroError or PollError must"
                    + "be set when OperationStatus is in Failed|Cancelled State.");
            } else {
                // Succeeded
                return pollResponseMono(serializerAdapter,
                    pollingState.getOperationStatus(),
                    pollingState.getLastResponseBody(),
                    pollResultType,
                    pollingState.getPollDelay());
            }
        } else {
            // InProgress|NonTerminal-Status
            return pollResponseMono(serializerAdapter,
                pollingState.getOperationStatus(),
                pollingState.getLastResponseBody(),
                pollResultType,
                pollingState.getPollDelay());
        }
    }

    /**
     * Decorate the request.
     *
     * @param httpRequest the HttpRequest
     * @return the HttpRequest with decoration.
     */
    private static HttpRequest decorateRequest(HttpRequest httpRequest) {
        return httpRequest.setHeader("Accept", "application/json");
    }

    /**
     * Decode a string value.
     *
     * @param serializerAdapter the serializer for any encoding and decoding
     * @param value the value to decode
     * @param type the type to decode to
     * @param <U> the type to decode to
     * @return decoded value
     */
    @SuppressWarnings("unchecked")
    public static <U> U deserialize(SerializerAdapter serializerAdapter, String value, Type type) {
<<<<<<< HEAD
        if (value == null || value.equalsIgnoreCase("")) {
            LOGGER.verbose("Ignoring decoding of null or empty value to:" + type.getTypeName());
=======
        if (value == null || "".equalsIgnoreCase(value)) {
            LOGGER.info("Ignoring decoding of null or empty value to:" + type.getTypeName());
>>>>>>> 58c802a2
            return null;
        } else {
            try {
                return (U) serializerAdapter.deserialize(value, type, SerializerEncoding.JSON);
            } catch (IOException | RuntimeException ioe) {
                LOGGER.logExceptionAsWarning(new IllegalArgumentException("Unable to decode '" + value + "' to: "
                    + type.getTypeName(), ioe));
                return null;
            }
        }
    }
}<|MERGE_RESOLUTION|>--- conflicted
+++ resolved
@@ -237,13 +237,8 @@
      */
     @SuppressWarnings("unchecked")
     public static <U> U deserialize(SerializerAdapter serializerAdapter, String value, Type type) {
-<<<<<<< HEAD
-        if (value == null || value.equalsIgnoreCase("")) {
+        if (value == null || "".equalsIgnoreCase(value)) {
             LOGGER.verbose("Ignoring decoding of null or empty value to:" + type.getTypeName());
-=======
-        if (value == null || "".equalsIgnoreCase(value)) {
-            LOGGER.info("Ignoring decoding of null or empty value to:" + type.getTypeName());
->>>>>>> 58c802a2
             return null;
         } else {
             try {
