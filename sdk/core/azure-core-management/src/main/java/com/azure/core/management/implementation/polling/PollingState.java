--- conflicted
+++ resolved
@@ -118,22 +118,12 @@
     public static <T> PollingState from(SerializerAdapter serializerAdapter, PollingContext<T> context) {
         Objects.requireNonNull(serializerAdapter, "'serializerAdapter' cannot be null.");
         String value = context.getData(KEY);
-<<<<<<< HEAD
         if (CoreUtils.isNullOrEmpty(value)) {
-            throw LOGGER.logExceptionAsError(new IllegalArgumentException("The provided context does not contain"
-                + " serialized PollingState."));
+            throw LOGGER.logExceptionAsError(
+                new IllegalArgumentException("The provided context does not contain" + " serialized PollingState."));
         }
         try (JsonReader jsonReader = JsonProviders.createReader(value)) {
             PollingState pollingState = PollingState.fromJson(jsonReader);
-=======
-        if (value == null || "".equalsIgnoreCase(value)) {
-            throw LOGGER.logExceptionAsError(
-                new IllegalArgumentException("The provided context does not contain" + " serialized PollingState."));
-        }
-        try {
-            PollingState pollingState
-                = serializerAdapter.deserialize(value, PollingState.class, SerializerEncoding.JSON);
->>>>>>> 70d87228
             return pollingState.setSerializer(serializerAdapter);
         } catch (IOException ioe) {
             throw LOGGER.logExceptionAsError(
@@ -155,15 +145,9 @@
         if (CoreUtils.isNullOrEmpty(value)) {
             throw LOGGER.logExceptionAsError(new IllegalArgumentException("'value' is required"));
         }
-<<<<<<< HEAD
 
         try (JsonReader jsonReader = JsonProviders.createReader(value)) {
             PollingState pollingState = PollingState.fromJson(jsonReader);
-=======
-        try {
-            PollingState pollingState
-                = serializerAdapter.deserialize(value, PollingState.class, SerializerEncoding.JSON);
->>>>>>> 70d87228
             return pollingState.setSerializer(serializerAdapter);
         } catch (IOException ioe) {
             throw LOGGER.logExceptionAsError(new RuntimeException("Failed to deserialize '" + value, ioe));
@@ -308,12 +292,7 @@
     PollingState update(int pollResponseStatusCode, HttpHeaders pollResponseHeaders, String pollResponseBody) {
         switch (this.pollingType) {
             case AZURE_ASYNC_OPERATION_POLL:
-<<<<<<< HEAD
                 this.azureAsyncOperationData.update(pollResponseStatusCode, pollResponseHeaders, pollResponseBody);
-=======
-                this.azureAsyncOperationData.update(pollResponseStatusCode, pollResponseHeaders, pollResponseBody,
-                    this.serializerAdapter);
->>>>>>> 70d87228
                 break;
 
             case LOCATION_POLL:
@@ -321,12 +300,7 @@
                 break;
 
             case PROVISIONING_STATE_POLL:
-<<<<<<< HEAD
                 this.provisioningStateData.update(pollResponseStatusCode, pollResponseHeaders, pollResponseBody);
-=======
-                this.provisioningStateData.update(pollResponseStatusCode, pollResponseHeaders, pollResponseBody,
-                    this.serializerAdapter);
->>>>>>> 70d87228
                 break;
 
             default:
@@ -652,11 +626,11 @@
                 } else if ("lroRequestMethod".equals(fieldName)) {
                     pollingState.lroRequestMethod = HttpMethod.valueOf(reader.getString());
                 } else if ("lroOperationUri".equals(fieldName)) {
-                    pollingState.lroOperationUri = reader.getNullable(nonNullReader ->
-                        new URL(nonNullReader.getString()));
+                    pollingState.lroOperationUri
+                        = reader.getNullable(nonNullReader -> new URL(nonNullReader.getString()));
                 } else if ("pollDelay".equals(fieldName)) {
-                    pollingState.pollDelay = reader.getNullable(nonNullReader ->
-                        Duration.parse(nonNullReader.getString()));
+                    pollingState.pollDelay
+                        = reader.getNullable(nonNullReader -> Duration.parse(nonNullReader.getString()));
                 } else if ("asyncOperationData".equals(fieldName)) {
                     pollingState.azureAsyncOperationData = AzureAsyncOperationData.fromJson(reader);
                 } else if ("locationData".equals(fieldName)) {
