--- conflicted
+++ resolved
@@ -79,17 +79,11 @@
      * @param pollResponseHeaders the poll response headers
      * @param pollResponseBody the poll response body
      */
-<<<<<<< HEAD
     void update(int pollResponseStatusCode, HttpHeaders pollResponseHeaders, String pollResponseBody) {
-=======
-    void update(int pollResponseStatusCode, HttpHeaders pollResponseHeaders, String pollResponseBody,
-        SerializerAdapter adapter) {
->>>>>>> 70d87228
         if (pollResponseStatusCode != 200) {
             this.provisioningState = ProvisioningState.FAILED;
             this.pollError = new Error("Polling failed with status code:" + pollResponseStatusCode,
                 pollResponseStatusCode, pollResponseHeaders.toMap(), pollResponseBody);
-<<<<<<< HEAD
 
             return;
         }
@@ -106,10 +100,8 @@
         this.provisioningState = value;
         if (ProvisioningState.FAILED.equalsIgnoreCase(this.provisioningState)
             || ProvisioningState.CANCELED.equalsIgnoreCase(this.provisioningState)) {
-            this.pollError = new Error("Long running operation failed or cancelled.",
-                pollResponseStatusCode,
-                pollResponseHeaders.toMap(),
-                pollResponseBody);
+            this.pollError = new Error("Long running operation failed or cancelled.", pollResponseStatusCode,
+                pollResponseHeaders.toMap(), pollResponseBody);
         } else if (ProvisioningState.SUCCEEDED.equalsIgnoreCase(this.provisioningState)) {
             this.finalResult = new FinalResult(null, pollResponseBody);
         }
@@ -151,22 +143,6 @@
                     provisioningStateData.finalResult = FinalResult.fromJson(reader);
                 } else {
                     reader.skipChildren();
-=======
-        } else {
-            String value = tryParseProvisioningState(pollResponseBody, adapter);
-            if (value == null) {
-                this.provisioningState = ProvisioningState.FAILED;
-                this.pollError = new Error("Polling response does not contain a valid body.", pollResponseStatusCode,
-                    pollResponseHeaders.toMap(), pollResponseBody);
-            } else {
-                this.provisioningState = value;
-                if (ProvisioningState.FAILED.equalsIgnoreCase(this.provisioningState)
-                    || ProvisioningState.CANCELED.equalsIgnoreCase(this.provisioningState)) {
-                    this.pollError = new Error("Long running operation failed or cancelled.", pollResponseStatusCode,
-                        pollResponseHeaders.toMap(), pollResponseBody);
-                } else if (ProvisioningState.SUCCEEDED.equalsIgnoreCase(this.provisioningState)) {
-                    this.finalResult = new FinalResult(null, pollResponseBody);
->>>>>>> 70d87228
                 }
             }
 
@@ -184,20 +160,11 @@
         if (CoreUtils.isNullOrEmpty(value)) {
             return null;
         }
-<<<<<<< HEAD
-
         try (JsonReader jsonReader = JsonProviders.createReader(value)) {
             ResourceWithProvisioningState resource = ResourceWithProvisioningState.fromJson(jsonReader);
 
             return resource != null ? resource.getProvisioningState() : null;
         } catch (IOException ignored) {
-=======
-        try {
-            ResourceWithProvisioningState resource
-                = adapter.deserialize(value, ResourceWithProvisioningState.class, SerializerEncoding.JSON);
-            return resource != null ? resource.getProvisioningState() : null;
-        } catch (IOException | RuntimeException ignored) {
->>>>>>> 70d87228
             return null;
         }
     }
@@ -219,9 +186,7 @@
 
         @Override
         public JsonWriter toJson(JsonWriter jsonWriter) throws IOException {
-            return jsonWriter.writeStartObject()
-                .writeJsonField("properties", properties)
-                .writeEndObject();
+            return jsonWriter.writeStartObject().writeJsonField("properties", properties).writeEndObject();
         }
 
         /**
