// Copyright (c) Microsoft Corporation. All rights reserved.
// Licensed under the MIT License.

package com.azure.core.management.implementation;

import com.azure.core.exception.HttpResponseException;
import com.azure.core.http.HttpRequest;
import com.azure.core.http.HttpResponse;
import com.azure.core.implementation.RestProxy;
import com.azure.core.implementation.SwaggerMethodParser;
import com.azure.core.implementation.serializer.HttpResponseDecoder;
import com.azure.core.implementation.serializer.SerializerEncoding;
import com.azure.core.management.OperationState;
import com.azure.core.util.Context;
import reactor.core.publisher.Flux;
import reactor.core.publisher.Mono;

import java.io.IOException;
import java.io.Serializable;
import java.lang.reflect.Type;
import java.time.Duration;

/**
 * An abstract class for the different strategies that an OperationStatus can use when checking the
 * status of a long running operation.
 */
abstract class PollStrategy {
    private final RestProxy restProxy;
    private final SwaggerMethodParser methodParser;
    private long delayInMilliseconds;
    private String status;

    PollStrategy(PollStrategyData data) {
        this.restProxy = data.restProxy;
        this.methodParser = data.methodParser;
        this.delayInMilliseconds = data.delayInMilliseconds;
    }

    abstract static class PollStrategyData implements Serializable {

        /*Serial version id for this class*/
        private static final long serialVersionUID = 1L;
        transient RestProxy restProxy;
        transient SwaggerMethodParser methodParser;
        long delayInMilliseconds;

        PollStrategyData(RestProxy restProxy,
                         SwaggerMethodParser methodParser,
                         long delayInMilliseconds) {
            this.restProxy = restProxy;
            this.methodParser = methodParser;
            this.delayInMilliseconds = delayInMilliseconds;
        }

        abstract PollStrategy initializeStrategy(RestProxy restProxy,
                                                 SwaggerMethodParser methodParser);
    }

    @SuppressWarnings("unchecked")
    protected <T> T deserialize(String value, Type returnType) throws IOException {
        return (T) restProxy.getSerializer().deserialize(value, returnType, SerializerEncoding.JSON);
    }

    protected Mono<HttpResponse> ensureExpectedStatus(HttpResponse httpResponse) {
        return ensureExpectedStatus(httpResponse, null);
    }

    protected Mono<HttpResponse> ensureExpectedStatus(HttpResponse httpResponse, int[] additionalAllowedStatusCodes) {
        Mono<HttpResponseDecoder.HttpDecodedResponse> asyncDecodedResponse =
<<<<<<< HEAD
            new HttpResponseDecoder(restProxy.serializer()).decode(Mono.just(httpResponse), this.methodParser);
=======
            new HttpResponseDecoder(restProxy.getSerializer()).decode(Mono.just(httpResponse), this.methodParser);
>>>>>>> f9b68898
        return asyncDecodedResponse.flatMap(decodedResponse -> {
            return restProxy.ensureExpectedStatus(decodedResponse, methodParser, additionalAllowedStatusCodes);
        }).map(decodedResponse -> httpResponse);
    }

    protected String getFullyQualifiedMethodName() {
        return methodParser.getFullyQualifiedMethodName();
    }

    protected boolean expectsResourceResponse() {
        return methodParser.expectsResponseBody();
    }

    /**
     * Set the delay in milliseconds to 0.
     */
    final void clearDelayInMilliseconds() {
        this.delayInMilliseconds = 0;
    }

    /**
     * Update the delay in milliseconds from the provided HTTP poll response.
     * @param httpPollResponse The HTTP poll response to update the delay in milliseconds from.
     */
    final void updateDelayInMillisecondsFrom(HttpResponse httpPollResponse) {
        final Long parsedDelayInMilliseconds = delayInMillisecondsFrom(httpPollResponse);
        if (parsedDelayInMilliseconds != null) {
            delayInMilliseconds = parsedDelayInMilliseconds;
        }
    }

    static Long delayInMillisecondsFrom(HttpResponse httpResponse) {
        Long result = null;

        final String retryAfterSecondsString = httpResponse.getHeaderValue("Retry-After");
        if (retryAfterSecondsString != null && !retryAfterSecondsString.isEmpty()) {
            result = Long.parseLong(retryAfterSecondsString) * 1000;
        }

        return result;
    }

    /**
     * If this OperationStatus has a retryAfterSeconds value, return an Mono that is delayed by the
     * number of seconds that are in the retryAfterSeconds value. If this OperationStatus doesn't have
     * a retryAfterSeconds value, then return an Single with no delay.
     * @return A Mono with delay if this OperationStatus has a retryAfterSeconds value.
     */
    Mono<Void> delayAsync() {
        Mono<Void> result = Mono.empty();
        if (delayInMilliseconds > 0) {
            result = result.delaySubscription(Duration.ofMillis(delayInMilliseconds));
        }
        return result;
    }

    /**
     * @return the current status of the long running operation.
     */
    String getStatus() {
        return status;
    }

    /**
     * Set the current status of the long running operation.
     * @param status The current status of the long running operation.
     */
    void setStatus(String status) {
        this.status = status;
    }

    /**
     * Create a new HTTP poll request.
     * @return A new HTTP poll request.
     */
    abstract HttpRequest createPollRequest();

    /**
     * Update the status of this PollStrategy from the provided HTTP poll response.
     * @param httpPollResponse The response of the most recent poll request.
     * @return A Completable that can be used to chain off of this operation.
     */
    abstract Mono<HttpResponse> updateFromAsync(HttpResponse httpPollResponse);

    /**
     * Get whether or not this PollStrategy's long running operation is done.
     * @return Whether or not this PollStrategy's long running operation is done.
     */
    abstract boolean isDone();

    Mono<HttpResponse> sendPollRequestWithDelay() {
        return Mono.defer(() -> delayAsync().then(Mono.defer(() -> {
            final HttpRequest pollRequest = createPollRequest();
            return restProxy.send(pollRequest, new Context("caller-method", getFullyQualifiedMethodName()));
        })).flatMap(response -> updateFromAsync(response)));
    }

    Mono<OperationStatus<Object>> createOperationStatusMono(HttpRequest httpRequest, HttpResponse httpResponse,
            SwaggerMethodParser methodParser, Type operationStatusResultType, Context context) {
        OperationStatus<Object> operationStatus;
        if (!isDone()) {
            operationStatus = new OperationStatus<>(this, httpRequest);
        } else {
            try {
                final Object resultObject =
                    restProxy.handleRestReturnType(
<<<<<<< HEAD
                            new HttpResponseDecoder(restProxy.serializer()).decode(Mono.just(httpResponse),
                                this.methodParser),
                            methodParser, operationStatusResultType, context);
                operationStatus = new OperationStatus<>(resultObject, status());
=======
                            new HttpResponseDecoder(restProxy.getSerializer()).decode(Mono.just(httpResponse),
                                this.methodParser),
                            methodParser, operationStatusResultType, context);
                operationStatus = new OperationStatus<>(resultObject, getStatus());
>>>>>>> f9b68898
            } catch (HttpResponseException e) {
                operationStatus = new OperationStatus<>(e, OperationState.FAILED);
            }
        }
        return Mono.just(operationStatus);
    }

    Flux<OperationStatus<Object>> pollUntilDoneWithStatusUpdates(final HttpRequest originalHttpRequest,
            final SwaggerMethodParser methodParser, final Type operationStatusResultType, final Context context) {
        return sendPollRequestWithDelay()
            .flatMap(httpResponse -> createOperationStatusMono(originalHttpRequest, httpResponse, methodParser,
                operationStatusResultType, context))
            .repeat()
            .takeUntil(operationStatus -> isDone());
    }

    Mono<HttpResponse> pollUntilDone() {
        return sendPollRequestWithDelay()
            .repeat()
            .takeUntil(ignored -> isDone())
            .last();
    }

    /**
     * @return The data for the strategy.
     */
    public abstract Serializable getStrategyData();

    SwaggerMethodParser getMethodParser() {
        return this.methodParser;
    }
}<|MERGE_RESOLUTION|>--- conflicted
+++ resolved
@@ -67,11 +67,7 @@
 
     protected Mono<HttpResponse> ensureExpectedStatus(HttpResponse httpResponse, int[] additionalAllowedStatusCodes) {
         Mono<HttpResponseDecoder.HttpDecodedResponse> asyncDecodedResponse =
-<<<<<<< HEAD
-            new HttpResponseDecoder(restProxy.serializer()).decode(Mono.just(httpResponse), this.methodParser);
-=======
             new HttpResponseDecoder(restProxy.getSerializer()).decode(Mono.just(httpResponse), this.methodParser);
->>>>>>> f9b68898
         return asyncDecodedResponse.flatMap(decodedResponse -> {
             return restProxy.ensureExpectedStatus(decodedResponse, methodParser, additionalAllowedStatusCodes);
         }).map(decodedResponse -> httpResponse);
@@ -178,17 +174,10 @@
             try {
                 final Object resultObject =
                     restProxy.handleRestReturnType(
-<<<<<<< HEAD
-                            new HttpResponseDecoder(restProxy.serializer()).decode(Mono.just(httpResponse),
-                                this.methodParser),
-                            methodParser, operationStatusResultType, context);
-                operationStatus = new OperationStatus<>(resultObject, status());
-=======
                             new HttpResponseDecoder(restProxy.getSerializer()).decode(Mono.just(httpResponse),
                                 this.methodParser),
                             methodParser, operationStatusResultType, context);
                 operationStatus = new OperationStatus<>(resultObject, getStatus());
->>>>>>> f9b68898
             } catch (HttpResponseException e) {
                 operationStatus = new OperationStatus<>(e, OperationState.FAILED);
             }
