--- conflicted
+++ resolved
@@ -87,8 +87,6 @@
     @Test
     public void lroBasedOnProvisioningState() {
         WireMockServer lroServer = startServer();
-<<<<<<< HEAD
-=======
 
         try {
             final ProvisioningStateLroServiceClient client = RestProxy.create(ProvisioningStateLroServiceClient.class,
@@ -193,15 +191,12 @@
 
         WireMockServer lroServer = createServer(provisioningStateLroService, resourceEndpoint, operationEndpoint);
         lroServer.start();
->>>>>>> 846f5853
 
         try {
             final ProvisioningStateLroServiceClient client = RestProxy.create(ProvisioningStateLroServiceClient.class,
                 createHttpPipeline(lroServer.port()),
                 SERIALIZER);
 
-<<<<<<< HEAD
-=======
             PollerFlux<PollResult<FooWithProvisioningState>, FooWithProvisioningState> lroFlux
                 = PollerFactory.create(SERIALIZER,
                 new HttpPipelineBuilder().build(),
@@ -303,7 +298,6 @@
                 createHttpPipeline(lroServer.port()),
                 SERIALIZER);
 
->>>>>>> 846f5853
             PollerFlux<PollResult<FooWithProvisioningState>, FooWithProvisioningState> lroFlux
                 = PollerFactory.create(SERIALIZER,
                 new HttpPipelineBuilder().build(),
@@ -316,18 +310,6 @@
             AsyncPollResponse<PollResult<FooWithProvisioningState>, FooWithProvisioningState> pollResponse = lroFlux.doOnNext(response -> {
                 PollResult<FooWithProvisioningState> pollResult = response.getValue();
                 Assertions.assertNotNull(pollResult);
-<<<<<<< HEAD
-                Assertions.assertNotNull(pollResult.getValue());
-                onNextCallCount[0]++;
-                if (onNextCallCount[0] == 1) {
-                    Assertions.assertEquals(LongRunningOperationStatus.IN_PROGRESS,
-                        response.getStatus());
-                    Assertions.assertNull(pollResult.getValue().getResourceId());
-                } else if (onNextCallCount[0] == 2) {
-                    Assertions.assertEquals(LongRunningOperationStatus.SUCCESSFULLY_COMPLETED,
-                        response.getStatus());
-                    Assertions.assertNotNull(pollResult.getValue().getResourceId());
-=======
                 onNextCallCount[0]++;
                 if (onNextCallCount[0] == 1) {
                     Assertions.assertNotNull(pollResult.getValue());
@@ -336,7 +318,6 @@
                 } else if (onNextCallCount[0] == 2) {
                     Assertions.assertEquals(LongRunningOperationStatus.FAILED,
                         response.getStatus());
->>>>>>> 846f5853
                 } else {
                     throw new IllegalStateException("Poller emitted more than expected value.");
                 }
@@ -508,10 +489,6 @@
         configure.pollingCountTillSuccess = 3;
         configure.additionalHeaders = new HttpHeaders(new HttpHeader("Retry-After", "1"));  // 1 second
         WireMockServer lroServer = startServer(configure);
-<<<<<<< HEAD
-        lroServer.start();
-=======
->>>>>>> 846f5853
 
         try {
             final ProvisioningStateLroServiceClient client = RestProxy.create(ProvisioningStateLroServiceClient.class,
@@ -548,10 +525,6 @@
     @Test
     public void lroContext() {
         WireMockServer lroServer = startServer();
-<<<<<<< HEAD
-        lroServer.start();
-=======
->>>>>>> 846f5853
 
         HttpPipelinePolicy contextVerifyPolicy = (context, next) -> {
             Optional<Object> valueOpt = context.getData("key1");
@@ -600,11 +573,7 @@
     private static WireMockServer startServer(ServerConfigure serverConfigure) {
         final String resourceEndpoint = "/resource/1";
         ResponseTransformer provisioningStateLroService = new ResponseTransformer() {
-<<<<<<< HEAD
-            private int[] getCallCount = new int[1];
-=======
             private final int[] getCallCount = new int[1];
->>>>>>> 846f5853
 
             @Override
             public com.github.tomakehurst.wiremock.http.Response transform(Request request,
