--- conflicted
+++ resolved
@@ -3,12 +3,9 @@
 ## 1.9.0-beta.1 (Unreleased)
 
 ### Features Added
-<<<<<<< HEAD
 - The `OkHttpAsyncClientProvider.createInstance()` now have option to share one single shared `HttpClient`.
   A new configuration environment variable `AZURE_ENABLE_HTTP_CLIENT_SHARING` has been added for backwards
   compatibility. Setting it to `true` before starting the process to use single shared `HttpClient`.
-=======
->>>>>>> 74ceb51b
 
 ### Breaking Changes
 
