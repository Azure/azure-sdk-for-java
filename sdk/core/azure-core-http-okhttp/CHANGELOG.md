--- conflicted
+++ resolved
@@ -3,8 +3,6 @@
 ## 1.5.0-beta.1 (Unreleased)
 
 
-<<<<<<< HEAD
-=======
 ## 1.4.1 (2021-01-11)
 
 ### Bug Fixes
@@ -17,7 +15,6 @@
 
 - Added functionality to eagerly read HTTP response bodies into memory when they will be deserialized into a POJO.
 
->>>>>>> 6f033d77
 ## 1.3.3 (2020-10-29)
 
 ### Dependency updates
