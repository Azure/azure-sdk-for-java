--- conflicted
+++ resolved
@@ -47,11 +47,7 @@
 <dependency>
     <groupId>com.azure</groupId>
     <artifactId>azure-core-http-okhttp</artifactId>
-<<<<<<< HEAD
-    <version>1.9.0</version>
-=======
     <version>1.10.1</version>
->>>>>>> 8d609db9
 </dependency>
 ```
 [//]: # ({x-version-update-end})
