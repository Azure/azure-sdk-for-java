// Copyright (c) Microsoft Corporation. All rights reserved.
// Licensed under the MIT License.

package com.azure.core.http.okhttp;

import com.azure.core.http.HttpClient;
import com.azure.core.http.HttpMethod;
import com.azure.core.http.HttpRequest;
import com.azure.core.http.ProxyOptions;
import com.azure.core.test.utils.TestConfigurationSource;
import com.azure.core.util.Configuration;
import com.azure.core.util.ConfigurationBuilder;
import com.azure.core.util.ConfigurationSource;
import com.github.tomakehurst.wiremock.WireMockServer;
import com.github.tomakehurst.wiremock.client.WireMock;
import com.github.tomakehurst.wiremock.core.WireMockConfiguration;
import okhttp3.Call;
import okhttp3.ConnectionPool;
import okhttp3.Dispatcher;
import okhttp3.EventListener;
import okhttp3.Interceptor;
import okhttp3.OkHttpClient;
import org.junit.jupiter.api.AfterAll;
import org.junit.jupiter.api.BeforeAll;
import org.junit.jupiter.api.Test;
import org.junit.jupiter.params.ParameterizedTest;
import org.junit.jupiter.params.provider.Arguments;
import org.junit.jupiter.params.provider.MethodSource;
import reactor.test.StepVerifier;

import java.net.InetSocketAddress;
import java.net.Proxy;
import java.time.Duration;
import java.util.ArrayList;
import java.util.Arrays;
import java.util.Collections;
import java.util.List;
import java.util.Timer;
import java.util.TimerTask;
import java.util.concurrent.Executors;
import java.util.function.Supplier;
import java.util.stream.Stream;

import static org.junit.jupiter.api.Assertions.assertEquals;
import static org.junit.jupiter.api.Assertions.assertNotNull;
import static org.junit.jupiter.api.Assertions.assertThrows;

/**
 * Tests {@link OkHttpAsyncHttpClientBuilder}.
 */
public class OkHttpAsyncHttpClientBuilderTests {
    private static final String COOKIE_VALIDATOR_PATH = "/cookieValidator";
    private static final String DEFAULT_PATH = "/default";
    private static final String DISPATCHER_PATH = "/dispatcher";
    private static final String REDIRECT_PATH = "/redirect";
    private static final String LOCATION_PATH = "/location";

    private static final String JAVA_SYSTEM_PROXY_PREREQUISITE = "java.net.useSystemProxies";
    private static final String JAVA_NON_PROXY_HOSTS = "http.nonProxyHosts";

    private static final String JAVA_HTTP_PROXY_HOST = "http.proxyHost";
    private static final String JAVA_HTTP_PROXY_PORT = "http.proxyPort";
    private static final String JAVA_HTTP_PROXY_USER = "http.proxyUser";
    private static final String JAVA_HTTP_PROXY_PASSWORD = "http.proxyPassword";
    private static final ConfigurationSource EMPTY_SOURCE = new TestConfigurationSource();

    private static WireMockServer server;

    private static String cookieValidatorUrl;
    private static String defaultUrl;
    private static String dispatcherUrl;
    private static String locationUrl;
    private static String redirectUrl;

    @BeforeAll
    public static void setupWireMock() {
        server = new WireMockServer(WireMockConfiguration.options().dynamicPort().disableRequestJournal());

        // Mocked endpoint to test building a client with a prebuilt OkHttpClient.
        server.stubFor(WireMock.get(COOKIE_VALIDATOR_PATH).withCookie("test", WireMock.matching("success"))
            .willReturn(WireMock.aResponse().withStatus(200)));

        // Mocked endpoint to test building a client with a timeout.
        server.stubFor(WireMock.get(DEFAULT_PATH).willReturn(WireMock.aResponse().withStatus(200)));

        // Mocked endpoint to test building a client with a dispatcher and uses a delayed response.
        server.stubFor(WireMock.get(DISPATCHER_PATH).willReturn(WireMock.aResponse().withStatus(200)
            .withFixedDelay(5000)));

        server.start();

        cookieValidatorUrl = "http://localhost:" + server.port() + COOKIE_VALIDATOR_PATH;
        defaultUrl = "http://localhost:" + server.port() + DEFAULT_PATH;
        dispatcherUrl = "http://localhost:" + server.port() + DISPATCHER_PATH;
        redirectUrl = "http://localhost:" + server.port() + REDIRECT_PATH;
        locationUrl = "http://localhost:" + server.port() + LOCATION_PATH;

        // Mocked endpoint to test the redirect behavior.
        server.stubFor(WireMock.get(REDIRECT_PATH).willReturn(WireMock.aResponse().withStatus(307).withHeader("Location", locationUrl)));
        server.stubFor(WireMock.get(LOCATION_PATH).willReturn(WireMock.aResponse().withStatus(200)));
    }

    @AfterAll
    public static void shutdownWireMock() {
        if (server.isRunning()) {
            server.shutdown();
        }
    }

    /**
     * Tests that an {@link OkHttpAsyncHttpClient} is able to be built from an existing {@link OkHttpClient}.
     */
    @Test
    public void buildClientWithExistingClient() {
        OkHttpClient existingClient = new OkHttpClient.Builder()
            .addInterceptor(chain -> chain
                .proceed(chain.request().newBuilder().addHeader("Cookie", "test=success").build()))
            .build();

        HttpClient client = new OkHttpAsyncHttpClientBuilder(existingClient).build();

        StepVerifier.create(client.send(new HttpRequest(HttpMethod.GET, cookieValidatorUrl)))
            .assertNext(response -> assertEquals(200, response.getStatusCode()))
            .verifyComplete();
    }

    /**
     * Tests that instantiating an {@link OkHttpAsyncHttpClientBuilder} with a {@code null} {@link OkHttpClient} will
     * throw a {@link NullPointerException}.
     */
    @Test
    public void startingWithNullClientThrows() {
        assertThrows(NullPointerException.class, () -> new OkHttpAsyncHttpClientBuilder(null));
    }

    /**
     * Tests that adding an {@link Interceptor} is handled correctly.
     */
    @Test
    public void addNetworkInterceptor() {
        Interceptor testInterceptor = chain -> chain.proceed(chain.request().newBuilder()
            .addHeader("Cookie", "test=success").build());

        HttpClient client = new OkHttpAsyncHttpClientBuilder()
            .addNetworkInterceptor(testInterceptor)
            .build();

        StepVerifier.create(client.send(new HttpRequest(HttpMethod.GET, cookieValidatorUrl)))
            .assertNext(response -> assertEquals(200, response.getStatusCode()))
            .verifyComplete();
    }

    /**
     * Tests that adding a {@code null} {@link Interceptor} will throw a {@link NullPointerException}.
     */
    @Test
    public void nullNetworkInterceptorThrows() {
        assertThrows(NullPointerException.class, () -> new OkHttpAsyncHttpClientBuilder().addNetworkInterceptor(null));
    }

    /**
     * Tests that the {@link Interceptor interceptors} in the client are replace-able by setting a new list of
     * interceptors.
     */
    @Test
    public void setNetworkInterceptors() {
        Interceptor badCookieSetter = chain -> chain.proceed(chain.request().newBuilder()
            .addHeader("Cookie", "test=failure").build());
        Interceptor goodCookieSetter = chain -> chain.proceed(chain.request().newBuilder()
            .addHeader("Cookie", "test=success").build());

        HttpClient client = new OkHttpAsyncHttpClientBuilder()
            .addNetworkInterceptor(badCookieSetter)
            .networkInterceptors(Collections.singletonList(goodCookieSetter))
            .build();

        StepVerifier.create(client.send(new HttpRequest(HttpMethod.GET, cookieValidatorUrl)))
            .assertNext(response -> assertEquals(200, response.getStatusCode()))
            .verifyComplete();
    }

    /**
     * Tests that setting the {@link Interceptor interceptors} to {@code null} will throw a {@link
     * NullPointerException}.
     */
    @Test
    public void nullNetworkInterceptorsThrows() {
        assertThrows(NullPointerException.class, () -> new OkHttpAsyncHttpClientBuilder().networkInterceptors(null));
    }

    /**
     * Tests building a client with a given {@code connectionTimeout}.
     */
    @Test
    public void buildWithConnectionTimeout() {
        int expectedConnectionTimeoutMillis = 3600 * 1000;
        Interceptor validatorInterceptor = chain -> {
            assertEquals(expectedConnectionTimeoutMillis, chain.connectTimeoutMillis());
            return chain.proceed(chain.request());
        };

        HttpClient okClient = new OkHttpAsyncHttpClientBuilder()
            .addNetworkInterceptor(validatorInterceptor)
            .connectionTimeout(Duration.ofSeconds(3600))
            .build();

        StepVerifier.create(okClient.send(new HttpRequest(HttpMethod.GET, defaultUrl)))
            .assertNext(response -> assertEquals(200, response.getStatusCode()))
            .verifyComplete();
    }


    @Test
    public void buildWithFollowRedirectSetToTrue() {
        HttpClient okClient = new OkHttpAsyncHttpClientBuilder()
            .followRedirects(true)
            .build();

        StepVerifier.create(okClient.send(new HttpRequest(HttpMethod.GET, redirectUrl)))
            .assertNext(response -> assertEquals(200, response.getStatusCode()))
            .verifyComplete();
    }

    @Test
    public void buildWithFollowRedirectSetToFalse() {
        HttpClient okClient = new OkHttpAsyncHttpClientBuilder()
            .followRedirects(false)
            .build();

        StepVerifier.create(okClient.send(new HttpRequest(HttpMethod.GET, redirectUrl)))
            .assertNext(response -> assertEquals(307, response.getStatusCode()))
            .verifyComplete();
    }

    @Test
    public void buildWithFollowRedirectDefault() {
        HttpClient okClient = new OkHttpAsyncHttpClientBuilder().build();

        StepVerifier.create(okClient.send(new HttpRequest(HttpMethod.GET, redirectUrl)))
            .assertNext(response -> assertEquals(307, response.getStatusCode()))
            .verifyComplete();
    }

    /**
     * Tests building a client with a given {@code connectionTimeout}.
     */
    @Test
    public void buildWithReadTimeout() {
        int expectedReadTimeoutMillis = 3600 * 1000;
        Interceptor validatorInterceptor = chain -> {
            assertEquals(expectedReadTimeoutMillis, chain.readTimeoutMillis());
            return chain.proceed(chain.request());
        };

        HttpClient okClient = new OkHttpAsyncHttpClientBuilder()
            .addNetworkInterceptor(validatorInterceptor)
            .readTimeout(Duration.ofSeconds(3600))
            .build();

        StepVerifier.create(okClient.send(new HttpRequest(HttpMethod.GET, defaultUrl)))
            .assertNext(response -> assertEquals(200, response.getStatusCode()))
            .verifyComplete();
    }

    /**
     * Tests building a client with a given {@code callTimeout}.
     */
    @Test
    public void buildWithCallTimeout() {
        long expectedCallTimeoutNanos = 3600000000000L;
        Interceptor validatorInterceptor = chain -> {
            assertEquals(expectedCallTimeoutNanos, chain.call().timeout().timeoutNanos());
            return chain.proceed(chain.request());
        };

        HttpClient okClient = new OkHttpAsyncHttpClientBuilder()
            .addNetworkInterceptor(validatorInterceptor)
            .callTimeout(Duration.ofSeconds(3600))
            .build();

        StepVerifier.create(okClient.send(new HttpRequest(HttpMethod.GET, defaultUrl)))
            .assertNext(response -> assertEquals(200, response.getStatusCode()))
            .verifyComplete();
    }

    /**
     * Tests building a client with negative callTimeout.
     */
    @Test
    public void throwsWithNegativeCallTimeout() {
        assertThrows(IllegalArgumentException.class, () -> {
            new OkHttpAsyncHttpClientBuilder()
                .callTimeout(Duration.ofSeconds(-1));
        });
    }

    /**
     * Tests building a client with default timeouts.
     */
    @Test
    public void buildWithDefaultTimeouts() {
        Interceptor validatorInterceptor = chain -> {
            assertEquals(0L, chain.call().timeout().timeoutNanos());
            assertEquals(60000, chain.readTimeoutMillis());
            assertEquals(60000, chain.writeTimeoutMillis());
            assertEquals(10000, chain.connectTimeoutMillis());
            return chain.proceed(chain.request());
        };

        HttpClient okClient = new OkHttpAsyncHttpClientBuilder()
            .addNetworkInterceptor(validatorInterceptor)
            .build();

        StepVerifier.create(okClient.send(new HttpRequest(HttpMethod.GET, defaultUrl)))
            .assertNext(response -> assertEquals(200, response.getStatusCode()))
            .verifyComplete();
    }

    /**
     * Tests building a client with a given {@code connectionPool}.
     */
    @Test
    public void buildWithConnectionPool() {
        ConnectionPool connectionPool = new ConnectionPool();

        HttpClient okClient = new OkHttpAsyncHttpClientBuilder()
            .connectionPool(connectionPool)
            .build();

        StepVerifier.create(okClient.send(new HttpRequest(HttpMethod.GET, defaultUrl)))
            .assertNext(response -> assertEquals(200, response.getStatusCode()))
            .verifyComplete();

        assertEquals(1, connectionPool.connectionCount());
    }

    /**
     * Tests that passing a {@code null} {@code connectionPool} to the builder will throw a {@link
     * NullPointerException}.
     */
    @Test
    public void nullConnectionPoolThrows() {
        assertThrows(NullPointerException.class, () -> new OkHttpAsyncHttpClientBuilder().connectionPool(null));
    }

    /**
     * Tests building a client with a given {@code dispatcher}.
     */
    @Test
    public void buildWithDispatcher() {
        String expectedThreadName = "testDispatcher";
        Dispatcher dispatcher = new Dispatcher(Executors
            .newFixedThreadPool(1, (Runnable r) -> new Thread(r, expectedThreadName)));

        HttpClient okClient = new OkHttpAsyncHttpClientBuilder()
            .dispatcher(dispatcher)
            .build();

        /*
         * Schedule a task that will run in one second to cancel all requests sent using the dispatcher. This should
         * result in the request we are about to send to be cancelled since WireMock will wait 5 seconds before
         * returning a response.
         */
        new Timer().schedule(new TimerTask() {
            @Override
            public void run() {
                assertEquals(1, dispatcher.runningCallsCount());
                dispatcher.cancelAll();
            }
        }, 1000);

        StepVerifier.create(okClient.send(new HttpRequest(HttpMethod.GET, dispatcherUrl)))
            .verifyError();
    }

    /**
     * Tests that passing a {@code null} {@code dispatcher} to the builder will throw a {@link NullPointerException}.
     */
    @Test
    public void nullDispatcherThrows() {
        assertThrows(NullPointerException.class, () -> new OkHttpAsyncHttpClientBuilder().dispatcher(null));
    }

    /**
     * Tests that building a client with a proxy will send the request through the proxy server.
     */
    @ParameterizedTest
    @MethodSource("buildWithProxySupplier")
    public void buildWithProxy(boolean shouldHaveProxy, Proxy.Type proxyType, ProxyOptions proxyOptions,
        String requestUrl) {
        OkHttpClient validatorClient = okHttpClientWithProxyValidation(shouldHaveProxy, proxyType);

        HttpClient okClient = new OkHttpAsyncHttpClientBuilder(validatorClient)
            .proxy(proxyOptions)
            .build();

        StepVerifier.create(okClient.send(new HttpRequest(HttpMethod.GET, requestUrl)))
            .verifyErrorMatches(throwable -> throwable.getMessage()
                .contains(TestEventListenerValidator.EXPECTED_EXCEPTION_MESSAGE));
    }

    private static Stream<Arguments> buildWithProxySupplier() {
        InetSocketAddress proxyAddress = new InetSocketAddress("localhost", 12345);

        ProxyOptions socks4Proxy = new ProxyOptions(ProxyOptions.Type.SOCKS4, proxyAddress);
        ProxyOptions socks5Proxy = new ProxyOptions(ProxyOptions.Type.SOCKS5, proxyAddress);
        ProxyOptions simpleHttpProxy = new ProxyOptions(ProxyOptions.Type.HTTP, proxyAddress);

        List<Arguments> arguments = new ArrayList<>();

        /*
         * Simple non-authenticated proxies without non-proxy hosts configured.
         */
        arguments.add(Arguments.of(true, Proxy.Type.SOCKS, socks4Proxy, defaultUrl));
        arguments.add(Arguments.of(true, Proxy.Type.SOCKS, socks5Proxy, defaultUrl));
        arguments.add(Arguments.of(true, Proxy.Type.HTTP, simpleHttpProxy, defaultUrl));

        /*
         * HTTP proxy with authentication configured.
         */
        ProxyOptions authenticatedHttpProxy = new ProxyOptions(ProxyOptions.Type.HTTP, proxyAddress)
            .setCredentials("1", "1");

        arguments.add(Arguments.of(true, Proxy.Type.HTTP, authenticatedHttpProxy, defaultUrl));

        /*
         * Information for non-proxy hosts testing.
         */
        String rawNonProxyHosts = String.join("|", "localhost", "127.0.0.1", "*.microsoft.com", "*.linkedin.com");

        String[] requestUrlsWithoutProxying = new String[]{
            "http://localhost", "http://127.0.0.1", "http://azure.microsoft.com", "http://careers.linkedin.com"
        };

        String[] requestUrlsWithProxying = new String[]{
            "http://example.com", "http://portal.azure.com", "http://linkedin.com", "http://8.8.8.8"
        };

        /*
         * HTTP proxies with non-proxy hosts configured.
         */
        Supplier<ProxyOptions> nonProxyHostsSupplier = () ->
            new ProxyOptions(ProxyOptions.Type.HTTP, proxyAddress).setNonProxyHosts(rawNonProxyHosts);

        for (String requestUrl : requestUrlsWithoutProxying) {
            arguments.add(Arguments.of(false, Proxy.Type.HTTP, nonProxyHostsSupplier.get(), requestUrl));
        }

        for (String requestUrl : requestUrlsWithProxying) {
            arguments.add(Arguments.of(true, Proxy.Type.HTTP, nonProxyHostsSupplier.get(), requestUrl));
        }

        /*
         * HTTP proxies with authentication and non-proxy hosts configured.
         */
        Supplier<ProxyOptions> authenticatedNonProxyHostsSupplier = () -> nonProxyHostsSupplier.get()
            .setCredentials("1", "1");

        for (String requestUrl : requestUrlsWithoutProxying) {
            arguments.add(Arguments.of(false, Proxy.Type.HTTP, authenticatedNonProxyHostsSupplier.get(), requestUrl));
        }

        for (String requestUrl : requestUrlsWithProxying) {
            arguments.add(Arguments.of(true, Proxy.Type.HTTP, authenticatedNonProxyHostsSupplier.get(), requestUrl));
        }

        return arguments.stream();
    }

    @Test
    public void buildWithConfigurationNone() {
        HttpClient okClient = new OkHttpAsyncHttpClientBuilder()
            .configuration(Configuration.NONE)
            .build();

        StepVerifier.create(okClient.send(new HttpRequest(HttpMethod.GET, defaultUrl)))
            .assertNext(response -> assertEquals(200, response.getStatusCode()))
            .verifyComplete();
    }

    @ParameterizedTest
    @MethodSource("buildWithEnvConfigurationProxySupplier")
    public void buildWithEnvConfigurationProxy(boolean shouldHaveProxy, Configuration configuration, String requestUrl) {
<<<<<<< HEAD
=======
        OkHttpClient validatorClient = okHttpClientWithProxyValidation(shouldHaveProxy, Proxy.Type.HTTP);

        HttpClient okClient = new OkHttpAsyncHttpClientBuilder(validatorClient)
            .configuration(configuration)
            .build();

        StepVerifier.create(okClient.send(new HttpRequest(HttpMethod.GET, requestUrl)))
            .verifyErrorMatches(throwable -> throwable.getMessage()
                .contains(TestEventListenerValidator.EXPECTED_EXCEPTION_MESSAGE));
    }

    @ParameterizedTest
    @MethodSource("buildWithExplicitConfigurationProxySupplier")
    public void buildWithExplicitConfigurationProxySupplier(boolean shouldHaveProxy, Configuration configuration, String requestUrl) {
>>>>>>> 8d609db9
        OkHttpClient validatorClient = okHttpClientWithProxyValidation(shouldHaveProxy, Proxy.Type.HTTP);

        HttpClient okClient = new OkHttpAsyncHttpClientBuilder(validatorClient)
            .configuration(configuration)
            .build();

        StepVerifier.create(okClient.send(new HttpRequest(HttpMethod.GET, requestUrl)))
            .verifyErrorMatches(throwable -> throwable.getMessage()
                .contains(TestEventListenerValidator.EXPECTED_EXCEPTION_MESSAGE));
    }

<<<<<<< HEAD
    @ParameterizedTest
    @MethodSource("buildWithExplicitConfigurationProxySupplier")
    public void buildWithExplicitConfigurationProxySupplier(boolean shouldHaveProxy, Configuration configuration, String requestUrl) {
        OkHttpClient validatorClient = okHttpClientWithProxyValidation(shouldHaveProxy, Proxy.Type.HTTP);

        HttpClient okClient = new OkHttpAsyncHttpClientBuilder(validatorClient)
            .configuration(configuration)
            .build();

        StepVerifier.create(okClient.send(new HttpRequest(HttpMethod.GET, requestUrl)))
            .verifyErrorMatches(throwable -> throwable.getMessage()
                .contains(TestEventListenerValidator.EXPECTED_EXCEPTION_MESSAGE));
    }

=======
>>>>>>> 8d609db9
    private static Stream<Arguments> buildWithEnvConfigurationProxySupplier() {
        Supplier<TestConfigurationSource> baseJavaProxyConfigurationSupplier = () -> new TestConfigurationSource()
            .put(JAVA_HTTP_PROXY_HOST, "localhost")
            .put(JAVA_HTTP_PROXY_PORT, "12345");

        List<Arguments> arguments = new ArrayList<>();

        /*
         * Simple non-authenticated HTTP proxies.
         */
        arguments.add(Arguments.of(true, new ConfigurationBuilder(EMPTY_SOURCE, baseJavaProxyConfigurationSupplier.get(), EMPTY_SOURCE).build(), defaultUrl));

        Configuration simpleEnvProxy = new ConfigurationBuilder(EMPTY_SOURCE, EMPTY_SOURCE, new TestConfigurationSource()
                .put(Configuration.PROPERTY_HTTP_PROXY, "http://localhost:12345")
                .put(JAVA_SYSTEM_PROXY_PREREQUISITE, "true"))
            .build();
        arguments.add(Arguments.of(true, simpleEnvProxy, defaultUrl));

        /*
         * HTTP proxy with authentication configured.
         */
        Configuration javaProxyWithAuthentication =  new ConfigurationBuilder(EMPTY_SOURCE, baseJavaProxyConfigurationSupplier.get()
                .put(JAVA_HTTP_PROXY_USER, "1")
                .put(JAVA_HTTP_PROXY_PASSWORD, "1"),
            EMPTY_SOURCE)
            .build();
        arguments.add(Arguments.of(true, javaProxyWithAuthentication, defaultUrl));

        Configuration envProxyWithAuthentication = new ConfigurationBuilder(EMPTY_SOURCE, EMPTY_SOURCE, new TestConfigurationSource()
                .put(Configuration.PROPERTY_HTTP_PROXY, "http://1:1@localhost:12345")
                .put(JAVA_SYSTEM_PROXY_PREREQUISITE, "true"))
            .build();
        arguments.add(Arguments.of(true, envProxyWithAuthentication, defaultUrl));

        /*
         * Information for non-proxy hosts testing.
         */
        String rawJavaNonProxyHosts = String.join("|", "localhost", "127.0.0.1", "*.microsoft.com", "*.linkedin.com");
        String rawEnvNonProxyHosts = String.join(",", "localhost", "127.0.0.1", "*.microsoft.com", "*.linkedin.com");

        String[] requestUrlsWithoutProxying = new String[]{
            "http://localhost", "http://127.0.0.1", "http://azure.microsoft.com", "http://careers.linkedin.com"
        };

        String[] requestUrlsWithProxying = new String[]{
            "http://example.com", "http://portal.azure.com", "http://linkedin.com", "http://8.8.8.8"
        };

        /*
         * HTTP proxies with non-proxy hosts configured.
         */
        Supplier<TestConfigurationSource> javaNonProxyHostsSupplier = () -> baseJavaProxyConfigurationSupplier.get()
            .put(JAVA_NON_PROXY_HOSTS, rawJavaNonProxyHosts);
        Supplier<TestConfigurationSource> envNonProxyHostsSupplier = () -> new TestConfigurationSource()
            .put(Configuration.PROPERTY_HTTP_PROXY, "http://localhost:12345")
            .put(Configuration.PROPERTY_NO_PROXY, rawEnvNonProxyHosts)
            .put(JAVA_SYSTEM_PROXY_PREREQUISITE, "true");

        List<Supplier<TestConfigurationSource>> nonProxyHostsSuppliers = Arrays.asList(javaNonProxyHostsSupplier,
            envNonProxyHostsSupplier);

        for (Supplier<TestConfigurationSource> configurationSupplier : nonProxyHostsSuppliers) {
            for (String requestUrl : requestUrlsWithoutProxying) {
                arguments.add(Arguments.of(false, new ConfigurationBuilder(EMPTY_SOURCE, configurationSupplier.get(), EMPTY_SOURCE).build(), requestUrl));
            }

            for (String requestUrl : requestUrlsWithProxying) {
                arguments.add(Arguments.of(true, new ConfigurationBuilder(EMPTY_SOURCE, configurationSupplier.get(), EMPTY_SOURCE).build(), requestUrl));
            }
        }

        /*
         * HTTP proxies with authentication and non-proxy hosts configured.
         */
        Supplier<TestConfigurationSource> authenticatedJavaNonProxyHostsSupplier = () -> javaNonProxyHostsSupplier.get()
            .put(JAVA_HTTP_PROXY_USER, "1")
            .put(JAVA_HTTP_PROXY_PASSWORD, "1");
        Supplier<TestConfigurationSource> authenticatedEnvNonProxyHostsSupplier = () -> new TestConfigurationSource()
            .put(Configuration.PROPERTY_HTTP_PROXY, "http://1:1@localhost:12345")
            .put(Configuration.PROPERTY_NO_PROXY, rawEnvNonProxyHosts)
            .put(JAVA_SYSTEM_PROXY_PREREQUISITE, "true");

        List<Supplier<TestConfigurationSource>> authenticatedNonProxyHostsSuppliers = Arrays.asList(
            authenticatedJavaNonProxyHostsSupplier, authenticatedEnvNonProxyHostsSupplier);

        for (Supplier<TestConfigurationSource> configurationSupplier : authenticatedNonProxyHostsSuppliers) {
            for (String requestUrl : requestUrlsWithoutProxying) {
                arguments.add(Arguments.of(false, new ConfigurationBuilder(EMPTY_SOURCE, configurationSupplier.get(), EMPTY_SOURCE).build(), requestUrl));
            }

            for (String requestUrl : requestUrlsWithProxying) {
                arguments.add(Arguments.of(true, new ConfigurationBuilder(EMPTY_SOURCE, configurationSupplier.get(), EMPTY_SOURCE).build(), requestUrl));
            }
        }

        return arguments.stream();
    }

    private static Stream<Arguments> buildWithExplicitConfigurationProxySupplier() {
        Supplier<ConfigurationBuilder> baseHttpProxy = () -> new ConfigurationBuilder()
            .putProperty("http.proxy.hostname", "localhost")
            .putProperty("http.proxy.port", "12345");

        List<Arguments> arguments = new ArrayList<>();

        /*
         * Simple non-authenticated HTTP proxies.
         */
        arguments.add(Arguments.of(true, baseHttpProxy.get().build(), defaultUrl));

        /*
         * HTTP proxy with authentication configured.
         */
        Configuration httpProxyWithAuthentication = baseHttpProxy.get()
            .putProperty("http.proxy.username", "1")
            .putProperty("http.proxy.password", "1")
            .build();

        arguments.add(Arguments.of(true, httpProxyWithAuthentication, defaultUrl));

        /*
         * Information for non-proxy hosts testing.
         */
        String rawJavaNonProxyHosts = String.join("|", "localhost", "127.0.0.1", "*.microsoft.com", "*.linkedin.com");
        String rawEnvNonProxyHosts = String.join(",", "localhost", "127.0.0.1", "*.microsoft.com", "*.linkedin.com");

        String[] requestUrlsWithoutProxying = new String[]{
            "http://localhost", "http://127.0.0.1", "http://azure.microsoft.com", "http://careers.linkedin.com"
        };

        String[] requestUrlsWithProxying = new String[]{
            "http://portal.azure.com", "http://linkedin.com", "http://8.8.8.8"
        };

        /*
         * HTTP proxies with non-proxy hosts configured.
         */
        Supplier<ConfigurationBuilder> javaNonProxyHostsSupplier = () -> baseHttpProxy.get()
            .putProperty("http.proxy.non-proxy-hosts", rawJavaNonProxyHosts);
        for (String requestUrl : requestUrlsWithoutProxying) {
            arguments.add(Arguments.of(false, javaNonProxyHostsSupplier.get().build(), requestUrl));
        }

        for (String requestUrl : requestUrlsWithProxying) {
            arguments.add(Arguments.of(true, javaNonProxyHostsSupplier.get().build(), requestUrl));
        }

        /*
         * HTTP proxies with authentication and non-proxy hosts configured.
         */
        Supplier<ConfigurationBuilder> authenticatedJavaNonProxyHostsSupplier = () -> javaNonProxyHostsSupplier.get()
            .putProperty("http.proxy.username", "1")
            .putProperty("http.proxy.password", "1");

        for (String requestUrl : requestUrlsWithoutProxying) {
            arguments.add(Arguments.of(false, authenticatedJavaNonProxyHostsSupplier.get().build(), requestUrl));
        }

        for (String requestUrl : requestUrlsWithProxying) {
            arguments.add(Arguments.of(true, authenticatedJavaNonProxyHostsSupplier.get().build(), requestUrl));
        }

        return arguments.stream();
    }

    private static OkHttpClient okHttpClientWithProxyValidation(boolean shouldHaveProxy, Proxy.Type proxyType) {
        return new OkHttpClient.Builder()
            .eventListener(new TestEventListenerValidator(shouldHaveProxy, proxyType))
            // Use a custom Dispatcher and ExecutorService which overrides the uncaught exception handler.
            // This is done to prevent the tests using this from printing their error stack trace.
            // The reason this happens is the test throws an exception which goes uncaught in a thread, and this is an
            // expected exception, which results in the exception and its stack trace being logged, which is very
            // verbose.
            .dispatcher(new Dispatcher(Executors.newFixedThreadPool(2, r -> {
                Thread thread = new Thread(r);
                thread.setUncaughtExceptionHandler((t, e) -> {
                });

                return thread;
            })))
            .build();
    }

    private static final class TestEventListenerValidator extends EventListener {
        private static final String EXPECTED_EXCEPTION_MESSAGE = "This is a local test so we cannot connect to remote "
            + "hosts eagerly. This is exception is expected.";

        private static final RuntimeException EXPECTED_EXCEPTION = new RuntimeException(EXPECTED_EXCEPTION_MESSAGE);

        private final boolean shouldHaveProxy;
        private final Proxy.Type proxyType;

        private TestEventListenerValidator(boolean shouldHaveProxy, Proxy.Type proxyType) {
            this.shouldHaveProxy = shouldHaveProxy;
            this.proxyType = proxyType;
        }

        @Override
        public void connectStart(Call call, InetSocketAddress inetSocketAddress, Proxy proxy) {
            RuntimeException exception = EXPECTED_EXCEPTION;

            try {
                if (shouldHaveProxy) {
                    assertNotNull(proxy.address());
                    assertEquals(proxyType, proxy.type());
                } else {
                    assertEquals(Proxy.NO_PROXY, proxy);
                }
            } catch (Throwable throwable) {
                exception = new RuntimeException(throwable);
            }

            throw exception;
        }
    }
}<|MERGE_RESOLUTION|>--- conflicted
+++ resolved
@@ -481,8 +481,6 @@
     @ParameterizedTest
     @MethodSource("buildWithEnvConfigurationProxySupplier")
     public void buildWithEnvConfigurationProxy(boolean shouldHaveProxy, Configuration configuration, String requestUrl) {
-<<<<<<< HEAD
-=======
         OkHttpClient validatorClient = okHttpClientWithProxyValidation(shouldHaveProxy, Proxy.Type.HTTP);
 
         HttpClient okClient = new OkHttpAsyncHttpClientBuilder(validatorClient)
@@ -494,22 +492,6 @@
                 .contains(TestEventListenerValidator.EXPECTED_EXCEPTION_MESSAGE));
     }
 
-    @ParameterizedTest
-    @MethodSource("buildWithExplicitConfigurationProxySupplier")
-    public void buildWithExplicitConfigurationProxySupplier(boolean shouldHaveProxy, Configuration configuration, String requestUrl) {
->>>>>>> 8d609db9
-        OkHttpClient validatorClient = okHttpClientWithProxyValidation(shouldHaveProxy, Proxy.Type.HTTP);
-
-        HttpClient okClient = new OkHttpAsyncHttpClientBuilder(validatorClient)
-            .configuration(configuration)
-            .build();
-
-        StepVerifier.create(okClient.send(new HttpRequest(HttpMethod.GET, requestUrl)))
-            .verifyErrorMatches(throwable -> throwable.getMessage()
-                .contains(TestEventListenerValidator.EXPECTED_EXCEPTION_MESSAGE));
-    }
-
-<<<<<<< HEAD
     @ParameterizedTest
     @MethodSource("buildWithExplicitConfigurationProxySupplier")
     public void buildWithExplicitConfigurationProxySupplier(boolean shouldHaveProxy, Configuration configuration, String requestUrl) {
@@ -524,8 +506,6 @@
                 .contains(TestEventListenerValidator.EXPECTED_EXCEPTION_MESSAGE));
     }
 
-=======
->>>>>>> 8d609db9
     private static Stream<Arguments> buildWithEnvConfigurationProxySupplier() {
         Supplier<TestConfigurationSource> baseJavaProxyConfigurationSupplier = () -> new TestConfigurationSource()
             .put(JAVA_HTTP_PROXY_HOST, "localhost")
