// Copyright (c) Microsoft Corporation. All rights reserved.
// Licensed under the MIT License.

package com.azure.core.http.okhttp;

import com.azure.core.http.HttpClient;
import com.azure.core.http.HttpHeader;
import com.azure.core.http.HttpHeaders;
import com.azure.core.http.HttpMethod;
import com.azure.core.http.HttpRequest;
import com.azure.core.http.HttpResponse;
import com.github.tomakehurst.wiremock.WireMockServer;
import com.github.tomakehurst.wiremock.core.WireMockConfiguration;
import okhttp3.Dispatcher;
import org.junit.jupiter.api.AfterAll;
import org.junit.jupiter.api.Assertions;
import org.junit.jupiter.api.BeforeAll;
import org.junit.jupiter.api.Test;
import reactor.core.publisher.Flux;
import reactor.core.publisher.Mono;
import reactor.core.scheduler.Schedulers;
import reactor.test.StepVerifier;
import reactor.test.StepVerifierOptions;

import java.io.IOException;
import java.io.OutputStream;
import java.net.MalformedURLException;
import java.net.ServerSocket;
import java.net.Socket;
import java.net.URL;
import java.nio.ByteBuffer;
import java.nio.charset.StandardCharsets;
import java.time.Duration;
import java.util.Arrays;
import java.util.List;
import java.util.concurrent.CountDownLatch;

import static com.github.tomakehurst.wiremock.client.WireMock.aResponse;
import static com.github.tomakehurst.wiremock.client.WireMock.get;
import static com.github.tomakehurst.wiremock.client.WireMock.post;
import static org.junit.jupiter.api.Assertions.assertArrayEquals;
import static org.junit.jupiter.api.Assertions.assertEquals;
import static org.junit.jupiter.api.Assertions.assertLinesMatch;
import static org.junit.jupiter.api.Assertions.assertNotNull;

public class OkHttpAsyncHttpClientTests {
    static final String RETURN_HEADERS_AS_IS_PATH = "/returnHeadersAsIs";

    private static final byte[] SHORT_BODY = "hi there".getBytes(StandardCharsets.UTF_8);
    private static final byte[] LONG_BODY = createLongBody();

    private static WireMockServer server;

    @BeforeAll
    public static void beforeClass() {
        server = new WireMockServer(WireMockConfiguration.options()
            .extensions(new OkHttpAsyncHttpClientResponseTransformer())
            .dynamicPort()
            .disableRequestJournal()
            .gzipDisabled(true));

        server.stubFor(get("/short").willReturn(aResponse().withBody(SHORT_BODY)));
        server.stubFor(get("/long").willReturn(aResponse().withBody(LONG_BODY)));
        server.stubFor(get("/error").willReturn(aResponse().withBody("error").withStatus(500)));
        server.stubFor(post("/shortPost").willReturn(aResponse().withBody(SHORT_BODY)));
        server.stubFor(get(RETURN_HEADERS_AS_IS_PATH).willReturn(aResponse()
            .withTransformers(OkHttpAsyncHttpClientResponseTransformer.NAME)));

        server.start();
    }

    @AfterAll
    public static void afterClass() {
        if (server != null) {
            server.shutdown();
        }
    }

    @Test
    public void testFlowableResponseShortBodyAsByteArrayAsync() {
        checkBodyReceived(SHORT_BODY, "/short");
    }

    @Test
    public void testFlowableResponseLongBodyAsByteArrayAsync() {
        checkBodyReceived(LONG_BODY, "/long");
    }

    @Test
    public void testMultipleSubscriptionsEmitsError() {
        HttpResponse response = getResponse("/short").block();

        // Subscription:1
        StepVerifier.create(response.getBodyAsByteArray())
            .assertNext(Assertions::assertNotNull)
            .expectComplete()
            .verify(Duration.ofSeconds(20));

        // Subscription:2
        // Getting the bytes of an OkHttp response closes the stream on first read.
        // Subsequent reads will return an IllegalStateException due to the stream being closed.
        StepVerifier.create(response.getBodyAsByteArray())
            .expectNextCount(0)
            .expectError(IllegalStateException.class)
            .verify(Duration.ofSeconds(20));

    }

    @Test
    public void testFlowableWhenServerReturnsBodyAndNoErrorsWhenHttp500Returned() {
        StepVerifier.create(getResponse("/error")
            .flatMap(response -> {
                assertEquals(500, response.getStatusCode());
                return response.getBodyAsString();
            }))
            .expectNext("error")
            .expectComplete()
            .verify(Duration.ofSeconds(20));
    }

    @Test
    public void testFlowableBackpressure() {
        StepVerifierOptions stepVerifierOptions = StepVerifierOptions.create();
        stepVerifierOptions.initialRequest(0);

        StepVerifier.create(getResponse("/long").flatMapMany(HttpResponse::getBody), stepVerifierOptions)
            .expectNextCount(0)
            .thenRequest(1)
            .expectNextCount(1)
            .thenRequest(3)
            .expectNextCount(3)
            .thenRequest(Long.MAX_VALUE)
            .thenConsumeWhile(ByteBuffer::hasRemaining)
            .verifyComplete();
    }

    @Test
    public void testRequestBodyIsErrorShouldPropagateToResponse() {
        HttpClient client = new OkHttpAsyncClientProvider().createInstance();
        HttpRequest request = new HttpRequest(HttpMethod.POST, url(server, "/shortPost"))
            .setHeader("Content-Length", "123")
            .setBody(Flux.error(new RuntimeException("boo")));

        StepVerifier.create(client.send(request))
            .expectErrorMatches(e -> e.getMessage().contains("boo"))
            .verify();
    }

    @Test
    public void testRequestBodyEndsInErrorShouldPropagateToResponse() {
        HttpClient client = new OkHttpAsyncClientProvider().createInstance();
        String contentChunk = "abcdefgh";
        int repetitions = 1000;
        HttpRequest request = new HttpRequest(HttpMethod.POST, url(server, "/shortPost"))
            .setHeader("Content-Length", String.valueOf(contentChunk.length() * (repetitions + 1)))
            .setBody(Flux.just(contentChunk)
                .repeat(repetitions)
                .map(s -> ByteBuffer.wrap(s.getBytes(StandardCharsets.UTF_8)))
                .concatWith(Flux.error(new RuntimeException("boo"))));

        try {
            StepVerifier.create(client.send(request))
                .expectErrorMatches(e -> e.getMessage().contains("boo"))
                .verify(Duration.ofSeconds(10));
        } catch (Exception ex) {
            assertEquals("boo", ex.getMessage());
        }
    }

    @Test
    public void testServerShutsDownSocketShouldPushErrorToContentFlowable() {
        Assertions.assertTimeout(Duration.ofMillis(5000), () -> {
            CountDownLatch latch = new CountDownLatch(1);
            try (ServerSocket ss = new ServerSocket(0)) {
                Mono.fromCallable(() -> {
                    latch.countDown();
                    Socket socket = ss.accept();
                    // give the client time to get request across
                    Thread.sleep(500);
                    // respond but don't send the complete response
                    byte[] bytes = new byte[1024];
                    int n = socket.getInputStream().read(bytes);
                    String response = "HTTP/1.1 200 OK\r\n" //
                        + "Content-Type: text/plain\r\n" //
                        + "Content-Length: 10\r\n" //
                        + "\r\n" //
                        + "zi";
                    OutputStream out = socket.getOutputStream();
                    out.write(response.getBytes());
                    out.flush();
                    // kill the socket with HTTP response body incomplete
                    socket.close();
                    return 1;
                }).subscribeOn(Schedulers.boundedElastic()).subscribe();
                //
                latch.await();
                HttpClient client = new OkHttpAsyncHttpClientBuilder().build();
                HttpRequest request = new HttpRequest(HttpMethod.GET,
                    new URL("http://localhost:" + ss.getLocalPort() + "/ioException"));

                HttpResponse response = client.send(request).block();

                assertNotNull(response);
                assertEquals(200, response.getStatusCode());

                StepVerifier.create(response.getBodyAsByteArray())
                    .verifyError(IOException.class);
            }
        });
    }

    @Test
    public void testConcurrentRequests() {
        int numRequests = 100; // 100 = 1GB of data read
<<<<<<< HEAD
        HttpClient client = new OkHttpAsyncClientProvider().createInstance();

        Mono<Long> numBytesMono = Flux.range(1, numRequests)
            .parallel(25)
            .runOn(Schedulers.boundedElastic())
            .flatMap(ignored -> getResponse(client, "/long")
                .flatMapMany(HttpResponse::getBodyAsByteArray)
                .doOnNext(bytes -> assertArrayEquals(LONG_BODY, bytes)))
=======
        int concurrency = 10;
        Dispatcher dispatcher = new Dispatcher();
        dispatcher.setMaxRequestsPerHost(concurrency); // this is 5 by default.
        HttpClient client = new OkHttpAsyncHttpClientBuilder()
            .dispatcher(dispatcher)
            .build();
        byte[] expectedDigest = digest(LONG_BODY);
        long expectedByteCount = (long) numRequests * LONG_BODY.getBytes(StandardCharsets.UTF_8).length;

        Mono<Long> numBytesMono = Flux.range(1, numRequests)
            .parallel(concurrency)
            .runOn(Schedulers.boundedElastic())
            .flatMap(n -> Mono.fromCallable(() -> getResponse(client, "/long")).flatMapMany(response -> {
                MessageDigest md = md5Digest();
                return response.getBody()
                    .map(buffer -> {
                        md.update(buffer.duplicate());
                        return buffer;
                    })
                    .doOnComplete(() -> assertArrayEquals(expectedDigest, md.digest(), "wrong digest!"));
            }))
>>>>>>> ffb47eec
            .sequential()
            .map(buffer -> (long) buffer.length)
            .reduce(0L, Long::sum);

        StepVerifier.create(numBytesMono)
            .expectNext((long) numRequests * LONG_BODY.length)
            .expectComplete()
            .verify(Duration.ofSeconds(60));
    }

    @Test
    public void validateHeadersReturnAsIs() {
        HttpClient client = new OkHttpAsyncClientProvider().createInstance();

        final String singleValueHeaderName = "singleValue";
        final String singleValueHeaderValue = "value";

        final String multiValueHeaderName = "Multi-value";
        final List<String> multiValueHeaderValue = Arrays.asList("value1", "value2");

        HttpHeaders headers = new HttpHeaders()
            .set(singleValueHeaderName, singleValueHeaderValue)
            .set(multiValueHeaderName, multiValueHeaderValue);

        StepVerifier.create(client.send(new HttpRequest(HttpMethod.GET, url(server, RETURN_HEADERS_AS_IS_PATH),
                headers, Flux.empty())))
            .assertNext(response -> {
                assertEquals(200, response.getStatusCode());

                HttpHeaders responseHeaders = response.getHeaders();
                HttpHeader singleValueHeader = responseHeaders.get(singleValueHeaderName);
                assertEquals(singleValueHeaderName, singleValueHeader.getName());
                assertEquals(singleValueHeaderValue, singleValueHeader.getValue());

                HttpHeader multiValueHeader = responseHeaders.get("Multi-value");
                assertEquals(multiValueHeaderName, multiValueHeader.getName());
                assertLinesMatch(multiValueHeaderValue, multiValueHeader.getValuesList());
            })
            .expectComplete()
            .verify(Duration.ofSeconds(10));
    }

    private static Mono<HttpResponse> getResponse(String path) {
        HttpClient client = new OkHttpAsyncHttpClientBuilder().build();
        return getResponse(client, path);
    }

    private static Mono<HttpResponse> getResponse(HttpClient client, String path) {
        HttpRequest request = new HttpRequest(HttpMethod.GET, url(server, path));
        return client.send(request);
    }

    static URL url(WireMockServer server, String path) {
        try {
            return new URL("http://localhost:" + server.port() + path);
        } catch (MalformedURLException e) {
            throw new RuntimeException(e);
        }
    }

    private static byte[] createLongBody() {
        byte[] duplicateBytes = "abcdefghijk".getBytes(StandardCharsets.UTF_8);
        byte[] longBody = new byte[duplicateBytes.length * 100000];

        for (int i = 0; i < 100000; i++) {
            System.arraycopy(duplicateBytes, 0, longBody, i * duplicateBytes.length, duplicateBytes.length);
        }

        return longBody;
    }

    private void checkBodyReceived(byte[] expectedBody, String path) {
        HttpClient client = new OkHttpAsyncHttpClientBuilder().build();
        StepVerifier.create(doRequest(client, path).flatMap(HttpResponse::getBodyAsByteArray))
            .assertNext(bytes -> assertArrayEquals(expectedBody, bytes))
            .verifyComplete();
    }

    private Mono<HttpResponse> doRequest(HttpClient client, String path) {
        HttpRequest request = new HttpRequest(HttpMethod.GET, url(server, path));
        return client.send(request);
    }
}<|MERGE_RESOLUTION|>--- conflicted
+++ resolved
@@ -212,38 +212,19 @@
     @Test
     public void testConcurrentRequests() {
         int numRequests = 100; // 100 = 1GB of data read
-<<<<<<< HEAD
-        HttpClient client = new OkHttpAsyncClientProvider().createInstance();
-
-        Mono<Long> numBytesMono = Flux.range(1, numRequests)
-            .parallel(25)
-            .runOn(Schedulers.boundedElastic())
-            .flatMap(ignored -> getResponse(client, "/long")
-                .flatMapMany(HttpResponse::getBodyAsByteArray)
-                .doOnNext(bytes -> assertArrayEquals(LONG_BODY, bytes)))
-=======
         int concurrency = 10;
         Dispatcher dispatcher = new Dispatcher();
         dispatcher.setMaxRequestsPerHost(concurrency); // this is 5 by default.
         HttpClient client = new OkHttpAsyncHttpClientBuilder()
             .dispatcher(dispatcher)
             .build();
-        byte[] expectedDigest = digest(LONG_BODY);
-        long expectedByteCount = (long) numRequests * LONG_BODY.getBytes(StandardCharsets.UTF_8).length;
 
         Mono<Long> numBytesMono = Flux.range(1, numRequests)
             .parallel(concurrency)
             .runOn(Schedulers.boundedElastic())
-            .flatMap(n -> Mono.fromCallable(() -> getResponse(client, "/long")).flatMapMany(response -> {
-                MessageDigest md = md5Digest();
-                return response.getBody()
-                    .map(buffer -> {
-                        md.update(buffer.duplicate());
-                        return buffer;
-                    })
-                    .doOnComplete(() -> assertArrayEquals(expectedDigest, md.digest(), "wrong digest!"));
-            }))
->>>>>>> ffb47eec
+            .flatMap(ignored -> getResponse(client, "/long")
+                .flatMapMany(HttpResponse::getBodyAsByteArray)
+                .doOnNext(bytes -> assertArrayEquals(LONG_BODY, bytes)))
             .sequential()
             .map(buffer -> (long) buffer.length)
             .reduce(0L, Long::sum);
