// Copyright (c) Microsoft Corporation. All rights reserved.
// Licensed under the MIT License.

package com.azure.core.http.okhttp;

import com.azure.core.http.HttpClient;
import com.azure.core.http.HttpHeaders;
import com.azure.core.http.HttpMethod;
import com.azure.core.http.HttpRequest;
import com.azure.core.test.HttpClientTestsWireMockServer;
import com.azure.core.test.http.HttpClientTests;
import com.azure.core.util.BinaryData;
import com.github.tomakehurst.wiremock.WireMockServer;
import org.junit.jupiter.api.AfterAll;
import org.junit.jupiter.api.BeforeAll;
import org.junit.jupiter.api.Test;
import reactor.core.publisher.Flux;
import reactor.core.publisher.Mono;
import reactor.test.StepVerifier;

import java.nio.ByteBuffer;
import java.time.Duration;

public class OkHttpAsyncHttpClientHttpClientTests extends HttpClientTests {
    private static WireMockServer server;

    @BeforeAll
    public static void getWireMockServer() {
        server = HttpClientTestsWireMockServer.getHttpClientTestsServer();
        server.start();
    }

    @AfterAll
    public static void shutdownWireMockServer() {
        if (server != null) {
            server.shutdown();
        }
    }

    @Override
    protected int getWireMockPort() {
        return server.port();
    }

    @Override
    protected HttpClient createHttpClient() {
        return new OkHttpAsyncClientProvider().createInstance();
<<<<<<< HEAD
=======
    }

    @Test
    public void testVerySlowFluxGetsInterruptedByOkHttpInternals() {
        HttpClient httpClient = new OkHttpAsyncHttpClientBuilder()
            .callTimeout(Duration.ofMillis(1000)) // this caps full req-res round trip.
            .build();

        ByteBuffer byteBuffer = ByteBuffer.allocate(1024);
        Flux<ByteBuffer> delayedFlux = Flux.just(byteBuffer).map(ByteBuffer::duplicate).repeat(101)
            .delayElements(Duration.ofMillis(10))
            // append last element that takes a day to emit.
            .concatWith(Flux.just(byteBuffer).map(ByteBuffer::duplicate).delayElements(Duration.ofDays(1)));
        Mono<BinaryData> requestBodyMono = BinaryData.fromFlux(delayedFlux, null, false);

        StepVerifier.create(
            requestBodyMono.flatMap(data -> {
                HttpRequest request = new HttpRequest(
                    HttpMethod.PUT, getRequestUrl(ECHO_RESPONSE), new HttpHeaders(), data);
                return httpClient.send(request);
            })
        ).verifyError();
    }

    @Test
    public void testUnresponsiveFluxGetsInterruptedInFluxRequestBody() {
        HttpClient httpClient = new OkHttpAsyncHttpClientBuilder()
            .callTimeout(Duration.ofMillis(1000)) // this caps full req-res round trip.
            .build();

        ByteBuffer byteBuffer = ByteBuffer.allocate(1024);
        Flux<ByteBuffer> delayedFlux = Flux.just(byteBuffer).map(ByteBuffer::duplicate)
            .delayElements(Duration.ofDays(1));
        Mono<BinaryData> requestBodyMono = BinaryData.fromFlux(delayedFlux, null, false);

        StepVerifier.create(
            requestBodyMono.flatMap(data -> {
                HttpRequest request = new HttpRequest(
                    HttpMethod.PUT, getRequestUrl(ECHO_RESPONSE), new HttpHeaders(), data);
                return httpClient.send(request);
            })
        ).verifyError();
>>>>>>> 8d609db9
    }
}<|MERGE_RESOLUTION|>--- conflicted
+++ resolved
@@ -45,8 +45,6 @@
     @Override
     protected HttpClient createHttpClient() {
         return new OkHttpAsyncClientProvider().createInstance();
-<<<<<<< HEAD
-=======
     }
 
     @Test
@@ -89,6 +87,5 @@
                 return httpClient.send(request);
             })
         ).verifyError();
->>>>>>> 8d609db9
     }
 }