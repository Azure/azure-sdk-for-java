--- conflicted
+++ resolved
@@ -114,15 +114,11 @@
 
     @Override
     public Mono<Void> transferBodyToAsync(AsynchronousByteChannel channel) {
-<<<<<<< HEAD
-        return IOUtils.transferAsync(responseBody.source(), channel);
-=======
         if (responseBody != null) {
             return IOUtils.transferAsync(responseBody.source(), channel);
         } else {
             return Mono.empty();
         }
->>>>>>> a4ec769f
     }
 
     @Override
