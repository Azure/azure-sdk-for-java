--- conflicted
+++ resolved
@@ -54,9 +54,6 @@
     private static final String AZURE_IGNORE_RESPONSE_BODY = "azure-ignore-response-body";
     private static final String AZURE_EAGERLY_CONVERT_HEADERS = "azure-eagerly-convert-headers";
 
-    private static final String AZURE_EAGERLY_READ_RESPONSE = "azure-eagerly-read-response";
-    private static final String AZURE_EAGERLY_CONVERT_HEADERS = "azure-eagerly-convert-headers";
-
     final OkHttpClient httpClient;
 
     OkHttpAsyncHttpClient(OkHttpClient httpClient) {
@@ -71,10 +68,7 @@
     @Override
     public Mono<HttpResponse> send(HttpRequest request, Context context) {
         boolean eagerlyReadResponse = (boolean) context.getData(AZURE_EAGERLY_READ_RESPONSE).orElse(false);
-<<<<<<< HEAD
-=======
         boolean ignoreResponseBody = (boolean) context.getData(AZURE_IGNORE_RESPONSE_BODY).orElse(false);
->>>>>>> e91697b1
         boolean eagerlyConvertHeaders = (boolean) context.getData(AZURE_EAGERLY_CONVERT_HEADERS).orElse(false);
 
         ProgressReporter progressReporter = Contexts.with(context).getHttpRequestProgressReporter();
@@ -96,12 +90,8 @@
                 .subscribe(okHttpRequest -> {
                     try {
                         Call call = httpClient.newCall(okHttpRequest);
-<<<<<<< HEAD
-                        call.enqueue(new OkHttpCallback(sink, request, eagerlyReadResponse, eagerlyConvertHeaders));
-=======
                         call.enqueue(new OkHttpCallback(sink, request, eagerlyReadResponse, ignoreResponseBody,
                             eagerlyConvertHeaders));
->>>>>>> e91697b1
                         sink.onCancel(call::cancel);
                     } catch (Exception ex) {
                         sink.error(ex);
@@ -113,10 +103,7 @@
     @Override
     public HttpResponse sendSync(HttpRequest request, Context context) {
         boolean eagerlyReadResponse = (boolean) context.getData(AZURE_EAGERLY_READ_RESPONSE).orElse(false);
-<<<<<<< HEAD
-=======
         boolean ignoreResponseBody = (boolean) context.getData(AZURE_IGNORE_RESPONSE_BODY).orElse(false);
->>>>>>> e91697b1
         boolean eagerlyConvertHeaders = (boolean) context.getData(AZURE_EAGERLY_CONVERT_HEADERS).orElse(false);
 
         ProgressReporter progressReporter = Contexts.with(context).getHttpRequestProgressReporter();
@@ -124,12 +111,8 @@
         Request okHttpRequest = toOkHttpRequest(request, progressReporter);
         try {
             Response okHttpResponse = httpClient.newCall(okHttpRequest).execute();
-<<<<<<< HEAD
-            return toHttpResponse(request, okHttpResponse, eagerlyReadResponse, eagerlyConvertHeaders);
-=======
             return toHttpResponse(request, okHttpResponse, eagerlyReadResponse, ignoreResponseBody,
                 eagerlyConvertHeaders);
->>>>>>> e91697b1
         } catch (IOException e) {
             throw LOGGER.logExceptionAsError(new UncheckedIOException(e));
         }
@@ -221,9 +204,6 @@
     }
 
     private static HttpResponse toHttpResponse(HttpRequest request, okhttp3.Response response,
-<<<<<<< HEAD
-        boolean eagerlyReadResponse, boolean eagerlyConvertHeaders) throws IOException {
-=======
         boolean eagerlyReadResponse, boolean ignoreResponseBody, boolean eagerlyConvertHeaders) throws IOException {
         // Ignoring the response body takes precedent over eagerly reading the response body.
         // Both should never be true at the same time but this is acts as a safeguard.
@@ -240,25 +220,14 @@
             return new OkHttpAsyncBufferedResponse(response, request, EMPTY_BODY, eagerlyConvertHeaders);
         }
 
->>>>>>> e91697b1
         /*
          * Use a buffered response when we are eagerly reading the response from the network and the body isn't
          * empty.
          */
         if (eagerlyReadResponse) {
             try (ResponseBody body = response.body()) {
-<<<<<<< HEAD
-                if (Objects.nonNull(body)) {
-                    byte[] bytes = body.bytes();
-                    return new OkHttpAsyncBufferedResponse(response, request, bytes, eagerlyConvertHeaders);
-                } else {
-                    // Body is null, use the non-buffering response.
-                    return new OkHttpAsyncResponse(response, request, eagerlyConvertHeaders);
-                }
-=======
                 byte[] bytes = (body != null) ? body.bytes() : EMPTY_BODY;
                 return new OkHttpAsyncBufferedResponse(response, request, bytes, eagerlyConvertHeaders);
->>>>>>> e91697b1
             }
         } else {
             return new OkHttpAsyncResponse(response, request, eagerlyConvertHeaders);
@@ -269,15 +238,6 @@
         private final MonoSink<HttpResponse> sink;
         private final HttpRequest request;
         private final boolean eagerlyReadResponse;
-<<<<<<< HEAD
-        private final boolean eagerlyConvertHeaders;
-
-        OkHttpCallback(MonoSink<HttpResponse> sink, HttpRequest request, boolean eagerlyReadResponse,
-            boolean eagerlyConvertHeaders) {
-            this.sink = sink;
-            this.request = request;
-            this.eagerlyReadResponse = eagerlyReadResponse;
-=======
         private final boolean ignoreResponseBody;
         private final boolean eagerlyConvertHeaders;
 
@@ -287,7 +247,6 @@
             this.request = request;
             this.eagerlyReadResponse = eagerlyReadResponse;
             this.ignoreResponseBody = ignoreResponseBody;
->>>>>>> e91697b1
             this.eagerlyConvertHeaders = eagerlyConvertHeaders;
         }
 
@@ -307,12 +266,8 @@
         @Override
         public void onResponse(okhttp3.Call call, okhttp3.Response response) {
             try {
-<<<<<<< HEAD
-                sink.success(toHttpResponse(request, response, eagerlyReadResponse, eagerlyConvertHeaders));
-=======
                 sink.success(toHttpResponse(request, response, eagerlyReadResponse, ignoreResponseBody,
                     eagerlyConvertHeaders));
->>>>>>> e91697b1
             } catch (IOException ex) {
                 // Reading the body bytes may cause an IOException, if it happens propagate it.
                 sink.error(ex);
