// Copyright (c) Microsoft Corporation. All rights reserved.
// Licensed under the MIT License.

package com.azure.core.http.okhttp;

import com.azure.core.http.HttpClient;
import com.azure.core.http.HttpHeader;
import com.azure.core.http.HttpHeaders;
import com.azure.core.http.HttpMethod;
import com.azure.core.http.HttpRequest;
import com.azure.core.http.HttpResponse;
import com.azure.core.http.okhttp.implementation.OkHttpAsyncBufferedResponse;
import com.azure.core.http.okhttp.implementation.OkHttpAsyncResponse;
import com.azure.core.http.okhttp.implementation.OkHttpFileRequestBody;
import com.azure.core.http.okhttp.implementation.OkHttpFluxRequestBody;
import com.azure.core.http.okhttp.implementation.OkHttpInputStreamRequestBody;
import com.azure.core.implementation.util.BinaryDataContent;
import com.azure.core.implementation.util.BinaryDataHelper;
import com.azure.core.implementation.util.ByteArrayContent;
import com.azure.core.implementation.util.FileContent;
import com.azure.core.implementation.util.InputStreamContent;
import com.azure.core.implementation.util.SerializableContent;
import com.azure.core.implementation.util.StringContent;
import com.azure.core.util.BinaryData;
import com.azure.core.util.Context;
import okhttp3.Call;
import okhttp3.MediaType;
import okhttp3.OkHttpClient;
import okhttp3.Request;
import okhttp3.RequestBody;
import okhttp3.ResponseBody;
import reactor.core.publisher.Mono;
import reactor.core.publisher.MonoSink;

import java.io.IOException;
import java.util.Objects;

/**
 * HttpClient implementation for OkHttp.
 */
class OkHttpAsyncHttpClient implements HttpClient {

    private static final Mono<RequestBody> EMPTY_REQUEST_BODY_MONO = Mono.just(RequestBody.create(new byte[0]));

    final OkHttpClient httpClient;

    OkHttpAsyncHttpClient(OkHttpClient httpClient) {
        this.httpClient = httpClient;
    }

    @Override
    public Mono<HttpResponse> send(HttpRequest request) {
        return send(request, Context.NONE);
    }

    @Override
    public Mono<HttpResponse> send(HttpRequest request, Context context) {
        boolean eagerlyReadResponse = (boolean) context.getData("azure-eagerly-read-response").orElse(false);

        return Mono.create(sink -> sink.onRequest(value -> {
            // Using MonoSink::onRequest for back pressure support.

            // The blocking behavior toOkHttpRequest(r).subscribe call:
            //
            // The okhttp3.Request emitted by toOkHttpRequest(r) is chained from the body of request Flux<ByteBuffer>:
            //   1. If Flux<ByteBuffer> synchronous and send(r) caller does not apply subscribeOn then
            //      subscribe block on caller thread.
            //   2. If Flux<ByteBuffer> synchronous and send(r) caller apply subscribeOn then
            //      does not block caller thread but block on scheduler thread.
            //   3. If Flux<ByteBuffer> asynchronous then subscribe does not block caller thread
            //      but block on the thread backing flux. This ignore any subscribeOn applied to send(r)
            //
            toOkHttpRequest(request).subscribe(okHttpRequest -> {
                try {
                    Call call = httpClient.newCall(okHttpRequest);
                    call.enqueue(new OkHttpCallback(sink, request, eagerlyReadResponse));
                    sink.onCancel(call::cancel);
                } catch (Exception ex) {
                    sink.error(ex);
                }
            }, sink::error);
        }));
    }

    /**
     * Converts the given azure-core request to okhttp request.
     *
     * @param request the azure-core request
     * @return the Mono emitting okhttp request
     */
    private Mono<okhttp3.Request> toOkHttpRequest(HttpRequest request) {
        Request.Builder requestBuilder = new Request.Builder()
            .url(request.getUrl());

        if (request.getHeaders() != null) {
            for (HttpHeader hdr : request.getHeaders()) {
                // OkHttp allows for headers with multiple values, but it treats them as separate headers,
                // therefore, we must call rb.addHeader for each value, using the same key for all of them
                hdr.getValuesList().forEach(value -> requestBuilder.addHeader(hdr.getName(), value));
            }
        }

        if (request.getHttpMethod() == HttpMethod.GET) {
            return Mono.just(requestBuilder.get().build());
        } else if (request.getHttpMethod() == HttpMethod.HEAD) {
            return Mono.just(requestBuilder.head().build());
        }

        return toOkHttpRequestBody(request.getBodyAsBinaryData(), request.getHeaders())
            .map(okhttpRequestBody -> requestBuilder.method(request.getHttpMethod().toString(), okhttpRequestBody)
                .build());
    }

    /**
     * Create a Mono of okhttp3.RequestBody from the given BinaryData.
     *
     * @param bodyContent The request body content
     * @param headers the headers associated with the original request
     * @return the Mono emitting okhttp request
     */
    private Mono<RequestBody> toOkHttpRequestBody(BinaryData bodyContent, HttpHeaders headers) {
        String contentType = headers.getValue("Content-Type");
        MediaType mediaType = (contentType == null) ? null : MediaType.parse(contentType);

        if (bodyContent == null) {
            return EMPTY_REQUEST_BODY_MONO;
        }

        BinaryDataContent content = BinaryDataHelper.getContent(bodyContent);

        if (content instanceof ByteArrayContent) {
            return Mono.just(RequestBody.create(content.toBytes(), mediaType));
        } else if (content instanceof StringContent
            || content instanceof SerializableContent) {
            return Mono.fromCallable(() -> RequestBody.create(content.toBytes(), mediaType));
        } else {
            long effectiveContentLength = getRequestContentLength(content, headers);
            if (content instanceof InputStreamContent) {
                // The OkHttpInputStreamRequestBody doesn't read bytes until it's triggered by OkHttp dispatcher.
                return Mono.just(new OkHttpInputStreamRequestBody(
                    (InputStreamContent) content, effectiveContentLength, mediaType));
            } else if (content instanceof FileContent) {
                // The OkHttpFileRequestBody doesn't read bytes until it's triggered by OkHttp dispatcher.
                return Mono.just(new OkHttpFileRequestBody((FileContent) content, effectiveContentLength, mediaType));
            } else {
                // The OkHttpFluxRequestBody doesn't read bytes until it's triggered by OkHttp dispatcher.
                return Mono.just(new OkHttpFluxRequestBody(
                    content, effectiveContentLength, mediaType, httpClient.callTimeoutMillis()));
            }
        }
    }

<<<<<<< HEAD
    /**
     * Aggregate Flux of java.nio.ByteBuffer to single okio.ByteString.
     *
     * Pooled okio.Buffer type is used to buffer emitted ByteBuffer instances. Content of each ByteBuffer will be
     * written (i.e copied) to the internal okio.Buffer slots. Once the stream terminates, the contents of all slots get
     * copied to one single byte array and okio.ByteString will be created referring this byte array. Finally the
     * initial okio.Buffer will be returned to the pool.
     *
     * @param bbFlux the Flux of ByteBuffer to aggregate
     * @return a mono emitting aggregated ByteString
     */
    private static Mono<ByteString> toByteString(Flux<ByteBuffer> bbFlux) {
        Objects.requireNonNull(bbFlux, "'bbFlux' cannot be null.");
        return Mono.using(okio.Buffer::new,
            buffer -> bbFlux.reduce(buffer, (b, byteBuffer) -> {
                try {
                    b.write(byteBuffer);
                    return b;
                } catch (IOException ioe) {
                    throw Exceptions.propagate(ioe);
                }
            }).map(b -> ByteString.of(b.readByteArray())), okio.Buffer::clear)
            .switchIfEmpty(EMPTY_BYTE_STRING_MONO);
=======
    private static long getRequestContentLength(BinaryDataContent content, HttpHeaders headers) {
        Long contentLength = content.getLength();
        if (contentLength == null) {
            String contentLengthHeaderValue = headers.getValue("Content-Length");
            if (contentLengthHeaderValue != null) {
                contentLength = Long.parseLong(contentLengthHeaderValue);
            } else {
                // -1 means that content length is unknown.
                contentLength = -1L;
            }
        }
        return contentLength;
>>>>>>> 8d609db9
    }

    private static class OkHttpCallback implements okhttp3.Callback {
        private final MonoSink<HttpResponse> sink;
        private final HttpRequest request;
        private final boolean eagerlyReadResponse;

        OkHttpCallback(MonoSink<HttpResponse> sink, HttpRequest request, boolean eagerlyReadResponse) {
            this.sink = sink;
            this.request = request;
            this.eagerlyReadResponse = eagerlyReadResponse;
        }

        @SuppressWarnings("NullableProblems")
        @Override
        public void onFailure(okhttp3.Call call, IOException e) {
            if (e.getSuppressed().length == 1) {
                // Propagate suppressed exception when there is one.
                // This happens when body emission fails in the middle.
                sink.error(e.getSuppressed()[0]);
            } else {
                sink.error(e);
            }
        }

        @SuppressWarnings("NullableProblems")
        @Override
        public void onResponse(okhttp3.Call call, okhttp3.Response response) {
            /*
             * Use a buffered response when we are eagerly reading the response from the network and the body isn't
             * empty.
             */
            if (eagerlyReadResponse) {
                ResponseBody body = response.body();
                if (Objects.nonNull(body)) {
                    try {
                        byte[] bytes = body.bytes();
                        body.close();
                        sink.success(new OkHttpAsyncBufferedResponse(response, request, bytes));
                    } catch (IOException ex) {
                        // Reading the body bytes may cause an IOException, if it happens propagate it.
                        sink.error(ex);
                    }
                } else {
                    // Body is null, use the non-buffering response.
                    sink.success(new OkHttpAsyncResponse(response, request));
                }
            } else {
                sink.success(new OkHttpAsyncResponse(response, request));
            }
        }
    }
}<|MERGE_RESOLUTION|>--- conflicted
+++ resolved
@@ -150,31 +150,6 @@
         }
     }
 
-<<<<<<< HEAD
-    /**
-     * Aggregate Flux of java.nio.ByteBuffer to single okio.ByteString.
-     *
-     * Pooled okio.Buffer type is used to buffer emitted ByteBuffer instances. Content of each ByteBuffer will be
-     * written (i.e copied) to the internal okio.Buffer slots. Once the stream terminates, the contents of all slots get
-     * copied to one single byte array and okio.ByteString will be created referring this byte array. Finally the
-     * initial okio.Buffer will be returned to the pool.
-     *
-     * @param bbFlux the Flux of ByteBuffer to aggregate
-     * @return a mono emitting aggregated ByteString
-     */
-    private static Mono<ByteString> toByteString(Flux<ByteBuffer> bbFlux) {
-        Objects.requireNonNull(bbFlux, "'bbFlux' cannot be null.");
-        return Mono.using(okio.Buffer::new,
-            buffer -> bbFlux.reduce(buffer, (b, byteBuffer) -> {
-                try {
-                    b.write(byteBuffer);
-                    return b;
-                } catch (IOException ioe) {
-                    throw Exceptions.propagate(ioe);
-                }
-            }).map(b -> ByteString.of(b.readByteArray())), okio.Buffer::clear)
-            .switchIfEmpty(EMPTY_BYTE_STRING_MONO);
-=======
     private static long getRequestContentLength(BinaryDataContent content, HttpHeaders headers) {
         Long contentLength = content.getLength();
         if (contentLength == null) {
@@ -187,7 +162,6 @@
             }
         }
         return contentLength;
->>>>>>> 8d609db9
     }
 
     private static class OkHttpCallback implements okhttp3.Callback {
