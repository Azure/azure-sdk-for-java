// Copyright (c) Microsoft Corporation. All rights reserved.
// Licensed under the MIT License.

package com.azure.core.http.okhttp;

import com.azure.core.http.HttpClient;
import com.azure.core.http.HttpHeaders;
import com.azure.core.http.HttpMethod;
import com.azure.core.http.HttpRequest;
import com.azure.core.http.HttpResponse;
import okhttp3.Call;
import okhttp3.Callback;
import okhttp3.Headers;
import okhttp3.MediaType;
import okhttp3.OkHttpClient;
import okhttp3.Request;
import okhttp3.RequestBody;
<<<<<<< HEAD
import okhttp3.Response;
import okhttp3.ResponseBody;
import okio.ByteString;
=======
import okhttp3.ResponseBody;
>>>>>>> b111c62f
import reactor.core.Exceptions;
import reactor.core.publisher.Flux;
import reactor.core.publisher.Mono;
import reactor.core.publisher.MonoSink;

import java.io.IOException;
import java.io.InputStream;
import java.nio.ByteBuffer;
import java.nio.charset.Charset;
import java.util.HashMap;
import java.util.Objects;
import java.util.function.Function;

/**
 * HttpClient implementation for OkHttp.
 */
class OkHttpAsyncHttpClient implements HttpClient {
<<<<<<< HEAD
    private final OkHttpClient httpClient;
    //
    private final static Mono<okio.ByteString> EMPTY_BYTE_STRING_MONO = Mono.just(okio.ByteString.EMPTY);
    private final static MediaType MEDIA_TYPE_OCTET_STREAM = MediaType.parse("application/octet-stream");

    public OkHttpAsyncHttpClient(OkHttpClient httpClient) {
=======
    private final ClientLogger logger = new ClientLogger(OkHttpAsyncHttpClient.class);
    private final okhttp3.OkHttpClient httpClient;

    private static final Mono<okio.ByteString> EMPTY_BYTE_STRING_MONO = Mono.just(okio.ByteString.EMPTY);
    private static final okhttp3.MediaType MEDIA_TYPE_OCTET_STREAM = okhttp3.MediaType.parse("application/octet-stream");

    OkHttpAsyncHttpClient(okhttp3.OkHttpClient httpClient) {
>>>>>>> b111c62f
        this.httpClient = httpClient;
    }

    @Override
    public Mono<HttpResponse> send(HttpRequest request) {
        return Mono.create(sink -> sink.onRequest(value -> {
            // Using MonoSink::onRequest for back pressure support.

            // The blocking behavior toOkHttpRequest(r).subscribe call:
            //
            // The okhttp3.Request emitted by toOkHttpRequest(r) is chained from the body of request Flux<ByteBuffer>:
            //   1. If Flux<ByteBuffer> synchronous and send(r) caller does not apply subscribeOn then
            //      subscribe block on caller thread.
            //   2. If Flux<ByteBuffer> synchronous and send(r) caller apply subscribeOn then
            //      does not block caller thread but block on scheduler thread.
            //   3. If Flux<ByteBuffer> asynchronous then subscribe does not block caller thread
            //      but block on the thread backing flux. This ignore any subscribeOn applied to send(r)
            //
            toOkHttpRequest(request).subscribe(okHttpRequest -> {
<<<<<<< HEAD
                Call call = httpClient.newCall(okHttpRequest);
                call.enqueue(new Callback() {
                    @Override
                    public void onFailure(Call call, IOException e) {
                        sink.error(e);
                    }

                    @Override
                    public void onResponse(Call call, Response response) {
                        sink.success(new OkHttpResponse(response, request));
                    }
                });
            }, throwable -> sink.error(throwable));
=======
                httpClient.newCall(okHttpRequest).enqueue(new OkHttpCallback(sink, request));
            }, sink::error);
>>>>>>> b111c62f
        }));
    }

    /**
     * Converts the given azure-core request to okhttp request.
     *
     * @param request the azure-core request
     * @return the Mono emitting okhttp request
     */
<<<<<<< HEAD
    private static Mono<Request> toOkHttpRequest(HttpRequest request) {
        return Mono.just(new Request.Builder())
                .map(rb -> {
                    rb.url(request.url());
                    if (request.headers() != null) {
                        return rb.headers(Headers.of(request.headers().toMap()));
                    } else {
                        return rb.headers(Headers.of(new HashMap<>()));
                    }
                })
                .flatMap((Function<Request.Builder, Mono<Request.Builder>>) rb -> {
                    if (request.httpMethod() == HttpMethod.GET) {
                        return Mono.just(rb.get());
                    } else if (request.httpMethod() == HttpMethod.HEAD) {
                        return Mono.just(rb.head());
                    } else {
                        return toOkHttpRequestBody(request.body(), request.headers())
                                .map(requestBody -> rb.method(request.httpMethod().toString(), requestBody));
                    }
                })
                .map(rb -> rb.build());
=======
    private static Mono<okhttp3.Request> toOkHttpRequest(HttpRequest request) {
        return Mono.just(new okhttp3.Request.Builder())
            .map(rb -> {
                rb.url(request.url());
                if (request.headers() != null) {
                    return rb.headers(okhttp3.Headers.of(request.headers().toMap()));
                } else {
                    return rb.headers(okhttp3.Headers.of(new HashMap<>()));
                }
            })
            .flatMap((Function<Request.Builder, Mono<Request.Builder>>) rb -> {
                if (request.httpMethod() == HttpMethod.GET) {
                    return Mono.just(rb.get());
                } else if (request.httpMethod() == HttpMethod.HEAD) {
                    return Mono.just(rb.head());
                } else {
                    return toOkHttpRequestBody(request.body(), request.headers())
                            .map(requestBody -> rb.method(request.httpMethod().toString(), requestBody));
                }
            })
            .map(rb -> rb.build());
>>>>>>> b111c62f
    }

    /**
     * Create a Mono of okhttp3.RequestBody from the given java.nio.ByteBuffer Flux.
     *
     * @param bbFlux stream of java.nio.ByteBuffer representing request content
     * @param headers the headers associated with the original request
     * @return the Mono emitting okhttp3.RequestBody
     */
    private static Mono<RequestBody> toOkHttpRequestBody(Flux<ByteBuffer> bbFlux, HttpHeaders headers) {
        Mono<okio.ByteString> bsMono = bbFlux == null
                ? EMPTY_BYTE_STRING_MONO
<<<<<<< HEAD
                : toByteString(bbFlux);
        //
        return bsMono.map(bs -> {
=======
                : aggregate(bbFlux);

        return bsMono.map(byteString1 -> {
>>>>>>> b111c62f
            String contentType = headers.value("Content-Type");
            if (contentType == null) {
                return RequestBody.create(bs, MEDIA_TYPE_OCTET_STREAM);
            } else {
                return RequestBody.create(bs, MediaType.parse(contentType));
            }
        });
    }

    /**
     * Aggregate Flux of java.nio.ByteBuffer to single okio.ByteString.
     *
     * Pooled okio.Buffer type is used to buffer emitted ByteBuffer instances.
     * Content of each ByteBuffer will be written (i.e copied) to the internal okio.Buffer slots.
     * Once the stream terminates, the contents of all slots get copied to one single byte array
     * and okio.ByteString will be created referring this byte array.
     * Finally the initial okio.Buffer will be returned to the pool.
     *
     * @param bbFlux the Flux of ByteBuffer to aggregate
     * @return a mono emitting aggregated ByteString
     */
    private static Mono<ByteString> toByteString(Flux<ByteBuffer> bbFlux) {
        Objects.requireNonNull(bbFlux);
        return Mono.using(okio.Buffer::new,
<<<<<<< HEAD
                buffer -> bbFlux.reduce(buffer, (b, byteBuffer) -> {
                    try {
                        b.write(byteBuffer);
                        return b;
                    } catch (IOException ioe) {
                        throw Exceptions.propagate(ioe);
                    }
                })
                .map(b -> ByteString.of(b.readByteArray())),
                okio.Buffer::clear)
=======
            buffer -> bbFlux.reduce(buffer, (b, byteBuffer) -> {
                try {
                    b.write(byteBuffer);
                    return b;
                } catch (IOException ioe) {
                    throw Exceptions.propagate(ioe);
                }
            })
            .map(b -> okio.ByteString.of(b.readByteArray())),
            okio.Buffer::clear)
>>>>>>> b111c62f
            .switchIfEmpty(EMPTY_BYTE_STRING_MONO);
    }

    private static class OkHttpCallback implements okhttp3.Callback {
        private final MonoSink<HttpResponse> sink;
        private final HttpRequest request;

        OkHttpCallback(MonoSink<HttpResponse> sink, HttpRequest request) {
            this.sink = sink;
            this.request = request;
        }

        @Override
        public void onFailure(okhttp3.Call call, IOException e) {
            sink.error(e);
        }

        @Override
        public void onResponse(okhttp3.Call call, okhttp3.Response response) {
            sink.success(new OkHttpResponse(response, request));
        }
    }

    /**
     * An implementation of {@link HttpResponse} for OkHttp.
     */
    private static class OkHttpResponse extends HttpResponse {
        private final int statusCode;
        private final HttpHeaders headers;
<<<<<<< HEAD
        private final Mono<ResponseBody> responseBodyMono;
        // using 4K as default buffer size: https://stackoverflow.com/a/237495/1473510
        private final static int BYTE_BUFFER_CHUNK_SIZE = 4096;

        public OkHttpResponse(Response innerResponse, HttpRequest request) {
            this.statusCode = innerResponse.code();
            this.headers = fromOkHttpHeaders(innerResponse.headers());
            if (innerResponse.body() == null) {
                // innerResponse.body() getter will not return null for server returned responses.
                // It can be null:
                // [a]. if response is built manually with null body (e.g for mocking)
                // [b]. for the cases described here [ref](https://square.github.io/okhttp/4.x/okhttp/okhttp3/-response/body/).
                //
                this.responseBodyMono = Mono.empty();
            } else {
                this.responseBodyMono = Mono.using(() -> innerResponse.body(),
                        rb -> Mono.just(rb),
                        // Resource cleanup
                        // https://square.github.io/okhttp/4.x/okhttp/okhttp3/-response-body/#the-response-body-must-be-closed
                        rb -> rb.close());
            }
=======
        private static final int BYTE_BUFFER_CHUNK_SIZE = 1024;

        OkHttpResponse(okhttp3.Response inner, HttpRequest request) {
            Objects.requireNonNull(inner);
            Objects.requireNonNull(request);
            this.inner = inner;
            this.headers = fromOkHttpHeaders(this.inner.headers());
>>>>>>> b111c62f
            super.request(request);
        }

        @Override
        public int statusCode() {
            return this.statusCode;
        }

        @Override
        public String headerValue(String name) {
            return this.headers.value(name);
        }

        @Override
        public HttpHeaders headers() {
            return this.headers;
        }

        @Override
        public Flux<ByteBuffer> body() {
            return this.responseBodyMono
                    .flatMapMany(irb -> toFluxByteBuffer(irb.byteStream()));
        }

        @Override
        public Mono<byte[]> bodyAsByteArray() {
<<<<<<< HEAD
            return this.responseBodyMono
                    .flatMap(rb -> {
=======
            if (this.responseBody() == null) {
                return Mono.empty();
            } else {
                return Mono.using(() -> this.responseBody(),
                    rb -> {
>>>>>>> b111c62f
                        try {
                            byte[] content = rb.bytes();
                            return content.length == 0 ? Mono.empty() : Mono.just(content);
                        } catch (IOException ioe) {
                            throw Exceptions.propagate(ioe);
                        }
<<<<<<< HEAD
                    });
=======
                    },
                    rb -> rb.close());
            }
>>>>>>> b111c62f
        }

        @Override
        public Mono<String> bodyAsString() {
<<<<<<< HEAD
            return this.responseBodyMono
                    .flatMap(rb -> {
                        try {
                            String content = rb.string();
                            return content.length() == 0 ? Mono.empty() : Mono.just(content);
                        } catch (IOException ioe) {
                            throw Exceptions.propagate(ioe);
                        }
                    });
=======
            if (this.responseBody() == null) {
                return Mono.empty();
            } else {
                return Mono.using(this::responseBody,
                    rb -> {
                        try {
                            String content = rb.string();
                            return content.isEmpty() ? Mono.empty() : Mono.just(content);
                        } catch (IOException ioe) {
                            throw Exceptions.propagate(ioe);
                        }
                    },
                    ResponseBody::close);
            }
>>>>>>> b111c62f
        }

        @Override
        public Mono<String> bodyAsString(Charset charset) {
            return bodyAsByteArray()
                    .map(bytes -> new String(bytes, charset));
        }

        @Override
        public void close() {
<<<<<<< HEAD
            this.responseBodyMono.subscribe().dispose();
=======
            final ResponseBody body = this.inner.body();
            if (body != null) {
                body.close();
            }
        }

        private okhttp3.ResponseBody responseBody() {
            return this.inner.body();
>>>>>>> b111c62f
        }

        /**
         * Creates azure-core HttpHeaders from okhttp headers.
         *
         * @param headers okhttp headers
         * @return azure-core HttpHeaders
         */
        private static HttpHeaders fromOkHttpHeaders(Headers headers) {
            HttpHeaders httpHeaders = new HttpHeaders();
            for (String headerName : headers.names()) {
                httpHeaders.put(headerName, headers.get(headerName));
            }
            return httpHeaders;
        }

        /**
         * Creates a Flux of ByteBuffer, with each ByteBuffer wrapping bytes read from the given
         * InputStream.
         *
         * @param inputStream InputStream to back the Flux
         * @return Flux of ByteBuffer backed by the InputStream
         */
        private static Flux<ByteBuffer> toFluxByteBuffer(InputStream inputStream) {
            Pair pair = new Pair();
<<<<<<< HEAD
            return Flux.just(true)
=======
            return Flux.using(() -> inputStream,
                // Read input stream chunk by chunk and emit each as java.nio.ByteBuffer
                is -> Flux.just(true)
>>>>>>> b111c62f
                    .repeat()
                    .map(ignore -> {
                        byte[] buffer = new byte[BYTE_BUFFER_CHUNK_SIZE];
                        try {
<<<<<<< HEAD
                            int numBytes = inputStream.read(buffer);
=======
                            int numBytes = is.read(buffer);
>>>>>>> b111c62f
                            if (numBytes > 0) {
                                return pair.buffer(ByteBuffer.wrap(buffer, 0, numBytes)).readBytes(numBytes);
                            } else {
                                return pair.buffer(null).readBytes(numBytes);
                            }
                        } catch (IOException ioe) {
                            throw Exceptions.propagate(ioe);
                        }
                    })
                    .takeUntil(p -> p.readBytes() == -1)
                    .filter(p -> p.readBytes() > 0)
<<<<<<< HEAD
                    .map(p -> p.buffer());
=======
                    .map(p -> p.buffer()),
                // Resource cleanup
                // https://square.github.io/okhttp/4.x/okhttp/okhttp3/-response-body/#the-response-body-must-be-closed
                is -> {
                    try {
                        is.close();
                    } catch (IOException ioe) {
                        throw Exceptions.propagate(ioe);
                    }
                }
            );
>>>>>>> b111c62f
        }

        private static class Pair {
            private ByteBuffer byteBuffer;
            private int readBytes;

            ByteBuffer buffer() {
                return this.byteBuffer;
            }

            int readBytes() {
                return this.readBytes;
            }

            Pair buffer(ByteBuffer byteBuffer) {
                this.byteBuffer = byteBuffer;
                return this;
            }

            Pair readBytes(int cnt) {
                this.readBytes = cnt;
                return this;
            }
        }
    }
}<|MERGE_RESOLUTION|>--- conflicted
+++ resolved
@@ -15,13 +15,9 @@
 import okhttp3.OkHttpClient;
 import okhttp3.Request;
 import okhttp3.RequestBody;
-<<<<<<< HEAD
 import okhttp3.Response;
 import okhttp3.ResponseBody;
 import okio.ByteString;
-=======
-import okhttp3.ResponseBody;
->>>>>>> b111c62f
 import reactor.core.Exceptions;
 import reactor.core.publisher.Flux;
 import reactor.core.publisher.Mono;
@@ -39,22 +35,12 @@
  * HttpClient implementation for OkHttp.
  */
 class OkHttpAsyncHttpClient implements HttpClient {
-<<<<<<< HEAD
     private final OkHttpClient httpClient;
     //
     private final static Mono<okio.ByteString> EMPTY_BYTE_STRING_MONO = Mono.just(okio.ByteString.EMPTY);
     private final static MediaType MEDIA_TYPE_OCTET_STREAM = MediaType.parse("application/octet-stream");
 
     public OkHttpAsyncHttpClient(OkHttpClient httpClient) {
-=======
-    private final ClientLogger logger = new ClientLogger(OkHttpAsyncHttpClient.class);
-    private final okhttp3.OkHttpClient httpClient;
-
-    private static final Mono<okio.ByteString> EMPTY_BYTE_STRING_MONO = Mono.just(okio.ByteString.EMPTY);
-    private static final okhttp3.MediaType MEDIA_TYPE_OCTET_STREAM = okhttp3.MediaType.parse("application/octet-stream");
-
-    OkHttpAsyncHttpClient(okhttp3.OkHttpClient httpClient) {
->>>>>>> b111c62f
         this.httpClient = httpClient;
     }
 
@@ -74,24 +60,8 @@
             //      but block on the thread backing flux. This ignore any subscribeOn applied to send(r)
             //
             toOkHttpRequest(request).subscribe(okHttpRequest -> {
-<<<<<<< HEAD
-                Call call = httpClient.newCall(okHttpRequest);
-                call.enqueue(new Callback() {
-                    @Override
-                    public void onFailure(Call call, IOException e) {
-                        sink.error(e);
-                    }
-
-                    @Override
-                    public void onResponse(Call call, Response response) {
-                        sink.success(new OkHttpResponse(response, request));
-                    }
-                });
-            }, throwable -> sink.error(throwable));
-=======
                 httpClient.newCall(okHttpRequest).enqueue(new OkHttpCallback(sink, request));
             }, sink::error);
->>>>>>> b111c62f
         }));
     }
 
@@ -101,29 +71,6 @@
      * @param request the azure-core request
      * @return the Mono emitting okhttp request
      */
-<<<<<<< HEAD
-    private static Mono<Request> toOkHttpRequest(HttpRequest request) {
-        return Mono.just(new Request.Builder())
-                .map(rb -> {
-                    rb.url(request.url());
-                    if (request.headers() != null) {
-                        return rb.headers(Headers.of(request.headers().toMap()));
-                    } else {
-                        return rb.headers(Headers.of(new HashMap<>()));
-                    }
-                })
-                .flatMap((Function<Request.Builder, Mono<Request.Builder>>) rb -> {
-                    if (request.httpMethod() == HttpMethod.GET) {
-                        return Mono.just(rb.get());
-                    } else if (request.httpMethod() == HttpMethod.HEAD) {
-                        return Mono.just(rb.head());
-                    } else {
-                        return toOkHttpRequestBody(request.body(), request.headers())
-                                .map(requestBody -> rb.method(request.httpMethod().toString(), requestBody));
-                    }
-                })
-                .map(rb -> rb.build());
-=======
     private static Mono<okhttp3.Request> toOkHttpRequest(HttpRequest request) {
         return Mono.just(new okhttp3.Request.Builder())
             .map(rb -> {
@@ -145,7 +92,6 @@
                 }
             })
             .map(rb -> rb.build());
->>>>>>> b111c62f
     }
 
     /**
@@ -157,16 +103,10 @@
      */
     private static Mono<RequestBody> toOkHttpRequestBody(Flux<ByteBuffer> bbFlux, HttpHeaders headers) {
         Mono<okio.ByteString> bsMono = bbFlux == null
-                ? EMPTY_BYTE_STRING_MONO
-<<<<<<< HEAD
-                : toByteString(bbFlux);
-        //
+            ? EMPTY_BYTE_STRING_MONO
+            : toByteString(bbFlux);
+        
         return bsMono.map(bs -> {
-=======
-                : aggregate(bbFlux);
-
-        return bsMono.map(byteString1 -> {
->>>>>>> b111c62f
             String contentType = headers.value("Content-Type");
             if (contentType == null) {
                 return RequestBody.create(bs, MEDIA_TYPE_OCTET_STREAM);
@@ -191,18 +131,6 @@
     private static Mono<ByteString> toByteString(Flux<ByteBuffer> bbFlux) {
         Objects.requireNonNull(bbFlux);
         return Mono.using(okio.Buffer::new,
-<<<<<<< HEAD
-                buffer -> bbFlux.reduce(buffer, (b, byteBuffer) -> {
-                    try {
-                        b.write(byteBuffer);
-                        return b;
-                    } catch (IOException ioe) {
-                        throw Exceptions.propagate(ioe);
-                    }
-                })
-                .map(b -> ByteString.of(b.readByteArray())),
-                okio.Buffer::clear)
-=======
             buffer -> bbFlux.reduce(buffer, (b, byteBuffer) -> {
                 try {
                     b.write(byteBuffer);
@@ -211,9 +139,8 @@
                     throw Exceptions.propagate(ioe);
                 }
             })
-            .map(b -> okio.ByteString.of(b.readByteArray())),
+            .map(b -> ByteString.of(b.readByteArray())),
             okio.Buffer::clear)
->>>>>>> b111c62f
             .switchIfEmpty(EMPTY_BYTE_STRING_MONO);
     }
 
@@ -243,7 +170,6 @@
     private static class OkHttpResponse extends HttpResponse {
         private final int statusCode;
         private final HttpHeaders headers;
-<<<<<<< HEAD
         private final Mono<ResponseBody> responseBodyMono;
         // using 4K as default buffer size: https://stackoverflow.com/a/237495/1473510
         private final static int BYTE_BUFFER_CHUNK_SIZE = 4096;
@@ -260,20 +186,11 @@
                 this.responseBodyMono = Mono.empty();
             } else {
                 this.responseBodyMono = Mono.using(() -> innerResponse.body(),
-                        rb -> Mono.just(rb),
-                        // Resource cleanup
-                        // https://square.github.io/okhttp/4.x/okhttp/okhttp3/-response-body/#the-response-body-must-be-closed
-                        rb -> rb.close());
-            }
-=======
-        private static final int BYTE_BUFFER_CHUNK_SIZE = 1024;
-
-        OkHttpResponse(okhttp3.Response inner, HttpRequest request) {
-            Objects.requireNonNull(inner);
-            Objects.requireNonNull(request);
-            this.inner = inner;
-            this.headers = fromOkHttpHeaders(this.inner.headers());
->>>>>>> b111c62f
+                    rb -> Mono.just(rb),
+                    // Resource cleanup
+                    // https://square.github.io/okhttp/4.x/okhttp/okhttp3/-response-body/#the-response-body-must-be-closed
+                    ResponseBody::close);
+            }
             super.request(request);
         }
 
@@ -295,86 +212,44 @@
         @Override
         public Flux<ByteBuffer> body() {
             return this.responseBodyMono
-                    .flatMapMany(irb -> toFluxByteBuffer(irb.byteStream()));
+                .flatMapMany(irb -> toFluxByteBuffer(irb.byteStream()));
         }
 
         @Override
         public Mono<byte[]> bodyAsByteArray() {
-<<<<<<< HEAD
             return this.responseBodyMono
-                    .flatMap(rb -> {
-=======
-            if (this.responseBody() == null) {
-                return Mono.empty();
-            } else {
-                return Mono.using(() -> this.responseBody(),
-                    rb -> {
->>>>>>> b111c62f
-                        try {
-                            byte[] content = rb.bytes();
-                            return content.length == 0 ? Mono.empty() : Mono.just(content);
-                        } catch (IOException ioe) {
-                            throw Exceptions.propagate(ioe);
-                        }
-<<<<<<< HEAD
-                    });
-=======
-                    },
-                    rb -> rb.close());
-            }
->>>>>>> b111c62f
+                .flatMap(rb -> {
+                    try {
+                        byte[] content = rb.bytes();
+                        return content.length == 0 ? Mono.empty() : Mono.just(content);
+                    } catch (IOException ioe) {
+                        throw Exceptions.propagate(ioe);
+                    }
+                });
         }
 
         @Override
         public Mono<String> bodyAsString() {
-<<<<<<< HEAD
             return this.responseBodyMono
-                    .flatMap(rb -> {
-                        try {
-                            String content = rb.string();
-                            return content.length() == 0 ? Mono.empty() : Mono.just(content);
-                        } catch (IOException ioe) {
-                            throw Exceptions.propagate(ioe);
-                        }
-                    });
-=======
-            if (this.responseBody() == null) {
-                return Mono.empty();
-            } else {
-                return Mono.using(this::responseBody,
-                    rb -> {
-                        try {
-                            String content = rb.string();
-                            return content.isEmpty() ? Mono.empty() : Mono.just(content);
-                        } catch (IOException ioe) {
-                            throw Exceptions.propagate(ioe);
-                        }
-                    },
-                    ResponseBody::close);
-            }
->>>>>>> b111c62f
+                .flatMap(rb -> {
+                    try {
+                        String content = rb.string();
+                        return content.length() == 0 ? Mono.empty() : Mono.just(content);
+                    } catch (IOException ioe) {
+                        throw Exceptions.propagate(ioe);
+                    }
+                });
         }
 
         @Override
         public Mono<String> bodyAsString(Charset charset) {
             return bodyAsByteArray()
-                    .map(bytes -> new String(bytes, charset));
+                .map(bytes -> new String(bytes, charset));
         }
 
         @Override
         public void close() {
-<<<<<<< HEAD
             this.responseBodyMono.subscribe().dispose();
-=======
-            final ResponseBody body = this.inner.body();
-            if (body != null) {
-                body.close();
-            }
-        }
-
-        private okhttp3.ResponseBody responseBody() {
-            return this.inner.body();
->>>>>>> b111c62f
         }
 
         /**
@@ -400,48 +275,24 @@
          */
         private static Flux<ByteBuffer> toFluxByteBuffer(InputStream inputStream) {
             Pair pair = new Pair();
-<<<<<<< HEAD
             return Flux.just(true)
-=======
-            return Flux.using(() -> inputStream,
-                // Read input stream chunk by chunk and emit each as java.nio.ByteBuffer
-                is -> Flux.just(true)
->>>>>>> b111c62f
-                    .repeat()
-                    .map(ignore -> {
-                        byte[] buffer = new byte[BYTE_BUFFER_CHUNK_SIZE];
-                        try {
-<<<<<<< HEAD
-                            int numBytes = inputStream.read(buffer);
-=======
-                            int numBytes = is.read(buffer);
->>>>>>> b111c62f
-                            if (numBytes > 0) {
-                                return pair.buffer(ByteBuffer.wrap(buffer, 0, numBytes)).readBytes(numBytes);
-                            } else {
-                                return pair.buffer(null).readBytes(numBytes);
-                            }
-                        } catch (IOException ioe) {
-                            throw Exceptions.propagate(ioe);
+                .repeat()
+                .map(ignore -> {
+                    byte[] buffer = new byte[BYTE_BUFFER_CHUNK_SIZE];
+                    try {
+                        int numBytes = inputStream.read(buffer);
+                        if (numBytes > 0) {
+                            return pair.buffer(ByteBuffer.wrap(buffer, 0, numBytes)).readBytes(numBytes);
+                        } else {
+                            return pair.buffer(null).readBytes(numBytes);
                         }
-                    })
-                    .takeUntil(p -> p.readBytes() == -1)
-                    .filter(p -> p.readBytes() > 0)
-<<<<<<< HEAD
-                    .map(p -> p.buffer());
-=======
-                    .map(p -> p.buffer()),
-                // Resource cleanup
-                // https://square.github.io/okhttp/4.x/okhttp/okhttp3/-response-body/#the-response-body-must-be-closed
-                is -> {
-                    try {
-                        is.close();
                     } catch (IOException ioe) {
                         throw Exceptions.propagate(ioe);
                     }
-                }
-            );
->>>>>>> b111c62f
+                })
+                .takeUntil(p -> p.readBytes() == -1)
+                .filter(p -> p.readBytes() > 0)
+                .map(Pair::buffer);
         }
 
         private static class Pair {
