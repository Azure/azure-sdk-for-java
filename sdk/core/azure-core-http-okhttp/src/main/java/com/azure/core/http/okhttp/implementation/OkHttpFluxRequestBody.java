// Copyright (c) Microsoft Corporation. All rights reserved.
// Licensed under the MIT License.

package com.azure.core.http.okhttp.implementation;

import com.azure.core.implementation.util.BinaryDataContent;
import com.azure.core.util.logging.ClientLogger;
import okhttp3.MediaType;
import okhttp3.RequestBody;
import okio.BufferedSink;
import reactor.core.Exceptions;
import reactor.core.publisher.Flux;
import reactor.core.publisher.Mono;
import reactor.core.scheduler.Schedulers;

import java.io.IOException;
import java.nio.ByteBuffer;
import java.time.Duration;
import java.util.Objects;
import java.util.concurrent.atomic.AtomicBoolean;

/**
 * An {@link okhttp3.RequestBody} subtype that sends {@link BinaryDataContent} as {@link Flux} of {@link ByteBuffer} in
 * an unbuffered manner. This class accepts any {@link BinaryDataContent} as catch-all for backwards compatibility but
 * ideally should be used only with reactive payloads.
 */
public class OkHttpFluxRequestBody extends RequestBody {
    private static final ClientLogger LOGGER = new ClientLogger(OkHttpFluxRequestBody.class);

    private final BinaryDataContent content;
    /**
     * Content length or -1 if unspecified (i.e. chunked encoding)
     */
    private final long effectiveContentLength;
    private final MediaType mediaType;

    @Override
    public boolean isOneShot() {
        return true;
    }

    @Override
    public final MediaType contentType() {
        return mediaType;
    }

    @Override
    public final long contentLength() {
        return effectiveContentLength;
    }

    private final AtomicBoolean bodySent = new AtomicBoolean(false);
    private final int callTimeoutMillis;

<<<<<<< HEAD
    public OkHttpFluxRequestBody(
        BinaryDataContent content, long effectiveContentLength, MediaType mediaType, int callTimeoutMillis) {
        this.content = Objects.requireNonNull(content, "'content' cannot be null.");
        this.effectiveContentLength = effectiveContentLength;
        this.mediaType = mediaType;
=======
    /**
     * Creates an OkHttpFluxRequestBody.
     *
     * @param content The content to send.
     * @param effectiveContentLength The length of the content to send.
     * @param mediaType The content type of the content to send.
     * @param callTimeoutMillis The call timeout in milliseconds.
     */
    public OkHttpFluxRequestBody(BinaryDataContent content, long effectiveContentLength, MediaType mediaType,
        int callTimeoutMillis) {
        super(content, effectiveContentLength, mediaType);
>>>>>>> ff6d0ef0
        this.callTimeoutMillis = callTimeoutMillis;
    }

    @Override
    public void writeTo(BufferedSink bufferedSink) throws IOException {
        if (bodySent.compareAndSet(false, true)) {
            Mono<Void> requestSendMono = content.toFluxByteBuffer().flatMapSequential(buffer -> {
                if (Schedulers.isInNonBlockingThread()) {
                    return Mono.just(buffer).publishOn(Schedulers.boundedElastic())
                        .map(b -> writeBuffer(bufferedSink, b)).then();
                } else {
                    writeBuffer(bufferedSink, buffer);
                    return Mono.empty();
                }
            }, 1, 1).then();

            // The blocking happens on OkHttp thread pool.
            if (callTimeoutMillis > 0) {
                /*
                 * Default call timeout (in milliseconds). By default there is no timeout for complete calls, but
                 * there is for the connection, write, and read actions within a call.
                 */
                requestSendMono.block(Duration.ofMillis(callTimeoutMillis));
            } else {
                requestSendMono.block();
            }
        } else {
            // Prevent OkHttp from potentially re-sending non-repeatable body outside of retry policies.
            throw LOGGER.logThrowableAsError(new IOException("Re-attempt to send Flux body is not supported"));
        }
    }

    private static ByteBuffer writeBuffer(BufferedSink sink, ByteBuffer buffer) {
        try {
            while (buffer.hasRemaining()) {
                sink.write(buffer);
            }
            return buffer;
        } catch (IOException e) {
            throw Exceptions.propagate(e);
        }
    }
}<|MERGE_RESOLUTION|>--- conflicted
+++ resolved
@@ -52,13 +52,6 @@
     private final AtomicBoolean bodySent = new AtomicBoolean(false);
     private final int callTimeoutMillis;
 
-<<<<<<< HEAD
-    public OkHttpFluxRequestBody(
-        BinaryDataContent content, long effectiveContentLength, MediaType mediaType, int callTimeoutMillis) {
-        this.content = Objects.requireNonNull(content, "'content' cannot be null.");
-        this.effectiveContentLength = effectiveContentLength;
-        this.mediaType = mediaType;
-=======
     /**
      * Creates an OkHttpFluxRequestBody.
      *
@@ -69,8 +62,9 @@
      */
     public OkHttpFluxRequestBody(BinaryDataContent content, long effectiveContentLength, MediaType mediaType,
         int callTimeoutMillis) {
-        super(content, effectiveContentLength, mediaType);
->>>>>>> ff6d0ef0
+        this.content = Objects.requireNonNull(content, "'content' cannot be null.");
+        this.effectiveContentLength = effectiveContentLength;
+        this.mediaType = mediaType;
         this.callTimeoutMillis = callTimeoutMillis;
     }
 
