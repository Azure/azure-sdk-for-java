// Copyright (c) Microsoft Corporation. All rights reserved.
// Licensed under the MIT License.

package com.azure.json.reflect.jackson;

import com.azure.json.JsonOptions;
import com.azure.json.JsonReader;
import com.azure.json.contract.JsonReaderContractTests;
import com.azure.json.reflect.jackson.JacksonJsonReader;

import java.io.IOException;

/**
 * Tests {@link JacksonJsonReader} against the contract required by {@link JsonReader}.
 */
public class JacksonJsonReaderContractTests extends JsonReaderContractTests {
	@Override
<<<<<<< HEAD
	public JsonReader getJsonReader(String json) {
        try {
            return JacksonJsonReader.fromString(json, new JsonOptions());
        } catch (IOException e) {
            throw new RuntimeException(e);
        }

=======
	public JsonReader getJsonReader(String json) throws IOException {
        return JacksonJsonReader.fromString(json, new JsonOptions());
>>>>>>> ed5f939c
    }
}<|MERGE_RESOLUTION|>--- conflicted
+++ resolved
@@ -15,17 +15,7 @@
  */
 public class JacksonJsonReaderContractTests extends JsonReaderContractTests {
 	@Override
-<<<<<<< HEAD
-	public JsonReader getJsonReader(String json) {
-        try {
-            return JacksonJsonReader.fromString(json, new JsonOptions());
-        } catch (IOException e) {
-            throw new RuntimeException(e);
-        }
-
-=======
 	public JsonReader getJsonReader(String json) throws IOException {
         return JacksonJsonReader.fromString(json, new JsonOptions());
->>>>>>> ed5f939c
     }
 }