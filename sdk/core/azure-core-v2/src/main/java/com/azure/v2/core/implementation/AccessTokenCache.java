// Copyright (c) Microsoft Corporation. All rights reserved.
// Licensed under the MIT License.

package com.azure.v2.core.implementation;

import com.azure.v2.core.credentials.TokenCredential;
import com.azure.v2.core.credentials.TokenRequestContext;
import io.clientcore.core.credentials.oauth.AccessToken;
import io.clientcore.core.instrumentation.logging.ClientLogger;
import io.clientcore.core.instrumentation.logging.LogLevel;

import java.time.Duration;
import java.time.OffsetDateTime;
import java.util.Objects;
import java.util.concurrent.locks.Lock;
import java.util.concurrent.locks.ReentrantLock;

/**
 * A token cache that supports caching a token and refreshing it.
 */
public final class AccessTokenCache {
    // The delay after a refresh to attempt another token refresh
    private static final Duration REFRESH_DELAY = Duration.ofSeconds(30);
    private static final String REFRESH_DELAY_STRING = String.valueOf(REFRESH_DELAY.getSeconds());

    // the offset before token expiry to attempt proactive token refresh
    private static final Duration REFRESH_OFFSET = Duration.ofMinutes(5);
    // AccessTokenCache is a commonly used class, use a static logger.
    private static final ClientLogger LOGGER = new ClientLogger(AccessTokenCache.class);
    private volatile AccessTokenCacheInfo cacheInfo;
    private final TokenCredential tokenCredential;
    // Stores the last authenticated token request context. The cached token is valid under this context.
    private TokenRequestContext tokenRequestContext;

    // Used for sync flow.
    private final Lock lock;

    /**
     * Creates an instance of AccessTokenCache.
     *
     * @param tokenCredential the token credential to be used to acquire the token.
     */
    public AccessTokenCache(TokenCredential tokenCredential) {
        Objects.requireNonNull(tokenCredential, "The token credential cannot be null");
        this.tokenCredential = tokenCredential;
        this.cacheInfo = new AccessTokenCacheInfo(null, OffsetDateTime.now());
        this.lock = new ReentrantLock();
    }

    private boolean checkIfRefreshIsNeeded(AccessToken accessToken) {
        return OffsetDateTime.now()
            .isAfter(accessToken.getRefreshAt() == null
                ? accessToken.getExpiresAt().minus(REFRESH_OFFSET)
                : accessToken.getRefreshAt());
    }

    /**
     * Get a token from either the cache or replenish the cache with a new token.
     *
     * @param tokenRequestContext The request context for token acquisition.
     * @param checkToForceFetchToken The flag indicating whether to force fetch a new token or not.
     * @return The Publisher that emits an AccessToken
     */
    public AccessToken getToken(TokenRequestContext tokenRequestContext, boolean checkToForceFetchToken) {
        lock.lock();
        try {
            return retrieveToken(tokenRequestContext, checkToForceFetchToken);
        } finally {
            lock.unlock();
        }
    }

    private AccessToken retrieveToken(TokenRequestContext tokenRequestContext, boolean forceFetchToken) {
<<<<<<< HEAD
        validateTokenRequestContext(tokenRequestContext);
        return fetchToken(tokenRequestContext, forceFetchToken);
    }

    private void validateTokenRequestContext(TokenRequestContext tokenRequestContext) {
=======
>>>>>>> a4912502
        if (tokenRequestContext == null) {
            throw LOGGER
                .logThrowableAsError(new IllegalArgumentException("The token request context input cannot be null."));
        }
<<<<<<< HEAD
    }

    private AccessToken fetchToken(TokenRequestContext tokenRequestContext, boolean forceFetchToken) {
        OffsetDateTime now = OffsetDateTime.now();
        AccessTokenCacheInfo cache = this.cacheInfo;
        AccessToken cachedToken = cache.getCachedAccessToken();

        boolean needsRefresh = determineRefreshRequirement(tokenRequestContext, forceFetchToken, cachedToken, now);

        if (!needsRefresh && cachedToken != null) {
            return cachedToken;
        }

        return attemptTokenRefresh(cachedToken, tokenRequestContext, now);
    }

    private boolean determineRefreshRequirement(TokenRequestContext tokenRequestContext, boolean forceFetchToken,
        AccessToken cachedToken, OffsetDateTime now) {
        if (forceFetchToken && checkIfForceRefreshRequired(tokenRequestContext)) {
            this.tokenRequestContext = tokenRequestContext;
            return true;
        }
=======

        AccessTokenCacheInfo cache = this.cacheInfo;
        AccessToken cachedToken = cache.getCachedAccessToken();

        boolean needsRefresh = determineRefreshRequirement(tokenRequestContext, forceFetchToken, cachedToken);

        if (!needsRefresh) {
            return cachedToken;
        }

        return attemptTokenRefresh(cachedToken, tokenRequestContext);
    }

    private boolean determineRefreshRequirement(TokenRequestContext tokenRequestContext, boolean forceFetchToken,
        AccessToken cachedToken) {
>>>>>>> a4912502

        if (cachedToken == null || cachedToken.isExpired()) {
            return true;
        }

<<<<<<< HEAD
        if (!checkIfRefreshIsNeeded(cachedToken)) {
            return false;
        }

        return now.isAfter(this.cacheInfo.getNextTokenRefreshAt());
    }

    private AccessToken attemptTokenRefresh(AccessToken cachedToken, TokenRequestContext tokenRequestContext,
        OffsetDateTime now) {
        try {
            AccessToken newToken = getToken(tokenRequestContext);
            logTokenRefresh(LogLevel.VERBOSE, cachedToken, now, "Acquired a new access token.");

            this.cacheInfo = new AccessTokenCacheInfo(newToken, OffsetDateTime.now().plus(REFRESH_DELAY));
            return newToken;

        } catch (Throwable error) {
            logTokenRefresh(LogLevel.ERROR, cachedToken, now, "Failed to acquire a new access token.");
            this.cacheInfo = new AccessTokenCacheInfo(cachedToken, OffsetDateTime.now());

=======
        if (forceFetchToken && checkIfTokenRequestsAreDifferent(tokenRequestContext)) {
            this.tokenRequestContext = tokenRequestContext;
            return true;
        }

        if (!checkIfRefreshIsNeeded(cachedToken)) {
            return false;
        }

        return OffsetDateTime.now().isAfter(this.cacheInfo.getNextTokenRefreshAt());
    }

    private AccessToken attemptTokenRefresh(AccessToken cachedToken, TokenRequestContext tokenRequestContext) {
        try {
            AccessToken newToken = getToken(tokenRequestContext);
            logTokenRefresh(LogLevel.VERBOSE, cachedToken, "Acquired a new access token.");

            this.cacheInfo = new AccessTokenCacheInfo(newToken, OffsetDateTime.now().plus(REFRESH_DELAY));
            return newToken;

        } catch (Throwable error) {
            logTokenRefresh(LogLevel.ERROR, cachedToken, "Failed to acquire a new access token.");
            this.cacheInfo = new AccessTokenCacheInfo(cachedToken, OffsetDateTime.now());

>>>>>>> a4912502
            if (cachedToken != null) {
                return cachedToken;
            }
            throw error;
        }
    }

    private boolean checkIfTokenRequestsAreDifferent(TokenRequestContext tokenRequestContext) {
        return !(this.tokenRequestContext != null
            && (this.tokenRequestContext.getClaims() == null
                ? tokenRequestContext.getClaims() == null
                : (tokenRequestContext.getClaims() != null
                    && tokenRequestContext.getClaims().equals(this.tokenRequestContext.getClaims())))
            && this.tokenRequestContext.getScopes().equals(tokenRequestContext.getScopes()));
    }

<<<<<<< HEAD
    private static void logTokenRefresh(LogLevel level, AccessToken cache, OffsetDateTime now, String prefix) {
=======
    private static void logTokenRefresh(LogLevel level, AccessToken cache, String prefix) {
>>>>>>> a4912502
        if (cache == null || !LOGGER.canLogAtLevel(level)) {
            return;
        }

        Duration tte = getDurationUntilExpiration(cache);

        LOGGER.atLevel(level)
            .log(String.format("%s. expiresAt: %s, tteSeconds: %s, retryAfterSeconds: %s, expired: %s", prefix,
                cache.getExpiresAt(), tte.abs().getSeconds(), REFRESH_DELAY_STRING, tte.isNegative()));
    }

    private AccessToken getToken(TokenRequestContext tokenRequestContext) {
        return this.tokenCredential.getToken(tokenRequestContext);
    }

    /**
     * Gets the {@link Duration} until the {@link AccessToken} expires.
     * <p>
     * The {@link Duration} is based on the {@link OffsetDateTime#now() current time} and may return a negative
     * {@link Duration}, indicating that the {@link AccessToken} has expired.
     *
     * @return The {@link Duration} until the {@link AccessToken} expires.
     */
    private static Duration getDurationUntilExpiration(AccessToken accessToken) {
        // Call Duration.between with the 'cache.getExpiresAt' as the start Temporal and 'now' as the end Temporal as
        // some TokenCredential implementations may use 'OffsetDateTime.MAX' as the expiration time. When comparing the
        // time between now and 'OffsetDateTime.MAX', depending on the Java version, it may attempt to change the end
        // Temporal's time zone to match the start Temporal's time zone. Since 'OffsetDateTime.MAX' uses the most
        // minimal time zone offset, if the now time is using anything before that it will result in
        // 'OffsetDateTime.MAX' needing to roll over its time to the next day which results in the 'year' value being
        // incremented to a value outside the 'year' bounds allowed by OffsetDateTime.
        //
        // Changing to having the 'cache.getExpiresAt' means it is impossible for this rollover to occur as the start
        // Temporal doesn't have its time zone modified. But it now means the time between value is inverted, so the
        // result is 'negated()' to maintain current behaviors.
        return Duration.between(accessToken.getExpiresAt(), OffsetDateTime.now()).negated();
    }
}<|MERGE_RESOLUTION|>--- conflicted
+++ resolved
@@ -71,42 +71,10 @@
     }
 
     private AccessToken retrieveToken(TokenRequestContext tokenRequestContext, boolean forceFetchToken) {
-<<<<<<< HEAD
-        validateTokenRequestContext(tokenRequestContext);
-        return fetchToken(tokenRequestContext, forceFetchToken);
-    }
-
-    private void validateTokenRequestContext(TokenRequestContext tokenRequestContext) {
-=======
->>>>>>> a4912502
         if (tokenRequestContext == null) {
             throw LOGGER
                 .logThrowableAsError(new IllegalArgumentException("The token request context input cannot be null."));
         }
-<<<<<<< HEAD
-    }
-
-    private AccessToken fetchToken(TokenRequestContext tokenRequestContext, boolean forceFetchToken) {
-        OffsetDateTime now = OffsetDateTime.now();
-        AccessTokenCacheInfo cache = this.cacheInfo;
-        AccessToken cachedToken = cache.getCachedAccessToken();
-
-        boolean needsRefresh = determineRefreshRequirement(tokenRequestContext, forceFetchToken, cachedToken, now);
-
-        if (!needsRefresh && cachedToken != null) {
-            return cachedToken;
-        }
-
-        return attemptTokenRefresh(cachedToken, tokenRequestContext, now);
-    }
-
-    private boolean determineRefreshRequirement(TokenRequestContext tokenRequestContext, boolean forceFetchToken,
-        AccessToken cachedToken, OffsetDateTime now) {
-        if (forceFetchToken && checkIfForceRefreshRequired(tokenRequestContext)) {
-            this.tokenRequestContext = tokenRequestContext;
-            return true;
-        }
-=======
 
         AccessTokenCacheInfo cache = this.cacheInfo;
         AccessToken cachedToken = cache.getCachedAccessToken();
@@ -122,34 +90,11 @@
 
     private boolean determineRefreshRequirement(TokenRequestContext tokenRequestContext, boolean forceFetchToken,
         AccessToken cachedToken) {
->>>>>>> a4912502
 
         if (cachedToken == null || cachedToken.isExpired()) {
             return true;
         }
 
-<<<<<<< HEAD
-        if (!checkIfRefreshIsNeeded(cachedToken)) {
-            return false;
-        }
-
-        return now.isAfter(this.cacheInfo.getNextTokenRefreshAt());
-    }
-
-    private AccessToken attemptTokenRefresh(AccessToken cachedToken, TokenRequestContext tokenRequestContext,
-        OffsetDateTime now) {
-        try {
-            AccessToken newToken = getToken(tokenRequestContext);
-            logTokenRefresh(LogLevel.VERBOSE, cachedToken, now, "Acquired a new access token.");
-
-            this.cacheInfo = new AccessTokenCacheInfo(newToken, OffsetDateTime.now().plus(REFRESH_DELAY));
-            return newToken;
-
-        } catch (Throwable error) {
-            logTokenRefresh(LogLevel.ERROR, cachedToken, now, "Failed to acquire a new access token.");
-            this.cacheInfo = new AccessTokenCacheInfo(cachedToken, OffsetDateTime.now());
-
-=======
         if (forceFetchToken && checkIfTokenRequestsAreDifferent(tokenRequestContext)) {
             this.tokenRequestContext = tokenRequestContext;
             return true;
@@ -174,7 +119,6 @@
             logTokenRefresh(LogLevel.ERROR, cachedToken, "Failed to acquire a new access token.");
             this.cacheInfo = new AccessTokenCacheInfo(cachedToken, OffsetDateTime.now());
 
->>>>>>> a4912502
             if (cachedToken != null) {
                 return cachedToken;
             }
@@ -191,11 +135,7 @@
             && this.tokenRequestContext.getScopes().equals(tokenRequestContext.getScopes()));
     }
 
-<<<<<<< HEAD
-    private static void logTokenRefresh(LogLevel level, AccessToken cache, OffsetDateTime now, String prefix) {
-=======
     private static void logTokenRefresh(LogLevel level, AccessToken cache, String prefix) {
->>>>>>> a4912502
         if (cache == null || !LOGGER.canLogAtLevel(level)) {
             return;
         }
