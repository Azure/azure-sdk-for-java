--- conflicted
+++ resolved
@@ -15,11 +15,7 @@
 <dependency>
     <groupId>com.azure</groupId>
     <artifactId>azure-core-serializer-avro-apache</artifactId>
-<<<<<<< HEAD
-    <version>1.0.0-beta.23</version>
-=======
     <version>1.0.0-beta.25</version>
->>>>>>> 8d609db9
 </dependency>
 ```
 [//]: # ({x-version-update-end})
