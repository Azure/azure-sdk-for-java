--- conflicted
+++ resolved
@@ -16,11 +16,7 @@
 <dependency>
     <groupId>com.azure</groupId>
     <artifactId>azure-core-serializer-avro-apache</artifactId>
-<<<<<<< HEAD
-    <version>1.0.0-beta.54</version>
-=======
     <version>1.0.0-beta.55</version>
->>>>>>> fe2a4254
 </dependency>
 ```
 [//]: # ({x-version-update-end})
