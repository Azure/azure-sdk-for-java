--- conflicted
+++ resolved
@@ -1,13 +1,5 @@
 # Release History
 
-<<<<<<< HEAD
-## 1.0.0-beta.6 (Unreleased)
-
-
-## 1.0.0-beta.5 (2020-10-28)
-
-### Dependency updates
-=======
 ## 1.0.0-beta.7 (Unreleased)
 
 
@@ -20,7 +12,6 @@
 ## 1.0.0-beta.5 (2020-10-28)
 
 ### Dependency Updates
->>>>>>> 6f033d77
 
 - Updated `azure-core` to `1.10.0`.
 
