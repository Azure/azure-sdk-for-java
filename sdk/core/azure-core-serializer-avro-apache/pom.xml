<!--
  ~ Copyright (c) Microsoft Corporation. All rights reserved.
  ~ Licensed under the MIT License.
  -->
<project xmlns="http://maven.apache.org/POM/4.0.0" xmlns:xsi="http://www.w3.org/2001/XMLSchema-instance"
         xsi:schemaLocation="http://maven.apache.org/POM/4.0.0 http://maven.apache.org/xsd/maven-4.0.0.xsd">
  <modelVersion>4.0.0</modelVersion>
  <parent>
    <groupId>com.azure</groupId>
    <artifactId>azure-client-sdk-parent</artifactId>
    <version>1.7.0</version> <!-- {x-version-update;com.azure:azure-client-sdk-parent;current} -->
    <relativePath>../../parents/azure-client-sdk-parent</relativePath>
  </parent>

  <groupId>com.azure</groupId>
  <artifactId>azure-core-serializer-avro-apache</artifactId>
  <packaging>jar</packaging>
  <version>1.0.0-beta.27</version> <!-- {x-version-update;com.azure:azure-core-serializer-avro-apache;current} -->

  <name>Microsoft Azure Apache Avro Serializer Library</name>
  <description>This package contains the Apache Avro serializer client plugin for azure-core.</description>
  <url>https://github.com/Azure/azure-sdk-for-java</url>

  <licenses>
    <license>
      <name>The MIT License (MIT)</name>
      <url>http://opensource.org/licenses/MIT</url>
      <distribution>repo</distribution>
    </license>
  </licenses>

  <distributionManagement>
    <site>
      <id>azure-java-build-docs</id>
      <url>${site.url}/site/${project.artifactId}</url>
    </site>
  </distributionManagement>

  <scm>
    <url>https://github.com/Azure/azure-sdk-for-java</url>
    <connection>scm:git:https://github.com/Azure/azure-sdk-for-java.git</connection>
    <developerConnection>scm:git:https://github.com/Azure/azure-sdk-for-java.git</developerConnection>
  </scm>

  <properties>
    <project.build.sourceEncoding>UTF-8</project.build.sourceEncoding>
    <legal><![CDATA[[INFO] Any downloads listed may be third party software.  Microsoft grants you no rights for third party software.]]></legal>
    <javaModulesSurefireArgLine>
      --add-exports com.azure.core.serializer.avro.apache/com.azure.core.serializer.avro.apache.generatedtestsources=org.apache.avro
      --add-opens com.azure.core.serializer.avro.apache/com.azure.core.serializer.avro.apache=ALL-UNNAMED
    </javaModulesSurefireArgLine>
    <checkstyle.excludes>**/generatedtestsources/**/*.java</checkstyle.excludes>

    <!-- Enables fail on deprecated API usage. -->
    <compiler.failondeprecatedstatus/>
  </properties>

  <developers>
    <developer>
      <id>microsoft</id>
      <name>Microsoft</name>
    </developer>
  </developers>

  <dependencies>
    <dependency>
      <groupId>com.azure</groupId>
      <artifactId>azure-core</artifactId>
      <version>1.31.0-beta.1</version> <!-- {x-version-update;com.azure:azure-core;current} -->
    </dependency>
    <dependency>
      <groupId>com.azure</groupId>
      <artifactId>azure-core-experimental</artifactId>
      <version>1.0.0-beta.31</version> <!-- {x-version-update;com.azure:azure-core-experimental;current} -->
    </dependency>

    <dependency>
      <groupId>org.apache.avro</groupId>
      <artifactId>avro</artifactId>
      <version>1.11.0</version> <!-- {x-version-update;org.apache.avro:avro;external_dependency} -->
    </dependency>

    <dependency>
      <groupId>io.projectreactor</groupId>
      <artifactId>reactor-test</artifactId>
      <version>3.4.19</version> <!-- {x-version-update;io.projectreactor:reactor-test;external_dependency} -->
      <scope>test</scope>
    </dependency>
    <dependency>
      <groupId>org.junit.jupiter</groupId>
      <artifactId>junit-jupiter-api</artifactId>
      <version>5.8.2</version> <!-- {x-version-update;org.junit.jupiter:junit-jupiter-api;external_dependency} -->
      <scope>test</scope>
    </dependency>
    <dependency>
      <groupId>org.junit.jupiter</groupId>
      <artifactId>junit-jupiter-engine</artifactId>
      <version>5.8.2</version> <!-- {x-version-update;org.junit.jupiter:junit-jupiter-engine;external_dependency} -->
      <scope>test</scope>
    </dependency>
    <dependency>
      <groupId>org.junit.jupiter</groupId>
      <artifactId>junit-jupiter-params</artifactId>
      <version>5.8.2</version> <!-- {x-version-update;org.junit.jupiter:junit-jupiter-params;external_dependency} -->
      <scope>test</scope>
    </dependency>
  </dependencies>

  <build>
    <plugins>
      <plugin>
        <groupId>org.apache.maven.plugins</groupId>
        <artifactId>maven-enforcer-plugin</artifactId>
        <version>3.0.0-M3</version> <!-- {x-version-update;org.apache.maven.plugins:maven-enforcer-plugin;external_dependency} -->
        <configuration>
          <rules>
            <bannedDependencies>
              <includes>
                <include>org.apache.avro:avro:[1.11.0]</include> <!-- {x-include-update;org.apache.avro:avro;external_dependency} -->
              </includes>
            </bannedDependencies>
          </rules>
        </configuration>
      </plugin>

      <plugin>
        <groupId>org.apache.avro</groupId>
        <artifactId>avro-maven-plugin</artifactId>
        <version>1.11.0</version> <!-- {x-version-update;org.apache.avro:avro-maven-plugin;external_dependency} -->
        <executions>
          <execution>
            <phase>generate-test-sources</phase>
            <goals>
              <goal>schema</goal>
            </goals>
            <configuration>
              <testSourceDirectory>src/test/resources/avro/</testSourceDirectory>
              <testOutputDirectory>${project.basedir}/src/test/java/</testOutputDirectory>
              <testIncludes>
                <testInclude>**/*.avro</testInclude>
              </testIncludes>
              <stringType>String</stringType>
            </configuration>
          </execution>
        </executions>
      </plugin>
<<<<<<< HEAD

      <plugin>
        <groupId>org.apache.maven.plugins</groupId>
        <artifactId>maven-compiler-plugin</artifactId>
        <version>3.10.1</version> <!-- {x-version-update;org.apache.maven.plugins:maven-compiler-plugin;external_dependency} -->
        <configuration>
          <compilerArgs>
            <arg>-Xlint:deprecation</arg>
          </compilerArgs>
        </configuration>
      </plugin>
=======
>>>>>>> 5e51bf3d
    </plugins>
  </build>
</project><|MERGE_RESOLUTION|>--- conflicted
+++ resolved
@@ -144,20 +144,6 @@
           </execution>
         </executions>
       </plugin>
-<<<<<<< HEAD
-
-      <plugin>
-        <groupId>org.apache.maven.plugins</groupId>
-        <artifactId>maven-compiler-plugin</artifactId>
-        <version>3.10.1</version> <!-- {x-version-update;org.apache.maven.plugins:maven-compiler-plugin;external_dependency} -->
-        <configuration>
-          <compilerArgs>
-            <arg>-Xlint:deprecation</arg>
-          </compilerArgs>
-        </configuration>
-      </plugin>
-=======
->>>>>>> 5e51bf3d
     </plugins>
   </build>
 </project>