<!--
  ~ Copyright (c) Microsoft Corporation. All rights reserved.
  ~ Licensed under the MIT License.
  -->
<project xmlns="http://maven.apache.org/POM/4.0.0" xmlns:xsi="http://www.w3.org/2001/XMLSchema-instance"
         xsi:schemaLocation="http://maven.apache.org/POM/4.0.0 http://maven.apache.org/xsd/maven-4.0.0.xsd">
  <modelVersion>4.0.0</modelVersion>
  <parent>
    <groupId>com.azure</groupId>
    <artifactId>azure-client-sdk-parent</artifactId>
    <version>1.7.0</version> <!-- {x-version-update;com.azure:azure-client-sdk-parent;current} -->
    <relativePath>../../parents/azure-client-sdk-parent</relativePath>
  </parent>

  <groupId>com.azure</groupId>
  <artifactId>azure-core-serializer-avro-apache</artifactId>
  <packaging>jar</packaging>
<<<<<<< HEAD
  <version>1.0.0-beta.24</version> <!-- {x-version-update;com.azure:azure-core-serializer-avro-apache;current} -->
=======
  <version>1.0.0-beta.26</version> <!-- {x-version-update;com.azure:azure-core-serializer-avro-apache;current} -->
>>>>>>> 8d609db9

  <name>Microsoft Azure Apache Avro Serializer Library</name>
  <description>This package contains the Apache Avro serializer client plugin for azure-core.</description>
  <url>https://github.com/Azure/azure-sdk-for-java</url>

  <licenses>
    <license>
      <name>The MIT License (MIT)</name>
      <url>http://opensource.org/licenses/MIT</url>
      <distribution>repo</distribution>
    </license>
  </licenses>

  <distributionManagement>
    <site>
      <id>azure-java-build-docs</id>
      <url>${site.url}/site/${project.artifactId}</url>
    </site>
  </distributionManagement>

  <scm>
    <url>https://github.com/Azure/azure-sdk-for-java</url>
    <connection>scm:git:https://github.com/Azure/azure-sdk-for-java.git</connection>
    <developerConnection>scm:git:https://github.com/Azure/azure-sdk-for-java.git</developerConnection>
  </scm>

  <properties>
    <project.build.sourceEncoding>UTF-8</project.build.sourceEncoding>
    <legal><![CDATA[[INFO] Any downloads listed may be third party software.  Microsoft grants you no rights for third party software.]]></legal>
    <javaModulesSurefireArgLine>
      --add-exports com.azure.core.serializer.avro.apache/com.azure.core.serializer.avro.apache.generatedtestsources=org.apache.avro
      --add-opens com.azure.core.serializer.avro.apache/com.azure.core.serializer.avro.apache=ALL-UNNAMED
    </javaModulesSurefireArgLine>
    <checkstyle.excludes>**/generatedtestsources/**/*.java</checkstyle.excludes>
  </properties>

  <developers>
    <developer>
      <id>microsoft</id>
      <name>Microsoft</name>
    </developer>
  </developers>

  <dependencies>
    <dependency>
      <groupId>com.azure</groupId>
      <artifactId>azure-core</artifactId>
<<<<<<< HEAD
      <version>1.29.0-beta.1</version> <!-- {x-version-update;com.azure:azure-core;current} -->
=======
      <version>1.30.0-beta.1</version> <!-- {x-version-update;com.azure:azure-core;current} -->
>>>>>>> 8d609db9
    </dependency>
    <dependency>
      <groupId>com.azure</groupId>
      <artifactId>azure-core-experimental</artifactId>
<<<<<<< HEAD
      <version>1.0.0-beta.28</version> <!-- {x-version-update;com.azure:azure-core-experimental;current} -->
=======
      <version>1.0.0-beta.30</version> <!-- {x-version-update;com.azure:azure-core-experimental;current} -->
>>>>>>> 8d609db9
    </dependency>

    <dependency>
      <groupId>org.apache.avro</groupId>
      <artifactId>avro</artifactId>
      <version>1.10.1</version> <!-- {x-version-update;org.apache.avro:avro;external_dependency} -->
    </dependency>

    <dependency>
      <groupId>io.projectreactor</groupId>
      <artifactId>reactor-test</artifactId>
      <version>3.4.17</version> <!-- {x-version-update;io.projectreactor:reactor-test;external_dependency} -->
      <scope>test</scope>
    </dependency>
    <dependency>
      <groupId>org.junit.jupiter</groupId>
      <artifactId>junit-jupiter-api</artifactId>
      <version>5.8.2</version> <!-- {x-version-update;org.junit.jupiter:junit-jupiter-api;external_dependency} -->
      <scope>test</scope>
    </dependency>
    <dependency>
      <groupId>org.junit.jupiter</groupId>
      <artifactId>junit-jupiter-engine</artifactId>
      <version>5.8.2</version> <!-- {x-version-update;org.junit.jupiter:junit-jupiter-engine;external_dependency} -->
      <scope>test</scope>
    </dependency>
    <dependency>
      <groupId>org.junit.jupiter</groupId>
      <artifactId>junit-jupiter-params</artifactId>
      <version>5.8.2</version> <!-- {x-version-update;org.junit.jupiter:junit-jupiter-params;external_dependency} -->
      <scope>test</scope>
    </dependency>
  </dependencies>

  <build>
    <plugins>
      <plugin>
        <groupId>org.apache.maven.plugins</groupId>
        <artifactId>maven-enforcer-plugin</artifactId>
        <version>3.0.0-M3</version> <!-- {x-version-update;org.apache.maven.plugins:maven-enforcer-plugin;external_dependency} -->
        <configuration>
          <rules>
            <bannedDependencies>
              <includes>
                <include>org.apache.avro:avro:[1.10.1]</include> <!-- {x-include-update;org.apache.avro:avro;external_dependency} -->
              </includes>
            </bannedDependencies>
          </rules>
        </configuration>
      </plugin>

      <plugin>
        <groupId>org.apache.avro</groupId>
        <artifactId>avro-maven-plugin</artifactId>
        <version>1.10.1</version> <!-- {x-version-update;org.apache.avro:avro-maven-plugin;external_dependency} -->
        <executions>
          <execution>
            <phase>generate-test-sources</phase>
            <goals>
              <goal>schema</goal>
            </goals>
            <configuration>
              <testSourceDirectory>src/test/resources/avro/</testSourceDirectory>
              <testOutputDirectory>${project.basedir}/src/test/java/</testOutputDirectory>
              <testIncludes>
                <testInclude>**/*.avro</testInclude>
              </testIncludes>
              <stringType>String</stringType>
            </configuration>
          </execution>
        </executions>
      </plugin>

      <plugin>
        <groupId>org.apache.maven.plugins</groupId>
        <artifactId>maven-compiler-plugin</artifactId>
        <version>3.8.1</version> <!-- {x-version-update;org.apache.maven.plugins:maven-compiler-plugin;external_dependency} -->
        <configuration>
          <compilerArgs>
            <arg>-Xlint:deprecation</arg>
          </compilerArgs>
        </configuration>
      </plugin>
    </plugins>
  </build>
</project><|MERGE_RESOLUTION|>--- conflicted
+++ resolved
@@ -15,11 +15,7 @@
   <groupId>com.azure</groupId>
   <artifactId>azure-core-serializer-avro-apache</artifactId>
   <packaging>jar</packaging>
-<<<<<<< HEAD
-  <version>1.0.0-beta.24</version> <!-- {x-version-update;com.azure:azure-core-serializer-avro-apache;current} -->
-=======
   <version>1.0.0-beta.26</version> <!-- {x-version-update;com.azure:azure-core-serializer-avro-apache;current} -->
->>>>>>> 8d609db9
 
   <name>Microsoft Azure Apache Avro Serializer Library</name>
   <description>This package contains the Apache Avro serializer client plugin for azure-core.</description>
@@ -67,20 +63,12 @@
     <dependency>
       <groupId>com.azure</groupId>
       <artifactId>azure-core</artifactId>
-<<<<<<< HEAD
-      <version>1.29.0-beta.1</version> <!-- {x-version-update;com.azure:azure-core;current} -->
-=======
       <version>1.30.0-beta.1</version> <!-- {x-version-update;com.azure:azure-core;current} -->
->>>>>>> 8d609db9
     </dependency>
     <dependency>
       <groupId>com.azure</groupId>
       <artifactId>azure-core-experimental</artifactId>
-<<<<<<< HEAD
-      <version>1.0.0-beta.28</version> <!-- {x-version-update;com.azure:azure-core-experimental;current} -->
-=======
       <version>1.0.0-beta.30</version> <!-- {x-version-update;com.azure:azure-core-experimental;current} -->
->>>>>>> 8d609db9
     </dependency>
 
     <dependency>
