--- conflicted
+++ resolved
@@ -15,11 +15,7 @@
   <groupId>com.azure</groupId>
   <artifactId>azure-core-serializer-avro-apache</artifactId>
   <packaging>jar</packaging>
-<<<<<<< HEAD
-  <version>1.0.0-beta.55</version> <!-- {x-version-update;com.azure:azure-core-serializer-avro-apache;current} -->
-=======
   <version>1.0.0-beta.56</version> <!-- {x-version-update;com.azure:azure-core-serializer-avro-apache;current} -->
->>>>>>> fe2a4254
 
   <name>Microsoft Azure Apache Avro Serializer Library</name>
   <description>This package contains the Apache Avro serializer client plugin for azure-core.</description>
@@ -86,11 +82,7 @@
     <dependency>
       <groupId>com.azure</groupId>
       <artifactId>azure-core-experimental</artifactId>
-<<<<<<< HEAD
-      <version>1.0.0-beta.59</version> <!-- {x-version-update;com.azure:azure-core-experimental;current} -->
-=======
       <version>1.0.0-beta.60</version> <!-- {x-version-update;com.azure:azure-core-experimental;current} -->
->>>>>>> fe2a4254
     </dependency>
 
     <dependency>
