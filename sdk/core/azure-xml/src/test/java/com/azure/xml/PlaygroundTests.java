// Copyright (c) Microsoft Corporation. All rights reserved.
// Licensed under the MIT License.

package com.azure.xml;

import com.azure.xml.implementation.DefaultXmlReader;
import com.azure.xml.implementation.DefaultXmlWriter;
import org.junit.jupiter.api.Test;

import javax.xml.stream.XMLStreamException;
import java.io.ByteArrayOutputStream;
import java.io.IOException;
import java.nio.charset.StandardCharsets;
import java.time.OffsetDateTime;
import java.util.Collections;

import static org.junit.jupiter.api.Assertions.assertEquals;
import static org.junit.jupiter.api.Assertions.assertNotNull;

public class PlaygroundTests {
<<<<<<< HEAD
    private static final String SIMPLE_XML = "<?xml version=\"1.0\" encoding=\"UTF-8\"?>"
        + "<SignedIdentifiers>"
        + "<SignedIdentifier>"
        + "<Id>MTIzNDU2Nzg5MDEyMzQ1Njc4OTAxMjM0NTY3ODkwMTI=</Id>"
        + "<AccessPolicy>"
        + "<Start>2009-09-28T08:49:37Z</Start>"
        + "<Expiry>2009-09-29T08:49:37Z</Expiry>"
        + "<Permission>rwd</Permission>"
        + "</AccessPolicy>"
        + "</SignedIdentifier>"
        + "</SignedIdentifiers>";
=======
    private static final String SIMPLE_XML = "<?xml version=\"1.0\" encoding=\"utf-8\"?>" + "<SignedIdentifiers>"
        + "<SignedIdentifier>" + "<Id>MTIzNDU2Nzg5MDEyMzQ1Njc4OTAxMjM0NTY3ODkwMTI=</Id>" + "<AccessPolicy>"
        + "<Start>2009-09-28T08:49:37Z</Start>" + "<Expiry>2009-09-29T08:49:37Z</Expiry>"
        + "<Permission>rwd</Permission>" + "</AccessPolicy>" + "</SignedIdentifier>" + "</SignedIdentifiers>";
>>>>>>> eee04a51

    private static final String COMPLEX_XML = "<?xml version=\"1.0\" encoding=\"UTF-8\"?>"
        + "<entry xmlns=\"http://www.w3.org/2005/Atom\">"
        + "<id>https://shivangiservicebus.servicebus.windows.net/$namespaceinfo?api-version=2021-05</id>"
        + "<title>ShivangiServiceBus</title>" + "<updated>2020-07-02T09:53:19Z</updated>" + "<author>"
        + "<name>ShivangiServiceBus</name>" + "</author>"
        + "<link rel=\"self\" href=\"https://shivangiservicebus.servicebus.windows.net/$namespaceinfo?api-version=2021-05\"/>"
        + "<content type=\"application/xml\">"
        + "<NamespaceInfo xmlns=\"http://schemas.microsoft.com/netservices/2010/10/servicebus/connect\">"
        + "<Alias>MyServiceBusFallback</Alias>" + "<CreatedTime>2020-04-09T08:38:55.807Z</CreatedTime>"
        + "<MessagingSKU>Premium</MessagingSKU>" + "<MessagingUnits>1</MessagingUnits>"
        + "<ModifiedTime>2020-06-12T06:34:38.383Z</ModifiedTime>" + "<Name>ShivangiServiceBus</Name>"
        + "<NamespaceType>Messaging</NamespaceType>" + "</NamespaceInfo>" + "</content>" + "</entry>";

    @Test
    public void toXmlSimple() throws IOException, XMLStreamException {
        AccessPolicy accessPolicy = new AccessPolicy().setStartsOn(OffsetDateTime.parse("2009-09-28T08:49:37Z"))
            .setExpiresOn(OffsetDateTime.parse("2009-09-29T08:49:37Z"))
            .setPermissions("rwd");

        SignedIdentifier signedIdentifier = new SignedIdentifier().setId("MTIzNDU2Nzg5MDEyMzQ1Njc4OTAxMjM0NTY3ODkwMTI=")
            .setAccessPolicy(accessPolicy);

        SignedIdentifiersWrapper wrapper = new SignedIdentifiersWrapper(Collections.singletonList(signedIdentifier));

        ByteArrayOutputStream byteArrayOutputStream = new ByteArrayOutputStream();
        try (XmlWriter xmlWriter = DefaultXmlWriter.toStream(byteArrayOutputStream)) {
            xmlWriter.writeStartDocument();
            wrapper.toXml(xmlWriter);
        }
        String actualXml = byteArrayOutputStream.toString(StandardCharsets.UTF_8.name());

        assertEquals(SIMPLE_XML, actualXml);
    }

    @Test
    public void fromXmlSimple() throws IOException, XMLStreamException {
        AccessPolicy accessPolicy = new AccessPolicy().setStartsOn(OffsetDateTime.parse("2009-09-28T08:49:37Z"))
            .setExpiresOn(OffsetDateTime.parse("2009-09-29T08:49:37Z"))
            .setPermissions("rwd");

        SignedIdentifier signedIdentifier = new SignedIdentifier().setId("MTIzNDU2Nzg5MDEyMzQ1Njc4OTAxMjM0NTY3ODkwMTI=")
            .setAccessPolicy(accessPolicy);

        SignedIdentifiersWrapper wrapper = new SignedIdentifiersWrapper(Collections.singletonList(signedIdentifier));

        try (XmlReader xmlReader = DefaultXmlReader.fromString(SIMPLE_XML)) {
            SignedIdentifiersWrapper actualWrapper = SignedIdentifiersWrapper.fromXml(xmlReader);

            assertNotNull(actualWrapper);
            assertEquals(wrapper.items().size(), actualWrapper.items().size());

            for (int i = 0; i < wrapper.items().size(); i++) {
                SignedIdentifier expectedIdentifier = wrapper.items().get(i);
                SignedIdentifier actualIdentifier = wrapper.items().get(i);

                assertEquals(expectedIdentifier.getId(), actualIdentifier.getId());

                AccessPolicy expectedPolicy = expectedIdentifier.getAccessPolicy();
                AccessPolicy actualPolicy = actualIdentifier.getAccessPolicy();

                assertEquals(expectedPolicy.getStartsOn(), actualPolicy.getStartsOn());
                assertEquals(expectedPolicy.getExpiresOn(), actualPolicy.getExpiresOn());
                assertEquals(expectedPolicy.getPermissions(), actualPolicy.getPermissions());
            }
        }
    }

    @Test
    public void toXmlComplex() throws IOException, XMLStreamException {
        ResponseAuthor responseAuthor = new ResponseAuthor().setName("ShivangiServiceBus");

        ResponseLink responseLink = new ResponseLink()
            .setHref("https://shivangiservicebus.servicebus.windows.net/$namespaceinfo?api-version=2021-05")
            .setRel("self");

        NamespaceProperties namespaceProperties = new NamespaceProperties().setAlias("MyServiceBusFallback")
            .setCreatedTime(OffsetDateTime.parse("2020-04-09T08:38:55.807Z"))
            .setMessagingSku(MessagingSku.PREMIUM)
            .setMessagingUnits(1)
            .setModifiedTime(OffsetDateTime.parse("2020-06-12T06:34:38.383Z"))
            .setName("ShivangiServiceBus")
            .setNamespaceType(NamespaceType.MESSAGING);

        NamespacePropertiesEntryContent namespacePropertiesEntryContent
            = new NamespacePropertiesEntryContent().setType("application/xml")
                .setNamespaceProperties(namespaceProperties);

        NamespacePropertiesEntry namespacePropertiesEntry = new NamespacePropertiesEntry()
            .setId("https://shivangiservicebus.servicebus.windows.net/$namespaceinfo?api-version=2021-05")
            .setTitle("ShivangiServiceBus")
            .setUpdated(OffsetDateTime.parse("2020-07-02T09:53:19Z"))
            .setAuthor(responseAuthor)
            .setLink(responseLink)
            .setContent(namespacePropertiesEntryContent);

        ByteArrayOutputStream byteArrayOutputStream = new ByteArrayOutputStream();
        try (XmlWriter xmlWriter = DefaultXmlWriter.toStream(byteArrayOutputStream)) {
            xmlWriter.writeStartDocument();
            namespacePropertiesEntry.toXml(xmlWriter);
        }
        String actualXml = byteArrayOutputStream.toString(StandardCharsets.UTF_8.name());

        assertEquals(COMPLEX_XML, actualXml);
    }

    @Test
    public void fromXmlComplex() throws IOException, XMLStreamException {
        ResponseAuthor responseAuthor = new ResponseAuthor().setName("ShivangiServiceBus");

        ResponseLink responseLink = new ResponseLink()
            .setHref("https://shivangiservicebus.servicebus.windows.net/$namespaceinfo?api-version=2021-05")
            .setRel("self");

        NamespaceProperties namespaceProperties = new NamespaceProperties().setAlias("MyServiceBusFallback")
            .setCreatedTime(OffsetDateTime.parse("2020-04-09T08:38:55.807Z"))
            .setMessagingSku(MessagingSku.PREMIUM)
            .setMessagingUnits(1)
            .setModifiedTime(OffsetDateTime.parse("2020-06-12T06:34:38.383Z"))
            .setName("ShivangiServiceBus")
            .setNamespaceType(NamespaceType.MESSAGING);

        NamespacePropertiesEntryContent namespacePropertiesEntryContent
            = new NamespacePropertiesEntryContent().setType("application/xml")
                .setNamespaceProperties(namespaceProperties);

        NamespacePropertiesEntry namespacePropertiesEntry = new NamespacePropertiesEntry()
            .setId("https://shivangiservicebus.servicebus.windows.net/$namespaceinfo?api-version=2021-05")
            .setTitle("ShivangiServiceBus")
            .setUpdated(OffsetDateTime.parse("2020-07-02T09:53:19Z"))
            .setAuthor(responseAuthor)
            .setLink(responseLink)
            .setContent(namespacePropertiesEntryContent);

        try (XmlReader xmlReader = DefaultXmlReader.fromString(COMPLEX_XML)) {
            NamespacePropertiesEntry actualEntry = NamespacePropertiesEntry.fromXml(xmlReader);

            assertNotNull(actualEntry);

            assertEquals(namespacePropertiesEntry.getId(), actualEntry.getId());
            assertEquals(namespacePropertiesEntry.getTitle(), actualEntry.getTitle());
            assertEquals(namespacePropertiesEntry.getUpdated(), actualEntry.getUpdated());

            ResponseAuthor expectedAuthor = namespacePropertiesEntry.getAuthor();
            ResponseAuthor actualAuthor = actualEntry.getAuthor();

            assertEquals(expectedAuthor.getName(), actualAuthor.getName());

            ResponseLink expectedLink = namespacePropertiesEntry.getLink();
            ResponseLink actualLink = actualEntry.getLink();

            assertEquals(expectedLink.getHref(), actualLink.getHref());
            assertEquals(expectedLink.getRel(), actualLink.getRel());

            NamespacePropertiesEntryContent expectedContent = namespacePropertiesEntry.getContent();
            NamespacePropertiesEntryContent actualContent = actualEntry.getContent();

            assertEquals(expectedContent.getType(), actualContent.getType());

            NamespaceProperties expectedProperties = expectedContent.getNamespaceProperties();
            NamespaceProperties actualProperties = actualContent.getNamespaceProperties();

            assertEquals(expectedProperties.getAlias(), actualProperties.getAlias());
            assertEquals(expectedProperties.getCreatedTime(), actualProperties.getCreatedTime());
            assertEquals(expectedProperties.getMessagingSku(), actualProperties.getMessagingSku());
            assertEquals(expectedProperties.getMessagingUnits(), actualProperties.getMessagingUnits());
            assertEquals(expectedProperties.getModifiedTime(), actualProperties.getModifiedTime());
            assertEquals(expectedProperties.getName(), actualProperties.getName());
            assertEquals(expectedProperties.getNamespaceType(), actualProperties.getNamespaceType());
        }
    }
}<|MERGE_RESOLUTION|>--- conflicted
+++ resolved
@@ -18,24 +18,10 @@
 import static org.junit.jupiter.api.Assertions.assertNotNull;
 
 public class PlaygroundTests {
-<<<<<<< HEAD
-    private static final String SIMPLE_XML = "<?xml version=\"1.0\" encoding=\"UTF-8\"?>"
-        + "<SignedIdentifiers>"
-        + "<SignedIdentifier>"
-        + "<Id>MTIzNDU2Nzg5MDEyMzQ1Njc4OTAxMjM0NTY3ODkwMTI=</Id>"
-        + "<AccessPolicy>"
-        + "<Start>2009-09-28T08:49:37Z</Start>"
-        + "<Expiry>2009-09-29T08:49:37Z</Expiry>"
-        + "<Permission>rwd</Permission>"
-        + "</AccessPolicy>"
-        + "</SignedIdentifier>"
-        + "</SignedIdentifiers>";
-=======
     private static final String SIMPLE_XML = "<?xml version=\"1.0\" encoding=\"utf-8\"?>" + "<SignedIdentifiers>"
         + "<SignedIdentifier>" + "<Id>MTIzNDU2Nzg5MDEyMzQ1Njc4OTAxMjM0NTY3ODkwMTI=</Id>" + "<AccessPolicy>"
         + "<Start>2009-09-28T08:49:37Z</Start>" + "<Expiry>2009-09-29T08:49:37Z</Expiry>"
         + "<Permission>rwd</Permission>" + "</AccessPolicy>" + "</SignedIdentifier>" + "</SignedIdentifiers>";
->>>>>>> eee04a51
 
     private static final String COMPLEX_XML = "<?xml version=\"1.0\" encoding=\"UTF-8\"?>"
         + "<entry xmlns=\"http://www.w3.org/2005/Atom\">"
