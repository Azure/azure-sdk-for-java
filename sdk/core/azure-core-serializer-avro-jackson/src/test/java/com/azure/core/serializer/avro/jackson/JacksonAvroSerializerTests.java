--- conflicted
+++ resolved
@@ -94,25 +94,16 @@
 
     @Test
     public void deserializeNull() {
-<<<<<<< HEAD
-        StepVerifier.create(getSerializer(schemaCreator("null")).deserialize(new ByteArrayInputStream(new byte[0]),
-            createInstance(Void.class))).verifyComplete();
-=======
-        StepVerifier.create(getSerializer(schemaCreator("null")).deserializeAsync(new ByteArrayInputStream(new byte[0]),
-            new TypeReference<Void>() { })).verifyComplete();
->>>>>>> 8df37ce3
+        StepVerifier.create(getSerializer(schemaCreator("null"))
+            .deserializeAsync(new ByteArrayInputStream(new byte[0]), createInstance(Void.class)))
+            .verifyComplete();
     }
 
     @ParameterizedTest
     @MethodSource("deserializeEnumSupplier")
     public void deserializeEnum(InputStream avro, PlayingCardSuit expected) {
-<<<<<<< HEAD
-        StepVerifier.create(getSerializer(PlayingCardSuit.getClassSchema().toString()).deserialize(avro,
-            createInstance(PlayingCardSuit.class)))
-=======
-        StepVerifier.create(getSerializer(PlayingCardSuit.getClassSchema().toString()).deserializeAsync(avro,
-            new TypeReference<PlayingCardSuit>() { }))
->>>>>>> 8df37ce3
+        StepVerifier.create(getSerializer(PlayingCardSuit.getClassSchema().toString())
+            .deserializeAsync(avro, createInstance(PlayingCardSuit.class)))
             .assertNext(actual -> assertEquals(expected, actual))
             .verifyComplete();
     }
@@ -128,13 +119,8 @@
 
     @Test
     public void deserializeInvalidEnum() {
-<<<<<<< HEAD
-        StepVerifier.create(getSerializer(PlayingCardSuit.getClassSchema().toString()).deserialize(streamCreator(8),
-            createInstance(PlayingCardSuit.class)))
-=======
-        StepVerifier.create(getSerializer(PlayingCardSuit.getClassSchema().toString()).deserializeAsync(streamCreator(8),
-            new TypeReference<PlayingCardSuit>() { }))
->>>>>>> 8df37ce3
+        StepVerifier.create(getSerializer(PlayingCardSuit.getClassSchema().toString())
+            .deserializeAsync(streamCreator(8), createInstance(PlayingCardSuit.class)))
             .verifyError();
     }
 
@@ -241,11 +227,8 @@
 
     @Test
     public void deserializeNullReturnsNull() {
-<<<<<<< HEAD
-        StepVerifier.create(getSerializer(schemaCreator("null")).deserialize(null, createInstance(Void.class)))
-=======
-        StepVerifier.create(getSerializer(schemaCreator("null")).deserializeAsync(null, new TypeReference<Void>() { }))
->>>>>>> 8df37ce3
+        StepVerifier.create(getSerializer(schemaCreator("null"))
+            .deserializeAsync(null, createInstance(Void.class)))
             .verifyComplete();
     }
 
