--- conflicted
+++ resolved
@@ -4,11 +4,7 @@
 package com.azure.core.serializer.avro.jackson;
 
 import com.azure.core.experimental.serializer.ObjectSerializer;
-<<<<<<< HEAD
-import com.azure.core.experimental.serializer.Type;
-=======
 import com.azure.core.experimental.serializer.TypeReference;
->>>>>>> 6e27b149
 import com.fasterxml.jackson.databind.type.TypeFactory;
 import com.fasterxml.jackson.dataformat.avro.AvroMapper;
 import com.fasterxml.jackson.dataformat.avro.AvroSchema;
@@ -16,7 +12,6 @@
 
 import java.io.InputStream;
 import java.io.OutputStream;
-import java.lang.reflect.Type;
 
 /**
  * Jackson Avro based implementation of the {@link ObjectSerializer} interface.
@@ -33,11 +28,7 @@
     }
 
     @Override
-<<<<<<< HEAD
-    public <T> Mono<T> deserialize(InputStream stream, Type type) {
-=======
     public <T> Mono<T> deserialize(InputStream stream, TypeReference<T> typeReference) {
->>>>>>> 6e27b149
         return Mono.fromCallable(() -> {
             if (stream == null) {
                 return null;
@@ -46,14 +37,10 @@
             if ("null".equalsIgnoreCase(avroSchema.getAvroSchema().getType().getName())) {
                 return null;
             }
-<<<<<<< HEAD
-            return avroMapper.readerFor((Class<T> type)).with(avroSchema).readValue(stream);
-=======
 
             return avroMapper.readerFor(typeFactory.constructType(typeReference.getJavaType()))
                 .with(avroSchema)
                 .readValue(stream);
->>>>>>> 6e27b149
         });
     }
 
