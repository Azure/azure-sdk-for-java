// Copyright (c) Microsoft Corporation. All rights reserved.
// Licensed under the MIT License.

package com.azure.core.serializer.avro.jackson;

import com.azure.core.experimental.serializer.ObjectSerializer;
<<<<<<< HEAD
import com.azure.core.util.logging.ClientLogger;
=======
import com.azure.core.experimental.serializer.TypeReference;
import com.fasterxml.jackson.databind.type.TypeFactory;
>>>>>>> 6e27b149
import com.fasterxml.jackson.dataformat.avro.AvroMapper;
import com.fasterxml.jackson.dataformat.avro.AvroSchema;
import reactor.core.publisher.Mono;

import java.io.IOException;
import java.io.InputStream;
import java.io.OutputStream;
import java.io.UncheckedIOException;

/**
 * Jackson Avro based implementation of the {@link ObjectSerializer} interface.
 */
public final class JacksonAvroSerializer implements ObjectSerializer {
    private static final ClientLogger LOGGER = new ClientLogger(JacksonAvroSerializer.class);

    private final AvroSchema avroSchema;
    private final AvroMapper avroMapper;
    private final TypeFactory typeFactory;

    JacksonAvroSerializer(AvroSchema avroSchema, AvroMapper avroMapper) {
        this.avroSchema = avroSchema;
        this.avroMapper = avroMapper;
        this.typeFactory = avroMapper.getTypeFactory();
    }

    @Override
<<<<<<< HEAD
    public <T> T deserializeSync(InputStream stream, Class<T> clazz) {
        if (stream == null) {
            return null;
        }
=======
    public <T> Mono<T> deserialize(InputStream stream, TypeReference<T> typeReference) {
        return Mono.fromCallable(() -> {
            if (stream == null) {
                return null;
            }
>>>>>>> 6e27b149

        if ("null".equalsIgnoreCase(avroSchema.getAvroSchema().getType().getName())) {
            return null;
        }

<<<<<<< HEAD
        try {
            return avroMapper.readerFor(clazz).with(avroSchema).readValue(stream);
        } catch (IOException ex) {
            throw LOGGER.logExceptionAsError(new UncheckedIOException(ex));
        }
=======
            return avroMapper.readerFor(typeFactory.constructType(typeReference.getJavaType()))
                .with(avroSchema)
                .readValue(stream);
        });
>>>>>>> 6e27b149
    }

    @Override
    public <T> Mono<T> deserialize(InputStream stream, Class<T> clazz) {
        return Mono.fromCallable(() -> deserializeSync(stream, clazz));
    }

    @Override
    public <S extends OutputStream> S serializeSync(S stream, Object value) {
        try {
            avroMapper.writer().with(avroSchema).writeValue(stream, value);
        } catch (IOException ex) {
            throw LOGGER.logExceptionAsError(new UncheckedIOException(ex));
        }

        return stream;
    }

    @Override
    public <S extends OutputStream> Mono<S> serialize(S stream, Object value) {
        return Mono.fromCallable(() -> serializeSync(stream, value));
    }
}<|MERGE_RESOLUTION|>--- conflicted
+++ resolved
@@ -4,12 +4,9 @@
 package com.azure.core.serializer.avro.jackson;
 
 import com.azure.core.experimental.serializer.ObjectSerializer;
-<<<<<<< HEAD
+import com.azure.core.experimental.serializer.TypeReference;
 import com.azure.core.util.logging.ClientLogger;
-=======
-import com.azure.core.experimental.serializer.TypeReference;
 import com.fasterxml.jackson.databind.type.TypeFactory;
->>>>>>> 6e27b149
 import com.fasterxml.jackson.dataformat.avro.AvroMapper;
 import com.fasterxml.jackson.dataformat.avro.AvroSchema;
 import reactor.core.publisher.Mono;
@@ -23,7 +20,7 @@
  * Jackson Avro based implementation of the {@link ObjectSerializer} interface.
  */
 public final class JacksonAvroSerializer implements ObjectSerializer {
-    private static final ClientLogger LOGGER = new ClientLogger(JacksonAvroSerializer.class);
+    private final ClientLogger logger = new ClientLogger(JacksonAvroSerializer.class);
 
     private final AvroSchema avroSchema;
     private final AvroMapper avroMapper;
@@ -36,40 +33,27 @@
     }
 
     @Override
-<<<<<<< HEAD
-    public <T> T deserializeSync(InputStream stream, Class<T> clazz) {
+    public <T> T deserializeSync(InputStream stream, TypeReference<T> typeReference) {
         if (stream == null) {
             return null;
         }
-=======
-    public <T> Mono<T> deserialize(InputStream stream, TypeReference<T> typeReference) {
-        return Mono.fromCallable(() -> {
-            if (stream == null) {
-                return null;
-            }
->>>>>>> 6e27b149
 
         if ("null".equalsIgnoreCase(avroSchema.getAvroSchema().getType().getName())) {
             return null;
         }
 
-<<<<<<< HEAD
         try {
-            return avroMapper.readerFor(clazz).with(avroSchema).readValue(stream);
-        } catch (IOException ex) {
-            throw LOGGER.logExceptionAsError(new UncheckedIOException(ex));
-        }
-=======
             return avroMapper.readerFor(typeFactory.constructType(typeReference.getJavaType()))
                 .with(avroSchema)
                 .readValue(stream);
-        });
->>>>>>> 6e27b149
+        } catch (IOException ex) {
+            throw logger.logExceptionAsError(new UncheckedIOException(ex));
+        }
     }
 
     @Override
-    public <T> Mono<T> deserialize(InputStream stream, Class<T> clazz) {
-        return Mono.fromCallable(() -> deserializeSync(stream, clazz));
+    public <T> Mono<T> deserialize(InputStream stream, TypeReference<T> typeReference) {
+        return Mono.fromCallable(() -> deserializeSync(stream, typeReference));
     }
 
     @Override
@@ -77,7 +61,7 @@
         try {
             avroMapper.writer().with(avroSchema).writeValue(stream, value);
         } catch (IOException ex) {
-            throw LOGGER.logExceptionAsError(new UncheckedIOException(ex));
+            throw logger.logExceptionAsError(new UncheckedIOException(ex));
         }
 
         return stream;
