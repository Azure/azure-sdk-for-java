--- conflicted
+++ resolved
@@ -207,7 +207,6 @@
         Set<String> allowRestrictedHeaders = new TreeSet<>(String.CASE_INSENSITIVE_ORDER);
 
         // Combine the set of all allowed restricted headers from both sources
-<<<<<<< HEAD
         for (String header : allowRestrictedHeadersSystemProperties) {
             allowRestrictedHeaders.add(header.trim());
         }
@@ -215,17 +214,6 @@
         for (String header : allowRestrictedHeadersNetProperties) {
             allowRestrictedHeaders.add(header.trim());
         }
-=======
-        allowRestrictedHeaders.addAll(
-            Arrays.stream(allowRestrictedHeadersSystemProperties)
-                .map(String::trim)
-                .collect(Collectors.toSet()));
-
-        allowRestrictedHeaders.addAll(
-            Arrays.stream(allowRestrictedHeadersNetProperties)
-                .map(String::trim)
-                .collect(Collectors.toSet()));
->>>>>>> b8443a25
 
         return allowRestrictedHeaders;
     }
