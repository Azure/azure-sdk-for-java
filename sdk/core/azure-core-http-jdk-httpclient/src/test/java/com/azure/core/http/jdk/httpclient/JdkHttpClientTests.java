// Copyright (c) Microsoft Corporation. All rights reserved.
// Licensed under the MIT License.

package com.azure.core.http.jdk.httpclient;

import com.azure.core.http.HttpClient;
import com.azure.core.http.HttpMethod;
import com.azure.core.http.HttpRequest;
import com.azure.core.http.HttpResponse;
import com.azure.core.util.BinaryData;
import com.azure.core.util.Context;
import com.azure.core.util.Contexts;
import com.azure.core.util.ProgressReporter;
import com.github.tomakehurst.wiremock.WireMockServer;
import com.github.tomakehurst.wiremock.core.WireMockConfiguration;
import com.github.tomakehurst.wiremock.http.Fault;
import org.junit.jupiter.api.AfterAll;
import org.junit.jupiter.api.Assertions;
import org.junit.jupiter.api.BeforeAll;
import org.junit.jupiter.api.Test;
import org.junit.jupiter.api.Timeout;
import org.junit.jupiter.api.condition.DisabledForJreRange;
import org.junit.jupiter.api.condition.JRE;
import reactor.core.publisher.Flux;
import reactor.core.publisher.Mono;
import reactor.core.scheduler.Schedulers;
import reactor.test.StepVerifier;
import reactor.test.StepVerifierOptions;

import java.io.ByteArrayInputStream;
import java.io.ByteArrayOutputStream;
import java.io.FileOutputStream;
import java.io.IOException;
import java.io.InputStream;
import java.io.UncheckedIOException;
import java.net.MalformedURLException;
import java.net.URL;
import java.nio.ByteBuffer;
import java.nio.channels.Channels;
import java.nio.channels.WritableByteChannel;
import java.nio.charset.StandardCharsets;
import java.nio.file.Files;
import java.nio.file.Path;
import java.time.Duration;
import java.util.List;
import java.util.concurrent.ConcurrentLinkedDeque;
import java.util.stream.Collectors;

import static com.github.tomakehurst.wiremock.client.WireMock.aResponse;
import static com.github.tomakehurst.wiremock.client.WireMock.binaryEqualTo;
import static com.github.tomakehurst.wiremock.client.WireMock.get;
import static com.github.tomakehurst.wiremock.client.WireMock.post;
import static com.github.tomakehurst.wiremock.client.WireMock.postRequestedFor;
import static com.github.tomakehurst.wiremock.client.WireMock.urlEqualTo;
import static org.junit.jupiter.api.Assertions.assertArrayEquals;
import static org.junit.jupiter.api.Assertions.assertEquals;
import static org.junit.jupiter.api.Assertions.assertThrows;

@DisabledForJreRange(max = JRE.JAVA_11)
public class JdkHttpClientTests {

    private static final byte[] SHORT_BODY = "hi there".getBytes(StandardCharsets.UTF_8);
    private static final byte[] LONG_BODY = createLongBody();

    private static final StepVerifierOptions EMPTY_INITIAL_REQUEST_OPTIONS = StepVerifierOptions.create()
        .initialRequest(0);

    private static WireMockServer server;

    @BeforeAll
    public static void beforeClass() {
        server = new WireMockServer(WireMockConfiguration.options()
            .dynamicPort()
            .disableRequestJournal()
            .gzipDisabled(true));

        server.stubFor(get("/short").willReturn(aResponse().withBody(SHORT_BODY)));
        server.stubFor(get("/long").willReturn(aResponse().withBody(LONG_BODY)));
        server.stubFor(get("/error").willReturn(aResponse().withBody("error").withStatus(500)));
        server.stubFor(post("/shortPost").willReturn(aResponse().withBody(SHORT_BODY)));
        server.stubFor(get("/connectionClose").willReturn(aResponse().withFault(Fault.RANDOM_DATA_THEN_CLOSE)));
        server.start();
    }

    @AfterAll
    public static void afterClass() {
        if (server != null) {
            server.shutdown();
        }
    }

    @Test
    public void testFlowableResponseShortBodyAsByteArrayAsync() {
        checkBodyReceived(SHORT_BODY, "/short");
    }

    @Test
    public void testFlowableResponseShortBodyAsByteArraySync() throws IOException {
        checkBodyReceivedSync(SHORT_BODY, "/short");
    }

    @Test
    public void testFlowableResponseLongBodyAsByteArrayAsync() {
        checkBodyReceived(LONG_BODY, "/long");
    }

    @Test
    public void testResponseLongBodyAsByteArraySync() throws IOException {
        checkBodyReceivedSync(LONG_BODY, "/long");
    }

    @Test
<<<<<<< HEAD
    public void testBufferResponseSync() throws IOException {
        HttpClient client = new JdkAsyncHttpClientBuilder().build();
=======
    public void testBufferResponseSync() {
        HttpClient client = new JdkHttpClientBuilder().build();
>>>>>>> 8a6962b0
        HttpResponse response = doRequestSync(client, "/long").buffer();
        Assertions.assertArrayEquals(LONG_BODY, response.getBodyAsBinaryData().toBytes());
    }

    @Test
    public void testBufferedResponseSync() {
<<<<<<< HEAD
        HttpClient client = new JdkAsyncHttpClientBuilder().build();
=======
        HttpClient client = new JdkHttpClientBuilder().build();
>>>>>>> 8a6962b0
        HttpRequest request = new HttpRequest(HttpMethod.GET, url(server, "/long"));
        HttpResponse response = client.sendSync(request, new Context("azure-eagerly-read-response", true));
        Assertions.assertArrayEquals(LONG_BODY, response.getBodyAsBinaryData().toBytes());
    }

    @Test
    public void testMultipleSubscriptionsEmitsError() {
        Mono<byte[]> response = getResponse("/short").cache().flatMap(HttpResponse::getBodyAsByteArray);

        // Subscription:1
        StepVerifier.create(response)
            .assertNext(Assertions::assertNotNull)
            .expectComplete()
            .verify(Duration.ofSeconds(20));

        // Subscription:2
        // Getting the bytes of an JDK HttpClient response closes the stream on first read.
        // Subsequent reads will return an IllegalStateException (from reactor) due to the stream being closed.
        StepVerifier.create(response)
            .expectNextCount(0)
            .expectError(IllegalStateException.class)
            .verify(Duration.ofSeconds(20));

    }

    @Test
    public void testMultipleGetBodyBytesSync() {
<<<<<<< HEAD
        HttpClient client = new JdkAsyncHttpClientBuilder().build();
=======
        HttpClient client = new JdkHttpClientBuilder().build();
>>>>>>> 8a6962b0
        HttpResponse response = doRequestSync(client, "/short");
        Mono<byte[]> responseBody = response.getBodyAsByteArray();

        // Subscription:1
        StepVerifier.create(responseBody)
            .assertNext(Assertions::assertNotNull)
            .expectComplete()
            .verify(Duration.ofSeconds(20));

        // Subscription:2
        // Getting the bytes of an JDK HttpClient response closes the stream on first read.
        // Subsequent reads will return an IOException due to the stream being closed.
        StepVerifier.create(responseBody)
            .expectNextCount(0)
            .expectError(IOException.class)
            .verify(Duration.ofSeconds(20));
    }

    @Test
    @Timeout(20)
    public void testMultipleGetBinaryDataSync() {
<<<<<<< HEAD
        HttpClient client = new JdkAsyncHttpClientBuilder().build();
=======
        HttpClient client = new JdkHttpClientBuilder().build();
>>>>>>> 8a6962b0
        HttpResponse response = doRequestSync(client, "/short");

        Assertions.assertArrayEquals(SHORT_BODY, response.getBodyAsBinaryData().toBytes());
        Assertions.assertArrayEquals(SHORT_BODY, response.getBodyAsBinaryData().toBytes());
    }

    @Test
    public void testFlowableWhenServerReturnsBodyAndNoErrorsWhenHttp500Returned() {
        StepVerifier.create(getResponse("/error")
                .flatMap(response -> {
                    assertEquals(500, response.getStatusCode());
                    return response.getBodyAsString();
                }))
            .expectNext("error")
            .expectComplete()
            .verify(Duration.ofSeconds(20));
    }

    @Test
    @Timeout(20)
    public void testFlowableWhenServerReturnsBodyAndNoErrorsWhenHttp500ReturnedSync() {
<<<<<<< HEAD
        HttpClient client = new JdkAsyncHttpClientBuilder().build();
=======
        HttpClient client = new JdkHttpClientBuilder().build();
>>>>>>> 8a6962b0
        HttpResponse response = doRequestSync(client, "/error");
        assertEquals(500, response.getStatusCode());
        assertEquals("error", response.getBodyAsString().block());
    }

    @Test
    public void testFlowableBackpressure() {
        StepVerifier.create(getResponse("/long").flatMapMany(HttpResponse::getBody), EMPTY_INITIAL_REQUEST_OPTIONS)
            .expectNextCount(0)
            .thenRequest(1)
            .expectNextCount(1)
            .thenRequest(3)
            .expectNextCount(3)
            .thenRequest(Long.MAX_VALUE)
            .thenConsumeWhile(ByteBuffer::hasRemaining)
            .verifyComplete();
    }

    @Test
    public void testRequestBodyIsErrorShouldPropagateToResponse() {
        HttpClient client = new JdkHttpClientProvider().createInstance();
        HttpRequest request = new HttpRequest(HttpMethod.POST, url(server, "/shortPost"))
            .setHeader("Content-Length", "123")
            .setBody(Flux.error(new RuntimeException("boo")));

        StepVerifier.create(client.send(request))
            .expectErrorMessage("boo")
            .verify();
    }

    @Test
    public void testProgressReporterAsync() {
        HttpClient client = new JdkHttpClientProvider().createInstance();

        ConcurrentLinkedDeque<Long> progress = new ConcurrentLinkedDeque<>();
        HttpRequest request = new HttpRequest(HttpMethod.POST, url(server, "/shortPost"))
            .setHeader("Content-Length", String.valueOf(SHORT_BODY.length + LONG_BODY.length))
            .setBody(Flux.just(ByteBuffer.wrap(LONG_BODY))
                .concatWith(Flux.just(ByteBuffer.wrap(SHORT_BODY))));

        Contexts contexts = Contexts.with(Context.NONE).setHttpRequestProgressReporter(ProgressReporter.withProgressListener(p -> progress.add(p)));
        StepVerifier.create(client.send(request, contexts.getContext()))
            .expectNextCount(1)
            .expectComplete()
            .verify();

        List<Long> progressList = progress.stream().collect(Collectors.toList());
        assertEquals(LONG_BODY.length, progressList.get(0));
        assertEquals(SHORT_BODY.length + LONG_BODY.length, progressList.get(1));
    }

    @Test
    public void testProgressReporterSync() {
        HttpClient client = new JdkHttpClientProvider().createInstance();

        ConcurrentLinkedDeque<Long> progress = new ConcurrentLinkedDeque<>();
        HttpRequest request = new HttpRequest(HttpMethod.POST, url(server, "/shortPost"))
            .setHeader("Content-Length", String.valueOf(SHORT_BODY.length + LONG_BODY.length))
            .setBody(Flux.just(ByteBuffer.wrap(LONG_BODY))
                .concatWith(Flux.just(ByteBuffer.wrap(SHORT_BODY))));

        Contexts contexts = Contexts.with(Context.NONE).setHttpRequestProgressReporter(ProgressReporter.withProgressListener(p -> progress.add(p)));
        HttpResponse response = client.sendSync(request, contexts.getContext());
        assertEquals(200, response.getStatusCode());
        List<Long> progressList = progress.stream().collect(Collectors.toList());
        assertEquals(LONG_BODY.length, progressList.get(0));
        assertEquals(SHORT_BODY.length + LONG_BODY.length, progressList.get(1));
    }

    @Test
    public void testFileUploadSync() throws IOException {
        WireMockServer local = new WireMockServer(WireMockConfiguration.options()
            .dynamicPort()
            .maxRequestJournalEntries(1)
            .gzipDisabled(true));

        local.stubFor(post("/shortPost").willReturn(aResponse().withStatus(200).withBody(SHORT_BODY)));
        local.start();

        Path tempFile = writeToTempFile(LONG_BODY);
        tempFile.toFile().deleteOnExit();
        BinaryData body = BinaryData.fromFile(tempFile, 1L, 42L);

        HttpClient client = new JdkHttpClientProvider().createInstance();
        HttpRequest request = new HttpRequest(HttpMethod.POST, url(local, "/shortPost"))
            .setBody(body);

        HttpResponse response = client.sendSync(request, Context.NONE);
        assertEquals(200, response.getStatusCode());

        local.verify(postRequestedFor(urlEqualTo("/shortPost")).withRequestBody(binaryEqualTo(body.toBytes())));
        local.shutdown();
    }

    @Test
    public void testStreamUploadAsync() throws IOException {
        WireMockServer local = new WireMockServer(WireMockConfiguration.options()
            .dynamicPort()
            .maxRequestJournalEntries(1)
            .gzipDisabled(true));

        local.stubFor(post("/post").willReturn(aResponse().withStatus(200).withBody(SHORT_BODY)));
        local.start();

        HttpClient client = new JdkHttpClientProvider().createInstance();

        InputStream requestBody = new ByteArrayInputStream(SHORT_BODY);
        BinaryData body = BinaryData.fromStream(requestBody);
        HttpRequest request = new HttpRequest(HttpMethod.POST, url(local, "/post"))
            .setHeader("Content-Length", String.valueOf(SHORT_BODY.length))
            .setBody(body);

        StepVerifier.create(client.send(request))
            .consumeNextWith(r -> {
                assertEquals(200, r.getStatusCode());
                local.verify(postRequestedFor(urlEqualTo("/post")).withRequestBody(binaryEqualTo(SHORT_BODY)));
            })
            .expectComplete()
            .verify();

        local.shutdown();
    }

    @Test
    public void testRequestBodyIsErrorShouldPropagateToResponseSync() {
        HttpClient client = new JdkHttpClientProvider().createInstance();
        HttpRequest request = new HttpRequest(HttpMethod.POST, url(server, "/shortPost"))
            .setHeader("Content-Length", "123")
            .setBody(Flux.error(new RuntimeException("boo")));

        UncheckedIOException thrown = assertThrows(UncheckedIOException.class, () -> client.sendSync(request, Context.NONE));
        assertEquals("boo", thrown.getCause().getMessage());
    }

    @Test
    public void testRequestBodyEndsInErrorShouldPropagateToResponse() {
        HttpClient client = new JdkHttpClientProvider().createInstance();
        String contentChunk = "abcdefgh";
        int repetitions = 1000;
        HttpRequest request = new HttpRequest(HttpMethod.POST, url(server, "/shortPost"))
            .setHeader("Content-Length", String.valueOf(contentChunk.length() * (repetitions + 1)))
            .setBody(Flux.just(contentChunk)
                .repeat(repetitions)
                .map(s -> ByteBuffer.wrap(s.getBytes(StandardCharsets.UTF_8)))
                .concatWith(Flux.error(new RuntimeException("boo"))));

        try {
            StepVerifier.create(client.send(request))
                .expectErrorMessage("boo")
                .verify(Duration.ofSeconds(10));
        } catch (Exception ex) {
            assertEquals("boo", ex.getMessage());
        }
    }

    @Test
    public void testRequestBodyEndsInErrorShouldPropagateToResponseSync() {
        HttpClient client = new JdkHttpClientProvider().createInstance();
        String contentChunk = "abcdefgh";
        int repetitions = 1000;
        HttpRequest request = new HttpRequest(HttpMethod.POST, url(server, "/shortPost"))
            .setHeader("Content-Length", String.valueOf(contentChunk.length() * (repetitions + 1)))
            .setBody(Flux.just(contentChunk)
                .repeat(repetitions)
                .map(s -> ByteBuffer.wrap(s.getBytes(StandardCharsets.UTF_8)))
                .concatWith(Flux.error(new RuntimeException("boo"))));

        UncheckedIOException thrown = assertThrows(UncheckedIOException.class, () -> client.sendSync(request, Context.NONE));
        assertEquals("boo", thrown.getCause().getMessage());
    }

    @Test
    public void testServerShutsDownSocketShouldPushErrorToContentFlowable() {
<<<<<<< HEAD
        HttpClient client = new JdkAsyncHttpClientBuilder().build();
=======
        HttpClient client = new JdkHttpClientBuilder().build();
>>>>>>> 8a6962b0

        HttpRequest request = new HttpRequest(HttpMethod.GET, url(server, "/connectionClose"));

        StepVerifier.create(client.send(request).flatMap(HttpResponse::getBodyAsByteArray))
            .verifyError(IOException.class);
    }

    @Test
    public void testServerShutsDownSocketShouldPushErrorToContentSync() {
<<<<<<< HEAD
        HttpClient client = new JdkAsyncHttpClientBuilder().build();
=======
        HttpClient client = new JdkHttpClientBuilder().build();
>>>>>>> 8a6962b0

        HttpRequest request = new HttpRequest(HttpMethod.GET, url(server, "/connectionClose"));
        assertThrows(UncheckedIOException.class, () -> client.sendSync(request, Context.NONE));
    }

    @Test
    public void testConcurrentRequests() {
        int numRequests = 100; // 100 = 1GB of data read
        HttpClient client = new JdkHttpClientProvider().createInstance();

        Mono<Long> numBytesMono = Flux.range(1, numRequests)
            .parallel(25)
            .runOn(Schedulers.boundedElastic())
            .flatMap(ignored -> doRequest(client, "/long")
                .flatMapMany(HttpResponse::getBodyAsByteArray)
                .doOnNext(bytes -> assertArrayEquals(LONG_BODY, bytes)))
            .sequential()
            .map(buffer -> (long) buffer.length)
            .reduce(0L, Long::sum);

        StepVerifier.create(numBytesMono)
            .expectNext((long) numRequests * LONG_BODY.length)
            .expectComplete()
            .verify(Duration.ofSeconds(60));
    }

    @Test
    public void testConcurrentRequestsSync() {
        int numRequests = 100; // 100 = 1GB of data read
        HttpClient client = new JdkHttpClientProvider().createInstance();

        Mono<Long> numBytesMono = Flux.range(1, numRequests)
            .parallel(25)
            .runOn(Schedulers.boundedElastic())
            .flatMap(ignored -> {
                HttpResponse response = doRequestSync(client, "/long");
                byte[] body = response.getBodyAsBinaryData().toBytes();
                assertArrayEquals(LONG_BODY, body);
                return Flux.just((long) body.length);
            })
            .sequential()
            .reduce(0L, Long::sum);

        StepVerifier.create(numBytesMono)
            .expectNext((long) numRequests * LONG_BODY.length)
            .expectComplete()
            .verify(Duration.ofSeconds(60));
    }

    private Mono<HttpResponse> getResponse(String path) {
<<<<<<< HEAD
        HttpClient client = new JdkAsyncHttpClientBuilder().build();
=======
        HttpClient client = new JdkHttpClientBuilder().build();
>>>>>>> 8a6962b0
        return doRequest(client, path);
    }

    private static URL url(WireMockServer server, String path) {
        try {
            return new URL("http://localhost:" + server.port() + path);
        } catch (MalformedURLException e) {
            throw new RuntimeException(e);
        }
    }

    private static byte[] createLongBody() {
        byte[] duplicateBytes = "abcdefghijk".getBytes(StandardCharsets.UTF_8);
        byte[] longBody = new byte[duplicateBytes.length * 100000];

        for (int i = 0; i < 100000; i++) {
            System.arraycopy(duplicateBytes, 0, longBody, i * duplicateBytes.length, duplicateBytes.length);
        }

        return longBody;
    }

    private void checkBodyReceived(byte[] expectedBody, String path) {
<<<<<<< HEAD
        HttpClient client = new JdkAsyncHttpClientBuilder().build();
=======
        HttpClient client = new JdkHttpClientBuilder().build();
>>>>>>> 8a6962b0
        StepVerifier.create(doRequest(client, path).flatMap(HttpResponse::getBodyAsByteArray))
            .assertNext(bytes -> Assertions.assertArrayEquals(expectedBody, bytes))
            .verifyComplete();
    }

    private void checkBodyReceivedSync(byte[] expectedBody, String path) throws IOException {
<<<<<<< HEAD
        HttpClient client = new JdkAsyncHttpClientBuilder().build();
=======
        HttpClient client = new JdkHttpClientBuilder().build();
>>>>>>> 8a6962b0
        HttpResponse response = doRequestSync(client, path);
        ByteArrayOutputStream outStream = new ByteArrayOutputStream();
        WritableByteChannel body = Channels.newChannel(outStream);
        response.writeBodyTo(body);
        Assertions.assertArrayEquals(expectedBody, outStream.toByteArray());
    }

    private Mono<HttpResponse> doRequest(HttpClient client, String path) {
        HttpRequest request = new HttpRequest(HttpMethod.GET, url(server, path));
        return client.send(request);
    }

    private HttpResponse doRequestSync(HttpClient client, String path) {
        HttpRequest request = new HttpRequest(HttpMethod.GET, url(server, path));
        return client.sendSync(request, Context.NONE);
    }

    private static Path writeToTempFile(byte[] body) throws IOException {
        Path tempFile = Files.createTempFile("data", null);
        tempFile.toFile().deleteOnExit();
        String tempFilePath = tempFile.toString();
        FileOutputStream outputStream = new FileOutputStream(tempFilePath);
        outputStream.write(body);
        outputStream.close();
        return tempFile;
    }
}<|MERGE_RESOLUTION|>--- conflicted
+++ resolved
@@ -110,24 +110,15 @@
     }
 
     @Test
-<<<<<<< HEAD
-    public void testBufferResponseSync() throws IOException {
-        HttpClient client = new JdkAsyncHttpClientBuilder().build();
-=======
     public void testBufferResponseSync() {
         HttpClient client = new JdkHttpClientBuilder().build();
->>>>>>> 8a6962b0
         HttpResponse response = doRequestSync(client, "/long").buffer();
         Assertions.assertArrayEquals(LONG_BODY, response.getBodyAsBinaryData().toBytes());
     }
 
     @Test
     public void testBufferedResponseSync() {
-<<<<<<< HEAD
-        HttpClient client = new JdkAsyncHttpClientBuilder().build();
-=======
-        HttpClient client = new JdkHttpClientBuilder().build();
->>>>>>> 8a6962b0
+        HttpClient client = new JdkHttpClientBuilder().build();
         HttpRequest request = new HttpRequest(HttpMethod.GET, url(server, "/long"));
         HttpResponse response = client.sendSync(request, new Context("azure-eagerly-read-response", true));
         Assertions.assertArrayEquals(LONG_BODY, response.getBodyAsBinaryData().toBytes());
@@ -155,11 +146,7 @@
 
     @Test
     public void testMultipleGetBodyBytesSync() {
-<<<<<<< HEAD
-        HttpClient client = new JdkAsyncHttpClientBuilder().build();
-=======
-        HttpClient client = new JdkHttpClientBuilder().build();
->>>>>>> 8a6962b0
+        HttpClient client = new JdkHttpClientBuilder().build();
         HttpResponse response = doRequestSync(client, "/short");
         Mono<byte[]> responseBody = response.getBodyAsByteArray();
 
@@ -181,11 +168,7 @@
     @Test
     @Timeout(20)
     public void testMultipleGetBinaryDataSync() {
-<<<<<<< HEAD
-        HttpClient client = new JdkAsyncHttpClientBuilder().build();
-=======
-        HttpClient client = new JdkHttpClientBuilder().build();
->>>>>>> 8a6962b0
+        HttpClient client = new JdkHttpClientBuilder().build();
         HttpResponse response = doRequestSync(client, "/short");
 
         Assertions.assertArrayEquals(SHORT_BODY, response.getBodyAsBinaryData().toBytes());
@@ -207,11 +190,7 @@
     @Test
     @Timeout(20)
     public void testFlowableWhenServerReturnsBodyAndNoErrorsWhenHttp500ReturnedSync() {
-<<<<<<< HEAD
-        HttpClient client = new JdkAsyncHttpClientBuilder().build();
-=======
-        HttpClient client = new JdkHttpClientBuilder().build();
->>>>>>> 8a6962b0
+        HttpClient client = new JdkHttpClientBuilder().build();
         HttpResponse response = doRequestSync(client, "/error");
         assertEquals(500, response.getStatusCode());
         assertEquals("error", response.getBodyAsString().block());
@@ -385,11 +364,7 @@
 
     @Test
     public void testServerShutsDownSocketShouldPushErrorToContentFlowable() {
-<<<<<<< HEAD
-        HttpClient client = new JdkAsyncHttpClientBuilder().build();
-=======
-        HttpClient client = new JdkHttpClientBuilder().build();
->>>>>>> 8a6962b0
+        HttpClient client = new JdkHttpClientBuilder().build();
 
         HttpRequest request = new HttpRequest(HttpMethod.GET, url(server, "/connectionClose"));
 
@@ -399,11 +374,7 @@
 
     @Test
     public void testServerShutsDownSocketShouldPushErrorToContentSync() {
-<<<<<<< HEAD
-        HttpClient client = new JdkAsyncHttpClientBuilder().build();
-=======
-        HttpClient client = new JdkHttpClientBuilder().build();
->>>>>>> 8a6962b0
+        HttpClient client = new JdkHttpClientBuilder().build();
 
         HttpRequest request = new HttpRequest(HttpMethod.GET, url(server, "/connectionClose"));
         assertThrows(UncheckedIOException.class, () -> client.sendSync(request, Context.NONE));
@@ -454,11 +425,7 @@
     }
 
     private Mono<HttpResponse> getResponse(String path) {
-<<<<<<< HEAD
-        HttpClient client = new JdkAsyncHttpClientBuilder().build();
-=======
-        HttpClient client = new JdkHttpClientBuilder().build();
->>>>>>> 8a6962b0
+        HttpClient client = new JdkHttpClientBuilder().build();
         return doRequest(client, path);
     }
 
@@ -482,22 +449,14 @@
     }
 
     private void checkBodyReceived(byte[] expectedBody, String path) {
-<<<<<<< HEAD
-        HttpClient client = new JdkAsyncHttpClientBuilder().build();
-=======
-        HttpClient client = new JdkHttpClientBuilder().build();
->>>>>>> 8a6962b0
+        HttpClient client = new JdkHttpClientBuilder().build();
         StepVerifier.create(doRequest(client, path).flatMap(HttpResponse::getBodyAsByteArray))
             .assertNext(bytes -> Assertions.assertArrayEquals(expectedBody, bytes))
             .verifyComplete();
     }
 
     private void checkBodyReceivedSync(byte[] expectedBody, String path) throws IOException {
-<<<<<<< HEAD
-        HttpClient client = new JdkAsyncHttpClientBuilder().build();
-=======
-        HttpClient client = new JdkHttpClientBuilder().build();
->>>>>>> 8a6962b0
+        HttpClient client = new JdkHttpClientBuilder().build();
         HttpResponse response = doRequestSync(client, path);
         ByteArrayOutputStream outStream = new ByteArrayOutputStream();
         WritableByteChannel body = Channels.newChannel(outStream);
