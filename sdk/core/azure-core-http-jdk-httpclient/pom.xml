<!--
  ~ Copyright (c) Microsoft Corporation. All rights reserved.
  ~ Licensed under the MIT License.
  -->
<project xmlns="http://maven.apache.org/POM/4.0.0" xmlns:xsi="http://www.w3.org/2001/XMLSchema-instance"
         xsi:schemaLocation="http://maven.apache.org/POM/4.0.0 http://maven.apache.org/xsd/maven-4.0.0.xsd">
  <modelVersion>4.0.0</modelVersion>
  <parent>
    <groupId>com.azure</groupId>
    <artifactId>azure-client-sdk-parent</artifactId>
    <version>1.7.0</version> <!-- {x-version-update;com.azure:azure-client-sdk-parent;current} -->
    <relativePath>../../parents/azure-client-sdk-parent</relativePath>
  </parent>

  <groupId>com.azure</groupId>
  <artifactId>azure-core-http-jdk-httpclient</artifactId>
  <packaging>jar</packaging>
  <version>1.0.0-beta.1</version> <!-- {x-version-update;com.azure:azure-core-http-jdk-httpclient;current} -->

  <name>Microsoft Azure JDK HTTP Client Library</name>
  <description>This package contains the Azure HTTP client library using the JDK HttpClient API.</description>
  <url>https://github.com/Azure/azure-sdk-for-java</url>

  <licenses>
    <license>
      <name>The MIT License (MIT)</name>
      <url>http://opensource.org/licenses/MIT</url>
      <distribution>repo</distribution>
    </license>
  </licenses>

  <distributionManagement>
    <site>
      <id>azure-java-build-docs</id>
      <url>${site.url}/site/${project.artifactId}</url>
    </site>
  </distributionManagement>

  <scm>
    <url>https://github.com/Azure/azure-sdk-for-java</url>
    <connection>scm:git:https://github.com/Azure/azure-sdk-for-java.git</connection>
    <developerConnection>scm:git:https://github.com/Azure/azure-sdk-for-java.git</developerConnection>
  </scm>

  <properties>
    <project.build.sourceEncoding>UTF-8</project.build.sourceEncoding>
    <maven.compiler.source>11</maven.compiler.source>
    <maven.compiler.target>11</maven.compiler.target>
    <jacoco.skip>true</jacoco.skip>
    <legal>
      <![CDATA[[INFO] Any downloads listed may be third party software.  Microsoft grants you no rights for third party software.]]></legal>
    <javaModulesSurefireArgLine>
      --add-opens com.azure.core.http.jdk.httpclient/com.azure.core.http.jdk.httpclient=ALL-UNNAMED
    </javaModulesSurefireArgLine>
    <additionalSurefireArgLine>
      -Djdk.httpclient.allowRestrictedHeaders=Content-Length
    </additionalSurefireArgLine>

    <!-- Enables fail on deprecated API usage. -->
    <compiler.failondeprecatedstatus/>
  </properties>

  <developers>
    <developer>
      <id>microsoft</id>
      <name>Microsoft</name>
    </developer>
  </developers>

  <dependencies>
    <dependency>
      <groupId>com.azure</groupId>
      <artifactId>azure-core</artifactId>
      <version>1.31.0-beta.1</version> <!-- {x-version-update;com.azure:azure-core;current} -->
    </dependency>

    <!-- test dependencies on azure-core, because we want to run tests inherited from this module using JDK 11 HttpClient -->
    <dependency>
      <groupId>com.azure</groupId>
      <artifactId>azure-core</artifactId>
      <version>1.31.0-beta.1</version> <!-- {x-version-update;com.azure:azure-core;current} -->
      <type>test-jar</type>
      <scope>test</scope>
    </dependency>
    <dependency>
      <groupId>com.azure</groupId>
      <artifactId>azure-core-test</artifactId>
      <version>1.11.0-beta.1</version>  <!-- {x-version-update;com.azure:azure-core-test;current} -->
      <scope>test</scope>
    </dependency>
    <dependency>
      <groupId>com.azure</groupId>
      <artifactId>azure-core-test</artifactId>
      <version>1.11.0-beta.1</version> <!-- {x-version-update;com.azure:azure-core-test;current} -->
      <type>test-jar</type>
      <scope>test</scope>
    </dependency>
    <dependency>
      <groupId>io.projectreactor</groupId>
      <artifactId>reactor-test</artifactId>
      <version>3.4.19</version> <!-- {x-version-update;io.projectreactor:reactor-test;external_dependency} -->
      <scope>test</scope>
    </dependency>

    <dependency>
      <groupId>org.junit.jupiter</groupId>
      <artifactId>junit-jupiter-api</artifactId>
      <version>5.8.2</version> <!-- {x-version-update;org.junit.jupiter:junit-jupiter-api;external_dependency} -->
      <scope>test</scope>
    </dependency>
    <dependency>
      <groupId>org.junit.jupiter</groupId>
      <artifactId>junit-jupiter-engine</artifactId>
      <version>5.8.2</version> <!-- {x-version-update;org.junit.jupiter:junit-jupiter-engine;external_dependency} -->
      <scope>test</scope>
    </dependency>
    <dependency>
      <groupId>org.junit.jupiter</groupId>
      <artifactId>junit-jupiter-params</artifactId>
      <version>5.8.2</version> <!-- {x-version-update;org.junit.jupiter:junit-jupiter-params;external_dependency} -->
      <scope>test</scope>
    </dependency>

    <dependency>
      <groupId>com.github.tomakehurst</groupId>
      <artifactId>wiremock-standalone</artifactId>
      <version>2.24.1</version> <!-- {x-version-update;com.github.tomakehurst:wiremock-standalone;external_dependency} -->
      <scope>test</scope>
    </dependency>
    <dependency>
      <groupId>org.mockito</groupId>
      <artifactId>mockito-core</artifactId>
      <version>4.5.1</version><!-- {x-version-update;org.mockito:mockito-core;external_dependency} -->
      <scope>test</scope>
    </dependency>
  </dependencies>

<<<<<<< HEAD
  <build>
    <plugins>
      <plugin>
        <groupId>org.apache.maven.plugins</groupId>
        <artifactId>maven-compiler-plugin</artifactId>
        <version>3.10.1</version> <!-- {x-version-update;org.apache.maven.plugins:maven-compiler-plugin;external_dependency} -->
        <configuration>
          <compilerArgs>
            <arg>-Xlint:deprecation</arg>
          </compilerArgs>
        </configuration>
      </plugin>
    </plugins>
  </build>

=======
>>>>>>> 5e51bf3d
  <profiles>
    <!-- Library cannot build for Java 11 and below -->
    <profile>
      <id>java8</id>
      <activation>
        <jdk>[,11)</jdk>
      </activation>
      <build>
        <plugins>
          <plugin>
            <groupId>org.jacoco</groupId>
            <artifactId>jacoco-maven-plugin</artifactId>
            <version>0.8.8</version> <!-- {x-version-update;org.jacoco:jacoco-maven-plugin;external_dependency} -->
            <configuration>
              <skip>true</skip>
            </configuration>
          </plugin>

          <plugin>
            <groupId>org.apache.maven.plugins</groupId>
            <artifactId>maven-compiler-plugin</artifactId>
            <version>3.10.1</version> <!-- {x-version-update;org.apache.maven.plugins:maven-compiler-plugin;external_dependency} -->
            <configuration>
              <skipMain>true</skipMain>
              <skip>true</skip>
            </configuration>
          </plugin>

          <plugin>
            <groupId>org.apache.maven.plugins</groupId>
            <artifactId>maven-surefire-plugin</artifactId>
            <version>3.0.0-M7</version> <!-- {x-version-update;org.apache.maven.plugins:maven-surefire-plugin;external_dependency} -->
            <configuration>
              <skip>true</skip>
            </configuration>
          </plugin>

          <plugin>
            <groupId>org.apache.maven.plugins</groupId>
            <artifactId>maven-javadoc-plugin</artifactId>
            <version>3.3.1</version> <!-- {x-version-update;org.apache.maven.plugins:maven-javadoc-plugin;external_dependency} -->
            <configuration>
              <skip>true</skip>
            </configuration>
          </plugin>

          <plugin>
            <groupId>org.apache.maven.plugins</groupId>
            <artifactId>maven-jar-plugin</artifactId>
            <version>3.1.2</version> <!-- {x-version-update;org.apache.maven.plugins:maven-jar-plugin;external_dependency} -->
            <configuration>
              <skip>true</skip>
            </configuration>
          </plugin>

          <plugin>
            <groupId>org.apache.maven.plugins</groupId>
            <artifactId>maven-checkstyle-plugin</artifactId>
            <version>3.1.2</version> <!-- {x-version-update;org.apache.maven.plugins:maven-checkstyle-plugin;external_dependency} -->
            <configuration>
              <skip>true</skip>
            </configuration>
          </plugin>

          <plugin>
            <groupId>com.github.spotbugs</groupId>
            <artifactId>spotbugs-maven-plugin</artifactId>
            <version>4.2.2</version> <!-- {x-version-update;com.github.spotbugs:spotbugs-maven-plugin;external_dependency} -->
            <configuration>
              <skip>true</skip>
            </configuration>
          </plugin>

          <plugin>
            <groupId>org.revapi</groupId>
            <artifactId>revapi-maven-plugin</artifactId>
            <version>0.14.6</version> <!-- {x-version-update;org.revapi:revapi-maven-plugin;external_dependency} -->
            <configuration>
              <skip>true</skip>
            </configuration>
          </plugin>
        </plugins>
      </build>
    </profile>

    <!-- Override the parent client.pom.xml's java11+ profile to override target of base-compile execution from 1.8 to 11-->
    <profile>
      <id>java-lts</id>
      <activation>
        <jdk>[11,)</jdk>
      </activation>
      <build>
        <plugins>
          <plugin>
            <groupId>org.apache.maven.plugins</groupId>
            <artifactId>maven-compiler-plugin</artifactId>
            <version>3.10.1</version> <!-- {x-version-update;org.apache.maven.plugins:maven-compiler-plugin;external_dependency} -->
            <configuration>
              <testRelease>11</testRelease>
            </configuration>
            <executions>
              <execution>
                <id>default-compile</id>
              </execution>
              <!-- Here the 'base-compile' execution section of java-lts profile defined in parent pom.client.xml is overridden.
               In parent pom, this execution entry enforces java8 release compatibility. The new http APIs are not available
               in Java8, hence here in this pom we override that release compact to 11.
              -->
              <execution>
                <id>base-compile</id>
                <goals>
                  <goal>compile</goal>
                </goals>
                <configuration combine.self="override">
                  <release>11</release>
                </configuration>
              </execution>
              <!-- Here the 'base-testCompile' execution section of java-lts profile defined in parent pom.client.xml is overridden.
               In parent pom, this execution entry enforces java8 release compatibility. The new http APIs are not available
               in Java8, hence here in this pom we override that release compact to 11.
              -->
              <execution>
                <id>base-testCompile</id>
                <goals>
                  <goal>testCompile</goal>
                </goals>
                <configuration combine.self="override">
                  <testRelease>11</testRelease>
                </configuration>
              </execution>
            </executions>
          </plugin>
        </plugins>
      </build>
    </profile>
  </profiles>

</project><|MERGE_RESOLUTION|>--- conflicted
+++ resolved
@@ -135,24 +135,6 @@
     </dependency>
   </dependencies>
 
-<<<<<<< HEAD
-  <build>
-    <plugins>
-      <plugin>
-        <groupId>org.apache.maven.plugins</groupId>
-        <artifactId>maven-compiler-plugin</artifactId>
-        <version>3.10.1</version> <!-- {x-version-update;org.apache.maven.plugins:maven-compiler-plugin;external_dependency} -->
-        <configuration>
-          <compilerArgs>
-            <arg>-Xlint:deprecation</arg>
-          </compilerArgs>
-        </configuration>
-      </plugin>
-    </plugins>
-  </build>
-
-=======
->>>>>>> 5e51bf3d
   <profiles>
     <!-- Library cannot build for Java 11 and below -->
     <profile>
