--- conflicted
+++ resolved
@@ -68,43 +68,27 @@
     <dependency>
       <groupId>com.azure</groupId>
       <artifactId>azure-core</artifactId>
-<<<<<<< HEAD
-      <version>1.29.0-beta.1</version> <!-- {x-version-update;com.azure:azure-core;current} -->
-=======
       <version>1.30.0-beta.1</version> <!-- {x-version-update;com.azure:azure-core;current} -->
->>>>>>> 8d609db9
     </dependency>
 
     <!-- test dependencies on azure-core, because we want to run tests inherited from this module using JDK 11 HttpClient -->
     <dependency>
       <groupId>com.azure</groupId>
       <artifactId>azure-core</artifactId>
-<<<<<<< HEAD
-      <version>1.29.0-beta.1</version> <!-- {x-version-update;com.azure:azure-core;current} -->
-=======
       <version>1.30.0-beta.1</version> <!-- {x-version-update;com.azure:azure-core;current} -->
->>>>>>> 8d609db9
       <type>test-jar</type>
       <scope>test</scope>
     </dependency>
     <dependency>
       <groupId>com.azure</groupId>
       <artifactId>azure-core-test</artifactId>
-<<<<<<< HEAD
-      <version>1.9.0-beta.1</version>  <!-- {x-version-update;com.azure:azure-core-test;current} -->
-=======
       <version>1.10.0-beta.1</version>  <!-- {x-version-update;com.azure:azure-core-test;current} -->
->>>>>>> 8d609db9
       <scope>test</scope>
     </dependency>
     <dependency>
       <groupId>com.azure</groupId>
       <artifactId>azure-core-test</artifactId>
-<<<<<<< HEAD
-      <version>1.9.0-beta.1</version> <!-- {x-version-update;com.azure:azure-core-test;current} -->
-=======
       <version>1.10.0-beta.1</version> <!-- {x-version-update;com.azure:azure-core-test;current} -->
->>>>>>> 8d609db9
       <type>test-jar</type>
       <scope>test</scope>
     </dependency>
