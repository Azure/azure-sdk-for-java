# Azure Core Netty HTTP plugin library for Java

Azure Core Netty HTTP client is a plugin for the `azure-core` HTTP client API.

## Getting started

### Prerequisites

- A [Java Development Kit (JDK)][jdk_link], version 8 or later.

### Include the package
#### Include the BOM file

Please include the azure-sdk-bom to your project to take dependency on the General Availability (GA) version of the library. In the following snippet, replace the {bom_version_to_target} placeholder with the version number.
To learn more about the BOM, see the [AZURE SDK BOM README](https://github.com/Azure/azure-sdk-for-java/blob/main/sdk/boms/azure-sdk-bom/README.md).

```xml
<dependencyManagement>
    <dependencies>
        <dependency>
            <groupId>com.azure</groupId>
            <artifactId>azure-sdk-bom</artifactId>
            <version>{bom_version_to_target}</version>
            <type>pom</type>
            <scope>import</scope>
        </dependency>
    </dependencies>
</dependencyManagement>
```
and then include the direct dependency in the dependencies section without the version tag.

```xml
<dependencies>
  <dependency>
    <groupId>com.azure</groupId>
    <artifactId>azure-core-http-netty</artifactId>
  </dependency>
</dependencies>
```

#### Include direct dependency
If you want to take dependency on a particular version of the library that is not present in the BOM,
add the direct dependency to your project as follows.

[//]: # ({x-version-update-start;com.azure:azure-core-http-netty;current})
```xml
<dependency>
    <groupId>com.azure</groupId>
    <artifactId>azure-core-http-netty</artifactId>
<<<<<<< HEAD
    <version>1.12.0</version>
=======
    <version>1.12.2</version>
>>>>>>> 8d609db9
</dependency>
```
[//]: # ({x-version-update-end})

## Key concepts

## Examples

The following sections provide several code snippets covering some of the most common client configuration scenarios.

- [Create a Simple Client](#create-a-simple-client)
- [Create a Client with Proxy](#create-a-client-with-proxy)

### Create a Simple Client

Create a Netty HttpClient that uses port 80 and has no proxy.

```java readme-sample-createBasicClient
HttpClient client = new NettyAsyncHttpClientBuilder().build();
```

### Create a Client with Proxy

Create a Netty HttpClient that is using a proxy.

```java readme-sample-createProxyClient
HttpClient client = new NettyAsyncHttpClientBuilder()
    .proxy(new ProxyOptions(ProxyOptions.Type.HTTP, new InetSocketAddress("<proxy-host>", 8888)))
    .build();
```

### Create a Client with HTTP/2 Support

Create a Netty HttpClient that supports both the HTTP/1.1 and HTTP/2 protocols, with HTTP/2 being the preferred
protocol.

```java readme-sample-useHttp2WithConfiguredNettyClient 
// Constructs an HttpClient that supports both HTTP/1.1 and HTTP/2 with HTTP/2 being the preferred protocol.
HttpClient client = new NettyAsyncHttpClientBuilder(reactor.netty.http.client.HttpClient.create()
    .protocol(HttpProtocol.HTTP11, HttpProtocol.H2))
    .build();
```

It is also possible to create a Netty HttpClient that only supports HTTP/2.

```java readme-sample-useHttp2OnlyWithConfiguredNettyClient
// Constructs an HttpClient that only supports HTTP/2.
HttpClient client = new NettyAsyncHttpClientBuilder(reactor.netty.http.client.HttpClient.create()
    .protocol(HttpProtocol.H2))
    .build();
```

## Next steps

Get started with Azure libraries that are [built using Azure Core](https://azure.github.io/azure-sdk/releases/latest/#java).

## Troubleshooting

If you encounter any bugs, please file issues via [GitHub Issues](https://github.com/Azure/azure-sdk-for-java/issues/new/choose)
or checkout [StackOverflow for Azure Java SDK](https://stackoverflow.com/questions/tagged/azure-java-sdk).

### Enabling Logging

Azure SDKs for Java provide a consistent logging story to help aid in troubleshooting application errors and expedite
their resolution. The logs produced will capture the flow of an application before reaching the terminal state to help
locate the root issue. View the [logging][logging] wiki for guidance about enabling logging.

## Contributing

For details on contributing to this repository, see the [contributing guide](https://github.com/Azure/azure-sdk-for-java/blob/main/CONTRIBUTING.md).

1. Fork it
1. Create your feature branch (`git checkout -b my-new-feature`)
1. Commit your changes (`git commit -am 'Add some feature'`)
1. Push to the branch (`git push origin my-new-feature`)
1. Create new Pull Request

<!-- Links -->
[logging]: https://github.com/Azure/azure-sdk-for-java/wiki/Logging-with-Azure-SDK
[jdk_link]: https://docs.microsoft.com/java/azure/jdk/?view=azure-java-stable

![Impressions](https://azure-sdk-impressions.azurewebsites.net/api/impressions/azure-sdk-for-java%2Fsdk%2Fcore%2Fazure-core-http-netty%2FREADME.png)<|MERGE_RESOLUTION|>--- conflicted
+++ resolved
@@ -47,11 +47,7 @@
 <dependency>
     <groupId>com.azure</groupId>
     <artifactId>azure-core-http-netty</artifactId>
-<<<<<<< HEAD
-    <version>1.12.0</version>
-=======
     <version>1.12.2</version>
->>>>>>> 8d609db9
 </dependency>
 ```
 [//]: # ({x-version-update-end})
