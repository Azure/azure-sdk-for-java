--- conflicted
+++ resolved
@@ -29,7 +29,6 @@
 import java.net.URL;
 import java.nio.ByteBuffer;
 import java.nio.charset.StandardCharsets;
-import java.security.NoSuchAlgorithmException;
 import java.util.concurrent.CountDownLatch;
 import java.util.concurrent.atomic.AtomicReference;
 
@@ -211,17 +210,12 @@
                     new URL("http://localhost:" + ss.getLocalPort() + "/get"));
 
                 HttpResponse response = client.send(request).block();
-<<<<<<< HEAD
 
                 assertNotNull(response);
                 assertEquals(200, response.getStatusCode());
 
                 System.out.println("reading body");
-=======
-                assertNotNull(response);
-                assertEquals(200, response.getStatusCode());
-
->>>>>>> b61d12a7
+
                 StepVerifier.create(response.getBodyAsByteArray())
                     .verifyError(IOException.class);
             }
@@ -230,7 +224,7 @@
 
     @Disabled("This flakey test fails often on MacOS. https://github.com/Azure/azure-sdk-for-java/issues/4357.")
     @Test
-    public void testConcurrentRequests() throws NoSuchAlgorithmException {
+    public void testConcurrentRequests() {
 //        long t = System.currentTimeMillis();
 //        int numRequests = 100; // 100 = 1GB of data read
 //        long timeoutSeconds = 60;
@@ -287,31 +281,6 @@
         Assertions.fail("Method needs to be reimplemented");
     }
 
-<<<<<<< HEAD
-=======
-    private static MessageDigest md5Digest() {
-        try {
-            return MessageDigest.getInstance("MD5");
-        } catch (NoSuchAlgorithmException e) {
-            throw new RuntimeException(e);
-        }
-    }
-
-    private static byte[] digest(String s) throws NoSuchAlgorithmException {
-        return MessageDigest.getInstance("MD5").digest(s.getBytes(StandardCharsets.UTF_8));
-    }
-
-    private static final class NumberedByteBuf {
-        final long n;
-        final ByteBuf bb;
-
-        NumberedByteBuf(long n, ByteBuf bb) {
-            this.n = n;
-            this.bb = bb;
-        }
-    }
-
->>>>>>> b61d12a7
     private static ReactorNettyHttpResponse getResponse(String path) {
         NettyAsyncHttpClient client = new NettyAsyncHttpClient();
         return getResponse(client, path);
@@ -340,16 +309,8 @@
     }
 
     private void checkBodyReceived(String expectedBody, String path) {
-<<<<<<< HEAD
-        NettyAsyncHttpClient client = new NettyAsyncHttpClient();
-        HttpResponse response = doRequest(client, path);
-
-        StepVerifier.create(response.getBodyAsByteArray())
-            .assertNext(bytes -> Assertions.assertEquals(expectedBody, new String(bytes, StandardCharsets.UTF_8)))
-=======
         StepVerifier.create(doRequest(new NettyAsyncHttpClient(), path).getBodyAsByteArray())
             .assertNext(bytes -> assertEquals(expectedBody, new String(bytes, StandardCharsets.UTF_8)))
->>>>>>> b61d12a7
             .verifyComplete();
     }
 
