--- conflicted
+++ resolved
@@ -15,6 +15,7 @@
 import org.junit.jupiter.api.AfterAll;
 import org.junit.jupiter.api.Assertions;
 import org.junit.jupiter.api.BeforeAll;
+import org.junit.jupiter.api.Disabled;
 import org.junit.jupiter.api.Test;
 import reactor.core.publisher.Flux;
 import reactor.core.publisher.Mono;
@@ -86,8 +87,6 @@
     }
 
     @Test
-<<<<<<< HEAD
-=======
     @Disabled
     public void testMultipleSubscriptionsEmitsError() {
         /*
@@ -117,7 +116,6 @@
     }
 
     @Test
->>>>>>> 5343a15a
     public void testDispose() throws InterruptedException {
         ReactorNettyHttpResponse response = getResponse(LONG_BODY_PATH);
         response.getBody().subscribe().dispose();
