--- conflicted
+++ resolved
@@ -281,28 +281,6 @@
 //    }
 
     @Test
-<<<<<<< HEAD
-=======
-    public void testCallWithContextGetSingle() {
-        String response = getSingle("Hello, ")
-            .subscriberContext(reactor.util.context.Context.of("FirstName", "Foo", "LastName", "Bar"))
-            .block();
-        Assertions.assertEquals("Hello, Foo Bar", response);
-    }
-
-    @Test
-    public void testCallWithContextGetCollection() {
-        List<String> expectedLines = Arrays.asList("Hello,", "Foo", "Bar");
-        List<String> actualLines = new ArrayList<>();
-        getCollection("Hello, ")
-            .subscriberContext(reactor.util.context.Context.of("FirstName", "Foo", "LastName", "Bar"))
-            .doOnNext(line -> actualLines.add(line))
-            .subscribe();
-        Assertions.assertEquals(expectedLines, actualLines);
-    }
-
-    @Test
->>>>>>> ed15a26a
     public void testCallWithContextGetPagedCollection() throws Exception {
         // Simulates the customer code that includes context
         getPagedCollection()
