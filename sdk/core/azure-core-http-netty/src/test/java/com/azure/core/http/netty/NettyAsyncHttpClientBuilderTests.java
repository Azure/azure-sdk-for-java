--- conflicted
+++ resolved
@@ -188,13 +188,8 @@
             "http://localhost", "http://127.0.0.1", "http://azure.microsoft.com", "http://careers.linkedin.com"
         };
 
-<<<<<<< HEAD
         String[] requestUrlsWithProxying = new String[] {
             "http://portal.azure.com", "http://linkedin.com", "http://8.8.8.8"
-=======
-        String[] requestUrlsWithProxying = new String[]{
-            "http://example.com", "http://portal.azure.com", "http://linkedin.com", "http://8.8.8.8"
->>>>>>> 4e6f03fc
         };
 
         /*
@@ -295,13 +290,8 @@
             "http://localhost", "http://127.0.0.1", "http://azure.microsoft.com", "http://careers.linkedin.com"
         };
 
-<<<<<<< HEAD
         String[] requestUrlsWithProxying = new String[] {
             "http://portal.azure.com", "http://linkedin.com", "http://8.8.8.8"
-=======
-        String[] requestUrlsWithProxying = new String[]{
-            "http://example.com", "http://portal.azure.com", "http://linkedin.com", "http://8.8.8.8"
->>>>>>> 4e6f03fc
         };
 
         /*
