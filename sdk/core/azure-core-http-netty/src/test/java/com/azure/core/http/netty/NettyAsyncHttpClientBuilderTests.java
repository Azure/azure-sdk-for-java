// Copyright (c) Microsoft Corporation. All rights reserved.
// Licensed under the MIT License.

package com.azure.core.http.netty;

import com.azure.core.http.HttpMethod;
import com.azure.core.http.HttpRequest;
import com.azure.core.http.ProxyOptions;
import com.azure.core.util.Configuration;
import com.github.tomakehurst.wiremock.WireMockServer;
import com.github.tomakehurst.wiremock.client.WireMock;
import com.github.tomakehurst.wiremock.core.WireMockConfiguration;
import io.netty.channel.ChannelDuplexHandler;
import io.netty.channel.ChannelHandlerContext;
import io.netty.channel.ChannelPromise;
import io.netty.channel.nio.NioEventLoop;
import io.netty.channel.nio.NioEventLoopGroup;
import io.netty.handler.codec.http.cookie.DefaultCookie;
import io.netty.handler.logging.LoggingHandler;
import io.netty.handler.proxy.HttpProxyHandler;
import io.netty.handler.proxy.ProxyHandler;
import io.netty.handler.proxy.Socks4ProxyHandler;
import io.netty.handler.proxy.Socks5ProxyHandler;
import org.junit.jupiter.api.AfterAll;
import org.junit.jupiter.api.BeforeAll;
import org.junit.jupiter.api.Test;
import org.junit.jupiter.params.ParameterizedTest;
import org.junit.jupiter.params.provider.Arguments;
import org.junit.jupiter.params.provider.MethodSource;
import reactor.netty.http.client.HttpClient;
import reactor.netty.resources.ConnectionProvider;
import reactor.test.StepVerifier;

import java.io.IOException;
import java.net.InetSocketAddress;
import java.net.SocketAddress;
import java.time.Duration;
import java.util.ArrayList;
import java.util.Arrays;
import java.util.List;
import java.util.concurrent.TimeUnit;
import java.util.function.Supplier;
import java.util.stream.Stream;

import static com.azure.core.util.Configuration.PROPERTY_HTTP_PROXY;
import static com.azure.core.util.Configuration.PROPERTY_NO_PROXY;
import static org.junit.jupiter.api.Assertions.assertEquals;
import static org.junit.jupiter.api.Assertions.assertNotNull;
import static org.junit.jupiter.api.Assertions.assertNull;
import static org.junit.jupiter.api.Assertions.assertThrows;
import static org.junit.jupiter.api.Assertions.assertTrue;
import static org.junit.jupiter.api.Assertions.fail;

/**
 * Tests {@link NettyAsyncHttpClientBuilder}.
 */
public class NettyAsyncHttpClientBuilderTests {
    private static final String DEFAULT_PATH = "/default";
    private static final String PREBUILT_CLIENT_PATH = "/prebuiltClient";

    private static final String COOKIE_NAME = "test";
    private static final String COOKIE_VALUE = "success";

    private static final String JAVA_PROXY_PREREQUISITE = "java.net.useSystemProxies";
    private static final String JAVA_NON_PROXY_HOSTS = "http.nonProxyHosts";

    private static final String JAVA_HTTP_PROXY_HOST = "http.proxyHost";
    private static final String JAVA_HTTP_PROXY_PORT = "http.proxyPort";
    private static final String JAVA_HTTP_PROXY_USER = "http.proxyUser";
    private static final String JAVA_HTTP_PROXY_PASSWORD = "http.proxyPassword";

    private static WireMockServer server;
    private static String defaultUrl;
    private static String prebuiltClientUrl;

    @BeforeAll
    public static void setupWireMock() {
        server = new WireMockServer(WireMockConfiguration.options().dynamicPort().disableRequestJournal());

        // Mocked endpoint to test building a client with a prebuilt Netty HttpClient.
        server.stubFor(WireMock.get(PREBUILT_CLIENT_PATH).withCookie(COOKIE_NAME, WireMock.matching(COOKIE_VALUE))
            .willReturn(WireMock.aResponse().withStatus(200)));

        // Mocked endpoint to test building a client with a set port.
        server.stubFor(WireMock.get(DEFAULT_PATH).willReturn(WireMock.aResponse().withStatus(200)));

        server.start();

        defaultUrl = "http://localhost:" + server.port() + DEFAULT_PATH;
        prebuiltClientUrl = "http://localhost:" + server.port() + PREBUILT_CLIENT_PATH;
    }

    @AfterAll
    public static void shutdownWireMock() {
        if (server.isRunning()) {
            server.shutdown();
        }
    }

    /**
     * Tests that constructing a {@link NettyAsyncHttpClient} from a pre-configured Netty {@link HttpClient} will use
     * that as the underlying client.
     */
    @Test
    public void buildClientFromConfiguredClient() {
        HttpClient expectedClient = HttpClient.create().cookie(new DefaultCookie(COOKIE_NAME, COOKIE_VALUE));
        NettyAsyncHttpClient nettyClient = (NettyAsyncHttpClient) new NettyAsyncHttpClientBuilder(expectedClient)
            .build();

        StepVerifier.create(nettyClient.send(new HttpRequest(HttpMethod.GET, prebuiltClientUrl)))
            .assertNext(response -> assertEquals(200, response.getStatusCode()))
            .verifyComplete();
    }

    /**
     * Tests that passing a {@code null} Netty {@link HttpClient} into the builder will throw a {@link
     * NullPointerException}.
     */
    @Test
    public void startingWithNullClientThrows() {
        assertThrows(NullPointerException.class, () -> new NettyAsyncHttpClientBuilder(null));
    }

    /**
     * Tests that creating a client with a {@link ConnectionProvider} will use it to create connections to a server.
     */
    @Test
    public void buildWithConnectionProvider() {
        ConnectionProvider connectionProvider = (transportConfig, connectionObserver, supplier,
            addressResolverGroup) -> {
            throw new UnsupportedOperationException("Bad connection provider");
        };

        NettyAsyncHttpClient nettyClient = (NettyAsyncHttpClient) new NettyAsyncHttpClientBuilder()
            .connectionProvider(connectionProvider)
            .build();

        StepVerifier.create(nettyClient.send(new HttpRequest(HttpMethod.GET, defaultUrl)))
            .verifyError(UnsupportedOperationException.class);
    }

    /**
     * Tests that building a client with a proxy will send the request through the proxy server.
     */
    @ParameterizedTest
<<<<<<< HEAD
    @EnumSource(ProxyOptions.Type.class)
    public void buildWithProxy(ProxyOptions.Type proxyType) {
        HttpClient validatorClient = HttpClient.create()
            .doOnChannelInit((connectionObserver, channel, socketAddress) ->
                channel.pipeline().addFirst("TestProxyHandler", new TestProxyValidator(proxyType)));

        ProxyOptions proxyOptions = new ProxyOptions(proxyType, new InetSocketAddress("localhost", 12345));
=======
    @MethodSource("buildWithProxySupplier")
    public void buildWithProxy(boolean shouldHaveProxy, ProxyOptions.Type proxyType, boolean usesAzureHttpProxyHandler,
        ProxyOptions proxyOptions, String requestUrl) {
        HttpClient validatorClient = nettyHttpClientWithProxyValidation(shouldHaveProxy, proxyType,
            usesAzureHttpProxyHandler);
>>>>>>> f73ace9b

        NettyAsyncHttpClient nettyClient = (NettyAsyncHttpClient) new NettyAsyncHttpClientBuilder(validatorClient)
            .proxy(proxyOptions)
            .build();

        StepVerifier.create(nettyClient.send(new HttpRequest(HttpMethod.GET, requestUrl)))
            .verifyErrorMatches(throwable -> throwable == TestProxyValidator.EXPECTED_EXCEPTION);
    }

<<<<<<< HEAD
    @Test
    public void buildWithAuthenticatedProxy() {
        HttpClient validatorClient = HttpClient.create()
            .doOnChannelInit((connectionObserver, channel, socketAddress) ->
                channel.pipeline().addFirst("TestProxyHandler", new TestProxyValidator(ProxyOptions.Type.HTTP)));
=======
    private static Stream<Arguments> buildWithProxySupplier() {
        InetSocketAddress proxyAddress = new InetSocketAddress("localhost", 12345);

        ProxyOptions socks4Proxy = new ProxyOptions(ProxyOptions.Type.SOCKS4, proxyAddress);
        ProxyOptions socks5Proxy = new ProxyOptions(ProxyOptions.Type.SOCKS5, proxyAddress);
        ProxyOptions simpleHttpProxy = new ProxyOptions(ProxyOptions.Type.HTTP, proxyAddress);

        List<Arguments> arguments = new ArrayList<>();
>>>>>>> f73ace9b

        /*
         * Simple non-authenticated proxies without non-proxy hosts configured.
         */
        arguments.add(Arguments.of(true, ProxyOptions.Type.SOCKS4, false, socks4Proxy, defaultUrl));
        arguments.add(Arguments.of(true, ProxyOptions.Type.SOCKS5, false, socks5Proxy, defaultUrl));
        arguments.add(Arguments.of(true, ProxyOptions.Type.HTTP, false, simpleHttpProxy, defaultUrl));

        /*
         * HTTP proxy with authentication configured.
         */
        ProxyOptions authenticatedHttpProxy = new ProxyOptions(ProxyOptions.Type.HTTP, proxyAddress)
            .setCredentials("1", "1");

        arguments.add(Arguments.of(true, ProxyOptions.Type.HTTP, true, authenticatedHttpProxy, defaultUrl));

        /*
         * Information for non-proxy hosts testing.
         */
        String rawNonProxyHosts = String.join("|", "localhost", "127.0.0.1", "*.microsoft.com", "*.linkedin.com");

        String[] requestUrlsWithoutProxying = new String[] {
            "http://localhost", "http://127.0.0.1", "http://azure.microsoft.com", "http://careers.linkedin.com"
        };

        String[] requestUrlsWithProxying = new String[] {
            "http://example.com", "http://portal.azure.com", "http://linkedin.com", "http://8.8.8.8"
        };

        /*
         * HTTP proxies with non-proxy hosts configured.
         */
        Supplier<ProxyOptions> nonProxyHostsSupplier = () ->
            new ProxyOptions(ProxyOptions.Type.HTTP, proxyAddress).setNonProxyHosts(rawNonProxyHosts);

        for (String requestUrl : requestUrlsWithoutProxying) {
            arguments.add(Arguments.of(false, ProxyOptions.Type.HTTP, false, nonProxyHostsSupplier.get(), requestUrl));
        }

        for (String requestUrl : requestUrlsWithProxying) {
            arguments.add(Arguments.of(true, ProxyOptions.Type.HTTP, false, nonProxyHostsSupplier.get(), requestUrl));
        }

        /*
         * HTTP proxies with authentication and non-proxy hosts configured.
         */
        Supplier<ProxyOptions> authenticatedNonProxyHostsSupplier = () -> nonProxyHostsSupplier.get()
            .setCredentials("1", "1");

        for (String requestUrl : requestUrlsWithoutProxying) {
            arguments.add(Arguments.of(false, ProxyOptions.Type.HTTP, true, authenticatedNonProxyHostsSupplier.get(),
                requestUrl));
        }

        for (String requestUrl : requestUrlsWithProxying) {
            arguments.add(Arguments.of(true, ProxyOptions.Type.HTTP, true, authenticatedNonProxyHostsSupplier.get(),
                requestUrl));
        }

        return arguments.stream();
    }

    @Test
    public void buildWithConfigurationNone() {
        NettyAsyncHttpClient nettyClient = (NettyAsyncHttpClient) new NettyAsyncHttpClientBuilder()
            .configuration(Configuration.NONE)
            .build();

        StepVerifier.create(nettyClient.send(new HttpRequest(HttpMethod.GET, defaultUrl)))
            .assertNext(response -> assertEquals(200, response.getStatusCode()))
            .verifyComplete();
    }

<<<<<<< HEAD
    @Test
    public void buildWithConfigurationProxy() {
        Configuration configuration = new Configuration().put(PROPERTY_HTTP_PROXY, "http://localhost:12345");

        HttpClient validatorClient = HttpClient.create()
            .doOnChannelInit((connectionObserver, channel, socketAddress) ->
                channel.pipeline().addFirst("TestProxyHandler", new TestProxyValidator(ProxyOptions.Type.HTTP)));
=======
    @ParameterizedTest
    @MethodSource("buildWithConfigurationProxySupplier")
    public void buildWithConfigurationProxy(boolean shouldHaveProxy, boolean usesAzureHttpProxyHandler,
        Configuration configuration, String requestUrl) {
        HttpClient validatorClient = nettyHttpClientWithProxyValidation(shouldHaveProxy, ProxyOptions.Type.HTTP,
            usesAzureHttpProxyHandler);
>>>>>>> f73ace9b

        NettyAsyncHttpClient nettyClient = (NettyAsyncHttpClient) new NettyAsyncHttpClientBuilder(validatorClient)
            .configuration(configuration)
            .build();

        StepVerifier.create(nettyClient.send(new HttpRequest(HttpMethod.GET, requestUrl)))
            .verifyErrorMatches(throwable -> throwable == TestProxyValidator.EXPECTED_EXCEPTION);
    }

<<<<<<< HEAD
    @Test
    public void buildWithNonProxyConfigurationProxy() {
        Configuration configuration = new Configuration()
            .put(PROPERTY_HTTP_PROXY, "http://localhost:8888")
            .put(PROPERTY_NO_PROXY, "localhost");
=======
    private static Stream<Arguments> buildWithConfigurationProxySupplier() {
        Supplier<Configuration> baseJavaProxyConfigurationSupplier = () -> new Configuration()
            .put(JAVA_PROXY_PREREQUISITE, "true")
            .put(JAVA_HTTP_PROXY_HOST, "localhost")
            .put(JAVA_HTTP_PROXY_PORT, "12345");

        List<Arguments> arguments = new ArrayList<>();

        /*
         * Simple non-authenticated HTTP proxies.
         */
        arguments.add(Arguments.of(true, false, baseJavaProxyConfigurationSupplier.get(), defaultUrl));

        Configuration simpleEnvProxy = new Configuration()
            .put(Configuration.PROPERTY_HTTP_PROXY, "http://localhost:12345");
        arguments.add(Arguments.of(true, false, simpleEnvProxy, defaultUrl));

        /*
         * HTTP proxy with authentication configured.
         */
        Configuration javaProxyWithAuthentication = baseJavaProxyConfigurationSupplier.get()
            .put(JAVA_HTTP_PROXY_USER, "1")
            .put(JAVA_HTTP_PROXY_PASSWORD, "1");
        arguments.add(Arguments.of(true, true, javaProxyWithAuthentication, defaultUrl));

        Configuration envProxyWithAuthentication = new Configuration()
            .put(Configuration.PROPERTY_HTTP_PROXY, "http://1:1@localhost:12345");
        arguments.add(Arguments.of(true, true, envProxyWithAuthentication, defaultUrl));

        /*
         * Information for non-proxy hosts testing.
         */
        String rawJavaNonProxyHosts = String.join("|", "localhost", "127.0.0.1", "*.microsoft.com", "*.linkedin.com");
        String rawEnvNonProxyHosts = String.join(",", "localhost", "127.0.0.1", "*.microsoft.com", "*.linkedin.com");

        String[] requestUrlsWithoutProxying = new String[] {
            "http://localhost", "http://127.0.0.1", "http://azure.microsoft.com", "http://careers.linkedin.com"
        };
>>>>>>> f73ace9b

        String[] requestUrlsWithProxying = new String[] {
            "http://example.com", "http://portal.azure.com", "http://linkedin.com", "http://8.8.8.8"
        };

        /*
         * HTTP proxies with non-proxy hosts configured.
         */
        Supplier<Configuration> javaNonProxyHostsSupplier = () -> baseJavaProxyConfigurationSupplier.get()
            .put(JAVA_NON_PROXY_HOSTS, rawJavaNonProxyHosts);
        Supplier<Configuration> envNonProxyHostsSupplier = () -> new Configuration()
            .put(Configuration.PROPERTY_HTTP_PROXY, "http://localhost:12345")
            .put(Configuration.PROPERTY_NO_PROXY, rawEnvNonProxyHosts);

        List<Supplier<Configuration>> nonProxyHostsSuppliers = Arrays.asList(javaNonProxyHostsSupplier,
            envNonProxyHostsSupplier);

        for (Supplier<Configuration> configurationSupplier : nonProxyHostsSuppliers) {
            for (String requestUrl : requestUrlsWithoutProxying) {
                arguments.add(Arguments.of(false, false, configurationSupplier.get(), requestUrl));
            }

<<<<<<< HEAD
    @Test
    public void buildWithAuthenticatedNonProxyConfigurationProxy() {
        Configuration configuration = new Configuration()
            .put(PROPERTY_HTTP_PROXY, "http://1:1@localhost:8888")
            .put(PROPERTY_NO_PROXY, "localhost");
=======
            for (String requestUrl : requestUrlsWithProxying) {
                arguments.add(Arguments.of(true, false, configurationSupplier.get(), requestUrl));
            }
        }
>>>>>>> f73ace9b

        /*
         * HTTP proxies with authentication and non-proxy hosts configured.
         */
        Supplier<Configuration> authenticatedJavaNonProxyHostsSupplier = () -> javaNonProxyHostsSupplier.get()
            .put(JAVA_HTTP_PROXY_USER, "1")
            .put(JAVA_HTTP_PROXY_PASSWORD, "1");
        Supplier<Configuration> authenticatedEnvNonProxyHostsSupplier = () -> new Configuration()
            .put(Configuration.PROPERTY_HTTP_PROXY, "http://1:1@localhost:12345")
            .put(Configuration.PROPERTY_NO_PROXY, rawEnvNonProxyHosts);

        List<Supplier<Configuration>> authenticatedNonProxyHostsSuppliers = Arrays.asList(
            authenticatedJavaNonProxyHostsSupplier, authenticatedEnvNonProxyHostsSupplier);

        for (Supplier<Configuration> configurationSupplier : authenticatedNonProxyHostsSuppliers) {
            for (String requestUrl : requestUrlsWithoutProxying) {
                arguments.add(Arguments.of(false, true, configurationSupplier.get(), requestUrl));
            }

            for (String requestUrl : requestUrlsWithProxying) {
                arguments.add(Arguments.of(true, true, configurationSupplier.get(), requestUrl));
            }
        }

        return arguments.stream();
    }

    private static HttpClient nettyHttpClientWithProxyValidation(boolean shouldHaveProxy, ProxyOptions.Type proxyType,
        boolean isAuthenticated) {
        TestProxyValidator validator = new TestProxyValidator(shouldHaveProxy, proxyType, isAuthenticated);

        return HttpClient.create().tcpConfiguration(tcpClient -> tcpClient
            .bootstrap(bootstrap -> BootstrapHandlers.updateConfiguration(bootstrap, "TestProxyHandler",
                (connectionObserver, channel) -> channel.pipeline().addFirst("TestProxyHandler", validator))));
    }

    private static final class TestProxyValidator extends ChannelDuplexHandler {
        private static final Throwable EXPECTED_EXCEPTION = new IOException("This is a local test so we "
            + "cannot connect to remote hosts eagerly. This is exception is expected.");

        private final boolean shouldHaveProxy;
        private final ProxyOptions.Type proxyType;
        private final boolean usesAzureHttpProxyHandler;

        private TestProxyValidator(boolean shouldHaveProxy, ProxyOptions.Type proxyType,
            boolean usesAzureHttpProxyHandler) {
            this.shouldHaveProxy = shouldHaveProxy;
            this.proxyType = proxyType;
            this.usesAzureHttpProxyHandler = usesAzureHttpProxyHandler;
        }

        @Override
        public void connect(ChannelHandlerContext ctx, SocketAddress remoteAddress, SocketAddress localAddress,
            ChannelPromise promise) {
            ProxyHandler proxyHandler = ctx.pipeline().get(ProxyHandler.class);
            Throwable throwable = EXPECTED_EXCEPTION;

            try {
                if (shouldHaveProxy) {
                    assertNotNull(proxyHandler);

                    switch (proxyType) {
                        case HTTP:
                            if (usesAzureHttpProxyHandler) {
                                assertTrue(
                                    proxyHandler instanceof com.azure.core.http.netty.implementation.HttpProxyHandler);
                            } else {
                                assertTrue(proxyHandler instanceof HttpProxyHandler);
                            }
                            break;

                        case SOCKS5:
                            assertTrue(proxyHandler instanceof Socks5ProxyHandler);
                            break;

                        case SOCKS4:
                            assertTrue(proxyHandler instanceof Socks4ProxyHandler);
                            break;

                        default:
                            fail("Unknown proxy type, failing test");
                            break;
                    }

                } else {
                    assertNull(proxyHandler);
                }
            } catch (Throwable throwable1) {
                throwable = throwable1;
            }

            promise.setFailure(throwable);
            ctx.fireExceptionCaught(throwable);
        }
    }

    /**
     * Tests when {@code wiretap} is set to {@code true} the Netty pipeline will have a {@link LoggingHandler} added.
     */
    @Test
    public void buildWiretappedClient() {
        HttpClient validatorClient = HttpClient.create().doAfterResponseSuccess((response, connection) ->
            assertNotNull(connection.channel().pipeline().get(LoggingHandler.class)));

        NettyAsyncHttpClient nettyClient = (NettyAsyncHttpClient) new NettyAsyncHttpClientBuilder(validatorClient)
            .wiretap(true)
            .build();

        StepVerifier.create(nettyClient.send(new HttpRequest(HttpMethod.GET, defaultUrl)))
            .assertNext(response -> assertEquals(200, response.getStatusCode()))
            .verifyComplete();
    }

    /**
     * Tests when a {@code port} is set that any path-only request will be sent to the port specified.
     */
    @Test
    public void buildPortClient() {
        NettyAsyncHttpClient nettyClient = (NettyAsyncHttpClient) new NettyAsyncHttpClientBuilder()
            .port(server.port())
            .build();

        StepVerifier.create(nettyClient.nettyClient.get().uri(DEFAULT_PATH).response())
            .assertNext(response -> assertEquals(200, response.status().code()))
            .verifyComplete();
    }

    /**
     * Tests that a custom {@link io.netty.channel.EventLoopGroup} is properly applied to the Netty client to handle
     * sending and receiving requests and responses.
     */
    @Test
    public void buildEventLoopClient() {
        String expectedThreadName = "testEventLoop";
        HttpClient validatorClient = HttpClient.create().doAfterResponseSuccess((response, connection) -> {
            // Validate that the EventLoop being used is a NioEventLoop.
            NioEventLoop eventLoop = (NioEventLoop) connection.channel().eventLoop();
            assertNotNull(eventLoop);

            assertEquals(expectedThreadName, eventLoop.threadProperties().name());
        });

        NioEventLoopGroup eventLoopGroup = new NioEventLoopGroup(1, (Runnable r) -> new Thread(r, expectedThreadName));

        NettyAsyncHttpClient nettyClient = (NettyAsyncHttpClient) new NettyAsyncHttpClientBuilder(validatorClient)
            .eventLoopGroup(eventLoopGroup)
            .build();

        StepVerifier.create(nettyClient.send(new HttpRequest(HttpMethod.GET, defaultUrl)))
            .assertNext(response -> assertEquals(200, response.getStatusCode()))
            .verifyComplete();
    }

    @ParameterizedTest
    @MethodSource("getTimeoutMillisSupplier")
    public void getTimeoutMillis(Duration timeout, long expected) {
        assertEquals(expected, NettyAsyncHttpClientBuilder.getTimeoutMillis(timeout));
    }

    private static Stream<Arguments> getTimeoutMillisSupplier() {
        return Stream.of(
            Arguments.of(null, TimeUnit.SECONDS.toMillis(60)),
            Arguments.of(Duration.ofSeconds(0), 0),
            Arguments.of(Duration.ofSeconds(-1), 0),
            Arguments.of(Duration.ofSeconds(120), TimeUnit.SECONDS.toMillis(120)),
            Arguments.of(Duration.ofNanos(1), TimeUnit.MILLISECONDS.toMillis(1))
        );
    }
}<|MERGE_RESOLUTION|>--- conflicted
+++ resolved
@@ -42,8 +42,6 @@
 import java.util.function.Supplier;
 import java.util.stream.Stream;
 
-import static com.azure.core.util.Configuration.PROPERTY_HTTP_PROXY;
-import static com.azure.core.util.Configuration.PROPERTY_NO_PROXY;
 import static org.junit.jupiter.api.Assertions.assertEquals;
 import static org.junit.jupiter.api.Assertions.assertNotNull;
 import static org.junit.jupiter.api.Assertions.assertNull;
@@ -143,21 +141,11 @@
      * Tests that building a client with a proxy will send the request through the proxy server.
      */
     @ParameterizedTest
-<<<<<<< HEAD
-    @EnumSource(ProxyOptions.Type.class)
-    public void buildWithProxy(ProxyOptions.Type proxyType) {
-        HttpClient validatorClient = HttpClient.create()
-            .doOnChannelInit((connectionObserver, channel, socketAddress) ->
-                channel.pipeline().addFirst("TestProxyHandler", new TestProxyValidator(proxyType)));
-
-        ProxyOptions proxyOptions = new ProxyOptions(proxyType, new InetSocketAddress("localhost", 12345));
-=======
     @MethodSource("buildWithProxySupplier")
     public void buildWithProxy(boolean shouldHaveProxy, ProxyOptions.Type proxyType, boolean usesAzureHttpProxyHandler,
         ProxyOptions proxyOptions, String requestUrl) {
         HttpClient validatorClient = nettyHttpClientWithProxyValidation(shouldHaveProxy, proxyType,
             usesAzureHttpProxyHandler);
->>>>>>> f73ace9b
 
         NettyAsyncHttpClient nettyClient = (NettyAsyncHttpClient) new NettyAsyncHttpClientBuilder(validatorClient)
             .proxy(proxyOptions)
@@ -167,13 +155,6 @@
             .verifyErrorMatches(throwable -> throwable == TestProxyValidator.EXPECTED_EXCEPTION);
     }
 
-<<<<<<< HEAD
-    @Test
-    public void buildWithAuthenticatedProxy() {
-        HttpClient validatorClient = HttpClient.create()
-            .doOnChannelInit((connectionObserver, channel, socketAddress) ->
-                channel.pipeline().addFirst("TestProxyHandler", new TestProxyValidator(ProxyOptions.Type.HTTP)));
-=======
     private static Stream<Arguments> buildWithProxySupplier() {
         InetSocketAddress proxyAddress = new InetSocketAddress("localhost", 12345);
 
@@ -182,7 +163,6 @@
         ProxyOptions simpleHttpProxy = new ProxyOptions(ProxyOptions.Type.HTTP, proxyAddress);
 
         List<Arguments> arguments = new ArrayList<>();
->>>>>>> f73ace9b
 
         /*
          * Simple non-authenticated proxies without non-proxy hosts configured.
@@ -204,11 +184,11 @@
          */
         String rawNonProxyHosts = String.join("|", "localhost", "127.0.0.1", "*.microsoft.com", "*.linkedin.com");
 
-        String[] requestUrlsWithoutProxying = new String[] {
+        String[] requestUrlsWithoutProxying = new String[]{
             "http://localhost", "http://127.0.0.1", "http://azure.microsoft.com", "http://careers.linkedin.com"
         };
 
-        String[] requestUrlsWithProxying = new String[] {
+        String[] requestUrlsWithProxying = new String[]{
             "http://example.com", "http://portal.azure.com", "http://linkedin.com", "http://8.8.8.8"
         };
 
@@ -256,22 +236,12 @@
             .verifyComplete();
     }
 
-<<<<<<< HEAD
-    @Test
-    public void buildWithConfigurationProxy() {
-        Configuration configuration = new Configuration().put(PROPERTY_HTTP_PROXY, "http://localhost:12345");
-
-        HttpClient validatorClient = HttpClient.create()
-            .doOnChannelInit((connectionObserver, channel, socketAddress) ->
-                channel.pipeline().addFirst("TestProxyHandler", new TestProxyValidator(ProxyOptions.Type.HTTP)));
-=======
     @ParameterizedTest
     @MethodSource("buildWithConfigurationProxySupplier")
     public void buildWithConfigurationProxy(boolean shouldHaveProxy, boolean usesAzureHttpProxyHandler,
         Configuration configuration, String requestUrl) {
         HttpClient validatorClient = nettyHttpClientWithProxyValidation(shouldHaveProxy, ProxyOptions.Type.HTTP,
             usesAzureHttpProxyHandler);
->>>>>>> f73ace9b
 
         NettyAsyncHttpClient nettyClient = (NettyAsyncHttpClient) new NettyAsyncHttpClientBuilder(validatorClient)
             .configuration(configuration)
@@ -281,13 +251,6 @@
             .verifyErrorMatches(throwable -> throwable == TestProxyValidator.EXPECTED_EXCEPTION);
     }
 
-<<<<<<< HEAD
-    @Test
-    public void buildWithNonProxyConfigurationProxy() {
-        Configuration configuration = new Configuration()
-            .put(PROPERTY_HTTP_PROXY, "http://localhost:8888")
-            .put(PROPERTY_NO_PROXY, "localhost");
-=======
     private static Stream<Arguments> buildWithConfigurationProxySupplier() {
         Supplier<Configuration> baseJavaProxyConfigurationSupplier = () -> new Configuration()
             .put(JAVA_PROXY_PREREQUISITE, "true")
@@ -323,12 +286,11 @@
         String rawJavaNonProxyHosts = String.join("|", "localhost", "127.0.0.1", "*.microsoft.com", "*.linkedin.com");
         String rawEnvNonProxyHosts = String.join(",", "localhost", "127.0.0.1", "*.microsoft.com", "*.linkedin.com");
 
-        String[] requestUrlsWithoutProxying = new String[] {
+        String[] requestUrlsWithoutProxying = new String[]{
             "http://localhost", "http://127.0.0.1", "http://azure.microsoft.com", "http://careers.linkedin.com"
         };
->>>>>>> f73ace9b
-
-        String[] requestUrlsWithProxying = new String[] {
+
+        String[] requestUrlsWithProxying = new String[]{
             "http://example.com", "http://portal.azure.com", "http://linkedin.com", "http://8.8.8.8"
         };
 
@@ -349,18 +311,10 @@
                 arguments.add(Arguments.of(false, false, configurationSupplier.get(), requestUrl));
             }
 
-<<<<<<< HEAD
-    @Test
-    public void buildWithAuthenticatedNonProxyConfigurationProxy() {
-        Configuration configuration = new Configuration()
-            .put(PROPERTY_HTTP_PROXY, "http://1:1@localhost:8888")
-            .put(PROPERTY_NO_PROXY, "localhost");
-=======
             for (String requestUrl : requestUrlsWithProxying) {
                 arguments.add(Arguments.of(true, false, configurationSupplier.get(), requestUrl));
             }
         }
->>>>>>> f73ace9b
 
         /*
          * HTTP proxies with authentication and non-proxy hosts configured.
@@ -392,9 +346,8 @@
         boolean isAuthenticated) {
         TestProxyValidator validator = new TestProxyValidator(shouldHaveProxy, proxyType, isAuthenticated);
 
-        return HttpClient.create().tcpConfiguration(tcpClient -> tcpClient
-            .bootstrap(bootstrap -> BootstrapHandlers.updateConfiguration(bootstrap, "TestProxyHandler",
-                (connectionObserver, channel) -> channel.pipeline().addFirst("TestProxyHandler", validator))));
+        return HttpClient.create().doOnChannelInit((connectionObserver, channel, socketAddress) ->
+            channel.pipeline().addFirst("TestProxyHandler", validator));
     }
 
     private static final class TestProxyValidator extends ChannelDuplexHandler {
