--- conflicted
+++ resolved
@@ -9,14 +9,11 @@
     requires io.netty.common;
     requires io.netty.handler;
     requires io.netty.handler.proxy;
-<<<<<<< HEAD
     requires io.netty.resolver;
     requires io.netty.transport;
-=======
     requires reactor.netty;
     requires reactor.netty.core;
     requires reactor.netty.http;
->>>>>>> 4e6f03fc
 
     exports com.azure.core.http.netty;
 
