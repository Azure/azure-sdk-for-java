// Copyright (c) Microsoft Corporation. All rights reserved.
// Licensed under the MIT License.

package com.azure.core.http.netty;

import com.azure.core.http.HttpClient;
import com.azure.core.http.HttpHeader;
import com.azure.core.http.HttpRequest;
import com.azure.core.http.HttpResponse;
import com.azure.core.http.ProxyOptions;
<<<<<<< HEAD
import com.azure.core.http.netty.implementation.NettyAsyncHttpResponse;
import com.azure.core.http.netty.implementation.NettyAsyncHttpBufferedResponse;
=======
import com.azure.core.http.netty.implementation.NettyAsyncHttpBufferedResponse;
import com.azure.core.http.netty.implementation.NettyAsyncHttpResponse;
import com.azure.core.http.netty.implementation.NettyToAzureCoreHttpHeadersWrapper;
>>>>>>> f18c24c1
import com.azure.core.util.Context;
import com.azure.core.util.FluxUtil;
import io.netty.buffer.ByteBuf;
import io.netty.buffer.Unpooled;
import io.netty.channel.EventLoopGroup;
import io.netty.handler.codec.http.HttpMethod;
import org.reactivestreams.Publisher;
import reactor.core.publisher.Flux;
import reactor.core.publisher.Mono;
import reactor.netty.Connection;
import reactor.netty.NettyOutbound;
import reactor.netty.http.client.HttpClientRequest;
import reactor.netty.http.client.HttpClientResponse;

import java.nio.ByteBuffer;
import java.util.Objects;
import java.util.concurrent.atomic.AtomicBoolean;
import java.util.function.BiFunction;

import static com.azure.core.http.netty.implementation.Utility.closeConnection;

/**
 * This class provides a Netty-based implementation for the {@link HttpClient} interface. Creating an instance of this
 * class can be achieved by using the {@link NettyAsyncHttpClientBuilder} class, which offers Netty-specific API for
 * features such as {@link NettyAsyncHttpClientBuilder#eventLoopGroup(EventLoopGroup) thread pooling}, {@link
 * NettyAsyncHttpClientBuilder#wiretap(boolean) wiretapping}, {@link NettyAsyncHttpClientBuilder#proxy(ProxyOptions)
 * setProxy configuration}, and much more.
 *
 * @see HttpClient
 * @see NettyAsyncHttpClientBuilder
 */
class NettyAsyncHttpClient implements HttpClient {
    private final boolean disableBufferCopy;

    final reactor.netty.http.client.HttpClient nettyClient;

    /**
     * Creates NettyAsyncHttpClient with provided http client.
     *
     * @param nettyClient the reactor-netty http client
     * @param disableBufferCopy Determines whether deep cloning of response buffers should be disabled.
     */
    NettyAsyncHttpClient(reactor.netty.http.client.HttpClient nettyClient, boolean disableBufferCopy) {
        this.nettyClient = nettyClient;
        this.disableBufferCopy = disableBufferCopy;
    }

    /**
     * {@inheritDoc}
     */
    @Override
    public Mono<HttpResponse> send(HttpRequest request) {
        return send(request, Context.NONE);
    }

    @Override
    public Mono<HttpResponse> send(HttpRequest request, Context context) {
        Objects.requireNonNull(request.getHttpMethod(), "'request.getHttpMethod()' cannot be null.");
        Objects.requireNonNull(request.getUrl(), "'request.getUrl()' cannot be null.");
        Objects.requireNonNull(request.getUrl().getProtocol(), "'request.getUrl().getProtocol()' cannot be null.");

        boolean eagerlyReadResponse = (boolean) context.getData("azure-eagerly-read-response").orElse(false);

        return nettyClient
            .request(HttpMethod.valueOf(request.getHttpMethod().toString()))
            .uri(request.getUrl().toString())
            .send(bodySendDelegate(request))
            .responseConnection(responseDelegate(request, disableBufferCopy, eagerlyReadResponse))
            .single();
    }

    /**
     * Delegate to send the request content.
     *
     * @param restRequest the Rest request contains the body to be sent
     * @return a delegate upon invocation sets the request body in reactor-netty outbound object
     */
    private static BiFunction<HttpClientRequest, NettyOutbound, Publisher<Void>> bodySendDelegate(
        final HttpRequest restRequest) {
        return (reactorNettyRequest, reactorNettyOutbound) -> {
            for (HttpHeader hdr : restRequest.getHeaders()) {
                // Reactor-Netty allows for headers with multiple values, but it treats them as separate headers,
                // therefore, we must call rb.addHeader for each value, using the same key for all of them.
                // We would ideally replace this for-loop with code akin to the code in ReactorNettyHttpResponseBase,
                // whereby we would wrap the azure-core HttpHeaders in a Netty HttpHeaders wrapper, but as of today it
                // is not possible in reactor-netty to do this without copying occurring within that library. This
                // issue has been reported to the reactor-netty team at
                // https://github.com/reactor/reactor-netty/issues/1479
                if (reactorNettyRequest.requestHeaders().contains(hdr.getName())) {
                    // The Reactor-Netty request headers include headers by default, to prevent a scenario where we end
                    // adding a header twice that isn't allowed, such as User-Agent, check against the initial request
                    // header names. If our request header already exists in the Netty request we overwrite it initially
                    // then append our additional values if it is a multi-value header.
                    final AtomicBoolean first = new AtomicBoolean(true);
                    hdr.getValuesList().forEach(value -> {
                        if (first.compareAndSet(true, false)) {
                            reactorNettyRequest.header(hdr.getName(), value);
                        } else {
                            reactorNettyRequest.addHeader(hdr.getName(), value);
                        }
                    });
                } else {
                    hdr.getValuesList().forEach(value -> reactorNettyRequest.addHeader(hdr.getName(), value));
                }
            }
            if (restRequest.getBody() != null) {
                Flux<ByteBuf> nettyByteBufFlux = restRequest.getBody().map(Unpooled::wrappedBuffer);
                return reactorNettyOutbound.send(nettyByteBufFlux);
            } else {
                return reactorNettyOutbound;
            }
        };
    }

    /**
     * Delegate to receive response.
     *
     * @param restRequest the Rest request whose response this delegate handles
     * @param disableBufferCopy Flag indicating if the network response shouldn't be buffered.
     * @param eagerlyReadResponse Flag indicating if the network response should be eagerly read into memory.
     * @return a delegate upon invocation setup Rest response object
     */
    private static BiFunction<HttpClientResponse, Connection, Publisher<HttpResponse>> responseDelegate(
        final HttpRequest restRequest, final boolean disableBufferCopy, final boolean eagerlyReadResponse) {
        return (reactorNettyResponse, reactorNettyConnection) -> {
            /*
             * If we are eagerly reading the response into memory we can ignore the disable buffer copy flag as we
             * MUST deep copy the buffer to ensure it can safely be used downstream.
             */
            if (eagerlyReadResponse) {
                // Setup the body flux and dispose the connection once it has been received.
                Flux<ByteBuffer> body = reactorNettyConnection.inbound().receive().asByteBuffer()
                    .doFinally(ignored -> closeConnection(reactorNettyConnection));

<<<<<<< HEAD
                return FluxUtil.collectBytesInByteBufferStream(body)
=======
                return FluxUtil.collectBytesFromNetworkResponse(body,
                    new NettyToAzureCoreHttpHeadersWrapper(reactorNettyResponse.responseHeaders()))
>>>>>>> f18c24c1
                    .map(bytes -> new NettyAsyncHttpBufferedResponse(reactorNettyResponse, restRequest, bytes));

            } else {
                return Mono.just(new NettyAsyncHttpResponse(reactorNettyResponse, reactorNettyConnection, restRequest,
                    disableBufferCopy));
            }
        };
    }
}<|MERGE_RESOLUTION|>--- conflicted
+++ resolved
@@ -8,14 +8,9 @@
 import com.azure.core.http.HttpRequest;
 import com.azure.core.http.HttpResponse;
 import com.azure.core.http.ProxyOptions;
-<<<<<<< HEAD
-import com.azure.core.http.netty.implementation.NettyAsyncHttpResponse;
-import com.azure.core.http.netty.implementation.NettyAsyncHttpBufferedResponse;
-=======
 import com.azure.core.http.netty.implementation.NettyAsyncHttpBufferedResponse;
 import com.azure.core.http.netty.implementation.NettyAsyncHttpResponse;
 import com.azure.core.http.netty.implementation.NettyToAzureCoreHttpHeadersWrapper;
->>>>>>> f18c24c1
 import com.azure.core.util.Context;
 import com.azure.core.util.FluxUtil;
 import io.netty.buffer.ByteBuf;
@@ -150,12 +145,8 @@
                 Flux<ByteBuffer> body = reactorNettyConnection.inbound().receive().asByteBuffer()
                     .doFinally(ignored -> closeConnection(reactorNettyConnection));
 
-<<<<<<< HEAD
-                return FluxUtil.collectBytesInByteBufferStream(body)
-=======
                 return FluxUtil.collectBytesFromNetworkResponse(body,
                     new NettyToAzureCoreHttpHeadersWrapper(reactorNettyResponse.responseHeaders()))
->>>>>>> f18c24c1
                     .map(bytes -> new NettyAsyncHttpBufferedResponse(reactorNettyResponse, restRequest, bytes));
 
             } else {
