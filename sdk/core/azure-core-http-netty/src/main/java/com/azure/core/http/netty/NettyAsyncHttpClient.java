// Copyright (c) Microsoft Corporation. All rights reserved.
// Licensed under the MIT License.

<<<<<<< HEAD
 package com.azure.core.http.netty;

 import com.azure.core.http.HttpClient;
 import com.azure.core.http.HttpHeader;
 import com.azure.core.http.HttpRequest;
 import com.azure.core.http.HttpResponse;
 import com.azure.core.http.ProxyOptions;
 import com.azure.core.http.netty.implementation.NettyAsyncHttpBufferedResponse;
 import com.azure.core.http.netty.implementation.NettyAsyncHttpResponse;
 import com.azure.core.http.netty.implementation.NettyToAzureCoreHttpHeadersWrapper;
 import com.azure.core.http.netty.implementation.ReadTimeoutHandler;
 import com.azure.core.http.netty.implementation.ResponseTimeoutHandler;
 import com.azure.core.http.netty.implementation.WriteTimeoutHandler;
 import com.azure.core.implementation.util.BinaryDataContent;
 import com.azure.core.implementation.util.BinaryDataHelper;
 import com.azure.core.implementation.util.ByteArrayContent;
 import com.azure.core.implementation.util.FileContent;
 import com.azure.core.implementation.util.InputStreamContent;
 import com.azure.core.implementation.util.StringContent;
 import com.azure.core.util.Context;
 import com.azure.core.util.FluxUtil;
 import com.azure.core.util.logging.ClientLogger;
 import com.azure.core.util.logging.LogLevel;
 import io.netty.buffer.ByteBuf;
 import io.netty.buffer.Unpooled;
 import io.netty.channel.EventLoopGroup;
 import io.netty.handler.codec.http.HttpMethod;
 import io.netty.handler.proxy.ProxyConnectException;
 import io.netty.handler.stream.ChunkedNioFile;
 import io.netty.handler.stream.ChunkedStream;
 import io.netty.handler.stream.ChunkedWriteHandler;
 import org.reactivestreams.Publisher;
 import reactor.core.Exceptions;
 import reactor.core.publisher.Flux;
 import reactor.core.publisher.Mono;
 import reactor.netty.Connection;
 import reactor.netty.NettyOutbound;
 import reactor.netty.http.client.HttpClientRequest;
 import reactor.netty.http.client.HttpClientResponse;
 import reactor.util.retry.Retry;

 import javax.net.ssl.SSLException;
 import java.io.IOException;
 import java.nio.channels.FileChannel;
 import java.nio.file.StandardOpenOption;
 import java.time.Duration;
 import java.util.Objects;
 import java.util.function.BiFunction;

 import static com.azure.core.http.netty.implementation.Utility.closeConnection;
=======
package com.azure.core.http.netty;

import com.azure.core.http.HttpClient;
import com.azure.core.http.HttpHeader;
import com.azure.core.http.HttpRequest;
import com.azure.core.http.HttpResponse;
import com.azure.core.http.ProxyOptions;
import com.azure.core.http.netty.implementation.NettyAsyncHttpBufferedResponse;
import com.azure.core.http.netty.implementation.NettyAsyncHttpResponse;
import com.azure.core.http.netty.implementation.NettyToAzureCoreHttpHeadersWrapper;
import com.azure.core.http.netty.implementation.ReadTimeoutHandler;
import com.azure.core.http.netty.implementation.ResponseTimeoutHandler;
import com.azure.core.http.netty.implementation.WriteTimeoutHandler;
import com.azure.core.implementation.util.BinaryDataContent;
import com.azure.core.implementation.util.BinaryDataHelper;
import com.azure.core.implementation.util.ByteArrayContent;
import com.azure.core.implementation.util.FileContent;
import com.azure.core.implementation.util.InputStreamContent;
import com.azure.core.implementation.util.StringContent;
import com.azure.core.util.Context;
import com.azure.core.util.FluxUtil;
import com.azure.core.util.logging.ClientLogger;
import com.azure.core.util.logging.LogLevel;
import io.netty.buffer.ByteBuf;
import io.netty.buffer.Unpooled;
import io.netty.channel.EventLoopGroup;
import io.netty.handler.codec.http.HttpMethod;
import io.netty.handler.proxy.ProxyConnectException;
import io.netty.handler.stream.ChunkedNioFile;
import io.netty.handler.stream.ChunkedStream;
import io.netty.handler.stream.ChunkedWriteHandler;
import org.reactivestreams.Publisher;
import reactor.core.Exceptions;
import reactor.core.publisher.Flux;
import reactor.core.publisher.Mono;
import reactor.netty.Connection;
import reactor.netty.NettyOutbound;
import reactor.netty.http.client.HttpClientRequest;
import reactor.netty.http.client.HttpClientResponse;
import reactor.util.retry.Retry;

import javax.net.ssl.SSLException;
import java.io.IOException;
import java.nio.channels.FileChannel;
import java.nio.file.StandardOpenOption;
import java.time.Duration;
import java.util.Objects;
import java.util.function.BiFunction;

import static com.azure.core.http.netty.implementation.Utility.closeConnection;
>>>>>>> e3e3001f

/**
 * This class provides a Netty-based implementation for the {@link HttpClient} interface. Creating an instance of this
 * class can be achieved by using the {@link NettyAsyncHttpClientBuilder} class, which offers Netty-specific API for
 * features such as {@link NettyAsyncHttpClientBuilder#eventLoopGroup(EventLoopGroup) thread pooling}, {@link
 * NettyAsyncHttpClientBuilder#wiretap(boolean) wiretapping}, {@link NettyAsyncHttpClientBuilder#proxy(ProxyOptions)
 * setProxy configuration}, and much more.
 *
 * @see HttpClient
 * @see NettyAsyncHttpClientBuilder
 */
class NettyAsyncHttpClient implements HttpClient {
    private static final ClientLogger LOGGER = new ClientLogger(NettyAsyncHttpClient.class);
    private static final String AZURE_EAGERLY_READ_RESPONSE = "azure-eagerly-read-response";
    private static final String AZURE_RESPONSE_TIMEOUT = "azure-response-timeout";

    final boolean disableBufferCopy;
    final long readTimeout;
    final long writeTimeout;
    final long responseTimeout;

    final reactor.netty.http.client.HttpClient nettyClient;

    /**
     * Creates NettyAsyncHttpClient with provided http client.
     *
     * @param nettyClient the reactor-netty http client
     * @param disableBufferCopy Determines whether deep cloning of response buffers should be disabled.
     */
    NettyAsyncHttpClient(reactor.netty.http.client.HttpClient nettyClient, boolean disableBufferCopy,
                         long readTimeout, long writeTimeout, long responseTimeout) {
        this.nettyClient = nettyClient;
        this.disableBufferCopy = disableBufferCopy;
        this.readTimeout = readTimeout;
        this.writeTimeout = writeTimeout;
        this.responseTimeout = responseTimeout;
    }

    /**
     * {@inheritDoc}
     */
    @Override
    public Mono<HttpResponse> send(HttpRequest request) {
        return send(request, Context.NONE);
    }

    @Override
    public Mono<HttpResponse> send(HttpRequest request, Context context) {
        Objects.requireNonNull(request.getHttpMethod(), "'request.getHttpMethod()' cannot be null.");
        Objects.requireNonNull(request.getUrl(), "'request.getUrl()' cannot be null.");
        Objects.requireNonNull(request.getUrl().getProtocol(), "'request.getUrl().getProtocol()' cannot be null.");

        boolean effectiveEagerlyReadResponse = (boolean) context.getData(AZURE_EAGERLY_READ_RESPONSE).orElse(false);
        long effectiveResponseTimeout = context.getData(AZURE_RESPONSE_TIMEOUT)
            .filter(timeoutDuration -> timeoutDuration instanceof Duration)
            .map(timeoutDuration -> ((Duration) timeoutDuration).toMillis())
            .orElse(this.responseTimeout);

        return nettyClient
            .doOnRequest((r, connection) -> addWriteTimeoutHandler(connection, writeTimeout))
            .doAfterRequest((r, connection) -> addResponseTimeoutHandler(connection, effectiveResponseTimeout))
            .doOnResponse((response, connection) -> addReadTimeoutHandler(connection, readTimeout))
            .doAfterResponseSuccess((response, connection) -> removeReadTimeoutHandler(connection))
            .request(HttpMethod.valueOf(request.getHttpMethod().toString()))
            .uri(request.getUrl().toString())
            .send(bodySendDelegate(request))
            .responseConnection(responseDelegate(request, disableBufferCopy, effectiveEagerlyReadResponse))
            .single()
            .onErrorMap(throwable -> {
                // The exception was an SSLException that was caused by a failure to connect to a proxy.
                // Extract the inner ProxyConnectException and propagate that instead.
                if (throwable instanceof SSLException) {
                    if (throwable.getCause() instanceof ProxyConnectException) {
                        return throwable.getCause();
                    }
                }

                return throwable;
            })
            .retryWhen(Retry.max(1).filter(throwable -> throwable instanceof ProxyConnectException)
                .onRetryExhaustedThrow((ignoredSpec, signal) -> signal.failure()));
    }

    /**
     * Delegate to send the request content.
     *
     * @param restRequest the Rest request contains the body to be sent
     * @return a delegate upon invocation sets the request body in reactor-netty outbound object
     */
    private static BiFunction<HttpClientRequest, NettyOutbound, Publisher<Void>> bodySendDelegate(
        final HttpRequest restRequest) {
        return (reactorNettyRequest, reactorNettyOutbound) -> {
            for (HttpHeader hdr : restRequest.getHeaders()) {
                // Reactor-Netty allows for headers with multiple values, but it treats them as separate headers,
                // therefore, we must call rb.addHeader for each value, using the same key for all of them.
                // We would ideally replace this for-loop with code akin to the code in ReactorNettyHttpResponseBase,
                // whereby we would wrap the azure-core HttpHeaders in a Netty HttpHeaders wrapper, but as of today it
                // is not possible in reactor-netty to do this without copying occurring within that library. This
                // issue has been reported to the reactor-netty team at
                // https://github.com/reactor/reactor-netty/issues/1479
                if (reactorNettyRequest.requestHeaders().contains(hdr.getName())) {
                    // The Reactor-Netty request headers include headers by default, to prevent a scenario where we end
                    // adding a header twice that isn't allowed, such as User-Agent, check against the initial request
                    // header names. If our request header already exists in the Netty request we overwrite it initially
                    // then append our additional values if it is a multi-value header.
                    boolean first = true;
                    for (String value : hdr.getValuesList()) {
                        if (first) {
                            first = false;
                            reactorNettyRequest.header(hdr.getName(), value);
                        } else {
                            reactorNettyRequest.addHeader(hdr.getName(), value);
                        }
                    }
                } else {
                    hdr.getValuesList().forEach(value -> reactorNettyRequest.addHeader(hdr.getName(), value));
                }
            }

            if (restRequest.getBodyAsBinaryData() == null) {
                return reactorNettyOutbound;
            }

            BinaryDataContent binaryDataContent = BinaryDataHelper.getContent(restRequest.getBodyAsBinaryData());
            if (binaryDataContent instanceof ByteArrayContent) {
                return reactorNettyOutbound.send(Mono.just(Unpooled.wrappedBuffer(binaryDataContent.toBytes())));
            } else if (binaryDataContent instanceof StringContent) {
                return reactorNettyOutbound.send(Mono.fromSupplier(
                    () -> Unpooled.wrappedBuffer(binaryDataContent.toBytes())));
            } else if (binaryDataContent instanceof FileContent) {
                FileContent fileContent = (FileContent) binaryDataContent;
                // fileContent.getLength() is always not null in FileContent.
                if (restRequest.getUrl().getProtocol().equals("https")) {
                    // NettyOutbound uses such logic internally for ssl connections but with smaller buffer of 1KB.
                    return reactorNettyOutbound.sendUsing(
                        () -> FileChannel.open(fileContent.getFile(), StandardOpenOption.READ),
                        (c, fc) -> {
                            if (c.channel().pipeline().get(ChunkedWriteHandler.class) == null) {
                                c.addHandlerLast("reactor.left.chunkedWriter", new ChunkedWriteHandler());
                            }

                            try {
                                return new ChunkedNioFile(
                                    fc, fileContent.getPosition(), fileContent.getLength(), fileContent.getChunkSize());
                            } catch (IOException e) {
                                throw Exceptions.propagate(e);
                            }
                        },
                        (fc) -> {
                            try {
                                fc.close();
                            } catch (IOException e) {
                                LOGGER.log(LogLevel.VERBOSE, () -> "Could not close file", e);
                            }
                        });
                } else {
                    // Beware of NettyOutbound.sendFile(Path) it involves extra file length lookup.
                    // This is going to use zero-copy transfer if there's no ssl
                    return reactorNettyOutbound.sendFile(
                        fileContent.getFile(), fileContent.getPosition(), fileContent.getLength());
                }
            } else if (binaryDataContent instanceof InputStreamContent) {
                return reactorNettyOutbound.sendUsing(
                    binaryDataContent::toStream,
                    (c, stream) -> {
                        if (c.channel().pipeline().get(ChunkedWriteHandler.class) == null) {
                            c.addHandlerLast("reactor.left.chunkedWriter", new ChunkedWriteHandler());
                        }

                        return new ChunkedStream(stream);
                    },
                    (stream) -> {
                        // NO-OP. We don't close streams passed to our APIs.
                    });
            } else {
                Flux<ByteBuf> nettyByteBufFlux = restRequest.getBody().map(Unpooled::wrappedBuffer);
                return reactorNettyOutbound.send(nettyByteBufFlux);
            }
        };
    }

    /**
     * Delegate to receive response.
     *
     * @param restRequest the Rest request whose response this delegate handles
     * @param disableBufferCopy Flag indicating if the network response shouldn't be buffered.
     * @param eagerlyReadResponse Flag indicating if the network response should be eagerly read into memory.
     * @return a delegate upon invocation setup Rest response object
     */
    private static BiFunction<HttpClientResponse, Connection, Publisher<HttpResponse>> responseDelegate(
        final HttpRequest restRequest, final boolean disableBufferCopy, final boolean eagerlyReadResponse) {
        return (reactorNettyResponse, reactorNettyConnection) -> {
            /*
             * If the response is being eagerly read into memory the flag for buffer copying can be ignored as the
             * response MUST be deeply copied to ensure it can safely be used downstream.
             */
            if (eagerlyReadResponse) {
                // Set up the body flux and dispose the connection once it has been received.
                return FluxUtil.collectBytesFromNetworkResponse(
                        reactorNettyConnection.inbound().receive().asByteBuffer(),
                        new NettyToAzureCoreHttpHeadersWrapper(reactorNettyResponse.responseHeaders()))
                    .doFinally(ignored -> closeConnection(reactorNettyConnection))
                    .map(bytes -> new NettyAsyncHttpBufferedResponse(reactorNettyResponse, restRequest, bytes));
            } else {
                return Mono.just(new NettyAsyncHttpResponse(reactorNettyResponse, reactorNettyConnection, restRequest,
                    disableBufferCopy));
            }
        };
    }

    /*
     * Adds write timeout handler once the request is ready to begin sending.
     */
    private static void addWriteTimeoutHandler(Connection connection, long timeoutMillis) {
        connection.addHandlerLast(WriteTimeoutHandler.HANDLER_NAME, new WriteTimeoutHandler(timeoutMillis));
    }

    /*
     * Remove write timeout handler from the connection as the request has finished sending, then add response timeout
     * handler.
     */
    private static void addResponseTimeoutHandler(Connection connection, long timeoutMillis) {
        connection.removeHandler(WriteTimeoutHandler.HANDLER_NAME)
            .addHandlerLast(ResponseTimeoutHandler.HANDLER_NAME, new ResponseTimeoutHandler(timeoutMillis));
    }

    /*
     * Remove response timeout handler from the connection as the response has been received, then add read timeout
     * handler.
     */
    private static void addReadTimeoutHandler(Connection connection, long timeoutMillis) {
        connection.removeHandler(ResponseTimeoutHandler.HANDLER_NAME)
            .addHandlerLast(ReadTimeoutHandler.HANDLER_NAME, new ReadTimeoutHandler(timeoutMillis));
    }

    /*
     * Remove read timeout handler as the complete response has been received.
     */
    private static void removeReadTimeoutHandler(Connection connection) {
        connection.removeHandler(ReadTimeoutHandler.HANDLER_NAME);
    }
}<|MERGE_RESOLUTION|>--- conflicted
+++ resolved
@@ -1,58 +1,6 @@
 // Copyright (c) Microsoft Corporation. All rights reserved.
 // Licensed under the MIT License.
 
-<<<<<<< HEAD
- package com.azure.core.http.netty;
-
- import com.azure.core.http.HttpClient;
- import com.azure.core.http.HttpHeader;
- import com.azure.core.http.HttpRequest;
- import com.azure.core.http.HttpResponse;
- import com.azure.core.http.ProxyOptions;
- import com.azure.core.http.netty.implementation.NettyAsyncHttpBufferedResponse;
- import com.azure.core.http.netty.implementation.NettyAsyncHttpResponse;
- import com.azure.core.http.netty.implementation.NettyToAzureCoreHttpHeadersWrapper;
- import com.azure.core.http.netty.implementation.ReadTimeoutHandler;
- import com.azure.core.http.netty.implementation.ResponseTimeoutHandler;
- import com.azure.core.http.netty.implementation.WriteTimeoutHandler;
- import com.azure.core.implementation.util.BinaryDataContent;
- import com.azure.core.implementation.util.BinaryDataHelper;
- import com.azure.core.implementation.util.ByteArrayContent;
- import com.azure.core.implementation.util.FileContent;
- import com.azure.core.implementation.util.InputStreamContent;
- import com.azure.core.implementation.util.StringContent;
- import com.azure.core.util.Context;
- import com.azure.core.util.FluxUtil;
- import com.azure.core.util.logging.ClientLogger;
- import com.azure.core.util.logging.LogLevel;
- import io.netty.buffer.ByteBuf;
- import io.netty.buffer.Unpooled;
- import io.netty.channel.EventLoopGroup;
- import io.netty.handler.codec.http.HttpMethod;
- import io.netty.handler.proxy.ProxyConnectException;
- import io.netty.handler.stream.ChunkedNioFile;
- import io.netty.handler.stream.ChunkedStream;
- import io.netty.handler.stream.ChunkedWriteHandler;
- import org.reactivestreams.Publisher;
- import reactor.core.Exceptions;
- import reactor.core.publisher.Flux;
- import reactor.core.publisher.Mono;
- import reactor.netty.Connection;
- import reactor.netty.NettyOutbound;
- import reactor.netty.http.client.HttpClientRequest;
- import reactor.netty.http.client.HttpClientResponse;
- import reactor.util.retry.Retry;
-
- import javax.net.ssl.SSLException;
- import java.io.IOException;
- import java.nio.channels.FileChannel;
- import java.nio.file.StandardOpenOption;
- import java.time.Duration;
- import java.util.Objects;
- import java.util.function.BiFunction;
-
- import static com.azure.core.http.netty.implementation.Utility.closeConnection;
-=======
 package com.azure.core.http.netty;
 
 import com.azure.core.http.HttpClient;
@@ -103,7 +51,6 @@
 import java.util.function.BiFunction;
 
 import static com.azure.core.http.netty.implementation.Utility.closeConnection;
->>>>>>> e3e3001f
 
 /**
  * This class provides a Netty-based implementation for the {@link HttpClient} interface. Creating an instance of this
@@ -134,7 +81,7 @@
      * @param disableBufferCopy Determines whether deep cloning of response buffers should be disabled.
      */
     NettyAsyncHttpClient(reactor.netty.http.client.HttpClient nettyClient, boolean disableBufferCopy,
-                         long readTimeout, long writeTimeout, long responseTimeout) {
+        long readTimeout, long writeTimeout, long responseTimeout) {
         this.nettyClient = nettyClient;
         this.disableBufferCopy = disableBufferCopy;
         this.readTimeout = readTimeout;
@@ -303,8 +250,8 @@
             if (eagerlyReadResponse) {
                 // Set up the body flux and dispose the connection once it has been received.
                 return FluxUtil.collectBytesFromNetworkResponse(
-                        reactorNettyConnection.inbound().receive().asByteBuffer(),
-                        new NettyToAzureCoreHttpHeadersWrapper(reactorNettyResponse.responseHeaders()))
+                    reactorNettyConnection.inbound().receive().asByteBuffer(),
+                    new NettyToAzureCoreHttpHeadersWrapper(reactorNettyResponse.responseHeaders()))
                     .doFinally(ignored -> closeConnection(reactorNettyConnection))
                     .map(bytes -> new NettyAsyncHttpBufferedResponse(reactorNettyResponse, restRequest, bytes));
             } else {
