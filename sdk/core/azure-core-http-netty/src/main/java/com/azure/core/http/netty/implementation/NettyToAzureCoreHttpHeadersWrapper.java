--- conflicted
+++ resolved
@@ -61,14 +61,6 @@
         return this;
     }
 
-<<<<<<< HEAD
-    public HttpHeaders add(String name, String value) {
-        if (name == null || value == null) {
-            return this;
-        }
-
-        nettyHeaders.add(name, value);
-=======
     @Override
     public HttpHeaders set(HttpHeaderName name, String value) {
         return set(name.getCaseSensitiveName(), value);
@@ -77,7 +69,6 @@
     @Override
     public HttpHeaders set(String name, List<String> values) {
         nettyHeaders.set(name, values);
->>>>>>> ffbb290a
         return this;
     }
 
