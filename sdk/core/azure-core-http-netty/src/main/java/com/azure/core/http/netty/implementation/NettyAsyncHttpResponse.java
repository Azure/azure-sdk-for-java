// Copyright (c) Microsoft Corporation. All rights reserved.
// Licensed under the MIT License.

package com.azure.core.http.netty.implementation;

import com.azure.core.http.HttpRequest;
import com.azure.core.util.CoreUtils;
import com.azure.core.util.FluxUtil;
import reactor.core.Exceptions;
import reactor.core.publisher.Flux;
import reactor.core.publisher.Mono;
import reactor.core.scheduler.Schedulers;
import reactor.netty.ByteBufFlux;
import reactor.netty.Connection;
import reactor.netty.http.client.HttpClientResponse;

import java.io.IOException;
import java.io.InputStream;
import java.nio.ByteBuffer;
import java.nio.channels.AsynchronousByteChannel;
import java.nio.channels.WritableByteChannel;
import java.nio.charset.Charset;

import static com.azure.core.http.netty.implementation.Utility.closeConnection;
import static com.azure.core.http.netty.implementation.Utility.deepCopyBuffer;

/**
 * Default HTTP response for Reactor Netty.
 */
public final class NettyAsyncHttpResponse extends NettyAsyncHttpResponseBase {
    private final Connection reactorNettyConnection;
    private final boolean disableBufferCopy;

    public NettyAsyncHttpResponse(HttpClientResponse reactorNettyResponse, Connection reactorNettyConnection,
        HttpRequest httpRequest, boolean disableBufferCopy) {
        super(reactorNettyResponse, httpRequest);
        this.reactorNettyConnection = reactorNettyConnection;
        this.disableBufferCopy = disableBufferCopy;
    }

    @Override
    public Flux<ByteBuffer> getBody() {
        return bodyIntern().doFinally(ignored -> close())
            .map(byteBuf -> this.disableBufferCopy ? byteBuf.nioBuffer() : deepCopyBuffer(byteBuf));
    }

    @Override
    public Mono<byte[]> getBodyAsByteArray() {
        return bodyIntern().aggregate().asByteArray().doFinally(ignored -> close());
    }

    @Override
    public Mono<String> getBodyAsString() {
        return getBodyAsByteArray().map(bytes -> CoreUtils.bomAwareToString(bytes, getHeaderValue("Content-Type")));
    }

    @Override
    public Mono<String> getBodyAsString(Charset charset) {
        return bodyIntern().aggregate().asString(charset).doFinally(ignored -> close());
    }

    @Override
    public Mono<InputStream> getBodyAsInputStream() {
        return bodyIntern().aggregate().asInputStream();
    }

    @Override
    public Mono<Void> transferBodyToAsync(AsynchronousByteChannel channel) {
        return bodyIntern().retain()
            .flatMapSequential(nettyBuffer ->
<<<<<<< HEAD
                FluxUtil.writeToAsynchronousByteChannel(Mono.just(nettyBuffer.nioBuffer()).flux(), channel)
=======
                FluxUtil.writeToAsynchronousByteChannel(Flux.just(nettyBuffer.nioBuffer()), channel)
>>>>>>> a4ec769f
                    .doFinally(ignored -> nettyBuffer.release()), 1, 1)
            .then();
    }

    @Override
    public void transferBodyTo(WritableByteChannel channel) {
        bodyIntern().retain()
            .publishOn(Schedulers.boundedElastic())
            .map(nettyBuffer -> {
                try {
                    ByteBuffer nioBuffer = nettyBuffer.nioBuffer();
                    while (nioBuffer.hasRemaining()) {
                        channel.write(nioBuffer);
                    }
                    return nettyBuffer;
                } catch (IOException e) {
                    throw Exceptions.propagate(e);
                } finally {
                    nettyBuffer.release();
                }
            }).then().block();
    }

    @Override
    public void close() {
        closeConnection(reactorNettyConnection);
    }

    private ByteBufFlux bodyIntern() {
        return reactorNettyConnection.inbound().receive();
    }

    // used for testing only
    public Connection internConnection() {
        return reactorNettyConnection;
    }
}<|MERGE_RESOLUTION|>--- conflicted
+++ resolved
@@ -68,11 +68,7 @@
     public Mono<Void> transferBodyToAsync(AsynchronousByteChannel channel) {
         return bodyIntern().retain()
             .flatMapSequential(nettyBuffer ->
-<<<<<<< HEAD
-                FluxUtil.writeToAsynchronousByteChannel(Mono.just(nettyBuffer.nioBuffer()).flux(), channel)
-=======
                 FluxUtil.writeToAsynchronousByteChannel(Flux.just(nettyBuffer.nioBuffer()), channel)
->>>>>>> a4ec769f
                     .doFinally(ignored -> nettyBuffer.release()), 1, 1)
             .then();
     }
