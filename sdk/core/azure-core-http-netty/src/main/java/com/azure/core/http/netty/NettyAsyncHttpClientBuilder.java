--- conflicted
+++ resolved
@@ -3,14 +3,11 @@
 
 package com.azure.core.http.netty;
 
-import com.azure.core.util.AuthorizationChallengeHandler;
 import com.azure.core.http.ProxyOptions;
-<<<<<<< HEAD
 import com.azure.core.http.netty.implementation.ChallengeHolder;
 import com.azure.core.http.netty.implementation.HttpProxyHandler;
-=======
+import com.azure.core.util.AuthorizationChallengeHandler;
 import com.azure.core.util.Configuration;
->>>>>>> b61d12a7
 import com.azure.core.util.logging.ClientLogger;
 import io.netty.channel.nio.NioEventLoopGroup;
 import io.netty.handler.proxy.ProxyHandler;
@@ -82,69 +79,26 @@
             nettyHttpClient = HttpClient.create();
         }
 
-<<<<<<< HEAD
         nettyHttpClient = nettyHttpClient
             .port(port)
             .wiretap(enableWiretap);
 
-        AuthorizationChallengeHandler challengeHandler = (proxyOptions == null || proxyOptions.getUsername() == null)
-            ? null
-            : new AuthorizationChallengeHandler(proxyOptions.getUsername(), proxyOptions.getPassword());
-        AtomicReference<ChallengeHolder> proxyChallengeHolder = new AtomicReference<>();
-
-        return new NettyAsyncHttpClient(nettyHttpClient, nioEventLoopGroup,
-            () -> getProxyHandler(challengeHandler, proxyChallengeHolder));
-=======
         Configuration buildConfiguration = (configuration == null)
             ? Configuration.getGlobalConfiguration()
             : configuration;
 
-        nettyHttpClient = nettyHttpClient
-            .port(port)
-            .wiretap(enableWiretap)
-            .tcpConfiguration(tcpConfig -> {
-                if (nioEventLoopGroup != null) {
-                    tcpConfig = tcpConfig.runOn(nioEventLoopGroup);
-                }
-
-                ProxyOptions buildProxyOptions = (proxyOptions == null)
-                    ? ProxyOptions.fromConfiguration(buildConfiguration)
-                    : proxyOptions;
-
-                if (buildProxyOptions != null) {
-                    tcpConfig = tcpConfig.proxy(typeSpec ->
-                        typeSpec.type(mapProxyType(buildProxyOptions.getType(), logger))
-                            .address(proxyOptions.getAddress())
-                            .username(proxyOptions.getUsername())
-                            .password(user -> proxyOptions.getPassword())
-                            .nonProxyHosts(proxyOptions.getNonProxyHosts()));
-                }
-
-                return tcpConfig;
-            });
-
-        return new NettyAsyncHttpClient(nettyHttpClient);
->>>>>>> b61d12a7
-    }
-
-    /*
-     * Maps a 'ProxyOptions.Type' to a 'ProxyProvider.Proxy', if the type is unknown or cannot be mapped an
-     * IllegalStateException will be thrown.
-     */
-    private static ProxyProvider.Proxy mapProxyType(ProxyOptions.Type type, ClientLogger logger) {
-        Objects.requireNonNull(type, "'ProxyOptions.getType()' cannot be null.");
-
-        switch (type) {
-            case HTTP:
-                return ProxyProvider.Proxy.HTTP;
-            case SOCKS4:
-                return ProxyProvider.Proxy.SOCKS4;
-            case SOCKS5:
-                return ProxyProvider.Proxy.SOCKS5;
-            default:
-                throw logger.logExceptionAsError(new IllegalStateException(
-                    String.format("Unknown proxy type '%s' in use. Use a proxy type from 'ProxyOptions.Type'.", type)));
-        }
+        ProxyOptions buildProxyOptions = (proxyOptions == null && buildConfiguration != Configuration.NONE)
+            ? ProxyOptions.fromConfiguration(buildConfiguration)
+            : proxyOptions;
+
+        String nonProxyHosts = (buildProxyOptions == null) ? null : buildProxyOptions.getNonProxyHosts();
+        AuthorizationChallengeHandler handler = (buildProxyOptions == null || buildProxyOptions.getUsername() == null)
+            ? null
+            : new AuthorizationChallengeHandler(buildProxyOptions.getUsername(), buildProxyOptions.getPassword());
+        AtomicReference<ChallengeHolder> proxyChallengeHolder = new AtomicReference<>();
+
+        return new NettyAsyncHttpClient(nettyHttpClient, nioEventLoopGroup,
+            () -> getProxyHandler(handler, proxyChallengeHolder), nonProxyHosts);
     }
 
     /**
@@ -212,7 +166,20 @@
         return this;
     }
 
-<<<<<<< HEAD
+    /**
+     * Sets the configuration store that is used during construction of the HTTP client.
+     * <p>
+     * The default configuration store is a clone of the {@link Configuration#getGlobalConfiguration() global
+     * configuration store}, use {@link Configuration#NONE} to bypass using configuration settings during construction.
+     *
+     * @param configuration The configuration store used to
+     * @return The updated NettyAsyncHttpClientBuilder object.
+     */
+    public NettyAsyncHttpClientBuilder configuration(Configuration configuration) {
+        this.configuration = configuration;
+        return this;
+    }
+
     /*
      * Creates a proxy handler based on the passed ProxyOptions.
      */
@@ -235,19 +202,5 @@
                 throw logger.logExceptionAsError(new IllegalStateException(
                     String.format(INVALID_PROXY_MESSAGE, proxyOptions.getType())));
         }
-=======
-    /**
-     * Sets the configuration store that is used during construction of the HTTP client.
-     * <p>
-     * The default configuration store is a clone of the {@link Configuration#getGlobalConfiguration() global
-     * configuration store}, use {@link Configuration#NONE} to bypass using configuration settings during construction.
-     *
-     * @param configuration The configuration store used to
-     * @return The updated NettyAsyncHttpClientBuilder object.
-     */
-    public NettyAsyncHttpClientBuilder configuration(Configuration configuration) {
-        this.configuration = configuration;
-        return this;
->>>>>>> b61d12a7
     }
 }