// Copyright (c) Microsoft Corporation. All rights reserved.
// Licensed under the MIT License.

package com.azure.core.http.netty;

import com.azure.core.http.ProxyOptions;
import com.azure.core.http.netty.implementation.ChallengeHolder;
import com.azure.core.http.netty.implementation.HttpProxyExceptionHandler;
import com.azure.core.http.netty.implementation.HttpProxyHandler;
import com.azure.core.http.netty.implementation.ReadTimeoutHandler;
import com.azure.core.http.netty.implementation.ResponseTimeoutHandler;
import com.azure.core.http.netty.implementation.WriteTimeoutHandler;
import com.azure.core.util.AuthorizationChallengeHandler;
import com.azure.core.util.Configuration;
import com.azure.core.util.CoreUtils;
import com.azure.core.util.logging.ClientLogger;
import io.netty.channel.EventLoopGroup;
import io.netty.channel.nio.NioEventLoopGroup;
import reactor.netty.Connection;
import reactor.netty.NettyPipeline;
import reactor.netty.http.client.HttpClient;
import reactor.netty.resources.ConnectionProvider;
import reactor.netty.transport.ProxyProvider;

import java.net.InetSocketAddress;
import java.net.SocketAddress;
import java.nio.ByteBuffer;
import java.time.Duration;
import java.util.Objects;
import java.util.concurrent.TimeUnit;
import java.util.concurrent.atomic.AtomicReference;
import java.util.regex.Pattern;

/**
 * Builder class responsible for creating instances of {@link com.azure.core.http.HttpClient} backed by Reactor Netty.
 *
 * <p><strong>Building a new HttpClient instance</strong></p>
 *
 * {@codesnippet com.azure.core.http.netty.instantiation-simple}
 *
 * @see HttpClient
 */
public class NettyAsyncHttpClientBuilder {
    private final ClientLogger logger = new ClientLogger(NettyAsyncHttpClientBuilder.class);

    private static final long MINIMUM_TIMEOUT = TimeUnit.MILLISECONDS.toMillis(1);

    private final HttpClient baseHttpClient;
    private ProxyOptions proxyOptions;
    private ConnectionProvider connectionProvider;
    private boolean enableWiretap;
    private int port = 80;
    private EventLoopGroup eventLoopGroup;
    private Configuration configuration;
    private boolean disableBufferCopy;
    private Duration writeTimeout;
    private Duration responseTimeout;
    private Duration readTimeout;

    /**
     * Creates a new builder instance, where a builder is capable of generating multiple instances of {@link
     * com.azure.core.http.HttpClient} backed by Reactor Netty.
     */
    public NettyAsyncHttpClientBuilder() {
        this.baseHttpClient = null;
    }

    /**
     * Creates a new builder instance, where a builder is capable of generating multiple instances of {@link HttpClient}
     * based on the provided Reactor Netty HttpClient.
     *
     * {@codesnippet com.azure.core.http.netty.from-existing-http-client}
     *
     * @param nettyHttpClient base reactor netty HttpClient
     */
    public NettyAsyncHttpClientBuilder(HttpClient nettyHttpClient) {
        this.baseHttpClient = Objects.requireNonNull(nettyHttpClient, "'nettyHttpClient' cannot be null.");
    }

    /**
     * Creates a new Netty-backed {@link com.azure.core.http.HttpClient} instance on every call, using the configuration
     * set in the builder at the time of the build method call.
     *
     * @return A new Netty-backed {@link com.azure.core.http.HttpClient} instance.
     * @throws IllegalStateException If the builder is configured to use an unknown proxy type.
     */
    @SuppressWarnings("deprecation")
    public com.azure.core.http.HttpClient build() {
        HttpClient nettyHttpClient;
        if (this.baseHttpClient != null) {
            nettyHttpClient = baseHttpClient;
        } else if (this.connectionProvider != null) {
            nettyHttpClient = HttpClient.create(this.connectionProvider);
        } else {
            nettyHttpClient = HttpClient.create();
        }

        nettyHttpClient = nettyHttpClient
            .port(port)
            .wiretap(enableWiretap)
            .doOnRequest((request, connection) -> addWriteTimeoutHandler(connection, getTimeoutMillis(writeTimeout)))
            .doAfterRequest((request, connection) ->
                addResponseTimeoutHandler(connection, getTimeoutMillis(responseTimeout)))
            .doOnResponse((response, connection) -> addReadTimeoutHandler(connection, getTimeoutMillis(readTimeout)))
            .doAfterResponseSuccess((response, connection) -> removeReadTimeoutHandler(connection));

        Configuration buildConfiguration = (configuration == null)
            ? Configuration.getGlobalConfiguration()
            : configuration;

        ProxyOptions buildProxyOptions = (proxyOptions == null && buildConfiguration != Configuration.NONE)
            ? ProxyOptions.fromConfiguration(buildConfiguration)
            : proxyOptions;

        /*
         * Only configure the custom authorization challenge handler and challenge holder when using an authenticated
         * HTTP proxy. All other proxying such as SOCKS4, SOCKS5, and anonymous HTTP will use Netty's built-in handlers.
         */
        boolean useCustomProxyHandler = shouldUseCustomProxyHandler(buildProxyOptions);
        AuthorizationChallengeHandler handler = useCustomProxyHandler
            ? new AuthorizationChallengeHandler(buildProxyOptions.getUsername(), buildProxyOptions.getPassword())
            : null;
        AtomicReference<ChallengeHolder> proxyChallengeHolder = useCustomProxyHandler ? new AtomicReference<>() : null;

        if (eventLoopGroup != null) {
            nettyHttpClient = nettyHttpClient.runOn(eventLoopGroup);
        }

<<<<<<< HEAD
            // Proxy configurations are present, setup a proxy in Netty.
            if (buildProxyOptions != null) {
                // Determine if custom handling will be used, otherwise use Netty's built-in handlers.
                if (handler != null) {
                    /*
                     * Configure the request Channel to be initialized with a ProxyHandler. The ProxyHandler is the
                     * first operation in the pipeline as it needs to handle sending a CONNECT request to the proxy
                     * before any request data is sent.
                     *
                     * And in addition to adding the ProxyHandler update the Bootstrap resolver for proxy support.
                     */
                    tcpClient = tcpClient.bootstrap(bootstrap -> BootstrapHandlers.updateResolverForProxySupport(
                        BootstrapHandlers.updateConfiguration(bootstrap, NettyPipeline.ProxyHandler,
                            new DeferredHttpProxyProvider(handler, proxyChallengeHolder, buildProxyOptions))));
                } else {
                    tcpClient = tcpClient.proxy(proxy ->
                        proxy.type(toReactorNettyProxyType(buildProxyOptions.getType(), logger))
                            .address(buildProxyOptions.getAddress())
                            .username(buildProxyOptions.getUsername())
                            .password(ignored -> buildProxyOptions.getPassword())
                            .nonProxyHosts(buildProxyOptions.getNonProxyHosts()));
                }
=======
        // Proxy configurations are present, setup a proxy in Netty.
        if (buildProxyOptions != null) {
            // Determine if custom handling will be used, otherwise use Netty's built-in handlers.
            if (handler != null) {
                /*
                 * Configure the request Channel to be initialized with a ProxyHandler. The ProxyHandler is the
                 * first operation in the pipeline as it needs to handle sending a CONNECT request to the proxy
                 * before any request data is sent.
                 */
                Pattern nonProxyHostsPattern = CoreUtils.isNullOrEmpty(buildProxyOptions.getNonProxyHosts())
                    ? null
                    : Pattern.compile(buildProxyOptions.getNonProxyHosts(), Pattern.CASE_INSENSITIVE);

                nettyHttpClient = nettyHttpClient.doOnChannelInit((connectionObserver, channel, socketAddress) -> {
                    if (shouldApplyProxy(socketAddress, nonProxyHostsPattern)) {
                        channel.pipeline()
                            .addFirst(NettyPipeline.ProxyHandler, new HttpProxyHandler(buildProxyOptions.getAddress(),
                                handler, proxyChallengeHolder))
                            .addLast("azure.proxy.exceptionHandler", new HttpProxyExceptionHandler());
                    }
                });
            } else {
                nettyHttpClient = nettyHttpClient.proxy(proxy ->
                    proxy.type(toReactorNettyProxyType(buildProxyOptions.getType(), logger))
                        .address(buildProxyOptions.getAddress())
                        .username(buildProxyOptions.getUsername())
                        .password(ignored -> buildProxyOptions.getPassword())
                        .nonProxyHosts(buildProxyOptions.getNonProxyHosts()));
>>>>>>> 4e6f03fc
            }
        }

        return new NettyAsyncHttpClient(nettyHttpClient, disableBufferCopy);
    }

    /**
     * Sets the connection provider.
     *
     * @param connectionProvider the connection provider
     * @return the updated {@link NettyAsyncHttpClientBuilder} object.
     */
    public NettyAsyncHttpClientBuilder connectionProvider(ConnectionProvider connectionProvider) {
        // Enables overriding the default reactor-netty connection/channel pool.
        this.connectionProvider = connectionProvider;
        return this;
    }

    /**
     * Sets the {@link ProxyOptions proxy options} that the client will use.
     *
     * @param proxyOptions The proxy configuration to use.
     * @return the updated NettyAsyncHttpClientBuilder object.
     */
    public NettyAsyncHttpClientBuilder proxy(ProxyOptions proxyOptions) {
        // proxyOptions can be null
        this.proxyOptions = proxyOptions;
        return this;
    }

    /**
     * Enables the Netty wiretap feature.
     *
     * @param enableWiretap Flag indicating wiretap status
     * @return the updated NettyAsyncHttpClientBuilder object.
     */
    public NettyAsyncHttpClientBuilder wiretap(boolean enableWiretap) {
        this.enableWiretap = enableWiretap;
        return this;
    }

    /**
     * Sets the port which this client should connect, which by default will be set to port 80.
     *
     * @param port The port to connect to.
     * @return the updated NettyAsyncHttpClientBuilder object.
     */
    public NettyAsyncHttpClientBuilder port(int port) {
        this.port = port;
        return this;
    }

    /**
     * Sets the NIO event loop group that will be used to run IO loops.
     *
     * @param nioEventLoopGroup The {@link NioEventLoopGroup} that will run IO loops.
     * @return the updated NettyAsyncHttpClientBuilder object.
     * @deprecated deprecated in favor of {@link #eventLoopGroup(EventLoopGroup)}.
     */
    @Deprecated
    public NettyAsyncHttpClientBuilder nioEventLoopGroup(NioEventLoopGroup nioEventLoopGroup) {
        this.eventLoopGroup = nioEventLoopGroup;
        return this;
    }

    /**
     * Sets the IO event loop group that will be used to run IO loops.
     *
     * <p><strong>Code Samples</strong></p>
     *
     * {@codesnippet com.azure.core.http.netty.NettyAsyncHttpClientBuilder#eventLoopGroup}
     *
     * @param eventLoopGroup The {@link EventLoopGroup} that will run IO loops.
     * @return the updated NettyAsyncHttpClientBuilder object.
     */
    public NettyAsyncHttpClientBuilder eventLoopGroup(EventLoopGroup eventLoopGroup) {
        this.eventLoopGroup = eventLoopGroup;
        return this;
    }

    /**
     * Sets the configuration store that is used during construction of the HTTP client.
     * <p>
     * The default configuration store is a clone of the {@link Configuration#getGlobalConfiguration() global
     * configuration store}, use {@link Configuration#NONE} to bypass using configuration settings during construction.
     *
     * @param configuration The configuration store used to
     * @return The updated NettyAsyncHttpClientBuilder object.
     */
    public NettyAsyncHttpClientBuilder configuration(Configuration configuration) {
        this.configuration = configuration;
        return this;
    }

    /**
     * Disables deep copy of response {@link ByteBuffer} into a heap location that is managed by this client as opposed
     * to the underlying netty library which may use direct buffer pool.
     * <br>
     * <b>
     * Caution: Disabling this is not recommended as it can lead to data corruption if the downstream consumers of the
     * response do not handle the byte buffers before netty releases them.
     * </b>
     * If copy is disabled, underlying Netty layer can potentially reclaim byte array backed by the {@code ByteBuffer}
     * upon the return of {@code onNext()}. So, users should ensure they process the {@link ByteBuffer} immediately and
     * then return.
     *
     * {@codesnippet com.azure.core.http.netty.disabled-buffer-copy}
     *
     * @param disableBufferCopy If set to {@code true}, the client built from this builder will not deep-copy response
     * {@link ByteBuffer ByteBuffers}.
     * @return The updated {@link NettyAsyncHttpClientBuilder} object.
     */
    public NettyAsyncHttpClientBuilder disableBufferCopy(boolean disableBufferCopy) {
        this.disableBufferCopy = disableBufferCopy;
        return this;
    }

    /**
     * Sets the write timeout for a request to be sent.
     * <p>
     * The write timeout does not apply to the entire request but to the request being sent over the wire. For example a
     * request body which emits {@code 10} {@code 8KB} buffers will trigger {@code 10} write operations, the last write
     * tracker will update when each operation completes and the outbound buffer will be periodically checked to
     * determine if it is still draining.
     * <p>
     * If {@code writeTimeout} is {@code null} is {@code null} a 60 second timeout will be used, if it is a {@link
     * Duration} less than or equal to zero then no write timeout will be applied. When applying the timeout the greater
     * of one millisecond and the value of {@code writeTimeout} will be used.
     *
     * @param writeTimeout Write operation timeout duration.
     * @return The updated {@link NettyAsyncHttpClientBuilder} object.
     */
    public NettyAsyncHttpClientBuilder writeTimeout(Duration writeTimeout) {
        this.writeTimeout = writeTimeout;
        return this;
    }

    /**
     * Sets the response timeout duration used when waiting for a server to reply.
     * <p>
     * The response timeout begins once the request write completes and finishes once the first response read is
     * triggered when the server response is received.
     * <p>
     * If {@code responseTimeout} is {@code null} a 60 second timeout will be used, if it is a {@link Duration} less
     * than or equal to zero then no timeout will be applied to the response. When applying the timeout the greater of
     * one millisecond and the value of {@code responseTimeout} will be used.
     *
     * @param responseTimeout Response timeout duration.
     * @return The updated {@link NettyAsyncHttpClientBuilder} object.
     */
    public NettyAsyncHttpClientBuilder responseTimeout(Duration responseTimeout) {
        this.responseTimeout = responseTimeout;
        return this;
    }

    /**
     * Sets the read timeout duration used when reading the server response.
     * <p>
     * The read timeout begins once the first response read is triggered after the server response is received. This
     * timeout triggers periodically but won't fire its operation if another read operation has completed between when
     * the timeout is triggered and completes.
     * <p>
     * If {@code readTimeout} is {@code null} a 60 second timeout will be used, if it is a {@link Duration} less than or
     * equal to zero then no timeout period will be applied to response read. When applying the timeout the greater of
     * one millisecond and the value of {@code readTimeout} will be used.
     *
     * @param readTimeout Read timeout duration.
     * @return The updated {@link NettyAsyncHttpClientBuilder} object.
     */
    public NettyAsyncHttpClientBuilder readTimeout(Duration readTimeout) {
        this.readTimeout = readTimeout;
        return this;
    }

    private static boolean shouldUseCustomProxyHandler(ProxyOptions options) {
        return options != null && options.getUsername() != null && options.getType() == ProxyOptions.Type.HTTP;
    }

    private static ProxyProvider.Proxy toReactorNettyProxyType(ProxyOptions.Type azureProxyType, ClientLogger logger) {
        switch (azureProxyType) {
            case HTTP:
                return ProxyProvider.Proxy.HTTP;
            case SOCKS4:
                return ProxyProvider.Proxy.SOCKS4;
            case SOCKS5:
                return ProxyProvider.Proxy.SOCKS5;
            default:
                throw logger.logExceptionAsError(
                    new IllegalArgumentException("Unknown 'ProxyOptions.Type' enum value"));
        }
    }

    private static boolean shouldApplyProxy(SocketAddress socketAddress, Pattern nonProxyHostsPattern) {
        if (nonProxyHostsPattern == null) {
            return true;
        }

        if (!(socketAddress instanceof InetSocketAddress)) {
            return true;
        }

        InetSocketAddress inetSocketAddress = (InetSocketAddress) socketAddress;

        return !nonProxyHostsPattern.matcher(inetSocketAddress.getHostString()).matches();
    }

    /*
     * Adds the write timeout handler once the request is ready to begin sending.
     */
    private static void addWriteTimeoutHandler(Connection connection, long timeoutMillis) {
        connection.addHandlerLast(WriteTimeoutHandler.HANDLER_NAME, new WriteTimeoutHandler(timeoutMillis));
    }

    /*
     * First removes the write timeout handler from the connection as the request has finished sending, then adds the
     * response timeout handler.
     */
    private static void addResponseTimeoutHandler(Connection connection, long timeoutMillis) {
        connection.removeHandler(WriteTimeoutHandler.HANDLER_NAME)
            .addHandlerLast(ResponseTimeoutHandler.HANDLER_NAME, new ResponseTimeoutHandler(timeoutMillis));
    }

    /*
     * First removes the response timeout handler from the connection as the response has been received, then adds the
     * read timeout handler.
     */
    private static void addReadTimeoutHandler(Connection connection, long timeoutMillis) {
        connection.removeHandler(ResponseTimeoutHandler.HANDLER_NAME)
            .addHandlerLast(ReadTimeoutHandler.HANDLER_NAME, new ReadTimeoutHandler(timeoutMillis));
    }

    /*
     * Removes the read timeout handler as the complete response has been received.
     */
    private static void removeReadTimeoutHandler(Connection connection) {
        connection.removeHandler(ReadTimeoutHandler.HANDLER_NAME);
    }

    /*
     * Returns the timeout in milliseconds to use based on the passed {@link Duration}.
     * <p>
     * If the timeout is {@code null} a default of 60 seconds will be used. If the timeout is less than or equal to zero
     * no timeout will be used. If the timeout is less than one millisecond a timeout of one millisecond will be used.
     *
     * @param timeout The {@link Duration} to convert to timeout in milliseconds.
     * @return The timeout period in milliseconds, zero if no timeout.
     */
    static long getTimeoutMillis(Duration timeout) {
        // Timeout is null, use the 60 second default.
        if (timeout == null) {
            return DEFAULT_TIMEOUT;
        }

        // Timeout is less than or equal to zero, return no timeout.
        if (timeout.isZero() || timeout.isNegative()) {
            return 0;
        }

        // Return the maximum of the timeout period and the minimum allowed timeout period.
        return Math.max(timeout.toMillis(), MINIMUM_TIMEOUT);
    }
}<|MERGE_RESOLUTION|>--- conflicted
+++ resolved
@@ -16,6 +16,8 @@
 import com.azure.core.util.logging.ClientLogger;
 import io.netty.channel.EventLoopGroup;
 import io.netty.channel.nio.NioEventLoopGroup;
+import io.netty.resolver.AddressResolverGroup;
+import io.netty.resolver.NoopAddressResolverGroup;
 import reactor.netty.Connection;
 import reactor.netty.NettyPipeline;
 import reactor.netty.http.client.HttpClient;
@@ -44,6 +46,7 @@
     private final ClientLogger logger = new ClientLogger(NettyAsyncHttpClientBuilder.class);
 
     private static final long MINIMUM_TIMEOUT = TimeUnit.MILLISECONDS.toMillis(1);
+    private static final long DEFAULT_TIMEOUT = TimeUnit.SECONDS.toMillis(60);
 
     private final HttpClient baseHttpClient;
     private ProxyOptions proxyOptions;
@@ -84,7 +87,6 @@
      * @return A new Netty-backed {@link com.azure.core.http.HttpClient} instance.
      * @throws IllegalStateException If the builder is configured to use an unknown proxy type.
      */
-    @SuppressWarnings("deprecation")
     public com.azure.core.http.HttpClient build() {
         HttpClient nettyHttpClient;
         if (this.baseHttpClient != null) {
@@ -126,30 +128,6 @@
             nettyHttpClient = nettyHttpClient.runOn(eventLoopGroup);
         }
 
-<<<<<<< HEAD
-            // Proxy configurations are present, setup a proxy in Netty.
-            if (buildProxyOptions != null) {
-                // Determine if custom handling will be used, otherwise use Netty's built-in handlers.
-                if (handler != null) {
-                    /*
-                     * Configure the request Channel to be initialized with a ProxyHandler. The ProxyHandler is the
-                     * first operation in the pipeline as it needs to handle sending a CONNECT request to the proxy
-                     * before any request data is sent.
-                     *
-                     * And in addition to adding the ProxyHandler update the Bootstrap resolver for proxy support.
-                     */
-                    tcpClient = tcpClient.bootstrap(bootstrap -> BootstrapHandlers.updateResolverForProxySupport(
-                        BootstrapHandlers.updateConfiguration(bootstrap, NettyPipeline.ProxyHandler,
-                            new DeferredHttpProxyProvider(handler, proxyChallengeHolder, buildProxyOptions))));
-                } else {
-                    tcpClient = tcpClient.proxy(proxy ->
-                        proxy.type(toReactorNettyProxyType(buildProxyOptions.getType(), logger))
-                            .address(buildProxyOptions.getAddress())
-                            .username(buildProxyOptions.getUsername())
-                            .password(ignored -> buildProxyOptions.getPassword())
-                            .nonProxyHosts(buildProxyOptions.getNonProxyHosts()));
-                }
-=======
         // Proxy configurations are present, setup a proxy in Netty.
         if (buildProxyOptions != null) {
             // Determine if custom handling will be used, otherwise use Netty's built-in handlers.
@@ -158,6 +136,8 @@
                  * Configure the request Channel to be initialized with a ProxyHandler. The ProxyHandler is the
                  * first operation in the pipeline as it needs to handle sending a CONNECT request to the proxy
                  * before any request data is sent.
+                 *
+                 * And in addition to adding the ProxyHandler update the Bootstrap resolver for proxy support.
                  */
                 Pattern nonProxyHostsPattern = CoreUtils.isNullOrEmpty(buildProxyOptions.getNonProxyHosts())
                     ? null
@@ -171,6 +151,11 @@
                             .addLast("azure.proxy.exceptionHandler", new HttpProxyExceptionHandler());
                     }
                 });
+
+                AddressResolverGroup<?> resolver = nettyHttpClient.configuration().resolver();
+                if (resolver == null) {
+                    nettyHttpClient.resolver(NoopAddressResolverGroup.INSTANCE);
+                }
             } else {
                 nettyHttpClient = nettyHttpClient.proxy(proxy ->
                     proxy.type(toReactorNettyProxyType(buildProxyOptions.getType(), logger))
@@ -178,7 +163,6 @@
                         .username(buildProxyOptions.getUsername())
                         .password(ignored -> buildProxyOptions.getPassword())
                         .nonProxyHosts(buildProxyOptions.getNonProxyHosts()));
->>>>>>> 4e6f03fc
             }
         }
 
