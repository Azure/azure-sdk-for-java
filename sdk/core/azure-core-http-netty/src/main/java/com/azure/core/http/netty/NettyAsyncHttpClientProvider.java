--- conflicted
+++ resolved
@@ -14,11 +14,9 @@
  * An {@link HttpClientProvider} that provides an implementation of HttpClient based on Netty.
  */
 public final class NettyAsyncHttpClientProvider implements HttpClientProvider {
-<<<<<<< HEAD
+    private static final int DEFAULT_MAX_CONNECTIONS = 500;
+
     private static final AtomicReference<HttpClient> DEFAULT_HTTP_CLIENT = new AtomicReference<>();
-=======
-    private static final int DEFAULT_MAX_CONNECTIONS = 500;
->>>>>>> 2231f272
 
     @Override
     public HttpClient createInstance() {
