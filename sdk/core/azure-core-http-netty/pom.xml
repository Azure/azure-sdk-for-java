<!--
  ~ Copyright (c) Microsoft Corporation. All rights reserved.
  ~ Licensed under the MIT License.
  -->
<project xmlns="http://maven.apache.org/POM/4.0.0" xmlns:xsi="http://www.w3.org/2001/XMLSchema-instance"
         xsi:schemaLocation="http://maven.apache.org/POM/4.0.0 http://maven.apache.org/xsd/maven-4.0.0.xsd">
  <modelVersion>4.0.0</modelVersion>
  <parent>
    <groupId>com.azure</groupId>
    <artifactId>azure-client-sdk-parent</artifactId>
    <version>1.7.0</version> <!-- {x-version-update;com.azure:azure-client-sdk-parent;current} -->
    <relativePath>../../parents/azure-client-sdk-parent</relativePath>
  </parent>

  <groupId>com.azure</groupId>
  <artifactId>azure-core-http-netty</artifactId>
  <packaging>jar</packaging>
  <version>1.14.0-beta.1</version> <!-- {x-version-update;com.azure:azure-core-http-netty;current} -->

  <name>Microsoft Azure Netty HTTP Client Library</name>
  <description>This package contains the Netty HTTP client plugin for azure-core.</description>
  <url>https://github.com/Azure/azure-sdk-for-java</url>

  <licenses>
    <license>
      <name>The MIT License (MIT)</name>
      <url>http://opensource.org/licenses/MIT</url>
      <distribution>repo</distribution>
    </license>
  </licenses>

  <distributionManagement>
    <site>
      <id>azure-java-build-docs</id>
      <url>${site.url}/site/${project.artifactId}</url>
    </site>
  </distributionManagement>

  <scm>
    <url>https://github.com/Azure/azure-sdk-for-java</url>
    <connection>scm:git:https://github.com/Azure/azure-sdk-for-java.git</connection>
    <developerConnection>scm:git:https://github.com/Azure/azure-sdk-for-java.git</developerConnection>
  </scm>

  <properties>
    <project.build.sourceEncoding>UTF-8</project.build.sourceEncoding>
    <legal><![CDATA[[INFO] Any downloads listed may be third party software.  Microsoft grants you no rights for third party software.]]></legal>
    <jacoco.min.linecoverage>0.80</jacoco.min.linecoverage>
    <jacoco.min.branchcoverage>0.70</jacoco.min.branchcoverage>
    <javaModulesSurefireArgLine>
      --add-opens com.azure.http.netty/com.azure.core.http.netty=ALL-UNNAMED
      --add-opens com.azure.http.netty/com.azure.core.http.netty.implementation=ALL-UNNAMED
    </javaModulesSurefireArgLine>
    <boring-ssl-classifier></boring-ssl-classifier>

    <!-- Enables fail on deprecated API usage. -->
    <compiler.failondeprecatedstatus/>

     <javadoc.excludePackageNames>com.azure.core.implementation*,com.azure.core.util,com.azure.core.util*,
      com.azure.core.models,com.azure.core.http,com.azure.core.http.policy,com.azure.core.http.rest,com.azure.core.exception,com.azure.core.cryptography,
      com.azure.core.credential,com.azure.core.client.traits,com.azure.core.annotation</javadoc.excludePackageNames>
  </properties>

  <developers>
    <developer>
      <id>microsoft</id>
      <name>Microsoft</name>
    </developer>
  </developers>

  <dependencies>
    <dependency>
      <groupId>com.azure</groupId>
      <artifactId>azure-core</artifactId>
      <version>1.39.0-beta.1</version> <!-- {x-version-update;com.azure:azure-core;current} -->
    </dependency>

    <dependency>
      <groupId>io.netty</groupId>
      <artifactId>netty-handler</artifactId>
      <version>4.1.87.Final</version> <!-- {x-version-update;io.netty:netty-handler;external_dependency} -->
    </dependency>
    <dependency>
      <groupId>io.netty</groupId>
      <artifactId>netty-handler-proxy</artifactId>
      <version>4.1.87.Final</version> <!-- {x-version-update;io.netty:netty-handler-proxy;external_dependency} -->
    </dependency>
    <dependency>
      <groupId>io.netty</groupId>
      <artifactId>netty-buffer</artifactId>
      <version>4.1.87.Final</version> <!-- {x-version-update;io.netty:netty-buffer;external_dependency} -->
    </dependency>
    <dependency>
      <groupId>io.netty</groupId>
      <artifactId>netty-codec</artifactId>
      <version>4.1.87.Final</version> <!-- {x-version-update;io.netty:netty-codec;external_dependency} -->
    </dependency>
    <dependency>
      <groupId>io.netty</groupId>
      <artifactId>netty-codec-http</artifactId>
      <version>4.1.87.Final</version> <!-- {x-version-update;io.netty:netty-codec-http;external_dependency} -->
    </dependency>

    <dependency>
      <groupId>io.netty</groupId>
      <artifactId>netty-codec-http2</artifactId>
      <version>4.1.87.Final</version> <!-- {x-version-update;io.netty:netty-codec-http2;external_dependency} -->
    </dependency>
    <dependency>
      <groupId>io.netty</groupId>
      <artifactId>netty-transport-native-unix-common</artifactId>
      <version>4.1.87.Final</version> <!-- {x-version-update;io.netty:netty-transport-native-unix-common;external_dependency} -->
    </dependency>
    <dependency>
      <groupId>io.netty</groupId>
      <artifactId>netty-transport-native-epoll</artifactId>
      <version>4.1.87.Final</version> <!-- {x-version-update;io.netty:netty-transport-native-epoll;external_dependency} -->
      <classifier>linux-x86_64</classifier>
    </dependency>
    <dependency>
      <groupId>io.netty</groupId>
      <artifactId>netty-transport-native-kqueue</artifactId>
      <version>4.1.87.Final</version> <!-- {x-version-update;io.netty:netty-transport-native-kqueue;external_dependency} -->
      <classifier>osx-x86_64</classifier>
    </dependency>

    <dependency>
      <groupId>io.netty</groupId>
      <artifactId>netty-tcnative-boringssl-static</artifactId>
      <version>2.0.56.Final</version> <!-- {x-version-update;io.netty:netty-tcnative-boringssl-static;external_dependency} -->
      <classifier>${boring-ssl-classifier}</classifier>
    </dependency>

    <dependency>
      <groupId>io.projectreactor.netty</groupId>
      <artifactId>reactor-netty-http</artifactId>
      <version>1.1.2</version> <!-- {x-version-update;io.projectreactor.netty:reactor-netty-http;external_dependency} -->
    </dependency>

    <!-- test dependencies on azure-core, because we want to run tests inherited from this module using Netty -->
    <dependency>
      <groupId>com.azure</groupId>
      <artifactId>azure-core</artifactId>
      <version>1.39.0-beta.1</version> <!-- {x-version-update;com.azure:azure-core;current} -->
      <type>test-jar</type>
      <scope>test</scope>
    </dependency>
    <dependency>
      <groupId>com.azure</groupId>
      <artifactId>azure-core-test</artifactId>
      <version>1.17.0-beta.1</version> <!-- {x-version-update;com.azure:azure-core-test;current} -->
      <scope>test</scope>
    </dependency>
    <dependency>
      <groupId>com.azure</groupId>
      <artifactId>azure-core-test</artifactId>
      <version>1.17.0-beta.1</version> <!-- {x-version-update;com.azure:azure-core-test;current} -->
      <type>test-jar</type>
      <scope>test</scope>
    </dependency>
    <dependency>
      <groupId>io.projectreactor</groupId>
      <artifactId>reactor-test</artifactId>
      <version>3.4.27</version> <!-- {x-version-update;io.projectreactor:reactor-test;external_dependency} -->
      <scope>test</scope>
    </dependency>

    <dependency>
      <groupId>org.junit.jupiter</groupId>
      <artifactId>junit-jupiter-api</artifactId>
      <version>5.9.2</version> <!-- {x-version-update;org.junit.jupiter:junit-jupiter-api;external_dependency} -->
      <scope>test</scope>
    </dependency>
    <dependency>
      <groupId>org.junit.jupiter</groupId>
      <artifactId>junit-jupiter-engine</artifactId>
      <version>5.9.2</version> <!-- {x-version-update;org.junit.jupiter:junit-jupiter-engine;external_dependency} -->
      <scope>test</scope>
    </dependency>
    <dependency>
      <groupId>org.junit.jupiter</groupId>
      <artifactId>junit-jupiter-params</artifactId>
      <version>5.9.2</version> <!-- {x-version-update;org.junit.jupiter:junit-jupiter-params;external_dependency} -->
      <scope>test</scope>
    </dependency>

    <dependency>
      <groupId>com.github.tomakehurst</groupId>
      <artifactId>wiremock-standalone</artifactId>
      <version>2.24.1</version> <!-- {x-version-update;com.github.tomakehurst:wiremock-standalone;external_dependency} -->
      <scope>test</scope>
    </dependency>
    <dependency>
      <groupId>org.mockito</groupId>
      <artifactId>mockito-core</artifactId>
<<<<<<< HEAD
      <version>4.8.1</version><!-- {x-version-update;org.mockito:mockito-core;external_dependency} -->
=======
      <version>4.11.0</version><!-- {x-version-update;org.mockito:mockito-core;external_dependency} -->
>>>>>>> 8a998af0
      <scope>test</scope>
    </dependency>
  </dependencies>

  <build>
    <plugins>
      <plugin>
        <groupId>org.apache.maven.plugins</groupId>
        <artifactId>maven-enforcer-plugin</artifactId>
        <version>3.0.0-M3</version> <!-- {x-version-update;org.apache.maven.plugins:maven-enforcer-plugin;external_dependency} -->
        <configuration>
          <rules>
            <bannedDependencies>
              <includes>
                <include>io.netty:netty-tcnative-boringssl-static:[2.0.56.Final]</include> <!-- {x-include-update;io.netty:netty-tcnative-boringssl-static;external_dependency} -->
                <include>io.projectreactor.netty:reactor-netty-http:[1.1.2]</include> <!-- {x-include-update;io.projectreactor.netty:reactor-netty-http;external_dependency} -->
                <include>io.netty:netty-buffer:[4.1.87.Final]</include> <!-- {x-include-update;io.netty:netty-buffer;external_dependency} -->
                <include>io.netty:netty-codec:[4.1.87.Final]</include> <!-- {x-include-update;io.netty:netty-codec;external_dependency} -->
                <include>io.netty:netty-codec-http:[4.1.87.Final]</include> <!-- {x-include-update;io.netty:netty-codec-http;external_dependency} -->
                <include>io.netty:netty-codec-http2:[4.1.87.Final]</include> <!-- {x-include-update;io.netty:netty-codec-http2;external_dependency} -->
                <include>io.netty:netty-handler:[4.1.87.Final]</include> <!-- {x-include-update;io.netty:netty-handler;external_dependency} -->
                <include>io.netty:netty-handler-proxy:[4.1.87.Final]</include> <!-- {x-include-update;io.netty:netty-handler-proxy;external_dependency} -->
                <include>io.netty:netty-transport-native-unix-common:[4.1.87.Final]</include> <!-- {x-include-update;io.netty:netty-transport-native-unix-common;external_dependency} -->
                <include>io.netty:netty-transport-native-epoll:[4.1.87.Final]</include> <!-- {x-include-update;io.netty:netty-transport-native-epoll;external_dependency} -->
                <include>io.netty:netty-transport-native-kqueue:[4.1.87.Final]</include> <!-- {x-include-update;io.netty:netty-transport-native-kqueue;external_dependency} -->
              </includes>
            </bannedDependencies>
          </rules>
        </configuration>
      </plugin>
    </plugins>
  </build>

  <profiles>
    <profile>
      <id>native-linux</id>
      <activation>
        <property>
          <name>native-linux</name>
        </property>
      </activation>

      <properties>
        <boring-ssl-classifier>linux-x86_64</boring-ssl-classifier>
      </properties>
    </profile>

    <profile>
      <id>native-macos</id>
      <activation>
        <property>
          <name>native-macos</name>
        </property>
      </activation>

      <properties>
        <boring-ssl-classifier>osx-x86_64</boring-ssl-classifier>
      </properties>
    </profile>

    <profile>
      <id>native-windows</id>
      <activation>
        <property>
          <name>native-windows</name>
        </property>
      </activation>

      <properties>
        <boring-ssl-classifier>windows-x86_64</boring-ssl-classifier>
      </properties>
    </profile>
  </profiles>
</project><|MERGE_RESOLUTION|>--- conflicted
+++ resolved
@@ -78,49 +78,49 @@
     <dependency>
       <groupId>io.netty</groupId>
       <artifactId>netty-handler</artifactId>
-      <version>4.1.87.Final</version> <!-- {x-version-update;io.netty:netty-handler;external_dependency} -->
+      <version>4.1.89.Final</version> <!-- {x-version-update;io.netty:netty-handler;external_dependency} -->
     </dependency>
     <dependency>
       <groupId>io.netty</groupId>
       <artifactId>netty-handler-proxy</artifactId>
-      <version>4.1.87.Final</version> <!-- {x-version-update;io.netty:netty-handler-proxy;external_dependency} -->
+      <version>4.1.89.Final</version> <!-- {x-version-update;io.netty:netty-handler-proxy;external_dependency} -->
     </dependency>
     <dependency>
       <groupId>io.netty</groupId>
       <artifactId>netty-buffer</artifactId>
-      <version>4.1.87.Final</version> <!-- {x-version-update;io.netty:netty-buffer;external_dependency} -->
+      <version>4.1.89.Final</version> <!-- {x-version-update;io.netty:netty-buffer;external_dependency} -->
     </dependency>
     <dependency>
       <groupId>io.netty</groupId>
       <artifactId>netty-codec</artifactId>
-      <version>4.1.87.Final</version> <!-- {x-version-update;io.netty:netty-codec;external_dependency} -->
+      <version>4.1.89.Final</version> <!-- {x-version-update;io.netty:netty-codec;external_dependency} -->
     </dependency>
     <dependency>
       <groupId>io.netty</groupId>
       <artifactId>netty-codec-http</artifactId>
-      <version>4.1.87.Final</version> <!-- {x-version-update;io.netty:netty-codec-http;external_dependency} -->
+      <version>4.1.89.Final</version> <!-- {x-version-update;io.netty:netty-codec-http;external_dependency} -->
     </dependency>
 
     <dependency>
       <groupId>io.netty</groupId>
       <artifactId>netty-codec-http2</artifactId>
-      <version>4.1.87.Final</version> <!-- {x-version-update;io.netty:netty-codec-http2;external_dependency} -->
+      <version>4.1.89.Final</version> <!-- {x-version-update;io.netty:netty-codec-http2;external_dependency} -->
     </dependency>
     <dependency>
       <groupId>io.netty</groupId>
       <artifactId>netty-transport-native-unix-common</artifactId>
-      <version>4.1.87.Final</version> <!-- {x-version-update;io.netty:netty-transport-native-unix-common;external_dependency} -->
+      <version>4.1.89.Final</version> <!-- {x-version-update;io.netty:netty-transport-native-unix-common;external_dependency} -->
     </dependency>
     <dependency>
       <groupId>io.netty</groupId>
       <artifactId>netty-transport-native-epoll</artifactId>
-      <version>4.1.87.Final</version> <!-- {x-version-update;io.netty:netty-transport-native-epoll;external_dependency} -->
+      <version>4.1.89.Final</version> <!-- {x-version-update;io.netty:netty-transport-native-epoll;external_dependency} -->
       <classifier>linux-x86_64</classifier>
     </dependency>
     <dependency>
       <groupId>io.netty</groupId>
       <artifactId>netty-transport-native-kqueue</artifactId>
-      <version>4.1.87.Final</version> <!-- {x-version-update;io.netty:netty-transport-native-kqueue;external_dependency} -->
+      <version>4.1.89.Final</version> <!-- {x-version-update;io.netty:netty-transport-native-kqueue;external_dependency} -->
       <classifier>osx-x86_64</classifier>
     </dependency>
 
@@ -134,7 +134,7 @@
     <dependency>
       <groupId>io.projectreactor.netty</groupId>
       <artifactId>reactor-netty-http</artifactId>
-      <version>1.1.2</version> <!-- {x-version-update;io.projectreactor.netty:reactor-netty-http;external_dependency} -->
+      <version>1.0.28</version> <!-- {x-version-update;io.projectreactor.netty:reactor-netty-http;external_dependency} -->
     </dependency>
 
     <!-- test dependencies on azure-core, because we want to run tests inherited from this module using Netty -->
@@ -168,19 +168,19 @@
     <dependency>
       <groupId>org.junit.jupiter</groupId>
       <artifactId>junit-jupiter-api</artifactId>
-      <version>5.9.2</version> <!-- {x-version-update;org.junit.jupiter:junit-jupiter-api;external_dependency} -->
+      <version>5.9.1</version> <!-- {x-version-update;org.junit.jupiter:junit-jupiter-api;external_dependency} -->
       <scope>test</scope>
     </dependency>
     <dependency>
       <groupId>org.junit.jupiter</groupId>
       <artifactId>junit-jupiter-engine</artifactId>
-      <version>5.9.2</version> <!-- {x-version-update;org.junit.jupiter:junit-jupiter-engine;external_dependency} -->
+      <version>5.9.1</version> <!-- {x-version-update;org.junit.jupiter:junit-jupiter-engine;external_dependency} -->
       <scope>test</scope>
     </dependency>
     <dependency>
       <groupId>org.junit.jupiter</groupId>
       <artifactId>junit-jupiter-params</artifactId>
-      <version>5.9.2</version> <!-- {x-version-update;org.junit.jupiter:junit-jupiter-params;external_dependency} -->
+      <version>5.9.1</version> <!-- {x-version-update;org.junit.jupiter:junit-jupiter-params;external_dependency} -->
       <scope>test</scope>
     </dependency>
 
@@ -193,11 +193,7 @@
     <dependency>
       <groupId>org.mockito</groupId>
       <artifactId>mockito-core</artifactId>
-<<<<<<< HEAD
-      <version>4.8.1</version><!-- {x-version-update;org.mockito:mockito-core;external_dependency} -->
-=======
       <version>4.11.0</version><!-- {x-version-update;org.mockito:mockito-core;external_dependency} -->
->>>>>>> 8a998af0
       <scope>test</scope>
     </dependency>
   </dependencies>
@@ -213,16 +209,16 @@
             <bannedDependencies>
               <includes>
                 <include>io.netty:netty-tcnative-boringssl-static:[2.0.56.Final]</include> <!-- {x-include-update;io.netty:netty-tcnative-boringssl-static;external_dependency} -->
-                <include>io.projectreactor.netty:reactor-netty-http:[1.1.2]</include> <!-- {x-include-update;io.projectreactor.netty:reactor-netty-http;external_dependency} -->
-                <include>io.netty:netty-buffer:[4.1.87.Final]</include> <!-- {x-include-update;io.netty:netty-buffer;external_dependency} -->
-                <include>io.netty:netty-codec:[4.1.87.Final]</include> <!-- {x-include-update;io.netty:netty-codec;external_dependency} -->
-                <include>io.netty:netty-codec-http:[4.1.87.Final]</include> <!-- {x-include-update;io.netty:netty-codec-http;external_dependency} -->
-                <include>io.netty:netty-codec-http2:[4.1.87.Final]</include> <!-- {x-include-update;io.netty:netty-codec-http2;external_dependency} -->
-                <include>io.netty:netty-handler:[4.1.87.Final]</include> <!-- {x-include-update;io.netty:netty-handler;external_dependency} -->
-                <include>io.netty:netty-handler-proxy:[4.1.87.Final]</include> <!-- {x-include-update;io.netty:netty-handler-proxy;external_dependency} -->
-                <include>io.netty:netty-transport-native-unix-common:[4.1.87.Final]</include> <!-- {x-include-update;io.netty:netty-transport-native-unix-common;external_dependency} -->
-                <include>io.netty:netty-transport-native-epoll:[4.1.87.Final]</include> <!-- {x-include-update;io.netty:netty-transport-native-epoll;external_dependency} -->
-                <include>io.netty:netty-transport-native-kqueue:[4.1.87.Final]</include> <!-- {x-include-update;io.netty:netty-transport-native-kqueue;external_dependency} -->
+                <include>io.projectreactor.netty:reactor-netty-http:[1.0.28]</include> <!-- {x-include-update;io.projectreactor.netty:reactor-netty-http;external_dependency} -->
+                <include>io.netty:netty-buffer:[4.1.89.Final]</include> <!-- {x-include-update;io.netty:netty-buffer;external_dependency} -->
+                <include>io.netty:netty-codec:[4.1.89.Final]</include> <!-- {x-include-update;io.netty:netty-codec;external_dependency} -->
+                <include>io.netty:netty-codec-http:[4.1.89.Final]</include> <!-- {x-include-update;io.netty:netty-codec-http;external_dependency} -->
+                <include>io.netty:netty-codec-http2:[4.1.89.Final]</include> <!-- {x-include-update;io.netty:netty-codec-http2;external_dependency} -->
+                <include>io.netty:netty-handler:[4.1.89.Final]</include> <!-- {x-include-update;io.netty:netty-handler;external_dependency} -->
+                <include>io.netty:netty-handler-proxy:[4.1.89.Final]</include> <!-- {x-include-update;io.netty:netty-handler-proxy;external_dependency} -->
+                <include>io.netty:netty-transport-native-unix-common:[4.1.89.Final]</include> <!-- {x-include-update;io.netty:netty-transport-native-unix-common;external_dependency} -->
+                <include>io.netty:netty-transport-native-epoll:[4.1.89.Final]</include> <!-- {x-include-update;io.netty:netty-transport-native-epoll;external_dependency} -->
+                <include>io.netty:netty-transport-native-kqueue:[4.1.89.Final]</include> <!-- {x-include-update;io.netty:netty-transport-native-kqueue;external_dependency} -->
               </includes>
             </bannedDependencies>
           </rules>
