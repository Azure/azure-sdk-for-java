--- conflicted
+++ resolved
@@ -60,108 +60,64 @@
     <dependency>
       <groupId>com.azure</groupId>
       <artifactId>azure-core</artifactId>
-<<<<<<< HEAD
-      <version>1.11.0-beta.1</version> <!-- {x-version-update;com.azure:azure-core;current} -->
-=======
       <version>1.13.0-beta.1</version> <!-- {x-version-update;com.azure:azure-core;current} -->
->>>>>>> 6f033d77
     </dependency>
 
     <dependency>
       <groupId>io.netty</groupId>
       <artifactId>netty-handler</artifactId>
-<<<<<<< HEAD
-      <version>4.1.52.Final</version> <!-- {x-version-update;io.netty:netty-handler;external_dependency} -->
-=======
       <version>4.1.54.Final</version> <!-- {x-version-update;io.netty:netty-handler;external_dependency} -->
->>>>>>> 6f033d77
     </dependency>
     <dependency>
       <groupId>io.netty</groupId>
       <artifactId>netty-handler-proxy</artifactId>
-<<<<<<< HEAD
-      <version>4.1.52.Final</version> <!-- {x-version-update;io.netty:netty-handler-proxy;external_dependency} -->
-=======
       <version>4.1.54.Final</version> <!-- {x-version-update;io.netty:netty-handler-proxy;external_dependency} -->
->>>>>>> 6f033d77
     </dependency>
     <dependency>
       <groupId>io.netty</groupId>
       <artifactId>netty-buffer</artifactId>
-<<<<<<< HEAD
-      <version>4.1.52.Final</version> <!-- {x-version-update;io.netty:netty-buffer;external_dependency} -->
-=======
       <version>4.1.54.Final</version> <!-- {x-version-update;io.netty:netty-buffer;external_dependency} -->
->>>>>>> 6f033d77
     </dependency>
     <dependency>
       <groupId>io.netty</groupId>
       <artifactId>netty-codec-http</artifactId>
-<<<<<<< HEAD
-      <version>4.1.52.Final</version> <!-- {x-version-update;io.netty:netty-codec-http;external_dependency} -->
-=======
       <version>4.1.54.Final</version> <!-- {x-version-update;io.netty:netty-codec-http;external_dependency} -->
->>>>>>> 6f033d77
     </dependency>
 
     <dependency>
       <groupId>io.netty</groupId>
       <artifactId>netty-codec-http2</artifactId>
-<<<<<<< HEAD
-      <version>4.1.52.Final</version> <!-- {x-version-update;io.netty:netty-codec-http2;external_dependency} -->
-=======
       <version>4.1.54.Final</version> <!-- {x-version-update;io.netty:netty-codec-http2;external_dependency} -->
->>>>>>> 6f033d77
     </dependency>
     <dependency>
       <groupId>io.netty</groupId>
       <artifactId>netty-transport-native-unix-common</artifactId>
-<<<<<<< HEAD
-      <version>4.1.52.Final</version> <!-- {x-version-update;io.netty:netty-transport-native-unix-common;external_dependency} -->
-=======
       <version>4.1.54.Final</version> <!-- {x-version-update;io.netty:netty-transport-native-unix-common;external_dependency} -->
->>>>>>> 6f033d77
     </dependency>
     <dependency>
       <groupId>io.netty</groupId>
       <artifactId>netty-transport-native-epoll</artifactId>
-<<<<<<< HEAD
-      <version>4.1.52.Final</version> <!-- {x-version-update;io.netty:netty-transport-native-epoll;external_dependency} -->
-=======
       <version>4.1.54.Final</version> <!-- {x-version-update;io.netty:netty-transport-native-epoll;external_dependency} -->
->>>>>>> 6f033d77
       <classifier>linux-x86_64</classifier>
     </dependency>
     <dependency>
       <groupId>io.netty</groupId>
       <artifactId>netty-transport-native-kqueue</artifactId>
-<<<<<<< HEAD
-      <version>4.1.52.Final</version> <!-- {x-version-update;io.netty:netty-transport-native-kqueue;external_dependency} -->
-=======
       <version>4.1.54.Final</version> <!-- {x-version-update;io.netty:netty-transport-native-kqueue;external_dependency} -->
->>>>>>> 6f033d77
       <classifier>osx-x86_64</classifier>
     </dependency>
 
     <dependency>
       <groupId>io.projectreactor.netty</groupId>
       <artifactId>reactor-netty</artifactId>
-<<<<<<< HEAD
-      <version>0.9.12.RELEASE</version> <!-- {x-version-update;io.projectreactor.netty:reactor-netty;external_dependency} -->
-=======
       <version>0.9.15.RELEASE</version> <!-- {x-version-update;io.projectreactor.netty:reactor-netty;external_dependency} -->
->>>>>>> 6f033d77
     </dependency>
 
     <!-- test dependencies on azure-core, because we want to run tests inherited from this module using Netty -->
     <dependency>
       <groupId>com.azure</groupId>
       <artifactId>azure-core</artifactId>
-<<<<<<< HEAD
-      <version>1.11.0-beta.1</version> <!-- {x-version-update;com.azure:azure-core;current} -->
-=======
       <version>1.13.0-beta.1</version> <!-- {x-version-update;com.azure:azure-core;current} -->
->>>>>>> 6f033d77
       <type>test-jar</type>
       <scope>test</scope>
     </dependency>
@@ -181,11 +137,7 @@
     <dependency>
       <groupId>io.projectreactor</groupId>
       <artifactId>reactor-test</artifactId>
-<<<<<<< HEAD
-      <version>3.3.10.RELEASE</version> <!-- {x-version-update;io.projectreactor:reactor-test;external_dependency} -->
-=======
       <version>3.3.12.RELEASE</version> <!-- {x-version-update;io.projectreactor:reactor-test;external_dependency} -->
->>>>>>> 6f033d77
       <scope>test</scope>
     </dependency>
 
@@ -232,17 +184,6 @@
           <rules>
             <bannedDependencies>
               <includes>
-<<<<<<< HEAD
-                <include>io.netty:netty-buffer:[4.1.52.Final]</include> <!-- {x-include-update;io.netty:netty-buffer;external_dependency} -->
-                <include>io.netty:netty-codec-http:[4.1.52.Final]</include> <!-- {x-include-update;io.netty:netty-codec-http;external_dependency} -->
-                <include>io.netty:netty-codec-http2:[4.1.52.Final]</include> <!-- {x-include-update;io.netty:netty-codec-http2;external_dependency} -->
-                <include>io.netty:netty-handler:[4.1.52.Final]</include> <!-- {x-include-update;io.netty:netty-handler;external_dependency} -->
-                <include>io.netty:netty-handler-proxy:[4.1.52.Final]</include> <!-- {x-include-update;io.netty:netty-handler-proxy;external_dependency} -->
-                <include>io.netty:netty-transport-native-unix-common:[4.1.52.Final]</include> <!-- {x-include-update;io.netty:netty-transport-native-unix-common;external_dependency} -->
-                <include>io.netty:netty-transport-native-epoll:[4.1.52.Final]</include> <!-- {x-include-update;io.netty:netty-transport-native-epoll;external_dependency} -->
-                <include>io.projectreactor.netty:reactor-netty:[0.9.12.RELEASE]</include> <!-- {x-include-update;io.projectreactor.netty:reactor-netty;external_dependency} -->
-                <include>io.netty:netty-transport-native-kqueue:[4.1.52.Final]</include> <!-- {x-include-update;io.netty:netty-transport-native-kqueue;external_dependency} -->
-=======
                 <include>io.netty:netty-buffer:[4.1.54.Final]</include> <!-- {x-include-update;io.netty:netty-buffer;external_dependency} -->
                 <include>io.netty:netty-codec-http:[4.1.54.Final]</include> <!-- {x-include-update;io.netty:netty-codec-http;external_dependency} -->
                 <include>io.netty:netty-codec-http2:[4.1.54.Final]</include> <!-- {x-include-update;io.netty:netty-codec-http2;external_dependency} -->
@@ -252,7 +193,6 @@
                 <include>io.netty:netty-transport-native-epoll:[4.1.54.Final]</include> <!-- {x-include-update;io.netty:netty-transport-native-epoll;external_dependency} -->
                 <include>io.projectreactor.netty:reactor-netty:[0.9.15.RELEASE]</include> <!-- {x-include-update;io.projectreactor.netty:reactor-netty;external_dependency} -->
                 <include>io.netty:netty-transport-native-kqueue:[4.1.54.Final]</include> <!-- {x-include-update;io.netty:netty-transport-native-kqueue;external_dependency} -->
->>>>>>> 6f033d77
               </includes>
             </bannedDependencies>
           </rules>
