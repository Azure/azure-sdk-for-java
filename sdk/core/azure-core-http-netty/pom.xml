--- conflicted
+++ resolved
@@ -115,7 +115,7 @@
     <dependency>
       <groupId>io.netty</groupId>
       <artifactId>netty-tcnative-boringssl-static</artifactId>
-      <version>2.0.47.Final</version> <!-- {x-version-update;io.netty:netty-tcnative-boringssl-static;external_dependency} -->
+      <version>2.0.50.Final</version> <!-- {x-version-update;io.netty:netty-tcnative-boringssl-static;external_dependency} -->
       <classifier>${boring-ssl-classifier}</classifier>
     </dependency>
 
@@ -196,7 +196,7 @@
           <rules>
             <bannedDependencies>
               <includes>
-<<<<<<< HEAD
+                <include>io.netty:netty-tcnative-boringssl-static:[2.0.50.Final]</include> <!-- {x-include-update;io.netty:netty-tcnative-boringssl-static;external_dependency} -->
                 <include>io.projectreactor.netty:reactor-netty-http:[1.0.17]</include> <!-- {x-include-update;io.projectreactor.netty:reactor-netty-http;external_dependency} -->
                 <include>io.netty:netty-buffer:[4.1.75.Final]</include> <!-- {x-include-update;io.netty:netty-buffer;external_dependency} -->
                 <include>io.netty:netty-codec-http:[4.1.75.Final]</include> <!-- {x-include-update;io.netty:netty-codec-http;external_dependency} -->
@@ -206,18 +206,6 @@
                 <include>io.netty:netty-transport-native-unix-common:[4.1.75.Final]</include> <!-- {x-include-update;io.netty:netty-transport-native-unix-common;external_dependency} -->
                 <include>io.netty:netty-transport-native-epoll:[4.1.75.Final]</include> <!-- {x-include-update;io.netty:netty-transport-native-epoll;external_dependency} -->
                 <include>io.netty:netty-transport-native-kqueue:[4.1.75.Final]</include> <!-- {x-include-update;io.netty:netty-transport-native-kqueue;external_dependency} -->
-=======
-                <include>io.netty:netty-tcnative-boringssl-static:[2.0.47.Final]</include> <!-- {x-include-update;io.netty:netty-tcnative-boringssl-static;external_dependency} -->
-                <include>io.projectreactor.netty:reactor-netty-http:[1.0.15]</include> <!-- {x-include-update;io.projectreactor.netty:reactor-netty-http;external_dependency} -->
-                <include>io.netty:netty-buffer:[4.1.73.Final]</include> <!-- {x-include-update;io.netty:netty-buffer;external_dependency} -->
-                <include>io.netty:netty-codec-http:[4.1.73.Final]</include> <!-- {x-include-update;io.netty:netty-codec-http;external_dependency} -->
-                <include>io.netty:netty-codec-http2:[4.1.73.Final]</include> <!-- {x-include-update;io.netty:netty-codec-http2;external_dependency} -->
-                <include>io.netty:netty-handler:[4.1.73.Final]</include> <!-- {x-include-update;io.netty:netty-handler;external_dependency} -->
-                <include>io.netty:netty-handler-proxy:[4.1.73.Final]</include> <!-- {x-include-update;io.netty:netty-handler-proxy;external_dependency} -->
-                <include>io.netty:netty-transport-native-unix-common:[4.1.73.Final]</include> <!-- {x-include-update;io.netty:netty-transport-native-unix-common;external_dependency} -->
-                <include>io.netty:netty-transport-native-epoll:[4.1.73.Final]</include> <!-- {x-include-update;io.netty:netty-transport-native-epoll;external_dependency} -->
-                <include>io.netty:netty-transport-native-kqueue:[4.1.73.Final]</include> <!-- {x-include-update;io.netty:netty-transport-native-kqueue;external_dependency} -->
->>>>>>> 6c8a533c
               </includes>
             </bannedDependencies>
           </rules>
