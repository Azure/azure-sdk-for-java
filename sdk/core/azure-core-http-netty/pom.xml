<!--
  ~ Copyright (c) Microsoft Corporation. All rights reserved.
  ~ Licensed under the MIT License.
  -->
<project xmlns="http://maven.apache.org/POM/4.0.0" xmlns:xsi="http://www.w3.org/2001/XMLSchema-instance"
         xsi:schemaLocation="http://maven.apache.org/POM/4.0.0 http://maven.apache.org/xsd/maven-4.0.0.xsd">
  <modelVersion>4.0.0</modelVersion>
  <parent>
    <groupId>com.azure</groupId>
    <artifactId>azure-client-sdk-parent</artifactId>
    <version>1.7.0</version> <!-- {x-version-update;com.azure:azure-client-sdk-parent;current} -->
    <relativePath>../../parents/azure-client-sdk-parent</relativePath>
  </parent>

  <groupId>com.azure</groupId>
  <artifactId>azure-core-http-netty</artifactId>
  <packaging>jar</packaging>
  <version>1.13.0-beta.1</version> <!-- {x-version-update;com.azure:azure-core-http-netty;current} -->

  <name>Microsoft Azure Netty HTTP Client Library</name>
  <description>This package contains the Netty HTTP client plugin for azure-core.</description>
  <url>https://github.com/Azure/azure-sdk-for-java</url>

  <licenses>
    <license>
      <name>The MIT License (MIT)</name>
      <url>http://opensource.org/licenses/MIT</url>
      <distribution>repo</distribution>
    </license>
  </licenses>

  <distributionManagement>
    <site>
      <id>azure-java-build-docs</id>
      <url>${site.url}/site/${project.artifactId}</url>
    </site>
  </distributionManagement>

  <scm>
    <url>https://github.com/Azure/azure-sdk-for-java</url>
    <connection>scm:git:https://github.com/Azure/azure-sdk-for-java.git</connection>
    <developerConnection>scm:git:https://github.com/Azure/azure-sdk-for-java.git</developerConnection>
  </scm>

  <properties>
    <project.build.sourceEncoding>UTF-8</project.build.sourceEncoding>
    <legal><![CDATA[[INFO] Any downloads listed may be third party software.  Microsoft grants you no rights for third party software.]]></legal>
    <jacoco.min.linecoverage>0.80</jacoco.min.linecoverage>
    <jacoco.min.branchcoverage>0.70</jacoco.min.branchcoverage>
    <javaModulesSurefireArgLine>
      --add-opens com.azure.http.netty/com.azure.core.http.netty=ALL-UNNAMED
      --add-opens com.azure.http.netty/com.azure.core.http.netty.implementation=ALL-UNNAMED
    </javaModulesSurefireArgLine>
    <boring-ssl-classifier></boring-ssl-classifier>

    <!-- Enables fail on deprecated API usage. -->
    <compiler.failondeprecatedstatus/>
  </properties>

  <developers>
    <developer>
      <id>microsoft</id>
      <name>Microsoft</name>
    </developer>
  </developers>

  <dependencies>
    <dependency>
      <groupId>com.azure</groupId>
      <artifactId>azure-core</artifactId>
      <version>1.35.0-beta.1</version> <!-- {x-version-update;com.azure:azure-core;current} -->
    </dependency>

    <dependency>
      <groupId>io.netty</groupId>
      <artifactId>netty-handler</artifactId>
      <version>4.1.86.Final</version> <!-- {x-version-update;io.netty:netty-handler;external_dependency} -->
    </dependency>
    <dependency>
      <groupId>io.netty</groupId>
      <artifactId>netty-handler-proxy</artifactId>
      <version>4.1.86.Final</version> <!-- {x-version-update;io.netty:netty-handler-proxy;external_dependency} -->
    </dependency>
    <dependency>
      <groupId>io.netty</groupId>
      <artifactId>netty-buffer</artifactId>
      <version>4.1.86.Final</version> <!-- {x-version-update;io.netty:netty-buffer;external_dependency} -->
    </dependency>
    <dependency>
      <groupId>io.netty</groupId>
      <artifactId>netty-codec</artifactId>
      <version>4.1.86.Final</version> <!-- {x-version-update;io.netty:netty-codec;external_dependency} -->
    </dependency>
    <dependency>
      <groupId>io.netty</groupId>
      <artifactId>netty-codec-http</artifactId>
      <version>4.1.86.Final</version> <!-- {x-version-update;io.netty:netty-codec-http;external_dependency} -->
    </dependency>

    <dependency>
      <groupId>io.netty</groupId>
      <artifactId>netty-codec-http2</artifactId>
      <version>4.1.86.Final</version> <!-- {x-version-update;io.netty:netty-codec-http2;external_dependency} -->
    </dependency>
    <dependency>
      <groupId>io.netty</groupId>
      <artifactId>netty-transport-native-unix-common</artifactId>
      <version>4.1.86.Final</version> <!-- {x-version-update;io.netty:netty-transport-native-unix-common;external_dependency} -->
    </dependency>
    <dependency>
      <groupId>io.netty</groupId>
      <artifactId>netty-transport-native-epoll</artifactId>
      <version>4.1.86.Final</version> <!-- {x-version-update;io.netty:netty-transport-native-epoll;external_dependency} -->
      <classifier>linux-x86_64</classifier>
    </dependency>
    <dependency>
      <groupId>io.netty</groupId>
      <artifactId>netty-transport-native-kqueue</artifactId>
      <version>4.1.86.Final</version> <!-- {x-version-update;io.netty:netty-transport-native-kqueue;external_dependency} -->
      <classifier>osx-x86_64</classifier>
    </dependency>

    <dependency>
      <groupId>io.netty</groupId>
      <artifactId>netty-tcnative-boringssl-static</artifactId>
      <version>2.0.54.Final</version> <!-- {x-version-update;io.netty:netty-tcnative-boringssl-static;external_dependency} -->
      <classifier>${boring-ssl-classifier}</classifier>
    </dependency>

    <dependency>
      <groupId>io.projectreactor.netty</groupId>
      <artifactId>reactor-netty-http</artifactId>
<<<<<<< HEAD
      <version>1.1.1</version> <!-- {x-version-update;io.projectreactor.netty:reactor-netty-http;external_dependency} -->
=======
      <version>1.0.26</version> <!-- {x-version-update;io.projectreactor.netty:reactor-netty-http;external_dependency} -->
>>>>>>> bdb9613a
    </dependency>

    <!-- test dependencies on azure-core, because we want to run tests inherited from this module using Netty -->
    <dependency>
      <groupId>com.azure</groupId>
      <artifactId>azure-core</artifactId>
      <version>1.35.0-beta.1</version> <!-- {x-version-update;com.azure:azure-core;current} -->
      <type>test-jar</type>
      <scope>test</scope>
    </dependency>
    <dependency>
      <groupId>com.azure</groupId>
      <artifactId>azure-core-test</artifactId>
      <version>1.14.0-beta.1</version> <!-- {x-version-update;com.azure:azure-core-test;current} -->
      <scope>test</scope>
    </dependency>
    <dependency>
      <groupId>com.azure</groupId>
      <artifactId>azure-core-test</artifactId>
      <version>1.14.0-beta.1</version> <!-- {x-version-update;com.azure:azure-core-test;current} -->
      <type>test-jar</type>
      <scope>test</scope>
    </dependency>
    <dependency>
      <groupId>io.projectreactor</groupId>
      <artifactId>reactor-test</artifactId>
<<<<<<< HEAD
      <version>3.5.1</version> <!-- {x-version-update;io.projectreactor:reactor-test;external_dependency} -->
=======
      <version>3.4.26</version> <!-- {x-version-update;io.projectreactor:reactor-test;external_dependency} -->
>>>>>>> bdb9613a
      <scope>test</scope>
    </dependency>

    <dependency>
      <groupId>org.junit.jupiter</groupId>
      <artifactId>junit-jupiter-api</artifactId>
      <version>5.9.1</version> <!-- {x-version-update;org.junit.jupiter:junit-jupiter-api;external_dependency} -->
      <scope>test</scope>
    </dependency>
    <dependency>
      <groupId>org.junit.jupiter</groupId>
      <artifactId>junit-jupiter-engine</artifactId>
      <version>5.9.1</version> <!-- {x-version-update;org.junit.jupiter:junit-jupiter-engine;external_dependency} -->
      <scope>test</scope>
    </dependency>
    <dependency>
      <groupId>org.junit.jupiter</groupId>
      <artifactId>junit-jupiter-params</artifactId>
      <version>5.9.1</version> <!-- {x-version-update;org.junit.jupiter:junit-jupiter-params;external_dependency} -->
      <scope>test</scope>
    </dependency>

    <dependency>
      <groupId>com.github.tomakehurst</groupId>
      <artifactId>wiremock-standalone</artifactId>
      <version>2.24.1</version> <!-- {x-version-update;com.github.tomakehurst:wiremock-standalone;external_dependency} -->
      <scope>test</scope>
    </dependency>
    <dependency>
      <groupId>org.mockito</groupId>
      <artifactId>mockito-core</artifactId>
      <version>4.8.1</version><!-- {x-version-update;org.mockito:mockito-core;external_dependency} -->
      <scope>test</scope>
    </dependency>
  </dependencies>

  <build>
    <plugins>
      <plugin>
        <groupId>org.apache.maven.plugins</groupId>
        <artifactId>maven-enforcer-plugin</artifactId>
        <version>3.0.0-M3</version> <!-- {x-version-update;org.apache.maven.plugins:maven-enforcer-plugin;external_dependency} -->
        <configuration>
          <rules>
            <bannedDependencies>
              <includes>
                <include>io.netty:netty-tcnative-boringssl-static:[2.0.54.Final]</include> <!-- {x-include-update;io.netty:netty-tcnative-boringssl-static;external_dependency} -->
<<<<<<< HEAD
                <include>io.projectreactor.netty:reactor-netty-http:[1.1.1]</include> <!-- {x-include-update;io.projectreactor.netty:reactor-netty-http;external_dependency} -->
=======
                <include>io.projectreactor.netty:reactor-netty-http:[1.0.26]</include> <!-- {x-include-update;io.projectreactor.netty:reactor-netty-http;external_dependency} -->
>>>>>>> bdb9613a
                <include>io.netty:netty-buffer:[4.1.86.Final]</include> <!-- {x-include-update;io.netty:netty-buffer;external_dependency} -->
                <include>io.netty:netty-codec:[4.1.86.Final]</include> <!-- {x-include-update;io.netty:netty-codec;external_dependency} -->
                <include>io.netty:netty-codec-http:[4.1.86.Final]</include> <!-- {x-include-update;io.netty:netty-codec-http;external_dependency} -->
                <include>io.netty:netty-codec-http2:[4.1.86.Final]</include> <!-- {x-include-update;io.netty:netty-codec-http2;external_dependency} -->
                <include>io.netty:netty-handler:[4.1.86.Final]</include> <!-- {x-include-update;io.netty:netty-handler;external_dependency} -->
                <include>io.netty:netty-handler-proxy:[4.1.86.Final]</include> <!-- {x-include-update;io.netty:netty-handler-proxy;external_dependency} -->
                <include>io.netty:netty-transport-native-unix-common:[4.1.86.Final]</include> <!-- {x-include-update;io.netty:netty-transport-native-unix-common;external_dependency} -->
                <include>io.netty:netty-transport-native-epoll:[4.1.86.Final]</include> <!-- {x-include-update;io.netty:netty-transport-native-epoll;external_dependency} -->
                <include>io.netty:netty-transport-native-kqueue:[4.1.86.Final]</include> <!-- {x-include-update;io.netty:netty-transport-native-kqueue;external_dependency} -->
              </includes>
            </bannedDependencies>
          </rules>
        </configuration>
      </plugin>
    </plugins>
  </build>

  <profiles>
    <profile>
      <id>native-linux</id>
      <activation>
        <property>
          <name>native-linux</name>
        </property>
      </activation>

      <properties>
        <boring-ssl-classifier>linux-x86_64</boring-ssl-classifier>
      </properties>
    </profile>

    <profile>
      <id>native-macos</id>
      <activation>
        <property>
          <name>native-macos</name>
        </property>
      </activation>

      <properties>
        <boring-ssl-classifier>osx-x86_64</boring-ssl-classifier>
      </properties>
    </profile>

    <profile>
      <id>native-windows</id>
      <activation>
        <property>
          <name>native-windows</name>
        </property>
      </activation>

      <properties>
        <boring-ssl-classifier>windows-x86_64</boring-ssl-classifier>
      </properties>
    </profile>
  </profiles>
</project><|MERGE_RESOLUTION|>--- conflicted
+++ resolved
@@ -130,11 +130,7 @@
     <dependency>
       <groupId>io.projectreactor.netty</groupId>
       <artifactId>reactor-netty-http</artifactId>
-<<<<<<< HEAD
-      <version>1.1.1</version> <!-- {x-version-update;io.projectreactor.netty:reactor-netty-http;external_dependency} -->
-=======
       <version>1.0.26</version> <!-- {x-version-update;io.projectreactor.netty:reactor-netty-http;external_dependency} -->
->>>>>>> bdb9613a
     </dependency>
 
     <!-- test dependencies on azure-core, because we want to run tests inherited from this module using Netty -->
@@ -161,11 +157,7 @@
     <dependency>
       <groupId>io.projectreactor</groupId>
       <artifactId>reactor-test</artifactId>
-<<<<<<< HEAD
-      <version>3.5.1</version> <!-- {x-version-update;io.projectreactor:reactor-test;external_dependency} -->
-=======
       <version>3.4.26</version> <!-- {x-version-update;io.projectreactor:reactor-test;external_dependency} -->
->>>>>>> bdb9613a
       <scope>test</scope>
     </dependency>
 
@@ -197,7 +189,7 @@
     <dependency>
       <groupId>org.mockito</groupId>
       <artifactId>mockito-core</artifactId>
-      <version>4.8.1</version><!-- {x-version-update;org.mockito:mockito-core;external_dependency} -->
+      <version>4.5.1</version><!-- {x-version-update;org.mockito:mockito-core;external_dependency} -->
       <scope>test</scope>
     </dependency>
   </dependencies>
@@ -213,11 +205,7 @@
             <bannedDependencies>
               <includes>
                 <include>io.netty:netty-tcnative-boringssl-static:[2.0.54.Final]</include> <!-- {x-include-update;io.netty:netty-tcnative-boringssl-static;external_dependency} -->
-<<<<<<< HEAD
-                <include>io.projectreactor.netty:reactor-netty-http:[1.1.1]</include> <!-- {x-include-update;io.projectreactor.netty:reactor-netty-http;external_dependency} -->
-=======
                 <include>io.projectreactor.netty:reactor-netty-http:[1.0.26]</include> <!-- {x-include-update;io.projectreactor.netty:reactor-netty-http;external_dependency} -->
->>>>>>> bdb9613a
                 <include>io.netty:netty-buffer:[4.1.86.Final]</include> <!-- {x-include-update;io.netty:netty-buffer;external_dependency} -->
                 <include>io.netty:netty-codec:[4.1.86.Final]</include> <!-- {x-include-update;io.netty:netty-codec;external_dependency} -->
                 <include>io.netty:netty-codec-http:[4.1.86.Final]</include> <!-- {x-include-update;io.netty:netty-codec-http;external_dependency} -->
