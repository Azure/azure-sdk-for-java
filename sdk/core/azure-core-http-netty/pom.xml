<!--
  ~ Copyright (c) Microsoft Corporation. All rights reserved.
  ~ Licensed under the MIT License.
  -->
<project xmlns="http://maven.apache.org/POM/4.0.0" xmlns:xsi="http://www.w3.org/2001/XMLSchema-instance"
         xsi:schemaLocation="http://maven.apache.org/POM/4.0.0 http://maven.apache.org/xsd/maven-4.0.0.xsd">
  <modelVersion>4.0.0</modelVersion>
  <parent>
    <groupId>com.azure</groupId>
    <artifactId>azure-client-sdk-parent</artifactId>
    <version>1.7.0</version> <!-- {x-version-update;com.azure:azure-client-sdk-parent;current} -->
    <relativePath>../../parents/azure-client-sdk-parent</relativePath>
  </parent>

  <groupId>com.azure</groupId>
  <artifactId>azure-core-http-netty</artifactId>
  <packaging>jar</packaging>
  <version>1.14.0-beta.1</version> <!-- {x-version-update;com.azure:azure-core-http-netty;current} -->

  <name>Microsoft Azure Netty HTTP Client Library</name>
  <description>This package contains the Netty HTTP client plugin for azure-core.</description>
  <url>https://github.com/Azure/azure-sdk-for-java</url>

  <licenses>
    <license>
      <name>The MIT License (MIT)</name>
      <url>http://opensource.org/licenses/MIT</url>
      <distribution>repo</distribution>
    </license>
  </licenses>

  <distributionManagement>
    <site>
      <id>azure-java-build-docs</id>
      <url>${site.url}/site/${project.artifactId}</url>
    </site>
  </distributionManagement>

  <scm>
    <url>https://github.com/Azure/azure-sdk-for-java</url>
    <connection>scm:git:https://github.com/Azure/azure-sdk-for-java.git</connection>
    <developerConnection>scm:git:https://github.com/Azure/azure-sdk-for-java.git</developerConnection>
  </scm>

  <properties>
    <project.build.sourceEncoding>UTF-8</project.build.sourceEncoding>
    <legal><![CDATA[[INFO] Any downloads listed may be third party software.  Microsoft grants you no rights for third party software.]]></legal>
    <jacoco.min.linecoverage>0.80</jacoco.min.linecoverage>
    <jacoco.min.branchcoverage>0.70</jacoco.min.branchcoverage>
    <javaModulesSurefireArgLine>
      --add-opens com.azure.http.netty/com.azure.core.http.netty=ALL-UNNAMED
      --add-opens com.azure.http.netty/com.azure.core.http.netty.implementation=ALL-UNNAMED
    </javaModulesSurefireArgLine>
    <boring-ssl-classifier></boring-ssl-classifier>

    <!-- Enables fail on deprecated API usage. -->
    <compiler.failondeprecatedstatus/>

     <javadoc.excludePackageNames>com.azure.core.implementation*,com.azure.core.util,com.azure.core.util*,
      com.azure.core.models,com.azure.core.http,com.azure.core.http.policy,com.azure.core.http.rest,com.azure.core.exception,com.azure.core.cryptography,
      com.azure.core.credential,com.azure.core.client.traits,com.azure.core.annotation</javadoc.excludePackageNames>
  </properties>

  <developers>
    <developer>
      <id>microsoft</id>
      <name>Microsoft</name>
    </developer>
  </developers>

  <dependencies>
    <dependency>
      <groupId>com.azure</groupId>
      <artifactId>azure-core</artifactId>
      <version>1.37.0-beta.1</version> <!-- {x-version-update;com.azure:azure-core;current} -->
    </dependency>

    <dependency>
      <groupId>io.netty</groupId>
      <artifactId>netty-handler</artifactId>
      <version>4.1.89.Final</version> <!-- {x-version-update;io.netty:netty-handler;external_dependency} -->
    </dependency>
    <dependency>
      <groupId>io.netty</groupId>
      <artifactId>netty-handler-proxy</artifactId>
      <version>4.1.89.Final</version> <!-- {x-version-update;io.netty:netty-handler-proxy;external_dependency} -->
    </dependency>
    <dependency>
      <groupId>io.netty</groupId>
      <artifactId>netty-buffer</artifactId>
      <version>4.1.89.Final</version> <!-- {x-version-update;io.netty:netty-buffer;external_dependency} -->
    </dependency>
    <dependency>
      <groupId>io.netty</groupId>
      <artifactId>netty-codec</artifactId>
      <version>4.1.89.Final</version> <!-- {x-version-update;io.netty:netty-codec;external_dependency} -->
    </dependency>
    <dependency>
      <groupId>io.netty</groupId>
      <artifactId>netty-codec-http</artifactId>
      <version>4.1.89.Final</version> <!-- {x-version-update;io.netty:netty-codec-http;external_dependency} -->
    </dependency>

    <dependency>
      <groupId>io.netty</groupId>
      <artifactId>netty-codec-http2</artifactId>
      <version>4.1.89.Final</version> <!-- {x-version-update;io.netty:netty-codec-http2;external_dependency} -->
    </dependency>
    <dependency>
      <groupId>io.netty</groupId>
      <artifactId>netty-transport-native-unix-common</artifactId>
      <version>4.1.89.Final</version> <!-- {x-version-update;io.netty:netty-transport-native-unix-common;external_dependency} -->
    </dependency>
    <dependency>
      <groupId>io.netty</groupId>
      <artifactId>netty-transport-native-epoll</artifactId>
      <version>4.1.89.Final</version> <!-- {x-version-update;io.netty:netty-transport-native-epoll;external_dependency} -->
      <classifier>linux-x86_64</classifier>
    </dependency>
    <dependency>
      <groupId>io.netty</groupId>
      <artifactId>netty-transport-native-kqueue</artifactId>
      <version>4.1.89.Final</version> <!-- {x-version-update;io.netty:netty-transport-native-kqueue;external_dependency} -->
      <classifier>osx-x86_64</classifier>
    </dependency>

    <dependency>
      <groupId>io.netty</groupId>
      <artifactId>netty-tcnative-boringssl-static</artifactId>
      <version>2.0.56.Final</version> <!-- {x-version-update;io.netty:netty-tcnative-boringssl-static;external_dependency} -->
      <classifier>${boring-ssl-classifier}</classifier>
    </dependency>

    <dependency>
      <groupId>io.projectreactor.netty</groupId>
      <artifactId>reactor-netty-http</artifactId>
<<<<<<< HEAD
      <version>1.1.2</version> <!-- {x-version-update;io.projectreactor.netty:reactor-netty-http;external_dependency} -->
=======
      <version>1.0.28</version> <!-- {x-version-update;io.projectreactor.netty:reactor-netty-http;external_dependency} -->
>>>>>>> cbba900b
    </dependency>

    <!-- test dependencies on azure-core, because we want to run tests inherited from this module using Netty -->
    <dependency>
      <groupId>com.azure</groupId>
      <artifactId>azure-core</artifactId>
      <version>1.37.0-beta.1</version> <!-- {x-version-update;com.azure:azure-core;current} -->
      <type>test-jar</type>
      <scope>test</scope>
    </dependency>
    <dependency>
      <groupId>com.azure</groupId>
      <artifactId>azure-core-test</artifactId>
      <version>1.15.0-beta.1</version> <!-- {x-version-update;com.azure:azure-core-test;current} -->
      <scope>test</scope>
    </dependency>
    <dependency>
      <groupId>com.azure</groupId>
      <artifactId>azure-core-test</artifactId>
      <version>1.15.0-beta.1</version> <!-- {x-version-update;com.azure:azure-core-test;current} -->
      <type>test-jar</type>
      <scope>test</scope>
    </dependency>
    <dependency>
      <groupId>io.projectreactor</groupId>
      <artifactId>reactor-test</artifactId>
<<<<<<< HEAD
      <version>3.5.2</version> <!-- {x-version-update;io.projectreactor:reactor-test;external_dependency} -->
=======
      <version>3.4.27</version> <!-- {x-version-update;io.projectreactor:reactor-test;external_dependency} -->
>>>>>>> cbba900b
      <scope>test</scope>
    </dependency>

    <dependency>
      <groupId>org.junit.jupiter</groupId>
      <artifactId>junit-jupiter-api</artifactId>
      <version>5.9.2</version> <!-- {x-version-update;org.junit.jupiter:junit-jupiter-api;external_dependency} -->
      <scope>test</scope>
    </dependency>
    <dependency>
      <groupId>org.junit.jupiter</groupId>
      <artifactId>junit-jupiter-engine</artifactId>
      <version>5.9.2</version> <!-- {x-version-update;org.junit.jupiter:junit-jupiter-engine;external_dependency} -->
      <scope>test</scope>
    </dependency>
    <dependency>
      <groupId>org.junit.jupiter</groupId>
      <artifactId>junit-jupiter-params</artifactId>
      <version>5.9.2</version> <!-- {x-version-update;org.junit.jupiter:junit-jupiter-params;external_dependency} -->
      <scope>test</scope>
    </dependency>

    <dependency>
      <groupId>com.github.tomakehurst</groupId>
      <artifactId>wiremock-standalone</artifactId>
      <version>2.24.1</version> <!-- {x-version-update;com.github.tomakehurst:wiremock-standalone;external_dependency} -->
      <scope>test</scope>
    </dependency>
    <dependency>
      <groupId>org.mockito</groupId>
      <artifactId>mockito-core</artifactId>
      <version>4.8.1</version><!-- {x-version-update;org.mockito:mockito-core;external_dependency} -->
      <scope>test</scope>
    </dependency>
  </dependencies>

  <build>
    <plugins>
      <plugin>
        <groupId>org.apache.maven.plugins</groupId>
        <artifactId>maven-enforcer-plugin</artifactId>
        <version>3.0.0-M3</version> <!-- {x-version-update;org.apache.maven.plugins:maven-enforcer-plugin;external_dependency} -->
        <configuration>
          <rules>
            <bannedDependencies>
              <includes>
                <include>io.netty:netty-tcnative-boringssl-static:[2.0.56.Final]</include> <!-- {x-include-update;io.netty:netty-tcnative-boringssl-static;external_dependency} -->
<<<<<<< HEAD
                <include>io.projectreactor.netty:reactor-netty-http:[1.1.2]</include> <!-- {x-include-update;io.projectreactor.netty:reactor-netty-http;external_dependency} -->
                <include>io.netty:netty-buffer:[4.1.87.Final]</include> <!-- {x-include-update;io.netty:netty-buffer;external_dependency} -->
                <include>io.netty:netty-codec:[4.1.87.Final]</include> <!-- {x-include-update;io.netty:netty-codec;external_dependency} -->
                <include>io.netty:netty-codec-http:[4.1.87.Final]</include> <!-- {x-include-update;io.netty:netty-codec-http;external_dependency} -->
                <include>io.netty:netty-codec-http2:[4.1.87.Final]</include> <!-- {x-include-update;io.netty:netty-codec-http2;external_dependency} -->
                <include>io.netty:netty-handler:[4.1.87.Final]</include> <!-- {x-include-update;io.netty:netty-handler;external_dependency} -->
                <include>io.netty:netty-handler-proxy:[4.1.87.Final]</include> <!-- {x-include-update;io.netty:netty-handler-proxy;external_dependency} -->
                <include>io.netty:netty-transport-native-unix-common:[4.1.87.Final]</include> <!-- {x-include-update;io.netty:netty-transport-native-unix-common;external_dependency} -->
                <include>io.netty:netty-transport-native-epoll:[4.1.87.Final]</include> <!-- {x-include-update;io.netty:netty-transport-native-epoll;external_dependency} -->
                <include>io.netty:netty-transport-native-kqueue:[4.1.87.Final]</include> <!-- {x-include-update;io.netty:netty-transport-native-kqueue;external_dependency} -->
=======
                <include>io.projectreactor.netty:reactor-netty-http:[1.0.28]</include> <!-- {x-include-update;io.projectreactor.netty:reactor-netty-http;external_dependency} -->
                <include>io.netty:netty-buffer:[4.1.89.Final]</include> <!-- {x-include-update;io.netty:netty-buffer;external_dependency} -->
                <include>io.netty:netty-codec:[4.1.89.Final]</include> <!-- {x-include-update;io.netty:netty-codec;external_dependency} -->
                <include>io.netty:netty-codec-http:[4.1.89.Final]</include> <!-- {x-include-update;io.netty:netty-codec-http;external_dependency} -->
                <include>io.netty:netty-codec-http2:[4.1.89.Final]</include> <!-- {x-include-update;io.netty:netty-codec-http2;external_dependency} -->
                <include>io.netty:netty-handler:[4.1.89.Final]</include> <!-- {x-include-update;io.netty:netty-handler;external_dependency} -->
                <include>io.netty:netty-handler-proxy:[4.1.89.Final]</include> <!-- {x-include-update;io.netty:netty-handler-proxy;external_dependency} -->
                <include>io.netty:netty-transport-native-unix-common:[4.1.89.Final]</include> <!-- {x-include-update;io.netty:netty-transport-native-unix-common;external_dependency} -->
                <include>io.netty:netty-transport-native-epoll:[4.1.89.Final]</include> <!-- {x-include-update;io.netty:netty-transport-native-epoll;external_dependency} -->
                <include>io.netty:netty-transport-native-kqueue:[4.1.89.Final]</include> <!-- {x-include-update;io.netty:netty-transport-native-kqueue;external_dependency} -->
>>>>>>> cbba900b
              </includes>
            </bannedDependencies>
          </rules>
        </configuration>
      </plugin>
    </plugins>
  </build>

  <profiles>
    <profile>
      <id>native-linux</id>
      <activation>
        <property>
          <name>native-linux</name>
        </property>
      </activation>

      <properties>
        <boring-ssl-classifier>linux-x86_64</boring-ssl-classifier>
      </properties>
    </profile>

    <profile>
      <id>native-macos</id>
      <activation>
        <property>
          <name>native-macos</name>
        </property>
      </activation>

      <properties>
        <boring-ssl-classifier>osx-x86_64</boring-ssl-classifier>
      </properties>
    </profile>

    <profile>
      <id>native-windows</id>
      <activation>
        <property>
          <name>native-windows</name>
        </property>
      </activation>

      <properties>
        <boring-ssl-classifier>windows-x86_64</boring-ssl-classifier>
      </properties>
    </profile>
  </profiles>
</project><|MERGE_RESOLUTION|>--- conflicted
+++ resolved
@@ -134,11 +134,7 @@
     <dependency>
       <groupId>io.projectreactor.netty</groupId>
       <artifactId>reactor-netty-http</artifactId>
-<<<<<<< HEAD
-      <version>1.1.2</version> <!-- {x-version-update;io.projectreactor.netty:reactor-netty-http;external_dependency} -->
-=======
       <version>1.0.28</version> <!-- {x-version-update;io.projectreactor.netty:reactor-netty-http;external_dependency} -->
->>>>>>> cbba900b
     </dependency>
 
     <!-- test dependencies on azure-core, because we want to run tests inherited from this module using Netty -->
@@ -165,30 +161,26 @@
     <dependency>
       <groupId>io.projectreactor</groupId>
       <artifactId>reactor-test</artifactId>
-<<<<<<< HEAD
-      <version>3.5.2</version> <!-- {x-version-update;io.projectreactor:reactor-test;external_dependency} -->
-=======
       <version>3.4.27</version> <!-- {x-version-update;io.projectreactor:reactor-test;external_dependency} -->
->>>>>>> cbba900b
       <scope>test</scope>
     </dependency>
 
     <dependency>
       <groupId>org.junit.jupiter</groupId>
       <artifactId>junit-jupiter-api</artifactId>
-      <version>5.9.2</version> <!-- {x-version-update;org.junit.jupiter:junit-jupiter-api;external_dependency} -->
+      <version>5.9.1</version> <!-- {x-version-update;org.junit.jupiter:junit-jupiter-api;external_dependency} -->
       <scope>test</scope>
     </dependency>
     <dependency>
       <groupId>org.junit.jupiter</groupId>
       <artifactId>junit-jupiter-engine</artifactId>
-      <version>5.9.2</version> <!-- {x-version-update;org.junit.jupiter:junit-jupiter-engine;external_dependency} -->
+      <version>5.9.1</version> <!-- {x-version-update;org.junit.jupiter:junit-jupiter-engine;external_dependency} -->
       <scope>test</scope>
     </dependency>
     <dependency>
       <groupId>org.junit.jupiter</groupId>
       <artifactId>junit-jupiter-params</artifactId>
-      <version>5.9.2</version> <!-- {x-version-update;org.junit.jupiter:junit-jupiter-params;external_dependency} -->
+      <version>5.9.1</version> <!-- {x-version-update;org.junit.jupiter:junit-jupiter-params;external_dependency} -->
       <scope>test</scope>
     </dependency>
 
@@ -201,7 +193,7 @@
     <dependency>
       <groupId>org.mockito</groupId>
       <artifactId>mockito-core</artifactId>
-      <version>4.8.1</version><!-- {x-version-update;org.mockito:mockito-core;external_dependency} -->
+      <version>4.5.1</version><!-- {x-version-update;org.mockito:mockito-core;external_dependency} -->
       <scope>test</scope>
     </dependency>
   </dependencies>
@@ -217,18 +209,6 @@
             <bannedDependencies>
               <includes>
                 <include>io.netty:netty-tcnative-boringssl-static:[2.0.56.Final]</include> <!-- {x-include-update;io.netty:netty-tcnative-boringssl-static;external_dependency} -->
-<<<<<<< HEAD
-                <include>io.projectreactor.netty:reactor-netty-http:[1.1.2]</include> <!-- {x-include-update;io.projectreactor.netty:reactor-netty-http;external_dependency} -->
-                <include>io.netty:netty-buffer:[4.1.87.Final]</include> <!-- {x-include-update;io.netty:netty-buffer;external_dependency} -->
-                <include>io.netty:netty-codec:[4.1.87.Final]</include> <!-- {x-include-update;io.netty:netty-codec;external_dependency} -->
-                <include>io.netty:netty-codec-http:[4.1.87.Final]</include> <!-- {x-include-update;io.netty:netty-codec-http;external_dependency} -->
-                <include>io.netty:netty-codec-http2:[4.1.87.Final]</include> <!-- {x-include-update;io.netty:netty-codec-http2;external_dependency} -->
-                <include>io.netty:netty-handler:[4.1.87.Final]</include> <!-- {x-include-update;io.netty:netty-handler;external_dependency} -->
-                <include>io.netty:netty-handler-proxy:[4.1.87.Final]</include> <!-- {x-include-update;io.netty:netty-handler-proxy;external_dependency} -->
-                <include>io.netty:netty-transport-native-unix-common:[4.1.87.Final]</include> <!-- {x-include-update;io.netty:netty-transport-native-unix-common;external_dependency} -->
-                <include>io.netty:netty-transport-native-epoll:[4.1.87.Final]</include> <!-- {x-include-update;io.netty:netty-transport-native-epoll;external_dependency} -->
-                <include>io.netty:netty-transport-native-kqueue:[4.1.87.Final]</include> <!-- {x-include-update;io.netty:netty-transport-native-kqueue;external_dependency} -->
-=======
                 <include>io.projectreactor.netty:reactor-netty-http:[1.0.28]</include> <!-- {x-include-update;io.projectreactor.netty:reactor-netty-http;external_dependency} -->
                 <include>io.netty:netty-buffer:[4.1.89.Final]</include> <!-- {x-include-update;io.netty:netty-buffer;external_dependency} -->
                 <include>io.netty:netty-codec:[4.1.89.Final]</include> <!-- {x-include-update;io.netty:netty-codec;external_dependency} -->
@@ -239,7 +219,6 @@
                 <include>io.netty:netty-transport-native-unix-common:[4.1.89.Final]</include> <!-- {x-include-update;io.netty:netty-transport-native-unix-common;external_dependency} -->
                 <include>io.netty:netty-transport-native-epoll:[4.1.89.Final]</include> <!-- {x-include-update;io.netty:netty-transport-native-epoll;external_dependency} -->
                 <include>io.netty:netty-transport-native-kqueue:[4.1.89.Final]</include> <!-- {x-include-update;io.netty:netty-transport-native-kqueue;external_dependency} -->
->>>>>>> cbba900b
               </includes>
             </bannedDependencies>
           </rules>
