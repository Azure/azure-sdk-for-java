<!--
  ~ Copyright (c) Microsoft Corporation. All rights reserved.
  ~ Licensed under the MIT License.
  -->
<project xmlns="http://maven.apache.org/POM/4.0.0" xmlns:xsi="http://www.w3.org/2001/XMLSchema-instance"
         xsi:schemaLocation="http://maven.apache.org/POM/4.0.0 http://maven.apache.org/xsd/maven-4.0.0.xsd">
  <modelVersion>4.0.0</modelVersion>
  <parent>
    <groupId>com.azure</groupId>
    <artifactId>azure-client-sdk-parent</artifactId>
    <version>1.7.0</version> <!-- {x-version-update;com.azure:azure-client-sdk-parent;current} -->
    <relativePath>../../parents/azure-client-sdk-parent</relativePath>
  </parent>

  <groupId>com.azure</groupId>
  <artifactId>azure-core-http-netty</artifactId>
  <packaging>jar</packaging>
  <version>1.14.0-beta.2</version> <!-- {x-version-update;com.azure:azure-core-http-netty;current} -->

  <name>Microsoft Azure Netty HTTP Client Library</name>
  <description>This package contains the Netty HTTP client plugin for azure-core.</description>
  <url>https://github.com/Azure/azure-sdk-for-java</url>

  <licenses>
    <license>
      <name>The MIT License (MIT)</name>
      <url>http://opensource.org/licenses/MIT</url>
      <distribution>repo</distribution>
    </license>
  </licenses>

  <distributionManagement>
    <site>
      <id>azure-java-build-docs</id>
      <url>${site.url}/site/${project.artifactId}</url>
    </site>
  </distributionManagement>

  <scm>
    <url>https://github.com/Azure/azure-sdk-for-java</url>
    <connection>scm:git:https://github.com/Azure/azure-sdk-for-java.git</connection>
    <developerConnection>scm:git:https://github.com/Azure/azure-sdk-for-java.git</developerConnection>
  </scm>

  <properties>
    <project.build.sourceEncoding>UTF-8</project.build.sourceEncoding>
    <legal><![CDATA[[INFO] Any downloads listed may be third party software.  Microsoft grants you no rights for third party software.]]></legal>
    <jacoco.min.linecoverage>0.80</jacoco.min.linecoverage>
    <jacoco.min.branchcoverage>0.70</jacoco.min.branchcoverage>
    <javaModulesSurefireArgLine>
      --add-opens com.azure.http.netty/com.azure.core.http.netty=ALL-UNNAMED
      --add-opens com.azure.http.netty/com.azure.core.http.netty.implementation=ALL-UNNAMED
    </javaModulesSurefireArgLine>
    <boring-ssl-classifier></boring-ssl-classifier>

    <!-- Enables fail on deprecated API usage. -->
    <compiler.failondeprecatedstatus/>

     <javadoc.excludePackageNames>com.azure.json,com.azure.core.implementation*,com.azure.core.util,com.azure.core.util*,
      com.azure.core.models,com.azure.core.http,com.azure.core.http.policy,com.azure.core.http.rest,com.azure.core.exception,com.azure.core.cryptography,
      com.azure.core.credential,com.azure.core.client.traits,com.azure.core.annotation</javadoc.excludePackageNames>
  </properties>

  <developers>
    <developer>
      <id>microsoft</id>
      <name>Microsoft</name>
    </developer>
  </developers>

  <dependencies>
    <dependency>
      <groupId>com.azure</groupId>
      <artifactId>azure-core</artifactId>
      <version>1.45.0-beta.1</version> <!-- {x-version-update;com.azure:azure-core;current} -->
    </dependency>

    <dependency>
      <groupId>io.netty</groupId>
      <artifactId>netty-handler</artifactId>
<<<<<<< HEAD
      <version>4.1.97.Final</version> <!-- {x-version-update;io.netty:netty-handler;external_dependency} -->
=======
      <version>4.1.100.Final</version> <!-- {x-version-update;io.netty:netty-handler;external_dependency} -->
>>>>>>> 21a51c6f
    </dependency>
    <dependency>
      <groupId>io.netty</groupId>
      <artifactId>netty-handler-proxy</artifactId>
<<<<<<< HEAD
      <version>4.1.97.Final</version> <!-- {x-version-update;io.netty:netty-handler-proxy;external_dependency} -->
=======
      <version>4.1.100.Final</version> <!-- {x-version-update;io.netty:netty-handler-proxy;external_dependency} -->
>>>>>>> 21a51c6f
    </dependency>
    <dependency>
      <groupId>io.netty</groupId>
      <artifactId>netty-buffer</artifactId>
<<<<<<< HEAD
      <version>4.1.97.Final</version> <!-- {x-version-update;io.netty:netty-buffer;external_dependency} -->
=======
      <version>4.1.100.Final</version> <!-- {x-version-update;io.netty:netty-buffer;external_dependency} -->
>>>>>>> 21a51c6f
    </dependency>
    <dependency>
      <groupId>io.netty</groupId>
      <artifactId>netty-codec</artifactId>
<<<<<<< HEAD
      <version>4.1.97.Final</version> <!-- {x-version-update;io.netty:netty-codec;external_dependency} -->
=======
      <version>4.1.100.Final</version> <!-- {x-version-update;io.netty:netty-codec;external_dependency} -->
>>>>>>> 21a51c6f
    </dependency>
    <dependency>
      <groupId>io.netty</groupId>
      <artifactId>netty-codec-http</artifactId>
<<<<<<< HEAD
      <version>4.1.97.Final</version> <!-- {x-version-update;io.netty:netty-codec-http;external_dependency} -->
=======
      <version>4.1.100.Final</version> <!-- {x-version-update;io.netty:netty-codec-http;external_dependency} -->
>>>>>>> 21a51c6f
    </dependency>

    <dependency>
      <groupId>io.netty</groupId>
      <artifactId>netty-codec-http2</artifactId>
<<<<<<< HEAD
      <version>4.1.97.Final</version> <!-- {x-version-update;io.netty:netty-codec-http2;external_dependency} -->
=======
      <version>4.1.100.Final</version> <!-- {x-version-update;io.netty:netty-codec-http2;external_dependency} -->
>>>>>>> 21a51c6f
    </dependency>
    <dependency>
      <groupId>io.netty</groupId>
      <artifactId>netty-transport-native-unix-common</artifactId>
<<<<<<< HEAD
      <version>4.1.97.Final</version> <!-- {x-version-update;io.netty:netty-transport-native-unix-common;external_dependency} -->
=======
      <version>4.1.100.Final</version> <!-- {x-version-update;io.netty:netty-transport-native-unix-common;external_dependency} -->
>>>>>>> 21a51c6f
    </dependency>
    <dependency>
      <groupId>io.netty</groupId>
      <artifactId>netty-transport-native-epoll</artifactId>
<<<<<<< HEAD
      <version>4.1.97.Final</version> <!-- {x-version-update;io.netty:netty-transport-native-epoll;external_dependency} -->
=======
      <version>4.1.100.Final</version> <!-- {x-version-update;io.netty:netty-transport-native-epoll;external_dependency} -->
>>>>>>> 21a51c6f
      <classifier>linux-x86_64</classifier>
    </dependency>
    <dependency>
      <groupId>io.netty</groupId>
      <artifactId>netty-transport-native-kqueue</artifactId>
<<<<<<< HEAD
      <version>4.1.97.Final</version> <!-- {x-version-update;io.netty:netty-transport-native-kqueue;external_dependency} -->
=======
      <version>4.1.100.Final</version> <!-- {x-version-update;io.netty:netty-transport-native-kqueue;external_dependency} -->
>>>>>>> 21a51c6f
      <classifier>osx-x86_64</classifier>
    </dependency>

    <dependency>
      <groupId>io.netty</groupId>
      <artifactId>netty-tcnative-boringssl-static</artifactId>
      <version>2.0.62.Final</version> <!-- {x-version-update;io.netty:netty-tcnative-boringssl-static;external_dependency} -->
      <classifier>${boring-ssl-classifier}</classifier>
    </dependency>

    <dependency>
      <groupId>io.projectreactor.netty</groupId>
      <artifactId>reactor-netty-http</artifactId>
<<<<<<< HEAD
      <version>1.1.10</version> <!-- {x-version-update;io.projectreactor.netty:reactor-netty-http;external_dependency} -->
=======
      <version>1.0.38</version> <!-- {x-version-update;io.projectreactor.netty:reactor-netty-http;external_dependency} -->
>>>>>>> 21a51c6f
    </dependency>

    <dependency>
      <groupId>io.netty</groupId>
      <artifactId>netty-common</artifactId>
<<<<<<< HEAD
      <version>4.1.97.Final</version>  <!-- {x-version-update;io.netty:netty-common;external_dependency} -->
=======
      <version>4.1.100.Final</version>  <!-- {x-version-update;io.netty:netty-common;external_dependency} -->
>>>>>>> 21a51c6f
    </dependency>
    <!-- test dependencies on azure-core, because we want to run tests inherited from this module using Netty -->
    <dependency>
      <groupId>com.azure</groupId>
      <artifactId>azure-core</artifactId>
      <version>1.45.0-beta.1</version> <!-- {x-version-update;com.azure:azure-core;current} -->
      <type>test-jar</type>
      <scope>test</scope>
    </dependency>
    <dependency>
      <groupId>com.azure</groupId>
      <artifactId>azure-core-test</artifactId>
      <version>1.22.0-beta.1</version> <!-- {x-version-update;com.azure:azure-core-test;current} -->
      <scope>test</scope>
    </dependency>
    <dependency>
      <groupId>com.azure</groupId>
      <artifactId>azure-core-test</artifactId>
      <version>1.22.0-beta.1</version> <!-- {x-version-update;com.azure:azure-core-test;current} -->
      <type>test-jar</type>
      <scope>test</scope>
    </dependency>
    <dependency>
      <groupId>io.projectreactor</groupId>
      <artifactId>reactor-test</artifactId>
<<<<<<< HEAD
      <version>3.5.9</version> <!-- {x-version-update;io.projectreactor:reactor-test;external_dependency} -->
=======
      <version>3.4.32</version> <!-- {x-version-update;io.projectreactor:reactor-test;external_dependency} -->
>>>>>>> 21a51c6f
      <scope>test</scope>
    </dependency>

    <dependency>
      <groupId>org.junit.jupiter</groupId>
      <artifactId>junit-jupiter-api</artifactId>
      <version>5.9.3</version> <!-- {x-version-update;org.junit.jupiter:junit-jupiter-api;external_dependency} -->
      <scope>test</scope>
    </dependency>
    <dependency>
      <groupId>org.junit.jupiter</groupId>
      <artifactId>junit-jupiter-engine</artifactId>
      <version>5.9.3</version> <!-- {x-version-update;org.junit.jupiter:junit-jupiter-engine;external_dependency} -->
      <scope>test</scope>
    </dependency>
    <dependency>
      <groupId>org.junit.jupiter</groupId>
      <artifactId>junit-jupiter-params</artifactId>
      <version>5.9.3</version> <!-- {x-version-update;org.junit.jupiter:junit-jupiter-params;external_dependency} -->
      <scope>test</scope>
    </dependency>

    <dependency>
      <groupId>org.mockito</groupId>
      <artifactId>mockito-core</artifactId>
      <version>5.3.1</version><!-- {x-version-update;org.mockito:mockito-core;external_dependency} -->
      <scope>test</scope>
    </dependency>
  </dependencies>

  <build>
    <plugins>
      <plugin>
        <groupId>org.apache.maven.plugins</groupId>
        <artifactId>maven-enforcer-plugin</artifactId>
        <version>3.3.0</version> <!-- {x-version-update;org.apache.maven.plugins:maven-enforcer-plugin;external_dependency} -->
        <configuration>
          <rules>
            <bannedDependencies>
              <includes>
<<<<<<< HEAD
                <include>io.netty:netty-tcnative-boringssl-static:[2.0.61.Final]</include> <!-- {x-include-update;io.netty:netty-tcnative-boringssl-static;external_dependency} -->
                <include>io.projectreactor.netty:reactor-netty-http:[1.1.10]</include> <!-- {x-include-update;io.projectreactor.netty:reactor-netty-http;external_dependency} -->
                <include>io.netty:netty-buffer:[4.1.97.Final]</include> <!-- {x-include-update;io.netty:netty-buffer;external_dependency} -->
                <include>io.netty:netty-common:[4.1.97.Final]</include> <!-- {x-include-update;io.netty:netty-common;external_dependency} -->
                <include>io.netty:netty-codec:[4.1.97.Final]</include> <!-- {x-include-update;io.netty:netty-codec;external_dependency} -->
                <include>io.netty:netty-codec-http:[4.1.97.Final]</include> <!-- {x-include-update;io.netty:netty-codec-http;external_dependency} -->
                <include>io.netty:netty-codec-http2:[4.1.97.Final]</include> <!-- {x-include-update;io.netty:netty-codec-http2;external_dependency} -->
                <include>io.netty:netty-handler:[4.1.97.Final]</include> <!-- {x-include-update;io.netty:netty-handler;external_dependency} -->
                <include>io.netty:netty-handler-proxy:[4.1.97.Final]</include> <!-- {x-include-update;io.netty:netty-handler-proxy;external_dependency} -->
                <include>io.netty:netty-transport-native-unix-common:[4.1.97.Final]</include> <!-- {x-include-update;io.netty:netty-transport-native-unix-common;external_dependency} -->
                <include>io.netty:netty-transport-native-epoll:[4.1.97.Final]</include> <!-- {x-include-update;io.netty:netty-transport-native-epoll;external_dependency} -->
                <include>io.netty:netty-transport-native-kqueue:[4.1.97.Final]</include> <!-- {x-include-update;io.netty:netty-transport-native-kqueue;external_dependency} -->
=======
                <include>io.netty:netty-tcnative-boringssl-static:[2.0.62.Final]</include> <!-- {x-include-update;io.netty:netty-tcnative-boringssl-static;external_dependency} -->
                <include>io.projectreactor.netty:reactor-netty-http:[1.0.38]</include> <!-- {x-include-update;io.projectreactor.netty:reactor-netty-http;external_dependency} -->
                <include>io.netty:netty-buffer:[4.1.100.Final]</include> <!-- {x-include-update;io.netty:netty-buffer;external_dependency} -->
                <include>io.netty:netty-common:[4.1.100.Final]</include> <!-- {x-include-update;io.netty:netty-common;external_dependency} -->
                <include>io.netty:netty-codec:[4.1.100.Final]</include> <!-- {x-include-update;io.netty:netty-codec;external_dependency} -->
                <include>io.netty:netty-codec-http:[4.1.100.Final]</include> <!-- {x-include-update;io.netty:netty-codec-http;external_dependency} -->
                <include>io.netty:netty-codec-http2:[4.1.100.Final]</include> <!-- {x-include-update;io.netty:netty-codec-http2;external_dependency} -->
                <include>io.netty:netty-handler:[4.1.100.Final]</include> <!-- {x-include-update;io.netty:netty-handler;external_dependency} -->
                <include>io.netty:netty-handler-proxy:[4.1.100.Final]</include> <!-- {x-include-update;io.netty:netty-handler-proxy;external_dependency} -->
                <include>io.netty:netty-transport-native-unix-common:[4.1.100.Final]</include> <!-- {x-include-update;io.netty:netty-transport-native-unix-common;external_dependency} -->
                <include>io.netty:netty-transport-native-epoll:[4.1.100.Final]</include> <!-- {x-include-update;io.netty:netty-transport-native-epoll;external_dependency} -->
                <include>io.netty:netty-transport-native-kqueue:[4.1.100.Final]</include> <!-- {x-include-update;io.netty:netty-transport-native-kqueue;external_dependency} -->
>>>>>>> 21a51c6f
              </includes>
            </bannedDependencies>
          </rules>
        </configuration>
      </plugin>
    </plugins>
  </build>

  <profiles>
    <profile>
      <id>native-linux</id>
      <activation>
        <property>
          <name>native-linux</name>
        </property>
      </activation>

      <properties>
        <boring-ssl-classifier>linux-x86_64</boring-ssl-classifier>
      </properties>
    </profile>

    <profile>
      <id>native-macos</id>
      <activation>
        <property>
          <name>native-macos</name>
        </property>
      </activation>

      <properties>
        <boring-ssl-classifier>osx-x86_64</boring-ssl-classifier>
      </properties>
    </profile>

    <profile>
      <id>native-windows</id>
      <activation>
        <property>
          <name>native-windows</name>
        </property>
      </activation>

      <properties>
        <boring-ssl-classifier>windows-x86_64</boring-ssl-classifier>
      </properties>
    </profile>
  </profiles>
</project><|MERGE_RESOLUTION|>--- conflicted
+++ resolved
@@ -78,85 +78,49 @@
     <dependency>
       <groupId>io.netty</groupId>
       <artifactId>netty-handler</artifactId>
-<<<<<<< HEAD
-      <version>4.1.97.Final</version> <!-- {x-version-update;io.netty:netty-handler;external_dependency} -->
-=======
       <version>4.1.100.Final</version> <!-- {x-version-update;io.netty:netty-handler;external_dependency} -->
->>>>>>> 21a51c6f
     </dependency>
     <dependency>
       <groupId>io.netty</groupId>
       <artifactId>netty-handler-proxy</artifactId>
-<<<<<<< HEAD
-      <version>4.1.97.Final</version> <!-- {x-version-update;io.netty:netty-handler-proxy;external_dependency} -->
-=======
       <version>4.1.100.Final</version> <!-- {x-version-update;io.netty:netty-handler-proxy;external_dependency} -->
->>>>>>> 21a51c6f
     </dependency>
     <dependency>
       <groupId>io.netty</groupId>
       <artifactId>netty-buffer</artifactId>
-<<<<<<< HEAD
-      <version>4.1.97.Final</version> <!-- {x-version-update;io.netty:netty-buffer;external_dependency} -->
-=======
       <version>4.1.100.Final</version> <!-- {x-version-update;io.netty:netty-buffer;external_dependency} -->
->>>>>>> 21a51c6f
     </dependency>
     <dependency>
       <groupId>io.netty</groupId>
       <artifactId>netty-codec</artifactId>
-<<<<<<< HEAD
-      <version>4.1.97.Final</version> <!-- {x-version-update;io.netty:netty-codec;external_dependency} -->
-=======
       <version>4.1.100.Final</version> <!-- {x-version-update;io.netty:netty-codec;external_dependency} -->
->>>>>>> 21a51c6f
     </dependency>
     <dependency>
       <groupId>io.netty</groupId>
       <artifactId>netty-codec-http</artifactId>
-<<<<<<< HEAD
-      <version>4.1.97.Final</version> <!-- {x-version-update;io.netty:netty-codec-http;external_dependency} -->
-=======
       <version>4.1.100.Final</version> <!-- {x-version-update;io.netty:netty-codec-http;external_dependency} -->
->>>>>>> 21a51c6f
     </dependency>
 
     <dependency>
       <groupId>io.netty</groupId>
       <artifactId>netty-codec-http2</artifactId>
-<<<<<<< HEAD
-      <version>4.1.97.Final</version> <!-- {x-version-update;io.netty:netty-codec-http2;external_dependency} -->
-=======
       <version>4.1.100.Final</version> <!-- {x-version-update;io.netty:netty-codec-http2;external_dependency} -->
->>>>>>> 21a51c6f
     </dependency>
     <dependency>
       <groupId>io.netty</groupId>
       <artifactId>netty-transport-native-unix-common</artifactId>
-<<<<<<< HEAD
-      <version>4.1.97.Final</version> <!-- {x-version-update;io.netty:netty-transport-native-unix-common;external_dependency} -->
-=======
       <version>4.1.100.Final</version> <!-- {x-version-update;io.netty:netty-transport-native-unix-common;external_dependency} -->
->>>>>>> 21a51c6f
     </dependency>
     <dependency>
       <groupId>io.netty</groupId>
       <artifactId>netty-transport-native-epoll</artifactId>
-<<<<<<< HEAD
-      <version>4.1.97.Final</version> <!-- {x-version-update;io.netty:netty-transport-native-epoll;external_dependency} -->
-=======
       <version>4.1.100.Final</version> <!-- {x-version-update;io.netty:netty-transport-native-epoll;external_dependency} -->
->>>>>>> 21a51c6f
       <classifier>linux-x86_64</classifier>
     </dependency>
     <dependency>
       <groupId>io.netty</groupId>
       <artifactId>netty-transport-native-kqueue</artifactId>
-<<<<<<< HEAD
-      <version>4.1.97.Final</version> <!-- {x-version-update;io.netty:netty-transport-native-kqueue;external_dependency} -->
-=======
       <version>4.1.100.Final</version> <!-- {x-version-update;io.netty:netty-transport-native-kqueue;external_dependency} -->
->>>>>>> 21a51c6f
       <classifier>osx-x86_64</classifier>
     </dependency>
 
@@ -170,21 +134,13 @@
     <dependency>
       <groupId>io.projectreactor.netty</groupId>
       <artifactId>reactor-netty-http</artifactId>
-<<<<<<< HEAD
-      <version>1.1.10</version> <!-- {x-version-update;io.projectreactor.netty:reactor-netty-http;external_dependency} -->
-=======
       <version>1.0.38</version> <!-- {x-version-update;io.projectreactor.netty:reactor-netty-http;external_dependency} -->
->>>>>>> 21a51c6f
     </dependency>
 
     <dependency>
       <groupId>io.netty</groupId>
       <artifactId>netty-common</artifactId>
-<<<<<<< HEAD
-      <version>4.1.97.Final</version>  <!-- {x-version-update;io.netty:netty-common;external_dependency} -->
-=======
       <version>4.1.100.Final</version>  <!-- {x-version-update;io.netty:netty-common;external_dependency} -->
->>>>>>> 21a51c6f
     </dependency>
     <!-- test dependencies on azure-core, because we want to run tests inherited from this module using Netty -->
     <dependency>
@@ -210,11 +166,7 @@
     <dependency>
       <groupId>io.projectreactor</groupId>
       <artifactId>reactor-test</artifactId>
-<<<<<<< HEAD
-      <version>3.5.9</version> <!-- {x-version-update;io.projectreactor:reactor-test;external_dependency} -->
-=======
       <version>3.4.32</version> <!-- {x-version-update;io.projectreactor:reactor-test;external_dependency} -->
->>>>>>> 21a51c6f
       <scope>test</scope>
     </dependency>
 
@@ -240,7 +192,7 @@
     <dependency>
       <groupId>org.mockito</groupId>
       <artifactId>mockito-core</artifactId>
-      <version>5.3.1</version><!-- {x-version-update;org.mockito:mockito-core;external_dependency} -->
+      <version>4.11.0</version><!-- {x-version-update;org.mockito:mockito-core;external_dependency} -->
       <scope>test</scope>
     </dependency>
   </dependencies>
@@ -250,25 +202,11 @@
       <plugin>
         <groupId>org.apache.maven.plugins</groupId>
         <artifactId>maven-enforcer-plugin</artifactId>
-        <version>3.3.0</version> <!-- {x-version-update;org.apache.maven.plugins:maven-enforcer-plugin;external_dependency} -->
+        <version>3.0.0-M3</version> <!-- {x-version-update;org.apache.maven.plugins:maven-enforcer-plugin;external_dependency} -->
         <configuration>
           <rules>
             <bannedDependencies>
               <includes>
-<<<<<<< HEAD
-                <include>io.netty:netty-tcnative-boringssl-static:[2.0.61.Final]</include> <!-- {x-include-update;io.netty:netty-tcnative-boringssl-static;external_dependency} -->
-                <include>io.projectreactor.netty:reactor-netty-http:[1.1.10]</include> <!-- {x-include-update;io.projectreactor.netty:reactor-netty-http;external_dependency} -->
-                <include>io.netty:netty-buffer:[4.1.97.Final]</include> <!-- {x-include-update;io.netty:netty-buffer;external_dependency} -->
-                <include>io.netty:netty-common:[4.1.97.Final]</include> <!-- {x-include-update;io.netty:netty-common;external_dependency} -->
-                <include>io.netty:netty-codec:[4.1.97.Final]</include> <!-- {x-include-update;io.netty:netty-codec;external_dependency} -->
-                <include>io.netty:netty-codec-http:[4.1.97.Final]</include> <!-- {x-include-update;io.netty:netty-codec-http;external_dependency} -->
-                <include>io.netty:netty-codec-http2:[4.1.97.Final]</include> <!-- {x-include-update;io.netty:netty-codec-http2;external_dependency} -->
-                <include>io.netty:netty-handler:[4.1.97.Final]</include> <!-- {x-include-update;io.netty:netty-handler;external_dependency} -->
-                <include>io.netty:netty-handler-proxy:[4.1.97.Final]</include> <!-- {x-include-update;io.netty:netty-handler-proxy;external_dependency} -->
-                <include>io.netty:netty-transport-native-unix-common:[4.1.97.Final]</include> <!-- {x-include-update;io.netty:netty-transport-native-unix-common;external_dependency} -->
-                <include>io.netty:netty-transport-native-epoll:[4.1.97.Final]</include> <!-- {x-include-update;io.netty:netty-transport-native-epoll;external_dependency} -->
-                <include>io.netty:netty-transport-native-kqueue:[4.1.97.Final]</include> <!-- {x-include-update;io.netty:netty-transport-native-kqueue;external_dependency} -->
-=======
                 <include>io.netty:netty-tcnative-boringssl-static:[2.0.62.Final]</include> <!-- {x-include-update;io.netty:netty-tcnative-boringssl-static;external_dependency} -->
                 <include>io.projectreactor.netty:reactor-netty-http:[1.0.38]</include> <!-- {x-include-update;io.projectreactor.netty:reactor-netty-http;external_dependency} -->
                 <include>io.netty:netty-buffer:[4.1.100.Final]</include> <!-- {x-include-update;io.netty:netty-buffer;external_dependency} -->
@@ -281,7 +219,6 @@
                 <include>io.netty:netty-transport-native-unix-common:[4.1.100.Final]</include> <!-- {x-include-update;io.netty:netty-transport-native-unix-common;external_dependency} -->
                 <include>io.netty:netty-transport-native-epoll:[4.1.100.Final]</include> <!-- {x-include-update;io.netty:netty-transport-native-epoll;external_dependency} -->
                 <include>io.netty:netty-transport-native-kqueue:[4.1.100.Final]</include> <!-- {x-include-update;io.netty:netty-transport-native-kqueue;external_dependency} -->
->>>>>>> 21a51c6f
               </includes>
             </bannedDependencies>
           </rules>
