<!--
  ~ Copyright (c) Microsoft Corporation. All rights reserved.
  ~ Licensed under the MIT License.
  -->
<project xmlns="http://maven.apache.org/POM/4.0.0" xmlns:xsi="http://www.w3.org/2001/XMLSchema-instance"
         xsi:schemaLocation="http://maven.apache.org/POM/4.0.0 http://maven.apache.org/xsd/maven-4.0.0.xsd">
  <modelVersion>4.0.0</modelVersion>
  <parent>
    <groupId>com.azure</groupId>
    <artifactId>azure-client-sdk-parent</artifactId>
    <version>1.7.0</version> <!-- {x-version-update;com.azure:azure-client-sdk-parent;current} -->
    <relativePath>../../parents/azure-client-sdk-parent</relativePath>
  </parent>

  <groupId>com.azure</groupId>
  <artifactId>azure-core-http-netty</artifactId>
  <packaging>jar</packaging>
  <version>1.14.0-beta.2</version> <!-- {x-version-update;com.azure:azure-core-http-netty;current} -->

  <name>Microsoft Azure Netty HTTP Client Library</name>
  <description>This package contains the Netty HTTP client plugin for azure-core.</description>
  <url>https://github.com/Azure/azure-sdk-for-java</url>

  <licenses>
    <license>
      <name>The MIT License (MIT)</name>
      <url>http://opensource.org/licenses/MIT</url>
      <distribution>repo</distribution>
    </license>
  </licenses>

  <distributionManagement>
    <site>
      <id>azure-java-build-docs</id>
      <url>${site.url}/site/${project.artifactId}</url>
    </site>
  </distributionManagement>

  <scm>
    <url>https://github.com/Azure/azure-sdk-for-java</url>
    <connection>scm:git:https://github.com/Azure/azure-sdk-for-java.git</connection>
    <developerConnection>scm:git:https://github.com/Azure/azure-sdk-for-java.git</developerConnection>
  </scm>

  <properties>
    <project.build.sourceEncoding>UTF-8</project.build.sourceEncoding>
    <legal><![CDATA[[INFO] Any downloads listed may be third party software.  Microsoft grants you no rights for third party software.]]></legal>
    <jacoco.min.linecoverage>0.80</jacoco.min.linecoverage>
    <jacoco.min.branchcoverage>0.70</jacoco.min.branchcoverage>
    <javaModulesSurefireArgLine>
      --add-opens com.azure.http.netty/com.azure.core.http.netty=ALL-UNNAMED
      --add-opens com.azure.http.netty/com.azure.core.http.netty.implementation=ALL-UNNAMED
    </javaModulesSurefireArgLine>
    <boring-ssl-classifier></boring-ssl-classifier>

    <!-- Enables fail on deprecated API usage. -->
    <compiler.failondeprecatedstatus/>

     <javadoc.excludePackageNames>com.azure.json,com.azure.core.implementation*,com.azure.core.util,com.azure.core.util*,
      com.azure.core.models,com.azure.core.http,com.azure.core.http.policy,com.azure.core.http.rest,com.azure.core.exception,com.azure.core.cryptography,
      com.azure.core.credential,com.azure.core.client.traits,com.azure.core.annotation</javadoc.excludePackageNames>
  </properties>

  <developers>
    <developer>
      <id>microsoft</id>
      <name>Microsoft</name>
    </developer>
  </developers>

  <dependencies>
    <dependency>
      <groupId>com.azure</groupId>
      <artifactId>azure-core</artifactId>
      <version>1.45.0-beta.1</version> <!-- {x-version-update;com.azure:azure-core;current} -->
    </dependency>

    <dependency>
      <groupId>io.netty</groupId>
      <artifactId>netty-handler</artifactId>
      <version>4.1.100.Final</version> <!-- {x-version-update;io.netty:netty-handler;external_dependency} -->
    </dependency>
    <dependency>
      <groupId>io.netty</groupId>
      <artifactId>netty-handler-proxy</artifactId>
      <version>4.1.100.Final</version> <!-- {x-version-update;io.netty:netty-handler-proxy;external_dependency} -->
    </dependency>
    <dependency>
      <groupId>io.netty</groupId>
      <artifactId>netty-buffer</artifactId>
      <version>4.1.100.Final</version> <!-- {x-version-update;io.netty:netty-buffer;external_dependency} -->
    </dependency>
    <dependency>
      <groupId>io.netty</groupId>
      <artifactId>netty-codec</artifactId>
      <version>4.1.100.Final</version> <!-- {x-version-update;io.netty:netty-codec;external_dependency} -->
    </dependency>
    <dependency>
      <groupId>io.netty</groupId>
      <artifactId>netty-codec-http</artifactId>
      <version>4.1.100.Final</version> <!-- {x-version-update;io.netty:netty-codec-http;external_dependency} -->
    </dependency>

    <dependency>
      <groupId>io.netty</groupId>
      <artifactId>netty-codec-http2</artifactId>
      <version>4.1.100.Final</version> <!-- {x-version-update;io.netty:netty-codec-http2;external_dependency} -->
    </dependency>
    <dependency>
      <groupId>io.netty</groupId>
      <artifactId>netty-transport-native-unix-common</artifactId>
      <version>4.1.100.Final</version> <!-- {x-version-update;io.netty:netty-transport-native-unix-common;external_dependency} -->
    </dependency>
    <dependency>
      <groupId>io.netty</groupId>
      <artifactId>netty-transport-native-epoll</artifactId>
      <version>4.1.100.Final</version> <!-- {x-version-update;io.netty:netty-transport-native-epoll;external_dependency} -->
      <classifier>linux-x86_64</classifier>
    </dependency>
    <dependency>
      <groupId>io.netty</groupId>
      <artifactId>netty-transport-native-kqueue</artifactId>
      <version>4.1.100.Final</version> <!-- {x-version-update;io.netty:netty-transport-native-kqueue;external_dependency} -->
      <classifier>osx-x86_64</classifier>
    </dependency>

    <dependency>
      <groupId>io.netty</groupId>
      <artifactId>netty-tcnative-boringssl-static</artifactId>
      <version>2.0.62.Final</version> <!-- {x-version-update;io.netty:netty-tcnative-boringssl-static;external_dependency} -->
      <classifier>${boring-ssl-classifier}</classifier>
    </dependency>

    <dependency>
      <groupId>io.projectreactor.netty</groupId>
      <artifactId>reactor-netty-http</artifactId>
      <version>1.1.12</version> <!-- {x-version-update;io.projectreactor.netty:reactor-netty-http;external_dependency} -->
    </dependency>

    <dependency>
      <groupId>io.netty</groupId>
      <artifactId>netty-common</artifactId>
      <version>4.1.100.Final</version>  <!-- {x-version-update;io.netty:netty-common;external_dependency} -->
    </dependency>
    <!-- test dependencies on azure-core, because we want to run tests inherited from this module using Netty -->
    <dependency>
      <groupId>com.azure</groupId>
      <artifactId>azure-core</artifactId>
      <version>1.45.0-beta.1</version> <!-- {x-version-update;com.azure:azure-core;current} -->
      <type>test-jar</type>
      <scope>test</scope>
    </dependency>
    <dependency>
      <groupId>com.azure</groupId>
      <artifactId>azure-core-test</artifactId>
      <version>1.22.0-beta.1</version> <!-- {x-version-update;com.azure:azure-core-test;current} -->
      <scope>test</scope>
    </dependency>
    <dependency>
      <groupId>com.azure</groupId>
      <artifactId>azure-core-test</artifactId>
      <version>1.22.0-beta.1</version> <!-- {x-version-update;com.azure:azure-core-test;current} -->
      <type>test-jar</type>
      <scope>test</scope>
    </dependency>
    <dependency>
      <groupId>io.projectreactor</groupId>
      <artifactId>reactor-test</artifactId>
<<<<<<< HEAD
      <version>3.5.11</version> <!-- {x-version-update;io.projectreactor:reactor-test;external_dependency} -->
=======
      <version>3.4.33</version> <!-- {x-version-update;io.projectreactor:reactor-test;external_dependency} -->
>>>>>>> 1f21d93c
      <scope>test</scope>
    </dependency>

    <dependency>
      <groupId>org.junit.jupiter</groupId>
      <artifactId>junit-jupiter-api</artifactId>
      <version>5.9.3</version> <!-- {x-version-update;org.junit.jupiter:junit-jupiter-api;external_dependency} -->
      <scope>test</scope>
    </dependency>
    <dependency>
      <groupId>org.junit.jupiter</groupId>
      <artifactId>junit-jupiter-engine</artifactId>
      <version>5.9.3</version> <!-- {x-version-update;org.junit.jupiter:junit-jupiter-engine;external_dependency} -->
      <scope>test</scope>
    </dependency>
    <dependency>
      <groupId>org.junit.jupiter</groupId>
      <artifactId>junit-jupiter-params</artifactId>
      <version>5.9.3</version> <!-- {x-version-update;org.junit.jupiter:junit-jupiter-params;external_dependency} -->
      <scope>test</scope>
    </dependency>

    <dependency>
      <groupId>org.mockito</groupId>
      <artifactId>mockito-core</artifactId>
      <version>4.11.0</version><!-- {x-version-update;org.mockito:mockito-core;external_dependency} -->
      <scope>test</scope>
    </dependency>
  </dependencies>

  <build>
    <plugins>
      <plugin>
        <groupId>org.apache.maven.plugins</groupId>
        <artifactId>maven-enforcer-plugin</artifactId>
        <version>3.3.0</version> <!-- {x-version-update;org.apache.maven.plugins:maven-enforcer-plugin;external_dependency} -->
        <configuration>
          <rules>
            <bannedDependencies>
              <includes>
                <include>io.netty:netty-tcnative-boringssl-static:[2.0.62.Final]</include> <!-- {x-include-update;io.netty:netty-tcnative-boringssl-static;external_dependency} -->
                <include>io.projectreactor.netty:reactor-netty-http:[1.1.12]</include> <!-- {x-include-update;io.projectreactor.netty:reactor-netty-http;external_dependency} -->
                <include>io.netty:netty-buffer:[4.1.100.Final]</include> <!-- {x-include-update;io.netty:netty-buffer;external_dependency} -->
                <include>io.netty:netty-common:[4.1.100.Final]</include> <!-- {x-include-update;io.netty:netty-common;external_dependency} -->
                <include>io.netty:netty-codec:[4.1.100.Final]</include> <!-- {x-include-update;io.netty:netty-codec;external_dependency} -->
                <include>io.netty:netty-codec-http:[4.1.100.Final]</include> <!-- {x-include-update;io.netty:netty-codec-http;external_dependency} -->
                <include>io.netty:netty-codec-http2:[4.1.100.Final]</include> <!-- {x-include-update;io.netty:netty-codec-http2;external_dependency} -->
                <include>io.netty:netty-handler:[4.1.100.Final]</include> <!-- {x-include-update;io.netty:netty-handler;external_dependency} -->
                <include>io.netty:netty-handler-proxy:[4.1.100.Final]</include> <!-- {x-include-update;io.netty:netty-handler-proxy;external_dependency} -->
                <include>io.netty:netty-transport-native-unix-common:[4.1.100.Final]</include> <!-- {x-include-update;io.netty:netty-transport-native-unix-common;external_dependency} -->
                <include>io.netty:netty-transport-native-epoll:[4.1.100.Final]</include> <!-- {x-include-update;io.netty:netty-transport-native-epoll;external_dependency} -->
                <include>io.netty:netty-transport-native-kqueue:[4.1.100.Final]</include> <!-- {x-include-update;io.netty:netty-transport-native-kqueue;external_dependency} -->
              </includes>
            </bannedDependencies>
          </rules>
        </configuration>
      </plugin>
    </plugins>
  </build>

  <profiles>
    <profile>
      <id>native-linux</id>
      <activation>
        <property>
          <name>native-linux</name>
        </property>
      </activation>

      <properties>
        <boring-ssl-classifier>linux-x86_64</boring-ssl-classifier>
      </properties>
    </profile>

    <profile>
      <id>native-macos</id>
      <activation>
        <property>
          <name>native-macos</name>
        </property>
      </activation>

      <properties>
        <boring-ssl-classifier>osx-x86_64</boring-ssl-classifier>
      </properties>
    </profile>

    <profile>
      <id>native-windows</id>
      <activation>
        <property>
          <name>native-windows</name>
        </property>
      </activation>

      <properties>
        <boring-ssl-classifier>windows-x86_64</boring-ssl-classifier>
      </properties>
    </profile>
  </profiles>
</project><|MERGE_RESOLUTION|>--- conflicted
+++ resolved
@@ -134,7 +134,7 @@
     <dependency>
       <groupId>io.projectreactor.netty</groupId>
       <artifactId>reactor-netty-http</artifactId>
-      <version>1.1.12</version> <!-- {x-version-update;io.projectreactor.netty:reactor-netty-http;external_dependency} -->
+      <version>1.0.38</version> <!-- {x-version-update;io.projectreactor.netty:reactor-netty-http;external_dependency} -->
     </dependency>
 
     <dependency>
@@ -166,11 +166,7 @@
     <dependency>
       <groupId>io.projectreactor</groupId>
       <artifactId>reactor-test</artifactId>
-<<<<<<< HEAD
-      <version>3.5.11</version> <!-- {x-version-update;io.projectreactor:reactor-test;external_dependency} -->
-=======
       <version>3.4.33</version> <!-- {x-version-update;io.projectreactor:reactor-test;external_dependency} -->
->>>>>>> 1f21d93c
       <scope>test</scope>
     </dependency>
 
@@ -206,13 +202,13 @@
       <plugin>
         <groupId>org.apache.maven.plugins</groupId>
         <artifactId>maven-enforcer-plugin</artifactId>
-        <version>3.3.0</version> <!-- {x-version-update;org.apache.maven.plugins:maven-enforcer-plugin;external_dependency} -->
+        <version>3.0.0-M3</version> <!-- {x-version-update;org.apache.maven.plugins:maven-enforcer-plugin;external_dependency} -->
         <configuration>
           <rules>
             <bannedDependencies>
               <includes>
                 <include>io.netty:netty-tcnative-boringssl-static:[2.0.62.Final]</include> <!-- {x-include-update;io.netty:netty-tcnative-boringssl-static;external_dependency} -->
-                <include>io.projectreactor.netty:reactor-netty-http:[1.1.12]</include> <!-- {x-include-update;io.projectreactor.netty:reactor-netty-http;external_dependency} -->
+                <include>io.projectreactor.netty:reactor-netty-http:[1.0.38]</include> <!-- {x-include-update;io.projectreactor.netty:reactor-netty-http;external_dependency} -->
                 <include>io.netty:netty-buffer:[4.1.100.Final]</include> <!-- {x-include-update;io.netty:netty-buffer;external_dependency} -->
                 <include>io.netty:netty-common:[4.1.100.Final]</include> <!-- {x-include-update;io.netty:netty-common;external_dependency} -->
                 <include>io.netty:netty-codec:[4.1.100.Final]</include> <!-- {x-include-update;io.netty:netty-codec;external_dependency} -->
