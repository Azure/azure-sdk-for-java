--- conflicted
+++ resolved
@@ -134,11 +134,7 @@
     <dependency>
       <groupId>io.projectreactor.netty</groupId>
       <artifactId>reactor-netty-http</artifactId>
-<<<<<<< HEAD
-      <version>1.1.9</version> <!-- {x-version-update;io.projectreactor.netty:reactor-netty-http;external_dependency} -->
-=======
       <version>1.0.34</version> <!-- {x-version-update;io.projectreactor.netty:reactor-netty-http;external_dependency} -->
->>>>>>> 7b96e85f
     </dependency>
 
     <dependency>
@@ -170,11 +166,7 @@
     <dependency>
       <groupId>io.projectreactor</groupId>
       <artifactId>reactor-test</artifactId>
-<<<<<<< HEAD
-      <version>3.5.8</version> <!-- {x-version-update;io.projectreactor:reactor-test;external_dependency} -->
-=======
       <version>3.4.31</version> <!-- {x-version-update;io.projectreactor:reactor-test;external_dependency} -->
->>>>>>> 7b96e85f
       <scope>test</scope>
     </dependency>
 
@@ -210,17 +202,13 @@
       <plugin>
         <groupId>org.apache.maven.plugins</groupId>
         <artifactId>maven-enforcer-plugin</artifactId>
-        <version>3.3.0</version> <!-- {x-version-update;org.apache.maven.plugins:maven-enforcer-plugin;external_dependency} -->
+        <version>3.0.0-M3</version> <!-- {x-version-update;org.apache.maven.plugins:maven-enforcer-plugin;external_dependency} -->
         <configuration>
           <rules>
             <bannedDependencies>
               <includes>
                 <include>io.netty:netty-tcnative-boringssl-static:[2.0.61.Final]</include> <!-- {x-include-update;io.netty:netty-tcnative-boringssl-static;external_dependency} -->
-<<<<<<< HEAD
-                <include>io.projectreactor.netty:reactor-netty-http:[1.1.9]</include> <!-- {x-include-update;io.projectreactor.netty:reactor-netty-http;external_dependency} -->
-=======
                 <include>io.projectreactor.netty:reactor-netty-http:[1.0.34]</include> <!-- {x-include-update;io.projectreactor.netty:reactor-netty-http;external_dependency} -->
->>>>>>> 7b96e85f
                 <include>io.netty:netty-buffer:[4.1.94.Final]</include> <!-- {x-include-update;io.netty:netty-buffer;external_dependency} -->
                 <include>io.netty:netty-common:[4.1.94.Final]</include> <!-- {x-include-update;io.netty:netty-common;external_dependency} -->
                 <include>io.netty:netty-codec:[4.1.94.Final]</include> <!-- {x-include-update;io.netty:netty-codec;external_dependency} -->
