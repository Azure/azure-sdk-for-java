--- conflicted
+++ resolved
@@ -205,20 +205,6 @@
           <rules>
             <bannedDependencies>
               <includes>
-<<<<<<< HEAD
-                <include>io.netty:netty-all:[4.1.66.Final]</include>
-                <include>io.netty:netty-buffer:[4.1.66.Final]</include> <!-- {x-include-update;io.netty:netty-buffer;external_dependency} -->
-                <include>io.netty:netty-codec-http:[4.1.66.Final]</include> <!-- {x-include-update;io.netty:netty-codec-http;external_dependency} -->
-                <include>io.netty:netty-codec-http2:[4.1.66.Final]</include> <!-- {x-include-update;io.netty:netty-codec-http2;external_dependency} -->
-                <include>io.netty:netty-handler:[4.1.66.Final]</include> <!-- {x-include-update;io.netty:netty-handler;external_dependency} -->
-                <include>io.netty:netty-handler-proxy:[4.1.66.Final]</include> <!-- {x-include-update;io.netty:netty-handler-proxy;external_dependency} -->
-                <include>io.netty:netty-transport-native-unix-common:[4.1.66.Final]</include> <!-- {x-include-update;io.netty:netty-transport-native-unix-common;external_dependency} -->
-                <include>io.netty:netty-transport-native-epoll:[4.1.66.Final]</include> <!-- {x-include-update;io.netty:netty-transport-native-epoll;external_dependency} -->
-                <include>io.projectreactor.netty:reactor-netty:[1.0.9]</include> <!-- {x-include-update;io.projectreactor.netty:reactor-netty;external_dependency} -->
-                <include>io.netty:netty-transport-native-kqueue:[4.1.66.Final]</include> <!-- {x-include-update;io.netty:netty-transport-native-kqueue;external_dependency} -->
-                <include>org.graalvm.sdk:graal-sdk:[21.2.0]</include>
-                <include>org.graalvm.nativeimage:svm:[21.2.0]</include>
-=======
                 <include>io.netty:netty-buffer:[4.1.67.Final]</include> <!-- {x-include-update;io.netty:netty-buffer;external_dependency} -->
                 <include>io.netty:netty-codec-http:[4.1.67.Final]</include> <!-- {x-include-update;io.netty:netty-codec-http;external_dependency} -->
                 <include>io.netty:netty-codec-http2:[4.1.67.Final]</include> <!-- {x-include-update;io.netty:netty-codec-http2;external_dependency} -->
@@ -228,7 +214,8 @@
                 <include>io.netty:netty-transport-native-epoll:[4.1.67.Final]</include> <!-- {x-include-update;io.netty:netty-transport-native-epoll;external_dependency} -->
                 <include>io.projectreactor.netty:reactor-netty:[1.0.10]</include> <!-- {x-include-update;io.projectreactor.netty:reactor-netty;external_dependency} -->
                 <include>io.netty:netty-transport-native-kqueue:[4.1.67.Final]</include> <!-- {x-include-update;io.netty:netty-transport-native-kqueue;external_dependency} -->
->>>>>>> 36fb682f
+                <include>org.graalvm.sdk:graal-sdk:[21.2.0]</include> <!-- {x-include-update;org.graalvm.sdk:graal-sdk;external_dependency} -->
+                <include>org.graalvm.nativeimage:svm:[21.2.0]</include> <!-- {x-include-update;org.graalvm.nativeimage:svm;external_dependency} -->
               </includes>
             </bannedDependencies>
           </rules>
