<!--
  ~ Copyright (c) Microsoft Corporation. All rights reserved.
  ~ Licensed under the MIT License.
  -->
<project xmlns="http://maven.apache.org/POM/4.0.0" xmlns:xsi="http://www.w3.org/2001/XMLSchema-instance"
         xsi:schemaLocation="http://maven.apache.org/POM/4.0.0 http://maven.apache.org/xsd/maven-4.0.0.xsd">
  <modelVersion>4.0.0</modelVersion>
  <parent>
    <groupId>com.azure</groupId>
    <artifactId>azure-client-sdk-parent</artifactId>
    <version>1.7.0</version> <!-- {x-version-update;com.azure:azure-client-sdk-parent;current} -->
    <relativePath>../../parents/azure-client-sdk-parent</relativePath>
  </parent>

  <groupId>com.azure</groupId>
  <artifactId>azure-core-http-netty</artifactId>
  <packaging>jar</packaging>
  <version>1.15.0-beta.1</version> <!-- {x-version-update;com.azure:azure-core-http-netty;current} -->

  <name>Microsoft Azure Netty HTTP Client Library</name>
  <description>This package contains the Netty HTTP client plugin for azure-core.</description>
  <url>https://github.com/Azure/azure-sdk-for-java</url>

  <licenses>
    <license>
      <name>The MIT License (MIT)</name>
      <url>http://opensource.org/licenses/MIT</url>
      <distribution>repo</distribution>
    </license>
  </licenses>

  <distributionManagement>
    <site>
      <id>azure-java-build-docs</id>
      <url>${site.url}/site/${project.artifactId}</url>
    </site>
  </distributionManagement>

  <scm>
    <url>https://github.com/Azure/azure-sdk-for-java</url>
    <connection>scm:git:https://github.com/Azure/azure-sdk-for-java.git</connection>
    <developerConnection>scm:git:https://github.com/Azure/azure-sdk-for-java.git</developerConnection>
  </scm>

  <properties>
    <project.build.sourceEncoding>UTF-8</project.build.sourceEncoding>
    <legal><![CDATA[[INFO] Any downloads listed may be third party software.  Microsoft grants you no rights for third party software.]]></legal>
    <jacoco.min.linecoverage>0.80</jacoco.min.linecoverage>
    <jacoco.min.branchcoverage>0.70</jacoco.min.branchcoverage>
    <javaModulesSurefireArgLine>
      --add-opens com.azure.http.netty/com.azure.core.http.netty=ALL-UNNAMED
      --add-opens com.azure.http.netty/com.azure.core.http.netty.implementation=ALL-UNNAMED
    </javaModulesSurefireArgLine>
    <boring-ssl-classifier></boring-ssl-classifier>

    <!-- Enables fail on deprecated API usage. -->
    <compiler.failondeprecatedstatus/>

    <javadoc.excludePackageNames>com.azure.json,com.azure.core.implementation*,com.azure.core.util,com.azure.core.util*,
      com.azure.core.models,com.azure.core.http,com.azure.core.http.policy,com.azure.core.http.rest,com.azure.core.exception,com.azure.core.cryptography,
      com.azure.core.credential,com.azure.core.client.traits,com.azure.core.annotation
    </javadoc.excludePackageNames>

    <checkstyle.suppressionsLocation>checkstyle-suppressions.xml</checkstyle.suppressionsLocation>

    <spotbugs.skip>false</spotbugs.skip>
    <spotbugs.excludeFilterFile>spotbugs-exclude.xml</spotbugs.excludeFilterFile>
    <spotless.skip>false</spotless.skip>

    <netty.version>4.1.101.Final</netty.version> <!-- {x-version-update;io.netty:netty-common;external_dependency} -->
    <netty-tcnative.version>2.0.62.Final</netty-tcnative.version> <!-- {x-version-update;io.netty:netty-tcnative-boringssl-static;external_dependency} -->
  </properties>

  <developers>
    <developer>
      <id>microsoft</id>
      <name>Microsoft</name>
    </developer>
  </developers>

  <dependencies>
    <dependency>
      <groupId>com.azure</groupId>
      <artifactId>azure-core</artifactId>
      <version>1.48.0-beta.1</version> <!-- {x-version-update;com.azure:azure-core;current} -->
    </dependency>

    <dependency>
      <groupId>io.netty</groupId>
      <artifactId>netty-handler</artifactId>
      <version>4.1.107.Final</version> <!-- {x-version-update;io.netty:netty-handler;external_dependency} -->
    </dependency>
    <dependency>
      <groupId>io.netty</groupId>
      <artifactId>netty-handler-proxy</artifactId>
      <version>4.1.107.Final</version> <!-- {x-version-update;io.netty:netty-handler-proxy;external_dependency} -->
    </dependency>
    <dependency>
      <groupId>io.netty</groupId>
      <artifactId>netty-buffer</artifactId>
      <version>4.1.107.Final</version> <!-- {x-version-update;io.netty:netty-buffer;external_dependency} -->
    </dependency>
    <dependency>
      <groupId>io.netty</groupId>
      <artifactId>netty-codec</artifactId>
      <version>4.1.107.Final</version> <!-- {x-version-update;io.netty:netty-codec;external_dependency} -->
    </dependency>
    <dependency>
      <groupId>io.netty</groupId>
      <artifactId>netty-codec-http</artifactId>
      <version>4.1.107.Final</version> <!-- {x-version-update;io.netty:netty-codec-http;external_dependency} -->
    </dependency>

    <dependency>
      <groupId>io.netty</groupId>
      <artifactId>netty-codec-http2</artifactId>
      <version>4.1.107.Final</version> <!-- {x-version-update;io.netty:netty-codec-http2;external_dependency} -->
    </dependency>
    <dependency>
      <groupId>io.netty</groupId>
      <artifactId>netty-transport-native-unix-common</artifactId>
      <version>4.1.107.Final</version> <!-- {x-version-update;io.netty:netty-transport-native-unix-common;external_dependency} -->
    </dependency>
    <dependency>
      <groupId>io.netty</groupId>
      <artifactId>netty-transport-native-epoll</artifactId>
      <version>4.1.107.Final</version> <!-- {x-version-update;io.netty:netty-transport-native-epoll;external_dependency} -->
      <classifier>linux-x86_64</classifier>
    </dependency>
    <dependency>
      <groupId>io.netty</groupId>
      <artifactId>netty-transport-native-kqueue</artifactId>
      <version>4.1.107.Final</version> <!-- {x-version-update;io.netty:netty-transport-native-kqueue;external_dependency} -->
      <classifier>osx-x86_64</classifier>
    </dependency>

    <dependency>
      <groupId>io.netty</groupId>
      <artifactId>netty-tcnative-boringssl-static</artifactId>
      <version>2.0.65.Final</version> <!-- {x-version-update;io.netty:netty-tcnative-boringssl-static;external_dependency} -->
      <classifier>${boring-ssl-classifier}</classifier>
    </dependency>

    <dependency>
      <groupId>io.projectreactor.netty</groupId>
      <artifactId>reactor-netty-http</artifactId>
<<<<<<< HEAD
      <version>1.1.17</version> <!-- {x-version-update;io.projectreactor.netty:reactor-netty-http;external_dependency} -->
=======
      <version>1.0.43</version> <!-- {x-version-update;io.projectreactor.netty:reactor-netty-http;external_dependency} -->
>>>>>>> 029ceb77
    </dependency>

    <dependency>
      <groupId>io.netty</groupId>
      <artifactId>netty-common</artifactId>
      <version>4.1.107.Final</version>  <!-- {x-version-update;io.netty:netty-common;external_dependency} -->
    </dependency>
    <!-- test dependencies on azure-core, because we want to run tests inherited from this module using Netty -->
    <dependency>
      <groupId>com.azure</groupId>
      <artifactId>azure-core</artifactId>
      <version>1.48.0-beta.1</version> <!-- {x-version-update;com.azure:azure-core;current} -->
      <type>test-jar</type>
      <scope>test</scope>
    </dependency>
    <dependency>
      <groupId>com.azure</groupId>
      <artifactId>azure-core-test</artifactId>
      <version>1.25.0-beta.1</version> <!-- {x-version-update;com.azure:azure-core-test;current} -->
      <scope>test</scope>
    </dependency>
    <dependency>
      <groupId>com.azure</groupId>
      <artifactId>azure-core-test</artifactId>
      <version>1.25.0-beta.1</version> <!-- {x-version-update;com.azure:azure-core-test;current} -->
      <type>test-jar</type>
      <scope>test</scope>
    </dependency>
    <dependency>
      <groupId>io.projectreactor</groupId>
      <artifactId>reactor-test</artifactId>
<<<<<<< HEAD
      <version>3.6.4</version> <!-- {x-version-update;io.projectreactor:reactor-test;external_dependency} -->
=======
      <version>3.4.36</version> <!-- {x-version-update;io.projectreactor:reactor-test;external_dependency} -->
>>>>>>> 029ceb77
      <scope>test</scope>
    </dependency>

    <dependency>
      <groupId>org.junit.jupiter</groupId>
      <artifactId>junit-jupiter-api</artifactId>
      <version>5.10.2</version> <!-- {x-version-update;org.junit.jupiter:junit-jupiter-api;external_dependency} -->
      <scope>test</scope>
    </dependency>
    <dependency>
      <groupId>org.junit.jupiter</groupId>
      <artifactId>junit-jupiter-engine</artifactId>
      <version>5.10.2</version> <!-- {x-version-update;org.junit.jupiter:junit-jupiter-engine;external_dependency} -->
      <scope>test</scope>
    </dependency>
    <dependency>
      <groupId>org.junit.jupiter</groupId>
      <artifactId>junit-jupiter-params</artifactId>
      <version>5.10.2</version> <!-- {x-version-update;org.junit.jupiter:junit-jupiter-params;external_dependency} -->
      <scope>test</scope>
    </dependency>
  </dependencies>

  <build>
    <plugins>
      <plugin>
        <groupId>org.apache.maven.plugins</groupId>
        <artifactId>maven-enforcer-plugin</artifactId>
        <version>3.4.1</version> <!-- {x-version-update;org.apache.maven.plugins:maven-enforcer-plugin;external_dependency} -->
        <configuration>
          <rules>
            <bannedDependencies>
              <includes>
<<<<<<< HEAD
                <include>io.netty:netty-tcnative-boringssl-static:[2.0.62.Final]</include> <!-- {x-include-update;io.netty:netty-tcnative-boringssl-static;external_dependency} -->
                <include>io.projectreactor.netty:reactor-netty-http:[1.1.17]</include> <!-- {x-include-update;io.projectreactor.netty:reactor-netty-http;external_dependency} -->
=======
                <include>io.netty:netty-tcnative-boringssl-static:[2.0.65.Final]</include> <!-- {x-include-update;io.netty:netty-tcnative-boringssl-static;external_dependency} -->
                <include>io.projectreactor.netty:reactor-netty-http:[1.0.43]</include> <!-- {x-include-update;io.projectreactor.netty:reactor-netty-http;external_dependency} -->
>>>>>>> 029ceb77
                <include>io.netty:netty-buffer:[4.1.107.Final]</include> <!-- {x-include-update;io.netty:netty-buffer;external_dependency} -->
                <include>io.netty:netty-common:[4.1.107.Final]</include> <!-- {x-include-update;io.netty:netty-common;external_dependency} -->
                <include>io.netty:netty-codec:[4.1.107.Final]</include> <!-- {x-include-update;io.netty:netty-codec;external_dependency} -->
                <include>io.netty:netty-codec-http:[4.1.107.Final]</include> <!-- {x-include-update;io.netty:netty-codec-http;external_dependency} -->
                <include>io.netty:netty-codec-http2:[4.1.107.Final]</include> <!-- {x-include-update;io.netty:netty-codec-http2;external_dependency} -->
                <include>io.netty:netty-handler:[4.1.107.Final]</include> <!-- {x-include-update;io.netty:netty-handler;external_dependency} -->
                <include>io.netty:netty-handler-proxy:[4.1.107.Final]</include> <!-- {x-include-update;io.netty:netty-handler-proxy;external_dependency} -->
                <include>io.netty:netty-transport-native-unix-common:[4.1.107.Final]</include> <!-- {x-include-update;io.netty:netty-transport-native-unix-common;external_dependency} -->
                <include>io.netty:netty-transport-native-epoll:[4.1.107.Final]</include> <!-- {x-include-update;io.netty:netty-transport-native-epoll;external_dependency} -->
                <include>io.netty:netty-transport-native-kqueue:[4.1.107.Final]</include> <!-- {x-include-update;io.netty:netty-transport-native-kqueue;external_dependency} -->
              </includes>
            </bannedDependencies>
          </rules>
        </configuration>
      </plugin>
    </plugins>
  </build>

  <profiles>
    <profile>
      <id>native-linux</id>
      <activation>
        <property>
          <name>native-linux</name>
        </property>
      </activation>

      <properties>
        <boring-ssl-classifier>linux-x86_64</boring-ssl-classifier>
      </properties>
    </profile>

    <profile>
      <id>native-macos</id>
      <activation>
        <property>
          <name>native-macos</name>
        </property>
      </activation>

      <properties>
        <boring-ssl-classifier>osx-x86_64</boring-ssl-classifier>
      </properties>
    </profile>

    <profile>
      <id>native-windows</id>
      <activation>
        <property>
          <name>native-windows</name>
        </property>
      </activation>

      <properties>
        <boring-ssl-classifier>windows-x86_64</boring-ssl-classifier>
      </properties>
    </profile>
  </profiles>
</project><|MERGE_RESOLUTION|>--- conflicted
+++ resolved
@@ -144,11 +144,7 @@
     <dependency>
       <groupId>io.projectreactor.netty</groupId>
       <artifactId>reactor-netty-http</artifactId>
-<<<<<<< HEAD
-      <version>1.1.17</version> <!-- {x-version-update;io.projectreactor.netty:reactor-netty-http;external_dependency} -->
-=======
       <version>1.0.43</version> <!-- {x-version-update;io.projectreactor.netty:reactor-netty-http;external_dependency} -->
->>>>>>> 029ceb77
     </dependency>
 
     <dependency>
@@ -180,30 +176,26 @@
     <dependency>
       <groupId>io.projectreactor</groupId>
       <artifactId>reactor-test</artifactId>
-<<<<<<< HEAD
-      <version>3.6.4</version> <!-- {x-version-update;io.projectreactor:reactor-test;external_dependency} -->
-=======
       <version>3.4.36</version> <!-- {x-version-update;io.projectreactor:reactor-test;external_dependency} -->
->>>>>>> 029ceb77
       <scope>test</scope>
     </dependency>
 
     <dependency>
       <groupId>org.junit.jupiter</groupId>
       <artifactId>junit-jupiter-api</artifactId>
-      <version>5.10.2</version> <!-- {x-version-update;org.junit.jupiter:junit-jupiter-api;external_dependency} -->
+      <version>5.9.3</version> <!-- {x-version-update;org.junit.jupiter:junit-jupiter-api;external_dependency} -->
       <scope>test</scope>
     </dependency>
     <dependency>
       <groupId>org.junit.jupiter</groupId>
       <artifactId>junit-jupiter-engine</artifactId>
-      <version>5.10.2</version> <!-- {x-version-update;org.junit.jupiter:junit-jupiter-engine;external_dependency} -->
+      <version>5.9.3</version> <!-- {x-version-update;org.junit.jupiter:junit-jupiter-engine;external_dependency} -->
       <scope>test</scope>
     </dependency>
     <dependency>
       <groupId>org.junit.jupiter</groupId>
       <artifactId>junit-jupiter-params</artifactId>
-      <version>5.10.2</version> <!-- {x-version-update;org.junit.jupiter:junit-jupiter-params;external_dependency} -->
+      <version>5.9.3</version> <!-- {x-version-update;org.junit.jupiter:junit-jupiter-params;external_dependency} -->
       <scope>test</scope>
     </dependency>
   </dependencies>
@@ -213,18 +205,13 @@
       <plugin>
         <groupId>org.apache.maven.plugins</groupId>
         <artifactId>maven-enforcer-plugin</artifactId>
-        <version>3.4.1</version> <!-- {x-version-update;org.apache.maven.plugins:maven-enforcer-plugin;external_dependency} -->
+        <version>3.0.0-M3</version> <!-- {x-version-update;org.apache.maven.plugins:maven-enforcer-plugin;external_dependency} -->
         <configuration>
           <rules>
             <bannedDependencies>
               <includes>
-<<<<<<< HEAD
-                <include>io.netty:netty-tcnative-boringssl-static:[2.0.62.Final]</include> <!-- {x-include-update;io.netty:netty-tcnative-boringssl-static;external_dependency} -->
-                <include>io.projectreactor.netty:reactor-netty-http:[1.1.17]</include> <!-- {x-include-update;io.projectreactor.netty:reactor-netty-http;external_dependency} -->
-=======
                 <include>io.netty:netty-tcnative-boringssl-static:[2.0.65.Final]</include> <!-- {x-include-update;io.netty:netty-tcnative-boringssl-static;external_dependency} -->
                 <include>io.projectreactor.netty:reactor-netty-http:[1.0.43]</include> <!-- {x-include-update;io.projectreactor.netty:reactor-netty-http;external_dependency} -->
->>>>>>> 029ceb77
                 <include>io.netty:netty-buffer:[4.1.107.Final]</include> <!-- {x-include-update;io.netty:netty-buffer;external_dependency} -->
                 <include>io.netty:netty-common:[4.1.107.Final]</include> <!-- {x-include-update;io.netty:netty-common;external_dependency} -->
                 <include>io.netty:netty-codec:[4.1.107.Final]</include> <!-- {x-include-update;io.netty:netty-codec;external_dependency} -->
