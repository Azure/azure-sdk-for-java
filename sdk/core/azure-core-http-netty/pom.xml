--- conflicted
+++ resolved
@@ -174,61 +174,23 @@
         <groupId>org.apache.maven.plugins</groupId>
         <artifactId>maven-enforcer-plugin</artifactId>
         <version>3.0.0-M3</version> <!-- {x-version-update;org.apache.maven.plugins:maven-enforcer-plugin;external_dependency} -->
-<<<<<<< HEAD
         <configuration>
           <rules>
             <bannedDependencies>
               <includes>
                 <include>com.azure:*</include>
-
-                <include>io.projectreactor.netty</include>
-
-                <include>io.netty:netty-buffer</include>
-                <include>io.netty:netty-codec-http</include>
-                <include>io.netty:netty-codec-http2</include>
-                <include>io.netty:netty-handler</include>
-                <include>io.netty:netty-handler-proxy</include>
-                <include>io.netty:netty-transport-native-unix-common</include>
-                <include>io.netty:netty-transport-native-epoll</include>
+                <include>io.netty:netty-buffer:[4.1.45.Final]</include> <!-- {x-include-update;io.netty:netty-buffer;external_dependency} -->
+                <include>io.netty:netty-codec-http:[4.1.45.Final]</include> <!-- {x-include-update;io.netty:netty-codec-http;external_dependency} -->
+                <include>io.netty:netty-codec-http2:[4.1.45.Final]</include> <!-- {x-include-update;io.netty:netty-codec-http2;external_dependency} -->
+                <include>io.netty:netty-handler:[4.1.45.Final]</include> <!-- {x-include-update;io.netty:netty-handler;external_dependency} -->
+                <include>io.netty:netty-handler-proxy:[4.1.45.Final]</include> <!-- {x-include-update;io.netty:netty-handler-proxy;external_dependency} -->
+                <include>io.netty:netty-transport-native-unix-common:[4.1.45.Final]</include> <!-- {x-include-update;io.netty:netty-transport-native-unix-common;external_dependency} -->
+                <include>io.netty:netty-transport-native-epoll:[4.1.45.Final]</include> <!-- {x-include-update;io.netty:netty-transport-native-epoll;external_dependency} -->
+                <include>io.projectreactor.netty:reactor-netty:[0.9.5.RELEASE]</include> <!-- {x-include-update;io.projectreactor.netty:reactor-netty;external_dependency} -->
               </includes>
             </bannedDependencies>
           </rules>
         </configuration>
-=======
-        <executions>
-          <execution>
-            <id>default-cli</id>
-            <goals>
-              <goal>enforce</goal>
-            </goals>
-            <configuration>
-              <rules>
-                <bannedDependencies>
-                  <searchTransitive>false</searchTransitive>
-                  <excludes>
-                    <!-- We exclude everything that is runtime-time, compile-time, or provided scoped (i.e. we allow
-                    dependencies when they are used for test scope or otherwise) -->
-                    <exclude>*:*:*:*:runtime</exclude>
-                    <exclude>*:*:*:*:compile</exclude>
-                    <exclude>*:*:*:*:provided</exclude>
-                  </excludes>
-                  <includes>
-                    <include>com.azure:*</include>
-                    <include>io.netty:netty-buffer:[4.1.45.Final]</include> <!-- {x-include-update;io.netty:netty-buffer;external_dependency} -->
-                    <include>io.netty:netty-codec-http:[4.1.45.Final]</include> <!-- {x-include-update;io.netty:netty-codec-http;external_dependency} -->
-                    <include>io.netty:netty-codec-http2:[4.1.45.Final]</include> <!-- {x-include-update;io.netty:netty-codec-http2;external_dependency} -->
-                    <include>io.netty:netty-handler:[4.1.45.Final]</include> <!-- {x-include-update;io.netty:netty-handler;external_dependency} -->
-                    <include>io.netty:netty-handler-proxy:[4.1.45.Final]</include> <!-- {x-include-update;io.netty:netty-handler-proxy;external_dependency} -->
-                    <include>io.netty:netty-transport-native-unix-common:[4.1.45.Final]</include> <!-- {x-include-update;io.netty:netty-transport-native-unix-common;external_dependency} -->
-                    <include>io.netty:netty-transport-native-epoll:[4.1.45.Final]</include> <!-- {x-include-update;io.netty:netty-transport-native-epoll;external_dependency} -->
-                    <include>io.projectreactor.netty:reactor-netty:[0.9.5.RELEASE]</include> <!-- {x-include-update;io.projectreactor.netty:reactor-netty;external_dependency} -->
-                  </includes>
-                </bannedDependencies>
-              </rules>
-            </configuration>
-          </execution>
-        </executions>
->>>>>>> a730a900
       </plugin>
     </plugins>
   </build>
