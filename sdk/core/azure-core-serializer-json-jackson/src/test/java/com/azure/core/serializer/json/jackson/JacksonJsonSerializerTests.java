// Copyright (c) Microsoft Corporation. All rights reserved.
// Licensed under the MIT License.

package com.azure.core.serializer.json.jackson;

import com.azure.core.experimental.serializer.TypeReference;
import com.fasterxml.jackson.core.JsonGenerator;
import com.fasterxml.jackson.core.JsonParser;
import com.fasterxml.jackson.core.JsonToken;
import com.fasterxml.jackson.databind.DeserializationContext;
import com.fasterxml.jackson.databind.JsonDeserializer;
import com.fasterxml.jackson.databind.JsonSerializer;
import com.fasterxml.jackson.databind.ObjectMapper;
import com.fasterxml.jackson.databind.SerializerProvider;
import com.fasterxml.jackson.databind.module.SimpleModule;
import com.fasterxml.jackson.databind.node.ObjectNode;
import org.junit.jupiter.api.Test;
import reactor.test.StepVerifier;

import java.io.ByteArrayInputStream;
import java.io.ByteArrayOutputStream;
import java.io.IOException;
import java.io.InputStream;
import java.nio.charset.StandardCharsets;

import static org.junit.jupiter.api.Assertions.assertArrayEquals;
import static org.junit.jupiter.api.Assertions.assertEquals;
import static org.junit.jupiter.api.Assertions.assertNotNull;
import static org.junit.jupiter.api.Assertions.assertTrue;

/**
 * Tests {@link JacksonJsonSerializer}.
 */
public class JacksonJsonSerializerTests {
    private static final JacksonJsonSerializer DEFAULT_SERIALIZER = new JacksonJsonSerializerBuilder().build();
    private static final JacksonJsonSerializer CUSTOM_SERIALIZER = new JacksonJsonSerializerBuilder()
        .serializer(new ObjectMapper().registerModule(
            new SimpleModule().addSerializer(Person.class, new PersonSerializer())
                .addDeserializer(Person.class, new PersonDeserializer())))
        .build();

    @Test
    public void deserializeNull() {
<<<<<<< HEAD
        StepVerifier.create(DEFAULT_SERIALIZER.deserialize(null, TypeReference.createInstance(Person.class)))
=======
        StepVerifier.create(DEFAULT_SERIALIZER.deserializeAsync(null, new TypeReference<Person>() { }))
>>>>>>> 8df37ce3
            .verifyComplete();
    }

    @Test
    public void deserializeWithDefaultSerializer() {
        String json = "{\"name\":null,\"age\":50}";
        Person expected = new Person().setAge(50);

        InputStream jsonStream = new ByteArrayInputStream(json.getBytes(StandardCharsets.UTF_8));

<<<<<<< HEAD
        StepVerifier.create(DEFAULT_SERIALIZER.deserialize(jsonStream, TypeReference.createInstance(Person.class)))
=======
        StepVerifier.create(DEFAULT_SERIALIZER.deserializeAsync(jsonStream, new TypeReference<Person>() { }))
>>>>>>> 8df37ce3
            .assertNext(actual -> assertEquals(expected, actual))
            .verifyComplete();
    }

    @Test
    public void deserializeWithCustomSerializer() {
        String json = "{\"name\":null,\"age\":50}";
        Person expected = new Person().setName("John Doe").setAge(50);

        InputStream jsonStream = new ByteArrayInputStream(json.getBytes(StandardCharsets.UTF_8));

<<<<<<< HEAD
        StepVerifier.create(CUSTOM_SERIALIZER.deserialize(jsonStream, TypeReference.createInstance(Person.class)))
=======
        StepVerifier.create(CUSTOM_SERIALIZER.deserializeAsync(jsonStream, new TypeReference<Person>() { }))
>>>>>>> 8df37ce3
            .assertNext(actual -> assertEquals(expected, actual))
            .verifyComplete();
    }

    @Test
    public void deserializeWithDefaultSerializerToObjectNode() {
        String json = "{\"name\":null,\"age\":50}";

        InputStream jsonStream = new ByteArrayInputStream(json.getBytes(StandardCharsets.UTF_8));

<<<<<<< HEAD
        StepVerifier.create(DEFAULT_SERIALIZER.deserialize(jsonStream, TypeReference.createInstance(ObjectNode.class)))
=======
        StepVerifier.create(DEFAULT_SERIALIZER.deserializeAsync(jsonStream, new TypeReference<ObjectNode>() { }))
>>>>>>> 8df37ce3
            .assertNext(actual -> {
                assertEquals(50, actual.get("age").asInt());
                assertTrue(actual.get("name").isNull());
            }).verifyComplete();
    }

    @Test
    public void serializeWithDefaultSerializer() {
        Person person = new Person().setAge(50);
        byte[] expected = "{\"name\":null,\"age\":50}".getBytes(StandardCharsets.UTF_8);

        StepVerifier.create(DEFAULT_SERIALIZER.serializeAsync(new ByteArrayOutputStream(), person))
            .assertNext(actual -> {
                assertNotNull(actual);
                assertArrayEquals(expected, actual.toByteArray());
            }).verifyComplete();
    }

    @Test
    public void serializeWithCustomSerializer() {
        Person person = new Person().setAge(50);
        byte[] expected = "{\"name\":\"John Doe\",\"age\":50}".getBytes(StandardCharsets.UTF_8);

        StepVerifier.create(CUSTOM_SERIALIZER.serializeAsync(new ByteArrayOutputStream(), person))
            .assertNext(actual -> {
                assertNotNull(actual);
                assertArrayEquals(expected, actual.toByteArray());
            }).verifyComplete();
    }

    private static final class PersonSerializer extends JsonSerializer<Person> {

        @Override
        public void serialize(Person person, JsonGenerator generator, SerializerProvider provider) throws IOException {
            generator.writeStartObject();

            generator.writeFieldName("name");
            generator.writeString(person.getName() == null ? "John Doe" : person.getName());

            generator.writeFieldName("age");
            generator.writeNumber(person.getAge());

            generator.writeEndObject();
        }
    }

    private static final class PersonDeserializer extends JsonDeserializer<Person> {

        @Override
        public Person deserialize(JsonParser parser, DeserializationContext context) throws IOException {
            String name = "John Doe";
            int age = 0;

            String fieldName;
            while ((fieldName = parser.nextFieldName()) != null) {
                if (fieldName.equalsIgnoreCase("name") && parser.nextToken() != JsonToken.VALUE_NULL) {
                    name = (String) parser.getCurrentValue();
                } else if (fieldName.equalsIgnoreCase("age")) {
                    age = parser.nextIntValue(0);
                }
            }

            return new Person().setName(name).setAge(age);
        }
    }
}<|MERGE_RESOLUTION|>--- conflicted
+++ resolved
@@ -41,11 +41,7 @@
 
     @Test
     public void deserializeNull() {
-<<<<<<< HEAD
-        StepVerifier.create(DEFAULT_SERIALIZER.deserialize(null, TypeReference.createInstance(Person.class)))
-=======
-        StepVerifier.create(DEFAULT_SERIALIZER.deserializeAsync(null, new TypeReference<Person>() { }))
->>>>>>> 8df37ce3
+        StepVerifier.create(DEFAULT_SERIALIZER.deserializeAsync(null, TypeReference.createInstance(Person.class)))
             .verifyComplete();
     }
 
@@ -56,11 +52,7 @@
 
         InputStream jsonStream = new ByteArrayInputStream(json.getBytes(StandardCharsets.UTF_8));
 
-<<<<<<< HEAD
-        StepVerifier.create(DEFAULT_SERIALIZER.deserialize(jsonStream, TypeReference.createInstance(Person.class)))
-=======
-        StepVerifier.create(DEFAULT_SERIALIZER.deserializeAsync(jsonStream, new TypeReference<Person>() { }))
->>>>>>> 8df37ce3
+        StepVerifier.create(DEFAULT_SERIALIZER.deserializeAsync(jsonStream, TypeReference.createInstance(Person.class)))
             .assertNext(actual -> assertEquals(expected, actual))
             .verifyComplete();
     }
@@ -72,11 +64,7 @@
 
         InputStream jsonStream = new ByteArrayInputStream(json.getBytes(StandardCharsets.UTF_8));
 
-<<<<<<< HEAD
-        StepVerifier.create(CUSTOM_SERIALIZER.deserialize(jsonStream, TypeReference.createInstance(Person.class)))
-=======
-        StepVerifier.create(CUSTOM_SERIALIZER.deserializeAsync(jsonStream, new TypeReference<Person>() { }))
->>>>>>> 8df37ce3
+        StepVerifier.create(CUSTOM_SERIALIZER.deserializeAsync(jsonStream, TypeReference.createInstance(Person.class)))
             .assertNext(actual -> assertEquals(expected, actual))
             .verifyComplete();
     }
@@ -87,11 +75,7 @@
 
         InputStream jsonStream = new ByteArrayInputStream(json.getBytes(StandardCharsets.UTF_8));
 
-<<<<<<< HEAD
-        StepVerifier.create(DEFAULT_SERIALIZER.deserialize(jsonStream, TypeReference.createInstance(ObjectNode.class)))
-=======
-        StepVerifier.create(DEFAULT_SERIALIZER.deserializeAsync(jsonStream, new TypeReference<ObjectNode>() { }))
->>>>>>> 8df37ce3
+        StepVerifier.create(DEFAULT_SERIALIZER.deserializeAsync(jsonStream, TypeReference.createInstance(ObjectNode.class)))
             .assertNext(actual -> {
                 assertEquals(50, actual.get("age").asInt());
                 assertTrue(actual.get("name").isNull());
