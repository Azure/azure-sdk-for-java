// Copyright (c) Microsoft Corporation. All rights reserved.
// Licensed under the MIT License.

package com.azure.core.serializer.json.jackson;

<<<<<<< HEAD
import com.azure.core.experimental.serializer.JsonNode;
import com.azure.core.experimental.serializer.JsonSerializer;
import com.azure.core.experimental.serializer.PropertyNameSerializer;
import com.azure.core.experimental.serializer.TypeReference;
import com.azure.core.util.CoreUtils;
import com.azure.core.util.logging.ClientLogger;
import com.fasterxml.jackson.annotation.JsonIgnore;
import com.fasterxml.jackson.annotation.JsonProperty;
=======
import com.azure.core.util.logging.ClientLogger;
import com.azure.core.util.serializer.JsonSerializer;
import com.azure.core.util.serializer.TypeReference;
>>>>>>> 14e06d6a
import com.fasterxml.jackson.databind.ObjectMapper;
import com.fasterxml.jackson.databind.type.TypeFactory;
import reactor.core.publisher.Mono;

import java.io.IOException;
import java.io.InputStream;
import java.io.OutputStream;
import java.io.UncheckedIOException;
import java.lang.reflect.Field;
import java.lang.reflect.Member;
import java.lang.reflect.Method;

/**
 * Jackson based implementation of the {@link JsonSerializer} interface.
 */
public final class JacksonJsonSerializer implements PropertyNameSerializer {
    private final ClientLogger logger = new ClientLogger(JacksonJsonSerializer.class);

    private final ObjectMapper mapper;
    private final TypeFactory typeFactory;

    /**
     * Constructs a {@link JsonSerializer} using the passed Jackson serializer.
     *
     * @param mapper Configured Jackson serializer.
     */
    JacksonJsonSerializer(ObjectMapper mapper) {
        this.mapper = mapper;
        this.typeFactory = mapper.getTypeFactory();
    }

    @Override
    public <T> T deserialize(InputStream stream, TypeReference<T> typeReference) {
        if (stream == null) {
            return null;
        }

        try {
            return mapper.readValue(stream, typeFactory.constructType(typeReference.getJavaType()));
        } catch (IOException ex) {
            throw logger.logExceptionAsError(new UncheckedIOException(ex));
        }
    }

    @Override
    public <T> Mono<T> deserializeAsync(InputStream stream, TypeReference<T> typeReference) {
        return Mono.fromCallable(() -> deserialize(stream, typeReference));
    }

    @Override
    public <S extends OutputStream> S serialize(S stream, Object value) {
        try {
            mapper.writeValue(stream, value);
        } catch (IOException ex) {
            throw logger.logExceptionAsError(new UncheckedIOException(ex));
        }

        return stream;
    }

    @Override
    public <S extends OutputStream> Mono<S> serializeAsync(S stream, Object value) {
        return Mono.fromCallable(() -> serialize(stream, value));
    }
<<<<<<< HEAD

    @Override
    public <S extends OutputStream> S serializeTree(S stream, JsonNode jsonNode) {
        return serialize(stream, JsonNodeUtils.toJacksonNode(jsonNode));
    }

    @Override
    public <S extends OutputStream> Mono<S> serializeTreeAsync(S stream, JsonNode jsonNode) {
        return serializeAsync(stream, JsonNodeUtils.toJacksonNode(jsonNode));
    }

    @Override
    public JsonNode toTree(InputStream stream) {
        try {
            return JsonNodeUtils.fromJacksonNode(mapper.readTree(stream));
        } catch (IOException ex) {
            throw logger.logExceptionAsError(new UncheckedIOException(ex));
        }
    }

    @Override
    public Mono<JsonNode> toTreeAsync(InputStream stream) {
        return Mono.fromCallable(() -> toTree(stream));
    }

    @Override
    public JsonNode toTree(Object value) {
        return JsonNodeUtils.fromJacksonNode(mapper.valueToTree(value));
    }

    @Override
    public Mono<JsonNode> toTreeAsync(Object value) {
        return Mono.fromCallable(() -> toTree(value));
    }

    @Override
    public String getSerializerMemberName(Member member) {
        if (member instanceof Field) {
            Field f = (Field) member;
            if (f.isAnnotationPresent(JsonIgnore.class)) {
                return null;
            }
            if (f.isAnnotationPresent(JsonProperty.class)) {
                String propertyName = f.getDeclaredAnnotation(JsonProperty.class).value();
                return CoreUtils.isNullOrEmpty(propertyName) ? f.getName() : propertyName;
            }
        }

        if (member instanceof Method) {
            Method m = (Method) member;
            if (m.isAnnotationPresent(JsonIgnore.class)) {
                return null;
            }
            if (m.isAnnotationPresent(JsonProperty.class)) {
                String propertyName = m.getDeclaredAnnotation(JsonProperty.class).value();
                return CoreUtils.isNullOrEmpty(propertyName) ? m.getName() : propertyName;
            }
        }

        return member.getName();
    }
=======
>>>>>>> 14e06d6a
}<|MERGE_RESOLUTION|>--- conflicted
+++ resolved
@@ -3,7 +3,6 @@
 
 package com.azure.core.serializer.json.jackson;
 
-<<<<<<< HEAD
 import com.azure.core.experimental.serializer.JsonNode;
 import com.azure.core.experimental.serializer.JsonSerializer;
 import com.azure.core.experimental.serializer.PropertyNameSerializer;
@@ -12,11 +11,8 @@
 import com.azure.core.util.logging.ClientLogger;
 import com.fasterxml.jackson.annotation.JsonIgnore;
 import com.fasterxml.jackson.annotation.JsonProperty;
-=======
-import com.azure.core.util.logging.ClientLogger;
 import com.azure.core.util.serializer.JsonSerializer;
 import com.azure.core.util.serializer.TypeReference;
->>>>>>> 14e06d6a
 import com.fasterxml.jackson.databind.ObjectMapper;
 import com.fasterxml.jackson.databind.type.TypeFactory;
 import reactor.core.publisher.Mono;
@@ -81,41 +77,6 @@
     public <S extends OutputStream> Mono<S> serializeAsync(S stream, Object value) {
         return Mono.fromCallable(() -> serialize(stream, value));
     }
-<<<<<<< HEAD
-
-    @Override
-    public <S extends OutputStream> S serializeTree(S stream, JsonNode jsonNode) {
-        return serialize(stream, JsonNodeUtils.toJacksonNode(jsonNode));
-    }
-
-    @Override
-    public <S extends OutputStream> Mono<S> serializeTreeAsync(S stream, JsonNode jsonNode) {
-        return serializeAsync(stream, JsonNodeUtils.toJacksonNode(jsonNode));
-    }
-
-    @Override
-    public JsonNode toTree(InputStream stream) {
-        try {
-            return JsonNodeUtils.fromJacksonNode(mapper.readTree(stream));
-        } catch (IOException ex) {
-            throw logger.logExceptionAsError(new UncheckedIOException(ex));
-        }
-    }
-
-    @Override
-    public Mono<JsonNode> toTreeAsync(InputStream stream) {
-        return Mono.fromCallable(() -> toTree(stream));
-    }
-
-    @Override
-    public JsonNode toTree(Object value) {
-        return JsonNodeUtils.fromJacksonNode(mapper.valueToTree(value));
-    }
-
-    @Override
-    public Mono<JsonNode> toTreeAsync(Object value) {
-        return Mono.fromCallable(() -> toTree(value));
-    }
 
     @Override
     public String getSerializerMemberName(Member member) {
@@ -143,6 +104,4 @@
 
         return member.getName();
     }
-=======
->>>>>>> 14e06d6a
 }