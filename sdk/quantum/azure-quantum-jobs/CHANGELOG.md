# Release History
<<<<<<< HEAD
## 1.0.0-beta.1 (Unreleased)
=======

## 1.0-SNAPSHOT (Unreleased)

>>>>>>> e156c52f
### Added
- Initial preview of Azure.Quantum.Jobs<|MERGE_RESOLUTION|>--- conflicted
+++ resolved
@@ -1,10 +1,6 @@
 # Release History
-<<<<<<< HEAD
+
 ## 1.0.0-beta.1 (Unreleased)
-=======
 
-## 1.0-SNAPSHOT (Unreleased)
-
->>>>>>> e156c52f
 ### Added
 - Initial preview of Azure.Quantum.Jobs