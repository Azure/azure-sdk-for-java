--- conflicted
+++ resolved
@@ -7,7 +7,6 @@
 import com.github.javaparser.StaticJavaParser;
 import com.github.javaparser.ast.CompilationUnit;
 import com.github.javaparser.ast.Modifier;
-<<<<<<< HEAD
 import com.github.javaparser.ast.body.ClassOrInterfaceDeclaration;
 import com.github.javaparser.ast.body.EnumDeclaration;
 import com.github.javaparser.ast.comments.LineComment;
@@ -16,10 +15,6 @@
 import com.microsoft.typespec.http.client.generator.core.customization.Customization;
 import com.microsoft.typespec.http.client.generator.core.customization.Editor;
 import com.microsoft.typespec.http.client.generator.core.customization.LibraryCustomization;
-=======
-import com.github.javaparser.javadoc.Javadoc;
-import com.github.javaparser.javadoc.description.JavadocDescription;
->>>>>>> 6f29d987
 import org.slf4j.Logger;
 
 import java.util.Arrays;
@@ -46,7 +41,6 @@
     }
 
     private static void removeFiles(Editor editor) {
-<<<<<<< HEAD
         editor.removeFile("src/main/java/com/azure/v2/security/keyvault/administration/KeyVaultAdministrationClient.java");
         editor.removeFile("src/main/java/com/azure/v2/security/keyvault/administration/KeyVaultAdministrationClientBuilder.java");
         editor.removeFile("src/main/java/com/azure/v2/security/keyvault/administration/KeyVaultServiceVersion.java");
@@ -257,56 +251,6 @@
 
         for (String impl : Arrays.asList("KeyVaultAdministrationClientImpl", "RoleAssignmentsImpl", "RoleDefinitionsImpl")) {
             String fileName = "src/main/java/com/azure/v2/security/keyvault/administration/implementation/" + impl + ".java";
-=======
-        editor.removeFile(ROOT_FILE_PATH + "KeyVaultAdministrationClient.java");
-        editor.removeFile(ROOT_FILE_PATH + "KeyVaultAdministrationClientBuilder.java");
-        editor.removeFile(ROOT_FILE_PATH + "RoleAssignmentsClient.java");
-        editor.removeFile(ROOT_FILE_PATH + "RoleDefinitionsClient.java");
-        editor.removeFile(ROOT_FILE_PATH + "implementation/models/package-info.java");
-    }
-
-    private static void customizeKeyVaultRoleScope(LibraryCustomization customization) {
-        customization.getClass("com.azure.v2.security.keyvault.administration.models", "KeyVaultRoleScope")
-            .customizeAst(ast -> {
-                ast.addImport(IllegalArgumentException.class)
-                    .addImport(URL.class)
-                    .addImport(MalformedURLException.class);
-
-                ast.getClassByName("KeyVaultRoleScope").ifPresent(clazz -> {
-                    clazz.addMethod("fromUrl", Modifier.Keyword.PUBLIC, Modifier.Keyword.STATIC)
-                        .setType("KeyVaultRoleScope")
-                        .addParameter("String", "url")
-                        .setJavadocComment(new Javadoc(JavadocDescription.parseText(
-                            "Creates of finds a {@link KeyVaultRoleScope} from its string representation."))
-                            .addBlockTag("param", "url A string representing a URL containing the name of the scope to look for.")
-                            .addBlockTag("return", "The corresponding {@link KeyVaultRoleScope}.")
-                            .addBlockTag("throws", "IllegalArgumentException If the given {@code url} is malformed."))
-                        .setBody(StaticJavaParser.parseBlock("{ try { return fromValue(new URL(url).getPath()); }"
-                                + "catch (MalformedURLException e) { throw new IllegalArgumentException(e); } }"));
-
-                    clazz.addMethod("fromUrl", Modifier.Keyword.PUBLIC, Modifier.Keyword.STATIC)
-                        .setType("KeyVaultRoleScope")
-                        .addParameter("URL", "url")
-                        .setJavadocComment(new Javadoc(JavadocDescription.parseText(
-                            "Creates of finds a {@link KeyVaultRoleScope} from its string representation."))
-                            .addBlockTag("param", "url", "A URL containing the name of the scope to look for.")
-                            .addBlockTag("return", "The corresponding {@link KeyVaultRoleScope}.", " */"))
-                        .setBody(StaticJavaParser.parseBlock("{ return fromValue(url.getPath()); }"));
-                });
-            });
-    }
-
-    private static void customizeServiceVersion(LibraryCustomization customization) {
-        Editor editor = customization.getRawEditor();
-        String serviceVersion = editor.getFileContent(ROOT_FILE_PATH + "KeyVaultServiceVersion.java")
-            .replace("KeyVaultServiceVersion", "KeyVaultAdministrationServiceVersion");
-
-        editor.addFile(ROOT_FILE_PATH + "KeyVaultAdministrationServiceVersion.java", serviceVersion);
-        editor.removeFile(ROOT_FILE_PATH + "KeyVaultServiceVersion.java");
-
-        for (String impl : List.of("KeyVaultAdministrationClientImpl", "RoleAssignmentsImpl", "RoleDefinitionsImpl")) {
-            String fileName = ROOT_FILE_PATH + "implementation/" + impl + ".java";
->>>>>>> 6f29d987
             String fileContent = customization.getRawEditor().getFileContent(fileName);
             fileContent = fileContent.replace("KeyVaultServiceVersion", "KeyVaultAdministrationServiceVersion");
             customization.getRawEditor().replaceFile(fileName, fileContent);
