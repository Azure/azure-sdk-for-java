--- conflicted
+++ resolved
@@ -1,7 +1,6 @@
 // Copyright (c) Microsoft Corporation. All rights reserved.
 // Licensed under the MIT License.
 
-<<<<<<< HEAD
 import com.github.javaparser.StaticJavaParser;
 import com.github.javaparser.ast.CompilationUnit;
 import com.github.javaparser.ast.Modifier;
@@ -12,12 +11,6 @@
 import com.microsoft.typespec.http.client.generator.core.customization.Customization;
 import com.microsoft.typespec.http.client.generator.core.customization.Editor;
 import com.microsoft.typespec.http.client.generator.core.customization.LibraryCustomization;
-=======
-import com.azure.autorest.customization.Customization;
-import com.azure.autorest.customization.Editor;
-import com.azure.autorest.customization.LibraryCustomization;
-import com.github.javaparser.StaticJavaParser;
->>>>>>> 6f29d987
 import org.slf4j.Logger;
 
 import java.util.Arrays;
@@ -34,17 +27,12 @@
     public void customize(LibraryCustomization libraryCustomization, Logger logger) {
         removeFiles(libraryCustomization.getRawEditor());
         customizeError(libraryCustomization);
-<<<<<<< HEAD
         customizeCertificateKeyUsage(libraryCustomization);
         customizeServiceVersion(libraryCustomization);
-=======
-        customizeServiceVersion(libraryCustomization.getRawEditor());
->>>>>>> 6f29d987
         customizeModuleInfo(libraryCustomization.getRawEditor());
     }
 
     private static void removeFiles(Editor editor) {
-<<<<<<< HEAD
         editor.removeFile("src/main/java/com/azure/v2/security/keyvault/certificates/CertificateClient.java");
         editor.removeFile("src/main/java/com/azure/v2/security/keyvault/certificates/CertificateClientBuilder.java");
         editor.removeFile("src/main/java/com/azure/v2/security/keyvault/certificates/KeyVaultServiceVersion.java");
@@ -99,17 +87,6 @@
         String implModelsDirectory = "src/main/java/com/azure/v2/security/keyvault/certificates/implementation/models/";
         String oldClassName = "KeyVaultErrorError";
         String modelsDirectory = "src/main/java/com/azure/v2/security/keyvault/certificates/models/";
-=======
-        editor.removeFile(ROOT_FILE_PATH + "CertificateClient.java");
-        editor.removeFile(ROOT_FILE_PATH + "CertificateClientBuilder.java");
-        editor.removeFile(ROOT_FILE_PATH + "implementation/models/package-info.java");
-    }
-
-    private static void customizeError(LibraryCustomization customization) {
-        String implModelsDirectory = ROOT_FILE_PATH + "implementation/models/";
-        String oldClassName = "KeyVaultErrorError";
-        String modelsDirectory = ROOT_FILE_PATH + "models/";
->>>>>>> 6f29d987
         String newClassName = "CertificateOperationError";
 
         // Rename KeyVaultErrorError to CertificateOperationError and move it to the public models package.
@@ -125,7 +102,6 @@
         // The class is used in CertificateOperation, which is in the implementation package.
         // Add an import to handle the class moving.
         customization.getClass("com.azure.v2.security.keyvault.certificates.implementation.models", "CertificateOperation")
-<<<<<<< HEAD
             .customizeAst(ast ->
                 ast.addImport("com.azure.v2.security.keyvault.certificates.models." + newClassName)
                     .getClassByName("CertificateOperation")
@@ -190,30 +166,6 @@
         String fileContent = customization.getRawEditor().getFileContent(fileName);
         fileContent = fileContent.replace("KeyVaultServiceVersion", "CertificateServiceVersion");
         customization.getRawEditor().replaceFile(fileName, fileContent);
-=======
-            .customizeAst(ast -> ast.addImport("com.azure.v2.security.keyvault.certificates.models." + newClassName)
-                .getClassByName("CertificateOperation")
-                .ifPresent(clazz -> {
-                    clazz.getFieldByName("error").ifPresent(field -> field.getVariable(0).setType(newClassName));
-                    clazz.getMethodsByName("getError").forEach(method -> method.setType(newClassName));
-                    clazz.getMethodsByName("setError").forEach(method -> method.getParameter(0).setType(newClassName));
-                    clazz.getMethodsByName("fromJson").forEach(method -> method.getBody()
-                        .ifPresent(body -> method.setBody(StaticJavaParser.parseBlock(body.toString().replace(oldClassName, newClassName)))));
-                }));
-    }
-
-    private static void customizeServiceVersion(Editor editor) {
-        String serviceVersion = editor.getFileContent(ROOT_FILE_PATH + "KeyVaultServiceVersion.java")
-            .replace("KeyVaultServiceVersion", "CertificateServiceVersion");
-
-        editor.addFile(ROOT_FILE_PATH + "CertificateServiceVersion.java", serviceVersion);
-        editor.removeFile(ROOT_FILE_PATH + "KeyVaultServiceVersion.java");
-
-        String fileName = ROOT_FILE_PATH + "implementation/CertificateClientImpl.java";
-        String fileContent = editor.getFileContent(fileName);
-        fileContent = fileContent.replace("KeyVaultServiceVersion", "CertificateServiceVersion");
-        editor.replaceFile(fileName, fileContent);
->>>>>>> 6f29d987
     }
 
     private static void customizeModuleInfo(Editor editor) {
