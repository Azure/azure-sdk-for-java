<?xml version="1.0" encoding="UTF-8"?>
<project xmlns="http://maven.apache.org/POM/4.0.0"
         xmlns:xsi="http://www.w3.org/2001/XMLSchema-instance"
         xsi:schemaLocation="http://maven.apache.org/POM/4.0.0 http://maven.apache.org/xsd/maven-4.0.0.xsd">
  <modelVersion>4.0.0</modelVersion>

  <groupId>com.azure.spring</groupId>
  <artifactId>spring-cloud-azure-dependencies</artifactId>
  <version>6.0.0-beta.4</version> <!-- {x-version-update;com.azure.spring:spring-cloud-azure-dependencies;current} -->
  <packaging>pom</packaging>

  <name>Spring Cloud Azure Dependencies</name>
  <description>Spring Cloud Azure Dependencies</description>
  <url>https://github.com/Azure/azure-sdk-for-java</url>

  <licenses>
    <license>
      <name>The MIT License (MIT)</name>
      <url>http://opensource.org/licenses/MIT</url>
      <distribution>repo</distribution>
    </license>
  </licenses>

  <developers>
    <developer>
      <id>microsoft</id>
      <name>Microsoft Corporation</name>
    </developer>
  </developers>

  <scm>
    <connection>scm:git:git://github.com/azure/azure-sdk-for-java</connection>
    <developerConnection>scm:git:git://github.com/azure/azure-sdk-for-java</developerConnection>
    <url>https://github.com/azure/azure-sdk-for-java</url>
  </scm>

  <issueManagement>
    <system>GitHub</system>
    <url>https://github.com/azure/azure-sdk-for-java/issues</url>
  </issueManagement>

  <properties>
    <project.build.sourceEncoding>UTF-8</project.build.sourceEncoding>
    <packageOutputDirectory>${project.build.directory}</packageOutputDirectory>
    <legal><![CDATA[[INFO] Any downloads listed may be third party software.  Microsoft grants you no rights for third party software.]]></legal>
  </properties>

  <dependencyManagement>
    <dependencies>
      <!-- Azure SDK -->
      <dependency>
        <groupId>com.azure</groupId>
        <artifactId>azure-sdk-bom</artifactId>
        <version>1.2.7</version>   <!-- NOTE: This should be updated manually. -->
        <type>pom</type>
        <scope>import</scope>
      </dependency>
<<<<<<< HEAD
=======
      <!-- TODO (zhihaoguo): Pin the version of azure-identity to 1.6.0-beta.1 for we want to use the caching ability for MI. -->
      <dependency>
        <groupId>com.azure</groupId>
        <artifactId>azure-identity</artifactId>
        <version>1.7.0-beta.1</version> <!-- {x-version-update;beta_com.azure:azure-identity;dependency} -->
      </dependency>
      <dependency>
        <groupId>com.azure</groupId>
        <artifactId>azure-spring-data-cosmos</artifactId>
        <version>3.30.0</version> <!-- {x-version-update;com.azure:azure-spring-data-cosmos;dependency} -->
      </dependency>
>>>>>>> fe0a0dad
      <dependency>
        <groupId>com.azure.resourcemanager</groupId>
        <artifactId>azure-resourcemanager</artifactId>
        <version>2.20.0</version> <!-- {x-version-update;com.azure.resourcemanager:azure-resourcemanager;dependency} -->
      </dependency>

      <dependency>
        <groupId>com.azure</groupId>
        <artifactId>azure-identity-providers-jdbc-mysql</artifactId>
        <version>1.0.0-beta.1</version> <!-- {x-version-update;com.azure:azure-identity-providers-jdbc-mysql;dependency} -->
      </dependency>

      <dependency>
        <groupId>com.azure</groupId>
        <artifactId>azure-identity-providers-jdbc-postgresql</artifactId>
        <version>1.0.0-beta.1</version> <!-- {x-version-update;com.azure:azure-identity-providers-jdbc-postgresql;dependency} -->
      </dependency>

      <!-- Spring Cloud Azure -->
      <dependency>
        <groupId>com.azure.spring</groupId>
        <artifactId>spring-cloud-azure-actuator</artifactId>
        <version>${project.version}</version>
      </dependency>
      <dependency>
        <groupId>com.azure.spring</groupId>
        <artifactId>spring-cloud-azure-actuator-autoconfigure</artifactId>
        <version>${project.version}</version>
      </dependency>
      <dependency>
        <groupId>com.azure.spring</groupId>
        <artifactId>spring-cloud-azure-autoconfigure</artifactId>
        <version>${project.version}</version>
      </dependency>
      <dependency>
        <groupId>com.azure.spring</groupId>
        <artifactId>spring-cloud-azure-core</artifactId>
        <version>${project.version}</version>
      </dependency>
      <dependency>
        <groupId>com.azure.spring</groupId>
        <artifactId>spring-cloud-azure-resourcemanager</artifactId>
        <version>${project.version}</version>
      </dependency>
      <dependency>
        <groupId>com.azure.spring</groupId>
        <artifactId>spring-cloud-azure-service</artifactId>
        <version>${project.version}</version>
      </dependency>
      <dependency>
        <groupId>com.azure.spring</groupId>
        <artifactId>spring-cloud-azure-starter</artifactId>
        <version>${project.version}</version>
      </dependency>
      <dependency>
        <groupId>com.azure.spring</groupId>
        <artifactId>spring-cloud-azure-starter-active-directory</artifactId>
        <version>${project.version}</version>
      </dependency>
      <dependency>
        <groupId>com.azure.spring</groupId>
        <artifactId>spring-cloud-azure-starter-active-directory-b2c</artifactId>
        <version>${project.version}</version>
      </dependency>
      <dependency>
        <groupId>com.azure.spring</groupId>
        <artifactId>spring-cloud-azure-starter-actuator</artifactId>
        <version>${project.version}</version>
      </dependency>
      <dependency>
        <groupId>com.azure.spring</groupId>
        <artifactId>spring-cloud-azure-starter-appconfiguration</artifactId>
        <version>${project.version}</version>
      </dependency>
      <dependency>
        <groupId>com.azure.spring</groupId>
        <artifactId>spring-cloud-azure-starter-cosmos</artifactId>
        <version>${project.version}</version>
      </dependency>
      <dependency>
        <groupId>com.azure.spring</groupId>
        <artifactId>spring-cloud-azure-starter-eventhubs</artifactId>
        <version>${project.version}</version>
      </dependency>
      <dependency>
        <groupId>com.azure.spring</groupId>
        <artifactId>spring-cloud-azure-starter-integration-eventhubs</artifactId>
        <version>${project.version}</version>
      </dependency>
      <dependency>
        <groupId>com.azure.spring</groupId>
        <artifactId>spring-cloud-azure-starter-integration-servicebus</artifactId>
        <version>${project.version}</version>
      </dependency>
      <dependency>
        <groupId>com.azure.spring</groupId>
        <artifactId>spring-cloud-azure-starter-integration-storage-queue</artifactId>
        <version>${project.version}</version>
      </dependency>
      <dependency>
        <groupId>com.azure.spring</groupId>
        <artifactId>spring-cloud-azure-starter-keyvault</artifactId>
        <version>${project.version}</version>
      </dependency>
      <dependency>
        <groupId>com.azure.spring</groupId>
        <artifactId>spring-cloud-azure-starter-keyvault-secrets</artifactId>
        <version>${project.version}</version>
      </dependency>
      <dependency>
        <groupId>com.azure.spring</groupId>
        <artifactId>spring-cloud-azure-starter-keyvault-certificates</artifactId>
        <version>${project.version}</version>
      </dependency>
      <dependency>
        <groupId>com.azure.spring</groupId>
        <artifactId>spring-cloud-azure-starter-servicebus</artifactId>
        <version>${project.version}</version>
      </dependency>
      <dependency>
        <groupId>com.azure.spring</groupId>
        <artifactId>spring-cloud-azure-starter-servicebus-jms</artifactId>
        <version>${project.version}</version>
      </dependency>
      <dependency>
        <groupId>com.azure.spring</groupId>
        <artifactId>spring-cloud-azure-starter-storage</artifactId>
        <version>${project.version}</version>
      </dependency>
      <dependency>
        <groupId>com.azure.spring</groupId>
        <artifactId>spring-cloud-azure-starter-storage-blob</artifactId>
        <version>${project.version}</version>
      </dependency>
      <dependency>
        <groupId>com.azure.spring</groupId>
        <artifactId>spring-cloud-azure-starter-storage-file-share</artifactId>
        <version>${project.version}</version>
      </dependency>
      <dependency>
        <groupId>com.azure.spring</groupId>
        <artifactId>spring-cloud-azure-starter-storage-queue</artifactId>
        <version>${project.version}</version>
      </dependency>
      <dependency>
        <groupId>com.azure.spring</groupId>
        <artifactId>spring-cloud-azure-starter-stream-eventhubs</artifactId>
        <version>${project.version}</version>
      </dependency>
      <dependency>
        <groupId>com.azure.spring</groupId>
        <artifactId>spring-cloud-azure-starter-stream-servicebus</artifactId>
        <version>${project.version}</version>
      </dependency>

      <!-- Azure Spring Cloud Stream Binder -->
      <dependency>
        <groupId>com.azure.spring</groupId>
        <artifactId>spring-cloud-azure-stream-binder-eventhubs</artifactId>
        <version>${project.version}</version>
      </dependency>
      <dependency>
        <groupId>com.azure.spring</groupId>
        <artifactId>spring-cloud-azure-stream-binder-eventhubs-core</artifactId>
        <version>${project.version}</version>
      </dependency>
      <dependency>
        <groupId>com.azure.spring</groupId>
        <artifactId>spring-cloud-azure-stream-binder-servicebus-core</artifactId>
        <version>${project.version}</version>
      </dependency>
      <dependency>
        <groupId>com.azure.spring</groupId>
        <artifactId>spring-cloud-azure-stream-binder-servicebus</artifactId>
        <version>${project.version}</version>
      </dependency>

      <!-- Spring Integration Azure-->
      <dependency>
        <groupId>com.azure.spring</groupId>
        <artifactId>spring-integration-azure-core</artifactId>
        <version>${project.version}</version>
      </dependency>
      <dependency>
        <groupId>com.azure.spring</groupId>
        <artifactId>spring-integration-azure-eventhubs</artifactId>
        <version>${project.version}</version>
      </dependency>
      <dependency>
        <groupId>com.azure.spring</groupId>
        <artifactId>spring-integration-azure-servicebus</artifactId>
        <version>${project.version}</version>
      </dependency>
      <dependency>
        <groupId>com.azure.spring</groupId>
        <artifactId>spring-integration-azure-storage-queue</artifactId>
        <version>${project.version}</version>
      </dependency>


      <!-- Spring Messaging Azure -->
      <dependency>
        <groupId>com.azure.spring</groupId>
        <artifactId>spring-messaging-azure</artifactId>
        <version>${project.version}</version>
      </dependency>
      <dependency>
        <groupId>com.azure.spring</groupId>
        <artifactId>spring-messaging-azure-eventhubs</artifactId>
        <version>${project.version}</version>
      </dependency>
      <dependency>
        <groupId>com.azure.spring</groupId>
        <artifactId>spring-messaging-azure-servicebus</artifactId>
        <version>${project.version}</version>
      </dependency>
      <dependency>
        <groupId>com.azure.spring</groupId>
        <artifactId>spring-messaging-azure-storage-queue</artifactId>
        <version>${project.version}</version>
      </dependency>
      <dependency>
        <groupId>com.azure.spring</groupId>
        <artifactId>spring-cloud-azure-starter-jdbc-mysql</artifactId>
        <version>${project.version}</version>
      </dependency>
      <dependency>
        <groupId>com.azure.spring</groupId>
        <artifactId>spring-cloud-azure-starter-jdbc-postgresql</artifactId>
        <version>${project.version}</version>
      </dependency>
    </dependencies>
  </dependencyManagement>

  <build>
    <plugins>
      <!-- Copy the pom file to output -->
      <plugin>
        <groupId>org.apache.maven.plugins</groupId>
        <artifactId>maven-antrun-plugin</artifactId>
        <version>1.8</version> <!-- {x-version-update;org.apache.maven.plugins:maven-antrun-plugin;external_dependency} -->
        <executions>
          <execution>
            <id>copy</id>
            <phase>package</phase>
            <configuration>
              <target>
                <copy file="${project.pomFile}" tofile="${packageOutputDirectory}/${project.build.finalName}.pom"/>
              </target>
            </configuration>
            <goals>
              <goal>run</goal>
            </goals>
          </execution>
        </executions>
      </plugin>
    </plugins>
  </build>
</project><|MERGE_RESOLUTION|>--- conflicted
+++ resolved
@@ -6,7 +6,7 @@
 
   <groupId>com.azure.spring</groupId>
   <artifactId>spring-cloud-azure-dependencies</artifactId>
-  <version>6.0.0-beta.4</version> <!-- {x-version-update;com.azure.spring:spring-cloud-azure-dependencies;current} -->
+  <version>4.5.0-beta.2</version> <!-- {x-version-update;com.azure.spring:spring-cloud-azure-dependencies;current} -->
   <packaging>pom</packaging>
 
   <name>Spring Cloud Azure Dependencies</name>
@@ -51,12 +51,10 @@
       <dependency>
         <groupId>com.azure</groupId>
         <artifactId>azure-sdk-bom</artifactId>
-        <version>1.2.7</version>   <!-- NOTE: This should be updated manually. -->
+        <version>1.2.6</version>   <!-- NOTE: This should be updated manually. -->
         <type>pom</type>
         <scope>import</scope>
       </dependency>
-<<<<<<< HEAD
-=======
       <!-- TODO (zhihaoguo): Pin the version of azure-identity to 1.6.0-beta.1 for we want to use the caching ability for MI. -->
       <dependency>
         <groupId>com.azure</groupId>
@@ -68,7 +66,6 @@
         <artifactId>azure-spring-data-cosmos</artifactId>
         <version>3.30.0</version> <!-- {x-version-update;com.azure:azure-spring-data-cosmos;dependency} -->
       </dependency>
->>>>>>> fe0a0dad
       <dependency>
         <groupId>com.azure.resourcemanager</groupId>
         <artifactId>azure-resourcemanager</artifactId>
@@ -150,6 +147,11 @@
       </dependency>
       <dependency>
         <groupId>com.azure.spring</groupId>
+        <artifactId>spring-cloud-azure-starter-data-cosmos</artifactId>
+        <version>${project.version}</version>
+      </dependency>
+      <dependency>
+        <groupId>com.azure.spring</groupId>
         <artifactId>spring-cloud-azure-starter-eventhubs</artifactId>
         <version>${project.version}</version>
       </dependency>
@@ -245,6 +247,14 @@
         <artifactId>spring-cloud-azure-stream-binder-servicebus</artifactId>
         <version>${project.version}</version>
       </dependency>
+
+      <!-- Tracing -->
+      <dependency>
+        <groupId>com.azure.spring</groupId>
+        <artifactId>spring-cloud-azure-trace-sleuth</artifactId>
+        <version>${project.version}</version>
+      </dependency>
+
 
       <!-- Spring Integration Azure-->
       <dependency>
