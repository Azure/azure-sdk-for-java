--- conflicted
+++ resolved
@@ -50,33 +50,12 @@
       <!-- Azure SDK -->
       <dependency>
         <groupId>com.azure</groupId>
-<<<<<<< HEAD
-        <artifactId>azure-cosmos</artifactId> <!-- Spring Cloud Azure is tested with 4.29.1 -->
-        <version>4.29.1</version> <!-- {x-version-update;com.azure:azure-cosmos;dependency} -->
-      </dependency>
-      <dependency>
-        <groupId>com.azure</groupId>
-        <artifactId>azure-sdk-bom</artifactId>
-        <version>1.2.1</version>
-=======
         <artifactId>azure-sdk-bom</artifactId>
         <version>1.2.2</version>   <!-- NOTE: This should be updated manually. -->
->>>>>>> 8d609db9
         <type>pom</type>
         <scope>import</scope>
       </dependency>
       <dependency>
-<<<<<<< HEAD
-        <groupId>com.azure.resourcemanager</groupId>
-        <artifactId>azure-resourcemanager</artifactId>
-        <version>2.14.0</version> <!-- {x-version-update;com.azure.resourcemanager:azure-resourcemanager;dependency} -->
-      </dependency>
-
-      <dependency>
-        <groupId>com.azure</groupId>
-        <artifactId>azure-spring-data-cosmos</artifactId>
-        <version>3.20.0</version> <!-- {x-version-update;com.azure:azure-spring-data-cosmos;dependency} -->
-=======
         <groupId>com.azure</groupId>
         <artifactId>azure-spring-data-cosmos</artifactId>
         <version>3.21.0</version> <!-- {x-version-update;com.azure:azure-spring-data-cosmos;dependency} -->
@@ -85,7 +64,6 @@
         <groupId>com.azure.resourcemanager</groupId>
         <artifactId>azure-resourcemanager</artifactId>
         <version>2.15.0</version> <!-- {x-version-update;com.azure.resourcemanager:azure-resourcemanager;dependency} -->
->>>>>>> 8d609db9
       </dependency>
 
       <!-- Spring Cloud Azure -->
@@ -183,11 +161,6 @@
         <groupId>com.azure.spring</groupId>
         <artifactId>spring-cloud-azure-starter-keyvault-certificates</artifactId>
         <version>${project.version}</version>
-      </dependency>
-      <dependency>
-        <groupId>com.azure.spring</groupId>
-        <artifactId>spring-cloud-azure-starter-keyvault-certificates</artifactId>
-        <version>4.1.0-beta.1</version> <!-- {x-version-update;com.azure.spring:spring-cloud-azure-starter-keyvault-certificates;current} -->
       </dependency>
       <dependency>
         <groupId>com.azure.spring</groupId>
