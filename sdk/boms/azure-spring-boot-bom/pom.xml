<?xml version="1.0" encoding="UTF-8"?>
<project xmlns:xsi="http://www.w3.org/2001/XMLSchema-instance" xmlns="http://maven.apache.org/POM/4.0.0"
         xsi:schemaLocation="http://maven.apache.org/POM/4.0.0 http://maven.apache.org/xsd/maven-4.0.0.xsd">
  <modelVersion>4.0.0</modelVersion>

  <groupId>com.azure.spring</groupId>
  <artifactId>azure-spring-boot-bom</artifactId>
  <version>3.9.0</version> <!-- {x-version-update;com.azure.spring:azure-spring-boot-bom;current} -->
  <packaging>pom</packaging>

  <name>Azure Spring Boot BOM</name>
  <description>BOM for Microsoft Azure Spring Boot Support</description>
  <url>https://github.com/Azure/azure-sdk-for-java</url>

  <licenses>
    <license>
      <name>The MIT License (MIT)</name>
      <url>http://opensource.org/licenses/MIT</url>
      <distribution>repo</distribution>
    </license>
  </licenses>

  <developers>
    <developer>
      <id>microsoft</id>
      <name>Microsoft Corporation</name>
    </developer>
  </developers>

  <scm>
    <connection>scm:git:git://github.com/azure/azure-sdk-for-java</connection>
    <developerConnection>scm:git:git://github.com/azure/azure-sdk-for-java</developerConnection>
    <url>https://github.com/azure/azure-sdk-for-java</url>
  </scm>

  <properties>
    <project.build.sourceEncoding>UTF-8</project.build.sourceEncoding>
    <packageOutputDirectory>${project.build.directory}</packageOutputDirectory>
    <legal><![CDATA[[INFO] Any downloads listed may be third party software.  Microsoft grants you no rights for third party software.]]></legal>
    <azure.keyvault.jca.version>2.1.0</azure.keyvault.jca.version> <!-- {x-version-update;com.azure:azure-security-keyvault-jca;dependency} -->
    <azure.servicebus.jms.version>0.0.7</azure.servicebus.jms.version> <!-- {x-version-update;com.microsoft.azure:azure-servicebus-jms;external_dependency} -->
    <azure.spring.boot.starter.keyvault.certificates.version>3.2.0</azure.spring.boot.starter.keyvault.certificates.version> <!-- {x-version-update;com.azure.spring:azure-spring-boot-starter-keyvault-certificates;dependency} -->
    <azure.spring.data.cosmos.version>3.12.0</azure.spring.data.cosmos.version> <!-- {x-version-update;com.azure:azure-spring-data-cosmos;dependency} -->
  </properties>

  <issueManagement>
    <system>GitHub</system>
    <url>https://github.com/azure/azure-sdk-for-java/issues</url>
  </issueManagement>

  <dependencyManagement>
    <dependencies>
      <dependency>
        <groupId>com.azure</groupId>
        <artifactId>azure-sdk-bom</artifactId>
        <version>1.0.4</version>
        <type>pom</type>
        <scope>import</scope>
      </dependency>

      <!-- Azure Dependencies Bom -->
      <dependency>
        <groupId>com.azure.spring</groupId>
        <artifactId>azure-spring-boot</artifactId>
        <version>${project.version}</version>
      </dependency>
      <dependency>
        <groupId>com.azure.spring</groupId>
<<<<<<< HEAD
        <artifactId>azure-spring-cloud-starter</artifactId>
        <version>${azure.spring.boot.version}</version>
=======
        <artifactId>azure-spring-boot-starter</artifactId>
        <version>${project.version}</version>
>>>>>>> 1ab18225
      </dependency>
      <dependency>
        <groupId>com.azure.spring</groupId>
        <artifactId>azure-spring-boot-starter-active-directory</artifactId>
        <version>${project.version}</version>
      </dependency>
      <dependency>
        <groupId>com.azure.spring</groupId>
<<<<<<< HEAD
=======
        <artifactId>azure-spring-boot-starter-active-directory-b2c</artifactId>
        <version>${project.version}</version>
      </dependency>
      <dependency>
        <groupId>com.azure.spring</groupId>
>>>>>>> 1ab18225
        <artifactId>azure-spring-boot-starter-cosmos</artifactId>
        <version>${project.version}</version>
      </dependency>
      <dependency>
        <groupId>com.azure.spring</groupId>
        <artifactId>azure-spring-boot-starter-keyvault-secrets</artifactId>
        <version>${project.version}</version>
      </dependency>
      <dependency>
        <groupId>com.azure.spring</groupId>
        <artifactId>azure-spring-boot-starter-keyvault-certificates</artifactId>
        <version>${azure.spring.boot.starter.keyvault.certificates.version}</version>
      </dependency>
      <dependency>
        <groupId>com.azure.spring</groupId>
        <artifactId>azure-spring-boot-starter-servicebus-jms</artifactId>
        <version>${project.version}</version>
      </dependency>
      <dependency>
        <groupId>com.azure.spring</groupId>
        <artifactId>azure-spring-boot-starter-storage</artifactId>
        <version>${project.version}</version>
      </dependency>
      <dependency>
        <groupId>com.azure</groupId>
        <artifactId>azure-spring-data-cosmos</artifactId>
        <version>${azure.spring.data.cosmos.version}</version>
      </dependency>

      <!-- Azure libraries-->
      <dependency>
        <groupId>com.microsoft.azure</groupId>
        <artifactId>azure-servicebus-jms</artifactId>
        <version>${azure.servicebus.jms.version}</version>
      </dependency>
      <dependency>
        <groupId>com.azure</groupId>
        <artifactId>azure-security-keyvault-jca</artifactId>
        <version>${azure.keyvault.jca.version}</version>
      </dependency>
    </dependencies>
  </dependencyManagement>

  <build>
    <plugins>
      <!-- Copy the pom file to output -->
      <plugin>
        <groupId>org.apache.maven.plugins</groupId>
        <artifactId>maven-antrun-plugin</artifactId>
        <version>1.8
        </version> <!-- {x-version-update;org.apache.maven.plugins:maven-antrun-plugin;external_dependency} -->
        <executions>
          <execution>
            <id>copy</id>
            <phase>package</phase>
            <configuration>
              <target>
                <copy file="${project.pomFile}" tofile="${packageOutputDirectory}/${project.build.finalName}.pom"/>
              </target>
            </configuration>
            <goals>
              <goal>run</goal>
            </goals>
          </execution>
        </executions>
      </plugin>
    </plugins>
  </build>
</project><|MERGE_RESOLUTION|>--- conflicted
+++ resolved
@@ -39,7 +39,6 @@
     <legal><![CDATA[[INFO] Any downloads listed may be third party software.  Microsoft grants you no rights for third party software.]]></legal>
     <azure.keyvault.jca.version>2.1.0</azure.keyvault.jca.version> <!-- {x-version-update;com.azure:azure-security-keyvault-jca;dependency} -->
     <azure.servicebus.jms.version>0.0.7</azure.servicebus.jms.version> <!-- {x-version-update;com.microsoft.azure:azure-servicebus-jms;external_dependency} -->
-    <azure.spring.boot.starter.keyvault.certificates.version>3.2.0</azure.spring.boot.starter.keyvault.certificates.version> <!-- {x-version-update;com.azure.spring:azure-spring-boot-starter-keyvault-certificates;dependency} -->
     <azure.spring.data.cosmos.version>3.12.0</azure.spring.data.cosmos.version> <!-- {x-version-update;com.azure:azure-spring-data-cosmos;dependency} -->
   </properties>
 
@@ -66,13 +65,8 @@
       </dependency>
       <dependency>
         <groupId>com.azure.spring</groupId>
-<<<<<<< HEAD
         <artifactId>azure-spring-cloud-starter</artifactId>
-        <version>${azure.spring.boot.version}</version>
-=======
-        <artifactId>azure-spring-boot-starter</artifactId>
         <version>${project.version}</version>
->>>>>>> 1ab18225
       </dependency>
       <dependency>
         <groupId>com.azure.spring</groupId>
@@ -81,14 +75,6 @@
       </dependency>
       <dependency>
         <groupId>com.azure.spring</groupId>
-<<<<<<< HEAD
-=======
-        <artifactId>azure-spring-boot-starter-active-directory-b2c</artifactId>
-        <version>${project.version}</version>
-      </dependency>
-      <dependency>
-        <groupId>com.azure.spring</groupId>
->>>>>>> 1ab18225
         <artifactId>azure-spring-boot-starter-cosmos</artifactId>
         <version>${project.version}</version>
       </dependency>
@@ -100,7 +86,7 @@
       <dependency>
         <groupId>com.azure.spring</groupId>
         <artifactId>azure-spring-boot-starter-keyvault-certificates</artifactId>
-        <version>${azure.spring.boot.starter.keyvault.certificates.version}</version>
+        <version>${project.version}</version>
       </dependency>
       <dependency>
         <groupId>com.azure.spring</groupId>
