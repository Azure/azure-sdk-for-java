--- conflicted
+++ resolved
@@ -86,13 +86,8 @@
       </dependency>
       <dependency>
         <groupId>com.azure.spring</groupId>
-<<<<<<< HEAD
-        <artifactId>azure-spring-starter-storage</artifactId>
-        <version>${azure.spring.boot.storage.integration.version}</version>
-=======
         <artifactId>azure-spring-boot-starter-storage</artifactId>
         <version>${azure.spring.boot.integration.version}</version>
->>>>>>> 6f033d77
       </dependency>
     </dependencies>
   </dependencyManagement>
