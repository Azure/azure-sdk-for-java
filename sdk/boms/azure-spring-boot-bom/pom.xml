--- conflicted
+++ resolved
@@ -86,13 +86,8 @@
       </dependency>
       <dependency>
         <groupId>com.azure.spring</groupId>
-<<<<<<< HEAD
-        <artifactId>azure-spring-starter-storage</artifactId>
-        <version>${azure.spring.boot.storage.integration.version}</version>
-=======
         <artifactId>azure-spring-boot-starter-storage</artifactId>
         <version>${azure.spring.boot.integration.version}</version>
->>>>>>> e2018a87
       </dependency>
     </dependencies>
   </dependencyManagement>
