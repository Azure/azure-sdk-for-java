--- conflicted
+++ resolved
@@ -54,220 +54,124 @@
       <dependency>
         <groupId>com.azure.spring</groupId>
         <artifactId>azure-spring-cloud-autoconfigure</artifactId>
-<<<<<<< HEAD
-        <version>${azure.spring.cloud.integration.version}</version>
-=======
         <version>2.4.0</version> <!-- {x-version-update;com.azure.spring:azure-spring-cloud-autoconfigure;current} -->
->>>>>>> 03da4aab
       </dependency>
       <dependency>
         <groupId>com.azure.spring</groupId>
         <artifactId>azure-spring-cloud-context</artifactId>
-<<<<<<< HEAD
-        <version>${azure.spring.cloud.integration.version}</version>
-=======
         <version>2.4.0</version> <!-- {x-version-update;com.azure.spring:azure-spring-cloud-context;current} -->
->>>>>>> 03da4aab
       </dependency>
       <dependency>
         <groupId>com.azure.spring</groupId>
         <artifactId>azure-spring-integration-core</artifactId>
-<<<<<<< HEAD
-        <version>${azure.spring.cloud.integration.version}</version>
-=======
         <version>2.4.0</version> <!-- {x-version-update;com.azure.spring:azure-spring-integration-core;current} -->
->>>>>>> 03da4aab
       </dependency>
       <dependency>
         <groupId>com.azure.spring</groupId>
         <artifactId>azure-spring-integration-eventhubs</artifactId>
-<<<<<<< HEAD
-        <version>${azure.spring.cloud.integration.version}</version>
-=======
         <version>2.4.0</version> <!-- {x-version-update;com.azure.spring:azure-spring-integration-eventhubs;current} -->
->>>>>>> 03da4aab
       </dependency>
       <dependency>
         <groupId>com.azure.spring</groupId>
         <artifactId>azure-spring-integration-servicebus</artifactId>
-<<<<<<< HEAD
-        <version>${azure.spring.cloud.integration.version}</version>
-=======
         <version>2.4.0</version> <!-- {x-version-update;com.azure.spring:azure-spring-integration-servicebus;current} -->
->>>>>>> 03da4aab
       </dependency>
       <dependency>
         <groupId>com.azure.spring</groupId>
         <artifactId>azure-spring-integration-storage-queue</artifactId>
-<<<<<<< HEAD
-        <version>${azure.spring.cloud.integration.version}</version>
-=======
         <version>2.4.0</version> <!-- {x-version-update;com.azure.spring:azure-spring-integration-storage-queue;current} -->
->>>>>>> 03da4aab
       </dependency>
       <dependency>
         <groupId>com.azure.spring</groupId>
         <artifactId>azure-spring-cloud-storage</artifactId>
-<<<<<<< HEAD
-        <version>${azure.spring.cloud.integration.version}</version>
-=======
         <version>2.4.0</version> <!-- {x-version-update;com.azure.spring:azure-spring-cloud-storage;current} -->
->>>>>>> 03da4aab
       </dependency>
       <dependency>
         <groupId>com.azure.spring</groupId>
         <artifactId>azure-spring-cloud-stream-binder-servicebus-core</artifactId>
-<<<<<<< HEAD
-        <version>${azure.spring.cloud.integration.version}</version>
-=======
         <version>2.4.0</version> <!-- {x-version-update;com.azure.spring:azure-spring-cloud-stream-binder-servicebus-core;current} -->
->>>>>>> 03da4aab
       </dependency>
       <dependency>
         <groupId>com.azure.spring</groupId>
         <artifactId>azure-spring-cloud-stream-binder-eventhubs</artifactId>
-<<<<<<< HEAD
-        <version>${azure.spring.cloud.integration.version}</version>
-=======
         <version>2.4.0</version> <!-- {x-version-update;com.azure.spring:azure-spring-cloud-stream-binder-eventhubs;current} -->
->>>>>>> 03da4aab
       </dependency>
       <dependency>
         <groupId>com.azure.spring</groupId>
         <artifactId>azure-spring-cloud-stream-binder-servicebus-topic</artifactId>
-<<<<<<< HEAD
-        <version>${azure.spring.cloud.integration.version}</version>
-=======
         <version>2.4.0</version> <!-- {x-version-update;com.azure.spring:azure-spring-cloud-stream-binder-servicebus-topic;current} -->
->>>>>>> 03da4aab
       </dependency>
       <dependency>
         <groupId>com.azure.spring</groupId>
         <artifactId>azure-spring-cloud-stream-binder-servicebus-queue</artifactId>
-<<<<<<< HEAD
-        <version>${azure.spring.cloud.integration.version}</version>
-=======
         <version>2.4.0</version> <!-- {x-version-update;com.azure.spring:azure-spring-cloud-stream-binder-servicebus-queue;current} -->
->>>>>>> 03da4aab
       </dependency>
       <dependency>
         <groupId>com.azure.spring</groupId>
         <artifactId>azure-spring-cloud-stream-binder-test</artifactId>
-<<<<<<< HEAD
-        <version>${azure.spring.cloud.integration.version}</version>
-=======
         <version>2.4.0</version> <!-- {x-version-update;com.azure.spring:azure-spring-cloud-stream-binder-test;current} -->
->>>>>>> 03da4aab
       </dependency>
       <dependency>
         <groupId>com.microsoft.azure</groupId>
         <artifactId>spring-cloud-azure-appconfiguration-config</artifactId>
-<<<<<<< HEAD
-        <version>${azure.appconfigure.version}</version>
-=======
         <version>1.3.0</version> <!-- {x-version-update;com.microsoft.azure:spring-cloud-azure-appconfiguration-config;current} -->
->>>>>>> 03da4aab
       </dependency>
       <dependency>
         <groupId>com.microsoft.azure</groupId>
         <artifactId>spring-cloud-azure-appconfiguration-config-web</artifactId>
-<<<<<<< HEAD
-        <version>${azure.appconfigure.version}</version>
-=======
         <version>1.3.0</version><!-- {x-version-update;com.microsoft.azure:spring-cloud-azure-appconfiguration-config-web;current} -->
->>>>>>> 03da4aab
       </dependency>
       <dependency>
         <groupId>com.azure.spring</groupId>
         <artifactId>azure-spring-cloud-messaging</artifactId>
-<<<<<<< HEAD
-        <version>${azure.spring.cloud.integration.version}</version>
-=======
         <version>2.4.0</version> <!-- {x-version-update;com.azure.spring:azure-spring-cloud-messaging;current} -->
->>>>>>> 03da4aab
       </dependency>
 
       <!--Spring Cloud Azure Starters-->
       <dependency>
         <groupId>com.azure.spring</groupId>
         <artifactId>azure-spring-cloud-starter-cache</artifactId>
-<<<<<<< HEAD
-        <version>${azure.spring.cloud.integration.version}</version>
-=======
         <version>2.4.0</version> <!-- {x-version-update;com.azure.spring:azure-spring-cloud-starter-cache;current} -->
->>>>>>> 03da4aab
       </dependency>
       <dependency>
         <groupId>com.azure.spring</groupId>
         <artifactId>azure-spring-cloud-starter-servicebus</artifactId>
-<<<<<<< HEAD
-        <version>${azure.spring.cloud.integration.version}</version>
-=======
         <version>2.4.0</version> <!-- {x-version-update;com.azure.spring:azure-spring-cloud-starter-servicebus;current} -->
->>>>>>> 03da4aab
       </dependency>
       <dependency>
         <groupId>com.azure.spring</groupId>
         <artifactId>azure-spring-cloud-storage</artifactId>
-<<<<<<< HEAD
-        <version>${azure.spring.cloud.integration.version}</version>
-=======
         <version>2.4.0</version> <!-- {x-version-update;com.azure.spring:azure-spring-cloud-storage;current} -->
->>>>>>> 03da4aab
       </dependency>
       <dependency>
         <groupId>com.azure.spring</groupId>
         <artifactId>azure-spring-cloud-starter-eventhubs</artifactId>
-<<<<<<< HEAD
-        <version>${azure.spring.cloud.integration.version}</version>
-=======
         <version>2.4.0</version> <!-- {x-version-update;com.azure.spring:azure-spring-cloud-starter-eventhubs;current} -->
->>>>>>> 03da4aab
       </dependency>
       <dependency>
         <groupId>com.azure.spring</groupId>
         <artifactId>azure-spring-cloud-starter-eventhubs-kafka</artifactId>
-<<<<<<< HEAD
-        <version>${azure.spring.cloud.integration.version}</version>
-=======
         <version>2.4.0</version> <!-- {x-version-update;com.azure.spring:azure-spring-cloud-starter-eventhubs-kafka;current} -->
->>>>>>> 03da4aab
       </dependency>
       <dependency>
         <groupId>com.azure.spring</groupId>
         <artifactId>azure-spring-cloud-starter-storage-queue</artifactId>
-<<<<<<< HEAD
-        <version>${azure.spring.cloud.integration.version}</version>
-=======
         <version>2.4.0</version> <!-- {x-version-update;com.azure.spring:azure-spring-cloud-starter-storage-queue;current} -->
->>>>>>> 03da4aab
       </dependency>
       <dependency>
         <groupId>com.microsoft.azure</groupId>
         <artifactId>spring-cloud-starter-azure-appconfiguration-config</artifactId>
-<<<<<<< HEAD
-        <version>${azure.appconfigure.version}</version>
-=======
         <version>1.3.0</version> <!-- {x-version-update;com.microsoft.azure:spring-cloud-starter-azure-appconfiguration-config;current} -->
->>>>>>> 03da4aab
       </dependency>
       <dependency>
         <groupId>com.azure.spring</groupId>
         <artifactId>azure-spring-cloud-telemetry</artifactId>
-<<<<<<< HEAD
-        <version>${azure.spring.cloud.integration.version}</version>
-=======
         <version>2.4.0</version> <!-- {x-version-update;com.azure.spring:azure-spring-cloud-telemetry;current} -->
->>>>>>> 03da4aab
       </dependency>
       <dependency>
         <groupId>com.azure.spring</groupId>
         <artifactId>azure-identity-spring</artifactId>
-<<<<<<< HEAD
-        <version>${azure.identity.spring.version}</version>
-=======
         <version>1.4.0</version> <!-- {x-version-update;com.azure.spring:azure-identity-spring;current} -->
->>>>>>> 03da4aab
       </dependency>
 
       <!--Azure SDK-->
