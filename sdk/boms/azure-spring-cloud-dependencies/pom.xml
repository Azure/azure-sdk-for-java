--- conflicted
+++ resolved
@@ -78,33 +78,28 @@
       <!-- Azure Spring Cloud-->
       <dependency>
         <groupId>com.azure.spring</groupId>
-<<<<<<< HEAD
         <artifactId>azure-spring-cloud-core</artifactId>
-        <version>${azure.spring.cloud.version}</version>
+        <version>${project.version}</version>
       </dependency>
       <dependency>
         <groupId>com.azure.spring</groupId>
         <artifactId>azure-spring-messaging</artifactId>
-        <version>${azure.spring.cloud.version}</version>
+        <version>${project.version}</version>
       </dependency>
       <dependency>
         <groupId>com.azure.spring</groupId>
         <artifactId>azure-spring-eventhubs</artifactId>
-        <version>${azure.spring.cloud.version}</version>
+        <version>${project.version}</version>
       </dependency>
       <dependency>
         <groupId>com.azure.spring</groupId>
         <artifactId>azure-spring-servicebus</artifactId>
-        <version>${azure.spring.cloud.version}</version>
+        <version>${project.version}</version>
       </dependency>
       <dependency>
         <groupId>com.azure.spring</groupId>
         <artifactId>azure-spring-storage-queue</artifactId>
-        <version>${azure.spring.cloud.version}</version>
-=======
-        <artifactId>azure-spring-cloud-context</artifactId>
-        <version>${project.version}</version>
->>>>>>> 1ab18225
+        <version>${project.version}</version>
       </dependency>
       <dependency>
         <groupId>com.azure.spring</groupId>
@@ -113,52 +108,31 @@
       </dependency>
       <dependency>
         <groupId>com.azure.spring</groupId>
-<<<<<<< HEAD
         <artifactId>spring-cloud-azure-messaging</artifactId>
-        <version>${azure.spring.cloud.version}</version>
-=======
-        <artifactId>azure-spring-cloud-messaging</artifactId>
-        <version>${project.version}</version>
->>>>>>> 1ab18225
+        <version>${project.version}</version>
       </dependency>
 
       <!-- Azure Spring Cloud Stream Binder -->
       <dependency>
         <groupId>com.azure.spring</groupId>
-<<<<<<< HEAD
         <artifactId>spring-cloud-azure-stream-binder-eventhubs</artifactId>
-        <version>${azure.spring.cloud.version}</version>
+        <version>${project.version}</version>
       </dependency>
       <dependency>
         <groupId>com.azure.spring</groupId>
         <artifactId>spring-cloud-azure-stream-binder-eventhubs-core</artifactId>
-        <version>${azure.spring.cloud.version}</version>
+        <version>${project.version}</version>
       </dependency>
       <dependency>
         <groupId>com.azure.spring</groupId>
         <artifactId>spring-cloud-azure-stream-binder-servicebus-topic</artifactId>
-        <version>${azure.spring.cloud.version}</version>
+        <version>${project.version}</version>
       </dependency>
       <dependency>
         <groupId>com.azure.spring</groupId>
         <artifactId>spring-cloud-azure-stream-binder-servicebus-queue</artifactId>
-        <version>${azure.spring.cloud.version}</version>
-=======
-        <artifactId>azure-spring-cloud-stream-binder-eventhubs</artifactId>
-        <version>${project.version}</version>
-      </dependency>
-      <dependency>
-        <groupId>com.azure.spring</groupId>
-        <artifactId>azure-spring-cloud-stream-binder-servicebus-topic</artifactId>
-        <version>${project.version}</version>
-      </dependency>
-      <dependency>
-        <groupId>com.azure.spring</groupId>
-        <artifactId>azure-spring-cloud-stream-binder-servicebus-queue</artifactId>
-        <version>${project.version}</version>
->>>>>>> 1ab18225
-      </dependency>
-
+        <version>${project.version}</version>
+      </dependency>
       <!--Spring Cloud Azure Starters-->
       <dependency>
         <groupId>com.azure.spring</groupId>
@@ -167,43 +141,23 @@
       </dependency>
       <dependency>
         <groupId>com.azure.spring</groupId>
-<<<<<<< HEAD
         <artifactId>spring-cloud-azure-starter-servicebus</artifactId>
-        <version>${azure.spring.cloud.version}</version>
+        <version>${project.version}</version>
       </dependency>
       <dependency>
         <groupId>com.azure.spring</groupId>
         <artifactId>spring-cloud-azure-starter-eventhubs</artifactId>
-        <version>${azure.spring.cloud.version}</version>
+        <version>${project.version}</version>
       </dependency>
       <dependency>
         <groupId>com.azure.spring</groupId>
         <artifactId>spring-cloud-azure-starter-eventhubs-kafka</artifactId>
-        <version>${azure.spring.cloud.version}</version>
+        <version>${project.version}</version>
       </dependency>
       <dependency>
         <groupId>com.azure.spring</groupId>
         <artifactId>spring-cloud-azure-starter-storage-queue</artifactId>
-        <version>${azure.spring.cloud.version}</version>
-=======
-        <artifactId>azure-spring-cloud-starter-servicebus</artifactId>
-        <version>${project.version}</version>
-      </dependency>
-      <dependency>
-        <groupId>com.azure.spring</groupId>
-        <artifactId>azure-spring-cloud-starter-eventhubs</artifactId>
-        <version>${project.version}</version>
-      </dependency>
-      <dependency>
-        <groupId>com.azure.spring</groupId>
-        <artifactId>azure-spring-cloud-starter-eventhubs-kafka</artifactId>
-        <version>${project.version}</version>
-      </dependency>
-      <dependency>
-        <groupId>com.azure.spring</groupId>
-        <artifactId>azure-spring-cloud-starter-storage-queue</artifactId>
-        <version>${project.version}</version>
->>>>>>> 1ab18225
+        <version>${project.version}</version>
       </dependency>
 
       <!-- App Configuration -->
