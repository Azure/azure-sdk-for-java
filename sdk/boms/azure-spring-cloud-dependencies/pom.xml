--- conflicted
+++ resolved
@@ -78,9 +78,6 @@
       <!-- Azure Spring Cloud-->
       <dependency>
         <groupId>com.azure.spring</groupId>
-<<<<<<< HEAD
-        <artifactId>azure-spring-cloud-context</artifactId>
-=======
         <artifactId>azure-spring-cloud-core</artifactId>
         <version>${project.version}</version>
       </dependency>
@@ -102,7 +99,6 @@
       <dependency>
         <groupId>com.azure.spring</groupId>
         <artifactId>azure-spring-storage-queue</artifactId>
->>>>>>> 73ea443a
         <version>${project.version}</version>
       </dependency>
       <dependency>
@@ -112,45 +108,29 @@
       </dependency>
       <dependency>
         <groupId>com.azure.spring</groupId>
-<<<<<<< HEAD
-        <artifactId>azure-spring-cloud-messaging</artifactId>
-=======
         <artifactId>spring-cloud-azure-messaging</artifactId>
->>>>>>> 73ea443a
         <version>${project.version}</version>
       </dependency>
 
       <!-- Azure Spring Cloud Stream Binder -->
       <dependency>
         <groupId>com.azure.spring</groupId>
-<<<<<<< HEAD
-        <artifactId>azure-spring-cloud-stream-binder-eventhubs</artifactId>
-=======
         <artifactId>spring-cloud-azure-stream-binder-eventhubs</artifactId>
->>>>>>> 73ea443a
-        <version>${project.version}</version>
-      </dependency>
-      <dependency>
-        <groupId>com.azure.spring</groupId>
-<<<<<<< HEAD
-        <artifactId>azure-spring-cloud-stream-binder-servicebus-topic</artifactId>
-=======
+        <version>${project.version}</version>
+      </dependency>
+      <dependency>
+        <groupId>com.azure.spring</groupId>
         <artifactId>spring-cloud-azure-stream-binder-eventhubs-core</artifactId>
->>>>>>> 73ea443a
-        <version>${project.version}</version>
-      </dependency>
-      <dependency>
-        <groupId>com.azure.spring</groupId>
-<<<<<<< HEAD
-        <artifactId>azure-spring-cloud-stream-binder-servicebus-queue</artifactId>
-=======
+        <version>${project.version}</version>
+      </dependency>
+      <dependency>
+        <groupId>com.azure.spring</groupId>
         <artifactId>spring-cloud-azure-stream-binder-servicebus-topic</artifactId>
         <version>${project.version}</version>
       </dependency>
       <dependency>
         <groupId>com.azure.spring</groupId>
         <artifactId>spring-cloud-azure-stream-binder-servicebus-queue</artifactId>
->>>>>>> 73ea443a
         <version>${project.version}</version>
       </dependency>
       <!--Spring Cloud Azure Starters-->
@@ -161,38 +141,22 @@
       </dependency>
       <dependency>
         <groupId>com.azure.spring</groupId>
-<<<<<<< HEAD
-        <artifactId>azure-spring-cloud-starter-servicebus</artifactId>
-=======
         <artifactId>spring-cloud-azure-starter-servicebus</artifactId>
->>>>>>> 73ea443a
-        <version>${project.version}</version>
-      </dependency>
-      <dependency>
-        <groupId>com.azure.spring</groupId>
-<<<<<<< HEAD
-        <artifactId>azure-spring-cloud-starter-eventhubs</artifactId>
-=======
+        <version>${project.version}</version>
+      </dependency>
+      <dependency>
+        <groupId>com.azure.spring</groupId>
         <artifactId>spring-cloud-azure-starter-eventhubs</artifactId>
->>>>>>> 73ea443a
-        <version>${project.version}</version>
-      </dependency>
-      <dependency>
-        <groupId>com.azure.spring</groupId>
-<<<<<<< HEAD
-        <artifactId>azure-spring-cloud-starter-eventhubs-kafka</artifactId>
-=======
+        <version>${project.version}</version>
+      </dependency>
+      <dependency>
+        <groupId>com.azure.spring</groupId>
         <artifactId>spring-cloud-azure-starter-eventhubs-kafka</artifactId>
->>>>>>> 73ea443a
-        <version>${project.version}</version>
-      </dependency>
-      <dependency>
-        <groupId>com.azure.spring</groupId>
-<<<<<<< HEAD
-        <artifactId>azure-spring-cloud-starter-storage-queue</artifactId>
-=======
+        <version>${project.version}</version>
+      </dependency>
+      <dependency>
+        <groupId>com.azure.spring</groupId>
         <artifactId>spring-cloud-azure-starter-storage-queue</artifactId>
->>>>>>> 73ea443a
         <version>${project.version}</version>
       </dependency>
 
