# Release History

<<<<<<< HEAD
=======

## 1.2.2 (2022-05-23)

### Dependency Updates

- Updated Azure SDK dependency versions to the latest releases.

>>>>>>> 8d609db9
## 1.2.1 (2022-04-19)

### Dependency Updates

- Updated Azure SDK dependency versions to the latest releases.

## 1.2.0 (2022-03-18)

### Dependency Updates

- Updated Azure SDK dependency versions to the latest releases.

#### Breaking Changes
Removed `azure-communication-networktraversal` from the BOM. If you depend on this library please take a direct dependency on it.

## 1.1.1 (2022-02-18)

### Dependency Updates

- Updated Azure SDK dependency versions to the latest releases.

## 1.1.0 (2022-01-22)

### Dependency Updates

- Updated Azure SDK dependency versions to more recent releases.
- Removed non-Azure SDK dependencies from the Azure SDK BOM.
Azure SDK BOM used to include external dependencies till now however this let to [dependency conflicts](https://github.com/Azure/azure-sdk-for-java/issues/26217)
in situations where our libraries were used alongside other frameworks. Given the above we are removing 3rd party dependencies from the BOM and letting the Azure SDK Client implementation libraries bring them in at runtime. 
We continue to ensure all our client libraries have unified set of external dependencies to prevents conflicts when used together.

#### Breaking Changes
If you depend on Azure SDK BOM to get versions for external libraries you would now see compilation errors in your project. Please explicitly add the required versions of your external dependencies to your project POM files. 
Depending on implicit version for transitive dependencies should be avoided as it is not a recommended practice. 

## 1.0.6 (2021-11-22)

### Dependency Updates

- Updated Azure SDK dependency versions to the latest releases.
- Updated non-Azure SDK dependency versions to align with the versions Azure SDK uses.

## 1.0.5 (2021-10-18)

### Dependency Updates

- Updated Azure SDK dependency versions to the latest  releases.
- Updated non-Azure SDK dependency versions to align with the versions Azure SDK uses.

## 1.0.4 (2021-09-27)

### Dependency Updates

- Updated Azure SDK dependency versions to the latest releases.
- Updated non-Azure SDK dependency versions to align with the versions Azure SDK uses.

## 1.0.3 (2021-06-02)

### Dependency Updates

- Updated Azure SDK dependency versions to the latest  releases.
- Updated non-Azure SDK dependency versions to align with the versions Azure SDK uses.

## 1.0.2 (2021-02-25)

### Dependency Updates

- Updated Azure SDK dependency versions to the latest releases.
- Transitioned loose dependencies of Jackson, Netty, and Reactor to using their BOMs.

## 1.0.1 (2020-06-19)

- Updated Azure SDK dependency versions to the latest  release.
- Added Azure SDK direct runtime dependencies to dependency management section.

## 1.0.0 (2020-04-17)

- Initial release. Please see the README and wiki for information on the new design.<|MERGE_RESOLUTION|>--- conflicted
+++ resolved
@@ -1,7 +1,5 @@
 # Release History
 
-<<<<<<< HEAD
-=======
 
 ## 1.2.2 (2022-05-23)
 
@@ -9,7 +7,6 @@
 
 - Updated Azure SDK dependency versions to the latest releases.
 
->>>>>>> 8d609db9
 ## 1.2.1 (2022-04-19)
 
 ### Dependency Updates
