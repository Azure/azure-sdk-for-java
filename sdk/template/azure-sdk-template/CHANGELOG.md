# Release History

<<<<<<< HEAD
## 1.0.4-beta.25 (Unreleased)


=======
>>>>>>> 40181aea
## 1.0.4-beta.24 (2020-07-13)
- Test Java Release Pipeline (normal docs, normal sources)

## 1.0.4-beta.23 (2020-07-13)
- Test Java Release Pipeline (normal docs, normal sources)

## 1.0.4-beta.22 (2020-07-13)
- Test Java Release Pipeline (normal docs, normal sources)

## 1.0.4-beta.21 (2020-07-13)
- Test Java Release Pipeline (normal docs, normal sources)

## 1.0.4-beta.20 (2020-07-13)
- Test Java Release Pipeline (normal docs, normal sources)

## 1.0.4-beta.19 (2020-05-20)
- Test Java Release Pipeline (normal docs, normal sources)

## 1.0.4-beta.18 (2020-05-20)
- Test Java Release Pipeline (empty sources, empty javadoc)

## 1.0.4-beta.17 (2020-05-20)
- Test Java Release Pipeline (empty sources, empty javadoc)

## 1.0.4-beta.16 (2020-05-20)
- Test Java Release Pipeline (empty sources, only readme in javadoc)

## 1.0.4-beta.15 (Unreleased)
- Test Java Release Pipeline - artifact not released to maven

## 1.0.4-beta.14 (2020-05-18)
- Test Java Release Pipeline

## 1.0.4-beta.13 (2020-04-14)
- Test Java Release Pipeline

## 1.0.4-beta.12 (2020-04-07)
- Test Java Release Pipeline

## 1.0.4-beta.11 (2020-04-06)
- Test Java Release Pipeline

## 1.0.4-beta.2 (2020-02-13)

## 1.0.4-beta.1 (2019-11-20)

## Version 1.0.3 (2019-11-18)

## Version 1.0.3-beta.1 (2019-11-17)

## Version 1.0.1 (2019-11-17)

## Version 1.0.1-beta.1 (2019-11-17)

## Version 1.0.2 (2019-08-15)
- Initial release. Please see the README and wiki for information on the new design.<|MERGE_RESOLUTION|>--- conflicted
+++ resolved
@@ -1,11 +1,7 @@
 # Release History
 
-<<<<<<< HEAD
 ## 1.0.4-beta.25 (Unreleased)
 
-
-=======
->>>>>>> 40181aea
 ## 1.0.4-beta.24 (2020-07-13)
 - Test Java Release Pipeline (normal docs, normal sources)
 
