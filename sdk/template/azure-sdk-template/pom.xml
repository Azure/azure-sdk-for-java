<<<<<<< HEAD
<project xmlns="http://maven.apache.org/POM/4.0.0" 
=======
<project xmlns="http://maven.apache.org/POM/4.0.0"
>>>>>>> f9b68898
  xmlns:xsi="http://www.w3.org/2001/XMLSchema-instance" xsi:schemaLocation="http://maven.apache.org/POM/4.0.0 http://maven.apache.org/maven-v4_0_0.xsd">
  <modelVersion>4.0.0</modelVersion>

  <parent>
    <groupId>com.azure</groupId>
    <artifactId>azure-client-sdk-parent</artifactId>
<<<<<<< HEAD
    <version>1.3.0</version>
=======
    <version>1.4.0</version>
>>>>>>> f9b68898
    <relativePath>../../../pom.client.xml</relativePath>
  </parent>

  <artifactId>azure-sdk-template</artifactId>
  <version>1.0.2</version>

  <name>Microsoft Azure SDK for Template</name>
  <description>This package contains Microsoft Azure SDK for Template.</description>

  <distributionManagement>
    <site>
      <id>azure-java-build-docs</id>
      <url>${site.url}/site/${project.artifactId}</url>
    </site>
  </distributionManagement>

  <scm>
    <url>https://github.com/Azure/azure-sdk-for-java</url>
  </scm>

  <dependencies>
    <dependency>
      <groupId>com.azure</groupId>
      <artifactId>azure-core</artifactId>
<<<<<<< HEAD
      <version>1.0.0-preview.3</version>
=======
      <version>1.0.0-preview.5</version>
>>>>>>> f9b68898
    </dependency>
    <dependency>
      <groupId>junit</groupId>
      <artifactId>junit</artifactId>
      <scope>test</scope>
    </dependency>
  </dependencies>
</project><|MERGE_RESOLUTION|>--- conflicted
+++ resolved
@@ -1,19 +1,11 @@
-<<<<<<< HEAD
-<project xmlns="http://maven.apache.org/POM/4.0.0" 
-=======
 <project xmlns="http://maven.apache.org/POM/4.0.0"
->>>>>>> f9b68898
   xmlns:xsi="http://www.w3.org/2001/XMLSchema-instance" xsi:schemaLocation="http://maven.apache.org/POM/4.0.0 http://maven.apache.org/maven-v4_0_0.xsd">
   <modelVersion>4.0.0</modelVersion>
 
   <parent>
     <groupId>com.azure</groupId>
     <artifactId>azure-client-sdk-parent</artifactId>
-<<<<<<< HEAD
-    <version>1.3.0</version>
-=======
     <version>1.4.0</version>
->>>>>>> f9b68898
     <relativePath>../../../pom.client.xml</relativePath>
   </parent>
 
@@ -38,11 +30,7 @@
     <dependency>
       <groupId>com.azure</groupId>
       <artifactId>azure-core</artifactId>
-<<<<<<< HEAD
-      <version>1.0.0-preview.3</version>
-=======
       <version>1.0.0-preview.5</version>
->>>>>>> f9b68898
     </dependency>
     <dependency>
       <groupId>junit</groupId>
