# NOTE: Please refer to https://aka.ms/azsdk/engsys/ci-yaml before editing this file.

trigger:
  branches:
    include:
      - main
      - hotfix/*
      - release/*
  paths:
    include:
      - sdk/template/
      # eng/common code changes trigger template pipeline for basic checking.
      - eng/common
    exclude:
      - sdk/template/pom.xml
      - sdk/template/azure-sdk-template/pom.xml
      - sdk/template/azure-sdk-template-two/pom.xml
      - sdk/template/azure-sdk-template-three/pom.xml
      - sdk/template/azure-template-perf/pom.xml

pr:
  branches:
    include:
      - main
      - feature/*
      - hotfix/*
      - release/*
  paths:
    include:
      - sdk/template/
      # eng/common code changes trigger template pipeline for basic checking.
      - eng/common
      # The following path should only be included in template/ci.yml, and removed from any other SDKs which copy this file.
      - common/perf-test-core/
    exclude:
      - sdk/template/pom.xml
      - sdk/template/azure-sdk-template/pom.xml
      - sdk/template/azure-sdk-template-two/pom.xml
      - sdk/template/azure-sdk-template-three/pom.xml
      - sdk/template/azure-template-perf/pom.xml

extends:
  template: ../../eng/pipelines/templates/stages/archetype-sdk-client.yml
  parameters:
    ServiceDirectory: template
    EnableBatchRelease: true
<<<<<<< HEAD
=======
    # If you're copying template for a new pipeline, remove this variable. It is only valid for the template pipeline.
    TestPipeline: true
>>>>>>> 8d609db9
    Artifacts:
      - name: azure-sdk-template
        groupId: com.azure
        safeName: azuresdktemplate
      - name: azure-sdk-template-two
        groupId: com.azure
        safeName: azuresdktemplatetwo
      - name: azure-sdk-template-three
        groupId: com.azure
        safeName: azuresdktemplatethree
    AdditionalModules:
      - name: azure-template-perf
        groupId: com.azure
        # required by the above perf library
      - name: perf-test-core
        groupId: com.azure<|MERGE_RESOLUTION|>--- conflicted
+++ resolved
@@ -44,11 +44,8 @@
   parameters:
     ServiceDirectory: template
     EnableBatchRelease: true
-<<<<<<< HEAD
-=======
     # If you're copying template for a new pipeline, remove this variable. It is only valid for the template pipeline.
     TestPipeline: true
->>>>>>> 8d609db9
     Artifacts:
       - name: azure-sdk-template
         groupId: com.azure
