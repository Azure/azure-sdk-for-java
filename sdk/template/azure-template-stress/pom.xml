--- conflicted
+++ resolved
@@ -27,7 +27,7 @@
     <dependency>
       <groupId>ch.qos.logback</groupId>
       <artifactId>logback-classic</artifactId>
-      <version>1.3.12</version> <!-- {x-version-update;ch.qos.logback:logback-classic;external_dependency} -->
+      <version>1.4.11</version> <!-- {x-version-update;ch.qos.logback:logback-classic;external_dependency} -->
     </dependency>
 
     <dependency>
@@ -81,16 +81,7 @@
     <dependency>
       <groupId>io.opentelemetry.instrumentation</groupId>
       <artifactId>opentelemetry-logback-appender-1.0</artifactId>
-<<<<<<< HEAD
-      <version>2.0.0-alpha</version> <!-- {x-version-update;io.opentelemetry.instrumentation:opentelemetry-logback-appender-1.0;external_dependency} -->
-    </dependency>
-    <dependency>
-      <groupId>ch.qos.logback</groupId>
-      <artifactId>logback-classic</artifactId>
-      <version>1.4.11</version> <!-- {x-version-update;ch.qos.logback:logback-classic;external_dependency} -->
-=======
       <version>2.1.0-alpha</version> <!-- {x-version-update;io.opentelemetry.instrumentation:opentelemetry-logback-appender-1.0;external_dependency} -->
->>>>>>> 5c5bba4b
     </dependency>
   </dependencies>
 
@@ -104,16 +95,10 @@
           <rules>
             <bannedDependencies>
               <includes>
-<<<<<<< HEAD
-                <include>io.opentelemetry.instrumentation:opentelemetry-runtime-telemetry-java8:[2.0.0-alpha]</include> <!-- {x-include-update;io.opentelemetry.instrumentation:opentelemetry-runtime-telemetry-java8;external_dependency} -->
-                <include>io.opentelemetry.instrumentation:opentelemetry-logback-appender-1.0:[2.0.0-alpha]</include> <!-- {x-include-update;io.opentelemetry.instrumentation:opentelemetry-logback-appender-1.0;external_dependency} -->
-                <include>ch.qos.logback:logback-classic:[1.4.11]</include> <!-- {x-include-update;ch.qos.logback:logback-classic;external_dependency} -->
-=======
                 <include>io.opentelemetry.instrumentation:opentelemetry-runtime-telemetry-java8:[2.1.0-alpha]</include> <!-- {x-include-update;io.opentelemetry.instrumentation:opentelemetry-runtime-telemetry-java8;external_dependency} -->
                 <include>io.opentelemetry.instrumentation:opentelemetry-logback-appender-1.0:[2.1.0-alpha]</include> <!-- {x-include-update;io.opentelemetry.instrumentation:opentelemetry-logback-appender-1.0;external_dependency} -->
-                <include>ch.qos.logback:logback-classic:[1.3.12]</include> <!-- {x-include-update;ch.qos.logback:logback-classic;external_dependency} -->
+                <include>ch.qos.logback:logback-classic:[1.4.11]</include> <!-- {x-include-update;ch.qos.logback:logback-classic;external_dependency} -->
                 <include>io.vertx:vertx-codegen:[4.5.0]</include> <!-- {x-include-update;io.vertx:vertx-codegen;external_dependency} -->
->>>>>>> 5c5bba4b
               </includes>
             </bannedDependencies>
           </rules>
