--- conflicted
+++ resolved
@@ -62,15 +62,9 @@
           <rules>
             <bannedDependencies>
               <includes>
-<<<<<<< HEAD
-                <include>io.opentelemetry.instrumentation:opentelemetry-runtime-telemetry-java8:[1.32.0-alpha]</include> <!-- {x-include-update;io.opentelemetry.instrumentation:opentelemetry-runtime-telemetry-java8;external_dependency} -->
-                <include>io.opentelemetry.instrumentation:opentelemetry-logback-appender-1.0:[1.32.0-alpha]</include> <!-- {x-include-update;io.opentelemetry.instrumentation:opentelemetry-logback-appender-1.0;external_dependency} -->
-                <include>ch.qos.logback:logback-classic:[1.4.11]</include> <!-- {x-include-update;ch.qos.logback:logback-classic;external_dependency} -->
-=======
                 <include>io.opentelemetry.instrumentation:opentelemetry-runtime-telemetry-java8:[2.0.0-alpha]</include> <!-- {x-include-update;io.opentelemetry.instrumentation:opentelemetry-runtime-telemetry-java8;external_dependency} -->
                 <include>io.opentelemetry.instrumentation:opentelemetry-logback-appender-1.0:[2.0.0-alpha]</include> <!-- {x-include-update;io.opentelemetry.instrumentation:opentelemetry-logback-appender-1.0;external_dependency} -->
-                <include>ch.qos.logback:logback-classic:[1.3.12]</include> <!-- {x-include-update;ch.qos.logback:logback-classic;external_dependency} -->
->>>>>>> 5068166c
+                <include>ch.qos.logback:logback-classic:[1.4.11]</include> <!-- {x-include-update;ch.qos.logback:logback-classic;external_dependency} -->
               </includes>
             </bannedDependencies>
           </rules>
