<?xml version="1.0" encoding="UTF-8"?>

<project xmlns="http://maven.apache.org/POM/4.0.0"
  xmlns:xsi="http://www.w3.org/2001/XMLSchema-instance" xsi:schemaLocation="http://maven.apache.org/POM/4.0.0 http://maven.apache.org/xsd/maven-4.0.0.xsd">

  <modelVersion>4.0.0</modelVersion>

  <parent>
    <groupId>com.azure</groupId>
    <artifactId>azure-client-sdk-parent</artifactId>
    <version>1.7.0</version> <!-- {x-version-update;com.azure:azure-client-sdk-parent;current} -->
    <relativePath>../../parents/azure-client-sdk-parent</relativePath>
  </parent>

  <groupId>com.azure</groupId>
  <artifactId>azure-template-stress</artifactId>
  <version>1.0.0-beta.1</version> <!-- {x-version-update;com.azure:azure-template-stress;current} -->
  <packaging>jar</packaging>

  <properties>
    <maven.compiler.source>1.8</maven.compiler.source>
    <maven.compiler.target>1.8</maven.compiler.target>
    <doclint>all,-missing</doclint>
  </properties>

  <dependencies>
    <dependency>
      <groupId>ch.qos.logback</groupId>
      <artifactId>logback-classic</artifactId>
      <version>1.4.14</version> <!-- {x-version-update;ch.qos.logback:logback-classic;external_dependency} -->
    </dependency>

    <dependency>
      <groupId>com.azure</groupId>
      <artifactId>azure-core</artifactId>
      <version>1.48.0</version> <!-- {x-version-update;com.azure:azure-core;dependency} -->
    </dependency>

    <dependency>
      <groupId>com.azure</groupId>
      <artifactId>azure-core-http-netty</artifactId>
      <version>1.14.2</version> <!-- {x-version-update;com.azure:azure-core-http-netty;dependency} -->
    </dependency>
    <dependency>
      <groupId>com.azure</groupId>
      <artifactId>azure-core-http-okhttp</artifactId>
      <version>1.11.20</version> <!-- {x-version-update;com.azure:azure-core-http-okhttp;dependency} -->
    </dependency>
    <dependency>
      <groupId>com.azure</groupId>
      <artifactId>azure-core-http-jdk-httpclient</artifactId>
      <version>1.0.0-beta.12</version> <!-- {x-version-update;com.azure:azure-core-http-jdk-httpclient;dependency} -->
    </dependency>
    <dependency>
      <groupId>com.azure</groupId>
      <artifactId>azure-core-http-vertx</artifactId>
      <version>1.0.0-beta.17</version> <!-- {x-version-update;com.azure:azure-core-http-vertx;dependency} -->
    </dependency>
    <dependency>
      <groupId>io.vertx</groupId>
      <artifactId>vertx-codegen</artifactId>
      <version>4.5.7</version> <!-- {x-version-update;io.vertx:vertx-codegen;external_dependency} -->
      <scope>provided</scope>
    </dependency>
    <dependency>
      <groupId>com.azure</groupId>
      <artifactId>perf-test-core</artifactId>
      <version>1.0.0-beta.1</version> <!-- {x-version-update;com.azure:perf-test-core;current} -->
    </dependency>
    <!-- logging, tracing, metrics -->
    <dependency>
      <groupId>com.azure</groupId>
      <artifactId>azure-monitor-opentelemetry-exporter</artifactId>
      <version>1.0.0-beta.21</version> <!-- {x-version-update;com.azure:azure-monitor-opentelemetry-exporter;dependency} -->
    </dependency>
    <dependency>
      <groupId>io.opentelemetry.instrumentation</groupId>
      <artifactId>opentelemetry-runtime-telemetry-java8</artifactId>
      <version>2.2.0-alpha</version> <!-- {x-version-update;io.opentelemetry.instrumentation:opentelemetry-runtime-telemetry-java8;external_dependency} -->
    </dependency>
    <dependency>
      <groupId>io.opentelemetry.instrumentation</groupId>
      <artifactId>opentelemetry-logback-appender-1.0</artifactId>
      <version>2.2.0-alpha</version> <!-- {x-version-update;io.opentelemetry.instrumentation:opentelemetry-logback-appender-1.0;external_dependency} -->
    </dependency>
  </dependencies>

  <build>
    <plugins>
      <plugin>
        <groupId>org.apache.maven.plugins</groupId>
        <artifactId>maven-enforcer-plugin</artifactId>
        <version>3.4.1</version> <!-- {x-version-update;org.apache.maven.plugins:maven-enforcer-plugin;external_dependency} -->
        <configuration>
          <rules>
            <bannedDependencies>
              <includes>
                <include>io.opentelemetry.instrumentation:opentelemetry-runtime-telemetry-java8:[2.2.0-alpha]</include> <!-- {x-include-update;io.opentelemetry.instrumentation:opentelemetry-runtime-telemetry-java8;external_dependency} -->
                <include>io.opentelemetry.instrumentation:opentelemetry-logback-appender-1.0:[2.2.0-alpha]</include> <!-- {x-include-update;io.opentelemetry.instrumentation:opentelemetry-logback-appender-1.0;external_dependency} -->
<<<<<<< HEAD
                <include>ch.qos.logback:logback-classic:[1.4.14]</include> <!-- {x-include-update;ch.qos.logback:logback-classic;external_dependency} -->
                <include>io.vertx:vertx-codegen:[4.5.5]</include> <!-- {x-include-update;io.vertx:vertx-codegen;external_dependency} -->
=======
                <include>ch.qos.logback:logback-classic:[1.3.14]</include> <!-- {x-include-update;ch.qos.logback:logback-classic;external_dependency} -->
                <include>io.vertx:vertx-codegen:[4.5.7]</include> <!-- {x-include-update;io.vertx:vertx-codegen;external_dependency} -->
>>>>>>> 00c4cb9b
              </includes>
            </bannedDependencies>
          </rules>
        </configuration>
      </plugin>
      <plugin>
        <!-- we need shade plugin to merge MANIFEST-INF properly into the uber jar-->
        <groupId>org.apache.maven.plugins</groupId>
        <artifactId>maven-shade-plugin</artifactId>
        <version>3.5.2</version> <!-- {x-version-update;org.apache.maven.plugins:maven-shade-plugin;external_dependency} -->
        <executions>
        <execution>
        <phase>package</phase>
        <goals>
          <goal>shade</goal>
        </goals>
        <configuration>
          <transformers>
            <transformer implementation="org.apache.maven.plugins.shade.resource.ManifestResourceTransformer">
              <mainClass>com.azure.sdk.template.stress.App</mainClass>
            </transformer>
            <transformer implementation="org.apache.maven.plugins.shade.resource.ServicesResourceTransformer"/>
          </transformers>
          <finalName>${project.artifactId}-${project.version}-jar-with-dependencies</finalName>
          <filters>
            <filter>
              <artifact>*:*</artifact>
              <excludes>
                <exclude>META-INF/*.SF</exclude>
                <exclude>META-INF/*.DSA</exclude>
                <exclude>META-INF/*.RSA</exclude>
              </excludes>
            </filter>
          </filters>
        </configuration>
        </execution>
        </executions>
      </plugin>
    </plugins>
  </build>
</project><|MERGE_RESOLUTION|>--- conflicted
+++ resolved
@@ -27,7 +27,7 @@
     <dependency>
       <groupId>ch.qos.logback</groupId>
       <artifactId>logback-classic</artifactId>
-      <version>1.4.14</version> <!-- {x-version-update;ch.qos.logback:logback-classic;external_dependency} -->
+      <version>1.3.14</version> <!-- {x-version-update;ch.qos.logback:logback-classic;external_dependency} -->
     </dependency>
 
     <dependency>
@@ -97,13 +97,8 @@
               <includes>
                 <include>io.opentelemetry.instrumentation:opentelemetry-runtime-telemetry-java8:[2.2.0-alpha]</include> <!-- {x-include-update;io.opentelemetry.instrumentation:opentelemetry-runtime-telemetry-java8;external_dependency} -->
                 <include>io.opentelemetry.instrumentation:opentelemetry-logback-appender-1.0:[2.2.0-alpha]</include> <!-- {x-include-update;io.opentelemetry.instrumentation:opentelemetry-logback-appender-1.0;external_dependency} -->
-<<<<<<< HEAD
-                <include>ch.qos.logback:logback-classic:[1.4.14]</include> <!-- {x-include-update;ch.qos.logback:logback-classic;external_dependency} -->
-                <include>io.vertx:vertx-codegen:[4.5.5]</include> <!-- {x-include-update;io.vertx:vertx-codegen;external_dependency} -->
-=======
                 <include>ch.qos.logback:logback-classic:[1.3.14]</include> <!-- {x-include-update;ch.qos.logback:logback-classic;external_dependency} -->
                 <include>io.vertx:vertx-codegen:[4.5.7]</include> <!-- {x-include-update;io.vertx:vertx-codegen;external_dependency} -->
->>>>>>> 00c4cb9b
               </includes>
             </bannedDependencies>
           </rules>
