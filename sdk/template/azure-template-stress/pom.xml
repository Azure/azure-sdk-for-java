--- conflicted
+++ resolved
@@ -27,11 +27,7 @@
     <dependency>
       <groupId>ch.qos.logback</groupId>
       <artifactId>logback-classic</artifactId>
-<<<<<<< HEAD
-      <version>1.4.14</version> <!-- {x-version-update;ch.qos.logback:logback-classic;external_dependency} -->
-=======
       <version>1.3.14</version> <!-- {x-version-update;ch.qos.logback:logback-classic;external_dependency} -->
->>>>>>> 029ceb77
     </dependency>
 
     <dependency>
@@ -94,22 +90,15 @@
       <plugin>
         <groupId>org.apache.maven.plugins</groupId>
         <artifactId>maven-enforcer-plugin</artifactId>
-        <version>3.4.1</version> <!-- {x-version-update;org.apache.maven.plugins:maven-enforcer-plugin;external_dependency} -->
+        <version>3.0.0-M3</version> <!-- {x-version-update;org.apache.maven.plugins:maven-enforcer-plugin;external_dependency} -->
         <configuration>
           <rules>
             <bannedDependencies>
               <includes>
-<<<<<<< HEAD
-                <include>io.opentelemetry.instrumentation:opentelemetry-runtime-telemetry-java8:[2.1.0-alpha]</include> <!-- {x-include-update;io.opentelemetry.instrumentation:opentelemetry-runtime-telemetry-java8;external_dependency} -->
-                <include>io.opentelemetry.instrumentation:opentelemetry-logback-appender-1.0:[2.1.0-alpha]</include> <!-- {x-include-update;io.opentelemetry.instrumentation:opentelemetry-logback-appender-1.0;external_dependency} -->
-                <include>ch.qos.logback:logback-classic:[1.4.14]</include> <!-- {x-include-update;ch.qos.logback:logback-classic;external_dependency} -->
-                <include>io.vertx:vertx-codegen:[4.5.4]</include> <!-- {x-include-update;io.vertx:vertx-codegen;external_dependency} -->
-=======
                 <include>io.opentelemetry.instrumentation:opentelemetry-runtime-telemetry-java8:[2.2.0-alpha]</include> <!-- {x-include-update;io.opentelemetry.instrumentation:opentelemetry-runtime-telemetry-java8;external_dependency} -->
                 <include>io.opentelemetry.instrumentation:opentelemetry-logback-appender-1.0:[2.2.0-alpha]</include> <!-- {x-include-update;io.opentelemetry.instrumentation:opentelemetry-logback-appender-1.0;external_dependency} -->
                 <include>ch.qos.logback:logback-classic:[1.3.14]</include> <!-- {x-include-update;ch.qos.logback:logback-classic;external_dependency} -->
                 <include>io.vertx:vertx-codegen:[4.5.5]</include> <!-- {x-include-update;io.vertx:vertx-codegen;external_dependency} -->
->>>>>>> 029ceb77
               </includes>
             </bannedDependencies>
           </rules>
@@ -119,7 +108,7 @@
         <!-- we need shade plugin to merge MANIFEST-INF properly into the uber jar-->
         <groupId>org.apache.maven.plugins</groupId>
         <artifactId>maven-shade-plugin</artifactId>
-        <version>3.5.2</version> <!-- {x-version-update;org.apache.maven.plugins:maven-shade-plugin;external_dependency} -->
+        <version>3.5.1</version> <!-- {x-version-update;org.apache.maven.plugins:maven-shade-plugin;external_dependency} -->
         <executions>
         <execution>
         <phase>package</phase>
