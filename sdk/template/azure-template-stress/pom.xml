--- conflicted
+++ resolved
@@ -31,31 +31,9 @@
     </dependency>
 
     <dependency>
-<<<<<<< HEAD
-      <groupId>io.clientcore</groupId>
-      <artifactId>core</artifactId>
-      <version>1.0.0-beta.1</version> <!-- {x-version-update;io.clientcore:core;current} -->
-    </dependency>
-    <dependency>
-      <groupId>io.clientcore</groupId>
-      <artifactId>http-jdk-httpclient</artifactId>
-      <version>1.0.0-beta.1</version> <!-- {x-version-update;io.clientcore:http-jdk-httpclient;current} -->
-    </dependency>
-    <dependency>
-      <groupId>io.clientcore</groupId>
-      <artifactId>http-okhttp3</artifactId>
-      <version>1.0.0-beta.1</version>  <!-- {x-version-update;io.clientcore:http-okhttp3;current} -->
-    </dependency>
-    <!-- logging, tracing, metrics -->
-    <dependency>
-      <groupId>io.opentelemetry</groupId>
-      <artifactId>opentelemetry-api</artifactId>
-      <version>1.36.0</version> <!-- {x-version-update;io.opentelemetry:opentelemetry-api;external_dependency} -->
-=======
       <groupId>com.azure</groupId>
       <artifactId>azure-core</artifactId>
       <version>1.48.0</version> <!-- {x-version-update;com.azure:azure-core;dependency} -->
->>>>>>> 1ee20cec
     </dependency>
 
     <dependency>
@@ -119,7 +97,6 @@
               <includes>
                 <include>io.opentelemetry.instrumentation:opentelemetry-runtime-telemetry-java8:[2.2.0-alpha]</include> <!-- {x-include-update;io.opentelemetry.instrumentation:opentelemetry-runtime-telemetry-java8;external_dependency} -->
                 <include>io.opentelemetry.instrumentation:opentelemetry-logback-appender-1.0:[2.2.0-alpha]</include> <!-- {x-include-update;io.opentelemetry.instrumentation:opentelemetry-logback-appender-1.0;external_dependency} -->
-                <include>io.opentelemetry:opentelemetry-api:[1.36.0]</include> <!-- {x-include-update;io.opentelemetry:opentelemetry-api;external_dependency} -->
                 <include>ch.qos.logback:logback-classic:[1.3.14]</include> <!-- {x-include-update;ch.qos.logback:logback-classic;external_dependency} -->
                 <include>io.vertx:vertx-codegen:[4.5.7]</include> <!-- {x-include-update;io.vertx:vertx-codegen;external_dependency} -->
               </includes>
@@ -131,12 +108,7 @@
         <!-- we need shade plugin to merge MANIFEST-INF properly into the uber jar-->
         <groupId>org.apache.maven.plugins</groupId>
         <artifactId>maven-shade-plugin</artifactId>
-<<<<<<< HEAD
-        <version>3.5.1</version> <!-- {x-version-update;org.apache.maven.plugins:maven-shade-plugin;external_dependency} -->
-        <!-- we need shade plugin to merge MANIFEST-INF properly into the uber jar-->
-=======
         <version>3.5.2</version> <!-- {x-version-update;org.apache.maven.plugins:maven-shade-plugin;external_dependency} -->
->>>>>>> 1ee20cec
         <executions>
         <execution>
         <phase>package</phase>
@@ -155,7 +127,6 @@
             <filter>
               <artifact>*:*</artifact>
               <excludes>
-                <exclude>META-INF/maven/**</exclude>
                 <exclude>META-INF/*.SF</exclude>
                 <exclude>META-INF/*.DSA</exclude>
                 <exclude>META-INF/*.RSA</exclude>
