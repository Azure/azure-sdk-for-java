// Copyright (c) Microsoft Corporation. All rights reserved.
// Licensed under the MIT License.

package com.azure.resourcemanager.changeanalysis;

import com.azure.core.credential.TokenCredential;
import com.azure.core.http.policy.HttpLogDetailLevel;
import com.azure.core.http.policy.HttpLogOptions;
import com.azure.core.management.AzureEnvironment;
import com.azure.core.management.Region;
import com.azure.core.management.profile.AzureProfile;
import com.azure.core.test.TestProxyTestBase;
import com.azure.core.test.annotation.LiveOnly;
import com.azure.core.util.Configuration;
import com.azure.core.util.CoreUtils;
import com.azure.identity.AzurePowerShellCredentialBuilder;
import com.azure.resourcemanager.resources.ResourceManager;
import com.azure.resourcemanager.resources.fluentcore.policy.ProviderRegistrationPolicy;
import org.junit.jupiter.api.Assertions;
import org.junit.jupiter.api.Test;

import java.time.OffsetDateTime;
import java.util.Random;

public class AzureChangeAnalysisManagerTest extends TestProxyTestBase {

    private static final Random RANDOM = new Random();
    private static final Region REGION = Region.US_WEST2;
    private String resourceGroupName = "rg" + randomPadding();
    private AzureChangeAnalysisManager azureChangeAnalysisManager;
    private ResourceManager resourceManager;
    private boolean testEnv;

    @Override
    public void beforeTest() {
        final TokenCredential credential = new AzurePowerShellCredentialBuilder().build();
        final AzureProfile profile = new AzureProfile(AzureEnvironment.AZURE);

<<<<<<< HEAD
        resourceManager = ResourceManager
            .configure()
=======
        azureChangeAnalysisManager = AzureChangeAnalysisManager.configure()
            .withLogOptions(new HttpLogOptions().setLogLevel(HttpLogDetailLevel.BASIC))
            .authenticate(credential, profile);

        resourceManager = ResourceManager.configure()
>>>>>>> e8a52833
            .withLogOptions(new HttpLogOptions().setLogLevel(HttpLogDetailLevel.BASIC))
            .authenticate(credential, profile)
            .withDefaultSubscription();

        azureChangeAnalysisManager = AzureChangeAnalysisManager
            .configure()
            .withLogOptions(new HttpLogOptions().setLogLevel(HttpLogDetailLevel.BASIC))
            .withPolicy(new ProviderRegistrationPolicy(resourceManager))
            .authenticate(credential, profile);

        // use AZURE_RESOURCE_GROUP_NAME if run in LIVE CI
        String testResourceGroup = Configuration.getGlobalConfiguration().get("AZURE_RESOURCE_GROUP_NAME");
        testEnv = !CoreUtils.isNullOrEmpty(testResourceGroup);
        if (testEnv) {
            resourceGroupName = testResourceGroup;
        } else {
            resourceManager.resourceGroups().define(resourceGroupName).withRegion(REGION).create();
        }
    }

    @Override
    protected void afterTest() {
        if (!testEnv) {
            resourceManager.resourceGroups().beginDeleteByName(resourceGroupName);
        }
    }

    @Test
    @LiveOnly
    public void test() {
        // @embedmeStart
        OffsetDateTime nowDateTime = OffsetDateTime.now();
        Assertions.assertTrue(
            azureChangeAnalysisManager.changes().list(nowDateTime.minusWeeks(2), nowDateTime).stream().count() > 0);
        // @embedmeEnd
    }

    private static String randomPadding() {
        return String.format("%05d", Math.abs(RANDOM.nextInt() % 100000));
    }
}<|MERGE_RESOLUTION|>--- conflicted
+++ resolved
@@ -36,25 +36,17 @@
         final TokenCredential credential = new AzurePowerShellCredentialBuilder().build();
         final AzureProfile profile = new AzureProfile(AzureEnvironment.AZURE);
 
-<<<<<<< HEAD
         resourceManager = ResourceManager
-            .configure()
-=======
-        azureChangeAnalysisManager = AzureChangeAnalysisManager.configure()
-            .withLogOptions(new HttpLogOptions().setLogLevel(HttpLogDetailLevel.BASIC))
-            .authenticate(credential, profile);
-
-        resourceManager = ResourceManager.configure()
->>>>>>> e8a52833
-            .withLogOptions(new HttpLogOptions().setLogLevel(HttpLogDetailLevel.BASIC))
-            .authenticate(credential, profile)
-            .withDefaultSubscription();
+          .configure()
+          .withLogOptions(new HttpLogOptions().setLogLevel(HttpLogDetailLevel.BASIC))
+          .authenticate(credential, profile)
+          .withDefaultSubscription();
 
         azureChangeAnalysisManager = AzureChangeAnalysisManager
-            .configure()
-            .withLogOptions(new HttpLogOptions().setLogLevel(HttpLogDetailLevel.BASIC))
-            .withPolicy(new ProviderRegistrationPolicy(resourceManager))
-            .authenticate(credential, profile);
+          .configure()
+          .withLogOptions(new HttpLogOptions().setLogLevel(HttpLogDetailLevel.BASIC))
+          .withPolicy(new ProviderRegistrationPolicy(resourceManager))
+          .authenticate(credential, profile);
 
         // use AZURE_RESOURCE_GROUP_NAME if run in LIVE CI
         String testResourceGroup = Configuration.getGlobalConfiguration().get("AZURE_RESOURCE_GROUP_NAME");
