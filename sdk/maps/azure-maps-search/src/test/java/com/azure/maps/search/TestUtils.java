// Copyright (c) Microsoft Corporation. All rights reserved.
// Licensed under the MIT License.

package com.azure.maps.search;

import com.azure.core.http.HttpClient;
<<<<<<< HEAD
import com.azure.core.test.TestBase;
=======
import com.azure.core.models.GeoLineString;
import com.azure.core.models.GeoObject;
import com.azure.core.test.TestProxyTestBase;
import com.azure.json.JsonProviders;
import com.azure.json.JsonReader;
import com.azure.json.ReadValueCallback;
import com.azure.maps.search.models.BatchReverseSearchResult;
import com.azure.maps.search.models.BatchSearchResult;
import com.azure.maps.search.models.MapsPolygon;
import com.azure.maps.search.models.PointOfInterestCategoryTreeResult;
import com.azure.maps.search.models.ReverseSearchAddressResult;
import com.azure.maps.search.models.ReverseSearchCrossStreetAddressResult;
import com.azure.maps.search.models.SearchAddressResult;
>>>>>>> 4a3babd3
import org.junit.jupiter.params.provider.Arguments;

import java.time.Duration;
import java.util.Arrays;
import java.util.stream.Stream;

public class TestUtils {
    public static final Duration DEFAULT_POLL_INTERVAL = Duration.ofSeconds(30);

    /**
     * Returns a stream of arguments that includes all combinations of eligible {@link HttpClient HttpClients} and
     * service versions that should be tested.
     *
     * @return A stream of HttpClient and service version combinations to test.
     */
    public static Stream<Arguments> getTestParameters() {
        return TestProxyTestBase.getHttpClients()
            .flatMap(httpClient -> Arrays.stream(MapsSearchServiceVersion.values())
                .map(serviceVersion -> Arguments.of(httpClient, serviceVersion)));
    }

<<<<<<< HEAD
=======
    private static <T> T deserialize(String resourceName, ReadValueCallback<JsonReader, T> deserializer) {
        try (JsonReader jsonReader = JsonProviders.createReader(ClassLoader.getSystemResourceAsStream(resourceName))) {
            return deserializer.read(jsonReader);
        } catch (IOException ex) {
            throw new UncheckedIOException(ex);
        }
    }
>>>>>>> 4a3babd3
}<|MERGE_RESOLUTION|>--- conflicted
+++ resolved
@@ -4,23 +4,7 @@
 package com.azure.maps.search;
 
 import com.azure.core.http.HttpClient;
-<<<<<<< HEAD
 import com.azure.core.test.TestBase;
-=======
-import com.azure.core.models.GeoLineString;
-import com.azure.core.models.GeoObject;
-import com.azure.core.test.TestProxyTestBase;
-import com.azure.json.JsonProviders;
-import com.azure.json.JsonReader;
-import com.azure.json.ReadValueCallback;
-import com.azure.maps.search.models.BatchReverseSearchResult;
-import com.azure.maps.search.models.BatchSearchResult;
-import com.azure.maps.search.models.MapsPolygon;
-import com.azure.maps.search.models.PointOfInterestCategoryTreeResult;
-import com.azure.maps.search.models.ReverseSearchAddressResult;
-import com.azure.maps.search.models.ReverseSearchCrossStreetAddressResult;
-import com.azure.maps.search.models.SearchAddressResult;
->>>>>>> 4a3babd3
 import org.junit.jupiter.params.provider.Arguments;
 
 import java.time.Duration;
@@ -42,14 +26,4 @@
                 .map(serviceVersion -> Arguments.of(httpClient, serviceVersion)));
     }
 
-<<<<<<< HEAD
-=======
-    private static <T> T deserialize(String resourceName, ReadValueCallback<JsonReader, T> deserializer) {
-        try (JsonReader jsonReader = JsonProviders.createReader(ClassLoader.getSystemResourceAsStream(resourceName))) {
-            return deserializer.read(jsonReader);
-        } catch (IOException ex) {
-            throw new UncheckedIOException(ex);
-        }
-    }
->>>>>>> 4a3babd3
 }