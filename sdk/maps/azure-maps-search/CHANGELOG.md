--- conflicted
+++ resolved
@@ -1,16 +1,12 @@
 # Release History
 
-<<<<<<< HEAD
 ## 2.0.0-beta.2 (Unreleased)
 
 ### Features added
 
 - Integrated support for SAS-based authentication
 
-## 2.0.0-beta.1 (2024-12-12)
-=======
 ## 2.0.0-beta.1 (2024-12-19)
->>>>>>> f36f0f5c
 
 ### Features Added
 
