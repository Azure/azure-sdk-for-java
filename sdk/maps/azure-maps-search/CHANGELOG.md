# Release History

<<<<<<< HEAD
## 2.0.0-beta.2 (Unreleased)

### Features Added

### Breaking Changes

### Bugs Fixed

### Other Changes

## 2.0.0-beta.1 (2024-12-13)
=======
## 2.0.0-beta.1 (2024-12-19)
>>>>>>> 1bf066ef

### Features Added

- Support Search API 2023-06-01

### Breaking Changes

- Remove Search API 1.0

## 1.0.0-beta.1 (2022-09-06)

- Azure Maps SDK Search client library for Java. This package contains the Azure Maps SDK Search library. Package tag 1.0.0-beta.1. For documentation on how to use this package, please see [Microsoft Azure SDK for Search SDK](https://docs.microsoft.com/rest/api/maps/search).
<|MERGE_RESOLUTION|>--- conflicted
+++ resolved
@@ -1,6 +1,5 @@
 # Release History
 
-<<<<<<< HEAD
 ## 2.0.0-beta.2 (Unreleased)
 
 ### Features Added
@@ -11,10 +10,7 @@
 
 ### Other Changes
 
-## 2.0.0-beta.1 (2024-12-13)
-=======
-## 2.0.0-beta.1 (2024-12-19)
->>>>>>> 1bf066ef
+## 2.0.0-beta.1 (2024-12-17)
 
 ### Features Added
 
