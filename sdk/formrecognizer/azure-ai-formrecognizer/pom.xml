--- conflicted
+++ resolved
@@ -78,11 +78,7 @@
     <dependency>
       <groupId>com.azure</groupId>
       <artifactId>azure-identity</artifactId>
-<<<<<<< HEAD
-      <version>1.0.6</version> <!-- {x-version-update;com.azure:azure-identity;dependency} -->
-=======
       <version>1.0.7</version> <!-- {x-version-update;com.azure:azure-identity;dependency} -->
->>>>>>> 72d53830
       <scope>test</scope>
     </dependency>
   </dependencies>
