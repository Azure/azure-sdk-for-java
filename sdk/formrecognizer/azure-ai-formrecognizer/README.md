# Azure Form Recognizer client library for Java
Azure Cognitive Services Form Recognizer is a cloud service that uses machine learning to recognize text and table data
from form documents. It includes the following main functionalities:

* Custom models - Recognize field values and table data from forms. These models are trained with your own data, so they're tailored to your forms. You can then take these custom models and recognize forms. You can also manage the custom models you've created and see how close you are to the limit of custom models your account can hold.
* Content API - Recognize text and table structures, along with their bounding box coordinates, from documents. Corresponds to the REST service's Layout API.
* Prebuilt receipt model - Recognize data from sales receipts using a prebuilt model.
* Prebuilt invoice model - Recognize data from USA sales invoices using a prebuilt model.
* Prebuilt business card model - Recognize data from business cards using a prebuilt model.

[Source code][source_code] | [Package (Maven)][package] | [API reference documentation][api_reference_doc] | [Product Documentation][product_documentation] | [Samples][sample_readme]

## Getting started

### Prerequisites
- A [Java Development Kit (JDK)][jdk_link], version 8 or later.
- [Azure Subscription][azure_subscription]
- [Cognitive Services or Form Recognizer account][form_recognizer_account] to use this package.

### Include the Package
**Note:** This beta version targets Azure Form Recognizer service API version v2.1-preview.2.

[//]: # ({x-version-update-start;com.azure:azure-ai-formrecognizer;current})
```xml
<dependency>
    <groupId>com.azure</groupId>
    <artifactId>azure-ai-formrecognizer</artifactId>
<<<<<<< HEAD
    <version>3.0.2</version>
=======
    <version>3.1.0-beta.1</version>
>>>>>>> 6f033d77
</dependency>
```
[//]: # ({x-version-update-end})

#### Create a Form Recognizer resource
Form Recognizer supports both [multi-service and single-service access][service_access]. Create a Cognitive Service's
resource if you plan to access multiple cognitive services under a single endpoint/key. For Form Recognizer access only,
create a Form Recognizer resource.

You can create either resource using the

**Option 1:** [Azure Portal][create_new_resource]

**Option 2:** [Azure CLI][azure_cli]

Below is an example of how you can create a Form Recognizer resource using the CLI:

```bash
# Create a new resource group to hold the Form Recognizer resource -
# if using an existing resource group, skip this step
az group create --name my-resource-group --location westus2
```

```bash
# Create Form Recognizer
az cognitiveservices account create \
    --name form-recognizer-resource \
    --resource-group my-resource-group \
    --kind FormRecognizer \
    --sku S0 \
    --location westus2 \
    --yes
```
### Authenticate the client
In order to interact with the Form Recognizer service, you will need to create an instance of the Form Recognizer client.
Both the asynchronous and synchronous clients can be created by using `FormRecognizerClientBuilder`. Invoking `buildClient()`
will create the synchronous client, while invoking `buildAsyncClient` will create its asynchronous counterpart.

You will need an **endpoint** and a **key** to instantiate a client object.

##### Looking up the endpoint
You can find the **endpoint** for your Form Recognizer resource in the [Azure Portal][azure_portal],
or [Azure CLI][azure_cli_endpoint].
```bash
# Get the endpoint for the resource
az cognitiveservices account show --name "resource-name" --resource-group "resource-group-name" --query "endpoint"
```

#### Create a Form Recognizer client using AzureKeyCredential
To use `AzureKeyCredential` authentication, provide the [key][key] as a string to the [AzureKeyCredential][azure_key_credential].
This key can be found in the [Azure Portal][azure_portal] in your created Form Recognizer
resource, or by running the following Azure CLI command to get the key from the Form Recognizer resource:

```bash
az cognitiveservices account keys list --resource-group <your-resource-group-name> --name <your-resource-name>
```
Use the API key as the credential parameter to authenticate the client:
<!-- embedme ./src/samples/java/com/azure/ai/formrecognizer/ReadmeSamples.java#L49-L52 -->
```java
FormRecognizerClient formRecognizerClient = new FormRecognizerClientBuilder()
    .credential(new AzureKeyCredential("{key}"))
    .endpoint("{endpoint}")
    .buildClient();
```
<!-- embedme ./src/samples/java/com/azure/ai/formrecognizer/ReadmeSamples.java#L59-L62 -->
```java
FormTrainingClient formTrainingClient = new FormTrainingClientBuilder()
    .credential(new AzureKeyCredential("{key}"))
    .endpoint("{endpoint}")
    .buildClient();
```

The Azure Form Recognizer client library provides a way to **rotate the existing key**.

<!-- embedme ./src/samples/java/com/azure/ai/formrecognizer/ReadmeSamples.java#L69-L75 -->
```java
AzureKeyCredential credential = new AzureKeyCredential("{key}");
FormRecognizerClient formRecognizerClient = new FormRecognizerClientBuilder()
    .credential(credential)
    .endpoint("{endpoint}")
    .buildClient();

credential.update("{new_key}");
```

#### Create a Form Recognizer client with Azure Active Directory credential
Azure SDK for Java supports an Azure Identity package, making it easy to get credentials from Microsoft identity
platform.

Authentication with AAD requires some initial setup:
* Add the Azure Identity package

[//]: # ({x-version-update-start;com.azure:azure-identity;dependency})
```xml
<dependency>
    <groupId>com.azure</groupId>
    <artifactId>azure-identity</artifactId>
<<<<<<< HEAD
    <version>1.1.3</version>
=======
    <version>1.2.0</version>
>>>>>>> 6f033d77
</dependency>
```
[//]: # ({x-version-update-end})
* [Register a new Azure Active Directory application][register_AAD_application]
* [Grant access][grant_access] to Form Recognizer by assigning the `"Cognitive Services User"` role to your service principal.

After setup, you can choose which type of [credential][azure_identity_credential_type] from azure.identity to use.
As an example, [DefaultAzureCredential][wiki_identity] can be used to authenticate the client:
Set the values of the client ID, tenant ID, and client secret of the AAD application as environment variables:
AZURE_CLIENT_ID, AZURE_TENANT_ID, AZURE_CLIENT_SECRET.

Authorization is easiest using [DefaultAzureCredential][wiki_identity]. It finds the best credential to use in its
running environment. For more information about using Azure Active Directory authorization with Form Recognizer, please
refer to [the associated documentation][aad_authorization].

<!-- embedme ./src/samples/java/com/azure/ai/formrecognizer/ReadmeSamples.java#L82-L86 -->
```java
TokenCredential credential = new DefaultAzureCredentialBuilder().build();
FormRecognizerClient formRecognizerClient = new FormRecognizerClientBuilder()
    .endpoint("{endpoint}")
    .credential(credential)
    .buildClient();
```

## Key concepts
### FormRecognizerClient
The [FormRecognizerClient][form_recognizer_sync_client] and [FormRecognizerAsyncClient][form_recognizer_async_client]
provide both synchronous and asynchronous operations
 - Recognizing form fields and content using custom models trained to recognize your custom forms.
 These values are returned in a collection of `RecognizedForm` objects. See example [Recognize Custom Forms](#recognize-forms-using-a-custom-model).
 - Recognizing form content, including tables, lines and words, without the need to train a model.
 Form content is returned in a collection of `FormPage` objects. See example [Recognize Content](#recognize-content).
 - Recognizing common fields from receipts, using a pre-trained receipt model on the Form Recognizer service.
<<<<<<< HEAD
=======
 - Recognizing common fields from invoices, using a pre-trained invoice model on the Form Recognizer service.
 - Recognizing common fields from business cards, using a pre-trained business card model on the Form Recognizer service.
>>>>>>> 6f033d77
 These fields and meta-data are returned in a collection of `RecognizedForm` objects. See example [Recognize Receipts](#recognize-receipts).

### FormTrainingClient
The [FormTrainingClient][form_training_sync_client] and
[FormTrainingAsyncClient][form_training_async_client] provide both synchronous and asynchronous operations
- Training custom models to recognize all fields and values found in your custom forms. See example [Train a model](#train-a-model).
 A `CustomFormModel` is returned indicating the form types the model will recognize, and the fields it will extract for
  each form type. See the [service's documents][fr_train_without_labels] for a more detailed explanation.
- Training custom models to recognize specific fields and values you specify by labeling your custom forms.
A `CustomFormModel` is returned indicating the fields the model will extract, as well as the estimated accuracy for
each field. See the [service's documents][fr_train_with_labels] for a more detailed explanation.
- Managing models created in your account. See example [Manage models](#manage-your-models).
- Copying a custom model from one Form Recognizer resource to another.
- Creating a composed model from a collection of existing trained models with labels.

Please note that models can also be trained using a graphical user interface such as the [Form Recognizer Labeling Tool][fr_labeling_tool].

### Long-Running Operations
Long-running operations are operations which consist of an initial request sent to the service to start an operation,
followed by polling the service at intervals to determine whether the operation has completed or failed, and if it has
succeeded, to get the result.

Methods that train models or recognize values from forms are modeled as long-running operations. The client exposes
a `begin<MethodName>` method that returns a `SyncPoller` or `PollerFlux` instance.
Callers should wait for the operation to completed by calling `getFinalResult()` on the returned operation from the
`begin<MethodName>` method. Sample code snippets are provided to illustrate using long-running operations
[below](#examples).

## Examples

The following section provides several code snippets covering some of the most common Form Recognizer tasks, including:

* [Recognize Forms Using a Custom Model](#recognize-forms-using-a-custom-model "Recognize Forms Using a Custom Model")
* [Recognize Content](#recognize-content "Recognize Content")
* [Recognize Receipts](#recognize-receipts "Recognize receipts")
* [Train a Model](#train-a-model "Train a model")
* [Manage Your Models](#manage-your-models "Manage Your Models")

### Recognize Forms Using a Custom Model
Recognize name/value pairs and table data from forms. These models are trained with your own data,
so they're tailored to your forms. You should only recognize forms of the same form type that the custom model was trained on.
<!-- embedme ./src/samples/java/com/azure/ai/formrecognizer/ReadmeSamples.java#L90-L107 -->
```java
String formUrl = "{form_url}";
String modelId = "{custom_trained_model_id}";
SyncPoller<FormRecognizerOperationResult, List<RecognizedForm>> recognizeFormPoller =
    formRecognizerClient.beginRecognizeCustomFormsFromUrl(modelId, formUrl);

List<RecognizedForm> recognizedForms = recognizeFormPoller.getFinalResult();

for (int i = 0; i < recognizedForms.size(); i++) {
    RecognizedForm form = recognizedForms.get(i);
    System.out.printf("----------- Recognized custom form info for page %d -----------%n", i);
    System.out.printf("Form type: %s%n", form.getFormType());
    System.out.printf("Form type confidence: %.2f%n", form.getFormTypeConfidence());
    form.getFields().forEach((label, formField) ->
        System.out.printf("Field %s has value %s with confidence score of %f.%n", label,
            formField.getValueData().getText(),
            formField.getConfidence())
    );
}
```

### Recognize Content
Recognize text, table structures and selection marks like radio buttons and check boxes, along with their bounding box
coordinates, from documents, without the need to train a model.
<!-- embedme ./src/samples/java/com/azure/ai/formrecognizer/ReadmeSamples.java#L116-L144 -->
```java
// recognize form content using file input stream
File form = new File("local/file_path/filename.png");
byte[] fileContent = Files.readAllBytes(form.toPath());
InputStream inputStream = new ByteArrayInputStream(fileContent);

SyncPoller<FormRecognizerOperationResult, List<FormPage>> recognizeContentPoller =
    formRecognizerClient.beginRecognizeContent(inputStream, form.length());

List<FormPage> contentPageResults = recognizeContentPoller.getFinalResult();

for (int i = 0; i < contentPageResults.size(); i++) {
    FormPage formPage = contentPageResults.get(i);
    System.out.printf("----Recognizing content info for page %d ----%n", i);
    // Table information
    System.out.printf("Has width: %f and height: %f, measured with unit: %s.%n", formPage.getWidth(),
        formPage.getHeight(),
        formPage.getUnit());
    formPage.getTables().forEach(formTable -> {
        System.out.printf("Table has %d rows and %d columns.%n", formTable.getRowCount(),
            formTable.getColumnCount());
        formTable.getCells().forEach(formTableCell ->
            System.out.printf("Cell has text %s.%n", formTableCell.getText()));
    });
    // Selection Mark
    formPage.getSelectionMarks().forEach(selectionMark -> System.out.printf(
        "Page: %s, Selection mark is %s within bounding box %s has a confidence score %.2f.%n",
        selectionMark.getPageNumber(), selectionMark.getState(), selectionMark.getBoundingBox().toString(),
        selectionMark.getConfidence()));
}
```

### Recognize receipts
Recognize data from a USA sales receipts using a prebuilt model. Receipt fields recognized by the service
can be found [here][service_recognize_receipt].
See [StronglyTypedRecognizedForm][strongly_typed_sample] for a suggested approach to extract
information from receipts.

<!-- embedme ./src/samples/java/com/azure/ai/formrecognizer/ReadmeSamples.java#L148-L204-->
```java
String receiptUrl = "https://docs.microsoft.com/azure/cognitive-services/form-recognizer/media"
    + "/contoso-allinone.jpg";
SyncPoller<FormRecognizerOperationResult, List<RecognizedForm>> syncPoller =
    formRecognizerClient.beginRecognizeReceiptsFromUrl(receiptUrl);
List<RecognizedForm> receiptPageResults = syncPoller.getFinalResult();

for (int i = 0; i < receiptPageResults.size(); i++) {
    RecognizedForm recognizedForm = receiptPageResults.get(i);
    Map<String, FormField> recognizedFields = recognizedForm.getFields();
    System.out.printf("----------- Recognizing receipt info for page %d -----------%n", i);
    FormField merchantNameField = recognizedFields.get("MerchantName");
    if (merchantNameField != null) {
        if (FieldValueType.STRING == merchantNameField.getValue().getValueType()) {
            String merchantName = merchantNameField.getValue().asString();
            System.out.printf("Merchant Name: %s, confidence: %.2f%n",
                merchantName, merchantNameField.getConfidence());
        }
    }

    FormField merchantPhoneNumberField = recognizedFields.get("MerchantPhoneNumber");
    if (merchantPhoneNumberField != null) {
        if (FieldValueType.PHONE_NUMBER == merchantPhoneNumberField.getValue().getValueType()) {
            String merchantAddress = merchantPhoneNumberField.getValue().asPhoneNumber();
            System.out.printf("Merchant Phone number: %s, confidence: %.2f%n",
                merchantAddress, merchantPhoneNumberField.getConfidence());
        }
    }

    FormField transactionDateField = recognizedFields.get("TransactionDate");
    if (transactionDateField != null) {
        if (FieldValueType.DATE == transactionDateField.getValue().getValueType()) {
            LocalDate transactionDate = transactionDateField.getValue().asDate();
            System.out.printf("Transaction Date: %s, confidence: %.2f%n",
                transactionDate, transactionDateField.getConfidence());
        }
    }

    FormField receiptItemsField = recognizedFields.get("Items");
    if (receiptItemsField != null) {
        System.out.printf("Receipt Items: %n");
        if (FieldValueType.LIST == receiptItemsField.getValue().getValueType()) {
            List<FormField> receiptItems = receiptItemsField.getValue().asList();
            receiptItems.stream()
                .filter(receiptItem -> FieldValueType.MAP == receiptItem.getValue().getValueType())
                .map(formField -> formField.getValue().asMap())
                .forEach(formFieldMap -> formFieldMap.forEach((key, formField) -> {
                    if ("Quantity".equals(key)) {
                        if (FieldValueType.FLOAT == formField.getValue().getValueType()) {
                            Float quantity = formField.getValue().asFloat();
                            System.out.printf("Quantity: %f, confidence: %.2f%n",
                                quantity, formField.getConfidence());
                        }
                    }
                }));
        }
    }
}
```

### Recognize business cards
Recognize data from business cards using a prebuilt model. Business card fields recognized by the service
can be found [here][service_recognize_business_card].
See [StronglyTypedRecognizedForm][strongly_typed_sample] for a suggested approach to extract
information from a business card. The given sample is for `receipt` but the same approach applies to `business card`.

<!-- embedme ./src/samples/java/com/azure/ai/formrecognizer/ReadmeSamples.java#L208-L262-->
```java
String businessCardUrl =
    "https://raw.githubusercontent.com/Azure/azure-sdk-for-java/master/sdk/formrecognizer"
        + "/azure-ai-formrecognizer/src/samples/java/sample-forms/businessCards/businessCard.jpg";

SyncPoller<FormRecognizerOperationResult, List<RecognizedForm>> analyzeBusinessCardPoller =
    formRecognizerClient.beginRecognizeBusinessCardsFromUrl(businessCardUrl);

List<RecognizedForm> businessCardPageResults = analyzeBusinessCardPoller.getFinalResult();

for (int i = 0; i < businessCardPageResults.size(); i++) {
    RecognizedForm recognizedForm = businessCardPageResults.get(i);
    Map<String, FormField> recognizedFields = recognizedForm.getFields();
    System.out.printf("----------- Recognized business card info for page %d -----------%n", i);
    FormField contactNamesFormField = recognizedFields.get("ContactNames");
    if (contactNamesFormField != null) {
        if (FieldValueType.LIST == contactNamesFormField.getValue().getValueType()) {
            List<FormField> contactNamesList = contactNamesFormField.getValue().asList();
            contactNamesList.stream()
                .filter(contactName -> FieldValueType.MAP == contactName.getValue().getValueType())
                .map(contactName -> {
                    System.out.printf("Contact name: %s%n", contactName.getValueData().getText());
                    return contactName.getValue().asMap();
                })
                .forEach(contactNamesMap -> contactNamesMap.forEach((key, contactName) -> {
                    if ("FirstName".equals(key)) {
                        if (FieldValueType.STRING == contactName.getValue().getValueType()) {
                            String firstName = contactName.getValue().asString();
                            System.out.printf("\tFirst Name: %s, confidence: %.2f%n",
                                firstName, contactName.getConfidence());
                        }
                    }
                    if ("LastName".equals(key)) {
                        if (FieldValueType.STRING == contactName.getValue().getValueType()) {
                            String lastName = contactName.getValue().asString();
                            System.out.printf("\tLast Name: %s, confidence: %.2f%n",
                                lastName, contactName.getConfidence());
                        }
                    }
                }));
        }
    }
    FormField jobTitles = recognizedFields.get("JobTitles");
    if (jobTitles != null) {
        if (FieldValueType.LIST == jobTitles.getValue().getValueType()) {
            List<FormField> jobTitlesItems = jobTitles.getValue().asList();
            jobTitlesItems.stream().forEach(jobTitlesItem -> {
                if (FieldValueType.STRING == jobTitlesItem.getValue().getValueType()) {
                    String jobTitle = jobTitlesItem.getValue().asString();
                    System.out.printf("Job Title: %s, confidence: %.2f%n",
                        jobTitle, jobTitlesItem.getConfidence());
                }
            });
        }
    }
}
```

### Train a model
Train a machine-learned model on your own form type. The resulting model will be able to recognize values from the types of forms it was trained on.
Provide a container SAS url to your Azure Storage Blob container where you're storing the training documents. See details on setting this up
in the [service quickstart documentation][quickstart_training].
<!-- embedme ./src/samples/java/com/azure/ai/formrecognizer/ReadmeSamples.java#L266-L292 -->
```java
String trainingFilesUrl = "{SAS_URL_of_your_container_in_blob_storage}";
SyncPoller<FormRecognizerOperationResult, CustomFormModel> trainingPoller =
    formTrainingClient.beginTraining(trainingFilesUrl,
        false,
        new TrainingOptions()
            .setModelName("my model trained without labels"),
        Context.NONE);

CustomFormModel customFormModel = trainingPoller.getFinalResult();

// Model Info
System.out.printf("Model Id: %s%n", customFormModel.getModelId());
System.out.printf("Model name given by user: %s%n", customFormModel.getModelName());
System.out.printf("Model Status: %s%n", customFormModel.getModelStatus());
System.out.printf("Training started on: %s%n", customFormModel.getTrainingStartedOn());
System.out.printf("Training completed on: %s%n%n", customFormModel.getTrainingCompletedOn());

System.out.println("Recognized Fields:");
// looping through the subModels, which contains the fields they were trained on
// Since the given training documents are unlabeled, we still group them but they do not have a label.
customFormModel.getSubmodels().forEach(customFormSubmodel -> {
    System.out.printf("Submodel Id: %s%n: ", customFormSubmodel.getModelId());
    // Since the training data is unlabeled, we are unable to return the accuracy of this model
    customFormSubmodel.getFields().forEach((field, customFormModelField) ->
        System.out.printf("Field: %s Field Label: %s%n",
            field, customFormModelField.getLabel()));
});
```

### Manage your models
Manage the custom models in your Form Recognizer account.
<!-- embedme ./src/samples/java/com/azure/ai/formrecognizer/ReadmeSamples.java#L296-L324 -->
```java
// First, we see how many custom models we have, and what our limit is
AccountProperties accountProperties = formTrainingClient.getAccountProperties();
System.out.printf("The account has %d custom models, and we can have at most %d custom models",
    accountProperties.getCustomModelCount(), accountProperties.getCustomModelLimit());

// Next, we get a paged list of all of our custom models
PagedIterable<CustomFormModelInfo> customModels = formTrainingClient.listCustomModels();
System.out.println("We have following models in the account:");
customModels.forEach(customFormModelInfo -> {
    System.out.printf("Model Id: %s%n", customFormModelInfo.getModelId());
    // get specific custom model info
    CustomFormModel customModel = formTrainingClient.getCustomModel(customFormModelInfo.getModelId());
    System.out.printf("Model Status: %s%n", customModel.getModelStatus());
    System.out.printf("Training started on: %s%n", customModel.getTrainingStartedOn());
    System.out.printf("Training completed on: %s%n", customModel.getTrainingCompletedOn());
    customModel.getSubmodels().forEach(customFormSubmodel -> {
        System.out.printf("Custom Model Form type: %s%n", customFormSubmodel.getFormType());
        System.out.printf("Custom Model Accuracy: %f%n", customFormSubmodel.getAccuracy());
        if (customFormSubmodel.getFields() != null) {
            customFormSubmodel.getFields().forEach((fieldText, customFormModelField) -> {
                System.out.printf("Field Text: %s%n", fieldText);
                System.out.printf("Field Accuracy: %f%n", customFormModelField.getAccuracy());
            });
        }
    });
});

// Delete Custom Model
formTrainingClient.deleteModel("{modelId}");
```
For more detailed examples, refer to [samples][sample_readme].

## Troubleshooting
### General
Form Recognizer clients raises `HttpResponseException` [exceptions][http_response_exception]. For example, if you try
to provide an invalid file source URL an `HttpResponseException` would be raised with an error indicating the failure cause.
In the following code snippet, the error is handled
gracefully by catching the exception and display the additional information about the error.

<!-- embedme ./src/samples/java/com/azure/ai/formrecognizer/ReadmeSamples.java#L331-L335 -->
```java
try {
    formRecognizerClient.beginRecognizeContentFromUrl("invalidSourceUrl");
} catch (HttpResponseException e) {
    System.out.println(e.getMessage());
}
```

### Enable client logging
Azure SDKs for Java offer a consistent logging story to help aid in troubleshooting application errors and expedite
their resolution. The logs produced will capture the flow of an application before reaching the terminal state to help
locate the root issue. View the [logging][logging] wiki for guidance about enabling logging.

### Default HTTP Client
All client libraries by default use the Netty HTTP client. Adding the above dependency will automatically configure
the client library to use the Netty HTTP client. Configuring or changing the HTTP client is detailed in the
[HTTP clients wiki][http_clients_wiki].

## Next steps
The following section provides several code snippets illustrating common patterns used in the Form Recognizer API.
These code samples show common scenario operations with the Azure Form Recognizer client library.

* Recognize receipts: [RecognizeReceipts][recognize_receipts]
* Recognize receipts from a URL: [RecognizeReceiptsFromUrl][recognize_receipts_from_url]
* Recognize content: [RecognizeContent][recognize_content]
* Recognize custom forms from a URL: [RecognizeCustomFormsFromUrl][recognize_custom_forms]
* Train a model without labels: [TrainModelWithoutLabels][train_unlabeled_model]
* Train a model with labels: [TrainModelWithLabels][train_labeled_model]
* Manage custom models: [ManageCustomModels][manage_custom_models]
* Copy a model between Form Recognizer resources: [CopyModel][copy_model]

#### Async APIs
All the examples shown so far have been using synchronous APIs, but we provide full support for async APIs as well.
You'll need to use `FormRecognizerAsyncClient`
<!-- embedme ./src/samples/java/com/azure/ai/formrecognizer/ReadmeSamples.java#L342-L345 -->
```java
FormRecognizerAsyncClient formRecognizerAsyncClient = new FormRecognizerClientBuilder()
    .credential(new AzureKeyCredential("{key}"))
    .endpoint("{endpoint}")
    .buildAsyncClient();
```

* Recognize receipts : [RecognizeReceiptsAsync][recognize_receipts_async]
* Recognize receipts from a URL: [RecognizeReceiptsFromUrlAsync][recognize_receipts_from_url_async]
* Recognize content from a URL: [RecognizeContentFromUrlAsync][recognize_content_from_url_async]
* Recognize custom forms: [RecognizeCustomFormsAsync][recognize_custom_forms_async]
* Train a model without labels: [TrainModelWithoutLabelsAsync][train_unlabeled_model_async]
* Train a model with labels: [TrainModelWithLabelsAsync][train_labeled_model_async]
* Manage custom models: [ManageCustomModelsAsync][manage_custom_models_async]
* Copy a model between Form Recognizer resources: [CopyModelAsync][copy_model_async]
* Create a composed model from a collection of models trained with labels: [CreateComposedModelAsync][create_composed_model_async]

### Additional documentation

For more extensive documentation on Azure Cognitive Services Form Recognizer, see the [Form Recognizer documentation][api_reference_doc].

## Contributing

This project welcomes contributions and suggestions. Most contributions require you to agree to a [Contributor License Agreement (CLA)][cla] declaring that you have the right to, and actually do, grant us the rights to use your contribution.

When you submit a pull request, a CLA-bot will automatically determine whether you need to provide a CLA and decorate the PR appropriately (e.g., label, comment). Simply follow the instructions provided by the bot. You will only need to do this once across all repos using our CLA.

This project has adopted the [Microsoft Open Source Code of Conduct][coc]. For more information see the [Code of Conduct FAQ][coc_faq] or contact [opencode@microsoft.com][coc_contact] with any additional questions or comments.

<!-- LINKS -->
[aad_authorization]: https://docs.microsoft.com/azure/cognitive-services/authentication#authenticate-with-azure-active-directory
[azure_key_credential]: https://github.com/Azure/azure-sdk-for-java/blob/master/sdk/core/azure-core/src/main/java/com/azure/core/credential/AzureKeyCredential.java
[key]: https://docs.microsoft.com/azure/cognitive-services/cognitive-services-apis-create-account?tabs=multiservice%2Cwindows#get-the-keys-for-your-resource
[api_reference_doc]: https://aka.ms/azsdk-java-formrecognizer-ref-docs
[azure_identity_credential_type]: https://github.com/Azure/azure-sdk-for-java/tree/master/sdk/identity/azure-identity#credentials
[azure_cli]: https://docs.microsoft.com/azure/cognitive-services/cognitive-services-apis-create-account-cli?tabs=windows
[azure_cli_endpoint]: https://docs.microsoft.com/cli/azure/cognitiveservices/account?view=azure-cli-latest#az-cognitiveservices-account-show
[azure_identity]: https://github.com/Azure/azure-sdk-for-java/tree/master/sdk/identity/azure-identity#credentials
[azure_portal]: https://ms.portal.azure.com
[azure_subscription]: https://azure.microsoft.com/free
[cla]: https://cla.microsoft.com
[coc]: https://opensource.microsoft.com/codeofconduct/
[coc_faq]: https://opensource.microsoft.com/codeofconduct/faq/
[coc_contact]: mailto:opencode@microsoft.com
[create_new_resource]: https://docs.microsoft.com/azure/cognitive-services/cognitive-services-apis-create-account?tabs=multiservice%2Cwindows#create-a-new-azure-cognitive-services-resource
[create_composed_model_async]: https://github.com/Azure/azure-sdk-for-java/blob/master/sdk/formrecognizer/azure-ai-formrecognizer/src/samples/java/com/azure/ai/formrecognizer/CreateComposedModelAsync.java 
[differentiate_custom_forms_with_labeled_and_unlabeled_models]: https://github.com/Azure/azure-sdk-for-java/blob/master/sdk/formrecognizer/azure-ai-formrecognizer/src/samples/java/com/azure/ai/formrecognizer/AdvancedDiffLabeledUnlabeledData.java
[form_recognizer_account]: https://docs.microsoft.com/azure/cognitive-services/cognitive-services-apis-create-account?tabs=multiservice%2Cwindows
[form_recognizer_async_client]: https://github.com/Azure/azure-sdk-for-java/blob/master/sdk/formrecognizer/azure-ai-formrecognizer/src/main/java/com/azure/ai/formrecognizer/FormRecognizerAsyncClient.java
[form_recognizer_sync_client]: https://github.com/Azure/azure-sdk-for-java/blob/master/sdk/formrecognizer/azure-ai-formrecognizer/src/main/java/com/azure/ai/formrecognizer/FormRecognizerClient.java
[form_training_async_client]: https://github.com/Azure/azure-sdk-for-java/blob/master/sdk/formrecognizer/azure-ai-formrecognizer/src/main/java/com/azure/ai/formrecognizer/training/FormTrainingAsyncClient.java
[form_training_sync_client]: https://github.com/Azure/azure-sdk-for-java/blob/master/sdk/formrecognizer/azure-ai-formrecognizer/src/main/java/com/azure/ai/formrecognizer/training/FormTrainingClient.java
[grant_access]: https://docs.microsoft.com/azure/cognitive-services/authentication#assign-a-role-to-a-service-principal
[http_clients_wiki]: https://github.com/Azure/azure-sdk-for-java/wiki/HTTP-clients
[fr_labeling_tool]: https://docs.microsoft.com/azure/cognitive-services/form-recognizer/quickstarts/label-tool
[fr_train_without_labels]: https://docs.microsoft.com/azure/cognitive-services/form-recognizer/overview#train-without-labels
[fr_train_with_labels]: https://docs.microsoft.com/azure/cognitive-services/form-recognizer/overview#train-with-labels
[http_response_exception]: https://github.com/Azure/azure-sdk-for-java/blob/master/sdk/core/azure-core/src/main/java/com/azure/core/exception/HttpResponseException.java
[jdk_link]: https://docs.microsoft.com/java/azure/jdk/?view=azure-java-stable
[logging]: https://github.com/Azure/azure-sdk-for-java/wiki/Logging-with-Azure-SDK
[package]: https://mvnrepository.com/artifact/com.azure/azure-ai-formrecognizer
[product_documentation]: https://docs.microsoft.com/azure/cognitive-services/form-recognizer/overview
[sample_readme]: https://github.com/Azure/azure-sdk-for-java/blob/master/sdk/formrecognizer/azure-ai-formrecognizer/src/samples/README.md
[manage_custom_models]: https://github.com/Azure/azure-sdk-for-java/blob/master/sdk/formrecognizer/azure-ai-formrecognizer/src/samples/java/com/azure/ai/formrecognizer/ManageCustomModels.java
[manage_custom_models_async]: https://github.com/Azure/azure-sdk-for-java/blob/master/sdk/formrecognizer/azure-ai-formrecognizer/src/samples/java/com/azure/ai/formrecognizer/ManageCustomModelsAsync.java
[recognize_content]: https://github.com/Azure/azure-sdk-for-java/blob/master/sdk/formrecognizer/azure-ai-formrecognizer/src/samples/java/com/azure/ai/formrecognizer/RecognizeContent.java
[recognize_content_from_url_async]: https://github.com/Azure/azure-sdk-for-java/blob/master/sdk/formrecognizer/azure-ai-formrecognizer/src/samples/java/com/azure/ai/formrecognizer/RecognizeContentFromUrlAsync.java
[recognize_receipts]: https://github.com/Azure/azure-sdk-for-java/blob/master/sdk/formrecognizer/azure-ai-formrecognizer/src/samples/java/com/azure/ai/formrecognizer/RecognizeReceipts.java
[recognize_receipts_async]: https://github.com/Azure/azure-sdk-for-java/blob/master/sdk/formrecognizer/azure-ai-formrecognizer/src/samples/java/com/azure/ai/formrecognizer/RecognizeReceiptsAsync.java
[recognize_receipts_from_url]: https://github.com/Azure/azure-sdk-for-java/blob/master/sdk/formrecognizer/azure-ai-formrecognizer/src/samples/java/com/azure/ai/formrecognizer/RecognizeReceiptsFromUrl.java
[recognize_receipts_from_url_async]: https://github.com/Azure/azure-sdk-for-java/blob/master/sdk/formrecognizer/azure-ai-formrecognizer/src/samples/java/com/azure/ai/formrecognizer/RecognizeReceiptsFromUrlAsync.java
[recognize_custom_forms]: https://github.com/Azure/azure-sdk-for-java/blob/master/sdk/formrecognizer/azure-ai-formrecognizer/src/samples/java/com/azure/ai/formrecognizer/RecognizeCustomFormsFromUrl.java
[recognize_custom_forms_async]: https://github.com/Azure/azure-sdk-for-java/blob/master/sdk/formrecognizer/azure-ai-formrecognizer/src/samples/java/com/azure/ai/formrecognizer/RecognizeCustomFormsAsync.java
[register_AAD_application]: https://docs.microsoft.com/azure/cognitive-services/authentication#assign-a-role-to-a-service-principal
[train_unlabeled_model]: https://github.com/Azure/azure-sdk-for-java/blob/master/sdk/formrecognizer/azure-ai-formrecognizer/src/samples/java/com/azure/ai/formrecognizer/TrainModelWithoutLabels.java
[train_unlabeled_model_async]: https://github.com/Azure/azure-sdk-for-java/blob/master/sdk/formrecognizer/azure-ai-formrecognizer/src/samples/java/com/azure/ai/formrecognizer/TrainModelWithoutLabelsAsync.java
[train_labeled_model]: https://github.com/Azure/azure-sdk-for-java/blob/master/sdk/formrecognizer/azure-ai-formrecognizer/src/samples/java/com/azure/ai/formrecognizer/TrainModelWithLabels.java
[train_labeled_model_async]: https://github.com/Azure/azure-sdk-for-java/blob/master/sdk/formrecognizer/azure-ai-formrecognizer/src/samples/java/com/azure/ai/formrecognizer/TrainModelWithLabelsAsync.java
[copy_model]: https://github.com/Azure/azure-sdk-for-java/blob/master/sdk/formrecognizer/azure-ai-formrecognizer/src/samples/java/com/azure/ai/formrecognizer/CopyModel.java
[copy_model_async]: https://github.com/Azure/azure-sdk-for-java/blob/master/sdk/formrecognizer/azure-ai-formrecognizer/src/samples/java/com/azure/ai/formrecognizer/CopyModelAsync.java
[service_access]: https://docs.microsoft.com/azure/cognitive-services/cognitive-services-apis-create-account?tabs=multiservice%2Cwindows
[service_recognize_business_card]: https://aka.ms/formrecognizer/businesscardfields
[service_recognize_receipt]: https://aka.ms/formrecognizer/receiptfields
[strongly_typed_sample]: https://github.com/Azure/azure-sdk-for-java/blob/master/sdk/formrecognizer/azure-ai-formrecognizer/src/samples/java/com/azure/ai/formrecognizer/StronglyTypedRecognizedForm.java
[source_code]: https://github.com/Azure/azure-sdk-for-java/blob/master/sdk/formrecognizer/azure-ai-formrecognizer/src
[quickstart_training]: https://docs.microsoft.com/azure/cognitive-services/form-recognizer/quickstarts/curl-train-extract#train-a-form-recognizer-model
[wiki_identity]: https://github.com/Azure/azure-sdk-for-java/wiki/Identity-and-Authentication

![Impressions](https://azure-sdk-impressions.azurewebsites.net/api/impressions/azure-sdk-for-java%2Fsdk%2Fformrecognizer%2Fazure-ai-formrecognizer%2FREADME.png)<|MERGE_RESOLUTION|>--- conflicted
+++ resolved
@@ -25,11 +25,7 @@
 <dependency>
     <groupId>com.azure</groupId>
     <artifactId>azure-ai-formrecognizer</artifactId>
-<<<<<<< HEAD
-    <version>3.0.2</version>
-=======
     <version>3.1.0-beta.1</version>
->>>>>>> 6f033d77
 </dependency>
 ```
 [//]: # ({x-version-update-end})
@@ -127,11 +123,7 @@
 <dependency>
     <groupId>com.azure</groupId>
     <artifactId>azure-identity</artifactId>
-<<<<<<< HEAD
-    <version>1.1.3</version>
-=======
     <version>1.2.0</version>
->>>>>>> 6f033d77
 </dependency>
 ```
 [//]: # ({x-version-update-end})
@@ -165,11 +157,8 @@
  - Recognizing form content, including tables, lines and words, without the need to train a model.
  Form content is returned in a collection of `FormPage` objects. See example [Recognize Content](#recognize-content).
  - Recognizing common fields from receipts, using a pre-trained receipt model on the Form Recognizer service.
-<<<<<<< HEAD
-=======
  - Recognizing common fields from invoices, using a pre-trained invoice model on the Form Recognizer service.
  - Recognizing common fields from business cards, using a pre-trained business card model on the Form Recognizer service.
->>>>>>> 6f033d77
  These fields and meta-data are returned in a collection of `RecognizedForm` objects. See example [Recognize Receipts](#recognize-receipts).
 
 ### FormTrainingClient
