--- conflicted
+++ resolved
@@ -57,11 +57,7 @@
 <dependency>
     <groupId>com.azure</groupId>
     <artifactId>azure-ai-formrecognizer</artifactId>
-<<<<<<< HEAD
-    <version>3.1.10</version>
-=======
     <version>3.1.11</version>
->>>>>>> 8d609db9
 </dependency>
 ```
 [//]: # ({x-version-update-end})
@@ -166,11 +162,7 @@
 <dependency>
     <groupId>com.azure</groupId>
     <artifactId>azure-identity</artifactId>
-<<<<<<< HEAD
-    <version>1.5.0</version>
-=======
     <version>1.5.1</version>
->>>>>>> 8d609db9
 </dependency>
 ```
 [//]: # ({x-version-update-end})
