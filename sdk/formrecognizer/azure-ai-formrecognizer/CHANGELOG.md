# Release History

## 3.1.0-beta.3 (Unreleased)


## 3.1.0-beta.2 (2021-02-10)

### Breaking Changes
- Renamed `Appearance`, `Style` and `TextStyle` models to `TextAppearance`, `TextStyle` and `TextStyleName` respectively.
- Changed the type of `Locale` from `String` to `FormRecognizerLocale` in `RecognizeBusinessCardsOptions`, `RecognizeInvoicesOptions`, and `RecognizeReceiptsOptions`.
- Changed the type of `Language` from `String` to `FormRecognizerLanguage` in `RecognizeContentOptions`.

## 3.0.5 (2021-02-09)
### Dependency updates
- Update dependency version, `azure-core` to `1.13.0`, `azure-core-http-netty` to `1.8.0` and `azure-identity` to `1.2.3`.
<<<<<<< HEAD

### Breaking Changes
- Renamed `Appearance`, `Style` and `TextStyle` models to `TextAppearance`, `TextStyle` and `TextStyleName` respectively.
- Changed the type of `Locale` from `String` to `FormRecognizerLocale` in `RecognizeBusinessCardsOptions`, `RecognizeInvoicesOptions`, and `RecognizeReceiptsOptions`.
- Changed the type of `Language` from `String` to `FormRecognizerLanguage` in `RecognizeContentOptions`.
=======
>>>>>>> f18c24c1

## 3.0.4 (2021-01-14)

### Dependency Updates
- Update dependency version, `azure-core` to `1.12.0`, `azure-core-http-netty` to `1.7.1` and `azure-identity` to `1.2.2`.

## 3.1.0-beta.1 (2020-11-23)

### Breaking changes

- Defaults to the latest supported API version, which currently is `2.1-preview.2`.

### New Features

- Added support for pre-built business card recognition.
- Added support for pre-built invoices recognition.
- Added implementation support to create a composed model from the `FormTrainingClient` by calling method `beginCreateComposedModel`.
- Added `language` to `RecognizeContentOptions` for users to specify a preferred language to process the document.
- Added support to `beginRecognizeContent` to recognize selection marks such as check boxes and radio buttons.
- Added support to train and recognize custom forms with selection marks such as check boxes and radio buttons.
This functionality is only available in trained with labels scenarios.
- When passing `includeFieldElements` as true in `RecognizeCustomFormsOptions`, the property `fieldElements` on `FieldData`
and `FormTableCell` will also be populated with any selection marks found on the page.
- Added support for providing locale info when recognizing receipts and business cards.
Supported locales include support EN-US, EN-AU, EN-CA, EN-GB, EN-IN.
- Added property `Appearance` to `FormLine` to indicate the style of the extracted text, for example, "handwriting" or "other".
- Added support for `FormContentType` `image/bmp` in recognize content and prebuilt models.
- Added property `Pages` to `RecognizeContentOptions` to specify the page numbers to analyze.
- Added property `BoundingBox` to `FormTable`.
- Added properties `modelName` and `customFormModelProperties` to types `CustomFormModel` and `CustomFormModelInfo`.
- Added property `modelName` to `TrainingOptions` and new type `CreateComposedModelOptions`.
- Added property `modelId` to `CustomFormSubmodel` and `TrainingDocumentInfo`.
- Added properties `modelId` and `formTypeConfidence` to `RecognizedForm`.

## 3.0.3 (2020-11-10)

### Dependency updates

- Update dependency version, `azure-core`, `azure-core-http-netty` and `azure-identity`.

## 3.0.2 (2020-10-06)
### Dependency updates
- Update dependency version, `azure-core` to 1.9.0 and `azure-core-http-netty` to 1.6.2.

## 3.0.1 (2020-09-10)
### Dependency updates
- Updated dependency version, `azure-core` to 1.8.1 and `azure-core-http-netty` to 1.6.1.

## 3.0.0 (2020-08-20)
First stable release of the azure-ai-formrecognizer client library supporting Azure Form Recognizer service API version v2.0.

### Breaking Changes
- Renamed `BoundingBox` model to `FieldBoundingBox`.

## 3.0.0-beta.1 (2020-08-11)
This beta version targets Azure Form Recognizer service API version v2.0.

### Breaking Changes
- Updated version number to 3.0.0-beta.1 from 1.0.0-beta.4.
- Added models `RecognizeCustomFormOptions`, `RecognizeReceiptOptions`, `RecognizeContentOptions` and
`TrainingOptions` to support passing configurable options to training and recognize API's.
- Added support for context passing.
- Moved training client models under `com.azure.ai.formrecognizer.training.models` namespace
- Renamed accessors for property `includeFieldElements` to `isFieldElementsIncluded` and `setFieldElementsIncluded`
- Renamed property `type` on `FieldValue` model to `valueType`
- Renamed property `formWords` on `FormLine` model to `words`
- Renamed property `code` on `FormRecognizerError` model to `errorCode`
- Renamed accessors for property `includeSubFolders` to `isSubfoldersIncluded` and `setSubfoldersIncluded`
- Renamed property `trainingStatus` and `documentErrors` on `TrainingDocumentInfo` model to `status` and `errors`
respectively
- Renamed property `formPageRange` on `RecognizedForm` model to `pageRange`
- Renamed model `ErrorInformation` to `FormRecognizerErrorInformation`
- Renamed model `OperationResult` to `FormRecognizerOperationResult`
- Changed param ordering for methods `beginRecognizeCustomForms` and `beginRecognizeCustomFormsFromUrl`

### Key Bug Fixes
- Fixed `getFields()` to preserve service side ordering of fields.

## 1.0.0-beta.4 (2020-07-07)
### Breaking Changes
- `beginRecognizeReceipt` APIs now return a `RecognizedForm` model instead of a `RecognizedReceipt`. See
[this](https://github.com/Azure/azure-sdk-for-java/blob/master/sdk/formrecognizer/azure-ai-formrecognizer/src/samples/java/com/azure/ai/formrecognizer/StronglyTypedRecognizedForm.java)
suggested approach for extracting information from receipts.
- Methods returning `textContent` have been renamed to `fieldElements` on `FieldData` and `FormTableCell`
- Renamed `FormContent` to `FormElement`
- Renamed `FieldText` to `FieldData`
- Renamed properties `requestedOn` to `trainingStartedOn` and `completedOn` to `trainingCompletedOn` on model
- Throw `HttpResponseException` instead of `ErrorResponseException` to model service side exceptions
`CustomFormModel` and `CustomFormModelInfo`.
- Changed `CopyAuthorization.getExpiresOn()` to return a `OffsetDateTime` instead of a `long` value
- Added `RecognizeOptions` to pass configurable options when using recognize APIs on FormRecognizerClient.
- Changed `submodels` property on `CustomFormModel` to return a `List` instead of `IterableStream`
- Renamed `fieldMap` property to `fields` on `CustomFormSubmodel` model
- Renamed `elements` property on model `FormTableCell` to `textContent`
- Renamed `includeTextDetails` references in parameter and model properties to `includeFieldElements`
- Removed `TextContentType` model and use `instanceOf` to detect the FormContent type

### Key Bug Fixes
- Fixed `textAngle` to be returned between `(-180, 180]`.

## 1.0.0-beta.3 (2020-06-10)
### New Features
- Support to copy a custom model from one Form Recognizer resource to another
- Added support for AAD Authentication.
- Raise `FormRecognizerException` when a model with `ModelStatus.Invalid` is returned from the `beginTraining()` API's
- Raise `FormRecognizerException` when an invalid analyze status is returned from the service for recognize API's
- Add `pageNumber` property to `FormPage` and `FormTable` model
- Add `getFormRecognizerClient()` and `getFormRecognizerAsyncClient()` in FormTrainingClient and FormTrainingAsyncClient
- Add `FormTrainingClientBuilder` to build `FormTrainingAsyncClient` and `FormTrainingClient`

### Breaking Changes
- Update FormRecognizer API calls to return a `List` instead of `IterableStream`.
- Adopt the `training` namespace for Form Recognizer Training Clients
- Rename enum type `DimensionUnit` to `LengthUnit` on `FormPage`
- `USReceipt`, `USReceiptItem`, `USReceiptType` and `FormField{T}` types removed. Information about a `RecognizedReceipt`
must now be extracted from its `RecognizedForm`.
- Rename parameters data and sourceUrl parameters found on methods for FormRecognizerClient to form and formUrl, respectively.
- Rename parameters for receipt API methods to receipt and receiptUrl.
- Update FormField property `transactionTime` on `USReceipt` to return `LocalTime` instead of `String`
- Rename model `PageRange` to `FormPageRange`
- Rename property `startPageNumber` to `firstPageNumber` and `endPageNumber` to `lastPageNumber` in model `PageRange`
- Rename `getCustomModelInfos` to `listCustomModels`
- Rename property `lastUpdatedOn` to `completedOn` and `createdOn` to `requestedOn` in `CustomFormModel` and
`CustomFormModelInfo` model
- Rename model `CustomFormSubModel` to `CustomFormSubmodel`
- Rename `subModels` property on CustomFormModel to `submodels`
- Remove `pageNumber` property from `FormField` model
- Rename parameter `fileSourceUrl` to `trainingFilesUrl` on `beginTraining` method in FormTrainingClients
- Rename parameter `useLabelFile` to `useTrainingLabels` on `beginTraining` method in FormTrainingClients
- Replace parameters `filePrefix` and `includeSubFolders` with `TrainingFileFilter` model
- Rename AccountProperties `count` and `limit` to `customModelCount` and `customModelLimit`
- Rename `apiKey()` to `credential()` on FormRecognizerClientBuilder.

### Key Bug Fixes
- Fix bug in FormRecognizer API's to support multipage document recognition.
- Fix Receipt type to select the valueString field via fieldValue.

This package's
[documentation](https://github.com/Azure/azure-sdk-for-java/blob/azure-ai-formrecognizer_1.0.0-beta.3/sdk/formrecognizer/azure-ai-formrecognizer/README.md)
and
[samples](https://github.com/Azure/azure-sdk-for-java/blob/azure-ai-formrecognizer_1.0.0-beta.3/sdk/formrecognizer/azure-ai-formrecognizer/src/samples)
demonstrate the new API.

## 1.0.0-beta.2 (2020-05-06)

This package's
[documentation](https://github.com/Azure/azure-sdk-for-java/blob/azure-ai-formrecognizer_1.0.0-beta.2/sdk/formrecognizer/azure-ai-formrecognizer/README.md)
and
[samples](https://github.com/Azure/azure-sdk-for-java/blob/azure-ai-formrecognizer_1.0.0-beta.2/sdk/formrecognizer/azure-ai-formrecognizer/src/samples)
demonstrate the new API.

## 1.0.0-beta.1 (2020-04-23)
Version 1.0.0-beta.1 is a preview of our efforts in creating a Azure Form Recognizer client library that is developer-friendly
and idiomatic to the Java ecosystem. The principles that guide
our efforts can be found in the [Azure SDK Design Guidelines for Java](https://azure.github.io/azure-sdk/java_introduction.html).

For more information about this, and preview releases of other Azure SDK libraries, please visit
https://azure.github.io/azure-sdk/releases/latest/java.html.

- It uses the Form Recognizer service `v2.0-preview.1` API.
- Two client design:
  - `FormRecognizerClient` to analyze fields/values on custom forms, receipts, and form content/layout
  - `FormTrainingClient` to train custom models (with/without labels), and manage the custom models on your account
- Different analyze methods based on input type: file stream or URL.
  - URL input should use the method with suffix `fromUrl`
  - Stream methods will automatically detect content-type of the input file if not provided.
- Authentication with API key supported using `AzureKeyCredential("<api_key>")` from `com.azure.core.credential`
- All service errors use the base type: `com.azure.ai.formrecognizer.models.ErrorResponseException`
- Reactive streams support using [Project Reactor](https://projectreactor.io/).

This package's
[documentation](https://github.com/Azure/azure-sdk-for-java/blob/azure-ai-formrecognizer_1.0.0-beta.1/sdk/formrecognizer/azure-ai-formrecognizer/README.md)
and
[samples](https://github.com/Azure/azure-sdk-for-java/blob/azure-ai-formrecognizer_1.0.0-beta.1/sdk/formrecognizer/azure-ai-formrecognizer/src/samples)
demonstrate the new API.<|MERGE_RESOLUTION|>--- conflicted
+++ resolved
@@ -13,14 +13,6 @@
 ## 3.0.5 (2021-02-09)
 ### Dependency updates
 - Update dependency version, `azure-core` to `1.13.0`, `azure-core-http-netty` to `1.8.0` and `azure-identity` to `1.2.3`.
-<<<<<<< HEAD
-
-### Breaking Changes
-- Renamed `Appearance`, `Style` and `TextStyle` models to `TextAppearance`, `TextStyle` and `TextStyleName` respectively.
-- Changed the type of `Locale` from `String` to `FormRecognizerLocale` in `RecognizeBusinessCardsOptions`, `RecognizeInvoicesOptions`, and `RecognizeReceiptsOptions`.
-- Changed the type of `Language` from `String` to `FormRecognizerLanguage` in `RecognizeContentOptions`.
-=======
->>>>>>> f18c24c1
 
 ## 3.0.4 (2021-01-14)
 
