# Release History

<<<<<<< HEAD
## 3.1.0-beta.1 (Unreleased)
### New Features
- Added implementation support to create a composed model from the `FormTrainingClient` by calling method `beginCreateComposedModel`.
- Added properties `modelName` and `customFormModelProperties` to types `CustomFormModel` and `CustomFormModelInfo`.
- Added property `modelName` to `TrainingOptions` and new type `CreateComposedModelOptions`.
- Added property `modelId` to `CustomFormSubmodel` and `TrainingDocumentInfo`.
- Added properties `modelId` and `formTypeConfidence` to `RecognizedForm`.
- Added support for providing locale info when recognizing receipts and business cards.
Supported locales include support EN-US, EN-AU, EN-CA, EN-GB, EN-IN.
- Added support for pre-built business card recognition.
- Added support to `beginRecognizeContent` to recognize selection marks such as check boxes and radio buttons.
- Added support to train and recognize custom forms with selection marks such as check boxes and radio buttons.
This functionality is only available in trained with labels scenarios.
- When passing `includeFieldElements` as true in `RecognizeCustomFormsOptions`, the property `fieldElements` on `FieldData`
and `FormTableCell` will also be populated with any selection marks found on the page.

### Breaking changes
- Defaults to the latest supported API version, which currently is `2.1-preview.1`.

## 3.0.2 (2020-10-06)
### Dependency updates
- Update dependency version, `azure-core` to 1.9.0 and `azure-core-http-netty` to 1.6.2.
=======
## 3.1.0-beta.2 (Unreleased)

>>>>>>> 6f033d77

## 3.1.0-beta.1 (2020-11-23)

### Breaking changes

- Defaults to the latest supported API version, which currently is `2.1-preview.2`.

### New Features

- Added support for pre-built business card recognition.
- Added support for pre-built invoices recognition.
- Added implementation support to create a composed model from the `FormTrainingClient` by calling method `beginCreateComposedModel`.
- Added `language` to `RecognizeContentOptions` for users to specify a preferred language to process the document.
- Added support to `beginRecognizeContent` to recognize selection marks such as check boxes and radio buttons.
- Added support to train and recognize custom forms with selection marks such as check boxes and radio buttons.
This functionality is only available in trained with labels scenarios.
- When passing `includeFieldElements` as true in `RecognizeCustomFormsOptions`, the property `fieldElements` on `FieldData`
and `FormTableCell` will also be populated with any selection marks found on the page.
- Added support for providing locale info when recognizing receipts and business cards.
Supported locales include support EN-US, EN-AU, EN-CA, EN-GB, EN-IN.
- Added property `Appearance` to `FormLine` to indicate the style of the extracted text, for example, "handwriting" or "other".
- Added support for `FormContentType` `image/bmp` in recognize content and prebuilt models.
- Added property `Pages` to `RecognizeContentOptions` to specify the page numbers to analyze.
- Added property `BoundingBox` to `FormTable`.
- Added properties `modelName` and `customFormModelProperties` to types `CustomFormModel` and `CustomFormModelInfo`.
- Added property `modelName` to `TrainingOptions` and new type `CreateComposedModelOptions`.
- Added property `modelId` to `CustomFormSubmodel` and `TrainingDocumentInfo`.
- Added properties `modelId` and `formTypeConfidence` to `RecognizedForm`.

## 3.0.3 (2020-11-10)

### Dependency updates

- Update dependency version, `azure-core`, `azure-core-http-netty` and `azure-identity`.

## 3.0.2 (2020-10-06)
### Dependency updates
- Update dependency version, `azure-core` to 1.9.0 and `azure-core-http-netty` to 1.6.2.

## 3.0.1 (2020-09-10)
### Dependency updates
- Updated dependency version, `azure-core` to 1.8.1 and `azure-core-http-netty` to 1.6.1.

## 3.0.0 (2020-08-20)
First stable release of the azure-ai-formrecognizer client library supporting Azure Form Recognizer service API version v2.0.

### Breaking Changes
- Renamed `BoundingBox` model to `FieldBoundingBox`.

## 3.0.0-beta.1 (2020-08-11)
This beta version targets Azure Form Recognizer service API version v2.0.

### Breaking Changes
- Updated version number to 3.0.0-beta.1 from 1.0.0-beta.4.
- Added models `RecognizeCustomFormOptions`, `RecognizeReceiptOptions`, `RecognizeContentOptions` and
`TrainingOptions` to support passing configurable options to training and recognize API's.
- Added support for context passing.
- Moved training client models under `com.azure.ai.formrecognizer.training.models` namespace
- Renamed accessors for property `includeFieldElements` to `isFieldElementsIncluded` and `setFieldElementsIncluded`
- Renamed property `type` on `FieldValue` model to `valueType`
- Renamed property `formWords` on `FormLine` model to `words`
- Renamed property `code` on `FormRecognizerError` model to `errorCode`
- Renamed accessors for property `includeSubFolders` to `isSubfoldersIncluded` and `setSubfoldersIncluded`
- Renamed property `trainingStatus` and `documentErrors` on `TrainingDocumentInfo` model to `status` and `errors`
respectively
- Renamed property `formPageRange` on `RecognizedForm` model to `pageRange`
- Renamed model `ErrorInformation` to `FormRecognizerErrorInformation`
- Renamed model `OperationResult` to `FormRecognizerOperationResult`
- Changed param ordering for methods `beginRecognizeCustomForms` and `beginRecognizeCustomFormsFromUrl`

### Key Bug Fixes
- Fixed `getFields()` to preserve service side ordering of fields.

## 1.0.0-beta.4 (2020-07-07)
### Breaking Changes
- `beginRecognizeReceipt` APIs now return a `RecognizedForm` model instead of a `RecognizedReceipt`. See
[this](https://github.com/Azure/azure-sdk-for-java/blob/master/sdk/formrecognizer/azure-ai-formrecognizer/src/samples/java/com/azure/ai/formrecognizer/StronglyTypedRecognizedForm.java)
suggested approach for extracting information from receipts.
- Methods returning `textContent` have been renamed to `fieldElements` on `FieldData` and `FormTableCell`
- Renamed `FormContent` to `FormElement`
- Renamed `FieldText` to `FieldData`
- Renamed properties `requestedOn` to `trainingStartedOn` and `completedOn` to `trainingCompletedOn` on model
- Throw `HttpResponseException` instead of `ErrorResponseException` to model service side exceptions
`CustomFormModel` and `CustomFormModelInfo`.
- Changed `CopyAuthorization.getExpiresOn()` to return a `OffsetDateTime` instead of a `long` value
- Added `RecognizeOptions` to pass configurable options when using recognize APIs on FormRecognizerClient.
- Changed `submodels` property on `CustomFormModel` to return a `List` instead of `IterableStream`
- Renamed `fieldMap` property to `fields` on `CustomFormSubmodel` model
- Renamed `elements` property on model `FormTableCell` to `textContent`
- Renamed `includeTextDetails` references in parameter and model properties to `includeFieldElements`
- Removed `TextContentType` model and use `instanceOf` to detect the FormContent type

### Key Bug Fixes
- Fixed `textAngle` to be returned between `(-180, 180]`.

## 1.0.0-beta.3 (2020-06-10)
### New Features
- Support to copy a custom model from one Form Recognizer resource to another
- Added support for AAD Authentication.
- Raise `FormRecognizerException` when a model with `ModelStatus.Invalid` is returned from the `beginTraining()` API's
- Raise `FormRecognizerException` when an invalid analyze status is returned from the service for recognize API's
- Add `pageNumber` property to `FormPage` and `FormTable` model
- Add `getFormRecognizerClient()` and `getFormRecognizerAsyncClient()` in FormTrainingClient and FormTrainingAsyncClient
- Add `FormTrainingClientBuilder` to build `FormTrainingAsyncClient` and `FormTrainingClient`

### Breaking Changes
- Update FormRecognizer API calls to return a `List` instead of `IterableStream`.
- Adopt the `training` namespace for Form Recognizer Training Clients
- Rename enum type `DimensionUnit` to `LengthUnit` on `FormPage`
- `USReceipt`, `USReceiptItem`, `USReceiptType` and `FormField{T}` types removed. Information about a `RecognizedReceipt`
must now be extracted from its `RecognizedForm`.
- Rename parameters data and sourceUrl parameters found on methods for FormRecognizerClient to form and formUrl, respectively.
- Rename parameters for receipt API methods to receipt and receiptUrl.
- Update FormField property `transactionTime` on `USReceipt` to return `LocalTime` instead of `String`
- Rename model `PageRange` to `FormPageRange`
- Rename property `startPageNumber` to `firstPageNumber` and `endPageNumber` to `lastPageNumber` in model `PageRange`
- Rename `getCustomModelInfos` to `listCustomModels`
- Rename property `lastUpdatedOn` to `completedOn` and `createdOn` to `requestedOn` in `CustomFormModel` and
`CustomFormModelInfo` model
- Rename model `CustomFormSubModel` to `CustomFormSubmodel`
- Rename `subModels` property on CustomFormModel to `submodels`
- Remove `pageNumber` property from `FormField` model
- Rename parameter `fileSourceUrl` to `trainingFilesUrl` on `beginTraining` method in FormTrainingClients
- Rename parameter `useLabelFile` to `useTrainingLabels` on `beginTraining` method in FormTrainingClients
- Replace parameters `filePrefix` and `includeSubFolders` with `TrainingFileFilter` model
- Rename AccountProperties `count` and `limit` to `customModelCount` and `customModelLimit`
- Rename `apiKey()` to `credential()` on FormRecognizerClientBuilder.

### Key Bug Fixes
- Fix bug in FormRecognizer API's to support multipage document recognition.
- Fix Receipt type to select the valueString field via fieldValue.

This package's
[documentation](https://github.com/Azure/azure-sdk-for-java/blob/azure-ai-formrecognizer_1.0.0-beta.3/sdk/formrecognizer/azure-ai-formrecognizer/README.md)
and
[samples](https://github.com/Azure/azure-sdk-for-java/blob/azure-ai-formrecognizer_1.0.0-beta.3/sdk/formrecognizer/azure-ai-formrecognizer/src/samples)
demonstrate the new API.

## 1.0.0-beta.2 (2020-05-06)

This package's
[documentation](https://github.com/Azure/azure-sdk-for-java/blob/azure-ai-formrecognizer_1.0.0-beta.2/sdk/formrecognizer/azure-ai-formrecognizer/README.md)
and
[samples](https://github.com/Azure/azure-sdk-for-java/blob/azure-ai-formrecognizer_1.0.0-beta.2/sdk/formrecognizer/azure-ai-formrecognizer/src/samples)
demonstrate the new API.

## 1.0.0-beta.1 (2020-04-23)
Version 1.0.0-beta.1 is a preview of our efforts in creating a Azure Form Recognizer client library that is developer-friendly
and idiomatic to the Java ecosystem. The principles that guide
our efforts can be found in the [Azure SDK Design Guidelines for Java](https://azure.github.io/azure-sdk/java_introduction.html).

For more information about this, and preview releases of other Azure SDK libraries, please visit
https://azure.github.io/azure-sdk/releases/latest/java.html.

- It uses the Form Recognizer service `v2.0-preview.1` API.
- Two client design:
  - `FormRecognizerClient` to analyze fields/values on custom forms, receipts, and form content/layout
  - `FormTrainingClient` to train custom models (with/without labels), and manage the custom models on your account
- Different analyze methods based on input type: file stream or URL.
  - URL input should use the method with suffix `fromUrl`
  - Stream methods will automatically detect content-type of the input file if not provided.
- Authentication with API key supported using `AzureKeyCredential("<api_key>")` from `com.azure.core.credential`
- All service errors use the base type: `com.azure.ai.formrecognizer.models.ErrorResponseException`
- Reactive streams support using [Project Reactor](https://projectreactor.io/).

This package's
[documentation](https://github.com/Azure/azure-sdk-for-java/blob/azure-ai-formrecognizer_1.0.0-beta.1/sdk/formrecognizer/azure-ai-formrecognizer/README.md)
and
[samples](https://github.com/Azure/azure-sdk-for-java/blob/azure-ai-formrecognizer_1.0.0-beta.1/sdk/formrecognizer/azure-ai-formrecognizer/src/samples)
demonstrate the new API.<|MERGE_RESOLUTION|>--- conflicted
+++ resolved
@@ -1,32 +1,7 @@
 # Release History
 
-<<<<<<< HEAD
-## 3.1.0-beta.1 (Unreleased)
-### New Features
-- Added implementation support to create a composed model from the `FormTrainingClient` by calling method `beginCreateComposedModel`.
-- Added properties `modelName` and `customFormModelProperties` to types `CustomFormModel` and `CustomFormModelInfo`.
-- Added property `modelName` to `TrainingOptions` and new type `CreateComposedModelOptions`.
-- Added property `modelId` to `CustomFormSubmodel` and `TrainingDocumentInfo`.
-- Added properties `modelId` and `formTypeConfidence` to `RecognizedForm`.
-- Added support for providing locale info when recognizing receipts and business cards.
-Supported locales include support EN-US, EN-AU, EN-CA, EN-GB, EN-IN.
-- Added support for pre-built business card recognition.
-- Added support to `beginRecognizeContent` to recognize selection marks such as check boxes and radio buttons.
-- Added support to train and recognize custom forms with selection marks such as check boxes and radio buttons.
-This functionality is only available in trained with labels scenarios.
-- When passing `includeFieldElements` as true in `RecognizeCustomFormsOptions`, the property `fieldElements` on `FieldData`
-and `FormTableCell` will also be populated with any selection marks found on the page.
-
-### Breaking changes
-- Defaults to the latest supported API version, which currently is `2.1-preview.1`.
-
-## 3.0.2 (2020-10-06)
-### Dependency updates
-- Update dependency version, `azure-core` to 1.9.0 and `azure-core-http-netty` to 1.6.2.
-=======
 ## 3.1.0-beta.2 (Unreleased)
 
->>>>>>> 6f033d77
 
 ## 3.1.0-beta.1 (2020-11-23)
 
