--- conflicted
+++ resolved
@@ -1,26 +1,5 @@
 # Release History
 
-<<<<<<< HEAD
-## 1.0.0-beta.3 (Unreleased)
-- Rename parameters data and sourceUrl parameters found on methods for FormRecognizerClient to form and formUrl, respectively.
-- Rename parameters for receipt API methods to receipt and receiptUrl.
-- Raise `FormRecognizerException` when a model with `ModelStatus.Invalid` is returned from the `beginTraining()` API's
-- Raise `FormRecognizerException` when invalid analyze status returned from service for recognize API's
-- Update FormField property `transactionTime` on `USReceipt` to return `LocalTime` instead of `String`
-- Rename model `PageRange` to `FormPageRange`
-- Rename property `startPageNumber` to `firstPageNumber` and `endPageNumber` to `lastPageNumber` in model `PageRange`
-- Rename `getCustomModelInfos` to `listCustomModels`
-- Rename property `lastUpdatedOn` to `completedOn` and `createdOn` to `requestedOn` in `CustomFormModel` and
-`CustomFormModelInfo` model
-- Rename model `CustomFormSubModel` to `CustomFormSubmodel`
-- Rename `subModels` property on CustomFormModel to `submodels`
-- Add `pageNumber` property to `FormPage` and `FormTable` model
-- Remove `pageNumber` property from `FormField` model
-- Update FormRecognizer API calls to return a `List` instead of `IterableStream`.
-- Fix bug in FormRecognizer API's to support multipage document recognition.
-- Add `getFormRecognizerClient()` and `getFormRecognizerAsyncClient()` in FormTrainingClient and FormTrainingAsyncClient
-- Add `FormTrainingClientBuilder` to build `FormTrainingAsyncClient` and `FormTrainingClient`
-=======
 ## 1.0.0-beta.4 (Unreleased)
 ### Breaking Changes
 - Add `RecognizeOptions` and `RecognizeCustomFormOptions` to pass configurable options when using recognize APIs on FormRecognizerClient.
@@ -42,7 +21,6 @@
 
 ### Breaking Changes
 - Update FormRecognizer API calls to return a `List` instead of `IterableStream`.
->>>>>>> 72d53830
 - Adopt the `training` namespace for Form Recognizer Training Clients
 - Rename enum type `DimensionUnit` to `LengthUnit` on `FormPage`
 - `USReceipt`, `USReceiptItem`, `USReceiptType` and `FormField{T}` types removed. Information about a `RecognizedReceipt`
@@ -62,12 +40,6 @@
 - Rename parameter `useLabelFile` to `useTrainingLabels` on `beginTraining` method in FormTrainingClients
 - Replace parameters `filePrefix` and `includeSubFolders` with `TrainingFileFilter` model
 - Rename AccountProperties `count` and `limit` to `customModelCount` and `customModelLimit`
-<<<<<<< HEAD
-- Added support for AAD Authentication.
-
-### New Features
-- Support to copy a custom model from one Form Recognizer resource to another
-=======
 - Rename `apiKey()` to `credential()` on FormRecognizerClientBuilder.
 
 ### Key Bug Fixes
@@ -79,7 +51,6 @@
 and
 [samples](https://github.com/Azure/azure-sdk-for-java/blob/azure-ai-formrecognizer_1.0.0-beta.3/sdk/formrecognizer/azure-ai-formrecognizer/src/samples)
 demonstrate the new API.
->>>>>>> 72d53830
 
 ## 1.0.0-beta.2 (2020-05-06)
 
