# Release History

## 1.0.0-beta.3 (Unreleased)
<<<<<<< HEAD
- Added AAD authentication support
=======
- Fix bug in FormRecognizer API's to support multipage document recognition.
- Add `getFormRecognizerClient()` and `getFormRecognizerAsyncClient()` in FormTrainingClient and FormTrainingAsyncClient
- Add `FormTrainingClientBuilder` to build `FormTrainingAsyncClient` and `FormTrainingClient`
- Adopt the `training` namespace for Form Recognizer Training Clients
- Rename parameter `fileSourceUrl` to `trainingFilesUrl` on `beginTraining` method in FormTrainingClients
- Rename parameter `useLabelFile` to `useTrainingLabels` on `beginTraining` method in FormTrainingClients
- Replace parameters `filePrefix` and `includeSubFolders` with `TrainModelOptions` model
- Rename AccountProperties `count` and `limit` to `customModelCount` and `customModelLimit`
>>>>>>> 396c74b3

## 1.0.0-beta.2 (2020-05-06)
- Fixed Receipt type bug to select the valueString field via fieldValue.
- Rename `apiKey()` to `credential()` on FormRecognizerClientBuilder.

This package's
[documentation](https://github.com/Azure/azure-sdk-for-java/blob/azure-ai-formrecognizer_1.0.0-beta.2/sdk/formrecognizer/azure-ai-formrecognizer/README.md)
and
[samples](https://github.com/Azure/azure-sdk-for-java/blob/azure-ai-formrecognizer_1.0.0-beta.2/sdk/formrecognizer/azure-ai-formrecognizer/src/samples)
demonstrate the new API.

## 1.0.0-beta.1 (2020-04-23)
Version 1.0.0-beta.1 is a preview of our efforts in creating a Azure Form Recognizer client library that is developer-friendly
and idiomatic to the Java ecosystem. The principles that guide
our efforts can be found in the [Azure SDK Design Guidelines for Java](https://azure.github.io/azure-sdk/java_introduction.html).

For more information about this, and preview releases of other Azure SDK libraries, please visit
https://azure.github.io/azure-sdk/releases/latest/java.html.

- It uses the Form Recognizer service `v2.0-preview.1` API.
- Two client design:
    - `FormRecognizerClient` to analyze fields/values on custom forms, receipts, and form content/layout
    - `FormTrainingClient` to train custom models (with/without labels), and manage the custom models on your account
- Different analyze methods based on input type: file stream or URL.
    - URL input should use the method with suffix `fromUrl`
    - Stream methods will automatically detect content-type of the input file if not provided.
- Authentication with API key supported using `AzureKeyCredential("<api_key>")` from `com.azure.core.credential`
- All service errors use the base type: `com.azure.ai.formrecognizer.models.ErrorResponseException`
- Reactive streams support using [Project Reactor](https://projectreactor.io/).

This package's
[documentation](https://github.com/Azure/azure-sdk-for-java/blob/azure-ai-formrecognizer_1.0.0-beta.1/sdk/formrecognizer/azure-ai-formrecognizer/README.md)
and
[samples](https://github.com/Azure/azure-sdk-for-java/blob/azure-ai-formrecognizer_1.0.0-beta.1/sdk/formrecognizer/azure-ai-formrecognizer/src/samples)
demonstrate the new API.<|MERGE_RESOLUTION|>--- conflicted
+++ resolved
@@ -1,9 +1,6 @@
 # Release History
 
 ## 1.0.0-beta.3 (Unreleased)
-<<<<<<< HEAD
-- Added AAD authentication support
-=======
 - Fix bug in FormRecognizer API's to support multipage document recognition.
 - Add `getFormRecognizerClient()` and `getFormRecognizerAsyncClient()` in FormTrainingClient and FormTrainingAsyncClient
 - Add `FormTrainingClientBuilder` to build `FormTrainingAsyncClient` and `FormTrainingClient`
@@ -12,7 +9,7 @@
 - Rename parameter `useLabelFile` to `useTrainingLabels` on `beginTraining` method in FormTrainingClients
 - Replace parameters `filePrefix` and `includeSubFolders` with `TrainModelOptions` model
 - Rename AccountProperties `count` and `limit` to `customModelCount` and `customModelLimit`
->>>>>>> 396c74b3
+- Added AAD authentication support
 
 ## 1.0.0-beta.2 (2020-05-06)
 - Fixed Receipt type bug to select the valueString field via fieldValue.
