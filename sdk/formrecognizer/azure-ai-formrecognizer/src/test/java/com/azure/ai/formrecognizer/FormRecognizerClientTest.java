--- conflicted
+++ resolved
@@ -3,19 +3,12 @@
 
 package com.azure.ai.formrecognizer;
 
-<<<<<<< HEAD
-=======
 import com.azure.ai.formrecognizer.models.ErrorResponseException;
->>>>>>> 340ce8d5
 import com.azure.ai.formrecognizer.models.FormContentType;
 import com.azure.ai.formrecognizer.models.FormPage;
 import com.azure.ai.formrecognizer.models.OperationResult;
 import com.azure.ai.formrecognizer.models.RecognizedForm;
 import com.azure.ai.formrecognizer.models.RecognizedReceipt;
-<<<<<<< HEAD
-import com.azure.core.exception.HttpResponseException;
-=======
->>>>>>> 340ce8d5
 import com.azure.core.util.IterableStream;
 import com.azure.core.util.polling.SyncPoller;
 import org.junit.jupiter.api.Test;
@@ -114,11 +107,7 @@
      */
     @Test
     void extractLayoutInValidSourceUrl() {
-<<<<<<< HEAD
-        invalidSourceUrlRunner((invalidSourceUrl) -> assertThrows(HttpResponseException.class, () ->
-=======
         invalidSourceUrlRunner((invalidSourceUrl) -> assertThrows(ErrorResponseException.class, () ->
->>>>>>> 340ce8d5
             client.beginRecognizeContentFromUrl(invalidSourceUrl)));
     }
 
@@ -155,13 +144,8 @@
      */
     @Test
     void extractCustomFormInValidSourceUrl() {
-<<<<<<< HEAD
-        HttpResponseException httpResponseException = assertThrows(
-            HttpResponseException.class,
-=======
         ErrorResponseException httpResponseException = assertThrows(
             ErrorResponseException.class,
->>>>>>> 340ce8d5
             () -> client.beginRecognizeCustomFormsFromUrl(INVALID_URL, VALID_MODEL_ID).getFinalResult());
 
         assertEquals(httpResponseException.getMessage(), (INVALID_SOURCE_URL_ERROR));
