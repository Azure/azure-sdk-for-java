--- conflicted
+++ resolved
@@ -39,10 +39,7 @@
     static final String FORM_JPG = "Form_1.jpg";
     static final String TEST_DATA_PNG = "testData.png";
     static final String SELECTION_MARK_PDF = "selectionMarkForm.pdf";
-<<<<<<< HEAD
-=======
     static final String CONTENT_GERMAN_PDF = "content_german.pdf";
->>>>>>> e2018a87
     // Other resources
     static final String DISPLAY_NAME_WITH_ARGUMENTS = "{displayName} with [{arguments}]";
     static final String FAKE_ENCODED_EMPTY_SPACE_URL = "https://fakeuri.com/blank%20space";
