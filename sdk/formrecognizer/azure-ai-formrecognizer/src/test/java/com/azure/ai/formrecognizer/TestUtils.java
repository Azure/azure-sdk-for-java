--- conflicted
+++ resolved
@@ -15,10 +15,6 @@
 import com.azure.ai.formrecognizer.models.DimensionUnit;
 import com.azure.ai.formrecognizer.models.FormLine;
 import com.azure.ai.formrecognizer.models.FormPage;
-<<<<<<< HEAD
-import com.azure.ai.formrecognizer.models.FormRecognizerError;
-=======
->>>>>>> 340ce8d5
 import com.azure.ai.formrecognizer.models.FormTable;
 import com.azure.ai.formrecognizer.models.RecognizedForm;
 import com.azure.ai.formrecognizer.models.RecognizedReceipt;
@@ -60,13 +56,8 @@
     static final String LABELED_MODEL_ID = "a0a3998a-b3c0-4075-aa6b-c4c4affe66b7";
     static final String INVALID_MODEL_ID = "a0a3998a-4c4affe66b7";
     static final String INVALID_STATUS_MODEL_ID = "22138c4e-c4b0-4901-a0e1-6c5beb73fc1d";
-<<<<<<< HEAD
-    static final String INVALID_STATUS_MODEL_ERROR = "Model Id " + INVALID_STATUS_MODEL_ID + " returned with status: "
-        + "invalid";
-=======
     static final String INVALID_STATUS_MODEL_ERROR = "Model Id " + INVALID_STATUS_MODEL_ID + " returned with invalid"
         + " status.";
->>>>>>> 340ce8d5
 
     static final String INVALID_SOURCE_URL_ERROR = "Download failed. Please check your input URL.";
     // TODO (savaity): Do not hardcode, generate SAS URL
@@ -108,14 +99,9 @@
 
     static List<List<FormTable>> getPagedTables() {
         List<PageResult> pageResults = getRawResponse(LAYOUT_FORM_DATA).getAnalyzeResult().getPageResults();
-<<<<<<< HEAD
-        return IntStream.range(0, pageResults.size())
-            .mapToObj(i -> Transforms.getPageTables(pageResults.get(i), i + 1))
-=======
         List<ReadResult> readResults = getRawResponse(LAYOUT_FORM_DATA).getAnalyzeResult().getReadResults();
         return IntStream.range(0, pageResults.size())
             .mapToObj(i -> Transforms.getPageTables(pageResults.get(i), readResults, i + 1))
->>>>>>> 340ce8d5
             .collect(Collectors.toList());
     }
 
@@ -156,21 +142,6 @@
             toRecognizedForm(getRawResponse(CUSTOM_FORM_LABELED_DATA).getAnalyzeResult(), true));
     }
 
-<<<<<<< HEAD
-    static IterableStream<TrainingDocumentInfo> getExpectedTrainingDocuments() {
-        TrainingDocumentInfo trainingDocumentInfo1 = new TrainingDocumentInfo("Invoice_1.pdf",
-            TrainingStatus.SUCCEEDED, 1, new IterableStream<FormRecognizerError>(Collections.emptyList()));
-        TrainingDocumentInfo trainingDocumentInfo2 = new TrainingDocumentInfo("Invoice_2.pdf",
-            TrainingStatus.SUCCEEDED, 1, new IterableStream<FormRecognizerError>(Collections.emptyList()));
-        TrainingDocumentInfo trainingDocumentInfo3 = new TrainingDocumentInfo("Invoice_3.pdf",
-            TrainingStatus.SUCCEEDED, 1, new IterableStream<FormRecognizerError>(Collections.emptyList()));
-        TrainingDocumentInfo trainingDocumentInfo4 = new TrainingDocumentInfo("Invoice_4.pdf",
-            TrainingStatus.SUCCEEDED, 1, new IterableStream<FormRecognizerError>(Collections.emptyList()));
-        TrainingDocumentInfo trainingDocumentInfo5 = new TrainingDocumentInfo("Invoice_5.pdf",
-            TrainingStatus.SUCCEEDED, 1, new IterableStream<FormRecognizerError>(Collections.emptyList()));
-        return new IterableStream<TrainingDocumentInfo>(Arrays.asList(trainingDocumentInfo1, trainingDocumentInfo2,
-            trainingDocumentInfo3, trainingDocumentInfo4, trainingDocumentInfo5));
-=======
     static List<TrainingDocumentInfo> getExpectedTrainingDocuments() {
         TrainingDocumentInfo trainingDocumentInfo1 = new TrainingDocumentInfo("Invoice_1.pdf",
             TrainingStatus.SUCCEEDED, 1, Collections.emptyList());
@@ -184,7 +155,6 @@
             TrainingStatus.SUCCEEDED, 1, Collections.emptyList());
         return Arrays.asList(trainingDocumentInfo1, trainingDocumentInfo2,
             trainingDocumentInfo3, trainingDocumentInfo4, trainingDocumentInfo5);
->>>>>>> 340ce8d5
     }
 
     static CustomFormModel getExpectedUnlabeledModel() {
@@ -206,11 +176,7 @@
             OffsetDateTime.parse("2020-04-09T21:30:28Z"),
             OffsetDateTime.parse("2020-04-09T18:24:56Z"),
             new IterableStream<>(Collections.singletonList(customFormSubModel)),
-<<<<<<< HEAD
-            new IterableStream<FormRecognizerError>(Collections.emptyList()), getExpectedTrainingDocuments());
-=======
             Collections.emptyList(), getExpectedTrainingDocuments());
->>>>>>> 340ce8d5
     }
 
     static CustomFormModel getExpectedLabeledModel() {
@@ -228,11 +194,7 @@
             OffsetDateTime.parse("2020-04-09T18:24:49Z"),
             OffsetDateTime.parse("2020-04-09T18:24:56Z"),
             new IterableStream<>(Collections.singletonList(customFormSubModel)),
-<<<<<<< HEAD
-            new IterableStream<FormRecognizerError>(Collections.emptyList()), getExpectedTrainingDocuments());
-=======
             Collections.emptyList(), getExpectedTrainingDocuments());
->>>>>>> 340ce8d5
     }
 
     static AccountProperties getExpectedAccountProperties() {
