--- conflicted
+++ resolved
@@ -111,10 +111,6 @@
         validateFieldValue(expectedReceipt.getTip(), actualRecognizedReceipt.getTip(), includeTextDetails);
         validateFieldValue(expectedReceipt.getTransactionDate(), actualRecognizedReceipt.getTransactionDate(), includeTextDetails);
         validateFieldValue(expectedReceipt.getTransactionTime(), actualRecognizedReceipt.getTransactionTime(), includeTextDetails);
-<<<<<<< HEAD
-        assertEquals(expectedReceipt.getReceiptItems().size(), expectedReceipt.getReceiptItems().size());
-=======
->>>>>>> 340ce8d5
         validateReceiptItems(expectedReceipt.getReceiptItems(), actualRecognizedReceipt.getReceiptItems(), includeTextDetails);
     }
 
@@ -135,19 +131,11 @@
 
     @Test
     abstract void extractLayoutInValidSourceUrl();
-<<<<<<< HEAD
 
     @Test
     abstract void extractCustomFormValidSourceUrl();
 
     @Test
-=======
-
-    @Test
-    abstract void extractCustomFormValidSourceUrl();
-
-    @Test
->>>>>>> 340ce8d5
     abstract void extractCustomFormLabeledData();
 
     @Test
@@ -274,13 +262,6 @@
         validateRecognizedForm(expectedReceipt.getRecognizedForm(), actualReceipt.getRecognizedForm());
     }
 
-<<<<<<< HEAD
-    private static void validateCells(List<FormTableCell> expectedTableCells, List<FormTableCell> actualTableCells) {
-        assertEquals(expectedTableCells.size(), actualTableCells.size());
-        for (int i = 0; i < actualTableCells.size(); i++) {
-            FormTableCell expectedTableCell = expectedTableCells.get(i);
-            FormTableCell actualTableCell = actualTableCells.get(i);
-=======
     private static void validateCells(IterableStream<FormTableCell> expectedTableCells, IterableStream<FormTableCell> actualTableCells) {
         List<FormTableCell> expectedTableCellList = expectedTableCells.stream().collect(Collectors.toList());
         List<FormTableCell> actualTableCellList = actualTableCells.stream().collect(Collectors.toList());
@@ -288,7 +269,6 @@
         for (int i = 0; i < actualTableCellList.size(); i++) {
             FormTableCell expectedTableCell = expectedTableCellList.get(i);
             FormTableCell actualTableCell = actualTableCellList.get(i);
->>>>>>> 340ce8d5
             assertEquals(expectedTableCell.getColumnIndex(), actualTableCell.getColumnIndex());
             assertEquals(expectedTableCell.getColumnSpan(), actualTableCell.getColumnSpan());
             assertEquals(expectedTableCell.getRowIndex(), actualTableCell.getRowIndex());
@@ -339,12 +319,6 @@
             .allMatch(e -> e.getValue().equals(actualFieldMap.get(e.getKey())));
     }
 
-<<<<<<< HEAD
-    private static void validateReceiptItems(List<USReceiptItem> actualReceiptItems, List<USReceiptItem> expectedReceiptItems, boolean includeTextDetails) {
-        for (int i = 0; i < actualReceiptItems.size(); i++) {
-            USReceiptItem expectedReceiptItem = expectedReceiptItems.get(i);
-            USReceiptItem actualReceiptItem = actualReceiptItems.get(i);
-=======
     private static void validateReceiptItems(List<USReceiptItem> expectedReceiptItems, List<USReceiptItem> actualReceiptItems, boolean includeTextDetails) {
         List<USReceiptItem> expectedReceiptItemList = expectedReceiptItems.stream().collect(Collectors.toList());
         List<USReceiptItem> actualReceiptItemList = actualReceiptItems.stream().collect(Collectors.toList());
@@ -352,7 +326,6 @@
         for (int i = 0; i < expectedReceiptItemList.size(); i++) {
             USReceiptItem expectedReceiptItem = expectedReceiptItemList.get(i);
             USReceiptItem actualReceiptItem = actualReceiptItemList.get(i);
->>>>>>> 340ce8d5
             validateFieldValue(expectedReceiptItem.getName(), actualReceiptItem.getName(), includeTextDetails);
             validateFieldValue(expectedReceiptItem.getQuantity(), actualReceiptItem.getQuantity(), includeTextDetails);
             validateFieldValue(expectedReceiptItem.getTotalPrice(), actualReceiptItem.getTotalPrice(), includeTextDetails);
@@ -364,10 +337,6 @@
         assertEquals(expectedFieldValue.getName(), actualFieldValue.getName());
         if (includeTextDetails) {
             if (expectedFieldValue.getLabelText() != null && actualFieldValue.getLabelText() != null) {
-<<<<<<< HEAD
-                // TODO (savaity): confirm if label text is null for Receipt Items?
-=======
->>>>>>> 340ce8d5
                 validateReferenceElements(expectedFieldValue.getLabelText().getTextContent(), actualFieldValue.getLabelText().getTextContent());
             }
             validateReferenceElements(expectedFieldValue.getValueText().getTextContent(), actualFieldValue.getValueText().getTextContent());
@@ -397,14 +366,6 @@
     }
 
     private static void validateBoundingBox(BoundingBox expectedPoints, BoundingBox actualPoints) {
-<<<<<<< HEAD
-        assertEquals(expectedPoints.getPoints().size(), actualPoints.getPoints().size());
-        for (int i = 0; i < expectedPoints.getPoints().size(); i++) {
-            Point expectedPoint = expectedPoints.getPoints().get(i);
-            Point actualPoint = actualPoints.getPoints().get(i);
-            assertEquals(expectedPoint.getX(), actualPoint.getX());
-            assertEquals(expectedPoint.getY(), actualPoint.getY());
-=======
         if (expectedPoints.getPoints() != null && actualPoints.getPoints() != null) {
             assertEquals(expectedPoints.getPoints().size(), actualPoints.getPoints().size());
             for (int i = 0; i < actualPoints.getPoints().size(); i++) {
@@ -413,7 +374,6 @@
                 assertEquals(expectedPoint.getX(), actualPoint.getX());
                 assertEquals(expectedPoint.getY(), actualPoint.getY());
             }
->>>>>>> 340ce8d5
         }
     }
 
