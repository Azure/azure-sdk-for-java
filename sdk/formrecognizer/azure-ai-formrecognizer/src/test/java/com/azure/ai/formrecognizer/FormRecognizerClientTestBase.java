--- conflicted
+++ resolved
@@ -696,16 +696,10 @@
     private void validateUnLabeledResult(RecognizedForm actualForm, boolean includeFieldElements,
         List<ReadResult> readResults, PageResult expectedPage) {
         validatePageRangeData(expectedPage.getPage(), actualForm.getFormPageRange());
-<<<<<<< HEAD
-        for (int i = 0; i < expectedPage.getKeyValuePairs().size(); i++) {
-            final KeyValuePair expectedFormField = expectedPage.getKeyValuePairs().get(i);
-            final FormField<?> actualFormField = actualForm.getFields().get("field-" + i);
-=======
         int i = 0;
         for (Map.Entry<String, FormField<?>> entry : actualForm.getFields().entrySet()) {
             FormField<?> actualFormField = entry.getValue();
             final KeyValuePair expectedFormField = expectedPage.getKeyValuePairs().get(i++);
->>>>>>> cd875c19
             assertEquals(expectedFormField.getConfidence(), actualFormField.getConfidence());
             assertEquals(expectedFormField.getKey().getText(), actualFormField.getLabelData().getText());
             validateBoundingBoxData(expectedFormField.getKey().getBoundingBox(),
