// Copyright (c) Microsoft Corporation. All rights reserved.
// Licensed under the MIT License.

package com.azure.ai.formrecognizer;

import com.azure.ai.formrecognizer.implementation.models.AnalyzeOperationResult;
import com.azure.ai.formrecognizer.implementation.models.AnalyzeResult;
import com.azure.ai.formrecognizer.implementation.models.DataTable;
import com.azure.ai.formrecognizer.implementation.models.DataTableCell;
import com.azure.ai.formrecognizer.implementation.models.DocumentResult;
import com.azure.ai.formrecognizer.implementation.models.FieldValue;
import com.azure.ai.formrecognizer.implementation.models.KeyValuePair;
import com.azure.ai.formrecognizer.implementation.models.OperationStatus;
import com.azure.ai.formrecognizer.implementation.models.PageResult;
import com.azure.ai.formrecognizer.implementation.models.ReadResult;
import com.azure.ai.formrecognizer.implementation.models.SelectionMark;
import com.azure.ai.formrecognizer.implementation.models.TextLine;
import com.azure.ai.formrecognizer.implementation.models.TextWord;
import com.azure.ai.formrecognizer.models.FieldBoundingBox;
import com.azure.ai.formrecognizer.models.FormElement;
import com.azure.ai.formrecognizer.models.FormField;
import com.azure.ai.formrecognizer.models.FormLine;
import com.azure.ai.formrecognizer.models.FormPage;
import com.azure.ai.formrecognizer.models.FormPageRange;
import com.azure.ai.formrecognizer.models.FormSelectionMark;
import com.azure.ai.formrecognizer.models.FormTable;
import com.azure.ai.formrecognizer.models.FormTableCell;
import com.azure.ai.formrecognizer.models.FormWord;
import com.azure.ai.formrecognizer.models.Point;
import com.azure.ai.formrecognizer.models.RecognizedForm;
import com.azure.ai.formrecognizer.training.FormTrainingClientBuilder;
import com.azure.core.credential.AzureKeyCredential;
import com.azure.core.http.HttpClient;
import com.azure.core.http.policy.HttpLogDetailLevel;
import com.azure.core.http.policy.HttpLogOptions;
import com.azure.core.test.TestBase;
import com.azure.core.test.TestMode;
import com.azure.core.test.models.NetworkCallRecord;
import com.azure.core.util.Configuration;
import com.azure.core.util.serializer.SerializerAdapter;
import org.junit.jupiter.api.Test;

import java.io.ByteArrayInputStream;
import java.io.File;
import java.io.FileInputStream;
import java.io.FileNotFoundException;
import java.io.InputStream;
import java.net.MalformedURLException;
import java.net.URL;
import java.nio.charset.StandardCharsets;
import java.time.Duration;
import java.time.LocalTime;
import java.time.format.DateTimeFormatter;
<<<<<<< HEAD
import java.util.AbstractMap;
=======
>>>>>>> e2018a87
import java.util.Arrays;
import java.util.List;
import java.util.Map;
import java.util.function.BiConsumer;
import java.util.function.Consumer;
import java.util.regex.Pattern;

import static com.azure.ai.formrecognizer.FormRecognizerClientTestBase.PrebuiltType.BUSINESS_CARD;
<<<<<<< HEAD
import static com.azure.ai.formrecognizer.FormTrainingClientTestBase.AZURE_FORM_RECOGNIZER_API_KEY;
=======
import static com.azure.ai.formrecognizer.FormRecognizerClientTestBase.PrebuiltType.INVOICE;
import static com.azure.ai.formrecognizer.FormRecognizerClientTestBase.PrebuiltType.RECEIPT;
>>>>>>> e2018a87
import static com.azure.ai.formrecognizer.FormTrainingClientTestBase.AZURE_FORM_RECOGNIZER_ENDPOINT;
import static com.azure.ai.formrecognizer.FormTrainingClientTestBase.FORM_RECOGNIZER_MULTIPAGE_TRAINING_BLOB_CONTAINER_SAS_URL;
import static com.azure.ai.formrecognizer.FormTrainingClientTestBase.FORM_RECOGNIZER_SELECTION_MARK_BLOB_CONTAINER_SAS_URL;
import static com.azure.ai.formrecognizer.FormTrainingClientTestBase.FORM_RECOGNIZER_TRAINING_BLOB_CONTAINER_SAS_URL;
import static com.azure.ai.formrecognizer.FormTrainingClientTestBase.deserializeRawResponse;
import static com.azure.ai.formrecognizer.TestUtils.FAKE_ENCODED_EMPTY_SPACE_URL;
import static com.azure.ai.formrecognizer.TestUtils.INVALID_KEY;
import static com.azure.ai.formrecognizer.TestUtils.ONE_NANO_DURATION;
import static com.azure.ai.formrecognizer.TestUtils.TEST_DATA_PNG;
import static com.azure.ai.formrecognizer.TestUtils.URL_TEST_FILE_FORMAT;
import static com.azure.ai.formrecognizer.TestUtils.getSerializerAdapter;
import static com.azure.ai.formrecognizer.implementation.Utility.DEFAULT_POLL_INTERVAL;
import static org.junit.jupiter.api.Assertions.assertEquals;
import static org.junit.jupiter.api.Assertions.assertFalse;
import static org.junit.jupiter.api.Assertions.assertNotNull;
import static org.junit.jupiter.api.Assertions.assertNull;
import static org.junit.jupiter.api.Assertions.assertTrue;

public abstract class FormRecognizerClientTestBase extends TestBase {

    private static final Pattern NON_DIGIT_PATTERN = Pattern.compile("[^0-9]+");
    private static final String EXPECTED_MULTIPAGE_ADDRESS_VALUE = "123 Hobbit Lane 567 Main St. Redmond, WA Redmond,"
        + " WA";
    private static final String EXPECTED_MULTIPAGE_PHONE_NUMBER_VALUE = "+15555555555";
    private static final String ITEMIZED_RECEIPT_VALUE = "Itemized";
    static final String RECEIPT_CONTOSO_JPG = "contoso-allinone.jpg";
    static final String RECEIPT_CONTOSO_PNG = "contoso-receipt.png";
    static final String INVOICE_6_PDF = "Invoice_6.pdf";
    static final String MULTIPAGE_INVOICE_PDF = "multipage_invoice1.pdf";
    static final String BUSINESS_CARD_JPG = "businessCard.jpg";
    static final String BUSINESS_CARD_PNG = "businessCard.png";
    static final String MULTIPAGE_BUSINESS_CARD_PDF = "business-card-multipage.pdf";
<<<<<<< HEAD
=======
    static final String INVOICE_PDF = "Invoice_1.pdf";
    static final String MULTIPAGE_VENDOR_INVOICE_PDF = "multipage_vendor_invoice.pdf";
>>>>>>> e2018a87

    // Error code
    static final String BAD_ARGUMENT_CODE = "BadArgument";
    static final String INVALID_IMAGE_ERROR_CODE = "InvalidImage";
    static final String INVALID_MODEL_ID_ERROR_CODE = "1001";
    static final String MODEL_ID_NOT_FOUND_ERROR_CODE = "1022";
    static final String URL_BADLY_FORMATTED_ERROR_CODE = "2001";
    static final String UNABLE_TO_READ_FILE_ERROR_CODE = "2005";

    // Error Message
    static final String HTTPS_EXCEPTION_MESSAGE =
        "Max retries 3 times exceeded. Error Details: Key credentials require HTTPS to prevent leaking the key.";
    static final String INVALID_UUID_EXCEPTION_MESSAGE = "Invalid UUID string: ";
    static final String MODEL_ID_IS_REQUIRED_EXCEPTION_MESSAGE = "'modelId' is required and cannot be null.";

    static final String INVALID_ENDPOINT = "https://notreal.azure.com";
    static final String LOCAL_FILE_PATH = "src/test/resources/sample_files/Test/";
    static final String ENCODED_EMPTY_SPACE = "{\"source\":\"https://fakeuri.com/blank%20space\"}";

    // Business Card fields
    static final List<String> BUSINESS_CARD_FIELDS = Arrays.asList("ContactNames", "JobTitles", "Departments",
        "Emails", "Websites", "MobilePhones", "OtherPhones", "Faxes", "Addresses", "CompanyNames");

    // Receipt fields
    static final List<String> RECEIPT_FIELDS = Arrays.asList("MerchantName", "MerchantPhoneNumber", "MerchantAddress",
        "Total", "Subtotal", "Tax", "TransactionDate", "TransactionDate", "TransactionTime", "Items");

<<<<<<< HEAD
    enum PrebuiltType {
        RECEIPT, BUSINESS_CARD
=======
    // Invoice fields
    static final List<String> INVOICE_FIELDS = Arrays.asList("CustomerAddressRecipient", "InvoiceId", "VendorName",
        "VendorAddress", "CustomerAddress", "CustomerName", "InvoiceTotal", "DueDate", "InvoiceDate");

    enum PrebuiltType {
        RECEIPT, BUSINESS_CARD, INVOICE
>>>>>>> e2018a87
    }

    Duration durationTestMode;

    /**
     * Use duration of nearly zero value for PLAYBACK test mode, otherwise, use default duration value for LIVE mode.
     */
    @Override
    protected void beforeTest() {
        if (interceptorManager.isPlaybackMode()) {
            durationTestMode = ONE_NANO_DURATION;
        } else {
            durationTestMode = DEFAULT_POLL_INTERVAL;
        }
    }

    FormRecognizerClientBuilder getFormRecognizerClientBuilder(HttpClient httpClient,
        FormRecognizerServiceVersion serviceVersion) {
        FormRecognizerClientBuilder builder = new FormRecognizerClientBuilder()
            .endpoint(getEndpoint())
            .httpClient(httpClient == null ? interceptorManager.getPlaybackClient() : httpClient)
            .httpLogOptions(new HttpLogOptions().setLogLevel(HttpLogDetailLevel.BODY_AND_HEADERS))
            .serviceVersion(serviceVersion)
            .addPolicy(interceptorManager.getRecordPolicy());

        if (getTestMode() == TestMode.PLAYBACK) {
            builder.credential(new AzureKeyCredential(INVALID_KEY));
        } else {
            // TODO: (savaity) switch back to AAD once fixed on service - side.
//            builder.credential(new DefaultAzureCredentialBuilder().build());
            builder.credential(new AzureKeyCredential(Configuration.getGlobalConfiguration().get("AZURE_FORM_RECOGNIZER_API_KEY")));
        }
        return builder;
    }

    FormTrainingClientBuilder getFormTrainingClientBuilder(HttpClient httpClient,
        FormRecognizerServiceVersion serviceVersion) {
        FormTrainingClientBuilder builder = new FormTrainingClientBuilder()
            .endpoint(getEndpoint())
            .httpClient(httpClient == null ? interceptorManager.getPlaybackClient() : httpClient)
            .httpLogOptions(new HttpLogOptions().setLogLevel(HttpLogDetailLevel.BODY_AND_HEADERS))
            .serviceVersion(serviceVersion)
            .addPolicy(interceptorManager.getRecordPolicy());
        if (getTestMode() == TestMode.PLAYBACK) {
            builder.credential(new AzureKeyCredential(INVALID_KEY));
        } else {
            builder.credential(new AzureKeyCredential(Configuration.getGlobalConfiguration().get(AZURE_FORM_RECOGNIZER_API_KEY)));
        }
        return builder;
    }

    private static void validateReferenceElementsData(List<String> expectedElements,
        List<FormElement> actualFormElementList, List<ReadResult> readResults) {
        if (expectedElements != null && actualFormElementList != null) {
            assertEquals(expectedElements.size(), actualFormElementList.size());
            for (int i = 0; i < actualFormElementList.size(); i++) {
                String[] indices = NON_DIGIT_PATTERN.matcher(expectedElements.get(i)).replaceAll(" ").trim().split(" ");

                if (indices.length < 2) {
                    return;
                }

                int readResultIndex = Integer.parseInt(indices[0]);
                int lineIndex = Integer.parseInt(indices[1]);
                if (indices.length == 3) {
                    int wordIndex = Integer.parseInt(indices[2]);
                    TextWord expectedTextWord =
                        readResults.get(readResultIndex).getLines().get(lineIndex).getWords().get(wordIndex);
                    TextLine expectedTextLine = readResults.get(readResultIndex).getLines().get(lineIndex);

                    if (actualFormElementList.get(i) instanceof FormLine) {
                        FormLine actualFormLine = (FormLine) actualFormElementList.get(i);
                        validateFormWordData(expectedTextLine.getWords(), actualFormLine.getWords());
                    }
                    FormWord actualFormWord = (FormWord) actualFormElementList.get(i);
                    assertEquals(expectedTextWord.getText(), actualFormWord.getText());
                    if (expectedTextWord.getConfidence() != null) {
                        assertEquals(expectedTextWord.getConfidence(), actualFormWord.getConfidence());
                    } else {
                        assertEquals(1.0f, actualFormWord.getConfidence());
                    }
                    validateBoundingBoxData(expectedTextWord.getBoundingBox(), actualFormWord.getBoundingBox());
                }
            }
        }
    }

    private static void validateFormTableData(List<DataTable> expectedFormTables,
        List<FormTable> actualFormTable, List<ReadResult> readResults, boolean includeFieldElements, int pageNumber) {
        assertEquals(expectedFormTables.size(), actualFormTable.size());
        for (int i = 0; i < actualFormTable.size(); i++) {
            DataTable expectedTable = expectedFormTables.get(i);
            FormTable actualTable = actualFormTable.get(i);
            assertEquals(pageNumber, actualTable.getPageNumber());
            assertEquals(expectedTable.getColumns(), actualTable.getColumnCount());
            validateCellData(expectedTable.getCells(), actualTable.getCells(), readResults, includeFieldElements);
            assertEquals(expectedTable.getRows(), actualTable.getRowCount());
            validateBoundingBoxData(expectedTable.getBoundingBox(), actualTable.getFieldBoundingBox());
        }
    }

    private static void validateCellData(List<DataTableCell> expectedTableCells,
        List<FormTableCell> actualTableCellList, List<ReadResult> readResults, boolean includeFieldElements) {
        assertEquals(expectedTableCells.size(), actualTableCellList.size());
        for (int i = 0; i < actualTableCellList.size(); i++) {
            DataTableCell expectedTableCell = expectedTableCells.get(i);
            FormTableCell actualTableCell = actualTableCellList.get(i);
            assertEquals(expectedTableCell.getColumnIndex(), actualTableCell.getColumnIndex());
            if (expectedTableCell.getColumnSpan() != null) {
                assertEquals(expectedTableCell.getColumnSpan(), actualTableCell.getColumnSpan());
            }

            assertEquals(expectedTableCell.getRowIndex(), actualTableCell.getRowIndex());
            if (expectedTableCell.getRowSpan() != null) {
                assertEquals(expectedTableCell.getRowSpan(), actualTableCell.getRowSpan());
            }
            validateBoundingBoxData(expectedTableCell.getBoundingBox(), actualTableCell.getBoundingBox());
            if (includeFieldElements) {
                validateReferenceElementsData(expectedTableCell.getElements(), actualTableCell.getFieldElements(),
                    readResults);
            }
        }
    }

    private static void validateFormLineData(List<TextLine> expectedLines, List<FormLine> actualLineList) {
        assertEquals(expectedLines.size(), actualLineList.size());
        for (int i = 0; i < actualLineList.size(); i++) {
            TextLine expectedLine = expectedLines.get(i);
            FormLine actualLine = actualLineList.get(i);
            assertEquals(expectedLine.getText(), actualLine.getText());
            validateBoundingBoxData(expectedLine.getBoundingBox(), actualLine.getBoundingBox());
            validateFormWordData(expectedLine.getWords(), actualLine.getWords());
        }
    }

    private static void validateFormSelectionMarkData(List<SelectionMark> expectedMarks,
        List<FormSelectionMark> actualMarks, int pageNumber) {
        for (int i = 0; i < actualMarks.size(); i++) {
            final SelectionMark expectedMark = expectedMarks.get(i);
            final FormSelectionMark actualMark = actualMarks.get(i);
            assertEquals(expectedMark.getState().toString(), actualMark.getState().toString());
            validateBoundingBoxData(expectedMark.getBoundingBox(), actualMark.getBoundingBox());
            // Currently, service has the null as the text value for layout.
            assertNull(actualMark.getText());
            assertEquals(pageNumber, actualMark.getPageNumber());
        }
    }

    private static void validateFormWordData(List<TextWord> expectedFormWords,
        List<FormWord> actualFormWordList) {
        assertEquals(expectedFormWords.size(), actualFormWordList.size());
        for (int i = 0; i < actualFormWordList.size(); i++) {

            TextWord expectedWord = expectedFormWords.get(i);
            FormWord actualWord = actualFormWordList.get(i);
            assertEquals(expectedWord.getText(), actualWord.getText());
            validateBoundingBoxData(expectedWord.getBoundingBox(), actualWord.getBoundingBox());
            if (expectedWord.getConfidence() != null) {
                assertEquals(expectedWord.getConfidence(), actualWord.getConfidence());
            } else {
                assertEquals(1.0f, actualWord.getConfidence());
            }
        }
    }

    private static void validateBoundingBoxData(List<Float> expectedBoundingBox, FieldBoundingBox actualFieldBoundingBox) {
        // TODO (Service Bug) To be fixed in preview 3
        // assertNotNull(actualFieldBoundingBox);
        // assertNotNull(actualFieldBoundingBox.getPoints());
        if (actualFieldBoundingBox != null && actualFieldBoundingBox.getPoints() != null) {
            int i = 0;
            for (Point point : actualFieldBoundingBox.getPoints()) {
                assertEquals(expectedBoundingBox.get(i), point.getX());
                assertEquals(expectedBoundingBox.get(++i), point.getY());
                i++;
            }
        }
    }

    private static void validateFieldValueTransforms(FieldValue expectedFieldValue, FormField actualFormField,
        List<ReadResult> readResults, boolean includeFieldElements) {
        if (expectedFieldValue != null) {
            if (expectedFieldValue.getBoundingBox() != null) {
                validateBoundingBoxData(expectedFieldValue.getBoundingBox(),
                    actualFormField.getValueData().getBoundingBox());
            }
            if (includeFieldElements && expectedFieldValue.getElements() != null) {
                validateReferenceElementsData(expectedFieldValue.getElements(),
                    actualFormField.getValueData().getFieldElements(), readResults);
            }
            switch (expectedFieldValue.getType()) {
                case NUMBER:
                    if (expectedFieldValue.getValueNumber() != null) {
                        assertEquals(expectedFieldValue.getValueNumber(), actualFormField.getValue().asFloat());
                    }
                    break;
                case DATE:
                    assertEquals(expectedFieldValue.getValueDate(), actualFormField.getValue().asDate());
                    break;
                case TIME:
                    assertEquals(LocalTime.parse(expectedFieldValue.getValueTime(),
                        DateTimeFormatter.ofPattern("HH:mm:ss")), actualFormField.getValue().asTime());
                    break;
                case STRING:
                    if (actualFormField.getName() != "ReceiptType") {
                        assertEquals(expectedFieldValue.getValueString(), actualFormField.getValue().asString());
                    }
                    break;
                case INTEGER:
                    assertEquals(expectedFieldValue.getValueInteger(), actualFormField.getValue().asLong());
                    break;
                case PHONE_NUMBER:
                    assertEquals(expectedFieldValue.getValuePhoneNumber(), actualFormField.getValue().asPhoneNumber());
                    break;
                case OBJECT:
                    expectedFieldValue.getValueObject().forEach((key, formField) -> {
                        FormField actualFormFieldValue = actualFormField.getValue().asMap().get(key);
                        validateFieldValueTransforms(formField, actualFormFieldValue, readResults,
                            includeFieldElements);
                    });
                    break;
                case ARRAY:
                    assertEquals(expectedFieldValue.getValueArray().size(), actualFormField.getValue().asList().size());
                    for (int i = 0; i < expectedFieldValue.getValueArray().size(); i++) {
                        FieldValue expectedReceiptItem = expectedFieldValue.getValueArray().get(i);
                        FormField actualReceiptItem = actualFormField.getValue().asList().get(i);
                        validateFieldValueTransforms(expectedReceiptItem, actualReceiptItem, readResults,
                            includeFieldElements);
                    }
                    break;
                default:
                    assertFalse(false, "Field type not supported.");
            }
        }
    }

    private static void validatePageRangeData(int expectedPageInfo, FormPageRange actualPageInfo) {
        assertEquals(expectedPageInfo, actualPageInfo.getFirstPageNumber());
        assertEquals(expectedPageInfo, actualPageInfo.getLastPageNumber());
    }

    // Receipt recognition

    @Test
    abstract void recognizeReceiptData(HttpClient httpClient, FormRecognizerServiceVersion serviceVersion);

    @Test
    abstract void recognizeReceiptDataNullData(HttpClient httpClient,
        FormRecognizerServiceVersion serviceVersion);

    @Test
    abstract void recognizeReceiptDataWithContentTypeAutoDetection(HttpClient httpClient,
        FormRecognizerServiceVersion serviceVersion);

    @Test
    abstract void recognizeReceiptDataIncludeFieldElements(HttpClient httpClient,
        FormRecognizerServiceVersion serviceVersion);

    @Test
    abstract void recognizeReceiptDataWithPngFile(HttpClient httpClient,
        FormRecognizerServiceVersion serviceVersion);

    @Test
    abstract void recognizeReceiptDataWithBlankPdf(HttpClient httpClient,
        FormRecognizerServiceVersion serviceVersion);

    @Test
    abstract void recognizeReceiptFromDataMultiPage(HttpClient httpClient, FormRecognizerServiceVersion serviceVersion);

    // Receipt - URL

    @Test
    abstract void recognizeReceiptSourceUrl(HttpClient httpClient, FormRecognizerServiceVersion serviceVersion);

    @Test
    abstract void recognizeReceiptInvalidSourceUrl(HttpClient httpClient, FormRecognizerServiceVersion serviceVersion);

    @Test
    abstract void recognizeReceiptFromUrlIncludeFieldElements(HttpClient httpClient,
        FormRecognizerServiceVersion serviceVersion);

    @Test
    abstract void recognizeReceiptSourceUrlWithPngFile(HttpClient httpClient,
        FormRecognizerServiceVersion serviceVersion);

    @Test
    abstract void recognizeReceiptFromUrlMultiPage(HttpClient httpClient, FormRecognizerServiceVersion serviceVersion);

    // Content recognition

    // Content - non-URL

    @Test
    abstract void recognizeContent(HttpClient httpClient, FormRecognizerServiceVersion serviceVersion);

    @Test
    abstract void recognizeContentResultWithNullData(HttpClient httpClient,
        FormRecognizerServiceVersion serviceVersion);

    @Test
    abstract void recognizeContentResultWithContentTypeAutoDetection(HttpClient httpClient,
        FormRecognizerServiceVersion serviceVersion);

    @Test
    abstract void recognizeContentResultWithBlankPdf(HttpClient httpClient,
        FormRecognizerServiceVersion serviceVersion);

    @Test
    abstract void recognizeContentFromDataMultiPage(HttpClient httpClient, FormRecognizerServiceVersion serviceVersion);

    @Test
    abstract void recognizeContentWithSelectionMarks(HttpClient httpClient,
        FormRecognizerServiceVersion serviceVersion);

    // Content - URL

    @Test
    abstract void recognizeContentFromUrl(HttpClient httpClient, FormRecognizerServiceVersion serviceVersion);

    @Test
    abstract void recognizeContentFromUrlWithPdf(HttpClient httpClient, FormRecognizerServiceVersion serviceVersion);

    @Test
    abstract void recognizeContentInvalidSourceUrl(HttpClient httpClient, FormRecognizerServiceVersion serviceVersion);

    @Test
    abstract void recognizeContentFromUrlMultiPage(HttpClient httpClient, FormRecognizerServiceVersion serviceVersion);

    @Test
    abstract void recognizeContentWithSelectionMarksFromUrl(HttpClient httpClient,
        FormRecognizerServiceVersion serviceVersion);

    // Custom form recognition

    // Custom form - non-URL - labeled data

    @Test
    abstract void recognizeCustomFormLabeledData(HttpClient httpClient, FormRecognizerServiceVersion serviceVersion);

    @Test
    abstract void recognizeCustomFormLabeledDataWithJpgContentType(HttpClient httpClient,
        FormRecognizerServiceVersion serviceVersion);

    @Test
    abstract void recognizeCustomFormLabeledDataWithBlankPdfContentType(HttpClient httpClient,
        FormRecognizerServiceVersion serviceVersion);

    @Test
    abstract void recognizeCustomFormLabeledDataExcludeFieldElements(HttpClient httpClient,
        FormRecognizerServiceVersion serviceVersion);

    @Test
    abstract void recognizeCustomFormLabeledDataWithNullFormData(HttpClient httpClient,
        FormRecognizerServiceVersion serviceVersion);

    @Test
    abstract void recognizeCustomFormLabeledDataWithNullModelId(HttpClient httpClient,
        FormRecognizerServiceVersion serviceVersion);

    @Test
    abstract void recognizeCustomFormLabeledDataWithEmptyModelId(HttpClient httpClient,
        FormRecognizerServiceVersion serviceVersion);

    @Test
    abstract void recognizeCustomFormInvalidStatus(HttpClient httpClient, FormRecognizerServiceVersion serviceVersion);

    @Test
    abstract void recognizeCustomFormLabeledDataWithContentTypeAutoDetection(HttpClient httpClient,
        FormRecognizerServiceVersion serviceVersion);

    @Test
    abstract void recognizeCustomFormMultiPageLabeled(HttpClient httpClient,
        FormRecognizerServiceVersion serviceVersion);

    @Test
    abstract void recognizeCustomFormLabeledDataWithSelectionMark(HttpClient httpClient,
        FormRecognizerServiceVersion serviceVersion);

    // Custom form - non-URL - unlabeled data
    @Test
    abstract void recognizeCustomFormUnlabeledData(HttpClient httpClient, FormRecognizerServiceVersion serviceVersion);

    @Test
    abstract void recognizeCustomFormUnlabeledDataIncludeFieldElements(HttpClient httpClient,
        FormRecognizerServiceVersion serviceVersion);

    @Test
    abstract void recognizeCustomFormMultiPageUnlabeled(HttpClient httpClient,
        FormRecognizerServiceVersion serviceVersion);

    @Test
    abstract void recognizeCustomFormUnlabeledDataWithJpgContentType(HttpClient httpClient,
        FormRecognizerServiceVersion serviceVersion);

    @Test
    abstract void recognizeCustomFormUnlabeledDataWithBlankPdfContentType(HttpClient httpClient,
        FormRecognizerServiceVersion serviceVersion);

    // Custom form - URL - unlabeled data

    @Test
    abstract void recognizeCustomFormUrlUnlabeledData(HttpClient httpClient,
        FormRecognizerServiceVersion serviceVersion);

    @Test
    abstract void recognizeCustomFormUrlUnlabeledDataIncludeFieldElements(HttpClient httpClient,
        FormRecognizerServiceVersion serviceVersion);

    @Test
    abstract void recognizeCustomFormUrlMultiPageUnlabeled(HttpClient httpClient,
        FormRecognizerServiceVersion serviceVersion);

    // Custom form - URL - labeled data

    @Test
    abstract void recognizeCustomFormInvalidSourceUrl(HttpClient httpClient,
        FormRecognizerServiceVersion serviceVersion);

    @Test
    abstract void recognizeCustomFormFromUrlLabeledDataWithNullModelId(HttpClient httpClient,
        FormRecognizerServiceVersion serviceVersion);

    @Test
    abstract void recognizeCustomFormFromUrlLabeledDataWithEmptyModelId(HttpClient httpClient,
        FormRecognizerServiceVersion serviceVersion);

    @Test
    abstract void recognizeCustomFormUrlLabeledData(HttpClient httpClient, FormRecognizerServiceVersion serviceVersion);

    @Test
    abstract void recognizeCustomFormUrlLabeledDataIncludeFieldElements(HttpClient httpClient,
        FormRecognizerServiceVersion serviceVersion);

    @Test
    abstract void recognizeCustomFormUrlMultiPageLabeled(HttpClient httpClient,
        FormRecognizerServiceVersion serviceVersion);

    @Test
    abstract void recognizeCustomFormUrlLabeledDataWithSelectionMark(HttpClient httpClient,
        FormRecognizerServiceVersion serviceVersion);

    // Business Card - data
    @Test
    abstract void recognizeBusinessCardData(HttpClient httpClient, FormRecognizerServiceVersion serviceVersion);

    @Test
    abstract void recognizeBusinessCardDataNullData(HttpClient httpClient, FormRecognizerServiceVersion serviceVersion);

    @Test
    abstract void recognizeBusinessCardDataWithContentTypeAutoDetection(HttpClient httpClient,
        FormRecognizerServiceVersion serviceVersion);

    @Test
    abstract void recognizeBusinessCardDataIncludeFieldElements(HttpClient httpClient,
        FormRecognizerServiceVersion serviceVersion);

    @Test
    abstract void recognizeBusinessCardDataWithPngFile(HttpClient httpClient,
        FormRecognizerServiceVersion serviceVersion);

    @Test
    abstract void recognizeBusinessCardDataWithBlankPdf(HttpClient httpClient,
        FormRecognizerServiceVersion serviceVersion);

    @Test
    abstract void recognizeBusinessCardFromDamagedPdf(HttpClient httpClient,
        FormRecognizerServiceVersion serviceVersion);

    // Business card - URL

    @Test
    abstract void recognizeBusinessCardSourceUrl(HttpClient httpClient, FormRecognizerServiceVersion serviceVersion);

    @Test
    abstract void recognizeBusinessCardFromUrlWithEncodedBlankSpaceSourceUrl(HttpClient httpClient,
        FormRecognizerServiceVersion serviceVersion);

    @Test
    abstract void recognizeBusinessCardInvalidSourceUrl(HttpClient httpClient,
        FormRecognizerServiceVersion serviceVersion);

    @Test
    abstract void recognizeBusinessCardFromUrlIncludeFieldElements(HttpClient httpClient,
        FormRecognizerServiceVersion serviceVersion);

    @Test
    abstract void recognizeBusinessCardSourceUrlWithPngFile(HttpClient httpClient,
        FormRecognizerServiceVersion serviceVersion);

    void validateContentResultData(List<FormPage> actualFormPageList, boolean includeFieldElements) {
        AnalyzeResult analyzeResult = getAnalyzeRawResponse().getAnalyzeResult();
        final List<PageResult> pageResults = analyzeResult.getPageResults();
        final List<ReadResult> readResults = analyzeResult.getReadResults();
        for (int i = 0; i < actualFormPageList.size(); i++) {
            FormPage actualFormPage = actualFormPageList.get(i);
            ReadResult readResult = readResults.get(i);
            if (readResult.getAngle() > 180) {
                assertEquals(readResult.getAngle() - 360, actualFormPage.getTextAngle());
            } else {
                assertEquals(readResult.getAngle(), actualFormPage.getTextAngle());
            }
            assertEquals(readResult.getWidth(), actualFormPage.getWidth());
            assertEquals(readResult.getHeight(), actualFormPage.getHeight());
            assertEquals(readResult.getUnit().toString(), actualFormPage.getUnit().toString());
            assertEquals(readResult.getPage(), actualFormPage.getPageNumber());
            if (includeFieldElements) {
                validateFormLineData(readResult.getLines(), actualFormPage.getLines());
            }

            validateFormSelectionMarkData(readResult.getSelectionMarks(), actualFormPage.getSelectionMarks(),
                readResult.getPage());
            if (pageResults != null) {
                validateFormTableData(pageResults.get(i).getTables(), actualFormPage.getTables(), readResults,
                    includeFieldElements, pageResults.get(i).getPage());
            }
        }
    }

    void validateBlankPdfResultData(List<RecognizedForm> actualReceiptList) {
        assertEquals(1, actualReceiptList.size());
        final RecognizedForm actualReceipt = actualReceiptList.get(0);
        assertTrue(actualReceipt.getFields().isEmpty());
    }

    void validateRecognizedResult(List<RecognizedForm> actualFormList, boolean includeFieldElements,
        boolean isLabeled) {
        final AnalyzeResult rawResponse = getAnalyzeRawResponse().getAnalyzeResult();
        List<ReadResult> readResults = rawResponse.getReadResults();
        List<PageResult> pageResults = rawResponse.getPageResults();
        List<DocumentResult> documentResults = rawResponse.getDocumentResults();

        for (int i = 0; i < actualFormList.size(); i++) {
            validateContentResultData(actualFormList.get(i).getPages(), includeFieldElements);
            if (isLabeled) {
                validateLabeledData(actualFormList.get(i), includeFieldElements, readResults, documentResults.get(i));
            } else {
                validateUnLabeledResult(actualFormList.get(i), includeFieldElements, readResults, pageResults.get(i));
            }
        }
    }

    void validatePrebuiltResultData(List<RecognizedForm> actualPrebuiltRecognizedForms, boolean includeFieldElements,
        PrebuiltType prebuiltType) {
        final AnalyzeResult rawResponse = getAnalyzeRawResponse().getAnalyzeResult();
        final List<ReadResult> rawReadResults = rawResponse.getReadResults();
        for (int i = 0; i < actualPrebuiltRecognizedForms.size(); i++) {
            final RecognizedForm actualForm = actualPrebuiltRecognizedForms.get(i);
            final DocumentResult rawDocumentResult = rawResponse.getDocumentResults().get(i);

            validateLabeledData(actualForm, includeFieldElements, rawReadResults, rawDocumentResult);
            if (BUSINESS_CARD.equals(prebuiltType)) {
<<<<<<< HEAD
                BUSINESS_CARD_FIELDS.forEach(businessCardField ->
                    validateFieldValueTransforms(rawDocumentResult.getFields().get(businessCardField),
                        actualForm.getFields().get(businessCardField), rawReadResults, includeFieldElements));
            } else {
=======
                assertEquals("prebuilt:businesscard", actualForm.getFormType());
                BUSINESS_CARD_FIELDS.forEach(businessCardField ->
                    validateFieldValueTransforms(rawDocumentResult.getFields().get(businessCardField),
                        actualForm.getFields().get(businessCardField), rawReadResults, includeFieldElements));
            } else if (RECEIPT.equals(prebuiltType)) {
                assertEquals("prebuilt:receipt", actualForm.getFormType());
>>>>>>> e2018a87
                RECEIPT_FIELDS.forEach(receiptField -> {
                    final Map<String, FormField> actualRecognizedReceiptFields = actualForm.getFields();
                    Map<String, FieldValue> expectedReceiptFields = rawDocumentResult.getFields();
                    assertEquals(expectedReceiptFields.get("ReceiptType").getValueString(),
                        actualRecognizedReceiptFields.get("ReceiptType").getValue().asString());
                    assertEquals(expectedReceiptFields.get("ReceiptType").getConfidence(),
                        actualRecognizedReceiptFields.get("ReceiptType").getConfidence());
                    validateFieldValueTransforms(rawDocumentResult.getFields().get(receiptField),
                        actualRecognizedReceiptFields.get(receiptField), rawReadResults, includeFieldElements);
                });
<<<<<<< HEAD
=======
            } else if (INVOICE.equals(prebuiltType)) {
                assertEquals("prebuilt:invoice", actualForm.getFormType());
                INVOICE_FIELDS.forEach(invoiceField -> {
                    final Map<String, FormField> actualRecognizedInvoiceFields = actualForm.getFields();
                    Map<String, FieldValue> expectedInvoiceFields = rawDocumentResult.getFields();

                    validateFieldValueTransforms(expectedInvoiceFields.get(invoiceField),
                        actualRecognizedInvoiceFields.get(invoiceField),
                        rawReadResults,
                        includeFieldElements);
                });
            } else {
                throw new RuntimeException("prebuilt type not supported");
>>>>>>> e2018a87
            }
        }
    }


    // Others

    void invalidSourceUrlRunner(Consumer<String> testRunner) {
        testRunner.accept(TestUtils.INVALID_RECEIPT_URL);
    }

    void encodedBlankSpaceSourceUrlRunner(Consumer<String> testRunner) {
        testRunner.accept(FAKE_ENCODED_EMPTY_SPACE_URL);
    }

    void urlRunner(Consumer<String> testRunner, String fileName) {
        testRunner.accept(URL_TEST_FILE_FORMAT + fileName);
    }

    void testingContainerUrlRunner(Consumer<String> testRunner, String fileName) {
        testRunner.accept(getStorageTestingFileUrl(fileName));
    }

    void dataRunner(BiConsumer<InputStream, Long> testRunner, String fileName) {
        final long fileLength = new File(LOCAL_FILE_PATH + fileName).length();

        if (interceptorManager.isPlaybackMode()) {
            testRunner.accept(new ByteArrayInputStream(TEST_DATA_PNG.getBytes(StandardCharsets.UTF_8)), fileLength);
        } else {
            try {
                testRunner.accept(new FileInputStream(LOCAL_FILE_PATH + fileName), fileLength);
            } catch (FileNotFoundException e) {
                throw new RuntimeException("Local file not found.", e);
            }
        }
    }

    void localFilePathRunner(BiConsumer<String, Long> testRunner, String fileName) {
        final long fileLength = new File(LOCAL_FILE_PATH + fileName).length();
        testRunner.accept(LOCAL_FILE_PATH + fileName, fileLength);
    }

    void damagedPdfDataRunner(BiConsumer<InputStream, Integer> testRunner) {
        testRunner.accept(new ByteArrayInputStream(new byte[]{0x25, 0x50, 0x44, 0x46, 0x55, 0x55, 0x55}), 7);
    }

    void beginTrainingUnlabeledRunner(BiConsumer<String, Boolean> testRunner) {
        testRunner.accept(getTrainingSasUri(), false);
    }

    void beginTrainingLabeledRunner(BiConsumer<String, Boolean> testRunner) {
        testRunner.accept(getTrainingSasUri(), true);
    }

    void beginSelectionMarkTrainingLabeledRunner(BiConsumer<String, Boolean> testRunner) {
        testRunner.accept(getSelectionMarkTrainingSasUri(), true);
    }

    void beginTrainingMultipageRunner(Consumer<String> testRunner) {
        testRunner.accept(getMultipageTrainingSasUri());
    }

    private void validateUnLabeledResult(RecognizedForm actualForm, boolean includeFieldElements,
        List<ReadResult> readResults, PageResult expectedPage) {
        validatePageRangeData(expectedPage.getPage(), actualForm.getPageRange());
        int i = 0;
        for (Map.Entry<String, FormField> entry : actualForm.getFields().entrySet()) {
            FormField actualFormField = entry.getValue();
            final KeyValuePair expectedFormField = expectedPage.getKeyValuePairs().get(i++);
            assertEquals(expectedFormField.getConfidence(), actualFormField.getConfidence());
            assertEquals(expectedFormField.getKey().getText(), actualFormField.getLabelData().getText());
            validateBoundingBoxData(expectedFormField.getKey().getBoundingBox(),
                actualFormField.getLabelData().getBoundingBox());
            if (includeFieldElements) {
                validateReferenceElementsData(expectedFormField.getKey().getElements(),
                    actualFormField.getLabelData().getFieldElements(), readResults);
                validateReferenceElementsData(expectedFormField.getValue().getElements(),
                    actualFormField.getValueData().getFieldElements(), readResults);
            }
            assertEquals(expectedFormField.getValue().getText(), actualFormField.getValueData().getText());
            validateBoundingBoxData(expectedFormField.getValue().getBoundingBox(),
                actualFormField.getValueData().getBoundingBox());
        }
    }

    private void validateLabeledData(RecognizedForm actualForm, boolean includeFieldElements,
        List<ReadResult> readResults, DocumentResult documentResult) {

        assertEquals(documentResult.getPageRange().get(0), actualForm.getPageRange().getFirstPageNumber());
        assertEquals(documentResult.getPageRange().get(1), actualForm.getPageRange().getLastPageNumber());
        assertEquals(documentResult.getFields().keySet(), actualForm.getFields().keySet());
        documentResult.getFields().forEach((label, expectedFieldValue) -> {
            final FormField actualFormField = actualForm.getFields().get(label);
            assertEquals(label, actualFormField.getName());
            if (expectedFieldValue != null) {
                if (expectedFieldValue.getConfidence() != null) {
                    assertEquals(expectedFieldValue.getConfidence(), actualFormField.getConfidence());
                } else {
                    assertEquals(1.0f, actualFormField.getConfidence());
                }
                validateFieldValueTransforms(expectedFieldValue, actualFormField, readResults, includeFieldElements);
            }
        });
    }

    static void validateMultiPageDataLabeled(List<RecognizedForm> actualRecognizedFormsList) {
        actualRecognizedFormsList.forEach(recognizedForm -> {
            // TODO (#14889): assertEquals("custom:modelId", recognizedForm.getFormType());
            // assertEquals("custom:form", recognizedForm.getFormType());
            assertEquals(1, recognizedForm.getPageRange().getFirstPageNumber());
            assertEquals(3, recognizedForm.getPageRange().getLastPageNumber());
            assertEquals(3, recognizedForm.getPages().size());
            recognizedForm.getFields().forEach((label, formField) -> {
                assertNotNull(formField.getName());
                assertNotNull(formField.getValue());
                assertNotNull(formField.getValueData().getText());
                assertNull(formField.getLabelData());
            });
        });
    }

    static void validateMultiPageDataUnlabeled(List<RecognizedForm> actualRecognizedFormsList) {
        actualRecognizedFormsList.forEach(recognizedForm -> {
            assertNotNull(recognizedForm.getFormType());
            assertEquals(1, (long) recognizedForm.getPages().size());
            recognizedForm.getFields().forEach((label, formField) -> {
                assertNotNull(formField.getName());
                assertNotNull(formField.getValue());
                assertNotNull(formField.getValueData().getText());
                assertNotNull(formField.getLabelData().getText());
            });
        });
    }
    static void validateMultipageBusinessData(List<RecognizedForm> recognizedBusinessCards) {
        assertEquals(2, recognizedBusinessCards.size());
        RecognizedForm businessCard1 = recognizedBusinessCards.get(0);
        RecognizedForm businessCard2 = recognizedBusinessCards.get(1);

        assertEquals(1, businessCard1.getPageRange().getFirstPageNumber());
        assertEquals(1, businessCard1.getPageRange().getLastPageNumber());
        Map<String, FormField> businessCard1Fields = businessCard1.getFields();
        List<FormField> emailList = businessCard1Fields.get("Emails").getValue().asList();
        assertEquals("johnsinger@contoso.com", emailList.get(0).getValue().asString());
        List<FormField> phoneNumberList = businessCard1Fields.get("OtherPhones").getValue().asList();
        assertEquals("+14257793479", phoneNumberList.get(0).getValue().asPhoneNumber());
        assertNotNull(businessCard1.getPages());

        // assert contact name page number
        FormField contactNameField = businessCard1Fields.get("ContactNames").getValue().asList().get(0);
        assertEquals(contactNameField.getValueData().getPageNumber(), 1);
        assertEquals(contactNameField.getValueData().getText(), "JOHN SINGER");

        assertEquals(2, businessCard2.getPageRange().getFirstPageNumber());
        assertEquals(2, businessCard2.getPageRange().getLastPageNumber());
        Map<String, FormField> businessCard2Fields = businessCard2.getFields();
        List<FormField> email2List = businessCard2Fields.get("Emails").getValue().asList();
        assertEquals("avery.smith@contoso.com", email2List.get(0).getValue().asString());
        List<FormField> phoneNumber2List = businessCard2Fields.get("OtherPhones").getValue().asList();
        assertEquals("+44 (0) 20 9876 5432", phoneNumber2List.get(0).getValueData().getText());
        assertNotNull(businessCard2.getPages());

        // assert contact name page number
        FormField contactName2Field = businessCard2Fields.get("ContactNames").getValue().asList().get(0);
        assertEquals(contactName2Field.getValueData().getPageNumber(), 2);
        assertEquals(contactName2Field.getValueData().getText(), "Dr. Avery Smith");
    }

    static void validateMultipageBusinessData(List<RecognizedForm> recognizedBusinessCards) {
        assertEquals(2, recognizedBusinessCards.size());
        RecognizedForm businessCard1 = recognizedBusinessCards.get(0);
        RecognizedForm businessCard2 = recognizedBusinessCards.get(1);

        assertEquals(1, businessCard1.getPageRange().getFirstPageNumber());
        assertEquals(1, businessCard1.getPageRange().getLastPageNumber());
        Map<String, FormField> businessCard1Fields = businessCard1.getFields();
        List<FormField> emailList = businessCard1Fields.get("Emails").getValue().asList();
        assertEquals("johnsinger@contoso.com", emailList.get(0).getValue().asString());
        List<FormField> phoneNumberList = businessCard1Fields.get("OtherPhones").getValue().asList();
        assertEquals("+14257793479", phoneNumberList.get(0).getValue().asPhoneNumber());
        assertNotNull(businessCard1.getPages());

        // assert contact name page number
        FormField contactNameField = businessCard1Fields.get("ContactNames").getValue().asList().get(0);
        assertEquals(1, contactNameField.getValueData().getPageNumber());
        assertEquals("JOHN SINGER", contactNameField.getValueData().getText());

        assertEquals(2, businessCard2.getPageRange().getFirstPageNumber());
        assertEquals(2, businessCard2.getPageRange().getLastPageNumber());
        Map<String, FormField> businessCard2Fields = businessCard2.getFields();
        List<FormField> email2List = businessCard2Fields.get("Emails").getValue().asList();
        assertEquals("avery.smith@contoso.com", email2List.get(0).getValue().asString());
        List<FormField> phoneNumber2List = businessCard2Fields.get("OtherPhones").getValue().asList();
        assertEquals("+44 (0) 20 9876 5432", phoneNumber2List.get(0).getValueData().getText());
        assertNotNull(businessCard2.getPages());

        // assert contact name page number
        FormField contactName2Field = businessCard2Fields.get("ContactNames").getValue().asList().get(0);
        assertEquals(2, contactName2Field.getValueData().getPageNumber());
        assertEquals("Dr. Avery Smith", contactName2Field.getValueData().getText());
    }

    static void validateMultipageReceiptData(List<RecognizedForm> recognizedReceipts) {
        assertEquals(3, recognizedReceipts.size());
        RecognizedForm receiptPage1 = recognizedReceipts.get(0);
        RecognizedForm receiptPage2 = recognizedReceipts.get(1);
        RecognizedForm receiptPage3 = recognizedReceipts.get(2);

        assertEquals(1, receiptPage1.getPageRange().getFirstPageNumber());
        assertEquals(1, receiptPage1.getPageRange().getLastPageNumber());
        Map<String, FormField> receiptPage1Fields = receiptPage1.getFields();
        assertEquals(EXPECTED_MULTIPAGE_ADDRESS_VALUE, receiptPage1Fields.get("MerchantAddress")
            .getValue().asString());
        assertEquals("Bilbo Baggins", receiptPage1Fields.get("MerchantName")
            .getValue().asString());
        assertEquals(EXPECTED_MULTIPAGE_PHONE_NUMBER_VALUE, receiptPage1Fields.get("MerchantPhoneNumber")
            .getValue().asPhoneNumber());
        // assertNotNull(receiptPage1Fields.get("Total").getValue().asFloat());
        assertNotNull(receiptPage1.getPages());
        assertEquals(ITEMIZED_RECEIPT_VALUE, receiptPage1Fields.get("ReceiptType").getValue().asString());

        // Assert no fields and lines on second page
        assertEquals(0, receiptPage2.getFields().size());
        List<FormPage> receipt2Pages = receiptPage2.getPages();
        assertEquals(1, receipt2Pages.size());
        assertEquals(0, receipt2Pages.stream().findFirst().get().getLines().size());
        assertEquals(2, receiptPage2.getPageRange().getFirstPageNumber());
        assertEquals(2, receiptPage2.getPageRange().getLastPageNumber());

        assertEquals(3, receiptPage3.getPageRange().getFirstPageNumber());
        assertEquals(3, receiptPage3.getPageRange().getLastPageNumber());
        Map<String, FormField> receiptPage3Fields = receiptPage3.getFields();
        assertEquals(EXPECTED_MULTIPAGE_ADDRESS_VALUE, receiptPage3Fields.get("MerchantAddress").getValue().asString());
        assertEquals("Frodo Baggins", receiptPage3Fields.get("MerchantName").getValue().asString());
        assertEquals(EXPECTED_MULTIPAGE_PHONE_NUMBER_VALUE, receiptPage3Fields.get("MerchantPhoneNumber").getValue().asPhoneNumber());
        // assertNotNull(receiptPage3Fields.get("Total").getValue().asFloat());
        assertEquals(ITEMIZED_RECEIPT_VALUE, receiptPage3Fields.get("ReceiptType").getValue().asString());
    }

    static void validateMultipageInvoiceData(List<RecognizedForm> recognizedInvoices) {
        assertEquals(1, recognizedInvoices.size());
        RecognizedForm recognizedForm = recognizedInvoices.get(0);

        assertEquals(1, recognizedForm.getPageRange().getFirstPageNumber());
        assertEquals(2, recognizedForm.getPageRange().getLastPageNumber());
        Map<String, FormField> recognizedInvoiceFields = recognizedForm.getFields();
        final FormField remittanceAddressRecipient = recognizedInvoiceFields.get("RemittanceAddressRecipient");

        assertEquals("Contoso Ltd.", remittanceAddressRecipient.getValue().asString());
        assertEquals(1, remittanceAddressRecipient.getValueData().getPageNumber());
        final FormField remittanceAddress = recognizedInvoiceFields.get("RemittanceAddress");

        assertEquals("2345 Dogwood Lane Birch, Kansas 98123", remittanceAddress.getValue().asString());
        assertEquals(1, remittanceAddress.getValueData().getPageNumber());

        final FormField vendorName = recognizedInvoiceFields.get("VendorName");
        assertEquals("Southridge Video", vendorName.getValue().asString());
        assertEquals(2, vendorName.getValueData().getPageNumber());

        assertEquals(2, recognizedForm.getPages().size());
    }

    protected String getEndpoint() {
        return interceptorManager.isPlaybackMode() ? "https://localhost:8080"
            : Configuration.getGlobalConfiguration().get(AZURE_FORM_RECOGNIZER_ENDPOINT);
    }

    /**
     * Get the training data set SAS Url value based on the test running mode.
     *
     * @return the training data set Url
     */
    private String getTrainingSasUri() {
        if (interceptorManager.isPlaybackMode()) {
            return "https://isPlaybackmode";
        } else {
            return Configuration.getGlobalConfiguration().get(FORM_RECOGNIZER_TRAINING_BLOB_CONTAINER_SAS_URL);
        }
    }

    private String getSelectionMarkTrainingSasUri() {
        if (interceptorManager.isPlaybackMode()) {
            return "https://isPlaybackmode";
        } else {
            return Configuration.getGlobalConfiguration().get(FORM_RECOGNIZER_SELECTION_MARK_BLOB_CONTAINER_SAS_URL);
        }
    }

    /**
     * Get the training data set SAS Url value based on the test running mode.
     *
     * @return the training data set Url
     */
    private String getMultipageTrainingSasUri() {
        if (interceptorManager.isPlaybackMode()) {
            return "https://isPlaybackmode";
        } else {
            return Configuration.getGlobalConfiguration()
                .get(FORM_RECOGNIZER_MULTIPAGE_TRAINING_BLOB_CONTAINER_SAS_URL);
        }
    }

    /**
     * Get the testing data set SAS Url value based on the test running mode.
     *
     * @return the testing data set Url
     */
    private String getTestingSasUri() {
        if (interceptorManager.isPlaybackMode()) {
            return "https://isPlaybackmode?SASToken";
        } else {
            return Configuration.getGlobalConfiguration().get("FORM_RECOGNIZER_TESTING_BLOB_CONTAINER_SAS_URL");
        }
    }

    /**
     * Prepare the file url from the testing data set SAS Url value.
     *
     * @return the testing data specific file Url
     */
    private String getStorageTestingFileUrl(String fileName) {
        if (interceptorManager.isPlaybackMode()) {
            return "https://isPlaybackmode";
        } else {
            final String[] urlParts = getTestingSasUri().split("\\?");
            return urlParts[0] + "/" + fileName + "?" + urlParts[1];
        }
    }

    /**
     * Prepare the expected test data from service raw response.
     *
     * @return the {@code AnalyzeOperationResult} test data
     */
    private AnalyzeOperationResult getAnalyzeRawResponse() {
        final SerializerAdapter serializerAdapter = getSerializerAdapter();
        final NetworkCallRecord networkCallRecord =
            interceptorManager.getRecordedData().findFirstAndRemoveNetworkCall(record -> {
                AnalyzeOperationResult rawModelResponse = deserializeRawResponse(serializerAdapter, record,
                    AnalyzeOperationResult.class);
                return rawModelResponse != null && rawModelResponse.getStatus() == OperationStatus.SUCCEEDED;
            });
        interceptorManager.getRecordedData().addNetworkCall(networkCallRecord);
        return deserializeRawResponse(serializerAdapter, networkCallRecord, AnalyzeOperationResult.class);
    }

    void validateNetworkCallRecord(String requestParam, String value) {
<<<<<<< HEAD
        final NetworkCallRecord networkCallRecord =
            interceptorManager.getRecordedData().findFirstAndRemoveNetworkCall(record -> true);
        interceptorManager.getRecordedData().addNetworkCall(networkCallRecord);

        URL url = null;
        try {
            url = new URL(networkCallRecord.getUri());
        } catch (MalformedURLException e) {
            assertFalse(false, e.getMessage());
        }
        Pattern.compile("&").splitAsStream(url.getQuery())
            .map(s -> Arrays.copyOf(s.split("="), 2))
            .map(o -> new AbstractMap.SimpleEntry<String, String>(o[0], o[1] == null ? "" : o[1]))
            .map(entry -> {
                if (entry.getKey().equals(requestParam)) {
                    assertEquals(value, entry.getValue());
                    return true;
                } else {
                    return false;
                }
            });
=======
        final NetworkCallRecord networkCallRecord1 =
            interceptorManager.getRecordedData().findFirstAndRemoveNetworkCall(networkCallRecord -> {
                URL url = null;
                try {
                    url = new URL(networkCallRecord.getUri());
                } catch (MalformedURLException e) {
                    assertFalse(false, e.getMessage());
                }

                if (url != null && url.getQuery() != null) {
                    String[] params = url.getQuery().split("&");
                    for (String param : params) {
                        String name = param.split("=")[0];
                        String queryValue = param.split("=")[1];
                        if (name.equals(requestParam) && value.equals(queryValue)) {
                            return true;
                        }
                    }
                    return false;
                }
                return false;
            });

        assertNotNull(networkCallRecord1);
        interceptorManager.getRecordedData().addNetworkCall(networkCallRecord1);
>>>>>>> e2018a87
    }
}<|MERGE_RESOLUTION|>--- conflicted
+++ resolved
@@ -51,10 +51,6 @@
 import java.time.Duration;
 import java.time.LocalTime;
 import java.time.format.DateTimeFormatter;
-<<<<<<< HEAD
-import java.util.AbstractMap;
-=======
->>>>>>> e2018a87
 import java.util.Arrays;
 import java.util.List;
 import java.util.Map;
@@ -63,12 +59,8 @@
 import java.util.regex.Pattern;
 
 import static com.azure.ai.formrecognizer.FormRecognizerClientTestBase.PrebuiltType.BUSINESS_CARD;
-<<<<<<< HEAD
-import static com.azure.ai.formrecognizer.FormTrainingClientTestBase.AZURE_FORM_RECOGNIZER_API_KEY;
-=======
 import static com.azure.ai.formrecognizer.FormRecognizerClientTestBase.PrebuiltType.INVOICE;
 import static com.azure.ai.formrecognizer.FormRecognizerClientTestBase.PrebuiltType.RECEIPT;
->>>>>>> e2018a87
 import static com.azure.ai.formrecognizer.FormTrainingClientTestBase.AZURE_FORM_RECOGNIZER_ENDPOINT;
 import static com.azure.ai.formrecognizer.FormTrainingClientTestBase.FORM_RECOGNIZER_MULTIPAGE_TRAINING_BLOB_CONTAINER_SAS_URL;
 import static com.azure.ai.formrecognizer.FormTrainingClientTestBase.FORM_RECOGNIZER_SELECTION_MARK_BLOB_CONTAINER_SAS_URL;
@@ -101,11 +93,8 @@
     static final String BUSINESS_CARD_JPG = "businessCard.jpg";
     static final String BUSINESS_CARD_PNG = "businessCard.png";
     static final String MULTIPAGE_BUSINESS_CARD_PDF = "business-card-multipage.pdf";
-<<<<<<< HEAD
-=======
     static final String INVOICE_PDF = "Invoice_1.pdf";
     static final String MULTIPAGE_VENDOR_INVOICE_PDF = "multipage_vendor_invoice.pdf";
->>>>>>> e2018a87
 
     // Error code
     static final String BAD_ARGUMENT_CODE = "BadArgument";
@@ -133,17 +122,12 @@
     static final List<String> RECEIPT_FIELDS = Arrays.asList("MerchantName", "MerchantPhoneNumber", "MerchantAddress",
         "Total", "Subtotal", "Tax", "TransactionDate", "TransactionDate", "TransactionTime", "Items");
 
-<<<<<<< HEAD
-    enum PrebuiltType {
-        RECEIPT, BUSINESS_CARD
-=======
     // Invoice fields
     static final List<String> INVOICE_FIELDS = Arrays.asList("CustomerAddressRecipient", "InvoiceId", "VendorName",
         "VendorAddress", "CustomerAddress", "CustomerName", "InvoiceTotal", "DueDate", "InvoiceDate");
 
     enum PrebuiltType {
         RECEIPT, BUSINESS_CARD, INVOICE
->>>>>>> e2018a87
     }
 
     Duration durationTestMode;
@@ -695,19 +679,12 @@
 
             validateLabeledData(actualForm, includeFieldElements, rawReadResults, rawDocumentResult);
             if (BUSINESS_CARD.equals(prebuiltType)) {
-<<<<<<< HEAD
-                BUSINESS_CARD_FIELDS.forEach(businessCardField ->
-                    validateFieldValueTransforms(rawDocumentResult.getFields().get(businessCardField),
-                        actualForm.getFields().get(businessCardField), rawReadResults, includeFieldElements));
-            } else {
-=======
                 assertEquals("prebuilt:businesscard", actualForm.getFormType());
                 BUSINESS_CARD_FIELDS.forEach(businessCardField ->
                     validateFieldValueTransforms(rawDocumentResult.getFields().get(businessCardField),
                         actualForm.getFields().get(businessCardField), rawReadResults, includeFieldElements));
             } else if (RECEIPT.equals(prebuiltType)) {
                 assertEquals("prebuilt:receipt", actualForm.getFormType());
->>>>>>> e2018a87
                 RECEIPT_FIELDS.forEach(receiptField -> {
                     final Map<String, FormField> actualRecognizedReceiptFields = actualForm.getFields();
                     Map<String, FieldValue> expectedReceiptFields = rawDocumentResult.getFields();
@@ -718,8 +695,6 @@
                     validateFieldValueTransforms(rawDocumentResult.getFields().get(receiptField),
                         actualRecognizedReceiptFields.get(receiptField), rawReadResults, includeFieldElements);
                 });
-<<<<<<< HEAD
-=======
             } else if (INVOICE.equals(prebuiltType)) {
                 assertEquals("prebuilt:invoice", actualForm.getFormType());
                 INVOICE_FIELDS.forEach(invoiceField -> {
@@ -733,7 +708,6 @@
                 });
             } else {
                 throw new RuntimeException("prebuilt type not supported");
->>>>>>> e2018a87
             }
         }
     }
@@ -1080,29 +1054,6 @@
     }
 
     void validateNetworkCallRecord(String requestParam, String value) {
-<<<<<<< HEAD
-        final NetworkCallRecord networkCallRecord =
-            interceptorManager.getRecordedData().findFirstAndRemoveNetworkCall(record -> true);
-        interceptorManager.getRecordedData().addNetworkCall(networkCallRecord);
-
-        URL url = null;
-        try {
-            url = new URL(networkCallRecord.getUri());
-        } catch (MalformedURLException e) {
-            assertFalse(false, e.getMessage());
-        }
-        Pattern.compile("&").splitAsStream(url.getQuery())
-            .map(s -> Arrays.copyOf(s.split("="), 2))
-            .map(o -> new AbstractMap.SimpleEntry<String, String>(o[0], o[1] == null ? "" : o[1]))
-            .map(entry -> {
-                if (entry.getKey().equals(requestParam)) {
-                    assertEquals(value, entry.getValue());
-                    return true;
-                } else {
-                    return false;
-                }
-            });
-=======
         final NetworkCallRecord networkCallRecord1 =
             interceptorManager.getRecordedData().findFirstAndRemoveNetworkCall(networkCallRecord -> {
                 URL url = null;
@@ -1128,6 +1079,5 @@
 
         assertNotNull(networkCallRecord1);
         interceptorManager.getRecordedData().addNetworkCall(networkCallRecord1);
->>>>>>> e2018a87
     }
 }