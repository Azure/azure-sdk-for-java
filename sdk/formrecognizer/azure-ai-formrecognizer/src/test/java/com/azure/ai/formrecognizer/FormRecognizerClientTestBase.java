// Copyright (c) Microsoft Corporation. All rights reserved.
// Licensed under the MIT License.

package com.azure.ai.formrecognizer;

import com.azure.ai.formrecognizer.implementation.models.AnalyzeOperationResult;
import com.azure.ai.formrecognizer.implementation.models.AnalyzeResult;
import com.azure.ai.formrecognizer.implementation.models.DataTable;
import com.azure.ai.formrecognizer.implementation.models.DataTableCell;
import com.azure.ai.formrecognizer.implementation.models.DocumentResult;
import com.azure.ai.formrecognizer.implementation.models.FieldValue;
import com.azure.ai.formrecognizer.implementation.models.KeyValuePair;
import com.azure.ai.formrecognizer.implementation.models.OperationStatus;
import com.azure.ai.formrecognizer.implementation.models.PageResult;
import com.azure.ai.formrecognizer.implementation.models.ReadResult;
import com.azure.ai.formrecognizer.implementation.models.TextLine;
import com.azure.ai.formrecognizer.implementation.models.TextWord;
import com.azure.ai.formrecognizer.models.BoundingBox;
import com.azure.ai.formrecognizer.models.FieldValueType;
import com.azure.ai.formrecognizer.models.FormElement;
import com.azure.ai.formrecognizer.models.FormField;
import com.azure.ai.formrecognizer.models.FormLine;
import com.azure.ai.formrecognizer.models.FormPage;
import com.azure.ai.formrecognizer.models.FormPageRange;
import com.azure.ai.formrecognizer.models.FormTable;
import com.azure.ai.formrecognizer.models.FormTableCell;
import com.azure.ai.formrecognizer.models.FormWord;
import com.azure.ai.formrecognizer.models.Point;
import com.azure.ai.formrecognizer.models.RecognizedForm;
import com.azure.ai.formrecognizer.training.FormTrainingClientBuilder;
import com.azure.core.credential.AzureKeyCredential;
import com.azure.core.http.HttpClient;
import com.azure.core.http.policy.HttpLogDetailLevel;
import com.azure.core.http.policy.HttpLogOptions;
import com.azure.core.test.TestBase;
import com.azure.core.test.TestMode;
import com.azure.core.test.models.NetworkCallRecord;
import com.azure.core.util.Configuration;
import com.azure.core.util.serializer.SerializerAdapter;
import com.azure.identity.DefaultAzureCredentialBuilder;
import org.junit.jupiter.api.Test;

import java.io.ByteArrayInputStream;
import java.io.InputStream;
import java.nio.charset.StandardCharsets;
import java.time.Duration;
import java.time.LocalTime;
import java.time.format.DateTimeFormatter;
import java.util.List;
import java.util.Map;
import java.util.function.BiConsumer;
import java.util.function.Consumer;
import java.util.regex.Pattern;

import static com.azure.ai.formrecognizer.FormTrainingClientTestBase.AZURE_FORM_RECOGNIZER_ENDPOINT;
import static com.azure.ai.formrecognizer.FormTrainingClientTestBase.FORM_RECOGNIZER_MULTIPAGE_TRAINING_BLOB_CONTAINER_SAS_URL;
import static com.azure.ai.formrecognizer.FormTrainingClientTestBase.FORM_RECOGNIZER_TESTING_BLOB_CONTAINER_SAS_URL;
import static com.azure.ai.formrecognizer.FormTrainingClientTestBase.FORM_RECOGNIZER_TRAINING_BLOB_CONTAINER_SAS_URL;
import static com.azure.ai.formrecognizer.FormTrainingClientTestBase.deserializeRawResponse;
import static com.azure.ai.formrecognizer.TestUtils.BLANK_FORM_FILE_LENGTH;
import static com.azure.ai.formrecognizer.TestUtils.BLANK_PDF;
import static com.azure.ai.formrecognizer.TestUtils.CUSTOM_FORM_FILE_LENGTH;
import static com.azure.ai.formrecognizer.TestUtils.DEFAULT_DURATION;
import static com.azure.ai.formrecognizer.TestUtils.FORM_1_JPG_FILE_LENGTH;
import static com.azure.ai.formrecognizer.TestUtils.FORM_JPG;
import static com.azure.ai.formrecognizer.TestUtils.INVALID_KEY;
import static com.azure.ai.formrecognizer.TestUtils.INVOICE_1_PDF;
import static com.azure.ai.formrecognizer.TestUtils.LAYOUT_FILE_LENGTH;
import static com.azure.ai.formrecognizer.TestUtils.MULTIPAGE_INVOICE_FILE_LENGTH;
import static com.azure.ai.formrecognizer.TestUtils.ONE_NANO_DURATION;
import static com.azure.ai.formrecognizer.TestUtils.RECEIPT_FILE_LENGTH;
import static com.azure.ai.formrecognizer.TestUtils.TEST_DATA_PNG;
import static com.azure.ai.formrecognizer.TestUtils.getFileData;
import static com.azure.ai.formrecognizer.TestUtils.getSerializerAdapter;
import static org.junit.jupiter.api.Assertions.assertEquals;
import static org.junit.jupiter.api.Assertions.assertFalse;
import static org.junit.jupiter.api.Assertions.assertNotNull;
import static org.junit.jupiter.api.Assertions.assertTrue;

public abstract class FormRecognizerClientTestBase extends TestBase {
    private static final String RECEIPT_CONTOSO_JPG = "contoso-allinone.jpg";
    private static final String RECEIPT_CONTOSO_PNG = "contoso-receipt.png";
    private static final String INVOICE_PDF = "Invoice_6.pdf";
    private static final String MULTIPAGE_INVOICE_PDF = "multipage_invoice1.pdf";
    private static final Pattern NON_DIGIT_PATTERN = Pattern.compile("[^0-9]+");
    private static final String EXPECTED_MULTIPAGE_ADDRESS_VALUE = "123 Hobbit Lane 567 Main St. Redmond, WA Redmond, WA";
    private static final String EXPECTED_MULTIPAGE_PHONE_NUMBER_VALUE = "+15555555555";
    private static final String ITEMIZED_RECEIPT_VALUE = "Itemized";
    private static final String IS_PLAYBACK_MODE = "isPlaybackMode";
    static final String OCR_EXTRACTION_INVALID_URL_ERROR = "OCR extraction error: [Wrong response code: "
        + "InvalidImageURL. Message: Image URL is badly formatted..]";
    static final String EXPECTED_INVALID_URL_ERROR_CODE = "3014";
    static final String EXPECTED_INVALID_ANALYZE_EXCEPTION_MESSAGE =
        "Analyze operation failed, " + "errorCode: [" + EXPECTED_INVALID_URL_ERROR_CODE + "], "
            + "message: " + OCR_EXTRACTION_INVALID_URL_ERROR;
    static final String INVALID_ENDPOINT = "https://notreal.azure.com";
    static final String EXPECTED_HTTPS_EXCEPTION_MESSAGE =
        "Max retries 3 times exceeded. Error Details: Key credentials require HTTPS to prevent leaking the key.";
    static final String EXPECTED_INVALID_UUID_EXCEPTION_MESSAGE = "Invalid UUID string: ";
    static final String EXPECTED_MODEL_ID_IS_REQUIRED_EXCEPTION_MESSAGE = "'modelId' is required and cannot be null.";

    Duration durationTestMode;

    /**
     * Use duration of nearly zero value for PLAYBACK test mode, otherwise, use default duration value for LIVE mode.
     */
    @Override
    protected void beforeTest() {
        if (interceptorManager.isPlaybackMode()) {
            durationTestMode = ONE_NANO_DURATION;
        } else {
            durationTestMode = DEFAULT_DURATION;
        }
    }

    FormRecognizerClientBuilder getFormRecognizerClientBuilder(HttpClient httpClient,
        FormRecognizerServiceVersion serviceVersion) {
        FormRecognizerClientBuilder builder = new FormRecognizerClientBuilder()
            .endpoint(getEndpoint())
            .httpClient(httpClient == null ? interceptorManager.getPlaybackClient() : httpClient)
            .httpLogOptions(new HttpLogOptions().setLogLevel(HttpLogDetailLevel.BODY_AND_HEADERS))
            .serviceVersion(serviceVersion)
            .addPolicy(interceptorManager.getRecordPolicy());

        if (getTestMode() == TestMode.PLAYBACK) {
            builder.credential(new AzureKeyCredential(INVALID_KEY));
        } else {
            builder.credential(new DefaultAzureCredentialBuilder().build());
        }
        return builder;
    }

    FormTrainingClientBuilder getFormTrainingClientBuilder(HttpClient httpClient,
        FormRecognizerServiceVersion serviceVersion) {
        FormTrainingClientBuilder builder = new FormTrainingClientBuilder()
            .endpoint(getEndpoint())
            .httpClient(httpClient == null ? interceptorManager.getPlaybackClient() : httpClient)
            .httpLogOptions(new HttpLogOptions().setLogLevel(HttpLogDetailLevel.BODY_AND_HEADERS))
            .serviceVersion(serviceVersion)
            .addPolicy(interceptorManager.getRecordPolicy());

        if (getTestMode() == TestMode.PLAYBACK) {
            builder.credential(new AzureKeyCredential(INVALID_KEY));
        } else {
            builder.credential(new DefaultAzureCredentialBuilder().build());
        }
        return builder;
    }

    private static void validateReferenceElementsData(List<String> expectedElements,
        List<FormElement> actualFormElementList, List<ReadResult> readResults) {
        if (expectedElements != null && actualFormElementList != null) {
            assertEquals(expectedElements.size(), actualFormElementList.size());
            for (int i = 0; i < actualFormElementList.size(); i++) {
                String[] indices = NON_DIGIT_PATTERN.matcher(expectedElements.get(i)).replaceAll(" ").trim().split(" ");

                if (indices.length < 2) {
                    return;
                }

                int readResultIndex = Integer.parseInt(indices[0]);
                int lineIndex = Integer.parseInt(indices[1]);
                if (indices.length == 3) {
                    int wordIndex = Integer.parseInt(indices[2]);
                    TextWord expectedTextWord =
                        readResults.get(readResultIndex).getLines().get(lineIndex).getWords().get(wordIndex);
                    TextLine expectedTextLine = readResults.get(readResultIndex).getLines().get(lineIndex);

                    if (actualFormElementList.get(i) instanceof FormLine) {
                        FormLine actualFormLine = (FormLine) actualFormElementList.get(i);
                        validateFormWordData(expectedTextLine.getWords(), actualFormLine.getFormWords());
                    }
                    FormWord actualFormWord = (FormWord) actualFormElementList.get(i);
                    assertEquals(expectedTextWord.getText(), actualFormWord.getText());
                    if (expectedTextWord.getConfidence() != null) {
                        assertEquals(expectedTextWord.getConfidence(), actualFormWord.getConfidence());
                    } else {
                        assertEquals(1.0f, actualFormWord.getConfidence());
                    }
                    validateBoundingBoxData(expectedTextWord.getBoundingBox(), actualFormWord.getBoundingBox());
                }
            }
        }
    }

    private static void validateFormTableData(List<DataTable> expectedFormTables,
        List<FormTable> actualFormTable, List<ReadResult> readResults, boolean includeFieldElements, int pageNumber) {
        assertEquals(expectedFormTables.size(), actualFormTable.size());
        for (int i = 0; i < actualFormTable.size(); i++) {
            DataTable expectedTable = expectedFormTables.get(i);
            FormTable actualTable = actualFormTable.get(i);
            assertEquals(pageNumber, actualTable.getPageNumber());
            assertEquals(expectedTable.getColumns(), actualTable.getColumnCount());
            validateCellData(expectedTable.getCells(), actualTable.getCells(), readResults, includeFieldElements);
            assertEquals(expectedTable.getRows(), actualTable.getRowCount());
        }
    }

    private static void validateCellData(List<DataTableCell> expectedTableCells,
        List<FormTableCell> actualTableCellList, List<ReadResult> readResults, boolean includeFieldElements) {
        assertEquals(expectedTableCells.size(), actualTableCellList.size());
        for (int i = 0; i < actualTableCellList.size(); i++) {
            DataTableCell expectedTableCell = expectedTableCells.get(i);
            FormTableCell actualTableCell = actualTableCellList.get(i);
            assertEquals(expectedTableCell.getColumnIndex(), actualTableCell.getColumnIndex());
            assertEquals(expectedTableCell.getColumnSpan(), actualTableCell.getColumnSpan());
            assertEquals(expectedTableCell.getRowIndex(), actualTableCell.getRowIndex());
            assertEquals(expectedTableCell.getRowSpan(), actualTableCell.getRowSpan());
            validateBoundingBoxData(expectedTableCell.getBoundingBox(), actualTableCell.getBoundingBox());
            if (includeFieldElements) {
                validateReferenceElementsData(expectedTableCell.getElements(), actualTableCell.getFieldElements(),
                    readResults);
            }
        }
    }

    private static void validateFormLineData(List<TextLine> expectedLines, List<FormLine> actualLineList) {
        assertEquals(expectedLines.size(), actualLineList.size());
        for (int i = 0; i < actualLineList.size(); i++) {
            TextLine expectedLine = expectedLines.get(i);
            FormLine actualLine = actualLineList.get(i);
            assertEquals(expectedLine.getText(), actualLine.getText());
            validateBoundingBoxData(expectedLine.getBoundingBox(), actualLine.getBoundingBox());
            validateFormWordData(expectedLine.getWords(), actualLine.getFormWords());
        }
    }

    private static void validateFormWordData(List<TextWord> expectedFormWords,
        List<FormWord> actualFormWordList) {
        assertEquals(expectedFormWords.size(), actualFormWordList.size());
        for (int i = 0; i < actualFormWordList.size(); i++) {

            TextWord expectedWord = expectedFormWords.get(i);
            FormWord actualWord = actualFormWordList.get(i);
            assertEquals(expectedWord.getText(), actualWord.getText());
            validateBoundingBoxData(expectedWord.getBoundingBox(), actualWord.getBoundingBox());
            if (expectedWord.getConfidence() != null) {
                assertEquals(expectedWord.getConfidence(), actualWord.getConfidence());
            } else {
                assertEquals(1.0f, actualWord.getConfidence());
            }
        }
    }

    private static void validateBoundingBoxData(List<Float> expectedBoundingBox, BoundingBox actualBoundingBox) {
        if (actualBoundingBox != null && actualBoundingBox.getPoints() != null) {
            int i = 0;
            for (Point point : actualBoundingBox.getPoints()) {
                assertEquals(expectedBoundingBox.get(i), point.getX());
                assertEquals(expectedBoundingBox.get(++i), point.getY());
                i++;
            }
        }
    }

    @SuppressWarnings("unchecked")
<<<<<<< HEAD
    private static void validateFieldValueTransforms(FieldValue expectedFieldValue, FormField actualFormField,
=======
    private static void validateFieldValueTransforms(FieldValue expectedFieldValue, FormField<?> actualFormField,
>>>>>>> 152c2e7e
        List<ReadResult> readResults, boolean includeFieldElements) {
        if (expectedFieldValue != null) {
            if (expectedFieldValue.getBoundingBox() != null) {
                validateBoundingBoxData(expectedFieldValue.getBoundingBox(),
                    actualFormField.getValueData().getBoundingBox());
            }
            if (includeFieldElements && expectedFieldValue.getElements() != null) {
                validateReferenceElementsData(expectedFieldValue.getElements(),
                    actualFormField.getValueData().getFieldElements(), readResults);
            }
            switch (expectedFieldValue.getType()) {
                case NUMBER:
<<<<<<< HEAD
                    if (expectedFieldValue.getValueNumber() != null) {
                        assertEquals((double) expectedFieldValue.getValueNumber(), actualFormField.getValue().asDouble());
                    }
                    break;
                case DATE:
                    assertEquals(expectedFieldValue.getValueDate(), actualFormField.getValue().asDate());
                    break;
                case TIME:
                    assertEquals(LocalTime.parse(expectedFieldValue.getValueTime(),
                        DateTimeFormatter.ofPattern("HH:mm:ss")), actualFormField.getValue().asTime());
                    break;
                case STRING:
                    assertEquals(expectedFieldValue.getValueString(), actualFormField.getValue().asString());
                    break;
                case INTEGER:
                    assertEquals(expectedFieldValue.getValueInteger(), actualFormField.getValue().asLong());
                    break;
                case PHONE_NUMBER:
                    assertEquals(expectedFieldValue.getValuePhoneNumber(), actualFormField.getValue().asPhoneNumber());
                    break;
                case OBJECT:
                    expectedFieldValue.getValueObject().forEach((key, formField) -> {
                        FormField actualFormFieldValue = actualFormField.getValue().asMap().get(key);
                        validateFieldValueTransforms(formField, actualFormFieldValue, readResults, includeFieldElements);
                    });
                    break;
                case ARRAY:
                    assertEquals(expectedFieldValue.getValueArray().size(), actualFormField.getValue().asList().size());
                    for (int i = 0; i < expectedFieldValue.getValueArray().size(); i++) {
                        FieldValue expectedReceiptItem = expectedFieldValue.getValueArray().get(i);
                        FormField actualReceiptItem = actualFormField.getValue().asList().get(i);
=======
                    assertEquals(expectedFieldValue.getValueNumber(), FieldValueType.DOUBLE.cast(actualFormField));
                    break;
                case DATE:
                    assertEquals(expectedFieldValue.getValueDate(), FieldValueType.DATE.cast(actualFormField));
                    break;
                case TIME:
                    assertEquals(LocalTime.parse(expectedFieldValue.getValueTime(),
                        DateTimeFormatter.ofPattern("HH:mm:ss")), FieldValueType.TIME.cast(actualFormField));
                    break;
                case STRING:
                    assertEquals(expectedFieldValue.getValueString(), FieldValueType.STRING.cast(actualFormField));
                    break;
                case INTEGER:
                    assertEquals(expectedFieldValue.getValueInteger(), FieldValueType.LONG.cast(actualFormField));
                    break;
                case PHONE_NUMBER:
                    assertEquals(expectedFieldValue.getValuePhoneNumber(), FieldValueType.PHONE_NUMBER.cast(actualFormField));
                    break;
                case OBJECT:
                    expectedFieldValue.getValueObject().forEach((key, fieldValue) -> {
                        FormField<?> actualFormFieldValue = ((Map<String, FormField<?>>) actualFormField.getValue()).get(key);
                        validateFieldValueTransforms(fieldValue, actualFormFieldValue, readResults, includeFieldElements);
                    });
                    break;
                case ARRAY:
                    assertEquals(expectedFieldValue.getValueArray().size(), ((List<FormField<?>>) actualFormField.getValue()).size());
                    for (int i = 0; i < expectedFieldValue.getValueArray().size(); i++) {
                        FieldValue expectedReceiptItem = expectedFieldValue.getValueArray().get(i);
                        FormField<?> actualReceiptItem = ((List<FormField<?>>) actualFormField.getValue()).get(i);
>>>>>>> 152c2e7e
                        validateFieldValueTransforms(expectedReceiptItem, actualReceiptItem, readResults, includeFieldElements);
                    }
                    break;
                default:
                    assertFalse(false, "Field type not supported.");
            }
        }
    }

    private static void validatePageRangeData(int expectedPageInfo, FormPageRange actualPageInfo) {
        assertEquals(expectedPageInfo, actualPageInfo.getFirstPageNumber());
        assertEquals(expectedPageInfo, actualPageInfo.getLastPageNumber());
    }

    // Receipt recognition

    @Test
    abstract void recognizeReceiptData(HttpClient httpClient, FormRecognizerServiceVersion serviceVersion);

    @Test
    abstract void recognizeReceiptDataNullData(HttpClient httpClient,
        FormRecognizerServiceVersion serviceVersion);

    @Test
    abstract void recognizeReceiptDataWithContentTypeAutoDetection(HttpClient httpClient,
        FormRecognizerServiceVersion serviceVersion);

    @Test
    abstract void recognizeReceiptDataIncludeFieldElements(HttpClient httpClient, FormRecognizerServiceVersion serviceVersion);

    @Test
    abstract void recognizeReceiptDataWithPngFile(HttpClient httpClient,
        FormRecognizerServiceVersion serviceVersion);

    @Test
    abstract void recognizeReceiptDataWithBlankPdf(HttpClient httpClient,
        FormRecognizerServiceVersion serviceVersion);

    @Test
    abstract void recognizeReceiptFromDataMultiPage(HttpClient httpClient, FormRecognizerServiceVersion serviceVersion);

    // Receipt - URL

    @Test
    abstract void recognizeReceiptSourceUrl(HttpClient httpClient, FormRecognizerServiceVersion serviceVersion);

    @Test
    abstract void recognizeReceiptInvalidSourceUrl(HttpClient httpClient, FormRecognizerServiceVersion serviceVersion);

    @Test
    abstract void recognizeReceiptFromUrlIncludeFieldElements(HttpClient httpClient,
        FormRecognizerServiceVersion serviceVersion);

    @Test
    abstract void recognizeReceiptSourceUrlWithPngFile(HttpClient httpClient,
        FormRecognizerServiceVersion serviceVersion);

    @Test
    abstract void recognizeReceiptFromUrlMultiPage(HttpClient httpClient, FormRecognizerServiceVersion serviceVersion);

    // Content recognition

    // Content - non-URL

    @Test
    abstract void recognizeContent(HttpClient httpClient, FormRecognizerServiceVersion serviceVersion);

    @Test
    abstract void recognizeContentResultWithNullData(HttpClient httpClient,
        FormRecognizerServiceVersion serviceVersion);

    @Test
    abstract void recognizeContentResultWithContentTypeAutoDetection(HttpClient httpClient,
        FormRecognizerServiceVersion serviceVersion);

    @Test
    abstract void recognizeContentResultWithBlankPdf(HttpClient httpClient,
        FormRecognizerServiceVersion serviceVersion);

    @Test
    abstract void recognizeContentFromDataMultiPage(HttpClient httpClient, FormRecognizerServiceVersion serviceVersion);

    // Content - URL

    @Test
    abstract void recognizeContentFromUrl(HttpClient httpClient, FormRecognizerServiceVersion serviceVersion);

    @Test
    abstract void recognizeContentFromUrlWithPdf(HttpClient httpClient, FormRecognizerServiceVersion serviceVersion);

    @Test
    abstract void recognizeContentInvalidSourceUrl(HttpClient httpClient, FormRecognizerServiceVersion serviceVersion);

    @Test
    abstract void recognizeContentFromUrlMultiPage(HttpClient httpClient, FormRecognizerServiceVersion serviceVersion);

    // Custom form recognition

    // Custom form - non-URL - labeled data

    @Test
    abstract void recognizeCustomFormLabeledData(HttpClient httpClient, FormRecognizerServiceVersion serviceVersion);

    @Test
    abstract void recognizeCustomFormLabeledDataWithJpgContentType(HttpClient httpClient,
        FormRecognizerServiceVersion serviceVersion);

    @Test
    abstract void recognizeCustomFormLabeledDataWithBlankPdfContentType(HttpClient httpClient,
        FormRecognizerServiceVersion serviceVersion);

    @Test
    abstract void recognizeCustomFormLabeledDataExcludeFieldElements(HttpClient httpClient,
        FormRecognizerServiceVersion serviceVersion);

    @Test
    abstract void recognizeCustomFormLabeledDataWithNullFormData(HttpClient httpClient,
        FormRecognizerServiceVersion serviceVersion);

    @Test
    abstract void recognizeCustomFormLabeledDataWithNullModelId(HttpClient httpClient,
        FormRecognizerServiceVersion serviceVersion);

    @Test
    abstract void recognizeCustomFormLabeledDataWithEmptyModelId(HttpClient httpClient,
        FormRecognizerServiceVersion serviceVersion);

    @Test
    abstract void recognizeCustomFormInvalidStatus(HttpClient httpClient, FormRecognizerServiceVersion serviceVersion);

    @Test
    abstract void recognizeCustomFormLabeledDataWithContentTypeAutoDetection(HttpClient httpClient,
        FormRecognizerServiceVersion serviceVersion);

    @Test
    abstract void recognizeCustomFormMultiPageLabeled(HttpClient httpClient,
        FormRecognizerServiceVersion serviceVersion);

    // Custom form - non-URL - unlabeled data
    @Test
    abstract void recognizeCustomFormUnlabeledData(HttpClient httpClient, FormRecognizerServiceVersion serviceVersion);

    @Test
    abstract void recognizeCustomFormUnlabeledDataIncludeFieldElements(HttpClient httpClient,
        FormRecognizerServiceVersion serviceVersion);

    @Test
    abstract void recognizeCustomFormMultiPageUnlabeled(HttpClient httpClient,
        FormRecognizerServiceVersion serviceVersion);

    @Test
    abstract void recognizeCustomFormUnlabeledDataWithJpgContentType(HttpClient httpClient,
        FormRecognizerServiceVersion serviceVersion);

    @Test
    abstract void recognizeCustomFormUnlabeledDataWithBlankPdfContentType(HttpClient httpClient,
        FormRecognizerServiceVersion serviceVersion);

    // Custom form - URL - unlabeled data

    @Test
    abstract void recognizeCustomFormUrlUnlabeledData(HttpClient httpClient, FormRecognizerServiceVersion serviceVersion);

    @Test
    abstract void recognizeCustomFormUrlUnlabeledDataIncludeFieldElements(HttpClient httpClient,
        FormRecognizerServiceVersion serviceVersion);

    @Test
    abstract void recognizeCustomFormUrlMultiPageUnlabeled(HttpClient httpClient,
        FormRecognizerServiceVersion serviceVersion);

    // Custom form - URL - labeled data

    @Test
    abstract void recognizeCustomFormInvalidSourceUrl(HttpClient httpClient,
        FormRecognizerServiceVersion serviceVersion);

    @Test
    abstract void recognizeCustomFormFromUrlLabeledDataWithNullModelId(HttpClient httpClient,
        FormRecognizerServiceVersion serviceVersion);

    @Test
    abstract void recognizeCustomFormFromUrlLabeledDataWithEmptyModelId(HttpClient httpClient,
        FormRecognizerServiceVersion serviceVersion);

    @Test
    abstract void recognizeCustomFormUrlLabeledData(HttpClient httpClient, FormRecognizerServiceVersion serviceVersion);

    @Test
    abstract void recognizeCustomFormUrlLabeledDataIncludeFieldElements(HttpClient httpClient,
        FormRecognizerServiceVersion serviceVersion);

    @Test
    abstract void recognizeCustomFormUrlMultiPageLabeled(HttpClient httpClient,
        FormRecognizerServiceVersion serviceVersion);

    // Receipt
    void validateReceiptDataFields(Map<String, FormField<?>> actualRecognizedReceiptFields, boolean includeFieldElements) {
        final AnalyzeResult analyzeResult = getAnalyzeRawResponse().getAnalyzeResult();
        List<ReadResult> readResults = analyzeResult.getReadResults();
        DocumentResult documentResult = analyzeResult.getDocumentResults().get(0);
        Map<String, FieldValue> expectedReceiptFields = documentResult.getFields();

        assertEquals(expectedReceiptFields.get("ReceiptType").getValueString(),
<<<<<<< HEAD
            actualRecognizedReceiptFields.get("ReceiptType").getValue().asString());
=======
            FieldValueType.STRING.cast(actualRecognizedReceiptFields.get("ReceiptType")));
>>>>>>> 152c2e7e
        assertEquals(expectedReceiptFields.get("ReceiptType").getConfidence(),
            actualRecognizedReceiptFields.get("ReceiptType").getConfidence());
        validateFieldValueTransforms(expectedReceiptFields.get("MerchantName"),
            actualRecognizedReceiptFields.get("MerchantName"), readResults, includeFieldElements);
        validateFieldValueTransforms(expectedReceiptFields.get("MerchantPhoneNumber"),
            actualRecognizedReceiptFields.get("MerchantPhoneNumber"), readResults, includeFieldElements);
        validateFieldValueTransforms(expectedReceiptFields.get("MerchantAddress"),
            actualRecognizedReceiptFields.get("MerchantAddress"), readResults, includeFieldElements);
        validateFieldValueTransforms(expectedReceiptFields.get("Total"), actualRecognizedReceiptFields.get("Total"),
            readResults, includeFieldElements);
        validateFieldValueTransforms(expectedReceiptFields.get("Subtotal"), actualRecognizedReceiptFields.get("Subtotal"),
            readResults, includeFieldElements);
        validateFieldValueTransforms(expectedReceiptFields.get("Tax"), actualRecognizedReceiptFields.get("Tax"), readResults,
            includeFieldElements);
        validateFieldValueTransforms(expectedReceiptFields.get("TransactionDate"),
            actualRecognizedReceiptFields.get("TransactionDate"), readResults, includeFieldElements);
        validateFieldValueTransforms(expectedReceiptFields.get("TransactionTime"),
            actualRecognizedReceiptFields.get("TransactionTime"), readResults, includeFieldElements);
        validateFieldValueTransforms(expectedReceiptFields.get("Items"), actualRecognizedReceiptFields.get("Items"), readResults, includeFieldElements);
    }

    void validateContentResultData(List<FormPage> actualFormPageList, boolean includeFieldElements) {
        AnalyzeResult analyzeResult = getAnalyzeRawResponse().getAnalyzeResult();
        final List<PageResult> pageResults = analyzeResult.getPageResults();
        final List<ReadResult> readResults = analyzeResult.getReadResults();
        for (int i = 0; i < actualFormPageList.size(); i++) {
            FormPage actualFormPage = actualFormPageList.get(i);
            ReadResult readResult = readResults.get(i);
            if (readResult.getAngle() > 180) {
                assertEquals(readResult.getAngle() - 360, actualFormPage.getTextAngle());
            } else {
                assertEquals(readResult.getAngle(), actualFormPage.getTextAngle());
            }
            assertEquals(readResult.getWidth(), actualFormPage.getWidth());
            assertEquals(readResult.getHeight(), actualFormPage.getHeight());
            assertEquals(readResult.getUnit().toString(), actualFormPage.getUnit().toString());
            assertEquals(readResult.getPage(), actualFormPage.getPageNumber());
            if (includeFieldElements) {
                validateFormLineData(readResult.getLines(), actualFormPage.getLines());
            }
            if (pageResults != null) {
                validateFormTableData(pageResults.get(i).getTables(), actualFormPage.getTables(), readResults,
                    includeFieldElements, pageResults.get(i).getPage());
            }
        }
    }

    void validateReceiptResultData(List<RecognizedForm> actualReceiptList, boolean includeFieldElements) {
        final AnalyzeResult rawResponse = getAnalyzeRawResponse().getAnalyzeResult();
        for (int i = 0; i < actualReceiptList.size(); i++) {
            final RecognizedForm actualReceipt = actualReceiptList.get(i);
            validateLabeledData(actualReceipt, includeFieldElements, rawResponse.getReadResults(),
                rawResponse.getDocumentResults().get(i));
            validateReceiptDataFields(actualReceipt.getFields(), includeFieldElements);
        }
    }

    void validateBlankPdfResultData(List<RecognizedForm> actualReceiptList) {
        assertEquals(1, actualReceiptList.size());
        final RecognizedForm actualReceipt = actualReceiptList.get(0);
        assertTrue(actualReceipt.getFields().isEmpty());
    }

    void validateRecognizedResult(List<RecognizedForm> actualFormList, boolean includeFieldElements,
        boolean isLabeled) {
        final AnalyzeResult rawResponse = getAnalyzeRawResponse().getAnalyzeResult();
        List<ReadResult> readResults = rawResponse.getReadResults();
        List<PageResult> pageResults = rawResponse.getPageResults();
        List<DocumentResult> documentResults = rawResponse.getDocumentResults();

        for (int i = 0; i < actualFormList.size(); i++) {
            validateContentResultData(actualFormList.get(i).getPages(), includeFieldElements);
            if (isLabeled) {
                validateLabeledData(actualFormList.get(i), includeFieldElements, readResults, documentResults.get(i));
            } else {
                validateUnLabeledResult(actualFormList.get(i), includeFieldElements, readResults, pageResults.get(i));
            }
        }
    }

    void receiptSourceUrlRunner(Consumer<String> testRunner) {
        testRunner.accept(getStorageTestingFileUrl(RECEIPT_CONTOSO_JPG));
    }

    void receiptSourceUrlRunnerFieldElements(BiConsumer<String, Boolean> testRunner) {
        testRunner.accept(getStorageTestingFileUrl(RECEIPT_CONTOSO_JPG), true);
    }

    void receiptPngSourceUrlRunnerFieldElements(BiConsumer<String, Boolean> testRunner) {
        testRunner.accept(getStorageTestingFileUrl(RECEIPT_CONTOSO_PNG), true);
    }

    void receiptDataRunner(BiConsumer<InputStream, Long> testRunner) {
        if (interceptorManager.isPlaybackMode()) {
            testRunner.accept(new ByteArrayInputStream(IS_PLAYBACK_MODE.getBytes(StandardCharsets.UTF_8)), RECEIPT_FILE_LENGTH);
        } else {
            testRunner.accept(getFileData(getStorageTestingFileUrl(RECEIPT_CONTOSO_JPG)), RECEIPT_FILE_LENGTH);
        }
    }

    void receiptDataRunnerFieldElements(BiConsumer<InputStream, Boolean> testRunner) {
        if (interceptorManager.isPlaybackMode()) {
            testRunner.accept(new ByteArrayInputStream(IS_PLAYBACK_MODE.getBytes(StandardCharsets.UTF_8)), true);
        } else {
            testRunner.accept(getFileData(getStorageTestingFileUrl(RECEIPT_CONTOSO_JPG)), true);
        }
    }

    void receiptPngDataRunnerFieldElements(BiConsumer<InputStream, Boolean> testRunner) {
        if (interceptorManager.isPlaybackMode()) {
            testRunner.accept(new ByteArrayInputStream(IS_PLAYBACK_MODE.getBytes(StandardCharsets.UTF_8)), true);
        } else {
            testRunner.accept(getFileData(getStorageTestingFileUrl(RECEIPT_CONTOSO_PNG)), true);
        }
    }

    void invalidSourceUrlRunner(Consumer<String> testRunner) {
        testRunner.accept(TestUtils.INVALID_RECEIPT_URL);
    }

    void contentFromDataRunner(BiConsumer<InputStream, Long> testRunner) {
        if (interceptorManager.isPlaybackMode()) {
            testRunner.accept(new ByteArrayInputStream(IS_PLAYBACK_MODE.getBytes(StandardCharsets.UTF_8)), LAYOUT_FILE_LENGTH);
        } else {
            testRunner.accept(getFileData(getStorageTestingFileUrl(FORM_JPG)), LAYOUT_FILE_LENGTH);
        }
    }

    void multipageFromDataRunner(BiConsumer<InputStream, Long> testRunner) {
        if (interceptorManager.isPlaybackMode()) {
            testRunner.accept(new ByteArrayInputStream(IS_PLAYBACK_MODE.getBytes(StandardCharsets.UTF_8)), MULTIPAGE_INVOICE_FILE_LENGTH);
        } else {
            testRunner.accept(
                getFileData(getStorageTestingFileUrl(MULTIPAGE_INVOICE_PDF)), MULTIPAGE_INVOICE_FILE_LENGTH);
        }
    }

    void multipageFromUrlRunner(Consumer<String> testRunner) {
        testRunner.accept(getStorageTestingFileUrl(MULTIPAGE_INVOICE_PDF));
    }

    void contentFromUrlRunner(Consumer<String> testRunner) {
        testRunner.accept(getStorageTestingFileUrl(FORM_JPG));
    }

    void pdfContentFromUrlRunner(Consumer<String> testRunner) {
        testRunner.accept(getStorageTestingFileUrl(INVOICE_1_PDF));
    }

    void customFormDataRunner(BiConsumer<InputStream, Long> testRunner) {
        if (interceptorManager.isPlaybackMode()) {
            testRunner.accept(new ByteArrayInputStream(TEST_DATA_PNG.getBytes(StandardCharsets.UTF_8)),
                CUSTOM_FORM_FILE_LENGTH);
        } else {
            testRunner.accept(getFileData(getStorageTestingFileUrl(INVOICE_PDF)), CUSTOM_FORM_FILE_LENGTH);
        }
    }

    void customFormJpgDataRunner(BiConsumer<InputStream, Long> testRunner) {
        if (interceptorManager.isPlaybackMode()) {
            testRunner.accept(new ByteArrayInputStream(TEST_DATA_PNG.getBytes(StandardCharsets.UTF_8)),
                FORM_1_JPG_FILE_LENGTH);
        } else {
            testRunner.accept(getFileData(getStorageTestingFileUrl(FORM_JPG)), FORM_1_JPG_FILE_LENGTH);
        }
    }

    void urlRunner(Consumer<String> testRunner, String formData) {
        testRunner.accept(getStorageTestingFileUrl(formData));
    }

    void blankPdfDataRunner(BiConsumer<InputStream, Long> testRunner) {
        if (interceptorManager.isPlaybackMode()) {
            testRunner.accept(new ByteArrayInputStream(TEST_DATA_PNG.getBytes(StandardCharsets.UTF_8)),
                BLANK_FORM_FILE_LENGTH);
        } else {
            testRunner.accept(getFileData(getStorageTestingFileUrl(BLANK_PDF)), BLANK_FORM_FILE_LENGTH);
        }
    }

    void beginTrainingUnlabeledRunner(BiConsumer<String, Boolean> testRunner) {
        testRunner.accept(getTrainingSasUri(), false);
    }

    void beginTrainingLabeledRunner(BiConsumer<String, Boolean> testRunner) {
        testRunner.accept(getTrainingSasUri(), true);
    }

    void beginTrainingMultipageRunner(Consumer<String> testRunner) {
        testRunner.accept(getMultipageTrainingSasUri());
    }

    private void validateUnLabeledResult(RecognizedForm actualForm, boolean includeFieldElements,
        List<ReadResult> readResults, PageResult expectedPage) {
        validatePageRangeData(expectedPage.getPage(), actualForm.getFormPageRange());
        int i = 0;
<<<<<<< HEAD
        for (Map.Entry<String, FormField> entry : actualForm.getFields().entrySet()) {
            FormField actualFormField = entry.getValue();
=======
        for (Map.Entry<String, FormField<?>> entry : actualForm.getFields().entrySet()) {
            FormField<?> actualFormField = entry.getValue();
>>>>>>> 152c2e7e
            final KeyValuePair expectedFormField = expectedPage.getKeyValuePairs().get(i++);
            assertEquals(expectedFormField.getConfidence(), actualFormField.getConfidence());
            assertEquals(expectedFormField.getKey().getText(), actualFormField.getLabelData().getText());
            validateBoundingBoxData(expectedFormField.getKey().getBoundingBox(),
                actualFormField.getLabelData().getBoundingBox());
            if (includeFieldElements) {
                validateReferenceElementsData(expectedFormField.getKey().getElements(),
                    actualFormField.getLabelData().getFieldElements(), readResults);
                validateReferenceElementsData(expectedFormField.getValue().getElements(),
                    actualFormField.getValueData().getFieldElements(), readResults);
            }
            assertEquals(expectedFormField.getValue().getText(), actualFormField.getValueData().getText());
            validateBoundingBoxData(expectedFormField.getValue().getBoundingBox(),
                actualFormField.getValueData().getBoundingBox());
        }
    }

    private void validateLabeledData(RecognizedForm actualForm, boolean includeFieldElements,
        List<ReadResult> readResults, DocumentResult documentResult) {

        assertEquals(documentResult.getPageRange().get(0), actualForm.getFormPageRange().getFirstPageNumber());
        assertEquals(documentResult.getPageRange().get(1), actualForm.getFormPageRange().getLastPageNumber());
        assertEquals(documentResult.getFields().keySet(), actualForm.getFields().keySet());
        documentResult.getFields().forEach((label, expectedFieldValue) -> {
            final FormField<?> actualFormField = actualForm.getFields().get(label);
            assertEquals(label, actualFormField.getName());
            if (expectedFieldValue != null) {
                if (expectedFieldValue.getConfidence() != null) {
                    assertEquals(expectedFieldValue.getConfidence(), actualFormField.getConfidence());
                } else {
                    assertEquals(1.0f, actualFormField.getConfidence());
                }
                validateFieldValueTransforms(expectedFieldValue, actualFormField, readResults, includeFieldElements);
            }
        });
    }

    static void validateMultiPageDataLabeled(List<RecognizedForm> actualRecognizedFormsList) {
        actualRecognizedFormsList.forEach(recognizedForm -> {
            assertEquals("custom:form", recognizedForm.getFormType());
            assertEquals(1, recognizedForm.getFormPageRange().getFirstPageNumber());
            assertEquals(3, recognizedForm.getFormPageRange().getLastPageNumber());
            assertEquals(3, recognizedForm.getPages().size());
            recognizedForm.getFields().forEach((label, formField) -> {
                assertNotNull(formField.getName());
                assertNotNull(formField.getValue());
                assertNotNull(formField.getValueData().getText());
                assertNotNull(formField.getLabelData().getText());
            });
        });
    }

    static void validateMultiPageDataUnlabeled(List<RecognizedForm> actualRecognizedFormsList) {
        actualRecognizedFormsList.forEach(recognizedForm -> {
            assertNotNull(recognizedForm.getFormType());
            assertEquals(1, (long) recognizedForm.getPages().size());
            recognizedForm.getFields().forEach((label, formField) -> {
                assertNotNull(formField.getName());
                assertNotNull(formField.getValue());
                assertNotNull(formField.getValueData().getText());
                assertNotNull(formField.getLabelData().getText());

            });
        });
    }

    static void validateMultipageReceiptData(List<RecognizedForm> recognizedReceipts) {
        assertEquals(3, recognizedReceipts.size());
        RecognizedForm receiptPage1 = recognizedReceipts.get(0);
        RecognizedForm receiptPage2 = recognizedReceipts.get(1);
        RecognizedForm receiptPage3 = recognizedReceipts.get(2);

        assertEquals(1, receiptPage1.getFormPageRange().getFirstPageNumber());
        assertEquals(1, receiptPage1.getFormPageRange().getLastPageNumber());
        Map<String, FormField<?>> receiptPage1Fields = receiptPage1.getFields();
        assertEquals(EXPECTED_MULTIPAGE_ADDRESS_VALUE, receiptPage1Fields.get("MerchantAddress")
<<<<<<< HEAD
            .getValue().asString());
        assertEquals("Bilbo Baggins", receiptPage1Fields.get("MerchantName")
            .getValue().asString());
        assertEquals(EXPECTED_MULTIPAGE_PHONE_NUMBER_VALUE, receiptPage1Fields.get("MerchantPhoneNumber")
            .getValue().asPhoneNumber());
        assertNotNull(receiptPage1Fields.get("Total").getValue().asDouble());
        assertNotNull(receiptPage1.getPages());
        assertEquals(ITEMIZED_RECEIPT_VALUE, receiptPage1Fields.get("ReceiptType").getValue().asString());
=======
            .getValue());
        assertEquals("Bilbo Baggins", receiptPage1Fields.get("MerchantName")
            .getValue());
        assertEquals(EXPECTED_MULTIPAGE_PHONE_NUMBER_VALUE, receiptPage1Fields.get("MerchantPhoneNumber")
            .getValue());
        assertNotNull(receiptPage1Fields.get("Total").getValue());
        assertNotNull(receiptPage1.getPages());
        assertEquals(ITEMIZED_RECEIPT_VALUE, receiptPage1Fields.get("ReceiptType").getValue());
>>>>>>> 152c2e7e

        // Assert no fields, tables and lines on second page
        assertEquals(0, receiptPage2.getFields().size());
        List<FormPage> receipt2Pages = receiptPage2.getPages();
        assertEquals(1, receipt2Pages.size());
        assertEquals(0, receipt2Pages.stream().findFirst().get().getTables().size());
        assertEquals(0, receipt2Pages.stream().findFirst().get().getLines().size());
        assertEquals(2, receiptPage2.getFormPageRange().getFirstPageNumber());
        assertEquals(2, receiptPage2.getFormPageRange().getLastPageNumber());

        assertEquals(3, receiptPage3.getFormPageRange().getFirstPageNumber());
        assertEquals(3, receiptPage3.getFormPageRange().getLastPageNumber());
<<<<<<< HEAD
        Map<String, FormField> receiptPage3Fields = receiptPage3.getFields();
        assertEquals(EXPECTED_MULTIPAGE_ADDRESS_VALUE, receiptPage3Fields.get("MerchantAddress").getValue().asString());
        assertEquals("Frodo Baggins", receiptPage3Fields.get("MerchantName").getValue().asString());
        assertEquals(EXPECTED_MULTIPAGE_PHONE_NUMBER_VALUE, receiptPage3Fields.get("MerchantPhoneNumber").getValue().asPhoneNumber());
        assertNotNull(receiptPage3Fields.get("Total").getValue().asDouble());
        // why isn't tip returned by service?
        // total value 1000 returned by service but should be 4300, service bug
        assertEquals(3000.0f, receiptPage3Fields.get("Subtotal").getValue().asDouble());
        assertEquals(ITEMIZED_RECEIPT_VALUE, receiptPage3Fields.get("ReceiptType").getValue().asString());
=======
        Map<String, FormField<?>> receiptPage3Fields = receiptPage3.getFields();
        assertEquals(EXPECTED_MULTIPAGE_ADDRESS_VALUE, FieldValueType.STRING.cast(receiptPage3Fields.get("MerchantAddress")));
        assertEquals("Frodo Baggins", FieldValueType.STRING.cast(receiptPage3Fields.get("MerchantName")));
        assertEquals(EXPECTED_MULTIPAGE_PHONE_NUMBER_VALUE, FieldValueType.PHONE_NUMBER.cast(receiptPage3Fields.get("MerchantPhoneNumber")));
        assertNotNull(receiptPage3Fields.get("Total").getValue());
        // why isn't tip returned by service?
        // total value 1000 returned by service but should be 4300, service bug
        assertEquals(3000.0f, (Float) receiptPage3Fields.get("Subtotal").getValue());
        assertEquals(ITEMIZED_RECEIPT_VALUE, FieldValueType.STRING.cast(receiptPage3Fields.get("ReceiptType")));
>>>>>>> 152c2e7e
    }

    protected String getEndpoint() {
        return interceptorManager.isPlaybackMode() ? "https://localhost:8080"
            : Configuration.getGlobalConfiguration().get(AZURE_FORM_RECOGNIZER_ENDPOINT);
    }

    /**
     * Get the training data set SAS Url value based on the test running mode.
     *
     * @return the training data set Url
     */
    private String getTrainingSasUri() {
        if (interceptorManager.isPlaybackMode()) {
            return "https://isPlaybackmode";
        } else {
            return Configuration.getGlobalConfiguration().get(FORM_RECOGNIZER_TRAINING_BLOB_CONTAINER_SAS_URL);
        }
    }

    /**
     * Get the training data set SAS Url value based on the test running mode.
     *
     * @return the training data set Url
     */
    private String getMultipageTrainingSasUri() {
        if (interceptorManager.isPlaybackMode()) {
            return "https://isPlaybackmode";
        } else {
            return Configuration.getGlobalConfiguration()
                .get(FORM_RECOGNIZER_MULTIPAGE_TRAINING_BLOB_CONTAINER_SAS_URL);
        }
    }

    /**
     * Get the testing data set SAS Url value based on the test running mode.
     *
     * @return the testing data set Url
     */
    private String getTestingSasUri() {
        if (interceptorManager.isPlaybackMode()) {
            return "https://isPlaybackmode?SASToken";
        } else {
            return Configuration.getGlobalConfiguration().get(FORM_RECOGNIZER_TESTING_BLOB_CONTAINER_SAS_URL);
        }
    }

    /**
     * Prepare the file url from the testing data set SAS Url value.
     *
     * @return the testing data specific file Url
     */
    private String getStorageTestingFileUrl(String fileName) {
        if (interceptorManager.isPlaybackMode()) {
            return "https://isPlaybackmode";
        } else {
            final String[] urlParts = getTestingSasUri().split("\\?");
            return urlParts[0] + "/" + fileName + "?" + urlParts[1];
        }
    }

    /**
     * Prepare the expected test data from service raw response.
     *
     * @return the {@code AnalyzeOperationResult} test data
     */
    private AnalyzeOperationResult getAnalyzeRawResponse() {
        final SerializerAdapter serializerAdapter = getSerializerAdapter();
        final NetworkCallRecord networkCallRecord =
            interceptorManager.getRecordedData().findFirstAndRemoveNetworkCall(record -> {
                AnalyzeOperationResult rawModelResponse = deserializeRawResponse(serializerAdapter, record,
                    AnalyzeOperationResult.class);
                return rawModelResponse != null && rawModelResponse.getStatus() == OperationStatus.SUCCEEDED;
            });
        interceptorManager.getRecordedData().addNetworkCall(networkCallRecord);
        return deserializeRawResponse(serializerAdapter, networkCallRecord, AnalyzeOperationResult.class);
    }
}<|MERGE_RESOLUTION|>--- conflicted
+++ resolved
@@ -254,11 +254,7 @@
     }
 
     @SuppressWarnings("unchecked")
-<<<<<<< HEAD
     private static void validateFieldValueTransforms(FieldValue expectedFieldValue, FormField actualFormField,
-=======
-    private static void validateFieldValueTransforms(FieldValue expectedFieldValue, FormField<?> actualFormField,
->>>>>>> 152c2e7e
         List<ReadResult> readResults, boolean includeFieldElements) {
         if (expectedFieldValue != null) {
             if (expectedFieldValue.getBoundingBox() != null) {
@@ -271,7 +267,6 @@
             }
             switch (expectedFieldValue.getType()) {
                 case NUMBER:
-<<<<<<< HEAD
                     if (expectedFieldValue.getValueNumber() != null) {
                         assertEquals((double) expectedFieldValue.getValueNumber(), actualFormField.getValue().asDouble());
                     }
@@ -303,37 +298,6 @@
                     for (int i = 0; i < expectedFieldValue.getValueArray().size(); i++) {
                         FieldValue expectedReceiptItem = expectedFieldValue.getValueArray().get(i);
                         FormField actualReceiptItem = actualFormField.getValue().asList().get(i);
-=======
-                    assertEquals(expectedFieldValue.getValueNumber(), FieldValueType.DOUBLE.cast(actualFormField));
-                    break;
-                case DATE:
-                    assertEquals(expectedFieldValue.getValueDate(), FieldValueType.DATE.cast(actualFormField));
-                    break;
-                case TIME:
-                    assertEquals(LocalTime.parse(expectedFieldValue.getValueTime(),
-                        DateTimeFormatter.ofPattern("HH:mm:ss")), FieldValueType.TIME.cast(actualFormField));
-                    break;
-                case STRING:
-                    assertEquals(expectedFieldValue.getValueString(), FieldValueType.STRING.cast(actualFormField));
-                    break;
-                case INTEGER:
-                    assertEquals(expectedFieldValue.getValueInteger(), FieldValueType.LONG.cast(actualFormField));
-                    break;
-                case PHONE_NUMBER:
-                    assertEquals(expectedFieldValue.getValuePhoneNumber(), FieldValueType.PHONE_NUMBER.cast(actualFormField));
-                    break;
-                case OBJECT:
-                    expectedFieldValue.getValueObject().forEach((key, fieldValue) -> {
-                        FormField<?> actualFormFieldValue = ((Map<String, FormField<?>>) actualFormField.getValue()).get(key);
-                        validateFieldValueTransforms(fieldValue, actualFormFieldValue, readResults, includeFieldElements);
-                    });
-                    break;
-                case ARRAY:
-                    assertEquals(expectedFieldValue.getValueArray().size(), ((List<FormField<?>>) actualFormField.getValue()).size());
-                    for (int i = 0; i < expectedFieldValue.getValueArray().size(); i++) {
-                        FieldValue expectedReceiptItem = expectedFieldValue.getValueArray().get(i);
-                        FormField<?> actualReceiptItem = ((List<FormField<?>>) actualFormField.getValue()).get(i);
->>>>>>> 152c2e7e
                         validateFieldValueTransforms(expectedReceiptItem, actualReceiptItem, readResults, includeFieldElements);
                     }
                     break;
@@ -538,11 +502,7 @@
         Map<String, FieldValue> expectedReceiptFields = documentResult.getFields();
 
         assertEquals(expectedReceiptFields.get("ReceiptType").getValueString(),
-<<<<<<< HEAD
             actualRecognizedReceiptFields.get("ReceiptType").getValue().asString());
-=======
-            FieldValueType.STRING.cast(actualRecognizedReceiptFields.get("ReceiptType")));
->>>>>>> 152c2e7e
         assertEquals(expectedReceiptFields.get("ReceiptType").getConfidence(),
             actualRecognizedReceiptFields.get("ReceiptType").getConfidence());
         validateFieldValueTransforms(expectedReceiptFields.get("MerchantName"),
@@ -739,13 +699,8 @@
         List<ReadResult> readResults, PageResult expectedPage) {
         validatePageRangeData(expectedPage.getPage(), actualForm.getFormPageRange());
         int i = 0;
-<<<<<<< HEAD
         for (Map.Entry<String, FormField> entry : actualForm.getFields().entrySet()) {
             FormField actualFormField = entry.getValue();
-=======
-        for (Map.Entry<String, FormField<?>> entry : actualForm.getFields().entrySet()) {
-            FormField<?> actualFormField = entry.getValue();
->>>>>>> 152c2e7e
             final KeyValuePair expectedFormField = expectedPage.getKeyValuePairs().get(i++);
             assertEquals(expectedFormField.getConfidence(), actualFormField.getConfidence());
             assertEquals(expectedFormField.getKey().getText(), actualFormField.getLabelData().getText());
@@ -822,7 +777,6 @@
         assertEquals(1, receiptPage1.getFormPageRange().getLastPageNumber());
         Map<String, FormField<?>> receiptPage1Fields = receiptPage1.getFields();
         assertEquals(EXPECTED_MULTIPAGE_ADDRESS_VALUE, receiptPage1Fields.get("MerchantAddress")
-<<<<<<< HEAD
             .getValue().asString());
         assertEquals("Bilbo Baggins", receiptPage1Fields.get("MerchantName")
             .getValue().asString());
@@ -831,16 +785,6 @@
         assertNotNull(receiptPage1Fields.get("Total").getValue().asDouble());
         assertNotNull(receiptPage1.getPages());
         assertEquals(ITEMIZED_RECEIPT_VALUE, receiptPage1Fields.get("ReceiptType").getValue().asString());
-=======
-            .getValue());
-        assertEquals("Bilbo Baggins", receiptPage1Fields.get("MerchantName")
-            .getValue());
-        assertEquals(EXPECTED_MULTIPAGE_PHONE_NUMBER_VALUE, receiptPage1Fields.get("MerchantPhoneNumber")
-            .getValue());
-        assertNotNull(receiptPage1Fields.get("Total").getValue());
-        assertNotNull(receiptPage1.getPages());
-        assertEquals(ITEMIZED_RECEIPT_VALUE, receiptPage1Fields.get("ReceiptType").getValue());
->>>>>>> 152c2e7e
 
         // Assert no fields, tables and lines on second page
         assertEquals(0, receiptPage2.getFields().size());
@@ -853,7 +797,6 @@
 
         assertEquals(3, receiptPage3.getFormPageRange().getFirstPageNumber());
         assertEquals(3, receiptPage3.getFormPageRange().getLastPageNumber());
-<<<<<<< HEAD
         Map<String, FormField> receiptPage3Fields = receiptPage3.getFields();
         assertEquals(EXPECTED_MULTIPAGE_ADDRESS_VALUE, receiptPage3Fields.get("MerchantAddress").getValue().asString());
         assertEquals("Frodo Baggins", receiptPage3Fields.get("MerchantName").getValue().asString());
@@ -863,17 +806,6 @@
         // total value 1000 returned by service but should be 4300, service bug
         assertEquals(3000.0f, receiptPage3Fields.get("Subtotal").getValue().asDouble());
         assertEquals(ITEMIZED_RECEIPT_VALUE, receiptPage3Fields.get("ReceiptType").getValue().asString());
-=======
-        Map<String, FormField<?>> receiptPage3Fields = receiptPage3.getFields();
-        assertEquals(EXPECTED_MULTIPAGE_ADDRESS_VALUE, FieldValueType.STRING.cast(receiptPage3Fields.get("MerchantAddress")));
-        assertEquals("Frodo Baggins", FieldValueType.STRING.cast(receiptPage3Fields.get("MerchantName")));
-        assertEquals(EXPECTED_MULTIPAGE_PHONE_NUMBER_VALUE, FieldValueType.PHONE_NUMBER.cast(receiptPage3Fields.get("MerchantPhoneNumber")));
-        assertNotNull(receiptPage3Fields.get("Total").getValue());
-        // why isn't tip returned by service?
-        // total value 1000 returned by service but should be 4300, service bug
-        assertEquals(3000.0f, (Float) receiptPage3Fields.get("Subtotal").getValue());
-        assertEquals(ITEMIZED_RECEIPT_VALUE, FieldValueType.STRING.cast(receiptPage3Fields.get("ReceiptType")));
->>>>>>> 152c2e7e
     }
 
     protected String getEndpoint() {
