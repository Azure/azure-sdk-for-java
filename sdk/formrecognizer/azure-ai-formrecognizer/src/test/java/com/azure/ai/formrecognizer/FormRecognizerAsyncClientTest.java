// Copyright (c) Microsoft Corporation. All rights reserved.
// Licensed under the MIT License.

package com.azure.ai.formrecognizer;

import com.azure.ai.formrecognizer.models.CustomFormModel;
import com.azure.ai.formrecognizer.models.ErrorInformation;
import com.azure.ai.formrecognizer.models.ErrorResponseException;
import com.azure.ai.formrecognizer.models.FormContentType;
import com.azure.ai.formrecognizer.models.FormPage;
import com.azure.ai.formrecognizer.models.FormRecognizerException;
import com.azure.ai.formrecognizer.models.OperationResult;
import com.azure.ai.formrecognizer.models.RecognizeCustomFormsOptions;
import com.azure.ai.formrecognizer.models.RecognizeOptions;
import com.azure.ai.formrecognizer.models.RecognizedForm;
import com.azure.ai.formrecognizer.models.RecognizedReceipt;
import com.azure.ai.formrecognizer.training.FormTrainingAsyncClient;
import com.azure.core.http.HttpClient;
import com.azure.core.util.polling.SyncPoller;
import org.junit.jupiter.api.AfterAll;
import org.junit.jupiter.api.BeforeAll;
import org.junit.jupiter.params.ParameterizedTest;
import org.junit.jupiter.params.provider.MethodSource;
import reactor.test.StepVerifier;

import java.io.InputStream;
import java.time.Duration;
import java.util.List;

import static com.azure.ai.formrecognizer.TestUtils.CUSTOM_FORM_FILE_LENGTH;
import static com.azure.ai.formrecognizer.TestUtils.DISPLAY_NAME_WITH_ARGUMENTS;
import static com.azure.ai.formrecognizer.TestUtils.FORM_LOCAL_URL;
import static com.azure.ai.formrecognizer.TestUtils.INVALID_SOURCE_URL_ERROR;
import static com.azure.ai.formrecognizer.TestUtils.INVALID_URL;
import static com.azure.ai.formrecognizer.TestUtils.LAYOUT_FILE_LENGTH;
import static com.azure.ai.formrecognizer.TestUtils.LAYOUT_LOCAL_URL;
import static com.azure.ai.formrecognizer.TestUtils.MULTIPAGE_INVOICE_FILE_LENGTH;
import static com.azure.ai.formrecognizer.TestUtils.RECEIPT_FILE_LENGTH;
import static com.azure.ai.formrecognizer.TestUtils.RECEIPT_LOCAL_URL;
import static com.azure.ai.formrecognizer.TestUtils.getReplayableBufferData;
import static com.azure.ai.formrecognizer.implementation.Utility.toFluxByteBuffer;
import static org.junit.jupiter.api.Assertions.assertEquals;
import static org.junit.jupiter.api.Assertions.assertThrows;

public class FormRecognizerAsyncClientTest extends FormRecognizerClientTestBase {
    private FormRecognizerAsyncClient client;

    @BeforeAll
    static void beforeAll() {
        StepVerifier.setDefaultTimeout(Duration.ofSeconds(30));
    }

    @AfterAll
    static void afterAll() {
        StepVerifier.resetDefaultTimeout();
    }

    private FormRecognizerAsyncClient getFormRecognizerAsyncClient(HttpClient httpClient,
        FormRecognizerServiceVersion serviceVersion) {
        return getFormRecognizerClientBuilder(httpClient, serviceVersion).buildAsyncClient();
<<<<<<< HEAD
=======
    }

    private FormTrainingAsyncClient getFormTrainingAsyncClient(HttpClient httpClient,
        FormRecognizerServiceVersion serviceVersion) {
        return getFormTrainingClientBuilder(httpClient, serviceVersion).buildAsyncClient();
>>>>>>> 72d53830
    }

    private FormTrainingAsyncClient getFormTrainingAsyncClient(HttpClient httpClient,
        FormRecognizerServiceVersion serviceVersion) {
        return getFormTrainingClientBuilder(httpClient, serviceVersion).buildAsyncClient();
    }
    /**
     * Verifies receipt data for a document using source as file url.
     */
    @ParameterizedTest(name = DISPLAY_NAME_WITH_ARGUMENTS)
    @MethodSource("com.azure.ai.formrecognizer.TestUtils#getTestParameters")
    public void recognizeReceiptSourceUrl(HttpClient httpClient, FormRecognizerServiceVersion serviceVersion) {
        client = getFormRecognizerAsyncClient(httpClient, serviceVersion);
        receiptSourceUrlRunner(sourceUrl -> {
            SyncPoller<OperationResult, List<RecognizedReceipt>> syncPoller =
                client.beginRecognizeReceiptsFromUrl(sourceUrl).getSyncPoller();
            syncPoller.waitForCompletion();
            validateReceiptResultData(syncPoller.getFinalResult(), false);
        });
    }

    /**
     * Verifies receipt data for a document using source as file url and include content when includeTextContent is
     * true.
     */
    @ParameterizedTest(name = DISPLAY_NAME_WITH_ARGUMENTS)
    @MethodSource("com.azure.ai.formrecognizer.TestUtils#getTestParameters")
    public void recognizeReceiptSourceUrlTextDetails(HttpClient httpClient,
        FormRecognizerServiceVersion serviceVersion) {
        client = getFormRecognizerAsyncClient(httpClient, serviceVersion);
<<<<<<< HEAD
        receiptSourceUrlRunnerTextDetails((sourceUrl, includeTextDetails) -> {
            SyncPoller<OperationResult, List<RecognizedReceipt>> syncPoller =
                client.beginRecognizeReceiptsFromUrl(sourceUrl, includeTextDetails, null).getSyncPoller();
=======
        receiptSourceUrlRunnerTextDetails((sourceUrl, includeTextContent) -> {
            SyncPoller<OperationResult, List<RecognizedReceipt>> syncPoller =
                client.beginRecognizeReceipts(new RecognizeOptions(sourceUrl).setIncludeTextContent(includeTextContent))
                    .getSyncPoller();
>>>>>>> 72d53830
            syncPoller.waitForCompletion();
            validateReceiptResultData(syncPoller.getFinalResult(), includeTextContent);
        });
    }

    /**
     * Verifies receipt data from a document using file data as source.
     */
    @ParameterizedTest(name = DISPLAY_NAME_WITH_ARGUMENTS)
    @MethodSource("com.azure.ai.formrecognizer.TestUtils#getTestParameters")
    public void recognizeReceiptData(HttpClient httpClient, FormRecognizerServiceVersion serviceVersion) {
        client = getFormRecognizerAsyncClient(httpClient, serviceVersion);
        receiptDataRunner((data) -> {
            SyncPoller<OperationResult, List<RecognizedReceipt>> syncPoller =
<<<<<<< HEAD
                client.beginRecognizeReceipts(toFluxByteBuffer(data), RECEIPT_FILE_LENGTH, FormContentType.IMAGE_JPEG,
                    false, null).getSyncPoller();
=======
                client.beginRecognizeReceipts(toFluxByteBuffer(data), RECEIPT_FILE_LENGTH, FormContentType.IMAGE_JPEG)
                    .getSyncPoller();
>>>>>>> 72d53830
            syncPoller.waitForCompletion();
            validateReceiptResultData(syncPoller.getFinalResult(), false);
        });
    }

    /**
     * Verifies an exception thrown for a document using null data value.
     */
    @ParameterizedTest(name = DISPLAY_NAME_WITH_ARGUMENTS)
    @MethodSource("com.azure.ai.formrecognizer.TestUtils#getTestParameters")
    public void recognizeReceiptDataTextDetailsWithNullData(HttpClient httpClient,
        FormRecognizerServiceVersion serviceVersion) {
        client = getFormRecognizerAsyncClient(httpClient, serviceVersion);
        assertThrows(RuntimeException.class, () -> client.beginRecognizeReceipts(null, RECEIPT_FILE_LENGTH,
            FormContentType.IMAGE_JPEG).getSyncPoller());
    }

    /**
     * Verifies content type will be auto detected when using custom form API with input stream data overload.
     */
    @ParameterizedTest(name = DISPLAY_NAME_WITH_ARGUMENTS)
    @MethodSource("com.azure.ai.formrecognizer.TestUtils#getTestParameters")
    public void recognizeReceiptDataWithContentTypeAutoDetection(HttpClient httpClient,
        FormRecognizerServiceVersion serviceVersion) {
        client = getFormRecognizerAsyncClient(httpClient, serviceVersion);
        SyncPoller<OperationResult, List<RecognizedReceipt>> syncPoller =
<<<<<<< HEAD
            client.beginRecognizeReceipts(getReplayableBufferData(RECEIPT_LOCAL_URL), RECEIPT_FILE_LENGTH, null,
                false, null).getSyncPoller();
=======
            client.beginRecognizeReceipts(getReplayableBufferData(RECEIPT_LOCAL_URL), RECEIPT_FILE_LENGTH, null)
                .getSyncPoller();
>>>>>>> 72d53830
        syncPoller.waitForCompletion();
        validateReceiptResultData(syncPoller.getFinalResult(), false);
    }

    /**
     * Verifies receipt data from a document using file data as source and including text content details.
     */
    // Turn off the tests as there is service regression on the media type.
    // Issue link: https://github.com/Azure/azure-sdk-for-java/issues/11036
<<<<<<< HEAD
//    @ParameterizedTest(name = DISPLAY_NAME_WITH_ARGUMENTS)
//    @MethodSource("com.azure.ai.formrecognizer.TestUtils#getTestParameters")
//    public void recognizeReceiptDataTextDetails(HttpClient httpClient, FormRecognizerServiceVersion serviceVersion) {
//        client = getFormRecognizerAsyncClient(httpClient, serviceVersion);
//        receiptDataRunnerTextDetails((data, includeTextDetails) -> {
//            SyncPoller<OperationResult, List<RecognizedReceipt>> syncPoller =
//                client.beginRecognizeReceipts(toFluxByteBuffer(data), RECEIPT_FILE_LENGTH, FormContentType.IMAGE_JPEG,
//                    includeTextDetails, null).getSyncPoller();
//            syncPoller.waitForCompletion();
//            validateReceiptResultData(syncPoller.getFinalResult(), true);
//        });
//    }

    /**
     * Verifies that an exception is thrown for invalid source url.
     */
=======
>>>>>>> 72d53830
    @ParameterizedTest(name = DISPLAY_NAME_WITH_ARGUMENTS)
    @MethodSource("com.azure.ai.formrecognizer.TestUtils#getTestParameters")
    public void recognizeReceiptDataTextDetails(HttpClient httpClient, FormRecognizerServiceVersion serviceVersion) {
        client = getFormRecognizerAsyncClient(httpClient, serviceVersion);
        receiptDataRunnerTextDetails((data, includeTextContent) -> {
            SyncPoller<OperationResult, List<RecognizedReceipt>> syncPoller =
                client.beginRecognizeReceipts(new RecognizeOptions(toFluxByteBuffer(data), RECEIPT_FILE_LENGTH)
                    .setFormContentType(FormContentType.IMAGE_JPEG).setIncludeTextContent(includeTextContent))
                    .getSyncPoller();
            syncPoller.waitForCompletion();
            validateReceiptResultData(syncPoller.getFinalResult(), true);
        });
    }

    /**
     * Verifies that an exception is thrown for invalid source url.
     */
    @ParameterizedTest(name = DISPLAY_NAME_WITH_ARGUMENTS)
    @MethodSource("com.azure.ai.formrecognizer.TestUtils#getTestParameters")
    public void recognizeReceiptInvalidSourceUrl(HttpClient httpClient, FormRecognizerServiceVersion serviceVersion) {
        client = getFormRecognizerAsyncClient(httpClient, serviceVersion);
<<<<<<< HEAD
        receiptDataRunnerTextDetails((data, includeTextDetails) -> {
            SyncPoller<OperationResult, List<RecognizedReceipt>> syncPoller =
                client.beginRecognizeReceipts(toFluxByteBuffer(data), RECEIPT_FILE_LENGTH, FormContentType.IMAGE_JPEG,
                    includeTextDetails, null).getSyncPoller();
            syncPoller.waitForCompletion();
            syncPoller.getFinalResult().forEach(recognizedReceipt -> validateUSReceiptData(ReceiptExtensions.asUSReceipt(recognizedReceipt), includeTextDetails));
        });
=======
        invalidSourceUrlRunner((sourceUrl) -> assertThrows(ErrorResponseException.class,
            () -> client.beginRecognizeReceiptsFromUrl(sourceUrl).getSyncPoller()));
>>>>>>> 72d53830
    }

    /**
     * Verifies layout data for a document using source as input stream data.
     */
    @ParameterizedTest(name = DISPLAY_NAME_WITH_ARGUMENTS)
    @MethodSource("com.azure.ai.formrecognizer.TestUtils#getTestParameters")
    public void recognizeContent(HttpClient httpClient, FormRecognizerServiceVersion serviceVersion) {
        client = getFormRecognizerAsyncClient(httpClient, serviceVersion);
        contentFromDataRunner((data) -> {
            SyncPoller<OperationResult, List<FormPage>> syncPoller =
<<<<<<< HEAD
                client.beginRecognizeContent(toFluxByteBuffer(data), LAYOUT_FILE_LENGTH, FormContentType.IMAGE_JPEG,
                    null).getSyncPoller();
=======
                client.beginRecognizeContent(toFluxByteBuffer(data), LAYOUT_FILE_LENGTH, FormContentType.IMAGE_JPEG)
                    .getSyncPoller();
>>>>>>> 72d53830
            syncPoller.waitForCompletion();
            validateContentResultData(syncPoller.getFinalResult(), false);
        });
    }

    /**
     * Verifies an exception thrown for a document using null data value.
     */
    @ParameterizedTest(name = DISPLAY_NAME_WITH_ARGUMENTS)
    @MethodSource("com.azure.ai.formrecognizer.TestUtils#getTestParameters")
    public void recognizeContentResultWithNullData(HttpClient httpClient, FormRecognizerServiceVersion serviceVersion) {
        assertThrows(RuntimeException.class, () -> client.beginRecognizeContent(null, LAYOUT_FILE_LENGTH,
<<<<<<< HEAD
            FormContentType.IMAGE_JPEG, null).getSyncPoller());
=======
            FormContentType.IMAGE_JPEG).getSyncPoller());
>>>>>>> 72d53830
    }


    /**
     * Verifies content type will be auto detected when using content/layout API with input stream data overload.
     */
    @ParameterizedTest(name = DISPLAY_NAME_WITH_ARGUMENTS)
    @MethodSource("com.azure.ai.formrecognizer.TestUtils#getTestParameters")
    public void recognizeContentResultWithContentTypeAutoDetection(HttpClient httpClient,
        FormRecognizerServiceVersion serviceVersion) {
        client = getFormRecognizerAsyncClient(httpClient, serviceVersion);
        contentFromDataRunner((data) -> {
            SyncPoller<OperationResult, List<FormPage>> syncPoller =
<<<<<<< HEAD
                client.beginRecognizeContent(getReplayableBufferData(LAYOUT_LOCAL_URL), LAYOUT_FILE_LENGTH, null,
                    null).getSyncPoller();
=======
                client.beginRecognizeContent(getReplayableBufferData(LAYOUT_LOCAL_URL), LAYOUT_FILE_LENGTH, null)
                    .getSyncPoller();
>>>>>>> 72d53830
            syncPoller.waitForCompletion();
            validateContentResultData(syncPoller.getFinalResult(), false);
        });
    }

    /**
     * Verifies layout data for a document using source as input stream data.
     */
    @ParameterizedTest(name = DISPLAY_NAME_WITH_ARGUMENTS)
    @MethodSource("com.azure.ai.formrecognizer.TestUtils#getTestParameters")
    public void recognizeContentFromUrl(HttpClient httpClient, FormRecognizerServiceVersion serviceVersion) {
        client = getFormRecognizerAsyncClient(httpClient, serviceVersion);
        contentFromUrlRunner(sourceUrl -> {
            SyncPoller<OperationResult, List<FormPage>> syncPoller =
                client.beginRecognizeContentFromUrl(sourceUrl).getSyncPoller();
            syncPoller.waitForCompletion();
            validateContentResultData(syncPoller.getFinalResult(), false);
        });
    }

    /**
     * Verifies that an exception is thrown for invalid status model Id.
     */
    @ParameterizedTest(name = DISPLAY_NAME_WITH_ARGUMENTS)
    @MethodSource("com.azure.ai.formrecognizer.TestUtils#getTestParameters")
    public void recognizeContentInvalidSourceUrl(HttpClient httpClient, FormRecognizerServiceVersion serviceVersion) {
        client = getFormRecognizerAsyncClient(httpClient, serviceVersion);
        invalidSourceUrlRunner((invalidSourceUrl) -> assertThrows(ErrorResponseException.class,
            () -> client.beginRecognizeContentFromUrl(invalidSourceUrl).getSyncPoller()));
    }

    /**
     * Verifies that an exception is thrown for invalid status model Id.
     */
    @ParameterizedTest(name = DISPLAY_NAME_WITH_ARGUMENTS)
    @MethodSource("com.azure.ai.formrecognizer.TestUtils#getTestParameters")
    public void recognizeCustomFormInvalidSourceUrl(HttpClient httpClient,
        FormRecognizerServiceVersion serviceVersion) {
        client = getFormRecognizerAsyncClient(httpClient, serviceVersion);
        beginTrainingLabeledRunner((trainingFilesUrl, useTrainingLabels) -> {
            SyncPoller<OperationResult, CustomFormModel> syncPoller =
<<<<<<< HEAD
                getFormTrainingAsyncClient(httpClient, serviceVersion).beginTraining(trainingFilesUrl, useTrainingLabels).getSyncPoller();
=======
                getFormTrainingAsyncClient(httpClient, serviceVersion).beginTraining(trainingFilesUrl,
                    useTrainingLabels).getSyncPoller();
>>>>>>> 72d53830
            syncPoller.waitForCompletion();
            CustomFormModel createdModel = syncPoller.getFinalResult();
            StepVerifier.create(client.beginRecognizeCustomFormsFromUrl(INVALID_URL, createdModel.getModelId()))
                .verifyErrorSatisfies(throwable -> assertEquals(throwable.getMessage(), INVALID_SOURCE_URL_ERROR));
        });
    }

    /**
     * Verifies custom form data for a document using source as input stream data and valid labeled model Id.
     */
    @ParameterizedTest(name = DISPLAY_NAME_WITH_ARGUMENTS)
    @MethodSource("com.azure.ai.formrecognizer.TestUtils#getTestParameters")
    public void recognizeCustomFormLabeledData(HttpClient httpClient, FormRecognizerServiceVersion serviceVersion) {
        client = getFormRecognizerAsyncClient(httpClient, serviceVersion);
        customFormDataRunner(data -> beginTrainingLabeledRunner((trainingFilesUrl, useTrainingLabels) -> {
            SyncPoller<OperationResult, CustomFormModel> trainingPoller =
<<<<<<< HEAD
                getFormTrainingAsyncClient(httpClient, serviceVersion).beginTraining(trainingFilesUrl, useTrainingLabels).getSyncPoller();
            trainingPoller.waitForCompletion();

            SyncPoller<OperationResult, List<RecognizedForm>> syncPoller =
                client.beginRecognizeCustomForms(toFluxByteBuffer(data), trainingPoller.getFinalResult().getModelId(),
                    CUSTOM_FORM_FILE_LENGTH, FormContentType.APPLICATION_PDF, true, null).getSyncPoller();
=======
                getFormTrainingAsyncClient(httpClient, serviceVersion).beginTraining(trainingFilesUrl,
                    useTrainingLabels).getSyncPoller();
            trainingPoller.waitForCompletion();

            SyncPoller<OperationResult, List<RecognizedForm>> syncPoller =
                client.beginRecognizeCustomForms(new RecognizeCustomFormsOptions(toFluxByteBuffer(data),
                    CUSTOM_FORM_FILE_LENGTH, trainingPoller.getFinalResult().getModelId())
                    .setFormContentType(FormContentType.APPLICATION_PDF).setIncludeTextContent(true)).getSyncPoller();
>>>>>>> 72d53830
            syncPoller.waitForCompletion();
            validateRecognizedResult(syncPoller.getFinalResult(), true, true);
        }));
    }

    /**
     * Verifies an exception thrown for a document using null data value or null model id.
     */
    @ParameterizedTest(name = DISPLAY_NAME_WITH_ARGUMENTS)
    @MethodSource("com.azure.ai.formrecognizer.TestUtils#getTestParameters")
    public void recognizeCustomFormLabeledDataWithNullValues(HttpClient httpClient,
        FormRecognizerServiceVersion serviceVersion) {
        client = getFormRecognizerAsyncClient(httpClient, serviceVersion);
        customFormDataRunner(data -> beginTrainingLabeledRunner((trainingFilesUrl, useTrainingLabels) -> {
            SyncPoller<OperationResult, CustomFormModel> syncPoller =
<<<<<<< HEAD
                getFormTrainingAsyncClient(httpClient, serviceVersion).beginTraining(trainingFilesUrl, useTrainingLabels).getSyncPoller();
=======
                getFormTrainingAsyncClient(httpClient, serviceVersion).beginTraining(trainingFilesUrl,
                    useTrainingLabels).getSyncPoller();
>>>>>>> 72d53830
            syncPoller.waitForCompletion();

            assertThrows(RuntimeException.class, () -> client.beginRecognizeCustomForms(
                new RecognizeCustomFormsOptions((InputStream) null, CUSTOM_FORM_FILE_LENGTH,
                    syncPoller.getFinalResult().getModelId()).setFormContentType(FormContentType.APPLICATION_PDF)
                    .setIncludeTextContent(true)).getSyncPoller());

            assertThrows(RuntimeException.class, () -> client.beginRecognizeCustomForms(
                new RecognizeCustomFormsOptions(toFluxByteBuffer(data), CUSTOM_FORM_FILE_LENGTH,
                    null).setFormContentType(FormContentType.APPLICATION_PDF)
                    .setIncludeTextContent(true)).getSyncPoller());
        }));
    }


    /**
     * Verifies content type will be auto detected when using custom form API with input stream data overload.
     */
    @ParameterizedTest(name = DISPLAY_NAME_WITH_ARGUMENTS)
    @MethodSource("com.azure.ai.formrecognizer.TestUtils#getTestParameters")
    public void recognizeCustomFormLabeledDataWithContentTypeAutoDetection(HttpClient httpClient,
        FormRecognizerServiceVersion serviceVersion) {
        client = getFormRecognizerAsyncClient(httpClient, serviceVersion);
        customFormDataRunner(data -> beginTrainingLabeledRunner((trainingFilesUrl, useTrainingLabels) -> {
            SyncPoller<OperationResult, CustomFormModel> trainingPoller =
<<<<<<< HEAD
                getFormTrainingAsyncClient(httpClient, serviceVersion).beginTraining(trainingFilesUrl, useTrainingLabels).getSyncPoller();
            trainingPoller.waitForCompletion();

            SyncPoller<OperationResult, List<RecognizedForm>> syncPoller =
                client.beginRecognizeCustomForms(getReplayableBufferData(FORM_LOCAL_URL),
                    trainingPoller.getFinalResult().getModelId(), CUSTOM_FORM_FILE_LENGTH, null, true, null).getSyncPoller();
=======
                getFormTrainingAsyncClient(httpClient, serviceVersion).beginTraining(trainingFilesUrl,
                    useTrainingLabels).getSyncPoller();
            trainingPoller.waitForCompletion();

            SyncPoller<OperationResult, List<RecognizedForm>> syncPoller =
                client.beginRecognizeCustomForms(new RecognizeCustomFormsOptions(getReplayableBufferData(FORM_LOCAL_URL),
                    CUSTOM_FORM_FILE_LENGTH, trainingPoller.getFinalResult().getModelId()).setFormContentType(null)
                    .setIncludeTextContent(true)).getSyncPoller();
>>>>>>> 72d53830
            syncPoller.waitForCompletion();
            validateRecognizedResult(syncPoller.getFinalResult(), true, true);
        }));
    }

    /**
     * Verifies custom form data for a document using source as input stream data and valid labeled model Id.
     */
    @ParameterizedTest(name = DISPLAY_NAME_WITH_ARGUMENTS)
    @MethodSource("com.azure.ai.formrecognizer.TestUtils#getTestParameters")
    public void recognizeCustomFormUnlabeledData(HttpClient httpClient, FormRecognizerServiceVersion serviceVersion) {
        client = getFormRecognizerAsyncClient(httpClient, serviceVersion);
        customFormDataRunner(data -> beginTrainingUnlabeledRunner((trainingFilesUrl, useTrainingLabels) -> {
            SyncPoller<OperationResult, CustomFormModel> trainingPoller =
<<<<<<< HEAD
                getFormTrainingAsyncClient(httpClient, serviceVersion).beginTraining(trainingFilesUrl, useTrainingLabels).getSyncPoller();
            trainingPoller.waitForCompletion();

            SyncPoller<OperationResult, List<RecognizedForm>> syncPoller =
                client.beginRecognizeCustomForms(toFluxByteBuffer(data), trainingPoller.getFinalResult().getModelId(),
                    CUSTOM_FORM_FILE_LENGTH, FormContentType.APPLICATION_PDF, false, null).getSyncPoller();
=======
                getFormTrainingAsyncClient(httpClient, serviceVersion).beginTraining(trainingFilesUrl,
                    useTrainingLabels).getSyncPoller();
            trainingPoller.waitForCompletion();

            SyncPoller<OperationResult, List<RecognizedForm>> syncPoller =
                client.beginRecognizeCustomForms(new RecognizeCustomFormsOptions(toFluxByteBuffer(data), CUSTOM_FORM_FILE_LENGTH,
                    trainingPoller.getFinalResult().getModelId()).setFormContentType(FormContentType.APPLICATION_PDF)
                    .setIncludeTextContent(false)).getSyncPoller();
>>>>>>> 72d53830
            syncPoller.waitForCompletion();
            validateRecognizedResult(syncPoller.getFinalResult(), false, false);
        }));
    }

    @ParameterizedTest(name = DISPLAY_NAME_WITH_ARGUMENTS)
    @MethodSource("com.azure.ai.formrecognizer.TestUtils#getTestParameters")
<<<<<<< HEAD
    public void recognizeCustomFormMultiPageUnlabeled(HttpClient httpClient, FormRecognizerServiceVersion serviceVersion) {
=======
    public void recognizeCustomFormMultiPageUnlabeled(HttpClient httpClient,
        FormRecognizerServiceVersion serviceVersion) {
>>>>>>> 72d53830
        client = getFormRecognizerAsyncClient(httpClient, serviceVersion);
        multipageFromDataRunner(data -> beginTrainingMultipageRunner((trainingFilesUrl) -> {
            SyncPoller<OperationResult, CustomFormModel> trainingPoller =
                getFormTrainingAsyncClient(httpClient, serviceVersion).beginTraining(trainingFilesUrl, false).getSyncPoller();
            trainingPoller.waitForCompletion();

            SyncPoller<OperationResult, List<RecognizedForm>> syncPoller =
<<<<<<< HEAD
                client.beginRecognizeCustomForms(toFluxByteBuffer(data), trainingPoller.getFinalResult().getModelId(),
                    MULTIPAGE_INVOICE_FILE_LENGTH, FormContentType.APPLICATION_PDF).getSyncPoller();
=======
                client.beginRecognizeCustomForms(toFluxByteBuffer(data), MULTIPAGE_INVOICE_FILE_LENGTH, trainingPoller.getFinalResult().getModelId(),
                        FormContentType.APPLICATION_PDF).getSyncPoller();
>>>>>>> 72d53830
            syncPoller.waitForCompletion();
            validateMultiPageDataUnlabeled(syncPoller.getFinalResult());
        }));
    }

    @ParameterizedTest(name = DISPLAY_NAME_WITH_ARGUMENTS)
    @MethodSource("com.azure.ai.formrecognizer.TestUtils#getTestParameters")
<<<<<<< HEAD
    public void recognizeCustomFormUrlMultiPageLabeled(HttpClient httpClient, FormRecognizerServiceVersion serviceVersion) {
=======
    public void recognizeCustomFormUrlMultiPageLabeled(HttpClient httpClient,
        FormRecognizerServiceVersion serviceVersion) {
>>>>>>> 72d53830
        client = getFormRecognizerAsyncClient(httpClient, serviceVersion);
        multipageFromUrlRunner(fileUrl -> beginTrainingMultipageRunner((trainingFilesUrl) -> {
            SyncPoller<OperationResult, CustomFormModel> trainingPoller =
                getFormTrainingAsyncClient(httpClient, serviceVersion).beginTraining(trainingFilesUrl, true).getSyncPoller();
            trainingPoller.waitForCompletion();

            SyncPoller<OperationResult, List<RecognizedForm>> syncPoller =
                client.beginRecognizeCustomFormsFromUrl(fileUrl, trainingPoller.getFinalResult().getModelId()).getSyncPoller();
            syncPoller.waitForCompletion();
            validateMultiPageDataLabeled(syncPoller.getFinalResult());
        }));
    }

    @ParameterizedTest(name = DISPLAY_NAME_WITH_ARGUMENTS)
    @MethodSource("com.azure.ai.formrecognizer.TestUtils#getTestParameters")
    public void recognizeReceiptFromUrlMultiPage(HttpClient httpClient, FormRecognizerServiceVersion serviceVersion) {
        client = getFormRecognizerAsyncClient(httpClient, serviceVersion);
        multipageFromUrlRunner(fileUrl -> {
            SyncPoller<OperationResult, List<RecognizedReceipt>> syncPoller =
                client.beginRecognizeReceiptsFromUrl(fileUrl).getSyncPoller();
            syncPoller.waitForCompletion();
            validateMultipageReceiptData(syncPoller.getFinalResult());
        });
    }

    @ParameterizedTest(name = DISPLAY_NAME_WITH_ARGUMENTS)
    @MethodSource("com.azure.ai.formrecognizer.TestUtils#getTestParameters")
    public void recognizeReceiptFromDataMultiPage(HttpClient httpClient, FormRecognizerServiceVersion serviceVersion) {
        client = getFormRecognizerAsyncClient(httpClient, serviceVersion);
        multipageFromDataRunner(data -> {
            SyncPoller<OperationResult, List<RecognizedReceipt>> syncPoller =
                client.beginRecognizeReceipts(toFluxByteBuffer(data), MULTIPAGE_INVOICE_FILE_LENGTH,
                    FormContentType.APPLICATION_PDF).getSyncPoller();
            syncPoller.waitForCompletion();
            validateMultipageReceiptData(syncPoller.getFinalResult());
        });
    }

    @ParameterizedTest(name = DISPLAY_NAME_WITH_ARGUMENTS)
    @MethodSource("com.azure.ai.formrecognizer.TestUtils#getTestParameters")
    public void recognizeContentFromUrlMultiPage(HttpClient httpClient, FormRecognizerServiceVersion serviceVersion) {
        client = getFormRecognizerAsyncClient(httpClient, serviceVersion);
        multipageFromUrlRunner((fileUrl) -> {
            SyncPoller<OperationResult, List<FormPage>> syncPoller =
                client.beginRecognizeContentFromUrl(fileUrl).getSyncPoller();
            syncPoller.waitForCompletion();
            validateContentResultData(syncPoller.getFinalResult(), false);
        });
    }

    @ParameterizedTest(name = DISPLAY_NAME_WITH_ARGUMENTS)
    @MethodSource("com.azure.ai.formrecognizer.TestUtils#getTestParameters")
    public void recognizeContentFromDataMultiPage(HttpClient httpClient, FormRecognizerServiceVersion serviceVersion) {
        client = getFormRecognizerAsyncClient(httpClient, serviceVersion);
        multipageFromDataRunner(data -> {
            SyncPoller<OperationResult, List<FormPage>> syncPoller =
                client.beginRecognizeContent(toFluxByteBuffer(data), MULTIPAGE_INVOICE_FILE_LENGTH,
                    FormContentType.APPLICATION_PDF).getSyncPoller();
            syncPoller.waitForCompletion();
            validateContentResultData(syncPoller.getFinalResult(), false);
        });
    }

    @ParameterizedTest(name = DISPLAY_NAME_WITH_ARGUMENTS)
    @MethodSource("com.azure.ai.formrecognizer.TestUtils#getTestParameters")
    void recognizeCustomFormInvalidStatus(HttpClient httpClient, FormRecognizerServiceVersion serviceVersion) {
        client = getFormRecognizerAsyncClient(httpClient, serviceVersion);
        invalidSourceUrlRunner((invalidSourceUrl) -> beginTrainingLabeledRunner((training, useTrainingLabels) -> {
            SyncPoller<OperationResult, CustomFormModel> syncPoller =
                getFormTrainingAsyncClient(httpClient, serviceVersion).beginTraining(training, useTrainingLabels).getSyncPoller();
            syncPoller.waitForCompletion();
            CustomFormModel createdModel = syncPoller.getFinalResult();
            FormRecognizerException formRecognizerException = assertThrows(FormRecognizerException.class,
                () -> client.beginRecognizeCustomFormsFromUrl(invalidSourceUrl, createdModel.getModelId()).getSyncPoller().getFinalResult());
            ErrorInformation errorInformation = formRecognizerException.getErrorInformation().get(0);
<<<<<<< HEAD
            assertEquals(EXPECTED_INVALID_URL_ERROR_CODE, errorInformation.getCode());
            assertEquals(OCR_EXTRACTION_INVALID_URL_ERROR, errorInformation.getMessage());
            assertEquals(EXPECTED_INVALID_ANALYZE_EXCEPTION_MESSAGE, formRecognizerException.getMessage());
=======
            // TODO: Service bug https://github.com/Azure/azure-sdk-for-java/issues/12046
            // assertEquals(EXPECTED_INVALID_URL_ERROR_CODE, errorInformation.getCode());
            // assertEquals(OCR_EXTRACTION_INVALID_URL_ERROR, errorInformation.getMessage());
            // assertEquals(EXPECTED_INVALID_ANALYZE_EXCEPTION_MESSAGE, formRecognizerException.getMessage());
>>>>>>> 72d53830
        }));
    }

}<|MERGE_RESOLUTION|>--- conflicted
+++ resolved
@@ -58,20 +58,13 @@
     private FormRecognizerAsyncClient getFormRecognizerAsyncClient(HttpClient httpClient,
         FormRecognizerServiceVersion serviceVersion) {
         return getFormRecognizerClientBuilder(httpClient, serviceVersion).buildAsyncClient();
-<<<<<<< HEAD
-=======
     }
 
     private FormTrainingAsyncClient getFormTrainingAsyncClient(HttpClient httpClient,
         FormRecognizerServiceVersion serviceVersion) {
         return getFormTrainingClientBuilder(httpClient, serviceVersion).buildAsyncClient();
->>>>>>> 72d53830
-    }
-
-    private FormTrainingAsyncClient getFormTrainingAsyncClient(HttpClient httpClient,
-        FormRecognizerServiceVersion serviceVersion) {
-        return getFormTrainingClientBuilder(httpClient, serviceVersion).buildAsyncClient();
-    }
+    }
+
     /**
      * Verifies receipt data for a document using source as file url.
      */
@@ -96,16 +89,10 @@
     public void recognizeReceiptSourceUrlTextDetails(HttpClient httpClient,
         FormRecognizerServiceVersion serviceVersion) {
         client = getFormRecognizerAsyncClient(httpClient, serviceVersion);
-<<<<<<< HEAD
-        receiptSourceUrlRunnerTextDetails((sourceUrl, includeTextDetails) -> {
-            SyncPoller<OperationResult, List<RecognizedReceipt>> syncPoller =
-                client.beginRecognizeReceiptsFromUrl(sourceUrl, includeTextDetails, null).getSyncPoller();
-=======
         receiptSourceUrlRunnerTextDetails((sourceUrl, includeTextContent) -> {
             SyncPoller<OperationResult, List<RecognizedReceipt>> syncPoller =
                 client.beginRecognizeReceipts(new RecognizeOptions(sourceUrl).setIncludeTextContent(includeTextContent))
                     .getSyncPoller();
->>>>>>> 72d53830
             syncPoller.waitForCompletion();
             validateReceiptResultData(syncPoller.getFinalResult(), includeTextContent);
         });
@@ -120,13 +107,8 @@
         client = getFormRecognizerAsyncClient(httpClient, serviceVersion);
         receiptDataRunner((data) -> {
             SyncPoller<OperationResult, List<RecognizedReceipt>> syncPoller =
-<<<<<<< HEAD
-                client.beginRecognizeReceipts(toFluxByteBuffer(data), RECEIPT_FILE_LENGTH, FormContentType.IMAGE_JPEG,
-                    false, null).getSyncPoller();
-=======
                 client.beginRecognizeReceipts(toFluxByteBuffer(data), RECEIPT_FILE_LENGTH, FormContentType.IMAGE_JPEG)
                     .getSyncPoller();
->>>>>>> 72d53830
             syncPoller.waitForCompletion();
             validateReceiptResultData(syncPoller.getFinalResult(), false);
         });
@@ -153,13 +135,8 @@
         FormRecognizerServiceVersion serviceVersion) {
         client = getFormRecognizerAsyncClient(httpClient, serviceVersion);
         SyncPoller<OperationResult, List<RecognizedReceipt>> syncPoller =
-<<<<<<< HEAD
-            client.beginRecognizeReceipts(getReplayableBufferData(RECEIPT_LOCAL_URL), RECEIPT_FILE_LENGTH, null,
-                false, null).getSyncPoller();
-=======
             client.beginRecognizeReceipts(getReplayableBufferData(RECEIPT_LOCAL_URL), RECEIPT_FILE_LENGTH, null)
                 .getSyncPoller();
->>>>>>> 72d53830
         syncPoller.waitForCompletion();
         validateReceiptResultData(syncPoller.getFinalResult(), false);
     }
@@ -169,25 +146,6 @@
      */
     // Turn off the tests as there is service regression on the media type.
     // Issue link: https://github.com/Azure/azure-sdk-for-java/issues/11036
-<<<<<<< HEAD
-//    @ParameterizedTest(name = DISPLAY_NAME_WITH_ARGUMENTS)
-//    @MethodSource("com.azure.ai.formrecognizer.TestUtils#getTestParameters")
-//    public void recognizeReceiptDataTextDetails(HttpClient httpClient, FormRecognizerServiceVersion serviceVersion) {
-//        client = getFormRecognizerAsyncClient(httpClient, serviceVersion);
-//        receiptDataRunnerTextDetails((data, includeTextDetails) -> {
-//            SyncPoller<OperationResult, List<RecognizedReceipt>> syncPoller =
-//                client.beginRecognizeReceipts(toFluxByteBuffer(data), RECEIPT_FILE_LENGTH, FormContentType.IMAGE_JPEG,
-//                    includeTextDetails, null).getSyncPoller();
-//            syncPoller.waitForCompletion();
-//            validateReceiptResultData(syncPoller.getFinalResult(), true);
-//        });
-//    }
-
-    /**
-     * Verifies that an exception is thrown for invalid source url.
-     */
-=======
->>>>>>> 72d53830
     @ParameterizedTest(name = DISPLAY_NAME_WITH_ARGUMENTS)
     @MethodSource("com.azure.ai.formrecognizer.TestUtils#getTestParameters")
     public void recognizeReceiptDataTextDetails(HttpClient httpClient, FormRecognizerServiceVersion serviceVersion) {
@@ -209,18 +167,8 @@
     @MethodSource("com.azure.ai.formrecognizer.TestUtils#getTestParameters")
     public void recognizeReceiptInvalidSourceUrl(HttpClient httpClient, FormRecognizerServiceVersion serviceVersion) {
         client = getFormRecognizerAsyncClient(httpClient, serviceVersion);
-<<<<<<< HEAD
-        receiptDataRunnerTextDetails((data, includeTextDetails) -> {
-            SyncPoller<OperationResult, List<RecognizedReceipt>> syncPoller =
-                client.beginRecognizeReceipts(toFluxByteBuffer(data), RECEIPT_FILE_LENGTH, FormContentType.IMAGE_JPEG,
-                    includeTextDetails, null).getSyncPoller();
-            syncPoller.waitForCompletion();
-            syncPoller.getFinalResult().forEach(recognizedReceipt -> validateUSReceiptData(ReceiptExtensions.asUSReceipt(recognizedReceipt), includeTextDetails));
-        });
-=======
         invalidSourceUrlRunner((sourceUrl) -> assertThrows(ErrorResponseException.class,
             () -> client.beginRecognizeReceiptsFromUrl(sourceUrl).getSyncPoller()));
->>>>>>> 72d53830
     }
 
     /**
@@ -232,13 +180,8 @@
         client = getFormRecognizerAsyncClient(httpClient, serviceVersion);
         contentFromDataRunner((data) -> {
             SyncPoller<OperationResult, List<FormPage>> syncPoller =
-<<<<<<< HEAD
-                client.beginRecognizeContent(toFluxByteBuffer(data), LAYOUT_FILE_LENGTH, FormContentType.IMAGE_JPEG,
-                    null).getSyncPoller();
-=======
                 client.beginRecognizeContent(toFluxByteBuffer(data), LAYOUT_FILE_LENGTH, FormContentType.IMAGE_JPEG)
                     .getSyncPoller();
->>>>>>> 72d53830
             syncPoller.waitForCompletion();
             validateContentResultData(syncPoller.getFinalResult(), false);
         });
@@ -251,11 +194,7 @@
     @MethodSource("com.azure.ai.formrecognizer.TestUtils#getTestParameters")
     public void recognizeContentResultWithNullData(HttpClient httpClient, FormRecognizerServiceVersion serviceVersion) {
         assertThrows(RuntimeException.class, () -> client.beginRecognizeContent(null, LAYOUT_FILE_LENGTH,
-<<<<<<< HEAD
-            FormContentType.IMAGE_JPEG, null).getSyncPoller());
-=======
             FormContentType.IMAGE_JPEG).getSyncPoller());
->>>>>>> 72d53830
     }
 
 
@@ -269,13 +208,8 @@
         client = getFormRecognizerAsyncClient(httpClient, serviceVersion);
         contentFromDataRunner((data) -> {
             SyncPoller<OperationResult, List<FormPage>> syncPoller =
-<<<<<<< HEAD
-                client.beginRecognizeContent(getReplayableBufferData(LAYOUT_LOCAL_URL), LAYOUT_FILE_LENGTH, null,
-                    null).getSyncPoller();
-=======
                 client.beginRecognizeContent(getReplayableBufferData(LAYOUT_LOCAL_URL), LAYOUT_FILE_LENGTH, null)
                     .getSyncPoller();
->>>>>>> 72d53830
             syncPoller.waitForCompletion();
             validateContentResultData(syncPoller.getFinalResult(), false);
         });
@@ -317,12 +251,8 @@
         client = getFormRecognizerAsyncClient(httpClient, serviceVersion);
         beginTrainingLabeledRunner((trainingFilesUrl, useTrainingLabels) -> {
             SyncPoller<OperationResult, CustomFormModel> syncPoller =
-<<<<<<< HEAD
-                getFormTrainingAsyncClient(httpClient, serviceVersion).beginTraining(trainingFilesUrl, useTrainingLabels).getSyncPoller();
-=======
                 getFormTrainingAsyncClient(httpClient, serviceVersion).beginTraining(trainingFilesUrl,
                     useTrainingLabels).getSyncPoller();
->>>>>>> 72d53830
             syncPoller.waitForCompletion();
             CustomFormModel createdModel = syncPoller.getFinalResult();
             StepVerifier.create(client.beginRecognizeCustomFormsFromUrl(INVALID_URL, createdModel.getModelId()))
@@ -339,14 +269,6 @@
         client = getFormRecognizerAsyncClient(httpClient, serviceVersion);
         customFormDataRunner(data -> beginTrainingLabeledRunner((trainingFilesUrl, useTrainingLabels) -> {
             SyncPoller<OperationResult, CustomFormModel> trainingPoller =
-<<<<<<< HEAD
-                getFormTrainingAsyncClient(httpClient, serviceVersion).beginTraining(trainingFilesUrl, useTrainingLabels).getSyncPoller();
-            trainingPoller.waitForCompletion();
-
-            SyncPoller<OperationResult, List<RecognizedForm>> syncPoller =
-                client.beginRecognizeCustomForms(toFluxByteBuffer(data), trainingPoller.getFinalResult().getModelId(),
-                    CUSTOM_FORM_FILE_LENGTH, FormContentType.APPLICATION_PDF, true, null).getSyncPoller();
-=======
                 getFormTrainingAsyncClient(httpClient, serviceVersion).beginTraining(trainingFilesUrl,
                     useTrainingLabels).getSyncPoller();
             trainingPoller.waitForCompletion();
@@ -355,7 +277,6 @@
                 client.beginRecognizeCustomForms(new RecognizeCustomFormsOptions(toFluxByteBuffer(data),
                     CUSTOM_FORM_FILE_LENGTH, trainingPoller.getFinalResult().getModelId())
                     .setFormContentType(FormContentType.APPLICATION_PDF).setIncludeTextContent(true)).getSyncPoller();
->>>>>>> 72d53830
             syncPoller.waitForCompletion();
             validateRecognizedResult(syncPoller.getFinalResult(), true, true);
         }));
@@ -371,12 +292,8 @@
         client = getFormRecognizerAsyncClient(httpClient, serviceVersion);
         customFormDataRunner(data -> beginTrainingLabeledRunner((trainingFilesUrl, useTrainingLabels) -> {
             SyncPoller<OperationResult, CustomFormModel> syncPoller =
-<<<<<<< HEAD
-                getFormTrainingAsyncClient(httpClient, serviceVersion).beginTraining(trainingFilesUrl, useTrainingLabels).getSyncPoller();
-=======
                 getFormTrainingAsyncClient(httpClient, serviceVersion).beginTraining(trainingFilesUrl,
                     useTrainingLabels).getSyncPoller();
->>>>>>> 72d53830
             syncPoller.waitForCompletion();
 
             assertThrows(RuntimeException.class, () -> client.beginRecognizeCustomForms(
@@ -402,14 +319,6 @@
         client = getFormRecognizerAsyncClient(httpClient, serviceVersion);
         customFormDataRunner(data -> beginTrainingLabeledRunner((trainingFilesUrl, useTrainingLabels) -> {
             SyncPoller<OperationResult, CustomFormModel> trainingPoller =
-<<<<<<< HEAD
-                getFormTrainingAsyncClient(httpClient, serviceVersion).beginTraining(trainingFilesUrl, useTrainingLabels).getSyncPoller();
-            trainingPoller.waitForCompletion();
-
-            SyncPoller<OperationResult, List<RecognizedForm>> syncPoller =
-                client.beginRecognizeCustomForms(getReplayableBufferData(FORM_LOCAL_URL),
-                    trainingPoller.getFinalResult().getModelId(), CUSTOM_FORM_FILE_LENGTH, null, true, null).getSyncPoller();
-=======
                 getFormTrainingAsyncClient(httpClient, serviceVersion).beginTraining(trainingFilesUrl,
                     useTrainingLabels).getSyncPoller();
             trainingPoller.waitForCompletion();
@@ -418,7 +327,6 @@
                 client.beginRecognizeCustomForms(new RecognizeCustomFormsOptions(getReplayableBufferData(FORM_LOCAL_URL),
                     CUSTOM_FORM_FILE_LENGTH, trainingPoller.getFinalResult().getModelId()).setFormContentType(null)
                     .setIncludeTextContent(true)).getSyncPoller();
->>>>>>> 72d53830
             syncPoller.waitForCompletion();
             validateRecognizedResult(syncPoller.getFinalResult(), true, true);
         }));
@@ -433,14 +341,6 @@
         client = getFormRecognizerAsyncClient(httpClient, serviceVersion);
         customFormDataRunner(data -> beginTrainingUnlabeledRunner((trainingFilesUrl, useTrainingLabels) -> {
             SyncPoller<OperationResult, CustomFormModel> trainingPoller =
-<<<<<<< HEAD
-                getFormTrainingAsyncClient(httpClient, serviceVersion).beginTraining(trainingFilesUrl, useTrainingLabels).getSyncPoller();
-            trainingPoller.waitForCompletion();
-
-            SyncPoller<OperationResult, List<RecognizedForm>> syncPoller =
-                client.beginRecognizeCustomForms(toFluxByteBuffer(data), trainingPoller.getFinalResult().getModelId(),
-                    CUSTOM_FORM_FILE_LENGTH, FormContentType.APPLICATION_PDF, false, null).getSyncPoller();
-=======
                 getFormTrainingAsyncClient(httpClient, serviceVersion).beginTraining(trainingFilesUrl,
                     useTrainingLabels).getSyncPoller();
             trainingPoller.waitForCompletion();
@@ -449,7 +349,6 @@
                 client.beginRecognizeCustomForms(new RecognizeCustomFormsOptions(toFluxByteBuffer(data), CUSTOM_FORM_FILE_LENGTH,
                     trainingPoller.getFinalResult().getModelId()).setFormContentType(FormContentType.APPLICATION_PDF)
                     .setIncludeTextContent(false)).getSyncPoller();
->>>>>>> 72d53830
             syncPoller.waitForCompletion();
             validateRecognizedResult(syncPoller.getFinalResult(), false, false);
         }));
@@ -457,12 +356,8 @@
 
     @ParameterizedTest(name = DISPLAY_NAME_WITH_ARGUMENTS)
     @MethodSource("com.azure.ai.formrecognizer.TestUtils#getTestParameters")
-<<<<<<< HEAD
-    public void recognizeCustomFormMultiPageUnlabeled(HttpClient httpClient, FormRecognizerServiceVersion serviceVersion) {
-=======
     public void recognizeCustomFormMultiPageUnlabeled(HttpClient httpClient,
         FormRecognizerServiceVersion serviceVersion) {
->>>>>>> 72d53830
         client = getFormRecognizerAsyncClient(httpClient, serviceVersion);
         multipageFromDataRunner(data -> beginTrainingMultipageRunner((trainingFilesUrl) -> {
             SyncPoller<OperationResult, CustomFormModel> trainingPoller =
@@ -470,13 +365,8 @@
             trainingPoller.waitForCompletion();
 
             SyncPoller<OperationResult, List<RecognizedForm>> syncPoller =
-<<<<<<< HEAD
-                client.beginRecognizeCustomForms(toFluxByteBuffer(data), trainingPoller.getFinalResult().getModelId(),
-                    MULTIPAGE_INVOICE_FILE_LENGTH, FormContentType.APPLICATION_PDF).getSyncPoller();
-=======
                 client.beginRecognizeCustomForms(toFluxByteBuffer(data), MULTIPAGE_INVOICE_FILE_LENGTH, trainingPoller.getFinalResult().getModelId(),
                         FormContentType.APPLICATION_PDF).getSyncPoller();
->>>>>>> 72d53830
             syncPoller.waitForCompletion();
             validateMultiPageDataUnlabeled(syncPoller.getFinalResult());
         }));
@@ -484,12 +374,8 @@
 
     @ParameterizedTest(name = DISPLAY_NAME_WITH_ARGUMENTS)
     @MethodSource("com.azure.ai.formrecognizer.TestUtils#getTestParameters")
-<<<<<<< HEAD
-    public void recognizeCustomFormUrlMultiPageLabeled(HttpClient httpClient, FormRecognizerServiceVersion serviceVersion) {
-=======
     public void recognizeCustomFormUrlMultiPageLabeled(HttpClient httpClient,
         FormRecognizerServiceVersion serviceVersion) {
->>>>>>> 72d53830
         client = getFormRecognizerAsyncClient(httpClient, serviceVersion);
         multipageFromUrlRunner(fileUrl -> beginTrainingMultipageRunner((trainingFilesUrl) -> {
             SyncPoller<OperationResult, CustomFormModel> trainingPoller =
@@ -565,16 +451,10 @@
             FormRecognizerException formRecognizerException = assertThrows(FormRecognizerException.class,
                 () -> client.beginRecognizeCustomFormsFromUrl(invalidSourceUrl, createdModel.getModelId()).getSyncPoller().getFinalResult());
             ErrorInformation errorInformation = formRecognizerException.getErrorInformation().get(0);
-<<<<<<< HEAD
-            assertEquals(EXPECTED_INVALID_URL_ERROR_CODE, errorInformation.getCode());
-            assertEquals(OCR_EXTRACTION_INVALID_URL_ERROR, errorInformation.getMessage());
-            assertEquals(EXPECTED_INVALID_ANALYZE_EXCEPTION_MESSAGE, formRecognizerException.getMessage());
-=======
             // TODO: Service bug https://github.com/Azure/azure-sdk-for-java/issues/12046
             // assertEquals(EXPECTED_INVALID_URL_ERROR_CODE, errorInformation.getCode());
             // assertEquals(OCR_EXTRACTION_INVALID_URL_ERROR, errorInformation.getMessage());
             // assertEquals(EXPECTED_INVALID_ANALYZE_EXCEPTION_MESSAGE, formRecognizerException.getMessage());
->>>>>>> 72d53830
         }));
     }
 
