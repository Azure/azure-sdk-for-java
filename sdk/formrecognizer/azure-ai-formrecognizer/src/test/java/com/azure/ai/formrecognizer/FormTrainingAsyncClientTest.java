--- conflicted
+++ resolved
@@ -8,17 +8,10 @@
 import com.azure.ai.formrecognizer.models.CustomFormModelInfo;
 import com.azure.ai.formrecognizer.models.CustomFormModelStatus;
 import com.azure.ai.formrecognizer.models.ErrorInformation;
-<<<<<<< HEAD
-import com.azure.ai.formrecognizer.models.ErrorResponseException;
-import com.azure.ai.formrecognizer.models.FormRecognizerException;
-import com.azure.ai.formrecognizer.models.OperationResult;
-import com.azure.ai.formrecognizer.training.FormTrainingAsyncClient;
-=======
 import com.azure.ai.formrecognizer.models.FormRecognizerException;
 import com.azure.ai.formrecognizer.models.OperationResult;
 import com.azure.ai.formrecognizer.training.FormTrainingAsyncClient;
 import com.azure.core.exception.HttpResponseException;
->>>>>>> 846f5853
 import com.azure.core.http.HttpClient;
 import com.azure.core.util.polling.PollerFlux;
 import com.azure.core.util.polling.SyncPoller;
@@ -206,13 +199,8 @@
         client = getFormTrainingAsyncClient(httpClient, serviceVersion);
         StepVerifier.create(client.listCustomModels())
             .thenConsumeWhile(customFormModelInfo ->
-<<<<<<< HEAD
-                customFormModelInfo.getModelId() != null && customFormModelInfo.getRequestedOn() != null
-                    && customFormModelInfo.getCompletedOn() != null && customFormModelInfo.getStatus() != null)
-=======
                 customFormModelInfo.getModelId() != null && customFormModelInfo.getTrainingStartedOn() != null
                     && customFormModelInfo.getTrainingCompletedOn() != null && customFormModelInfo.getStatus() != null)
->>>>>>> 846f5853
             .verifyComplete();
     }
 
@@ -279,13 +267,8 @@
                     client.beginCopyModel(actualModel.getModelId(), target);
                 CustomFormModelInfo copyModel = copyPoller.getSyncPoller().getFinalResult();
                 assertNotNull(target.getModelId(), copyModel.getModelId());
-<<<<<<< HEAD
-                assertNotNull(actualModel.getRequestedOn());
-                assertNotNull(actualModel.getCompletedOn());
-=======
                 assertNotNull(actualModel.getTrainingStartedOn());
                 assertNotNull(actualModel.getTrainingCompletedOn());
->>>>>>> 846f5853
                 assertEquals(CustomFormModelStatus.READY, copyModel.getStatus());
             });
         });
@@ -309,11 +292,7 @@
                 PollerFlux<OperationResult,
                     CustomFormModelInfo> copyPoller = client.beginCopyModel(actualModel.getModelId(), target.block());
 
-<<<<<<< HEAD
-                Exception thrown = assertThrows(ErrorResponseException.class,
-=======
                 Exception thrown = assertThrows(HttpResponseException.class,
->>>>>>> 846f5853
                     () -> copyPoller.getSyncPoller().getFinalResult());
                 assertEquals(EXPECTED_COPY_REQUEST_INVALID_TARGET_RESOURCE_REGION, thrown.getMessage());
             });
