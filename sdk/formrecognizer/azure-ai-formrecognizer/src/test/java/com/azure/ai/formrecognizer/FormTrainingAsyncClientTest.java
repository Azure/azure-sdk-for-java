--- conflicted
+++ resolved
@@ -5,28 +5,15 @@
 
 import com.azure.ai.formrecognizer.models.CopyAuthorization;
 import com.azure.ai.formrecognizer.models.CustomFormModel;
-<<<<<<< HEAD
 import com.azure.ai.formrecognizer.models.CustomFormModelInfo;
 import com.azure.ai.formrecognizer.models.CustomFormModelStatus;
 import com.azure.ai.formrecognizer.models.ErrorInformation;
 import com.azure.ai.formrecognizer.models.ErrorResponseException;
 import com.azure.ai.formrecognizer.models.OperationResult;
 import com.azure.ai.formrecognizer.training.FormTrainingAsyncClient;
-import com.azure.ai.formrecognizer.training.FormTrainingClientBuilder;
-import com.azure.core.credential.AzureKeyCredential;
 import com.azure.core.exception.HttpResponseException;
 import com.azure.core.http.HttpClient;
-import com.azure.core.http.policy.HttpLogDetailLevel;
-import com.azure.core.http.policy.HttpLogOptions;
-import com.azure.core.test.TestMode;
 import com.azure.core.util.polling.PollerFlux;
-=======
-import com.azure.ai.formrecognizer.models.ErrorInformation;
-import com.azure.ai.formrecognizer.models.OperationResult;
-import com.azure.ai.formrecognizer.training.FormTrainingAsyncClient;
-import com.azure.core.exception.HttpResponseException;
-import com.azure.core.http.HttpClient;
->>>>>>> 4bc90927
 import com.azure.core.util.polling.SyncPoller;
 import io.netty.handler.codec.http.HttpResponseStatus;
 import org.junit.jupiter.api.AfterAll;
@@ -73,7 +60,7 @@
      */
     @ParameterizedTest(name = DISPLAY_NAME_WITH_ARGUMENTS)
     @MethodSource("com.azure.ai.formrecognizer.TestUtils#getTestParameters")
-     public void getCustomModelNullModelId(HttpClient httpClient, FormRecognizerServiceVersion serviceVersion) {
+    public void getCustomModelNullModelId(HttpClient httpClient, FormRecognizerServiceVersion serviceVersion) {
         client = getFormTrainingAsyncClient(httpClient, serviceVersion);
         StepVerifier.create(client.getCustomModel(null)).verifyError();
     }
@@ -83,7 +70,7 @@
      */
     @ParameterizedTest(name = DISPLAY_NAME_WITH_ARGUMENTS)
     @MethodSource("com.azure.ai.formrecognizer.TestUtils#getTestParameters")
-     public void getCustomModelInvalidModelId(HttpClient httpClient, FormRecognizerServiceVersion serviceVersion) {
+    public void getCustomModelInvalidModelId(HttpClient httpClient, FormRecognizerServiceVersion serviceVersion) {
         client = getFormTrainingAsyncClient(httpClient, serviceVersion);
         getCustomModelInvalidModelIdRunner(invalidModelId -> StepVerifier.create(client.getCustomModel(invalidModelId))
             .expectErrorMatches(throwable -> throwable instanceof IllegalArgumentException
@@ -95,7 +82,7 @@
      */
     @ParameterizedTest(name = DISPLAY_NAME_WITH_ARGUMENTS)
     @MethodSource("com.azure.ai.formrecognizer.TestUtils#getTestParameters")
-     public void getCustomModelWithResponse(HttpClient httpClient, FormRecognizerServiceVersion serviceVersion) {
+    public void getCustomModelWithResponse(HttpClient httpClient, FormRecognizerServiceVersion serviceVersion) {
         client = getFormTrainingAsyncClient(httpClient, serviceVersion);
         beginTrainingUnlabeledRunner((trainingFilesUrl, useTrainingLabels) -> {
             SyncPoller<OperationResult, CustomFormModel> syncPoller = client.beginTraining(trainingFilesUrl,
@@ -115,7 +102,7 @@
      */
     @ParameterizedTest(name = DISPLAY_NAME_WITH_ARGUMENTS)
     @MethodSource("com.azure.ai.formrecognizer.TestUtils#getTestParameters")
-     public void getCustomModelUnlabeled(HttpClient httpClient, FormRecognizerServiceVersion serviceVersion) {
+    public void getCustomModelUnlabeled(HttpClient httpClient, FormRecognizerServiceVersion serviceVersion) {
         client = getFormTrainingAsyncClient(httpClient, serviceVersion);
         beginTrainingUnlabeledRunner((trainingFilesUrl, useTrainingLabels) -> {
             SyncPoller<OperationResult, CustomFormModel> syncPoller =
@@ -133,7 +120,7 @@
      */
     @ParameterizedTest(name = DISPLAY_NAME_WITH_ARGUMENTS)
     @MethodSource("com.azure.ai.formrecognizer.TestUtils#getTestParameters")
-     public void getCustomModelLabeled(HttpClient httpClient, FormRecognizerServiceVersion serviceVersion) {
+    public void getCustomModelLabeled(HttpClient httpClient, FormRecognizerServiceVersion serviceVersion) {
         client = getFormTrainingAsyncClient(httpClient, serviceVersion);
         beginTrainingLabeledRunner((trainingFilesUrl, useTrainingLabels) -> {
             SyncPoller<OperationResult, CustomFormModel> syncPoller =
@@ -151,7 +138,7 @@
      */
     @ParameterizedTest(name = DISPLAY_NAME_WITH_ARGUMENTS)
     @MethodSource("com.azure.ai.formrecognizer.TestUtils#getTestParameters")
-     public void validGetAccountProperties(HttpClient httpClient, FormRecognizerServiceVersion serviceVersion) {
+    public void validGetAccountProperties(HttpClient httpClient, FormRecognizerServiceVersion serviceVersion) {
         client = getFormTrainingAsyncClient(httpClient, serviceVersion);
         StepVerifier.create(client.getAccountProperties())
             .assertNext(accountProperties -> validateAccountProperties(accountProperties))
@@ -163,7 +150,7 @@
      */
     @ParameterizedTest(name = DISPLAY_NAME_WITH_ARGUMENTS)
     @MethodSource("com.azure.ai.formrecognizer.TestUtils#getTestParameters")
-     public void validGetAccountPropertiesWithResponse(HttpClient httpClient, FormRecognizerServiceVersion serviceVersion) {
+    public void validGetAccountPropertiesWithResponse(HttpClient httpClient, FormRecognizerServiceVersion serviceVersion) {
         client = getFormTrainingAsyncClient(httpClient, serviceVersion);
         StepVerifier.create(client.getAccountProperties())
             .assertNext(accountProperties -> validateAccountProperties(accountProperties))
@@ -175,7 +162,7 @@
      */
     @ParameterizedTest(name = DISPLAY_NAME_WITH_ARGUMENTS)
     @MethodSource("com.azure.ai.formrecognizer.TestUtils#getTestParameters")
-     public void deleteModelInvalidModelId(HttpClient httpClient, FormRecognizerServiceVersion serviceVersion) {
+    public void deleteModelInvalidModelId(HttpClient httpClient, FormRecognizerServiceVersion serviceVersion) {
         client = getFormTrainingAsyncClient(httpClient, serviceVersion);
         StepVerifier.create(client.deleteModel(INVALID_MODEL_ID))
             .expectErrorMatches(throwable -> throwable instanceof IllegalArgumentException
@@ -185,7 +172,7 @@
 
     @ParameterizedTest(name = DISPLAY_NAME_WITH_ARGUMENTS)
     @MethodSource("com.azure.ai.formrecognizer.TestUtils#getTestParameters")
-     public void deleteModelValidModelIdWithResponse(HttpClient httpClient, FormRecognizerServiceVersion serviceVersion) {
+    public void deleteModelValidModelIdWithResponse(HttpClient httpClient, FormRecognizerServiceVersion serviceVersion) {
         client = getFormTrainingAsyncClient(httpClient, serviceVersion);
         beginTrainingLabeledRunner((trainingFilesUrl, useTrainingLabels) -> {
             SyncPoller<OperationResult, CustomFormModel> syncPoller =
@@ -209,7 +196,7 @@
      */
     @ParameterizedTest(name = DISPLAY_NAME_WITH_ARGUMENTS)
     @MethodSource("com.azure.ai.formrecognizer.TestUtils#getTestParameters")
-     public void listCustomModels(HttpClient httpClient, FormRecognizerServiceVersion serviceVersion) {
+    public void listCustomModels(HttpClient httpClient, FormRecognizerServiceVersion serviceVersion) {
         client = getFormTrainingAsyncClient(httpClient, serviceVersion);
         StepVerifier.create(client.listCustomModels())
             .thenConsumeWhile(customFormModelInfo ->
@@ -223,7 +210,7 @@
      */
     @ParameterizedTest(name = DISPLAY_NAME_WITH_ARGUMENTS)
     @MethodSource("com.azure.ai.formrecognizer.TestUtils#getTestParameters")
-     public void beginTrainingNullInput(HttpClient httpClient, FormRecognizerServiceVersion serviceVersion) {
+    public void beginTrainingNullInput(HttpClient httpClient, FormRecognizerServiceVersion serviceVersion) {
         client = getFormTrainingAsyncClient(httpClient, serviceVersion);
         NullPointerException thrown = assertThrows(
             NullPointerException.class,
@@ -237,7 +224,7 @@
      */
     @ParameterizedTest(name = DISPLAY_NAME_WITH_ARGUMENTS)
     @MethodSource("com.azure.ai.formrecognizer.TestUtils#getTestParameters")
-     public void beginTrainingLabeledResult(HttpClient httpClient, FormRecognizerServiceVersion serviceVersion) {
+    public void beginTrainingLabeledResult(HttpClient httpClient, FormRecognizerServiceVersion serviceVersion) {
         client = getFormTrainingAsyncClient(httpClient, serviceVersion);
         beginTrainingLabeledRunner((trainingFilesUrl, useTrainingLabels) -> {
             SyncPoller<OperationResult, CustomFormModel> syncPoller =
@@ -252,7 +239,7 @@
      */
     @ParameterizedTest(name = DISPLAY_NAME_WITH_ARGUMENTS)
     @MethodSource("com.azure.ai.formrecognizer.TestUtils#getTestParameters")
-     public void beginTrainingUnlabeledResult(HttpClient httpClient, FormRecognizerServiceVersion serviceVersion) {
+    public void beginTrainingUnlabeledResult(HttpClient httpClient, FormRecognizerServiceVersion serviceVersion) {
         client = getFormTrainingAsyncClient(httpClient, serviceVersion);
         beginTrainingUnlabeledRunner((trainingFilesUrl, useTrainingLabels) -> {
             SyncPoller<OperationResult, CustomFormModel> syncPoller =
@@ -265,197 +252,101 @@
     /**
      * Verifies the result of the copy operation for valid parameters.
      */
-<<<<<<< HEAD
-     @ParameterizedTest(name = DISPLAY_NAME_WITH_ARGUMENTS)
-     @MethodSource("com.azure.ai.formrecognizer.TestUtils#getTestParameters")
-     void beginCopy(HttpClient httpClient, FormRecognizerServiceVersion serviceVersion) {
-         client = getFormTrainingAsyncClient(httpClient, serviceVersion);
-         beginTrainingUnlabeledRunner((trainingFilesUrl, useTrainingLabels) -> {
-             SyncPoller<OperationResult, CustomFormModel> syncPoller =
-                 client.beginTraining(trainingFilesUrl, useTrainingLabels).getSyncPoller();
-             syncPoller.waitForCompletion();
-             CustomFormModel actualModel = syncPoller.getFinalResult();
-
-             beginCopyRunner((resourceId, resourceRegion) -> {
-                 CopyAuthorization target =
-                     client.getCopyAuthorization(resourceId, resourceRegion).block();
-
-                 PollerFlux<OperationResult, CustomFormModelInfo> copyPoller =
-                     client.beginCopyModel(actualModel.getModelId(), target);
-                 CustomFormModelInfo copyModel = copyPoller.getSyncPoller().getFinalResult();
-                 assertNotNull(target.getModelId(), copyModel.getModelId());
-                 assertNotNull(actualModel.getRequestedOn());
-                 assertNotNull(actualModel.getCompletedOn());
-                 assertEquals(CustomFormModelStatus.READY, copyModel.getStatus());
-             });
-         });
-     }
-
-     /**
-      * Verifies the Invalid region ErrorResponseException is thrown for invalid region input to copy operation.
-      */
-     @ParameterizedTest(name = DISPLAY_NAME_WITH_ARGUMENTS)
-     @MethodSource("com.azure.ai.formrecognizer.TestUtils#getTestParameters")
-     void beginCopyInvalidRegion(HttpClient httpClient, FormRecognizerServiceVersion serviceVersion) {
-         client = getFormTrainingAsyncClient(httpClient, serviceVersion);
-         beginTrainingUnlabeledRunner((trainingFilesUrl, useTrainingLabels) -> {
-             SyncPoller<OperationResult, CustomFormModel> syncPoller =
-                 client.beginTraining(trainingFilesUrl, useTrainingLabels).getSyncPoller();
-             syncPoller.waitForCompletion();
-             CustomFormModel actualModel = syncPoller.getFinalResult();
-
-             beginCopyInvalidRegionRunner((resourceId, resourceRegion) -> {
-                 Mono<CopyAuthorization> target =
-                     client.getCopyAuthorization(resourceId, resourceRegion);
-                 PollerFlux<OperationResult,
-                     CustomFormModelInfo> copyPoller = client.beginCopyModel(actualModel.getModelId(), target.block());
-
-                 Exception thrown = assertThrows(ErrorResponseException.class,
-                     () -> copyPoller.getSyncPoller().getFinalResult());
-                 assertEquals(EXPECTED_COPY_REQUEST_INVALID_TARGET_RESOURCE_REGION, thrown.getMessage());
-             });
-         });
-     }
-
-     /**
-      * Verifies HttpResponseException is thrown for invalid region input to copy operation.
-      */
-     @SuppressWarnings("unchecked")
-     @ParameterizedTest(name = DISPLAY_NAME_WITH_ARGUMENTS)
-     @MethodSource("com.azure.ai.formrecognizer.TestUtils#getTestParameters")
-     void beginCopyIncorrectRegion(HttpClient httpClient, FormRecognizerServiceVersion serviceVersion) {
-         client = getFormTrainingAsyncClient(httpClient, serviceVersion);
-         beginTrainingUnlabeledRunner((trainingFilesUrl, useTrainingLabels) -> {
-             SyncPoller<OperationResult, CustomFormModel> syncPoller =
-                 client.beginTraining(trainingFilesUrl, useTrainingLabels).getSyncPoller();
-             syncPoller.waitForCompletion();
-             CustomFormModel actualModel = syncPoller.getFinalResult();
-
-             beginCopyIncorrectRegionRunner((resourceId, resourceRegion) -> {
-                 Mono<CopyAuthorization> target = client.getCopyAuthorization(resourceId, resourceRegion);
-                 HttpResponseException thrown = assertThrows(HttpResponseException.class,
-                     () -> client.beginCopyModel(actualModel.getModelId(), target.block())
-                         .getSyncPoller().getFinalResult());
-                 List<ErrorInformation> errorInformationList = (List<ErrorInformation>) thrown.getValue();
-                 assertEquals(RESOURCE_RESOLVER_ERROR, errorInformationList.get(0).getCode());
-                 assertEquals(COPY_OPERATION_FAILED_STATUS_MESSAGE, thrown.getMessage());
-             });
-         });
-     }
-
-     /**
-      * Verifies the result of the copy authorization for valid parameters.
-      */
-     @ParameterizedTest(name = DISPLAY_NAME_WITH_ARGUMENTS)
-     @MethodSource("com.azure.ai.formrecognizer.TestUtils#getTestParameters")
-     void copyAuthorization(HttpClient httpClient, FormRecognizerServiceVersion serviceVersion) {
-         client = getFormTrainingAsyncClient(httpClient, serviceVersion);
-         beginCopyRunner((resourceId, resourceRegion) ->
-             StepVerifier.create(client.getCopyAuthorization(resourceId, resourceRegion))
-                 .assertNext(copyAuthorization ->
-                     validateCopyAuthorizationResult(resourceId, resourceRegion, copyAuthorization))
-                 .verifyComplete()
-         );
-     }
-=======
-    // Fix with https://github.com/Azure/azure-sdk-for-java/issues/11637
-    // @ParameterizedTest(name = DISPLAY_NAME_WITH_ARGUMENTS)
-    // @MethodSource("com.azure.ai.formrecognizer.TestUtils#getTestParameters")
-    // void beginCopy(HttpClient httpClient, FormRecognizerServiceVersion serviceVersion) {
-    //     client = getFormTrainingAsyncClient(httpClient, serviceVersion);
-    //     beginTrainingUnlabeledRunner((trainingFilesUrl, useTrainingLabels) -> {
-    //         SyncPoller<OperationResult, CustomFormModel> syncPoller =
-    //             client.beginTraining(trainingFilesUrl, useTrainingLabels).getSyncPoller();
-    //         syncPoller.waitForCompletion();
-    //         CustomFormModel actualModel = syncPoller.getFinalResult();
-    //
-    //         beginCopyRunner((resourceId, resourceRegion) -> {
-    //             Mono<CopyAuthorization> target =
-    //                 client.getCopyAuthorization(resourceId, resourceRegion);
-    //             PollerFlux<OperationResult,
-    //                 CustomFormModelInfo> copyPoller = client.beginCopyModel(actualModel.getModelId(), target.block());
-    //             CustomFormModelInfo copyModel = copyPoller.getSyncPoller().getFinalResult();
-    //             assertEquals(target.block().getModelId(), copyModel.getModelId());
-    //             assertNotNull(actualModel.getRequestedOn());
-    //             assertNotNull(actualModel.getCompletedOn());
-    //             assertEquals(CustomFormModelStatus.READY, copyModel.getStatus());
-    //         });
-    //     });
-    // }
-    //
-    // /**
-    //  * Verifies the Invalid region ErrorResponseException is thrown for invalid region input to copy operation.
-    //  */
-    // @ParameterizedTest(name = DISPLAY_NAME_WITH_ARGUMENTS)
-    // @MethodSource("com.azure.ai.formrecognizer.TestUtils#getTestParameters")
-    // void beginCopyInvalidRegion(HttpClient httpClient, FormRecognizerServiceVersion serviceVersion) {
-    //     client = getFormTrainingAsyncClient(httpClient, serviceVersion);
-    //     beginTrainingUnlabeledRunner((trainingFilesUrl, useTrainingLabels) -> {
-    //         SyncPoller<OperationResult, CustomFormModel> syncPoller =
-    //             client.beginTraining(trainingFilesUrl, useTrainingLabels).getSyncPoller();
-    //         syncPoller.waitForCompletion();
-    //         CustomFormModel actualModel = syncPoller.getFinalResult();
-    //
-    //         beginCopyInvalidRegionRunner((resourceId, resourceRegion) -> {
-    //             Mono<CopyAuthorization> target =
-    //                 client.getCopyAuthorization(resourceId, resourceRegion);
-    //             PollerFlux<OperationResult,
-    //                 CustomFormModelInfo> copyPoller = client.beginCopyModel(actualModel.getModelId(), target.block());
-    //
-    //             Exception thrown = assertThrows(ErrorResponseException.class,
-    //                 () -> copyPoller.getSyncPoller().getFinalResult());
-    //             assertEquals(EXPECTED_COPY_REQUEST_INVALID_TARGET_RESOURCE_REGION, thrown.getMessage());
-    //         });
-    //     });
-    // }
-    //
-    // /**
-    //  * Verifies HttpResponseException is thrown for invalid region input to copy operation.
-    //  */
-    // @SuppressWarnings("unchecked")
-    // @ParameterizedTest(name = DISPLAY_NAME_WITH_ARGUMENTS)
-    // @MethodSource("com.azure.ai.formrecognizer.TestUtils#getTestParameters")
-    // void beginCopyIncorrectRegion(HttpClient httpClient, FormRecognizerServiceVersion serviceVersion) {
-    //     client = getFormTrainingAsyncClient(httpClient, serviceVersion);
-    //     beginTrainingUnlabeledRunner((trainingFilesUrl, useTrainingLabels) -> {
-    //         SyncPoller<OperationResult, CustomFormModel> syncPoller =
-    //             client.beginTraining(trainingFilesUrl, useTrainingLabels).getSyncPoller();
-    //         syncPoller.waitForCompletion();
-    //         CustomFormModel actualModel = syncPoller.getFinalResult();
-    //
-    //         beginCopyIncorrectRegionRunner((resourceId, resourceRegion) -> {
-    //             Mono<CopyAuthorization> target = client.getCopyAuthorization(resourceId, resourceRegion);
-    //             HttpResponseException thrown = assertThrows(HttpResponseException.class,
-    //                 () -> client.beginCopyModel(actualModel.getModelId(), target.block())
-    //                     .getSyncPoller().getFinalResult());
-    //             List<ErrorInformation> errorInformationList = (List<ErrorInformation>) thrown.getValue();
-    //             assertEquals("ResourceResolverError", errorInformationList.get(0).getCode());
-    //             assertEquals("Copy operation returned with a failed status", thrown.getMessage());
-    //         });
-    //     });
-    // }
-    //
-    // /**
-    //  * Verifies the result of the copy authorization for valid parameters.
-    //  */
-    // @ParameterizedTest(name = DISPLAY_NAME_WITH_ARGUMENTS)
-    // @MethodSource("com.azure.ai.formrecognizer.TestUtils#getTestParameters")
-    // void copyAuthorization(HttpClient httpClient, FormRecognizerServiceVersion serviceVersion) {
-    //     client = getFormTrainingAsyncClient(httpClient, serviceVersion);
-    //     beginCopyRunner((resourceId, resourceRegion) ->
-    //         StepVerifier.create(client.getCopyAuthorization(resourceId, resourceRegion))
-    //             .assertNext(copyAuthorization ->
-    //                 validateCopyAuthorizationResult(resourceId, resourceRegion, copyAuthorization))
-    //             .verifyComplete()
-    //     );
-    // }
+    @ParameterizedTest(name = DISPLAY_NAME_WITH_ARGUMENTS)
+    @MethodSource("com.azure.ai.formrecognizer.TestUtils#getTestParameters")
+    public void beginCopy(HttpClient httpClient, FormRecognizerServiceVersion serviceVersion) {
+        client = getFormTrainingAsyncClient(httpClient, serviceVersion);
+        beginTrainingUnlabeledRunner((trainingFilesUrl, useTrainingLabels) -> {
+            SyncPoller<OperationResult, CustomFormModel> syncPoller =
+                client.beginTraining(trainingFilesUrl, useTrainingLabels).getSyncPoller();
+            syncPoller.waitForCompletion();
+            CustomFormModel actualModel = syncPoller.getFinalResult();
+
+            beginCopyRunner((resourceId, resourceRegion) -> {
+                CopyAuthorization target = client.getCopyAuthorization(resourceId, resourceRegion).block();
+                PollerFlux<OperationResult, CustomFormModelInfo> copyPoller =
+                    client.beginCopyModel(actualModel.getModelId(), target);
+                CustomFormModelInfo copyModel = copyPoller.getSyncPoller().getFinalResult();
+                assertNotNull(target.getModelId(), copyModel.getModelId());
+                assertNotNull(actualModel.getRequestedOn());
+                assertNotNull(actualModel.getCompletedOn());
+                assertEquals(CustomFormModelStatus.READY, copyModel.getStatus());
+            });
+        });
+    }
+
+    /**
+     * Verifies the Invalid region ErrorResponseException is thrown for invalid region input to copy operation.
+     */
+    @ParameterizedTest(name = DISPLAY_NAME_WITH_ARGUMENTS)
+    @MethodSource("com.azure.ai.formrecognizer.TestUtils#getTestParameters")
+    public void beginCopyInvalidRegion(HttpClient httpClient, FormRecognizerServiceVersion serviceVersion) {
+        client = getFormTrainingAsyncClient(httpClient, serviceVersion);
+        beginTrainingUnlabeledRunner((trainingFilesUrl, useTrainingLabels) -> {
+            SyncPoller<OperationResult, CustomFormModel> syncPoller =
+                client.beginTraining(trainingFilesUrl, useTrainingLabels).getSyncPoller();
+            syncPoller.waitForCompletion();
+            CustomFormModel actualModel = syncPoller.getFinalResult();
+
+            beginCopyInvalidRegionRunner((resourceId, resourceRegion) -> {
+                Mono<CopyAuthorization> target = client.getCopyAuthorization(resourceId, resourceRegion);
+                PollerFlux<OperationResult,
+                    CustomFormModelInfo> copyPoller = client.beginCopyModel(actualModel.getModelId(), target.block());
+
+                Exception thrown = assertThrows(ErrorResponseException.class,
+                    () -> copyPoller.getSyncPoller().getFinalResult());
+                assertEquals(EXPECTED_COPY_REQUEST_INVALID_TARGET_RESOURCE_REGION, thrown.getMessage());
+            });
+        });
+    }
+
+    /**
+     * Verifies HttpResponseException is thrown for invalid region input to copy operation.
+     */
+    @SuppressWarnings("unchecked")
+    @ParameterizedTest(name = DISPLAY_NAME_WITH_ARGUMENTS)
+    @MethodSource("com.azure.ai.formrecognizer.TestUtils#getTestParameters")
+    public void beginCopyIncorrectRegion(HttpClient httpClient, FormRecognizerServiceVersion serviceVersion) {
+        client = getFormTrainingAsyncClient(httpClient, serviceVersion);
+        beginTrainingUnlabeledRunner((trainingFilesUrl, useTrainingLabels) -> {
+            SyncPoller<OperationResult, CustomFormModel> syncPoller =
+                client.beginTraining(trainingFilesUrl, useTrainingLabels).getSyncPoller();
+            syncPoller.waitForCompletion();
+            CustomFormModel actualModel = syncPoller.getFinalResult();
+
+            beginCopyIncorrectRegionRunner((resourceId, resourceRegion) -> {
+                Mono<CopyAuthorization> target = client.getCopyAuthorization(resourceId, resourceRegion);
+                HttpResponseException thrown = assertThrows(HttpResponseException.class,
+                    () -> client.beginCopyModel(actualModel.getModelId(), target.block())
+                        .getSyncPoller().getFinalResult());
+                List<ErrorInformation> errorInformationList = (List<ErrorInformation>) thrown.getValue();
+                assertEquals(RESOURCE_RESOLVER_ERROR, errorInformationList.get(0).getCode());
+                assertEquals(COPY_OPERATION_FAILED_STATUS_MESSAGE, thrown.getMessage());
+            });
+        });
+    }
+
+    /**
+     * Verifies the result of the copy authorization for valid parameters.
+     */
+    @ParameterizedTest(name = DISPLAY_NAME_WITH_ARGUMENTS)
+    @MethodSource("com.azure.ai.formrecognizer.TestUtils#getTestParameters")
+    public void copyAuthorization(HttpClient httpClient, FormRecognizerServiceVersion serviceVersion) {
+        client = getFormTrainingAsyncClient(httpClient, serviceVersion);
+        beginCopyRunner((resourceId, resourceRegion) ->
+            StepVerifier.create(client.getCopyAuthorization(resourceId, resourceRegion))
+                .assertNext(copyAuthorization ->
+                    validateCopyAuthorizationResult(resourceId, resourceRegion, copyAuthorization))
+                .verifyComplete()
+        );
+    }
 
     /**
      * Verifies the training operation throws HttpResponseException when an invalid status model is returned.
      */
     @ParameterizedTest(name = DISPLAY_NAME_WITH_ARGUMENTS)
     @MethodSource("com.azure.ai.formrecognizer.TestUtils#getTestParameters")
-    void beginTrainingInvalidModelStatus(HttpClient httpClient, FormRecognizerServiceVersion serviceVersion) {
+    public void beginTrainingInvalidModelStatus(HttpClient httpClient, FormRecognizerServiceVersion serviceVersion) {
         client = getFormTrainingAsyncClient(httpClient, serviceVersion);
         beginTrainingInvalidModelStatusRunner((invalidTrainingFilesUrl, useTrainingLabels) -> {
             HttpResponseException httpResponseException = assertThrows(HttpResponseException.class,
@@ -466,5 +357,4 @@
             assertEquals(EXPECTED_INVALID_STATUS_ERROR_INFORMATION, errorInformation.getMessage());
         });
     }
->>>>>>> 4bc90927
 }