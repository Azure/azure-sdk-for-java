// Copyright (c) Microsoft Corporation. All rights reserved.
// Licensed under the MIT License.

package com.azure.ai.formrecognizer;

import com.azure.ai.formrecognizer.models.CustomFormModel;
import com.azure.ai.formrecognizer.models.ErrorInformation;
import com.azure.ai.formrecognizer.models.OperationResult;
import com.azure.ai.formrecognizer.training.FormTrainingAsyncClient;
<<<<<<< HEAD
=======
import com.azure.ai.formrecognizer.training.FormTrainingClientBuilder;
import com.azure.core.credential.AzureKeyCredential;
import com.azure.core.exception.HttpResponseException;
>>>>>>> cf110932
import com.azure.core.http.HttpClient;
import com.azure.core.util.polling.SyncPoller;
import io.netty.handler.codec.http.HttpResponseStatus;
import org.junit.jupiter.api.AfterAll;
import org.junit.jupiter.api.BeforeAll;
import org.junit.jupiter.params.ParameterizedTest;
import org.junit.jupiter.params.provider.MethodSource;
import reactor.test.StepVerifier;

import java.time.Duration;
import java.util.List;

import static com.azure.ai.formrecognizer.TestUtils.DISPLAY_NAME_WITH_ARGUMENTS;
import static com.azure.ai.formrecognizer.TestUtils.INVALID_MODEL_ID;
import static com.azure.ai.formrecognizer.TestUtils.INVALID_MODEL_ID_ERROR;
import static com.azure.ai.formrecognizer.TestUtils.NULL_SOURCE_URL_ERROR;
import static com.azure.ai.formrecognizer.TestUtils.getExpectedAccountProperties;
import static org.junit.jupiter.api.Assertions.assertEquals;
import static org.junit.jupiter.api.Assertions.assertThrows;
import static org.junit.jupiter.api.Assertions.assertTrue;

public class FormTrainingAsyncClientTest extends FormTrainingClientTestBase {

    static final String EXPECTED_COPY_REQUEST_INVALID_TARGET_RESOURCE_REGION = "Status code 400, \"{\"error\":{\"code\":\"1002\",\"message\":\"Copy request is invalid. Field 'TargetResourceRegion' must be a valid Azure region name.\"}}\"";
    private FormTrainingAsyncClient client;

    @BeforeAll
    static void beforeAll() {
        StepVerifier.setDefaultTimeout(Duration.ofSeconds(30));
    }

    @AfterAll
    static void afterAll() {
        StepVerifier.resetDefaultTimeout();
    }

    private FormTrainingAsyncClient getFormTrainingAsyncClient(HttpClient httpClient,
        FormRecognizerServiceVersion serviceVersion) {
        return getFormTrainingClientBuilder(httpClient, serviceVersion).buildAsyncClient();
    }

    /**
     * Verifies that an exception is thrown for null model Id parameter.
     */
    @ParameterizedTest(name = DISPLAY_NAME_WITH_ARGUMENTS)
    @MethodSource("com.azure.ai.formrecognizer.TestUtils#getTestParameters")
     public void getCustomModelNullModelId(HttpClient httpClient, FormRecognizerServiceVersion serviceVersion) {
        client = getFormTrainingAsyncClient(httpClient, serviceVersion);
        StepVerifier.create(client.getCustomModel(null)).verifyError();
    }

    /**
     * Verifies that an exception is thrown for invalid model Id.
     */
    @ParameterizedTest(name = DISPLAY_NAME_WITH_ARGUMENTS)
    @MethodSource("com.azure.ai.formrecognizer.TestUtils#getTestParameters")
     public void getCustomModelInvalidModelId(HttpClient httpClient, FormRecognizerServiceVersion serviceVersion) {
        client = getFormTrainingAsyncClient(httpClient, serviceVersion);
        getCustomModelInvalidModelIdRunner(invalidModelId -> StepVerifier.create(client.getCustomModel(invalidModelId))
            .expectErrorMatches(throwable -> throwable instanceof IllegalArgumentException
                && throwable.getMessage().equals(INVALID_MODEL_ID_ERROR)).verify());
    }

    /**
     * Verifies custom model info returned with response for a valid model Id.
     */
    @ParameterizedTest(name = DISPLAY_NAME_WITH_ARGUMENTS)
    @MethodSource("com.azure.ai.formrecognizer.TestUtils#getTestParameters")
     public void getCustomModelWithResponse(HttpClient httpClient, FormRecognizerServiceVersion serviceVersion) {
        client = getFormTrainingAsyncClient(httpClient, serviceVersion);
        beginTrainingUnlabeledRunner((trainingFilesUrl, useTrainingLabels) -> {
            SyncPoller<OperationResult, CustomFormModel> syncPoller = client.beginTraining(trainingFilesUrl,
                useTrainingLabels).getSyncPoller();
            syncPoller.waitForCompletion();
            CustomFormModel trainedModel = syncPoller.getFinalResult();

            StepVerifier.create(client.getCustomModelWithResponse(trainedModel.getModelId())).assertNext(customFormModelResponse -> {
                assertEquals(customFormModelResponse.getStatusCode(), HttpResponseStatus.OK.code());
                validateCustomModelData(syncPoller.getFinalResult(), false);
            });
        });
    }

    /**
     * Verifies unlabeled custom model info returned with response for a valid model Id.
     */
    @ParameterizedTest(name = DISPLAY_NAME_WITH_ARGUMENTS)
    @MethodSource("com.azure.ai.formrecognizer.TestUtils#getTestParameters")
     public void getCustomModelUnlabeled(HttpClient httpClient, FormRecognizerServiceVersion serviceVersion) {
        client = getFormTrainingAsyncClient(httpClient, serviceVersion);
        beginTrainingUnlabeledRunner((trainingFilesUrl, useTrainingLabels) -> {
            SyncPoller<OperationResult, CustomFormModel> syncPoller =
                client.beginTraining(trainingFilesUrl, useTrainingLabels).getSyncPoller();
            syncPoller.waitForCompletion();
            CustomFormModel trainedUnlabeledModel = syncPoller.getFinalResult();
            StepVerifier.create(client.getCustomModel(trainedUnlabeledModel.getModelId()))
                .assertNext(customFormModel -> validateCustomModelData(syncPoller.getFinalResult(),
                    false));
        });
    }

    /**
     * Verifies labeled custom model info returned with response for a valid model Id.
     */
    @ParameterizedTest(name = DISPLAY_NAME_WITH_ARGUMENTS)
    @MethodSource("com.azure.ai.formrecognizer.TestUtils#getTestParameters")
     public void getCustomModelLabeled(HttpClient httpClient, FormRecognizerServiceVersion serviceVersion) {
        client = getFormTrainingAsyncClient(httpClient, serviceVersion);
        beginTrainingLabeledRunner((trainingFilesUrl, useTrainingLabels) -> {
            SyncPoller<OperationResult, CustomFormModel> syncPoller =
                client.beginTraining(trainingFilesUrl, useTrainingLabels).getSyncPoller();
            syncPoller.waitForCompletion();
            CustomFormModel trainedLabeledModel = syncPoller.getFinalResult();
            StepVerifier.create(client.getCustomModel(trainedLabeledModel.getModelId()))
                .assertNext(customFormModel -> validateCustomModelData(syncPoller.getFinalResult(),
                    true));
        });
    }

    /**
     * Verifies account properties returned for a subscription account.
     */
    @ParameterizedTest(name = DISPLAY_NAME_WITH_ARGUMENTS)
    @MethodSource("com.azure.ai.formrecognizer.TestUtils#getTestParameters")
     public void validGetAccountProperties(HttpClient httpClient, FormRecognizerServiceVersion serviceVersion) {
        client = getFormTrainingAsyncClient(httpClient, serviceVersion);
        StepVerifier.create(client.getAccountProperties())
            .assertNext(accountProperties -> validateAccountProperties(getExpectedAccountProperties(),
                accountProperties))
            .verifyComplete();
    }

    /**
     * Verifies account properties returned with an Http Response for a subscription account.
     */
    @ParameterizedTest(name = DISPLAY_NAME_WITH_ARGUMENTS)
    @MethodSource("com.azure.ai.formrecognizer.TestUtils#getTestParameters")
     public void validGetAccountPropertiesWithResponse(HttpClient httpClient, FormRecognizerServiceVersion serviceVersion) {
        client = getFormTrainingAsyncClient(httpClient, serviceVersion);
        StepVerifier.create(client.getAccountProperties())
            .assertNext(accountProperties ->
                validateAccountProperties(getExpectedAccountProperties(), accountProperties))
            .verifyComplete();
    }

    /**
     * Verifies that an exception is thrown for invalid status model Id.
     */
    @ParameterizedTest(name = DISPLAY_NAME_WITH_ARGUMENTS)
    @MethodSource("com.azure.ai.formrecognizer.TestUtils#getTestParameters")
     public void deleteModelInvalidModelId(HttpClient httpClient, FormRecognizerServiceVersion serviceVersion) {
        client = getFormTrainingAsyncClient(httpClient, serviceVersion);
        StepVerifier.create(client.deleteModel(INVALID_MODEL_ID))
            .expectErrorMatches(throwable -> throwable instanceof IllegalArgumentException
                && throwable.getMessage().equals(INVALID_MODEL_ID_ERROR))
            .verify();
    }

    @ParameterizedTest(name = DISPLAY_NAME_WITH_ARGUMENTS)
    @MethodSource("com.azure.ai.formrecognizer.TestUtils#getTestParameters")
     public void deleteModelValidModelIdWithResponse(HttpClient httpClient, FormRecognizerServiceVersion serviceVersion) {
        client = getFormTrainingAsyncClient(httpClient, serviceVersion);
        beginTrainingLabeledRunner((trainingFilesUrl, useTrainingLabels) -> {
            SyncPoller<OperationResult, CustomFormModel> syncPoller =
                client.beginTraining(trainingFilesUrl, useTrainingLabels).getSyncPoller();
            syncPoller.waitForCompletion();
            CustomFormModel createdModel = syncPoller.getFinalResult();

            StepVerifier.create(client.deleteModelWithResponse(createdModel.getModelId()))
                .assertNext(response ->
                    assertEquals(response.getStatusCode(), HttpResponseStatus.NO_CONTENT.code()))
                .verifyComplete();

            StepVerifier.create(client.getCustomModelWithResponse(createdModel.getModelId()))
                .verifyErrorSatisfies(throwable ->
                    assertTrue(throwable.getMessage().contains("404")));
        });
    }

    /**
     * Test for listing all models information.
     */
    @ParameterizedTest(name = DISPLAY_NAME_WITH_ARGUMENTS)
    @MethodSource("com.azure.ai.formrecognizer.TestUtils#getTestParameters")
     public void listCustomModels(HttpClient httpClient, FormRecognizerServiceVersion serviceVersion) {
        client = getFormTrainingAsyncClient(httpClient, serviceVersion);
        StepVerifier.create(client.listCustomModels())
            .thenConsumeWhile(customFormModelInfo ->
                customFormModelInfo.getModelId() != null && customFormModelInfo.getRequestedOn() != null
                    && customFormModelInfo.getCompletedOn() != null && customFormModelInfo.getStatus() != null)
            .verifyComplete();
    }

    /**
     * Verifies that an exception is thrown for null source url input.
     */
    @ParameterizedTest(name = DISPLAY_NAME_WITH_ARGUMENTS)
    @MethodSource("com.azure.ai.formrecognizer.TestUtils#getTestParameters")
     public void beginTrainingNullInput(HttpClient httpClient, FormRecognizerServiceVersion serviceVersion) {
        client = getFormTrainingAsyncClient(httpClient, serviceVersion);
        NullPointerException thrown = assertThrows(
            NullPointerException.class,
            () -> client.beginTraining(null, false).getSyncPoller().getFinalResult());

        assertTrue(thrown.getMessage().equals(NULL_SOURCE_URL_ERROR));
    }

    /**
     * Verifies the result of the training operation for a valid labeled model Id and training set Url.
     */
    @ParameterizedTest(name = DISPLAY_NAME_WITH_ARGUMENTS)
    @MethodSource("com.azure.ai.formrecognizer.TestUtils#getTestParameters")
     public void beginTrainingLabeledResult(HttpClient httpClient, FormRecognizerServiceVersion serviceVersion) {
        client = getFormTrainingAsyncClient(httpClient, serviceVersion);
        beginTrainingLabeledRunner((trainingFilesUrl, useTrainingLabels) -> {
            SyncPoller<OperationResult, CustomFormModel> syncPoller =
                client.beginTraining(trainingFilesUrl, useTrainingLabels).getSyncPoller();
            syncPoller.waitForCompletion();
            validateCustomModelData(syncPoller.getFinalResult(), true);
        });
    }

    /**
     * Verifies the result of the training operation for a valid unlabeled model Id and training set Url.
     */
    @ParameterizedTest(name = DISPLAY_NAME_WITH_ARGUMENTS)
    @MethodSource("com.azure.ai.formrecognizer.TestUtils#getTestParameters")
     public void beginTrainingUnlabeledResult(HttpClient httpClient, FormRecognizerServiceVersion serviceVersion) {
        client = getFormTrainingAsyncClient(httpClient, serviceVersion);
        beginTrainingUnlabeledRunner((trainingFilesUrl, useTrainingLabels) -> {
            SyncPoller<OperationResult, CustomFormModel> syncPoller =
                client.beginTraining(trainingFilesUrl, useTrainingLabels).getSyncPoller();
            syncPoller.waitForCompletion();
            validateCustomModelData(syncPoller.getFinalResult(), false);
        });
    }

    /**
     * Verifies the result of the copy operation for valid parameters.
     */
    // Fix with https://github.com/Azure/azure-sdk-for-java/issues/11637
    // @ParameterizedTest(name = DISPLAY_NAME_WITH_ARGUMENTS)
    // @MethodSource("com.azure.ai.formrecognizer.TestUtils#getTestParameters")
    // void beginCopy(HttpClient httpClient, FormRecognizerServiceVersion serviceVersion) {
    //     client = getFormTrainingAsyncClient(httpClient, serviceVersion);
    //     beginTrainingUnlabeledRunner((trainingFilesUrl, useTrainingLabels) -> {
    //         SyncPoller<OperationResult, CustomFormModel> syncPoller =
    //             client.beginTraining(trainingFilesUrl, useTrainingLabels).getSyncPoller();
    //         syncPoller.waitForCompletion();
    //         CustomFormModel actualModel = syncPoller.getFinalResult();
    //
    //         beginCopyRunner((resourceId, resourceRegion) -> {
    //             Mono<CopyAuthorization> target =
    //                 client.getCopyAuthorization(resourceId, resourceRegion);
    //             PollerFlux<OperationResult,
    //                 CustomFormModelInfo> copyPoller = client.beginCopyModel(actualModel.getModelId(), target.block());
    //             CustomFormModelInfo copyModel = copyPoller.getSyncPoller().getFinalResult();
    //             assertEquals(target.block().getModelId(), copyModel.getModelId());
    //             assertNotNull(actualModel.getRequestedOn());
    //             assertNotNull(actualModel.getCompletedOn());
    //             assertEquals(CustomFormModelStatus.READY, copyModel.getStatus());
    //         });
    //     });
    // }
    //
    // /**
    //  * Verifies the Invalid region ErrorResponseException is thrown for invalid region input to copy operation.
    //  */
    // @ParameterizedTest(name = DISPLAY_NAME_WITH_ARGUMENTS)
    // @MethodSource("com.azure.ai.formrecognizer.TestUtils#getTestParameters")
    // void beginCopyInvalidRegion(HttpClient httpClient, FormRecognizerServiceVersion serviceVersion) {
    //     client = getFormTrainingAsyncClient(httpClient, serviceVersion);
    //     beginTrainingUnlabeledRunner((trainingFilesUrl, useTrainingLabels) -> {
    //         SyncPoller<OperationResult, CustomFormModel> syncPoller =
    //             client.beginTraining(trainingFilesUrl, useTrainingLabels).getSyncPoller();
    //         syncPoller.waitForCompletion();
    //         CustomFormModel actualModel = syncPoller.getFinalResult();
    //
    //         beginCopyInvalidRegionRunner((resourceId, resourceRegion) -> {
    //             Mono<CopyAuthorization> target =
    //                 client.getCopyAuthorization(resourceId, resourceRegion);
    //             PollerFlux<OperationResult,
    //                 CustomFormModelInfo> copyPoller = client.beginCopyModel(actualModel.getModelId(), target.block());
    //
    //             Exception thrown = assertThrows(ErrorResponseException.class,
    //                 () -> copyPoller.getSyncPoller().getFinalResult());
    //             assertEquals(EXPECTED_COPY_REQUEST_INVALID_TARGET_RESOURCE_REGION, thrown.getMessage());
    //         });
    //     });
    // }
    //
    // /**
    //  * Verifies HttpResponseException is thrown for invalid region input to copy operation.
    //  */
    // @SuppressWarnings("unchecked")
    // @ParameterizedTest(name = DISPLAY_NAME_WITH_ARGUMENTS)
    // @MethodSource("com.azure.ai.formrecognizer.TestUtils#getTestParameters")
    // void beginCopyIncorrectRegion(HttpClient httpClient, FormRecognizerServiceVersion serviceVersion) {
    //     client = getFormTrainingAsyncClient(httpClient, serviceVersion);
    //     beginTrainingUnlabeledRunner((trainingFilesUrl, useTrainingLabels) -> {
    //         SyncPoller<OperationResult, CustomFormModel> syncPoller =
    //             client.beginTraining(trainingFilesUrl, useTrainingLabels).getSyncPoller();
    //         syncPoller.waitForCompletion();
    //         CustomFormModel actualModel = syncPoller.getFinalResult();
    //
    //         beginCopyIncorrectRegionRunner((resourceId, resourceRegion) -> {
    //             Mono<CopyAuthorization> target = client.getCopyAuthorization(resourceId, resourceRegion);
    //             HttpResponseException thrown = assertThrows(HttpResponseException.class,
    //                 () -> client.beginCopyModel(actualModel.getModelId(), target.block())
    //                     .getSyncPoller().getFinalResult());
    //             List<ErrorInformation> errorInformationList = (List<ErrorInformation>) thrown.getValue();
    //             assertEquals("ResourceResolverError", errorInformationList.get(0).getCode());
    //             assertEquals("Copy operation returned with a failed status", thrown.getMessage());
    //         });
    //     });
    // }
    //
    // /**
    //  * Verifies the result of the copy authorization for valid parameters.
    //  */
    // @ParameterizedTest(name = DISPLAY_NAME_WITH_ARGUMENTS)
    // @MethodSource("com.azure.ai.formrecognizer.TestUtils#getTestParameters")
    // void copyAuthorization(HttpClient httpClient, FormRecognizerServiceVersion serviceVersion) {
    //     client = getFormTrainingAsyncClient(httpClient, serviceVersion);
    //     beginCopyRunner((resourceId, resourceRegion) ->
    //         StepVerifier.create(client.getCopyAuthorization(resourceId, resourceRegion))
    //             .assertNext(copyAuthorization ->
    //                 validateCopyAuthorizationResult(resourceId, resourceRegion, copyAuthorization))
    //             .verifyComplete()
    //     );
    // }

    /**
     * Verifies the training operation throws HttpResponseException when an invalid status model is returned.
     */
    @ParameterizedTest(name = DISPLAY_NAME_WITH_ARGUMENTS)
    @MethodSource("com.azure.ai.formrecognizer.TestUtils#getTestParameters")
    void beginTrainingInvalidModelStatus(HttpClient httpClient, FormRecognizerServiceVersion serviceVersion) {
        client = getFormTrainingAsyncClient(httpClient, serviceVersion);
        beginTrainingInvalidModelStatusRunner((invalidTrainingFilesUrl, useTrainingLabels) -> {
            HttpResponseException httpResponseException = assertThrows(HttpResponseException.class,
                () -> client.beginTraining(invalidTrainingFilesUrl, useTrainingLabels).getSyncPoller().getFinalResult());
            ErrorInformation errorInformation = (ErrorInformation) ((List) httpResponseException.getValue()).get(0);
            assertEquals(EXPECTED_INVALID_MODEL_STATUS_MESSAGE, httpResponseException.getMessage());
            assertEquals(EXPECTED_INVALID_MODEL_STATUS_ERROR_CODE, errorInformation.getCode());
            assertEquals(EXPECTED_INVALID_STATUS_ERROR_INFORMATION, errorInformation.getMessage());
        });
    }
}<|MERGE_RESOLUTION|>--- conflicted
+++ resolved
@@ -7,12 +7,7 @@
 import com.azure.ai.formrecognizer.models.ErrorInformation;
 import com.azure.ai.formrecognizer.models.OperationResult;
 import com.azure.ai.formrecognizer.training.FormTrainingAsyncClient;
-<<<<<<< HEAD
-=======
-import com.azure.ai.formrecognizer.training.FormTrainingClientBuilder;
-import com.azure.core.credential.AzureKeyCredential;
 import com.azure.core.exception.HttpResponseException;
->>>>>>> cf110932
 import com.azure.core.http.HttpClient;
 import com.azure.core.util.polling.SyncPoller;
 import io.netty.handler.codec.http.HttpResponseStatus;
@@ -29,7 +24,6 @@
 import static com.azure.ai.formrecognizer.TestUtils.INVALID_MODEL_ID;
 import static com.azure.ai.formrecognizer.TestUtils.INVALID_MODEL_ID_ERROR;
 import static com.azure.ai.formrecognizer.TestUtils.NULL_SOURCE_URL_ERROR;
-import static com.azure.ai.formrecognizer.TestUtils.getExpectedAccountProperties;
 import static org.junit.jupiter.api.Assertions.assertEquals;
 import static org.junit.jupiter.api.Assertions.assertThrows;
 import static org.junit.jupiter.api.Assertions.assertTrue;
@@ -140,8 +134,7 @@
      public void validGetAccountProperties(HttpClient httpClient, FormRecognizerServiceVersion serviceVersion) {
         client = getFormTrainingAsyncClient(httpClient, serviceVersion);
         StepVerifier.create(client.getAccountProperties())
-            .assertNext(accountProperties -> validateAccountProperties(getExpectedAccountProperties(),
-                accountProperties))
+            .assertNext(accountProperties -> validateAccountProperties(accountProperties))
             .verifyComplete();
     }
 
@@ -153,8 +146,7 @@
      public void validGetAccountPropertiesWithResponse(HttpClient httpClient, FormRecognizerServiceVersion serviceVersion) {
         client = getFormTrainingAsyncClient(httpClient, serviceVersion);
         StepVerifier.create(client.getAccountProperties())
-            .assertNext(accountProperties ->
-                validateAccountProperties(getExpectedAccountProperties(), accountProperties))
+            .assertNext(accountProperties -> validateAccountProperties(accountProperties))
             .verifyComplete();
     }
 
