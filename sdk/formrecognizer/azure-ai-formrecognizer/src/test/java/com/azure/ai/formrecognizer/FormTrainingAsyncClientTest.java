--- conflicted
+++ resolved
@@ -5,22 +5,15 @@
 
 import com.azure.ai.formrecognizer.models.CopyAuthorization;
 import com.azure.ai.formrecognizer.models.CustomFormModel;
-<<<<<<< HEAD
-import com.azure.ai.formrecognizer.models.ErrorInformation;
-=======
 import com.azure.ai.formrecognizer.models.CustomFormModelInfo;
 import com.azure.ai.formrecognizer.models.CustomFormModelStatus;
 import com.azure.ai.formrecognizer.models.ErrorInformation;
 import com.azure.ai.formrecognizer.models.ErrorResponseException;
->>>>>>> 72d53830
 import com.azure.ai.formrecognizer.models.FormRecognizerException;
 import com.azure.ai.formrecognizer.models.OperationResult;
 import com.azure.ai.formrecognizer.training.FormTrainingAsyncClient;
 import com.azure.core.http.HttpClient;
-<<<<<<< HEAD
-=======
 import com.azure.core.util.polling.PollerFlux;
->>>>>>> 72d53830
 import com.azure.core.util.polling.SyncPoller;
 import io.netty.handler.codec.http.HttpResponseStatus;
 import org.junit.jupiter.api.AfterAll;
@@ -202,11 +195,7 @@
      */
     @ParameterizedTest(name = DISPLAY_NAME_WITH_ARGUMENTS)
     @MethodSource("com.azure.ai.formrecognizer.TestUtils#getTestParameters")
-<<<<<<< HEAD
-     public void listCustomModels(HttpClient httpClient, FormRecognizerServiceVersion serviceVersion) {
-=======
     public void listCustomModels(HttpClient httpClient, FormRecognizerServiceVersion serviceVersion) {
->>>>>>> 72d53830
         client = getFormTrainingAsyncClient(httpClient, serviceVersion);
         StepVerifier.create(client.listCustomModels())
             .thenConsumeWhile(customFormModelInfo ->
@@ -262,99 +251,6 @@
     /**
      * Verifies the result of the copy operation for valid parameters.
      */
-<<<<<<< HEAD
-    // Fix with https://github.com/Azure/azure-sdk-for-java/issues/11637
-    // @ParameterizedTest(name = DISPLAY_NAME_WITH_ARGUMENTS)
-    // @MethodSource("com.azure.ai.formrecognizer.TestUtils#getTestParameters")
-    // void beginCopy(HttpClient httpClient, FormRecognizerServiceVersion serviceVersion) {
-    //     client = getFormTrainingAsyncClient(httpClient, serviceVersion);
-    //     beginTrainingUnlabeledRunner((trainingFilesUrl, useTrainingLabels) -> {
-    //         SyncPoller<OperationResult, CustomFormModel> syncPoller =
-    //             client.beginTraining(trainingFilesUrl, useTrainingLabels).getSyncPoller();
-    //         syncPoller.waitForCompletion();
-    //         CustomFormModel actualModel = syncPoller.getFinalResult();
-    //
-    //         beginCopyRunner((resourceId, resourceRegion) -> {
-    //             Mono<CopyAuthorization> target =
-    //                 client.getCopyAuthorization(resourceId, resourceRegion);
-    //             PollerFlux<OperationResult,
-    //                 CustomFormModelInfo> copyPoller = client.beginCopyModel(actualModel.getModelId(), target.block());
-    //             CustomFormModelInfo copyModel = copyPoller.getSyncPoller().getFinalResult();
-    //             assertEquals(target.block().getModelId(), copyModel.getModelId());
-    //             assertNotNull(actualModel.getRequestedOn());
-    //             assertNotNull(actualModel.getCompletedOn());
-    //             assertEquals(CustomFormModelStatus.READY, copyModel.getStatus());
-    //         });
-    //     });
-    // }
-    //
-    // /**
-    //  * Verifies the Invalid region ErrorResponseException is thrown for invalid region input to copy operation.
-    //  */
-    // @ParameterizedTest(name = DISPLAY_NAME_WITH_ARGUMENTS)
-    // @MethodSource("com.azure.ai.formrecognizer.TestUtils#getTestParameters")
-    // void beginCopyInvalidRegion(HttpClient httpClient, FormRecognizerServiceVersion serviceVersion) {
-    //     client = getFormTrainingAsyncClient(httpClient, serviceVersion);
-    //     beginTrainingUnlabeledRunner((trainingFilesUrl, useTrainingLabels) -> {
-    //         SyncPoller<OperationResult, CustomFormModel> syncPoller =
-    //             client.beginTraining(trainingFilesUrl, useTrainingLabels).getSyncPoller();
-    //         syncPoller.waitForCompletion();
-    //         CustomFormModel actualModel = syncPoller.getFinalResult();
-    //
-    //         beginCopyInvalidRegionRunner((resourceId, resourceRegion) -> {
-    //             Mono<CopyAuthorization> target =
-    //                 client.getCopyAuthorization(resourceId, resourceRegion);
-    //             PollerFlux<OperationResult,
-    //                 CustomFormModelInfo> copyPoller = client.beginCopyModel(actualModel.getModelId(), target.block());
-    //
-    //             Exception thrown = assertThrows(ErrorResponseException.class,
-    //                 () -> copyPoller.getSyncPoller().getFinalResult());
-    //             assertEquals(EXPECTED_COPY_REQUEST_INVALID_TARGET_RESOURCE_REGION, thrown.getMessage());
-    //         });
-    //     });
-    // }
-    //
-    // /**
-    //  * Verifies HttpResponseException is thrown for invalid region input to copy operation.
-    //  */
-    // @SuppressWarnings("unchecked")
-    // @ParameterizedTest(name = DISPLAY_NAME_WITH_ARGUMENTS)
-    // @MethodSource("com.azure.ai.formrecognizer.TestUtils#getTestParameters")
-    // void beginCopyIncorrectRegion(HttpClient httpClient, FormRecognizerServiceVersion serviceVersion) {
-    //     client = getFormTrainingAsyncClient(httpClient, serviceVersion);
-    //     beginTrainingUnlabeledRunner((trainingFilesUrl, useTrainingLabels) -> {
-    //         SyncPoller<OperationResult, CustomFormModel> syncPoller =
-    //             client.beginTraining(trainingFilesUrl, useTrainingLabels).getSyncPoller();
-    //         syncPoller.waitForCompletion();
-    //         CustomFormModel actualModel = syncPoller.getFinalResult();
-    //
-    //         beginCopyIncorrectRegionRunner((resourceId, resourceRegion) -> {
-    //             Mono<CopyAuthorization> target = client.getCopyAuthorization(resourceId, resourceRegion);
-    //             HttpResponseException thrown = assertThrows(HttpResponseException.class,
-    //                 () -> client.beginCopyModel(actualModel.getModelId(), target.block())
-    //                     .getSyncPoller().getFinalResult());
-    //             List<ErrorInformation> errorInformationList = (List<ErrorInformation>) thrown.getValue();
-    //             assertEquals("ResourceResolverError", errorInformationList.get(0).getCode());
-    //             assertEquals("Copy operation returned with a failed status", thrown.getMessage());
-    //         });
-    //     });
-    // }
-    //
-    // /**
-    //  * Verifies the result of the copy authorization for valid parameters.
-    //  */
-    // @ParameterizedTest(name = DISPLAY_NAME_WITH_ARGUMENTS)
-    // @MethodSource("com.azure.ai.formrecognizer.TestUtils#getTestParameters")
-    // void copyAuthorization(HttpClient httpClient, FormRecognizerServiceVersion serviceVersion) {
-    //     client = getFormTrainingAsyncClient(httpClient, serviceVersion);
-    //     beginCopyRunner((resourceId, resourceRegion) ->
-    //         StepVerifier.create(client.getCopyAuthorization(resourceId, resourceRegion))
-    //             .assertNext(copyAuthorization ->
-    //                 validateCopyAuthorizationResult(resourceId, resourceRegion, copyAuthorization))
-    //             .verifyComplete()
-    //     );
-    // }
-=======
     @ParameterizedTest(name = DISPLAY_NAME_WITH_ARGUMENTS)
     @MethodSource("com.azure.ai.formrecognizer.TestUtils#getTestParameters")
     public void beginCopy(HttpClient httpClient, FormRecognizerServiceVersion serviceVersion) {
@@ -444,18 +340,13 @@
                 .verifyComplete()
         );
     }
->>>>>>> 72d53830
 
     /**
      * Verifies the training operation throws FormRecognizerException when an invalid status model is returned.
      */
     @ParameterizedTest(name = DISPLAY_NAME_WITH_ARGUMENTS)
     @MethodSource("com.azure.ai.formrecognizer.TestUtils#getTestParameters")
-<<<<<<< HEAD
-    void beginTrainingInvalidModelStatus(HttpClient httpClient, FormRecognizerServiceVersion serviceVersion) {
-=======
     public void beginTrainingInvalidModelStatus(HttpClient httpClient, FormRecognizerServiceVersion serviceVersion) {
->>>>>>> 72d53830
         client = getFormTrainingAsyncClient(httpClient, serviceVersion);
         beginTrainingInvalidModelStatusRunner((invalidTrainingFilesUrl, useTrainingLabels) -> {
             FormRecognizerException formRecognizerException = assertThrows(FormRecognizerException.class,
