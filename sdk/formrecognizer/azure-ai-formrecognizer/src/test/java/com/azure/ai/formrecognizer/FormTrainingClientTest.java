// Copyright (c) Microsoft Corporation. All rights reserved.
// Licensed under the MIT License.

package com.azure.ai.formrecognizer;

import com.azure.ai.formrecognizer.models.CreateComposedModelOptions;
import com.azure.ai.formrecognizer.models.FormContentType;
import com.azure.ai.formrecognizer.models.FormPage;
import com.azure.ai.formrecognizer.models.FormRecognizerErrorInformation;
import com.azure.ai.formrecognizer.models.FormRecognizerException;
import com.azure.ai.formrecognizer.models.FormRecognizerOperationResult;
import com.azure.ai.formrecognizer.models.RecognizeContentOptions;
import com.azure.ai.formrecognizer.training.FormTrainingClient;
import com.azure.ai.formrecognizer.training.models.AccountProperties;
import com.azure.ai.formrecognizer.training.models.CopyAuthorization;
import com.azure.ai.formrecognizer.training.models.CustomFormModel;
import com.azure.ai.formrecognizer.training.models.CustomFormModelInfo;
import com.azure.ai.formrecognizer.training.models.CustomFormModelStatus;
import com.azure.ai.formrecognizer.training.models.TrainingFileFilter;
import com.azure.ai.formrecognizer.training.models.TrainingOptions;
import com.azure.core.exception.HttpResponseException;
import com.azure.core.http.HttpClient;
import com.azure.core.http.rest.Response;
import com.azure.core.util.Context;
import com.azure.core.util.polling.SyncPoller;
import io.netty.handler.codec.http.HttpResponseStatus;
import org.junit.jupiter.api.Disabled;
import org.junit.jupiter.params.ParameterizedTest;
import org.junit.jupiter.params.provider.MethodSource;

import java.util.Arrays;
import java.util.List;

import static com.azure.ai.formrecognizer.FormRecognizerClientTestBase.MODEL_ID_NOT_FOUND_ERROR_CODE;
import static com.azure.ai.formrecognizer.TestUtils.DISPLAY_NAME_WITH_ARGUMENTS;
import static com.azure.ai.formrecognizer.TestUtils.INVALID_MODEL_ID;
import static com.azure.ai.formrecognizer.TestUtils.INVALID_MODEL_ID_ERROR;
import static com.azure.ai.formrecognizer.TestUtils.NULL_SOURCE_URL_ERROR;
import static io.netty.handler.codec.http.HttpResponseStatus.BAD_REQUEST;
import static org.junit.jupiter.api.Assertions.assertEquals;
import static org.junit.jupiter.api.Assertions.assertNotNull;
import static org.junit.jupiter.api.Assertions.assertThrows;
import static org.junit.jupiter.api.Assertions.assertTrue;

public class FormTrainingClientTest extends FormTrainingClientTestBase {
    private FormTrainingClient client;

    private FormTrainingClient getFormTrainingClient(HttpClient httpClient,
        FormRecognizerServiceVersion serviceVersion) {
        return getFormTrainingClientBuilder(httpClient, serviceVersion).buildClient();
    }

    /**
     * Verifies the form recognizer client is valid.
     */
    @ParameterizedTest(name = DISPLAY_NAME_WITH_ARGUMENTS)
    @MethodSource("com.azure.ai.formrecognizer.TestUtils#getTestParameters")
    public void getFormRecognizerClientAndValidate(HttpClient httpClient, FormRecognizerServiceVersion serviceVersion) {
        FormRecognizerClient formRecognizerClient = getFormTrainingClient(httpClient, serviceVersion)
            .getFormRecognizerClient();
        blankPdfDataRunner((data, dataLength) -> {
            SyncPoller<FormRecognizerOperationResult, List<FormPage>> syncPoller =
                formRecognizerClient.beginRecognizeContent(data, dataLength,
                    new RecognizeContentOptions()
                        .setContentType(FormContentType.APPLICATION_PDF)
                        .setPollInterval(durationTestMode),
                    Context.NONE);
            syncPoller.waitForCompletion();
            assertNotNull(syncPoller.getFinalResult());
        });
    }

    /**
     * Verifies that an exception is thrown for null model Id parameter.
     */
    @ParameterizedTest(name = DISPLAY_NAME_WITH_ARGUMENTS)
    @MethodSource("com.azure.ai.formrecognizer.TestUtils#getTestParameters")
    public void getCustomModelNullModelId(HttpClient httpClient, FormRecognizerServiceVersion serviceVersion) {
        assertThrows(NullPointerException.class, () -> client.getCustomModel(null));
    }

    /**
     * Verifies that an exception is thrown for invalid model Id.
     */
    @ParameterizedTest(name = DISPLAY_NAME_WITH_ARGUMENTS)
    @MethodSource("com.azure.ai.formrecognizer.TestUtils#getTestParameters")
    public void getCustomModelInvalidModelId(HttpClient httpClient, FormRecognizerServiceVersion serviceVersion) {
        client = getFormTrainingClient(httpClient, serviceVersion);
        Exception exception = assertThrows(IllegalArgumentException.class, () ->
            getCustomModelInvalidModelIdRunner(invalidId -> client.getCustomModel(invalidId)));
        assertEquals(INVALID_MODEL_ID_ERROR, exception.getMessage());
    }

    /**
     * Verifies custom model info returned with response for a valid model Id.
     */
    @ParameterizedTest(name = DISPLAY_NAME_WITH_ARGUMENTS)
    @MethodSource("com.azure.ai.formrecognizer.TestUtils#getTestParameters")
    public void getCustomModelWithResponse(HttpClient httpClient, FormRecognizerServiceVersion serviceVersion) {
        client = getFormTrainingClient(httpClient, serviceVersion);
        beginTrainingUnlabeledRunner((trainingDataSasUrl, useTrainingLabels) -> {
            CustomFormModel trainedUnlabeledModel = client.beginTraining(trainingDataSasUrl, useTrainingLabels,
                new TrainingOptions().setPollInterval(durationTestMode), Context.NONE).getFinalResult();
            Response<CustomFormModel> customModelWithResponse =
                client.getCustomModelWithResponse(trainedUnlabeledModel.getModelId(),
                    Context.NONE);
            assertEquals(customModelWithResponse.getStatusCode(), HttpResponseStatus.OK.code());
            validateCustomModelData(customModelWithResponse.getValue(), false, false);
        });
    }

    /**
     * Verifies unlabeled custom model info returned with response for a valid model Id.
     */
    @ParameterizedTest(name = DISPLAY_NAME_WITH_ARGUMENTS)
    @MethodSource("com.azure.ai.formrecognizer.TestUtils#getTestParameters")
    public void getCustomModelUnlabeled(HttpClient httpClient, FormRecognizerServiceVersion serviceVersion) {
        client = getFormTrainingClient(httpClient, serviceVersion);
        beginTrainingUnlabeledRunner((trainingFilesUrl, useTrainingLabels) -> {
            SyncPoller<FormRecognizerOperationResult, CustomFormModel> syncPoller = client.beginTraining(trainingFilesUrl,
                useTrainingLabels, new TrainingOptions().setPollInterval(durationTestMode), Context.NONE);
            syncPoller.waitForCompletion();
            CustomFormModel trainedUnlabeledModel = syncPoller.getFinalResult();
            validateCustomModelData(client.getCustomModel(trainedUnlabeledModel.getModelId()), false, false);
        });
    }

    /**
     * Verifies labeled custom model info returned with response for a valid model Id.
     */
    @ParameterizedTest(name = DISPLAY_NAME_WITH_ARGUMENTS)
    @MethodSource("com.azure.ai.formrecognizer.TestUtils#getTestParameters")
    public void getCustomModelLabeled(HttpClient httpClient, FormRecognizerServiceVersion serviceVersion) {
        client = getFormTrainingClient(httpClient, serviceVersion);
        beginTrainingLabeledRunner((trainingDataSASUrl, useTrainingLabels) -> {
            CustomFormModel customFormModel = client.beginTraining(trainingDataSASUrl, useTrainingLabels,
                new TrainingOptions().setPollInterval(durationTestMode), Context.NONE).getFinalResult();
            validateCustomModelData(client.getCustomModel(customFormModel.getModelId()), true, false);
        });
    }

    /**
     * Verifies account properties returned for a subscription account.
     */
    @ParameterizedTest(name = DISPLAY_NAME_WITH_ARGUMENTS)
    @MethodSource("com.azure.ai.formrecognizer.TestUtils#getTestParameters")
    @Disabled
    public void validGetAccountProperties(HttpClient httpClient, FormRecognizerServiceVersion serviceVersion) {
        // TODO (service bug): APIM error
        client = getFormTrainingClient(httpClient, serviceVersion);
        validateAccountProperties(client.getAccountProperties());
    }

    /**
     * Verifies account properties returned with an Http Response for a subscription account.
     */
    @ParameterizedTest(name = DISPLAY_NAME_WITH_ARGUMENTS)
    @MethodSource("com.azure.ai.formrecognizer.TestUtils#getTestParameters")
    @Disabled
    public void validGetAccountPropertiesWithResponse(HttpClient httpClient, FormRecognizerServiceVersion serviceVersion) {
        // TODO (service bug): APIM error
        client = getFormTrainingClient(httpClient, serviceVersion);
        Response<AccountProperties> accountPropertiesResponse = client.getAccountPropertiesWithResponse(Context.NONE);
        assertEquals(accountPropertiesResponse.getStatusCode(), HttpResponseStatus.OK.code());
        validateAccountProperties(accountPropertiesResponse.getValue());
    }

    /**
     * Verifies that an exception is thrown for invalid status model Id.
     */
    @ParameterizedTest(name = DISPLAY_NAME_WITH_ARGUMENTS)
    @MethodSource("com.azure.ai.formrecognizer.TestUtils#getTestParameters")
    public void deleteModelInvalidModelId(HttpClient httpClient, FormRecognizerServiceVersion serviceVersion) {
        client = getFormTrainingClient(httpClient, serviceVersion);
        Exception exception = assertThrows(IllegalArgumentException.class, () ->
            client.deleteModel(INVALID_MODEL_ID));
        assertEquals(INVALID_MODEL_ID_ERROR, exception.getMessage());
    }

    @ParameterizedTest(name = DISPLAY_NAME_WITH_ARGUMENTS)
    @MethodSource("com.azure.ai.formrecognizer.TestUtils#getTestParameters")
    public void deleteModelValidModelIdWithResponse(HttpClient httpClient, FormRecognizerServiceVersion serviceVersion) {
        client = getFormTrainingClient(httpClient, serviceVersion);
        beginTrainingLabeledRunner((trainingDataSASUrl, useTrainingLabels) -> {
            SyncPoller<FormRecognizerOperationResult, CustomFormModel> syncPoller = client.beginTraining(trainingDataSASUrl,
                useTrainingLabels, new TrainingOptions().setPollInterval(durationTestMode), Context.NONE);
            syncPoller.waitForCompletion();
            CustomFormModel createdModel = syncPoller.getFinalResult();

            final Response<Void> deleteModelWithResponse = client.deleteModelWithResponse(createdModel.getModelId(),
                Context.NONE);
            assertEquals(deleteModelWithResponse.getStatusCode(), HttpResponseStatus.NO_CONTENT.code());
            final HttpResponseException exception = assertThrows(HttpResponseException.class, () ->
                client.getCustomModelWithResponse(createdModel.getModelId(), Context.NONE));
            final FormRecognizerErrorInformation errorInformation = (FormRecognizerErrorInformation) exception.getValue();
            assertEquals(MODEL_ID_NOT_FOUND_ERROR_CODE, errorInformation.getErrorCode());
        });
    }

    @ParameterizedTest(name = DISPLAY_NAME_WITH_ARGUMENTS)
    @MethodSource("com.azure.ai.formrecognizer.TestUtils#getTestParameters")
    public void deleteModelValidModelIdWithResponseWithoutTrainingLabels(HttpClient httpClient, FormRecognizerServiceVersion serviceVersion) {
        client = getFormTrainingClient(httpClient, serviceVersion);
        beginTrainingUnlabeledRunner((trainingDataSASUrl, notUseTrainingLabels) -> {
            SyncPoller<FormRecognizerOperationResult, CustomFormModel> syncPoller = client.beginTraining(trainingDataSASUrl,
                notUseTrainingLabels, new TrainingOptions().setPollInterval(durationTestMode), Context.NONE);
            syncPoller.waitForCompletion();
            CustomFormModel createdModel = syncPoller.getFinalResult();

            final Response<Void> deleteModelWithResponse = client.deleteModelWithResponse(createdModel.getModelId(),
                Context.NONE);
            assertEquals(deleteModelWithResponse.getStatusCode(), HttpResponseStatus.NO_CONTENT.code());
            final HttpResponseException exception = assertThrows(HttpResponseException.class, () ->
                client.getCustomModelWithResponse(createdModel.getModelId(), Context.NONE));
            final FormRecognizerErrorInformation errorInformation = (FormRecognizerErrorInformation) exception.getValue();
            assertEquals(MODEL_ID_NOT_FOUND_ERROR_CODE, errorInformation.getErrorCode());
        });
    }

    /**
     * Test for listing all models information.
     */
    @ParameterizedTest(name = DISPLAY_NAME_WITH_ARGUMENTS)
    @MethodSource("com.azure.ai.formrecognizer.TestUtils#getTestParameters")
    @Disabled
    public void listCustomModels(HttpClient httpClient, FormRecognizerServiceVersion serviceVersion) {
        // TODO (service bug): APIM error
        client = getFormTrainingClient(httpClient, serviceVersion);
        for (CustomFormModelInfo modelInfo : client.listCustomModels()) {
            assertTrue(modelInfo.getModelId() != null && modelInfo.getTrainingStartedOn() != null
                && modelInfo.getTrainingCompletedOn() != null && modelInfo.getStatus() != null);
        }
    }

    /**
     * Test for listing all models information with {@link Context}.
     */
    @ParameterizedTest(name = DISPLAY_NAME_WITH_ARGUMENTS)
    @MethodSource("com.azure.ai.formrecognizer.TestUtils#getTestParameters")
    @Disabled
    public void listCustomModelsWithContext(HttpClient httpClient, FormRecognizerServiceVersion serviceVersion) {
        // TODO (service bug): APIM error
        client = getFormTrainingClient(httpClient, serviceVersion);
        for (CustomFormModelInfo modelInfo : client.listCustomModels(Context.NONE)) {
            assertTrue(modelInfo.getModelId() != null && modelInfo.getTrainingStartedOn() != null
                && modelInfo.getTrainingCompletedOn() != null && modelInfo.getStatus() != null);
        }
    }

    /**
     * Verifies that an exception is thrown for null source url input.
     */
    @ParameterizedTest(name = DISPLAY_NAME_WITH_ARGUMENTS)
    @MethodSource("com.azure.ai.formrecognizer.TestUtils#getTestParameters")
    public void beginTrainingNullInput(HttpClient httpClient, FormRecognizerServiceVersion serviceVersion) {
        client = getFormTrainingClient(httpClient, serviceVersion);
        Exception exception = assertThrows(NullPointerException.class, () ->
            client.beginTraining(null, false));
        assertEquals(NULL_SOURCE_URL_ERROR, exception.getMessage());
    }

    /**
     * Verifies the result of the copy operation for valid parameters.
     */
    @ParameterizedTest(name = DISPLAY_NAME_WITH_ARGUMENTS)
    @MethodSource("com.azure.ai.formrecognizer.TestUtils#getTestParameters")
    public void beginCopy(HttpClient httpClient, FormRecognizerServiceVersion serviceVersion) {
        client = getFormTrainingClient(httpClient, serviceVersion);
        beginTrainingUnlabeledRunner((trainingFilesUrl, useTrainingLabels) -> {
            SyncPoller<FormRecognizerOperationResult, CustomFormModel> syncPoller =
                client.beginTraining(trainingFilesUrl, useTrainingLabels,
                    new TrainingOptions().setPollInterval(durationTestMode), Context.NONE);
            syncPoller.waitForCompletion();
            CustomFormModel actualModel = syncPoller.getFinalResult();

            beginCopyRunner((resourceId, resourceRegion) -> {
                CopyAuthorization target =
                    client.getCopyAuthorization(resourceId, resourceRegion);
                SyncPoller<FormRecognizerOperationResult,
                    CustomFormModelInfo> copyPoller = client.beginCopyModel(actualModel.getModelId(), target,
                    durationTestMode, Context.NONE);
                CustomFormModelInfo copyModel = copyPoller.getFinalResult();
                assertEquals(target.getModelId(), copyModel.getModelId());
                assertNotNull(actualModel.getTrainingStartedOn());
                assertNotNull(actualModel.getTrainingCompletedOn());
                assertEquals(CustomFormModelStatus.READY, copyModel.getStatus());
            });
        });
    }

    /**
     * Verifies the Invalid region HttpResponseException is thrown for invalid region input to copy operation.
     */
    @ParameterizedTest(name = DISPLAY_NAME_WITH_ARGUMENTS)
    @MethodSource("com.azure.ai.formrecognizer.TestUtils#getTestParameters")
    public void beginCopyInvalidRegion(HttpClient httpClient, FormRecognizerServiceVersion serviceVersion) {
        client = getFormTrainingClient(httpClient, serviceVersion);
        beginTrainingUnlabeledRunner((trainingFilesUrl, useTrainingLabels) -> {
            SyncPoller<FormRecognizerOperationResult, CustomFormModel> syncPoller =
                client.beginTraining(trainingFilesUrl, useTrainingLabels,
                new TrainingOptions().setPollInterval(durationTestMode), Context.NONE);
            syncPoller.waitForCompletion();
            final CustomFormModel actualModel = syncPoller.getFinalResult();

            beginCopyInvalidRegionRunner((resourceId, resourceRegion) -> {
                final CopyAuthorization target = client.getCopyAuthorization(resourceId, resourceRegion);
                final HttpResponseException httpResponseException = assertThrows(HttpResponseException.class,
                    () -> client.beginCopyModel(actualModel.getModelId(), target));
                final FormRecognizerErrorInformation errorInformation =
                    (FormRecognizerErrorInformation) httpResponseException.getValue();
                assertEquals(COPY_REQUEST_INVALID_TARGET_RESOURCE_REGION_ERROR_CODE,
                    errorInformation.getErrorCode());
            });
        });
    }

    /**
     * Verifies {@link FormRecognizerException} is thrown for invalid region input to copy operation.
     */
    @ParameterizedTest(name = DISPLAY_NAME_WITH_ARGUMENTS)
    @MethodSource("com.azure.ai.formrecognizer.TestUtils#getTestParameters")
    public void beginCopyIncorrectRegion(HttpClient httpClient, FormRecognizerServiceVersion serviceVersion) {
        client = getFormTrainingClient(httpClient, serviceVersion);
        beginTrainingUnlabeledRunner((trainingFilesUrl, useTrainingLabels) -> {
            SyncPoller<FormRecognizerOperationResult, CustomFormModel> syncPoller =
                client.beginTraining(trainingFilesUrl, useTrainingLabels,
                    new TrainingOptions().setPollInterval(durationTestMode), Context.NONE);
            syncPoller.waitForCompletion();
            CustomFormModel actualModel = syncPoller.getFinalResult();

            beginCopyIncorrectRegionRunner((resourceId, resourceRegion) -> {
                final CopyAuthorization target = client.getCopyAuthorization(resourceId, resourceRegion);
                FormRecognizerException formRecognizerException = assertThrows(FormRecognizerException.class,
                    () -> client.beginCopyModel(actualModel.getModelId(), target, durationTestMode, Context.NONE)
                        .getFinalResult());
                FormRecognizerErrorInformation errorInformation = formRecognizerException.getErrorInformation().get(0);
                // TODO: Service bug https://github.com/Azure/azure-sdk-for-java/issues/12046
                // assertEquals(RESOURCE_RESOLVER_ERROR, errorInformation.getCode());
                // assertTrue(formRecognizerException.getMessage().startsWith(COPY_OPERATION_FAILED_STATUS_MESSAGE));
            });
        });
    }

    /**
     * Verifies the result of the copy authorization for valid parameters.
     */
    @ParameterizedTest(name = DISPLAY_NAME_WITH_ARGUMENTS)
    @MethodSource("com.azure.ai.formrecognizer.TestUtils#getTestParameters")
    public void copyAuthorization(HttpClient httpClient, FormRecognizerServiceVersion serviceVersion) {
        client = getFormTrainingClient(httpClient, serviceVersion);
        beginCopyRunner((resourceId, resourceRegion) -> validateCopyAuthorizationResult(resourceId, resourceRegion,
            client.getCopyAuthorization(resourceId, resourceRegion)));
    }

    /**
     * Verifies the training operation throws FormRecognizerException when an invalid status model is returned.
     */
    @ParameterizedTest(name = DISPLAY_NAME_WITH_ARGUMENTS)
    @MethodSource("com.azure.ai.formrecognizer.TestUtils#getTestParameters")
    public void beginTrainingInvalidModelStatus(HttpClient httpClient, FormRecognizerServiceVersion serviceVersion) {
        client = getFormTrainingClient(httpClient, serviceVersion);
        beginTrainingInvalidModelStatusRunner((invalidTrainingFilesUrl, useTrainingLabels) -> {
            FormRecognizerException formRecognizerException = assertThrows(FormRecognizerException.class,
                () -> client.beginTraining(invalidTrainingFilesUrl, useTrainingLabels,
                    new TrainingOptions().setPollInterval(durationTestMode), Context.NONE)
                    .getFinalResult());
            FormRecognizerErrorInformation errorInformation = formRecognizerException.getErrorInformation().get(0);
            assertEquals(INVALID_MODEL_STATUS_ERROR_CODE, errorInformation.getErrorCode());
        });
    }

    /**
     * Verifies the result of the training operation for a valid labeled model Id and JPG training set Url.
     */
    @ParameterizedTest(name = DISPLAY_NAME_WITH_ARGUMENTS)
    @MethodSource("com.azure.ai.formrecognizer.TestUtils#getTestParameters")
    public void beginTrainingWithTrainingLabelsForJPGTrainingSet(HttpClient httpClient,
        FormRecognizerServiceVersion serviceVersion) {
        client = getFormTrainingClient(httpClient, serviceVersion);
        beginTrainingLabeledRunner((trainingFilesUrl, useTrainingLabels) -> {
            SyncPoller<FormRecognizerOperationResult, CustomFormModel> trainingPoller = client.beginTraining(trainingFilesUrl,
                useTrainingLabels, new TrainingOptions().setPollInterval(durationTestMode), Context.NONE);
            trainingPoller.waitForCompletion();
            validateCustomModelData(trainingPoller.getFinalResult(), true, false);
        });
    }

    /**
     * Verifies the result of the training operation for a valid unlabeled model Id and JPG training set Url.
     */
    @ParameterizedTest(name = DISPLAY_NAME_WITH_ARGUMENTS)
    @MethodSource("com.azure.ai.formrecognizer.TestUtils#getTestParameters")
    public void beginTrainingWithoutTrainingLabelsForJPGTrainingSet(HttpClient httpClient,
        FormRecognizerServiceVersion serviceVersion) {
        client = getFormTrainingClient(httpClient, serviceVersion);
        beginTrainingUnlabeledRunner((trainingFilesUrl, useTrainingLabels) -> {
            SyncPoller<FormRecognizerOperationResult, CustomFormModel> trainingPoller = client.beginTraining(trainingFilesUrl,
                useTrainingLabels, new TrainingOptions().setPollInterval(durationTestMode), Context.NONE);
            trainingPoller.waitForCompletion();
            validateCustomModelData(trainingPoller.getFinalResult(), false, false);
        });
    }

    /**
     * Verifies the result of the training operation for a valid labeled model Id and multi-page PDF training set Url.
     */
    @ParameterizedTest(name = DISPLAY_NAME_WITH_ARGUMENTS)
    @MethodSource("com.azure.ai.formrecognizer.TestUtils#getTestParameters")
    public void beginTrainingWithTrainingLabelsForMultiPagePDFTrainingSet(HttpClient httpClient,
        FormRecognizerServiceVersion serviceVersion) {
        client = getFormTrainingClient(httpClient, serviceVersion);
        beginTrainingMultipageRunner(trainingFilesUrl -> {
            SyncPoller<FormRecognizerOperationResult, CustomFormModel> trainingPoller = client.beginTraining(trainingFilesUrl,
                true, new TrainingOptions().setPollInterval(durationTestMode), Context.NONE);
            trainingPoller.waitForCompletion();
            validateCustomModelData(trainingPoller.getFinalResult(), true, false);
        });
    }

    /**
     * Verifies the result of the training operation for a valid unlabeled model Id and multi-page PDF training set Url.
     */
    @ParameterizedTest(name = DISPLAY_NAME_WITH_ARGUMENTS)
    @MethodSource("com.azure.ai.formrecognizer.TestUtils#getTestParameters")
    public void beginTrainingWithoutTrainingLabelsForMultiPagePDFTrainingSet(HttpClient httpClient,
        FormRecognizerServiceVersion serviceVersion) {
        client = getFormTrainingClient(httpClient, serviceVersion);
        beginTrainingMultipageRunner(trainingFilesUrl -> {
            SyncPoller<FormRecognizerOperationResult, CustomFormModel> trainingPoller = client.beginTraining(trainingFilesUrl,
                false, new TrainingOptions().setPollInterval(durationTestMode), Context.NONE);
            trainingPoller.waitForCompletion();
            validateCustomModelData(trainingPoller.getFinalResult(), false, false);
        });
    }

    /**
     * Verifies the result of the training operation for a valid unlabeled model Id and include subfolder training set
     * Url with existing prefix name.
     */
    @ParameterizedTest(name = DISPLAY_NAME_WITH_ARGUMENTS)
    @MethodSource("com.azure.ai.formrecognizer.TestUtils#getTestParameters")
    public void beginTrainingWithoutTrainingLabelsIncludeSubfolderWithPrefixName(HttpClient httpClient,
        FormRecognizerServiceVersion serviceVersion) {
        client = getFormTrainingClient(httpClient, serviceVersion);
        beginTrainingUnlabeledRunner((trainingFilesUrl, useTrainingLabels) -> {
            SyncPoller<FormRecognizerOperationResult, CustomFormModel> trainingPoller = client.beginTraining(trainingFilesUrl,
                useTrainingLabels,
                new TrainingOptions().setPollInterval(durationTestMode), Context.NONE);
            trainingPoller.waitForCompletion();
            validateCustomModelData(trainingPoller.getFinalResult(), false, false);
        });
    }

    /**
     * Verifies the result of the training operation for a valid unlabeled model ID and exclude subfolder training set
     * URL with existing prefix name.
     */
    @ParameterizedTest(name = DISPLAY_NAME_WITH_ARGUMENTS)
    @MethodSource("com.azure.ai.formrecognizer.TestUtils#getTestParameters")
    public void beginTrainingWithoutTrainingLabelsExcludeSubfolderWithPrefixName(HttpClient httpClient,
        FormRecognizerServiceVersion serviceVersion) {
        client = getFormTrainingClient(httpClient, serviceVersion);
        beginTrainingUnlabeledRunner((trainingFilesUrl, useTrainingLabels) -> {
            SyncPoller<FormRecognizerOperationResult, CustomFormModel> trainingPoller = client.beginTraining(trainingFilesUrl,
                useTrainingLabels,
                new TrainingOptions().setPollInterval(durationTestMode), Context.NONE);
            trainingPoller.waitForCompletion();
            validateCustomModelData(trainingPoller.getFinalResult(), false, false);
        });
    }

    /**
     * Verifies the result of the training operation for a valid unlabeled model Id and include subfolder training set
     * Url with non-existing prefix name.
     */
    @ParameterizedTest(name = DISPLAY_NAME_WITH_ARGUMENTS)
    @MethodSource("com.azure.ai.formrecognizer.TestUtils#getTestParameters")
    public void beginTrainingWithoutTrainingLabelsIncludeSubfolderWithNonExistPrefixName(HttpClient httpClient,
        FormRecognizerServiceVersion serviceVersion) {
        client = getFormTrainingClient(httpClient, serviceVersion);
        beginTrainingMultipageRunner(trainingFilesUrl -> {
            FormRecognizerException thrown = assertThrows(FormRecognizerException.class, () ->
                client.beginTraining(trainingFilesUrl, false,
                    new TrainingOptions()
                        .setPollInterval(durationTestMode)
                        .setTrainingFileFilter(new TrainingFileFilter()
                            .setSubfoldersIncluded(true)
                            .setPrefix(INVALID_PREFIX_FILE_NAME)),
                    Context.NONE).getFinalResult());
            assertEquals(NO_VALID_BLOB_FOUND_ERROR_CODE, thrown.getErrorInformation().get(0).getErrorCode());
        });
    }

    /**
     * Verifies the result of the training operation for a valid unlabeled model Id and exclude subfolder training set
     * Url with non-existing prefix name.
     */
    @ParameterizedTest(name = DISPLAY_NAME_WITH_ARGUMENTS)
    @MethodSource("com.azure.ai.formrecognizer.TestUtils#getTestParameters")
    public void beginTrainingWithoutTrainingLabelsExcludeSubfolderWithNonExistPrefixName(HttpClient httpClient,
        FormRecognizerServiceVersion serviceVersion) {
        client = getFormTrainingClient(httpClient, serviceVersion);
        beginTrainingMultipageRunner(trainingFilesUrl -> {
            FormRecognizerException thrown = assertThrows(FormRecognizerException.class, () ->
                client.beginTraining(trainingFilesUrl, false,
                    new TrainingOptions()
                        .setTrainingFileFilter(new TrainingFileFilter().setPrefix(INVALID_PREFIX_FILE_NAME))
                        .setPollInterval(durationTestMode), Context.NONE)
                    .getFinalResult());
            assertEquals(NO_VALID_BLOB_FOUND_ERROR_CODE, thrown.getErrorInformation().get(0).getErrorCode());
        });
    }

    /**
     * Verifies the result of the create composed model for valid parameters.
     */
    @ParameterizedTest(name = DISPLAY_NAME_WITH_ARGUMENTS)
    @MethodSource("com.azure.ai.formrecognizer.TestUtils#getTestParameters")
    public void beginCreateComposedModel(HttpClient httpClient, FormRecognizerServiceVersion serviceVersion) {
        client = getFormTrainingClient(httpClient, serviceVersion);
        beginTrainingLabeledRunner((trainingFilesUrl, useTrainingLabels) -> {
            SyncPoller<FormRecognizerOperationResult, CustomFormModel> syncPoller1
                = client.beginTraining(trainingFilesUrl,
                useTrainingLabels,
                new TrainingOptions()
                    .setPollInterval(durationTestMode),
                Context.NONE);
            syncPoller1.waitForCompletion();
            CustomFormModel model1 = syncPoller1.getFinalResult();

            SyncPoller<FormRecognizerOperationResult, CustomFormModel> syncPoller2
                = client.beginTraining(trainingFilesUrl,
                useTrainingLabels,
                new TrainingOptions()
                    .setPollInterval(durationTestMode),
                Context.NONE);
            syncPoller2.waitForCompletion();
            CustomFormModel model2 = syncPoller2.getFinalResult();

            final List<String> modelIdList = Arrays.asList(model1.getModelId(), model2.getModelId());

            CustomFormModel composedModel
                = client.beginCreateComposedModel(
                modelIdList,
                new CreateComposedModelOptions()
                    .setPollInterval(durationTestMode), Context.NONE)
                .getFinalResult();

            assertNotNull(composedModel.getModelId());
            assertNotNull(composedModel.getCustomModelProperties());
            assertTrue(composedModel.getCustomModelProperties().isComposed());
            assertEquals(2, composedModel.getSubmodels().stream().count());
            composedModel.getSubmodels().forEach(customFormSubmodel ->
                assertTrue(modelIdList.contains(customFormSubmodel.getModelId())));
            validateCustomModelData(composedModel, false, true);

            client.deleteModel(model1.getModelId());
            client.deleteModel(model2.getModelId());
            client.deleteModel(composedModel.getModelId());
        });
    }

    /**
     * Verifies the result of the create composed model for valid parameters with options.
     */
    @ParameterizedTest(name = DISPLAY_NAME_WITH_ARGUMENTS)
    @MethodSource("com.azure.ai.formrecognizer.TestUtils#getTestParameters")
    public void beginCreateComposedModelWithOptions(HttpClient httpClient, FormRecognizerServiceVersion serviceVersion) {
        client = getFormTrainingClient(httpClient, serviceVersion);
        beginTrainingLabeledRunner((trainingFilesUrl, useTrainingLabels) -> {
            SyncPoller<FormRecognizerOperationResult, CustomFormModel> syncPoller1
                = client.beginTraining(trainingFilesUrl,
                useTrainingLabels,
                new TrainingOptions()
                    .setPollInterval(durationTestMode),
                Context.NONE);
            syncPoller1.waitForCompletion();
            CustomFormModel model1 = syncPoller1.getFinalResult();

            SyncPoller<FormRecognizerOperationResult, CustomFormModel> syncPoller2
                = client.beginTraining(trainingFilesUrl,
                useTrainingLabels,
                new TrainingOptions()
                    .setPollInterval(durationTestMode),
                Context.NONE);
            syncPoller2.waitForCompletion();
            CustomFormModel model2 = syncPoller2.getFinalResult();

            final List<String> modelIdList = Arrays.asList(model1.getModelId(), model2.getModelId());

            CustomFormModel composedModel
                = client.beginCreateComposedModel(
                modelIdList,
                new CreateComposedModelOptions()
                    .setModelName("composedModelDisplayName")
                    .setPollInterval(durationTestMode),
                Context.NONE)
                .getFinalResult();

            client.deleteModel(model1.getModelId());
            client.deleteModel(model2.getModelId());
            client.deleteModel(composedModel.getModelId());

            assertNotNull(composedModel.getModelId());
            assertNotNull(composedModel.getCustomModelProperties());
            assertTrue(composedModel.getCustomModelProperties().isComposed());
            assertEquals("composedModelDisplayName", composedModel.getModelName());
            assertEquals(2, composedModel.getSubmodels().stream().count());
            composedModel.getSubmodels().forEach(customFormSubmodel ->
                assertTrue(modelIdList.contains(customFormSubmodel.getModelId())));
            validateCustomModelData(composedModel, false, true);
<<<<<<< HEAD


=======
>>>>>>> e2018a87
        });
    }

    /**
     * Verifies the create composed model using unlabeled models fails.
     */
    @ParameterizedTest(name = DISPLAY_NAME_WITH_ARGUMENTS)
    @MethodSource("com.azure.ai.formrecognizer.TestUtils#getTestParameters")
    public void beginCreateComposedUnlabeledModel(HttpClient httpClient, FormRecognizerServiceVersion serviceVersion) {
        client = getFormTrainingClient(httpClient, serviceVersion);
        beginTrainingUnlabeledRunner((trainingFilesUrl, useTrainingLabels) -> {
            SyncPoller<FormRecognizerOperationResult, CustomFormModel> syncPoller1
                = client.beginTraining(trainingFilesUrl,
                useTrainingLabels,
                new TrainingOptions()
                    .setPollInterval(durationTestMode), Context.NONE);
            syncPoller1.waitForCompletion();
            CustomFormModel model1 = syncPoller1.getFinalResult();

            SyncPoller<FormRecognizerOperationResult, CustomFormModel> syncPoller2
                = client.beginTraining(trainingFilesUrl,
                useTrainingLabels,
                new TrainingOptions()
                    .setPollInterval(durationTestMode), Context.NONE);
            syncPoller2.waitForCompletion();
            CustomFormModel model2 = syncPoller2.getFinalResult();

            final List<String> modelIdList = Arrays.asList(model1.getModelId(), model2.getModelId());

            final HttpResponseException httpResponseException
                = assertThrows(HttpResponseException.class, () ->
                client.beginCreateComposedModel(
                    modelIdList,
                    new CreateComposedModelOptions()
                        .setPollInterval(durationTestMode), Context.NONE));
            assertEquals(BAD_REQUEST.code(), httpResponseException.getResponse().getStatusCode());

            client.deleteModel(model1.getModelId());
            client.deleteModel(model2.getModelId());
        });
    }

    /**
     * Verifies the create composed model operation fails when supplied duplicate Ids.
     */
    @ParameterizedTest(name = DISPLAY_NAME_WITH_ARGUMENTS)
    @MethodSource("com.azure.ai.formrecognizer.TestUtils#getTestParameters")
    public void beginCreateComposedDuplicateModels(HttpClient httpClient, FormRecognizerServiceVersion serviceVersion) {
        client = getFormTrainingClient(httpClient, serviceVersion);
        beginTrainingLabeledRunner((trainingFilesUrl, useTrainingLabels) -> {
            SyncPoller<FormRecognizerOperationResult, CustomFormModel> syncPoller1
                = client.beginTraining(trainingFilesUrl,
                useTrainingLabels,
                new TrainingOptions()
                    .setPollInterval(durationTestMode), Context.NONE);
            syncPoller1.waitForCompletion();
            CustomFormModel model1 = syncPoller1.getFinalResult();

            final List<String> modelIdList = Arrays.asList(model1.getModelId(), model1.getModelId());
            HttpResponseException httpResponseException
                = assertThrows(HttpResponseException.class, () -> client.beginCreateComposedModel(
                    modelIdList,
                    new CreateComposedModelOptions()
                        .setPollInterval(durationTestMode), Context.NONE)
                    .getFinalResult());
            assertEquals(BAD_REQUEST.code(), httpResponseException.getResponse().getStatusCode());

            client.deleteModel(model1.getModelId());
        });
    }

    // APIM bug - 8404889
    // /**
    //  * Verifies the composed model attributes are returned when listing models.
    //  */
    // @ParameterizedTest(name = DISPLAY_NAME_WITH_ARGUMENTS)
    // @MethodSource("com.azure.ai.formrecognizer.TestUtils#getTestParameters")
    // public void listComposedModels(HttpClient httpClient, FormRecognizerServiceVersion serviceVersion) {
    //     client = getFormTrainingClient(httpClient, serviceVersion);
    //     beginTrainingLabeledRunner((trainingFilesUrl, useTrainingLabels) -> {
    //         SyncPoller<FormRecognizerOperationResult, CustomFormModel> syncPoller1
    //             = client.beginTraining(trainingFilesUrl,
    //             useTrainingLabels,
    //             new TrainingOptions()
    //                 .setPollInterval(durationTestMode), Context.NONE);
    //         syncPoller1.waitForCompletion();
    //         CustomFormModel model1 = syncPoller1.getFinalResult();
    //
    //         SyncPoller<FormRecognizerOperationResult, CustomFormModel> syncPoller2
    //             = client.beginTraining(trainingFilesUrl,
    //             useTrainingLabels,
    //             new TrainingOptions()
    //                 .setPollInterval(durationTestMode), Context.NONE);
    //         syncPoller2.waitForCompletion();
    //         CustomFormModel model2 = syncPoller2.getFinalResult();
    //
    //         final List<String> modelIdList = Arrays.asList(model1.getModelId(), model2.getModelId());
    //
    //         CustomFormModel composedModel
    //             = client.beginCreateComposedModel(
    //             modelIdList,
    //             new CreateComposedModelOptions()
    //                 .setModelDisplayName("composedModelDisplayName")
    //                 .setPollInterval(durationTestMode), Context.NONE)
    //             .getFinalResult();
    //
    //         client.listCustomModels()
    //             .stream()
    //             .filter(customFormModelInfo ->
    //                 Objects.equals(composedModel.getModelId(), customFormModelInfo.getModelId()))
    //             .forEach(customFormModelInfo -> {
    //                 assertEquals("composedModelDisplayName", customFormModelInfo.getModelDisplayName());
    //                 assertTrue(customFormModelInfo.getCustomModelProperties().isComposed());
    //             });
    //
    //         client.deleteModel(model1.getModelId());
    //         client.deleteModel(model2.getModelId());
    //         client.deleteModel(composedModel.getModelId());
    //     });
    // }

    /**
     * Verifies the result contains the user defined model display name for labeled model.
     */
    @ParameterizedTest(name = DISPLAY_NAME_WITH_ARGUMENTS)
    @MethodSource("com.azure.ai.formrecognizer.TestUtils#getTestParameters")
    public void beginTrainingLabeledModelDisplayName(HttpClient httpClient, FormRecognizerServiceVersion serviceVersion) {
        client = getFormTrainingClient(httpClient, serviceVersion);
        beginTrainingLabeledRunner((trainingFilesUrl, useTrainingLabels) -> {
            SyncPoller<FormRecognizerOperationResult, CustomFormModel> syncPoller
                = client.beginTraining(trainingFilesUrl,
                useTrainingLabels,
                new TrainingOptions().setPollInterval(durationTestMode).setModelName("modelDisplayName"),
                Context.NONE);
            syncPoller.waitForCompletion();
            CustomFormModel createdModel = syncPoller.getFinalResult();

            CustomFormModel customFormModel = client.getCustomModel(createdModel.getModelId());
            assertEquals("modelDisplayName", customFormModel.getModelName());

            validateCustomModelData(createdModel, true, false);
        });
    }
}<|MERGE_RESOLUTION|>--- conflicted
+++ resolved
@@ -609,11 +609,6 @@
             composedModel.getSubmodels().forEach(customFormSubmodel ->
                 assertTrue(modelIdList.contains(customFormSubmodel.getModelId())));
             validateCustomModelData(composedModel, false, true);
-<<<<<<< HEAD
-
-
-=======
->>>>>>> e2018a87
         });
     }
 
