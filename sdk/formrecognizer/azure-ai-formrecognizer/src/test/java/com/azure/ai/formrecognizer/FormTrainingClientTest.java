// Copyright (c) Microsoft Corporation. All rights reserved.
// Licensed under the MIT License.

package com.azure.ai.formrecognizer;

import com.azure.ai.formrecognizer.models.AccountProperties;
import com.azure.ai.formrecognizer.models.CopyAuthorization;
import com.azure.ai.formrecognizer.models.CustomFormModel;
import com.azure.ai.formrecognizer.models.CustomFormModelInfo;
<<<<<<< HEAD
=======
import com.azure.ai.formrecognizer.models.CustomFormModelStatus;
>>>>>>> 72d53830
import com.azure.ai.formrecognizer.models.ErrorInformation;
import com.azure.ai.formrecognizer.models.ErrorResponseException;
import com.azure.ai.formrecognizer.models.FormRecognizerException;
import com.azure.ai.formrecognizer.models.OperationResult;
import com.azure.ai.formrecognizer.training.FormTrainingClient;
import com.azure.core.http.HttpClient;
import com.azure.core.http.rest.Response;
import com.azure.core.util.Context;
import com.azure.core.util.polling.SyncPoller;
import io.netty.handler.codec.http.HttpResponseStatus;
import org.junit.jupiter.params.ParameterizedTest;
import org.junit.jupiter.params.provider.MethodSource;

import static com.azure.ai.formrecognizer.FormTrainingAsyncClientTest.EXPECTED_COPY_REQUEST_INVALID_TARGET_RESOURCE_REGION;
import static com.azure.ai.formrecognizer.TestUtils.DISPLAY_NAME_WITH_ARGUMENTS;
import static com.azure.ai.formrecognizer.TestUtils.INVALID_MODEL_ID;
import static com.azure.ai.formrecognizer.TestUtils.INVALID_MODEL_ID_ERROR;
import static com.azure.ai.formrecognizer.TestUtils.NULL_SOURCE_URL_ERROR;
import static org.junit.jupiter.api.Assertions.assertEquals;
import static org.junit.jupiter.api.Assertions.assertNotNull;
import static org.junit.jupiter.api.Assertions.assertThrows;
import static org.junit.jupiter.api.Assertions.assertTrue;

public class FormTrainingClientTest extends FormTrainingClientTestBase {
    private FormTrainingClient client;

    private FormTrainingClient getFormTrainingClient(HttpClient httpClient,
        FormRecognizerServiceVersion serviceVersion) {
        return getFormTrainingClientBuilder(httpClient, serviceVersion).buildClient();
    }

    /**
     * Verifies that an exception is thrown for null model Id parameter.
     */
    @ParameterizedTest(name = DISPLAY_NAME_WITH_ARGUMENTS)
    @MethodSource("com.azure.ai.formrecognizer.TestUtils#getTestParameters")
    public void getCustomModelNullModelId(HttpClient httpClient, FormRecognizerServiceVersion serviceVersion) {
        assertThrows(NullPointerException.class, () -> client.getCustomModel(null));
    }

    /**
     * Verifies that an exception is thrown for invalid model Id.
     */
    @ParameterizedTest(name = DISPLAY_NAME_WITH_ARGUMENTS)
    @MethodSource("com.azure.ai.formrecognizer.TestUtils#getTestParameters")
    public void getCustomModelInvalidModelId(HttpClient httpClient, FormRecognizerServiceVersion serviceVersion) {
        client = getFormTrainingClient(httpClient, serviceVersion);
        Exception exception = assertThrows(IllegalArgumentException.class, () ->
            getCustomModelInvalidModelIdRunner(invalidId -> client.getCustomModel(invalidId)));
        assertTrue(exception.getMessage().equals(INVALID_MODEL_ID_ERROR));
    }

    /**
     * Verifies custom model info returned with response for a valid model Id.
     */
    @ParameterizedTest(name = DISPLAY_NAME_WITH_ARGUMENTS)
    @MethodSource("com.azure.ai.formrecognizer.TestUtils#getTestParameters")
    public void getCustomModelWithResponse(HttpClient httpClient, FormRecognizerServiceVersion serviceVersion) {
        client = getFormTrainingClient(httpClient, serviceVersion);
        beginTrainingUnlabeledRunner((trainingDataSasUrl, useTrainingLabels) -> {
            CustomFormModel trainedUnlabeledModel = client.beginTraining(trainingDataSasUrl, useTrainingLabels)
                .getFinalResult();
            Response<CustomFormModel> customModelWithResponse =
                client.getCustomModelWithResponse(trainedUnlabeledModel.getModelId(),
                    Context.NONE);
            assertEquals(customModelWithResponse.getStatusCode(), HttpResponseStatus.OK.code());
            validateCustomModelData(customModelWithResponse.getValue(), false);
        });
    }

    /**
     * Verifies unlabeled custom model info returned with response for a valid model Id.
     */
    @ParameterizedTest(name = DISPLAY_NAME_WITH_ARGUMENTS)
    @MethodSource("com.azure.ai.formrecognizer.TestUtils#getTestParameters")
    public void getCustomModelUnlabeled(HttpClient httpClient, FormRecognizerServiceVersion serviceVersion) {
        client = getFormTrainingClient(httpClient, serviceVersion);
        beginTrainingUnlabeledRunner((trainingFilesUrl, useTrainingLabels) -> {
            SyncPoller<OperationResult, CustomFormModel> syncPoller = client.beginTraining(trainingFilesUrl,
                useTrainingLabels);
            syncPoller.waitForCompletion();
            CustomFormModel trainedUnlabeledModel = syncPoller.getFinalResult();
            validateCustomModelData(client.getCustomModel(trainedUnlabeledModel.getModelId()), false);
        });
    }

    /**
     * Verifies labeled custom model info returned with response for a valid model Id.
     */
    @ParameterizedTest(name = DISPLAY_NAME_WITH_ARGUMENTS)
    @MethodSource("com.azure.ai.formrecognizer.TestUtils#getTestParameters")
    public void getCustomModelLabeled(HttpClient httpClient, FormRecognizerServiceVersion serviceVersion) {
        client = getFormTrainingClient(httpClient, serviceVersion);
        beginTrainingLabeledRunner((trainingDataSASUrl, useTrainingLabels) -> {
            CustomFormModel customFormModel = client.beginTraining(trainingDataSASUrl, useTrainingLabels)
                .getFinalResult();
            validateCustomModelData(client.getCustomModel(customFormModel.getModelId()), true);
        });
    }

    /**
     * Verifies account properties returned for a subscription account.
     */
    @ParameterizedTest(name = DISPLAY_NAME_WITH_ARGUMENTS)
    @MethodSource("com.azure.ai.formrecognizer.TestUtils#getTestParameters")
    public void validGetAccountProperties(HttpClient httpClient, FormRecognizerServiceVersion serviceVersion) {
        client = getFormTrainingClient(httpClient, serviceVersion);
        validateAccountProperties(client.getAccountProperties());
    }

    /**
     * Verifies account properties returned with an Http Response for a subscription account.
     */
    @ParameterizedTest(name = DISPLAY_NAME_WITH_ARGUMENTS)
    @MethodSource("com.azure.ai.formrecognizer.TestUtils#getTestParameters")
    public void validGetAccountPropertiesWithResponse(HttpClient httpClient, FormRecognizerServiceVersion serviceVersion) {
        client = getFormTrainingClient(httpClient, serviceVersion);
        Response<AccountProperties> accountPropertiesResponse = client.getAccountPropertiesWithResponse(Context.NONE);
        assertEquals(accountPropertiesResponse.getStatusCode(), HttpResponseStatus.OK.code());
        validateAccountProperties(accountPropertiesResponse.getValue());
    }

    /**
     * Verifies that an exception is thrown for invalid status model Id.
     */
    @ParameterizedTest(name = DISPLAY_NAME_WITH_ARGUMENTS)
    @MethodSource("com.azure.ai.formrecognizer.TestUtils#getTestParameters")
    public void deleteModelInvalidModelId(HttpClient httpClient, FormRecognizerServiceVersion serviceVersion) {
        client = getFormTrainingClient(httpClient, serviceVersion);
        Exception exception = assertThrows(IllegalArgumentException.class, () ->
            client.deleteModel(INVALID_MODEL_ID));
        assertTrue(exception.getMessage().equals(INVALID_MODEL_ID_ERROR));
    }

    @ParameterizedTest(name = DISPLAY_NAME_WITH_ARGUMENTS)
    @MethodSource("com.azure.ai.formrecognizer.TestUtils#getTestParameters")
    public void deleteModelValidModelIdWithResponse(HttpClient httpClient, FormRecognizerServiceVersion serviceVersion) {
        client = getFormTrainingClient(httpClient, serviceVersion);
        beginTrainingLabeledRunner((trainingDataSASUrl, useTrainingLabels) -> {
            SyncPoller<OperationResult, CustomFormModel> syncPoller =
                client.beginTraining(trainingDataSASUrl, useTrainingLabels);
            syncPoller.waitForCompletion();
            CustomFormModel createdModel = syncPoller.getFinalResult();

            Response<Void> deleteModelWithResponse = client.deleteModelWithResponse(createdModel.getModelId(),
                Context.NONE);
            assertEquals(deleteModelWithResponse.getStatusCode(), HttpResponseStatus.NO_CONTENT.code());

            ErrorResponseException exception = assertThrows(ErrorResponseException.class, () ->
                client.getCustomModelWithResponse(createdModel.getModelId(), Context.NONE));
            assertEquals(exception.getResponse().getStatusCode(), HttpResponseStatus.NOT_FOUND.code());
        });
    }

    /**
     * Test for listing all models information.
     */
    @ParameterizedTest(name = DISPLAY_NAME_WITH_ARGUMENTS)
    @MethodSource("com.azure.ai.formrecognizer.TestUtils#getTestParameters")
    public void listCustomModels(HttpClient httpClient, FormRecognizerServiceVersion serviceVersion) {
        client = getFormTrainingClient(httpClient, serviceVersion);
        for (CustomFormModelInfo modelInfo : client.listCustomModels()) {
            assertTrue(modelInfo.getModelId() != null && modelInfo.getRequestedOn() != null
                && modelInfo.getCompletedOn() != null && modelInfo.getStatus() != null);
        }
    }

    /**
     * Test for listing all models information with {@link Context}.
     */
    @ParameterizedTest(name = DISPLAY_NAME_WITH_ARGUMENTS)
    @MethodSource("com.azure.ai.formrecognizer.TestUtils#getTestParameters")
    public void listCustomModelsWithContext(HttpClient httpClient, FormRecognizerServiceVersion serviceVersion) {
        client = getFormTrainingClient(httpClient, serviceVersion);
        for (CustomFormModelInfo modelInfo : client.listCustomModels(Context.NONE)) {
            assertTrue(modelInfo.getModelId() != null && modelInfo.getRequestedOn() != null
                && modelInfo.getCompletedOn() != null && modelInfo.getStatus() != null);
        }
    }

    /**
     * Verifies that an exception is thrown for null source url input.
     */
    @ParameterizedTest(name = DISPLAY_NAME_WITH_ARGUMENTS)
    @MethodSource("com.azure.ai.formrecognizer.TestUtils#getTestParameters")
    public void beginTrainingNullInput(HttpClient httpClient, FormRecognizerServiceVersion serviceVersion) {
        client = getFormTrainingClient(httpClient, serviceVersion);
        Exception exception = assertThrows(NullPointerException.class, () ->
            client.beginTraining(null, false));
        assertEquals(exception.getMessage(), NULL_SOURCE_URL_ERROR);
    }

    /**
     * Verifies the result of the training operation for a valid labeled model Id and training set Url.
     */
    @ParameterizedTest(name = DISPLAY_NAME_WITH_ARGUMENTS)
    @MethodSource("com.azure.ai.formrecognizer.TestUtils#getTestParameters")
    public void beginTrainingLabeledResult(HttpClient httpClient, FormRecognizerServiceVersion serviceVersion) {
        client = getFormTrainingClient(httpClient, serviceVersion);
        beginTrainingLabeledRunner((trainingDataSASUrl, useTrainingLabels) -> {
            SyncPoller<OperationResult, CustomFormModel> syncPoller =
                client.beginTraining(trainingDataSASUrl, useTrainingLabels);
            syncPoller.waitForCompletion();
            validateCustomModelData(syncPoller.getFinalResult(), true);
        });
    }

    /**
     * Verifies the result of the training operation for a valid unlabeled model Id and training set Url.
     */
    @ParameterizedTest(name = DISPLAY_NAME_WITH_ARGUMENTS)
    @MethodSource("com.azure.ai.formrecognizer.TestUtils#getTestParameters")
    public void beginTrainingUnlabeledResult(HttpClient httpClient, FormRecognizerServiceVersion serviceVersion) {
        client = getFormTrainingClient(httpClient, serviceVersion);
        beginTrainingUnlabeledRunner((trainingDataSASUrl, useTrainingLabels) -> {
            SyncPoller<OperationResult, CustomFormModel> syncPoller =
                client.beginTraining(trainingDataSASUrl, useTrainingLabels);
            syncPoller.waitForCompletion();
            validateCustomModelData(syncPoller.getFinalResult(), false);
        });
    }

    /**
     * Verifies the result of the copy operation for valid parameters.
     */
<<<<<<< HEAD
    // Fix with https://github.com/Azure/azure-sdk-for-java/issues/11637
    // @ParameterizedTest(name = DISPLAY_NAME_WITH_ARGUMENTS)
    // @MethodSource("com.azure.ai.formrecognizer.TestUtils#getTestParameters")
    // public void beginCopy(HttpClient httpClient, FormRecognizerServiceVersion serviceVersion) {
    //     client = getFormTrainingClient(httpClient, serviceVersion);
    //     beginTrainingUnlabeledRunner((trainingFilesUrl, useTrainingLabels) -> {
    //         SyncPoller<OperationResult, CustomFormModel> syncPoller =
    //             client.beginTraining(trainingFilesUrl, useTrainingLabels);
    //         syncPoller.waitForCompletion();
    //         CustomFormModel actualModel = syncPoller.getFinalResult();
    //
    //         beginCopyRunner((resourceId, resourceRegion) -> {
    //             CopyAuthorization target =
    //                 client.getCopyAuthorization(resourceId, resourceRegion);
    //             SyncPoller<OperationResult,
    //                 CustomFormModelInfo> copyPoller = client.beginCopyModel(actualModel.getModelId(), target);
    //             CustomFormModelInfo copyModel = copyPoller.getFinalResult();
    //             assertEquals(target.getModelId(), copyModel.getModelId());
    //             assertNotNull(actualModel.getRequestedOn());
    //             assertNotNull(actualModel.getCompletedOn());
    //             assertEquals(CustomFormModelStatus.READY, copyModel.getStatus());
    //         });
    //     });
    // }
    //
    // /**
    //  * Verifies the Invalid region ErrorResponseException is thrown for invalid region input to copy operation.
    //  */
    // @ParameterizedTest(name = DISPLAY_NAME_WITH_ARGUMENTS)
    // @MethodSource("com.azure.ai.formrecognizer.TestUtils#getTestParameters")
    // void beginCopyInvalidRegion(HttpClient httpClient, FormRecognizerServiceVersion serviceVersion) {
    //     client = getFormTrainingClient(httpClient, serviceVersion);
    //     beginTrainingUnlabeledRunner((trainingFilesUrl, useTrainingLabels) -> {
    //         SyncPoller<OperationResult, CustomFormModel> syncPoller =
    //             client.beginTraining(trainingFilesUrl, useTrainingLabels);
    //         syncPoller.waitForCompletion();
    //         final CustomFormModel actualModel = syncPoller.getFinalResult();
    //
    //         beginCopyInvalidRegionRunner((resourceId, resourceRegion) -> {
    //             final CopyAuthorization target =
    //                 client.getCopyAuthorization(resourceId, resourceRegion);
    //             Exception thrown = assertThrows(ErrorResponseException.class,
    //                 () -> client.beginCopyModel(actualModel.getModelId(), target));
    //             assertEquals(EXPECTED_COPY_REQUEST_INVALID_TARGET_RESOURCE_REGION, thrown.getMessage());
    //         });
    //     });
    // }
    //
    // /**
    //  * Verifies the result of the copy authorization for valid parameters.
    //  */
    // @ParameterizedTest(name = DISPLAY_NAME_WITH_ARGUMENTS)
    // @MethodSource("com.azure.ai.formrecognizer.TestUtils#getTestParameters")
    // void copyAuthorization(HttpClient httpClient, FormRecognizerServiceVersion serviceVersion) {
    //     client = getFormTrainingClient(httpClient, serviceVersion);
    //     beginCopyRunner((resourceId, resourceRegion) -> validateCopyAuthorizationResult(resourceId, resourceRegion,
    //         client.getCopyAuthorization(resourceId, resourceRegion)));
    // }
=======
    @ParameterizedTest(name = DISPLAY_NAME_WITH_ARGUMENTS)
    @MethodSource("com.azure.ai.formrecognizer.TestUtils#getTestParameters")
    public void beginCopy(HttpClient httpClient, FormRecognizerServiceVersion serviceVersion) {
        client = getFormTrainingClient(httpClient, serviceVersion);
        beginTrainingUnlabeledRunner((trainingFilesUrl, useTrainingLabels) -> {
            SyncPoller<OperationResult, CustomFormModel> syncPoller =
                client.beginTraining(trainingFilesUrl, useTrainingLabels);
            syncPoller.waitForCompletion();
            CustomFormModel actualModel = syncPoller.getFinalResult();

            beginCopyRunner((resourceId, resourceRegion) -> {
                CopyAuthorization target =
                    client.getCopyAuthorization(resourceId, resourceRegion);
                SyncPoller<OperationResult,
                    CustomFormModelInfo> copyPoller = client.beginCopyModel(actualModel.getModelId(), target);
                CustomFormModelInfo copyModel = copyPoller.getFinalResult();
                assertEquals(target.getModelId(), copyModel.getModelId());
                assertNotNull(actualModel.getRequestedOn());
                assertNotNull(actualModel.getCompletedOn());
                assertEquals(CustomFormModelStatus.READY, copyModel.getStatus());
            });
        });
    }

    /**
     * Verifies the Invalid region ErrorResponseException is thrown for invalid region input to copy operation.
     */
    @ParameterizedTest(name = DISPLAY_NAME_WITH_ARGUMENTS)
    @MethodSource("com.azure.ai.formrecognizer.TestUtils#getTestParameters")
    public void beginCopyInvalidRegion(HttpClient httpClient, FormRecognizerServiceVersion serviceVersion) {
        client = getFormTrainingClient(httpClient, serviceVersion);
        beginTrainingUnlabeledRunner((trainingFilesUrl, useTrainingLabels) -> {
            SyncPoller<OperationResult, CustomFormModel> syncPoller =
                client.beginTraining(trainingFilesUrl, useTrainingLabels);
            syncPoller.waitForCompletion();
            final CustomFormModel actualModel = syncPoller.getFinalResult();

            beginCopyInvalidRegionRunner((resourceId, resourceRegion) -> {
                final CopyAuthorization target = client.getCopyAuthorization(resourceId, resourceRegion);
                Exception thrown = assertThrows(ErrorResponseException.class,
                    () -> client.beginCopyModel(actualModel.getModelId(), target));
                assertEquals(EXPECTED_COPY_REQUEST_INVALID_TARGET_RESOURCE_REGION, thrown.getMessage());
            });
        });
    }

    /**
     * Verifies {@link FormRecognizerException} is thrown for invalid region input to copy operation.
     */
    @SuppressWarnings("unchecked")
    @ParameterizedTest(name = DISPLAY_NAME_WITH_ARGUMENTS)
    @MethodSource("com.azure.ai.formrecognizer.TestUtils#getTestParameters")
    public void beginCopyIncorrectRegion(HttpClient httpClient, FormRecognizerServiceVersion serviceVersion) {
        client = getFormTrainingClient(httpClient, serviceVersion);
        beginTrainingUnlabeledRunner((trainingFilesUrl, useTrainingLabels) -> {
            SyncPoller<OperationResult, CustomFormModel> syncPoller =
                client.beginTraining(trainingFilesUrl, useTrainingLabels);
            syncPoller.waitForCompletion();
            CustomFormModel actualModel = syncPoller.getFinalResult();

            beginCopyIncorrectRegionRunner((resourceId, resourceRegion) -> {
                final CopyAuthorization target = client.getCopyAuthorization(resourceId, resourceRegion);
                FormRecognizerException formRecognizerException = assertThrows(FormRecognizerException.class,
                    () -> client.beginCopyModel(actualModel.getModelId(), target).getFinalResult());
                ErrorInformation errorInformation = formRecognizerException.getErrorInformation().get(0);
                // TODO: Service bug https://github.com/Azure/azure-sdk-for-java/issues/12046
                // assertEquals(RESOURCE_RESOLVER_ERROR, errorInformation.getCode());
                // assertTrue(formRecognizerException.getMessage().startsWith(COPY_OPERATION_FAILED_STATUS_MESSAGE));
            });
        });
    }

    /**
     * Verifies the result of the copy authorization for valid parameters.
     */
    @ParameterizedTest(name = DISPLAY_NAME_WITH_ARGUMENTS)
    @MethodSource("com.azure.ai.formrecognizer.TestUtils#getTestParameters")
    public void copyAuthorization(HttpClient httpClient, FormRecognizerServiceVersion serviceVersion) {
        client = getFormTrainingClient(httpClient, serviceVersion);
        beginCopyRunner((resourceId, resourceRegion) -> validateCopyAuthorizationResult(resourceId, resourceRegion,
            client.getCopyAuthorization(resourceId, resourceRegion)));
    }
>>>>>>> 72d53830

    /**
     * Verifies the training operation throws FormRecognizerException when an invalid status model is returned.
     */
    @ParameterizedTest(name = DISPLAY_NAME_WITH_ARGUMENTS)
    @MethodSource("com.azure.ai.formrecognizer.TestUtils#getTestParameters")
<<<<<<< HEAD
    void beginTrainingInvalidModelStatus(HttpClient httpClient, FormRecognizerServiceVersion serviceVersion) {
=======
    public void beginTrainingInvalidModelStatus(HttpClient httpClient, FormRecognizerServiceVersion serviceVersion) {
>>>>>>> 72d53830
        client = getFormTrainingClient(httpClient, serviceVersion);
        beginTrainingInvalidModelStatusRunner((invalidTrainingFilesUrl, useTrainingLabels) -> {
            FormRecognizerException formRecognizerException = assertThrows(FormRecognizerException.class,
                () -> client.beginTraining(invalidTrainingFilesUrl, useTrainingLabels).getFinalResult());
            ErrorInformation errorInformation = formRecognizerException.getErrorInformation().get(0);
            assertEquals(EXPECTED_INVALID_MODEL_STATUS_ERROR_CODE, errorInformation.getCode());
            assertEquals(EXPECTED_INVALID_MODEL_ERROR, errorInformation.getMessage());
            assertTrue(formRecognizerException.getMessage().contains(EXPECTED_INVALID_STATUS_EXCEPTION_MESSAGE));
        });
    }
}<|MERGE_RESOLUTION|>--- conflicted
+++ resolved
@@ -7,10 +7,7 @@
 import com.azure.ai.formrecognizer.models.CopyAuthorization;
 import com.azure.ai.formrecognizer.models.CustomFormModel;
 import com.azure.ai.formrecognizer.models.CustomFormModelInfo;
-<<<<<<< HEAD
-=======
 import com.azure.ai.formrecognizer.models.CustomFormModelStatus;
->>>>>>> 72d53830
 import com.azure.ai.formrecognizer.models.ErrorInformation;
 import com.azure.ai.formrecognizer.models.ErrorResponseException;
 import com.azure.ai.formrecognizer.models.FormRecognizerException;
@@ -236,66 +233,6 @@
     /**
      * Verifies the result of the copy operation for valid parameters.
      */
-<<<<<<< HEAD
-    // Fix with https://github.com/Azure/azure-sdk-for-java/issues/11637
-    // @ParameterizedTest(name = DISPLAY_NAME_WITH_ARGUMENTS)
-    // @MethodSource("com.azure.ai.formrecognizer.TestUtils#getTestParameters")
-    // public void beginCopy(HttpClient httpClient, FormRecognizerServiceVersion serviceVersion) {
-    //     client = getFormTrainingClient(httpClient, serviceVersion);
-    //     beginTrainingUnlabeledRunner((trainingFilesUrl, useTrainingLabels) -> {
-    //         SyncPoller<OperationResult, CustomFormModel> syncPoller =
-    //             client.beginTraining(trainingFilesUrl, useTrainingLabels);
-    //         syncPoller.waitForCompletion();
-    //         CustomFormModel actualModel = syncPoller.getFinalResult();
-    //
-    //         beginCopyRunner((resourceId, resourceRegion) -> {
-    //             CopyAuthorization target =
-    //                 client.getCopyAuthorization(resourceId, resourceRegion);
-    //             SyncPoller<OperationResult,
-    //                 CustomFormModelInfo> copyPoller = client.beginCopyModel(actualModel.getModelId(), target);
-    //             CustomFormModelInfo copyModel = copyPoller.getFinalResult();
-    //             assertEquals(target.getModelId(), copyModel.getModelId());
-    //             assertNotNull(actualModel.getRequestedOn());
-    //             assertNotNull(actualModel.getCompletedOn());
-    //             assertEquals(CustomFormModelStatus.READY, copyModel.getStatus());
-    //         });
-    //     });
-    // }
-    //
-    // /**
-    //  * Verifies the Invalid region ErrorResponseException is thrown for invalid region input to copy operation.
-    //  */
-    // @ParameterizedTest(name = DISPLAY_NAME_WITH_ARGUMENTS)
-    // @MethodSource("com.azure.ai.formrecognizer.TestUtils#getTestParameters")
-    // void beginCopyInvalidRegion(HttpClient httpClient, FormRecognizerServiceVersion serviceVersion) {
-    //     client = getFormTrainingClient(httpClient, serviceVersion);
-    //     beginTrainingUnlabeledRunner((trainingFilesUrl, useTrainingLabels) -> {
-    //         SyncPoller<OperationResult, CustomFormModel> syncPoller =
-    //             client.beginTraining(trainingFilesUrl, useTrainingLabels);
-    //         syncPoller.waitForCompletion();
-    //         final CustomFormModel actualModel = syncPoller.getFinalResult();
-    //
-    //         beginCopyInvalidRegionRunner((resourceId, resourceRegion) -> {
-    //             final CopyAuthorization target =
-    //                 client.getCopyAuthorization(resourceId, resourceRegion);
-    //             Exception thrown = assertThrows(ErrorResponseException.class,
-    //                 () -> client.beginCopyModel(actualModel.getModelId(), target));
-    //             assertEquals(EXPECTED_COPY_REQUEST_INVALID_TARGET_RESOURCE_REGION, thrown.getMessage());
-    //         });
-    //     });
-    // }
-    //
-    // /**
-    //  * Verifies the result of the copy authorization for valid parameters.
-    //  */
-    // @ParameterizedTest(name = DISPLAY_NAME_WITH_ARGUMENTS)
-    // @MethodSource("com.azure.ai.formrecognizer.TestUtils#getTestParameters")
-    // void copyAuthorization(HttpClient httpClient, FormRecognizerServiceVersion serviceVersion) {
-    //     client = getFormTrainingClient(httpClient, serviceVersion);
-    //     beginCopyRunner((resourceId, resourceRegion) -> validateCopyAuthorizationResult(resourceId, resourceRegion,
-    //         client.getCopyAuthorization(resourceId, resourceRegion)));
-    // }
-=======
     @ParameterizedTest(name = DISPLAY_NAME_WITH_ARGUMENTS)
     @MethodSource("com.azure.ai.formrecognizer.TestUtils#getTestParameters")
     public void beginCopy(HttpClient httpClient, FormRecognizerServiceVersion serviceVersion) {
@@ -378,18 +315,13 @@
         beginCopyRunner((resourceId, resourceRegion) -> validateCopyAuthorizationResult(resourceId, resourceRegion,
             client.getCopyAuthorization(resourceId, resourceRegion)));
     }
->>>>>>> 72d53830
 
     /**
      * Verifies the training operation throws FormRecognizerException when an invalid status model is returned.
      */
     @ParameterizedTest(name = DISPLAY_NAME_WITH_ARGUMENTS)
     @MethodSource("com.azure.ai.formrecognizer.TestUtils#getTestParameters")
-<<<<<<< HEAD
-    void beginTrainingInvalidModelStatus(HttpClient httpClient, FormRecognizerServiceVersion serviceVersion) {
-=======
     public void beginTrainingInvalidModelStatus(HttpClient httpClient, FormRecognizerServiceVersion serviceVersion) {
->>>>>>> 72d53830
         client = getFormTrainingClient(httpClient, serviceVersion);
         beginTrainingInvalidModelStatusRunner((invalidTrainingFilesUrl, useTrainingLabels) -> {
             FormRecognizerException formRecognizerException = assertThrows(FormRecognizerException.class,
