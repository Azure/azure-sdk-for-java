// Copyright (c) Microsoft Corporation. All rights reserved.
// Licensed under the MIT License.

package com.azure.ai.formrecognizer;

import com.azure.ai.formrecognizer.models.AccountProperties;
import com.azure.ai.formrecognizer.models.CopyAuthorization;
import com.azure.ai.formrecognizer.models.CustomFormModel;
import com.azure.ai.formrecognizer.models.CustomFormModelInfo;
<<<<<<< HEAD
import com.azure.ai.formrecognizer.models.CustomFormModelStatus;
=======
>>>>>>> 4bc90927
import com.azure.ai.formrecognizer.models.ErrorInformation;
import com.azure.ai.formrecognizer.models.ErrorResponseException;
import com.azure.ai.formrecognizer.models.OperationResult;
import com.azure.ai.formrecognizer.training.FormTrainingClient;
<<<<<<< HEAD
import com.azure.ai.formrecognizer.training.FormTrainingClientBuilder;
import com.azure.core.credential.AzureKeyCredential;
=======
>>>>>>> 4bc90927
import com.azure.core.exception.HttpResponseException;
import com.azure.core.http.HttpClient;
import com.azure.core.http.rest.Response;
import com.azure.core.util.Context;
import com.azure.core.util.polling.SyncPoller;
import io.netty.handler.codec.http.HttpResponseStatus;
import org.junit.jupiter.params.ParameterizedTest;
import org.junit.jupiter.params.provider.MethodSource;
import reactor.core.publisher.Mono;

import java.util.List;

<<<<<<< HEAD
import static com.azure.ai.formrecognizer.FormTrainingAsyncClientTest.EXPECTED_COPY_REQUEST_INVALID_TARGET_RESOURCE_REGION;
=======
>>>>>>> 4bc90927
import static com.azure.ai.formrecognizer.TestUtils.DISPLAY_NAME_WITH_ARGUMENTS;
import static com.azure.ai.formrecognizer.TestUtils.INVALID_MODEL_ID;
import static com.azure.ai.formrecognizer.TestUtils.INVALID_MODEL_ID_ERROR;
import static com.azure.ai.formrecognizer.TestUtils.NULL_SOURCE_URL_ERROR;
import static org.junit.jupiter.api.Assertions.assertEquals;
import static org.junit.jupiter.api.Assertions.assertNotNull;
import static org.junit.jupiter.api.Assertions.assertThrows;
import static org.junit.jupiter.api.Assertions.assertTrue;

public class FormTrainingClientTest extends FormTrainingClientTestBase {
    private FormTrainingClient client;

    private FormTrainingClient getFormTrainingClient(HttpClient httpClient,
        FormRecognizerServiceVersion serviceVersion) {
        return getFormTrainingClientBuilder(httpClient, serviceVersion).buildClient();
    }

    /**
     * Verifies that an exception is thrown for null model Id parameter.
     */
    @ParameterizedTest(name = DISPLAY_NAME_WITH_ARGUMENTS)
    @MethodSource("com.azure.ai.formrecognizer.TestUtils#getTestParameters")
    public void getCustomModelNullModelId(HttpClient httpClient, FormRecognizerServiceVersion serviceVersion) {
        assertThrows(NullPointerException.class, () -> client.getCustomModel(null));
    }

    /**
     * Verifies that an exception is thrown for invalid model Id.
     */
    @ParameterizedTest(name = DISPLAY_NAME_WITH_ARGUMENTS)
    @MethodSource("com.azure.ai.formrecognizer.TestUtils#getTestParameters")
    public void getCustomModelInvalidModelId(HttpClient httpClient, FormRecognizerServiceVersion serviceVersion) {
        client = getFormTrainingClient(httpClient, serviceVersion);
        Exception exception = assertThrows(IllegalArgumentException.class, () ->
            getCustomModelInvalidModelIdRunner(invalidId -> client.getCustomModel(invalidId)));
        assertTrue(exception.getMessage().equals(INVALID_MODEL_ID_ERROR));
    }

    /**
     * Verifies custom model info returned with response for a valid model Id.
     */
    @ParameterizedTest(name = DISPLAY_NAME_WITH_ARGUMENTS)
    @MethodSource("com.azure.ai.formrecognizer.TestUtils#getTestParameters")
    public void getCustomModelWithResponse(HttpClient httpClient, FormRecognizerServiceVersion serviceVersion) {
        client = getFormTrainingClient(httpClient, serviceVersion);
        beginTrainingUnlabeledRunner((trainingDataSasUrl, useTrainingLabels) -> {
            CustomFormModel trainedUnlabeledModel = client.beginTraining(trainingDataSasUrl, useTrainingLabels)
                .getFinalResult();
            Response<CustomFormModel> customModelWithResponse =
                client.getCustomModelWithResponse(trainedUnlabeledModel.getModelId(),
                    Context.NONE);
            assertEquals(customModelWithResponse.getStatusCode(), HttpResponseStatus.OK.code());
            validateCustomModelData(customModelWithResponse.getValue(), false);
        });
    }

    /**
     * Verifies unlabeled custom model info returned with response for a valid model Id.
     */
    @ParameterizedTest(name = DISPLAY_NAME_WITH_ARGUMENTS)
    @MethodSource("com.azure.ai.formrecognizer.TestUtils#getTestParameters")
    public void getCustomModelUnlabeled(HttpClient httpClient, FormRecognizerServiceVersion serviceVersion) {
        client = getFormTrainingClient(httpClient, serviceVersion);
        beginTrainingUnlabeledRunner((trainingFilesUrl, useTrainingLabels) -> {
            SyncPoller<OperationResult, CustomFormModel> syncPoller = client.beginTraining(trainingFilesUrl,
                useTrainingLabels);
            syncPoller.waitForCompletion();
            CustomFormModel trainedUnlabeledModel = syncPoller.getFinalResult();
            validateCustomModelData(client.getCustomModel(trainedUnlabeledModel.getModelId()), false);
        });
    }

    /**
     * Verifies labeled custom model info returned with response for a valid model Id.
     */
    @ParameterizedTest(name = DISPLAY_NAME_WITH_ARGUMENTS)
    @MethodSource("com.azure.ai.formrecognizer.TestUtils#getTestParameters")
    public void getCustomModelLabeled(HttpClient httpClient, FormRecognizerServiceVersion serviceVersion) {
        client = getFormTrainingClient(httpClient, serviceVersion);
        beginTrainingLabeledRunner((trainingDataSASUrl, useTrainingLabels) -> {
            CustomFormModel customFormModel = client.beginTraining(trainingDataSASUrl, useTrainingLabels)
                .getFinalResult();
            validateCustomModelData(client.getCustomModel(customFormModel.getModelId()), true);
        });
    }

    /**
     * Verifies account properties returned for a subscription account.
     */
    @ParameterizedTest(name = DISPLAY_NAME_WITH_ARGUMENTS)
    @MethodSource("com.azure.ai.formrecognizer.TestUtils#getTestParameters")
    public void validGetAccountProperties(HttpClient httpClient, FormRecognizerServiceVersion serviceVersion) {
        client = getFormTrainingClient(httpClient, serviceVersion);
        validateAccountProperties(client.getAccountProperties());
    }

    /**
     * Verifies account properties returned with an Http Response for a subscription account.
     */
    @ParameterizedTest(name = DISPLAY_NAME_WITH_ARGUMENTS)
    @MethodSource("com.azure.ai.formrecognizer.TestUtils#getTestParameters")
    public void validGetAccountPropertiesWithResponse(HttpClient httpClient, FormRecognizerServiceVersion serviceVersion) {
        client = getFormTrainingClient(httpClient, serviceVersion);
        Response<AccountProperties> accountPropertiesResponse = client.getAccountPropertiesWithResponse(Context.NONE);
        assertEquals(accountPropertiesResponse.getStatusCode(), HttpResponseStatus.OK.code());
        validateAccountProperties(accountPropertiesResponse.getValue());
    }

    /**
     * Verifies that an exception is thrown for invalid status model Id.
     */
    @ParameterizedTest(name = DISPLAY_NAME_WITH_ARGUMENTS)
    @MethodSource("com.azure.ai.formrecognizer.TestUtils#getTestParameters")
    public void deleteModelInvalidModelId(HttpClient httpClient, FormRecognizerServiceVersion serviceVersion) {
        client = getFormTrainingClient(httpClient, serviceVersion);
        Exception exception = assertThrows(IllegalArgumentException.class, () ->
            client.deleteModel(INVALID_MODEL_ID));
        assertTrue(exception.getMessage().equals(INVALID_MODEL_ID_ERROR));
    }

    @ParameterizedTest(name = DISPLAY_NAME_WITH_ARGUMENTS)
    @MethodSource("com.azure.ai.formrecognizer.TestUtils#getTestParameters")
    public void deleteModelValidModelIdWithResponse(HttpClient httpClient, FormRecognizerServiceVersion serviceVersion) {
        client = getFormTrainingClient(httpClient, serviceVersion);
        beginTrainingLabeledRunner((trainingDataSASUrl, useTrainingLabels) -> {
            SyncPoller<OperationResult, CustomFormModel> syncPoller =
                client.beginTraining(trainingDataSASUrl, useTrainingLabels);
            syncPoller.waitForCompletion();
            CustomFormModel createdModel = syncPoller.getFinalResult();

            Response<Void> deleteModelWithResponse = client.deleteModelWithResponse(createdModel.getModelId(),
                Context.NONE);
            assertEquals(deleteModelWithResponse.getStatusCode(), HttpResponseStatus.NO_CONTENT.code());

            ErrorResponseException exception = assertThrows(ErrorResponseException.class, () ->
                client.getCustomModelWithResponse(createdModel.getModelId(), Context.NONE));
            assertEquals(exception.getResponse().getStatusCode(), HttpResponseStatus.NOT_FOUND.code());
        });
    }

    /**
     * Test for listing all models information.
     */
    @ParameterizedTest(name = DISPLAY_NAME_WITH_ARGUMENTS)
    @MethodSource("com.azure.ai.formrecognizer.TestUtils#getTestParameters")
    public void listCustomModels(HttpClient httpClient, FormRecognizerServiceVersion serviceVersion) {
        client = getFormTrainingClient(httpClient, serviceVersion);
        for (CustomFormModelInfo modelInfo : client.listCustomModels()) {
            assertTrue(modelInfo.getModelId() != null && modelInfo.getRequestedOn() != null
                && modelInfo.getCompletedOn() != null && modelInfo.getStatus() != null);
        }
    }

    /**
     * Test for listing all models information with {@link Context}.
     */
    @ParameterizedTest(name = DISPLAY_NAME_WITH_ARGUMENTS)
    @MethodSource("com.azure.ai.formrecognizer.TestUtils#getTestParameters")
    public void listCustomModelsWithContext(HttpClient httpClient, FormRecognizerServiceVersion serviceVersion) {
        client = getFormTrainingClient(httpClient, serviceVersion);
        for (CustomFormModelInfo modelInfo : client.listCustomModels(Context.NONE)) {
            assertTrue(modelInfo.getModelId() != null && modelInfo.getRequestedOn() != null
                && modelInfo.getCompletedOn() != null && modelInfo.getStatus() != null);
        }
    }

    /**
     * Verifies that an exception is thrown for null source url input.
     */
    @ParameterizedTest(name = DISPLAY_NAME_WITH_ARGUMENTS)
    @MethodSource("com.azure.ai.formrecognizer.TestUtils#getTestParameters")
    public void beginTrainingNullInput(HttpClient httpClient, FormRecognizerServiceVersion serviceVersion) {
        client = getFormTrainingClient(httpClient, serviceVersion);
        Exception exception = assertThrows(NullPointerException.class, () ->
            client.beginTraining(null, false));
        assertEquals(exception.getMessage(), NULL_SOURCE_URL_ERROR);
    }

    /**
     * Verifies the result of the training operation for a valid labeled model Id and training set Url.
     */
    @ParameterizedTest(name = DISPLAY_NAME_WITH_ARGUMENTS)
    @MethodSource("com.azure.ai.formrecognizer.TestUtils#getTestParameters")
    public void beginTrainingLabeledResult(HttpClient httpClient, FormRecognizerServiceVersion serviceVersion) {
        client = getFormTrainingClient(httpClient, serviceVersion);
        beginTrainingLabeledRunner((trainingDataSASUrl, useTrainingLabels) -> {
            SyncPoller<OperationResult, CustomFormModel> syncPoller =
                client.beginTraining(trainingDataSASUrl, useTrainingLabels);
            syncPoller.waitForCompletion();
            validateCustomModelData(syncPoller.getFinalResult(), true);
        });
    }

    /**
     * Verifies the result of the training operation for a valid unlabeled model Id and training set Url.
     */
    @ParameterizedTest(name = DISPLAY_NAME_WITH_ARGUMENTS)
    @MethodSource("com.azure.ai.formrecognizer.TestUtils#getTestParameters")
    public void beginTrainingUnlabeledResult(HttpClient httpClient, FormRecognizerServiceVersion serviceVersion) {
        client = getFormTrainingClient(httpClient, serviceVersion);
        beginTrainingUnlabeledRunner((trainingDataSASUrl, useTrainingLabels) -> {
            SyncPoller<OperationResult, CustomFormModel> syncPoller =
                client.beginTraining(trainingDataSASUrl, useTrainingLabels);
            syncPoller.waitForCompletion();
            validateCustomModelData(syncPoller.getFinalResult(), false);
        });
    }

    /**
     * Verifies the result of the copy operation for valid parameters.
     */
<<<<<<< HEAD
     @ParameterizedTest(name = DISPLAY_NAME_WITH_ARGUMENTS)
     @MethodSource("com.azure.ai.formrecognizer.TestUtils#getTestParameters")
     public void beginCopy(HttpClient httpClient, FormRecognizerServiceVersion serviceVersion) {
         client = getFormTrainingClient(httpClient, serviceVersion);
         beginTrainingUnlabeledRunner((trainingFilesUrl, useTrainingLabels) -> {
             SyncPoller<OperationResult, CustomFormModel> syncPoller =
                 client.beginTraining(trainingFilesUrl, useTrainingLabels);
             syncPoller.waitForCompletion();
             CustomFormModel actualModel = syncPoller.getFinalResult();

             beginCopyRunner((resourceId, resourceRegion) -> {
                 CopyAuthorization target =
                     client.getCopyAuthorization(resourceId, resourceRegion);
                 SyncPoller<OperationResult,
                     CustomFormModelInfo> copyPoller = client.beginCopyModel(actualModel.getModelId(), target);
                 CustomFormModelInfo copyModel = copyPoller.getFinalResult();
                 assertEquals(target.getModelId(), copyModel.getModelId());
                 assertNotNull(actualModel.getRequestedOn());
                 assertNotNull(actualModel.getCompletedOn());
                 assertEquals(CustomFormModelStatus.READY, copyModel.getStatus());
             });
         });
     }

     /**
      * Verifies the Invalid region ErrorResponseException is thrown for invalid region input to copy operation.
      */
     @ParameterizedTest(name = DISPLAY_NAME_WITH_ARGUMENTS)
     @MethodSource("com.azure.ai.formrecognizer.TestUtils#getTestParameters")
     void beginCopyInvalidRegion(HttpClient httpClient, FormRecognizerServiceVersion serviceVersion) {
         client = getFormTrainingClient(httpClient, serviceVersion);
         beginTrainingUnlabeledRunner((trainingFilesUrl, useTrainingLabels) -> {
             SyncPoller<OperationResult, CustomFormModel> syncPoller =
                 client.beginTraining(trainingFilesUrl, useTrainingLabels);
             syncPoller.waitForCompletion();
             final CustomFormModel actualModel = syncPoller.getFinalResult();

             beginCopyInvalidRegionRunner((resourceId, resourceRegion) -> {
                 final CopyAuthorization target = client.getCopyAuthorization(resourceId, resourceRegion);
                 Exception thrown = assertThrows(ErrorResponseException.class,
                     () -> client.beginCopyModel(actualModel.getModelId(), target));
                 assertEquals(EXPECTED_COPY_REQUEST_INVALID_TARGET_RESOURCE_REGION, thrown.getMessage());
             });
         });
     }

    /**
     * Verifies HttpResponseException is thrown for invalid region input to copy operation.
     */
    @SuppressWarnings("unchecked")
    @ParameterizedTest(name = DISPLAY_NAME_WITH_ARGUMENTS)
    @MethodSource("com.azure.ai.formrecognizer.TestUtils#getTestParameters")
    void beginCopyIncorrectRegion(HttpClient httpClient, FormRecognizerServiceVersion serviceVersion) {
        client = getFormTrainingClient(httpClient, serviceVersion);
        beginTrainingUnlabeledRunner((trainingFilesUrl, useTrainingLabels) -> {
            SyncPoller<OperationResult, CustomFormModel> syncPoller =
                client.beginTraining(trainingFilesUrl, useTrainingLabels);
            syncPoller.waitForCompletion();
            CustomFormModel actualModel = syncPoller.getFinalResult();

            beginCopyIncorrectRegionRunner((resourceId, resourceRegion) -> {
                final CopyAuthorization target = client.getCopyAuthorization(resourceId, resourceRegion);
                HttpResponseException thrown = assertThrows(HttpResponseException.class,
                    () -> client.beginCopyModel(actualModel.getModelId(), target).getFinalResult());
                List<ErrorInformation> errorInformationList = (List<ErrorInformation>) thrown.getValue();
                assertEquals(RESOURCE_RESOLVER_ERROR, errorInformationList.get(0).getCode());
                assertEquals(COPY_OPERATION_FAILED_STATUS_MESSAGE, thrown.getMessage());
            });
        });
    }

     /**
      * Verifies the result of the copy authorization for valid parameters.
      */
     @ParameterizedTest(name = DISPLAY_NAME_WITH_ARGUMENTS)
     @MethodSource("com.azure.ai.formrecognizer.TestUtils#getTestParameters")
     void copyAuthorization(HttpClient httpClient, FormRecognizerServiceVersion serviceVersion) {
         client = getFormTrainingClient(httpClient, serviceVersion);
         beginCopyRunner((resourceId, resourceRegion) -> validateCopyAuthorizationResult(resourceId, resourceRegion,
             client.getCopyAuthorization(resourceId, resourceRegion)));
     }
=======
    // Fix with https://github.com/Azure/azure-sdk-for-java/issues/11637
    // @ParameterizedTest(name = DISPLAY_NAME_WITH_ARGUMENTS)
    // @MethodSource("com.azure.ai.formrecognizer.TestUtils#getTestParameters")
    // public void beginCopy(HttpClient httpClient, FormRecognizerServiceVersion serviceVersion) {
    //     client = getFormTrainingClient(httpClient, serviceVersion);
    //     beginTrainingUnlabeledRunner((trainingFilesUrl, useTrainingLabels) -> {
    //         SyncPoller<OperationResult, CustomFormModel> syncPoller =
    //             client.beginTraining(trainingFilesUrl, useTrainingLabels);
    //         syncPoller.waitForCompletion();
    //         CustomFormModel actualModel = syncPoller.getFinalResult();
    //
    //         beginCopyRunner((resourceId, resourceRegion) -> {
    //             CopyAuthorization target =
    //                 client.getCopyAuthorization(resourceId, resourceRegion);
    //             SyncPoller<OperationResult,
    //                 CustomFormModelInfo> copyPoller = client.beginCopyModel(actualModel.getModelId(), target);
    //             CustomFormModelInfo copyModel = copyPoller.getFinalResult();
    //             assertEquals(target.getModelId(), copyModel.getModelId());
    //             assertNotNull(actualModel.getRequestedOn());
    //             assertNotNull(actualModel.getCompletedOn());
    //             assertEquals(CustomFormModelStatus.READY, copyModel.getStatus());
    //         });
    //     });
    // }
    //
    // /**
    //  * Verifies the Invalid region ErrorResponseException is thrown for invalid region input to copy operation.
    //  */
    // @ParameterizedTest(name = DISPLAY_NAME_WITH_ARGUMENTS)
    // @MethodSource("com.azure.ai.formrecognizer.TestUtils#getTestParameters")
    // void beginCopyInvalidRegion(HttpClient httpClient, FormRecognizerServiceVersion serviceVersion) {
    //     client = getFormTrainingClient(httpClient, serviceVersion);
    //     beginTrainingUnlabeledRunner((trainingFilesUrl, useTrainingLabels) -> {
    //         SyncPoller<OperationResult, CustomFormModel> syncPoller =
    //             client.beginTraining(trainingFilesUrl, useTrainingLabels);
    //         syncPoller.waitForCompletion();
    //         final CustomFormModel actualModel = syncPoller.getFinalResult();
    //
    //         beginCopyInvalidRegionRunner((resourceId, resourceRegion) -> {
    //             final CopyAuthorization target =
    //                 client.getCopyAuthorization(resourceId, resourceRegion);
    //             Exception thrown = assertThrows(ErrorResponseException.class,
    //                 () -> client.beginCopyModel(actualModel.getModelId(), target));
    //             assertEquals(EXPECTED_COPY_REQUEST_INVALID_TARGET_RESOURCE_REGION, thrown.getMessage());
    //         });
    //     });
    // }
    //
    // /**
    //  * Verifies the result of the copy authorization for valid parameters.
    //  */
    // @ParameterizedTest(name = DISPLAY_NAME_WITH_ARGUMENTS)
    // @MethodSource("com.azure.ai.formrecognizer.TestUtils#getTestParameters")
    // void copyAuthorization(HttpClient httpClient, FormRecognizerServiceVersion serviceVersion) {
    //     client = getFormTrainingClient(httpClient, serviceVersion);
    //     beginCopyRunner((resourceId, resourceRegion) -> validateCopyAuthorizationResult(resourceId, resourceRegion,
    //         client.getCopyAuthorization(resourceId, resourceRegion)));
    // }

    /**
     * Verifies the training operation throws HttpResponseException when an invalid status model is returned.
     */
    @ParameterizedTest(name = DISPLAY_NAME_WITH_ARGUMENTS)
    @MethodSource("com.azure.ai.formrecognizer.TestUtils#getTestParameters")
    void beginTrainingInvalidModelStatus(HttpClient httpClient, FormRecognizerServiceVersion serviceVersion) {
        client = getFormTrainingClient(httpClient, serviceVersion);
        beginTrainingInvalidModelStatusRunner((invalidTrainingFilesUrl, useTrainingLabels) -> {
            HttpResponseException httpResponseException = assertThrows(HttpResponseException.class,
                () -> client.beginTraining(invalidTrainingFilesUrl, useTrainingLabels).getFinalResult());
            ErrorInformation errorInformation = (ErrorInformation) ((List) httpResponseException.getValue()).get(0);
            assertTrue(httpResponseException.getMessage().contains(EXPECTED_INVALID_MODEL_STATUS_MESSAGE));
            assertEquals(EXPECTED_INVALID_MODEL_STATUS_ERROR_CODE, errorInformation.getCode());
            assertEquals(EXPECTED_INVALID_STATUS_ERROR_INFORMATION, errorInformation.getMessage());
        });
    }
>>>>>>> 4bc90927
}<|MERGE_RESOLUTION|>--- conflicted
+++ resolved
@@ -7,19 +7,11 @@
 import com.azure.ai.formrecognizer.models.CopyAuthorization;
 import com.azure.ai.formrecognizer.models.CustomFormModel;
 import com.azure.ai.formrecognizer.models.CustomFormModelInfo;
-<<<<<<< HEAD
 import com.azure.ai.formrecognizer.models.CustomFormModelStatus;
-=======
->>>>>>> 4bc90927
 import com.azure.ai.formrecognizer.models.ErrorInformation;
 import com.azure.ai.formrecognizer.models.ErrorResponseException;
 import com.azure.ai.formrecognizer.models.OperationResult;
 import com.azure.ai.formrecognizer.training.FormTrainingClient;
-<<<<<<< HEAD
-import com.azure.ai.formrecognizer.training.FormTrainingClientBuilder;
-import com.azure.core.credential.AzureKeyCredential;
-=======
->>>>>>> 4bc90927
 import com.azure.core.exception.HttpResponseException;
 import com.azure.core.http.HttpClient;
 import com.azure.core.http.rest.Response;
@@ -28,14 +20,10 @@
 import io.netty.handler.codec.http.HttpResponseStatus;
 import org.junit.jupiter.params.ParameterizedTest;
 import org.junit.jupiter.params.provider.MethodSource;
-import reactor.core.publisher.Mono;
 
 import java.util.List;
 
-<<<<<<< HEAD
 import static com.azure.ai.formrecognizer.FormTrainingAsyncClientTest.EXPECTED_COPY_REQUEST_INVALID_TARGET_RESOURCE_REGION;
-=======
->>>>>>> 4bc90927
 import static com.azure.ai.formrecognizer.TestUtils.DISPLAY_NAME_WITH_ARGUMENTS;
 import static com.azure.ai.formrecognizer.TestUtils.INVALID_MODEL_ID;
 import static com.azure.ai.formrecognizer.TestUtils.INVALID_MODEL_ID_ERROR;
@@ -247,52 +235,51 @@
     /**
      * Verifies the result of the copy operation for valid parameters.
      */
-<<<<<<< HEAD
-     @ParameterizedTest(name = DISPLAY_NAME_WITH_ARGUMENTS)
-     @MethodSource("com.azure.ai.formrecognizer.TestUtils#getTestParameters")
-     public void beginCopy(HttpClient httpClient, FormRecognizerServiceVersion serviceVersion) {
-         client = getFormTrainingClient(httpClient, serviceVersion);
-         beginTrainingUnlabeledRunner((trainingFilesUrl, useTrainingLabels) -> {
-             SyncPoller<OperationResult, CustomFormModel> syncPoller =
-                 client.beginTraining(trainingFilesUrl, useTrainingLabels);
-             syncPoller.waitForCompletion();
-             CustomFormModel actualModel = syncPoller.getFinalResult();
-
-             beginCopyRunner((resourceId, resourceRegion) -> {
-                 CopyAuthorization target =
-                     client.getCopyAuthorization(resourceId, resourceRegion);
-                 SyncPoller<OperationResult,
-                     CustomFormModelInfo> copyPoller = client.beginCopyModel(actualModel.getModelId(), target);
-                 CustomFormModelInfo copyModel = copyPoller.getFinalResult();
-                 assertEquals(target.getModelId(), copyModel.getModelId());
-                 assertNotNull(actualModel.getRequestedOn());
-                 assertNotNull(actualModel.getCompletedOn());
-                 assertEquals(CustomFormModelStatus.READY, copyModel.getStatus());
-             });
-         });
-     }
-
-     /**
-      * Verifies the Invalid region ErrorResponseException is thrown for invalid region input to copy operation.
-      */
-     @ParameterizedTest(name = DISPLAY_NAME_WITH_ARGUMENTS)
-     @MethodSource("com.azure.ai.formrecognizer.TestUtils#getTestParameters")
-     void beginCopyInvalidRegion(HttpClient httpClient, FormRecognizerServiceVersion serviceVersion) {
-         client = getFormTrainingClient(httpClient, serviceVersion);
-         beginTrainingUnlabeledRunner((trainingFilesUrl, useTrainingLabels) -> {
-             SyncPoller<OperationResult, CustomFormModel> syncPoller =
-                 client.beginTraining(trainingFilesUrl, useTrainingLabels);
-             syncPoller.waitForCompletion();
-             final CustomFormModel actualModel = syncPoller.getFinalResult();
-
-             beginCopyInvalidRegionRunner((resourceId, resourceRegion) -> {
-                 final CopyAuthorization target = client.getCopyAuthorization(resourceId, resourceRegion);
-                 Exception thrown = assertThrows(ErrorResponseException.class,
-                     () -> client.beginCopyModel(actualModel.getModelId(), target));
-                 assertEquals(EXPECTED_COPY_REQUEST_INVALID_TARGET_RESOURCE_REGION, thrown.getMessage());
-             });
-         });
-     }
+    @ParameterizedTest(name = DISPLAY_NAME_WITH_ARGUMENTS)
+    @MethodSource("com.azure.ai.formrecognizer.TestUtils#getTestParameters")
+    public void beginCopy(HttpClient httpClient, FormRecognizerServiceVersion serviceVersion) {
+        client = getFormTrainingClient(httpClient, serviceVersion);
+        beginTrainingUnlabeledRunner((trainingFilesUrl, useTrainingLabels) -> {
+            SyncPoller<OperationResult, CustomFormModel> syncPoller =
+                client.beginTraining(trainingFilesUrl, useTrainingLabels);
+            syncPoller.waitForCompletion();
+            CustomFormModel actualModel = syncPoller.getFinalResult();
+
+            beginCopyRunner((resourceId, resourceRegion) -> {
+                CopyAuthorization target =
+                    client.getCopyAuthorization(resourceId, resourceRegion);
+                SyncPoller<OperationResult,
+                    CustomFormModelInfo> copyPoller = client.beginCopyModel(actualModel.getModelId(), target);
+                CustomFormModelInfo copyModel = copyPoller.getFinalResult();
+                assertEquals(target.getModelId(), copyModel.getModelId());
+                assertNotNull(actualModel.getRequestedOn());
+                assertNotNull(actualModel.getCompletedOn());
+                assertEquals(CustomFormModelStatus.READY, copyModel.getStatus());
+            });
+        });
+    }
+
+    /**
+     * Verifies the Invalid region ErrorResponseException is thrown for invalid region input to copy operation.
+     */
+    @ParameterizedTest(name = DISPLAY_NAME_WITH_ARGUMENTS)
+    @MethodSource("com.azure.ai.formrecognizer.TestUtils#getTestParameters")
+    public void beginCopyInvalidRegion(HttpClient httpClient, FormRecognizerServiceVersion serviceVersion) {
+        client = getFormTrainingClient(httpClient, serviceVersion);
+        beginTrainingUnlabeledRunner((trainingFilesUrl, useTrainingLabels) -> {
+            SyncPoller<OperationResult, CustomFormModel> syncPoller =
+                client.beginTraining(trainingFilesUrl, useTrainingLabels);
+            syncPoller.waitForCompletion();
+            final CustomFormModel actualModel = syncPoller.getFinalResult();
+
+            beginCopyInvalidRegionRunner((resourceId, resourceRegion) -> {
+                final CopyAuthorization target = client.getCopyAuthorization(resourceId, resourceRegion);
+                Exception thrown = assertThrows(ErrorResponseException.class,
+                    () -> client.beginCopyModel(actualModel.getModelId(), target));
+                assertEquals(EXPECTED_COPY_REQUEST_INVALID_TARGET_RESOURCE_REGION, thrown.getMessage());
+            });
+        });
+    }
 
     /**
      * Verifies HttpResponseException is thrown for invalid region input to copy operation.
@@ -300,7 +287,7 @@
     @SuppressWarnings("unchecked")
     @ParameterizedTest(name = DISPLAY_NAME_WITH_ARGUMENTS)
     @MethodSource("com.azure.ai.formrecognizer.TestUtils#getTestParameters")
-    void beginCopyIncorrectRegion(HttpClient httpClient, FormRecognizerServiceVersion serviceVersion) {
+    public void beginCopyIncorrectRegion(HttpClient httpClient, FormRecognizerServiceVersion serviceVersion) {
         client = getFormTrainingClient(httpClient, serviceVersion);
         beginTrainingUnlabeledRunner((trainingFilesUrl, useTrainingLabels) -> {
             SyncPoller<OperationResult, CustomFormModel> syncPoller =
@@ -319,82 +306,23 @@
         });
     }
 
-     /**
-      * Verifies the result of the copy authorization for valid parameters.
-      */
-     @ParameterizedTest(name = DISPLAY_NAME_WITH_ARGUMENTS)
-     @MethodSource("com.azure.ai.formrecognizer.TestUtils#getTestParameters")
-     void copyAuthorization(HttpClient httpClient, FormRecognizerServiceVersion serviceVersion) {
-         client = getFormTrainingClient(httpClient, serviceVersion);
-         beginCopyRunner((resourceId, resourceRegion) -> validateCopyAuthorizationResult(resourceId, resourceRegion,
-             client.getCopyAuthorization(resourceId, resourceRegion)));
-     }
-=======
-    // Fix with https://github.com/Azure/azure-sdk-for-java/issues/11637
-    // @ParameterizedTest(name = DISPLAY_NAME_WITH_ARGUMENTS)
-    // @MethodSource("com.azure.ai.formrecognizer.TestUtils#getTestParameters")
-    // public void beginCopy(HttpClient httpClient, FormRecognizerServiceVersion serviceVersion) {
-    //     client = getFormTrainingClient(httpClient, serviceVersion);
-    //     beginTrainingUnlabeledRunner((trainingFilesUrl, useTrainingLabels) -> {
-    //         SyncPoller<OperationResult, CustomFormModel> syncPoller =
-    //             client.beginTraining(trainingFilesUrl, useTrainingLabels);
-    //         syncPoller.waitForCompletion();
-    //         CustomFormModel actualModel = syncPoller.getFinalResult();
-    //
-    //         beginCopyRunner((resourceId, resourceRegion) -> {
-    //             CopyAuthorization target =
-    //                 client.getCopyAuthorization(resourceId, resourceRegion);
-    //             SyncPoller<OperationResult,
-    //                 CustomFormModelInfo> copyPoller = client.beginCopyModel(actualModel.getModelId(), target);
-    //             CustomFormModelInfo copyModel = copyPoller.getFinalResult();
-    //             assertEquals(target.getModelId(), copyModel.getModelId());
-    //             assertNotNull(actualModel.getRequestedOn());
-    //             assertNotNull(actualModel.getCompletedOn());
-    //             assertEquals(CustomFormModelStatus.READY, copyModel.getStatus());
-    //         });
-    //     });
-    // }
-    //
-    // /**
-    //  * Verifies the Invalid region ErrorResponseException is thrown for invalid region input to copy operation.
-    //  */
-    // @ParameterizedTest(name = DISPLAY_NAME_WITH_ARGUMENTS)
-    // @MethodSource("com.azure.ai.formrecognizer.TestUtils#getTestParameters")
-    // void beginCopyInvalidRegion(HttpClient httpClient, FormRecognizerServiceVersion serviceVersion) {
-    //     client = getFormTrainingClient(httpClient, serviceVersion);
-    //     beginTrainingUnlabeledRunner((trainingFilesUrl, useTrainingLabels) -> {
-    //         SyncPoller<OperationResult, CustomFormModel> syncPoller =
-    //             client.beginTraining(trainingFilesUrl, useTrainingLabels);
-    //         syncPoller.waitForCompletion();
-    //         final CustomFormModel actualModel = syncPoller.getFinalResult();
-    //
-    //         beginCopyInvalidRegionRunner((resourceId, resourceRegion) -> {
-    //             final CopyAuthorization target =
-    //                 client.getCopyAuthorization(resourceId, resourceRegion);
-    //             Exception thrown = assertThrows(ErrorResponseException.class,
-    //                 () -> client.beginCopyModel(actualModel.getModelId(), target));
-    //             assertEquals(EXPECTED_COPY_REQUEST_INVALID_TARGET_RESOURCE_REGION, thrown.getMessage());
-    //         });
-    //     });
-    // }
-    //
-    // /**
-    //  * Verifies the result of the copy authorization for valid parameters.
-    //  */
-    // @ParameterizedTest(name = DISPLAY_NAME_WITH_ARGUMENTS)
-    // @MethodSource("com.azure.ai.formrecognizer.TestUtils#getTestParameters")
-    // void copyAuthorization(HttpClient httpClient, FormRecognizerServiceVersion serviceVersion) {
-    //     client = getFormTrainingClient(httpClient, serviceVersion);
-    //     beginCopyRunner((resourceId, resourceRegion) -> validateCopyAuthorizationResult(resourceId, resourceRegion,
-    //         client.getCopyAuthorization(resourceId, resourceRegion)));
-    // }
+    /**
+     * Verifies the result of the copy authorization for valid parameters.
+     */
+    @ParameterizedTest(name = DISPLAY_NAME_WITH_ARGUMENTS)
+    @MethodSource("com.azure.ai.formrecognizer.TestUtils#getTestParameters")
+    public void copyAuthorization(HttpClient httpClient, FormRecognizerServiceVersion serviceVersion) {
+        client = getFormTrainingClient(httpClient, serviceVersion);
+        beginCopyRunner((resourceId, resourceRegion) -> validateCopyAuthorizationResult(resourceId, resourceRegion,
+            client.getCopyAuthorization(resourceId, resourceRegion)));
+    }
 
     /**
      * Verifies the training operation throws HttpResponseException when an invalid status model is returned.
      */
     @ParameterizedTest(name = DISPLAY_NAME_WITH_ARGUMENTS)
     @MethodSource("com.azure.ai.formrecognizer.TestUtils#getTestParameters")
-    void beginTrainingInvalidModelStatus(HttpClient httpClient, FormRecognizerServiceVersion serviceVersion) {
+    public void beginTrainingInvalidModelStatus(HttpClient httpClient, FormRecognizerServiceVersion serviceVersion) {
         client = getFormTrainingClient(httpClient, serviceVersion);
         beginTrainingInvalidModelStatusRunner((invalidTrainingFilesUrl, useTrainingLabels) -> {
             HttpResponseException httpResponseException = assertThrows(HttpResponseException.class,
@@ -405,5 +333,4 @@
             assertEquals(EXPECTED_INVALID_STATUS_ERROR_INFORMATION, errorInformation.getMessage());
         });
     }
->>>>>>> 4bc90927
 }