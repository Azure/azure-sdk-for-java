--- conflicted
+++ resolved
@@ -47,24 +47,17 @@
 
     static final String AZURE_FORM_RECOGNIZER_API_KEY = "AZURE_FORM_RECOGNIZER_API_KEY";
     static final String AZURE_FORM_RECOGNIZER_ENDPOINT = "AZURE_FORM_RECOGNIZER_ENDPOINT";
-<<<<<<< HEAD
     static final String COPY_OPERATION_FAILED_STATUS_MESSAGE = "Copy operation returned with a failed status";
+    static final String EXPECTED_INVALID_MODEL_ERROR = "Unable to list blobs on the Azure blob storage account.";
     static final String EXPECTED_INVALID_MODEL_STATUS_MESSAGE = "Invalid model created with ID";
     static final String EXPECTED_INVALID_MODEL_STATUS_ERROR_CODE = "2012";
-    static final String EXPECTED_INVALID_STATUS_ERROR_INFORMATION = "Unable to list blobs on the Azure blob storage account.";
+    static final String EXPECTED_INVALID_STATUS_EXCEPTION_MESSAGE = ", errorCode: [" + EXPECTED_INVALID_MODEL_STATUS_ERROR_CODE + "], "
+            + "message: " + EXPECTED_INVALID_MODEL_ERROR;
     static final String FORM_RECOGNIZER_TRAINING_BLOB_CONTAINER_SAS_URL =
         "FORM_RECOGNIZER_TRAINING_BLOB_CONTAINER_SAS_URL";
     static final String FORM_RECOGNIZER_TESTING_BLOB_CONTAINER_SAS_URL =
         "FORM_RECOGNIZER_TESTING_BLOB_CONTAINER_SAS_URL";
     static final String RESOURCE_RESOLVER_ERROR = "ResourceResolverError";
-=======
-    static final String EXPECTED_INVALID_MODEL_STATUS_MESSAGE = "Invalid model created with ID: cae9d062-71e0-44a3-8630-70b32ae94f4d";
-    static final String EXPECTED_INVALID_MODEL_ERROR = "Unable to list blobs on the Azure blob storage account.";
-    static final String EXPECTED_INVALID_MODEL_STATUS_ERROR_CODE = "2012";
-    static final String EXPECTED_INVALID_STATUS_EXCEPTION_MESSAGE = ", errorCode: [" + EXPECTED_INVALID_MODEL_STATUS_ERROR_CODE + "], "
-            + "message: " + EXPECTED_INVALID_MODEL_ERROR;
->>>>>>> bc38ed61
-
 
     void validateCopyAuthorizationResult(String expectedResourceId, String expectedResourceRegion,
         CopyAuthorization actualResult) {
