--- conflicted
+++ resolved
@@ -33,11 +33,8 @@
 import java.util.function.Consumer;
 import java.util.stream.Collectors;
 
-<<<<<<< HEAD
 import static com.azure.ai.formrecognizer.TestUtils.INVALID_KEY;
-=======
 import static com.azure.ai.formrecognizer.TestUtils.INVALID_RECEIPT_URL;
->>>>>>> cf110932
 import static com.azure.ai.formrecognizer.TestUtils.getSerializerAdapter;
 import static com.azure.ai.formrecognizer.implementation.models.ModelStatus.READY;
 import static org.junit.jupiter.api.Assertions.assertEquals;
@@ -112,9 +109,8 @@
         }
     }
 
-    static void validateAccountProperties(AccountProperties expectedAccountProperties,
-        AccountProperties actualAccountProperties) {
-        assertEquals(expectedAccountProperties.getCustomModelLimit(), actualAccountProperties.getCustomModelLimit());
+    static void validateAccountProperties(AccountProperties actualAccountProperties) {
+        assertNotNull(actualAccountProperties.getCustomModelLimit());
         assertNotNull(actualAccountProperties.getCustomModelCount());
     }
 
@@ -243,8 +239,6 @@
         testRunner.accept(getTrainingSasUri(), false);
     }
 
-<<<<<<< HEAD
-=======
     void beginCopyRunner(BiConsumer<String, String> testRunner) {
         testRunner.accept(getTargetResourceId(), getTargetResourceRegion());
     }
@@ -292,7 +286,6 @@
             : Configuration.getGlobalConfiguration().get(RESOURCE_REGION);
     }
 
->>>>>>> cf110932
     String getEndpoint() {
         return interceptorManager.isPlaybackMode()
             ? "https://localhost:8080"
