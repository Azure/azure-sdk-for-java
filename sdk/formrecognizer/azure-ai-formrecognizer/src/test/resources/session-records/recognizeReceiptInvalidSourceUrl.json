--- conflicted
+++ resolved
@@ -1,24 +1,6 @@
 {
   "networkCallRecords" : [ {
     "Method" : "POST",
-<<<<<<< HEAD
-    "Uri" : "https://REDACTED.cognitiveservices.azure.com/formrecognizer/v2.1-preview.1//prebuilt/receipt/analyze?includeTextDetails=false",
-    "Headers" : {
-      "User-Agent" : "azsdk-java-azure-ai-formrecognizer/3.1.0-beta.1 (11.0.5; Windows 10; 10.0)",
-      "x-ms-client-request-id" : "0fac42a9-3134-46c9-b53b-7f8c39fcc149",
-      "Content-Type" : "application/json"
-    },
-    "Response" : {
-      "x-envoy-upstream-service-time" : "939",
-      "Strict-Transport-Security" : "max-age=31536000; includeSubDomains; preload",
-      "x-content-type-options" : "nosniff",
-      "apim-request-id" : "f2fbbffb-cbd9-4017-bd29-3a2c5941ef97",
-      "retry-after" : "0",
-      "Content-Length" : "144",
-      "StatusCode" : "400",
-      "Body" : "{\"error\":{\"code\":\"InvalidImageURL\",\"innerError\":{\"requestId\":\"f2fbbffb-cbd9-4017-bd29-3a2c5941ef97\"},\"message\":\"Image URL is badly formatted.\"}}",
-      "Date" : "Wed, 14 Oct 2020 23:07:21 GMT",
-=======
     "Uri" : "https://REDACTED.cognitiveservices.azure.com/formrecognizer/v2.1-preview.2//prebuilt/receipt/analyze?includeTextDetails=false",
     "Headers" : {
       "User-Agent" : "azsdk-java-azure-ai-formrecognizer/3.1.0-beta.1 (11.0.9; Windows 10; 10.0)",
@@ -35,7 +17,6 @@
       "StatusCode" : "400",
       "Body" : "{\"error\":{\"code\":\"InvalidImageURL\",\"innerError\":{\"requestId\":\"396c9c45-8434-45bd-82e9-6a44cbd2f887\"},\"message\":\"Image URL is badly formatted.\"}}",
       "Date" : "Fri, 13 Nov 2020 09:21:16 GMT",
->>>>>>> 6f033d77
       "Content-Type" : "application/json; charset=utf-8"
     },
     "Exception" : null
