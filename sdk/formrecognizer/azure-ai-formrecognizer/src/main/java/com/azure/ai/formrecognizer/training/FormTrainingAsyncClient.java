// Copyright (c) Microsoft Corporation. All rights reserved.
// Licensed under the MIT License.

package com.azure.ai.formrecognizer.training;

import com.azure.ai.formrecognizer.FormRecognizerAsyncClient;
import com.azure.ai.formrecognizer.FormRecognizerClientBuilder;
import com.azure.ai.formrecognizer.FormRecognizerServiceVersion;
import com.azure.ai.formrecognizer.implementation.FormRecognizerClientImpl;
<<<<<<< HEAD
=======
import com.azure.ai.formrecognizer.implementation.Utility;
>>>>>>> 846f5853
import com.azure.ai.formrecognizer.implementation.models.CopyAuthorizationResult;
import com.azure.ai.formrecognizer.implementation.models.CopyOperationResult;
import com.azure.ai.formrecognizer.implementation.models.CopyRequest;
import com.azure.ai.formrecognizer.implementation.models.Model;
import com.azure.ai.formrecognizer.implementation.models.OperationStatus;
import com.azure.ai.formrecognizer.implementation.models.ModelInfo;
import com.azure.ai.formrecognizer.implementation.models.ModelStatus;
import com.azure.ai.formrecognizer.implementation.models.TrainRequest;
import com.azure.ai.formrecognizer.implementation.models.TrainSourceFilter;
import com.azure.ai.formrecognizer.models.AccountProperties;
import com.azure.ai.formrecognizer.models.CopyAuthorization;
import com.azure.ai.formrecognizer.models.CustomFormModel;
import com.azure.ai.formrecognizer.models.CustomFormModelInfo;
import com.azure.ai.formrecognizer.models.CustomFormModelStatus;
import com.azure.ai.formrecognizer.models.ErrorInformation;
import com.azure.ai.formrecognizer.models.FormRecognizerException;
import com.azure.ai.formrecognizer.models.OperationResult;
import com.azure.ai.formrecognizer.models.TrainingFileFilter;
import com.azure.core.annotation.ReturnType;
import com.azure.core.annotation.ServiceClient;
import com.azure.core.annotation.ServiceMethod;
import com.azure.core.exception.HttpResponseException;
import com.azure.core.http.HttpPipeline;
import com.azure.core.http.rest.PagedFlux;
import com.azure.core.http.rest.PagedResponse;
import com.azure.core.http.rest.PagedResponseBase;
import com.azure.core.http.rest.Response;
import com.azure.core.http.rest.SimpleResponse;
import com.azure.core.util.Context;
import com.azure.core.util.CoreUtils;
import com.azure.core.util.FluxUtil;
import com.azure.core.util.logging.ClientLogger;
import com.azure.core.util.polling.LongRunningOperationStatus;
import com.azure.core.util.polling.PollResponse;
import com.azure.core.util.polling.PollerFlux;
import com.azure.core.util.polling.PollingContext;
import reactor.core.publisher.Mono;

import java.time.Duration;
import java.util.List;
import java.util.Objects;
import java.util.UUID;
import java.util.function.Function;

import static com.azure.ai.formrecognizer.implementation.Utility.parseModelId;
import static com.azure.ai.formrecognizer.training.CustomModelTransforms.DEFAULT_DURATION;
import static com.azure.ai.formrecognizer.training.CustomModelTransforms.toCustomFormModel;
import static com.azure.ai.formrecognizer.training.CustomModelTransforms.toCustomFormModelInfo;
import static com.azure.core.util.FluxUtil.monoError;
import static com.azure.core.util.FluxUtil.withContext;

/**
 * This class provides an asynchronous client that contains model management operations
 * that apply to Azure Form Recognizer.
 * Operations allowed by the client are, to creating, training of custom models, delete models, list models and get
 * subscription account information.
 *
 * <p><strong>Instantiating an asynchronous Form Training Client</strong></p>
 * {@codesnippet com.azure.ai.formrecognizer.training.FormTrainingAsyncClient.initialization}
 *
 * @see FormTrainingClientBuilder
 * @see FormTrainingAsyncClient
 */
@ServiceClient(builder = FormTrainingClientBuilder.class, isAsync = true)
public final class FormTrainingAsyncClient {

    private final ClientLogger logger = new ClientLogger(FormTrainingAsyncClient.class);
    private final FormRecognizerClientImpl service;
    private final FormRecognizerServiceVersion serviceVersion;

    /**
     * Create a {@link FormTrainingClient} that sends requests to the Form Recognizer service's endpoint.
     * Each service call goes through the {@link FormTrainingClientBuilder#pipeline http pipeline}.
     *
     * @param service The proxy service used to perform REST calls.
     * @param serviceVersion The versions of Azure Form Recognizer supported by this client library.
     */
    FormTrainingAsyncClient(FormRecognizerClientImpl service, FormRecognizerServiceVersion serviceVersion) {
        this.service = service;
        this.serviceVersion = serviceVersion;
    }

    /**
     * Creates a new {@link FormRecognizerAsyncClient} object. The new {@link FormTrainingAsyncClient}
     * uses the same request policy pipeline as the {@link FormTrainingAsyncClient}.
     *
     * @return A new {@link FormRecognizerAsyncClient} object.
     */
    public FormRecognizerAsyncClient getFormRecognizerAsyncClient() {
        return new FormRecognizerClientBuilder().endpoint(getEndpoint()).pipeline(getHttpPipeline()).buildAsyncClient();
    }

    /**
     * Gets the pipeline the client is using.
     *
     * @return the pipeline the client is using.
     */
    HttpPipeline getHttpPipeline() {
        return service.getHttpPipeline();
    }

    /**
     * Gets the endpoint the client is using.
     *
     * @return the endpoint the client is using.
     */
    String getEndpoint() {
        return service.getEndpoint();
    }

    /**
     * Create and train a custom model.
     * Models are trained using documents that are of the following content type -
     * 'application/pdf', 'image/jpeg', 'image/png', 'image/tiff'.
     * Other type of content is ignored.
     * <p>The service does not support cancellation of the long running operation and returns with an
     * error message indicating absence of cancellation support.</p>
     *
     * <p><strong>Code sample</strong></p>
     * {@codesnippet com.azure.ai.formrecognizer.training.FormTrainingAsyncClient.beginTraining#string-boolean}
     *
     * @param trainingFilesUrl source URL parameter that is either an externally accessible Azure
     * storage blob container Uri (preferably a Shared Access Signature Uri).
     * @param useTrainingLabels boolean to specify the use of labeled files for training the model.
     *
     * @return A {@link PollerFlux} that polls the training model operation until it has completed, has failed, or has
     * been cancelled. The completed operation returns a {@link CustomFormModel}.
     * @throws FormRecognizerException If training fails and model with {@link ModelStatus#INVALID} is created.
     * @throws NullPointerException If {@code trainingFilesUrl} is {@code null}.
     */
    @ServiceMethod(returns = ReturnType.SINGLE)
    public PollerFlux<OperationResult, CustomFormModel> beginTraining(String trainingFilesUrl,
        boolean useTrainingLabels) {
        return beginTraining(trainingFilesUrl, useTrainingLabels, null, null);
    }

    /**
     * Create and train a custom model.
     * <p>Models are trained using documents that are of the following content type -
     * 'application/pdf', 'image/jpeg', 'image/png', 'image/tiff'.Other type of content is ignored.
     * </p>
     * <p>The service does not support cancellation of the long running operation and returns with an
     * error message indicating absence of cancellation support.</p>
     *
     * <p><strong>Code sample</strong></p>
     * {@codesnippet com.azure.ai.formrecognizer.training.FormTrainingAsyncClient.beginTraining#string-boolean-trainingFileFilter-Duration}
     *
     * @param trainingFilesUrl an externally accessible Azure storage blob container Uri (preferably a
     * Shared Access Signature Uri).
     * @param useTrainingLabels boolean to specify the use of labeled files for training the model.
     * @param trainingFileFilter Filter to apply to the documents in the source path for training.
     * @param pollInterval Duration between each poll for the operation status. If none is specified, a default of
     * 5 seconds is used.
     *
     * @return A {@link PollerFlux} that polls the extract receipt operation until it
     * has completed, has failed, or has been cancelled. The completed operation returns a {@link CustomFormModel}.
     * @throws FormRecognizerException If training fails and model with {@link ModelStatus#INVALID} is created.
     * @throws NullPointerException If {@code trainingFilesUrl} is {@code null}.
     */
    @ServiceMethod(returns = ReturnType.SINGLE)
    public PollerFlux<OperationResult, CustomFormModel> beginTraining(String trainingFilesUrl,
        boolean useTrainingLabels, TrainingFileFilter trainingFileFilter, Duration pollInterval) {
        final Duration interval = pollInterval != null ? pollInterval : DEFAULT_DURATION;
        return new PollerFlux<OperationResult, CustomFormModel>(
            interval,
            getTrainingActivationOperation(trainingFilesUrl,
                trainingFileFilter != null ? trainingFileFilter.isIncludeSubFolders() : false,
                trainingFileFilter != null ? trainingFileFilter.getPrefix() : null,
                useTrainingLabels),
            createTrainingPollOperation(),
            (activationResponse, context) -> Mono.error(new RuntimeException("Cancellation is not supported")),
            fetchTrainingModelResultOperation());
    }

    /**
     * Get detailed information for a specified custom model id.
     *
     * <p><strong>Code sample</strong></p>
     * {@codesnippet com.azure.ai.formrecognizer.training.FormTrainingAsyncClient.getCustomModel#string}
     *
     * @param modelId The UUID string format model identifier.
     *
     * @return The detailed information for the specified model.
     * @throws NullPointerException If {@code modelId} is {@code null}.
     */
    @ServiceMethod(returns = ReturnType.SINGLE)
    public Mono<CustomFormModel> getCustomModel(String modelId) {
        return getCustomModelWithResponse(modelId).flatMap(FluxUtil::toMono);
    }

    /**
     * Get detailed information for a specified custom model id with Http response
     *
     * <p><strong>Code sample</strong></p>
     * {@codesnippet com.azure.ai.formrecognizer.training.FormTrainingAsyncClient.getCustomModelWithResponse#string}
     *
     * @param modelId The UUID string format model identifier.
     *
     * @return A {@link Response} containing the requested {@link CustomFormModel model}.
     * @throws NullPointerException If {@code modelId} is {@code null}.
     */
    @ServiceMethod(returns = ReturnType.SINGLE)
    public Mono<Response<CustomFormModel>> getCustomModelWithResponse(String modelId) {
        try {
            return withContext(context -> getCustomModelWithResponse(modelId, context));
        } catch (RuntimeException ex) {
            return monoError(logger, ex);
        }
    }

    Mono<Response<CustomFormModel>> getCustomModelWithResponse(String modelId, Context context) {
        Objects.requireNonNull(modelId, "'modelId' cannot be null");
<<<<<<< HEAD
        return service.getCustomModelWithResponseAsync(UUID.fromString(modelId), true, context)
=======

        return service.getCustomModelWithResponseAsync(UUID.fromString(modelId), true, context)
            .onErrorMap(Utility::mapToHttpResponseExceptionIfExist)
>>>>>>> 846f5853
            .map(response -> new SimpleResponse<>(response, toCustomFormModel(response.getValue())));
    }

    /**
     * Get account information for all custom models.
     *
     * <p><strong>Code sample</strong></p>
     * {@codesnippet com.azure.ai.formrecognizer.training.FormTrainingAsyncClient.getAccountProperties}
     *
     * @return The account information.
     */
    @ServiceMethod(returns = ReturnType.SINGLE)
    public Mono<AccountProperties> getAccountProperties() {
        return getAccountPropertiesWithResponse().flatMap(FluxUtil::toMono);
    }

    /**
     * Get account information.
     *
     * <p><strong>Code sample</strong></p>
     * {@codesnippet com.azure.ai.formrecognizer.training.FormTrainingAsyncClient.getAccountPropertiesWithResponse}
     *
     * @return A {@link Response} containing the requested account information details.
     */
    @ServiceMethod(returns = ReturnType.SINGLE)
    public Mono<Response<AccountProperties>> getAccountPropertiesWithResponse() {
        try {
            return withContext(context -> getAccountPropertiesWithResponse(context));
        } catch (RuntimeException ex) {
            return monoError(logger, ex);
        }
    }

    Mono<Response<AccountProperties>> getAccountPropertiesWithResponse(Context context) {
        return service.getCustomModelsWithResponseAsync(context)
            .onErrorMap(Utility::mapToHttpResponseExceptionIfExist)
            .map(response -> new SimpleResponse<>(response,
                new AccountProperties(response.getValue().getSummary().getCount(),
                    response.getValue().getSummary().getLimit())));
    }

    /**
     * Deletes the specified custom model.
     *
     * <p><strong>Code sample</strong></p>
     * {@codesnippet com.azure.ai.formrecognizer.training.FormTrainingAsyncClient.deleteModel#string}
     *
     * @param modelId The UUID string format model identifier.
     *
     * @return An empty Mono.
     * @throws NullPointerException If {@code modelId} is {@code null}.
     */
    @ServiceMethod(returns = ReturnType.SINGLE)
    public Mono<Void> deleteModel(String modelId) {
        return deleteModelWithResponse(modelId).flatMap(FluxUtil::toMono);
    }

    /**
     * Deletes the specified custom model.
     *
     * <p><strong>Code sample</strong></p>
     * {@codesnippet com.azure.ai.formrecognizer.training.FormTrainingAsyncClient.deleteModelWithResponse#string}
     *
     * @param modelId The UUID string format model identifier.
     *
     * @return A {@link Mono} containing containing status code and HTTP headers
     * @throws NullPointerException If {@code modelId} is {@code null}.
     */
    @ServiceMethod(returns = ReturnType.SINGLE)
    public Mono<Response<Void>> deleteModelWithResponse(String modelId) {
        try {
            return withContext(context -> deleteModelWithResponse(modelId, context));
        } catch (RuntimeException ex) {
            return monoError(logger, ex);
        }
    }

    Mono<Response<Void>> deleteModelWithResponse(String modelId, Context context) {
        Objects.requireNonNull(modelId, "'modelId' cannot be null");

        return service.deleteCustomModelWithResponseAsync(UUID.fromString(modelId), context)
            .onErrorMap(Utility::mapToHttpResponseExceptionIfExist)
            .map(response -> new SimpleResponse<>(response, null));
    }

    /**
     * List information for all models.
     *
     * <p><strong>Code sample</strong></p>
     * {@codesnippet com.azure.ai.formrecognizer.training.FormTrainingAsyncClient.listCustomModels}
     *
     * @return {@link PagedFlux} of {@link CustomFormModelInfo}.
     */
    @ServiceMethod(returns = ReturnType.COLLECTION)
    public PagedFlux<CustomFormModelInfo> listCustomModels() {
        try {
            return new PagedFlux<>(() -> withContext(context -> listFirstPageModelInfo(context)),
                continuationToken -> withContext(context -> listNextPageModelInfo(continuationToken, context)));
        } catch (RuntimeException ex) {
            return new PagedFlux<>(() -> monoError(logger, ex));
        }
    }

    /**
     * List information for all models with taking {@link Context}.
     *
     * @param context Additional context that is passed through the Http pipeline during the service call.
     *
     * @return {@link PagedFlux} of {@link CustomFormModelInfo}.
     */
    PagedFlux<CustomFormModelInfo> listCustomModels(Context context) {
        return new PagedFlux<>(() -> listFirstPageModelInfo(context),
            continuationToken -> listNextPageModelInfo(continuationToken, context));
    }

    /**
     * Copy a custom model stored in this resource (the source) to the user specified target Form Recognizer resource.
     *
     * <p>This should be called with the source Form Recognizer resource (with the model that is intended to be copied).
     * The target parameter should be supplied from the target resource's output from
     * {@link FormTrainingAsyncClient#getCopyAuthorization(String, String)} method.
     * </p>
     *
     * <p>The service does not support cancellation of the long running operation and returns with an
     * error message indicating absence of cancellation support.</p>
     *
     * <p><strong>Code sample</strong></p>
     * {@codesnippet com.azure.ai.formrecognizer.training.FormTrainingAsyncClient.beginCopyModel#string-copyAuthorization}
     *
     * @param modelId Model identifier of the model to copy to the target Form Recognizer resource
     * @param target the copy authorization to the target Form Recognizer resource. The copy authorization can be
     * generated from the target resource's call to {@link FormTrainingAsyncClient#getCopyAuthorization(String, String)}
     *
     * @return A {@link PollerFlux} that polls the copy model operation until it has completed, has failed,
     * or has been cancelled. The completed operation returns the copied model {@link CustomFormModelInfo}.
     * @throws FormRecognizerException If copy operation fails and model with {@link OperationStatus#FAILED} is created.
     * @throws NullPointerException If {@code modelId}, {@code target} is {@code null}.
     */
    @ServiceMethod(returns = ReturnType.SINGLE)
    public PollerFlux<OperationResult, CustomFormModelInfo> beginCopyModel(String modelId,
        CopyAuthorization target) {
        return beginCopyModel(modelId, target, null);
    }

    /**
     * Copy a custom model stored in this resource (the source) to the user specified target Form Recognizer resource.
     *
     * <p>This should be called with the source Form Recognizer resource (with the model that is intended to be copied).
     * The target parameter should be supplied from the target resource's output from
     * {@link FormTrainingAsyncClient#getCopyAuthorization(String, String)} method.
     * </p>
     *
     * <p>The service does not support cancellation of the long running operation and returns with an
     * error message indicating absence of cancellation support.</p>
     *
     * <p><strong>Code sample</strong></p>
     * {@codesnippet com.azure.ai.formrecognizer.training.FormTrainingAsyncClient.beginCopyModel#string-copyAuthorization-Duration}
     *
     * @param modelId Model identifier of the model to copy to the target Form Recognizer resource
     * @param target the copy authorization to the target Form Recognizer resource. The copy authorization can be
     * generated from the target resource's call to {@link FormTrainingAsyncClient#getCopyAuthorization(String, String)}
     * @param pollInterval Duration between each poll for the operation status. If none is specified, a default of
     * 5 seconds is used.
     *
     * @return A {@link PollerFlux} that polls the copy model operation until it has completed, has failed,
     * or has been cancelled. The completed operation returns the copied model {@link CustomFormModelInfo}.
     * @throws FormRecognizerException If copy operation fails and model with {@link OperationStatus#FAILED}
     * is created.
     * @throws NullPointerException If {@code modelId}, {@code target} is {@code null}.
     */
    @ServiceMethod(returns = ReturnType.SINGLE)
    public PollerFlux<OperationResult, CustomFormModelInfo> beginCopyModel(String modelId,
        CopyAuthorization target, Duration pollInterval) {
        final Duration interval = pollInterval != null ? pollInterval : DEFAULT_DURATION;
        return new PollerFlux<OperationResult, CustomFormModelInfo>(
            interval,
            getCopyActivationOperation(modelId, target),
            createCopyPollOperation(modelId),
            (activationResponse, context) -> Mono.error(new RuntimeException("Cancellation is not supported")),
            fetchCopyModelResultOperation(modelId, target.getModelId()));
    }

    /**
     * Generate authorization for copying a custom model into the target Form Recognizer resource.
     *
     * @param resourceId Azure Resource Id of the target Form Recognizer resource where the model will be copied to.
     * @param resourceRegion Location of the target Form Recognizer resource. A valid Azure region name supported
     * by Cognitive Services.
     *
     * <p><strong>Code sample</strong></p>
     * {@codesnippet com.azure.ai.formrecognizer.training.FormTrainingAsyncClient.getCopyAuthorization#string-string}
     *
     * @return The {@link CopyAuthorization} that could be used to authorize copying model between resources.
     * @throws NullPointerException If {@code resourceId}, {@code resourceRegion} is {@code null}.
     */
    @ServiceMethod(returns = ReturnType.SINGLE)
    public Mono<CopyAuthorization> getCopyAuthorization(String resourceId, String resourceRegion) {
        return getCopyAuthorizationWithResponse(resourceId, resourceRegion).flatMap(FluxUtil::toMono);
    }

    /**
     * Generate authorization for copying a custom model into the target Form Recognizer resource.
     * This should be called by the target resource (where the model will be copied to) and the output can be passed as
     * the target parameter into {@link FormTrainingAsyncClient#beginCopyModel(String, CopyAuthorization)}.
     *
     * @param resourceId Azure Resource Id of the target Form Recognizer resource where the model will be copied to.
     * @param resourceRegion Location of the target Form Recognizer resource. A valid Azure region name supported by
     * Cognitive Services.
     *
     * <p><strong>Code sample</strong></p>
     * {@codesnippet com.azure.ai.formrecognizer.training.FormTrainingAsyncClient.getCopyAuthorizationWithResponse#string-string}
     *
     * @return A {@link Response} containing the {@link CopyAuthorization} that could be used to authorize copying
     * model between resources.
     * @throws NullPointerException If {@code resourceId}, {@code resourceRegion} is {@code null}.
     */
    @ServiceMethod(returns = ReturnType.SINGLE)
    public Mono<Response<CopyAuthorization>> getCopyAuthorizationWithResponse(String resourceId,
        String resourceRegion) {
        try {
            return withContext(context -> getCopyAuthorizationWithResponse(resourceId, resourceRegion, context));
        } catch (RuntimeException ex) {
            return monoError(logger, ex);
        }
    }

    Mono<Response<CopyAuthorization>> getCopyAuthorizationWithResponse(String resourceId, String resourceRegion,
        Context context) {
        Objects.requireNonNull(resourceId, "'resourceId' cannot be null");
        Objects.requireNonNull(resourceRegion, "'resourceRegion' cannot be null");
        return service.generateModelCopyAuthorizationWithResponseAsync(context)
<<<<<<< HEAD
=======
            .onErrorMap(Utility::mapToHttpResponseExceptionIfExist)
>>>>>>> 846f5853
            .map(response -> {
                CopyAuthorizationResult copyAuthorizationResult = response.getValue();
                return new SimpleResponse<>(response, new CopyAuthorization(copyAuthorizationResult.getModelId(),
                    copyAuthorizationResult.getAccessToken(), resourceId, resourceRegion,
                    copyAuthorizationResult.getExpirationDateTimeTicks()));
            });
    }

    private Mono<PagedResponse<CustomFormModelInfo>> listFirstPageModelInfo(Context context) {
        return service.listCustomModelsSinglePageAsync(context)
            .doOnRequest(ignoredValue -> logger.info("Listing information for all models"))
            .doOnSuccess(response -> logger.info("Listed all models"))
            .doOnError(error -> logger.warning("Failed to list all models information", error))
            .onErrorMap(Utility::mapToHttpResponseExceptionIfExist)
            .map(res -> new PagedResponseBase<>(
                res.getRequest(),
                res.getStatusCode(),
                res.getHeaders(),
                toCustomFormModelInfo(res.getValue()),
                res.getContinuationToken(),
                null));
    }

    private Mono<PagedResponse<CustomFormModelInfo>> listNextPageModelInfo(String nextPageLink, Context context) {
        if (CoreUtils.isNullOrEmpty(nextPageLink)) {
            return Mono.empty();
        }
        return service.listCustomModelsNextSinglePageAsync(nextPageLink, context)
            .doOnSubscribe(ignoredValue -> logger.info("Retrieving the next listing page - Page {}", nextPageLink))
            .doOnSuccess(response -> logger.info("Retrieved the next listing page - Page {}", nextPageLink))
            .doOnError(error -> logger.warning("Failed to retrieve the next listing page - Page {}", nextPageLink,
                error))
            .onErrorMap(Utility::mapToHttpResponseExceptionIfExist)
            .map(res -> new PagedResponseBase<>(
                res.getRequest(),
                res.getStatusCode(),
                res.getHeaders(),
                toCustomFormModelInfo(res.getValue()),
                res.getContinuationToken(),
                null));
    }

    private Function<PollingContext<OperationResult>, Mono<CustomFormModelInfo>> fetchCopyModelResultOperation(
        String modelId, String copyModelId) {
        return (pollingContext) -> {
            try {
                final UUID resultUid = UUID.fromString(pollingContext.getLatestResponse().getValue().getResultId());
                Objects.requireNonNull(modelId, "'modelId' cannot be null.");
                return service.getCustomModelCopyResultWithResponseAsync(UUID.fromString(modelId), resultUid)
                    .map(modelSimpleResponse -> {
                        CopyOperationResult copyOperationResult = modelSimpleResponse.getValue();
                        throwIfCopyOperationStatusInvalid(copyOperationResult);
                        return new CustomFormModelInfo(copyModelId,
                            copyOperationResult.getStatus() == OperationStatus.SUCCEEDED
                                ? CustomFormModelStatus.READY
                                : CustomFormModelStatus.fromString(copyOperationResult.getStatus().toString()),
                            copyOperationResult.getCreatedDateTime(),
                            copyOperationResult.getLastUpdatedDateTime());
<<<<<<< HEAD
                    });
=======
                    })
                    .onErrorMap(Utility::mapToHttpResponseExceptionIfExist);
>>>>>>> 846f5853
            } catch (RuntimeException ex) {
                return monoError(logger, ex);
            }
        };
    }

    private Function<PollingContext<OperationResult>, Mono<PollResponse<OperationResult>>>
        createCopyPollOperation(String modelId) {
        return (pollingContext) -> {
            try {
                PollResponse<OperationResult> operationResultPollResponse = pollingContext.getLatestResponse();
                UUID targetId = UUID.fromString(operationResultPollResponse.getValue().getResultId());
                return service.getCustomModelCopyResultWithResponseAsync(UUID.fromString(modelId), targetId)
                        .flatMap(modelSimpleResponse ->
<<<<<<< HEAD
                            processCopyModelResponse(modelSimpleResponse, operationResultPollResponse));
=======
                            processCopyModelResponse(modelSimpleResponse, operationResultPollResponse))
                    .onErrorMap(Utility::mapToHttpResponseExceptionIfExist);
>>>>>>> 846f5853
            } catch (HttpResponseException ex) {
                return monoError(logger, ex);
            }
        };
    }

    private Function<PollingContext<OperationResult>, Mono<OperationResult>> getCopyActivationOperation(
        String modelId, CopyAuthorization target) {
        return (pollingContext) -> {
            try {
                Objects.requireNonNull(modelId, "'modelId' cannot be null.");
                Objects.requireNonNull(target, "'target' cannot be null.");
                CopyRequest copyRequest = new CopyRequest()
                    .setTargetResourceId(target.getResourceId())
                    .setTargetResourceRegion(target.getResourceRegion())
                    .setCopyAuthorization(new CopyAuthorizationResult()
                        .setModelId(target.getModelId())
                        .setAccessToken(target.getAccessToken())
<<<<<<< HEAD
                        .setExpirationDateTimeTicks(target.getExpiresOn()));
                return service.copyCustomModelWithResponseAsync(UUID.fromString(modelId), copyRequest)
                    .map(response ->
                        new OperationResult(parseModelId(response.getDeserializedHeaders().getOperationLocation())));
=======
                        .setExpirationDateTimeTicks(target.getExpiresOn().toEpochSecond()));
                return service.copyCustomModelWithResponseAsync(UUID.fromString(modelId), copyRequest)
                    .map(response ->
                        new OperationResult(parseModelId(response.getDeserializedHeaders().getOperationLocation())))
                    .onErrorMap(Utility::mapToHttpResponseExceptionIfExist);
>>>>>>> 846f5853
            } catch (RuntimeException ex) {
                return monoError(logger, ex);
            }
        };
    }

    private Mono<PollResponse<OperationResult>> processCopyModelResponse(
        SimpleResponse<CopyOperationResult> copyModel,
        PollResponse<OperationResult> copyModelOperationResponse) {
        LongRunningOperationStatus status;
        switch (copyModel.getValue().getStatus()) {
            case NOT_STARTED:
            case RUNNING:
                status = LongRunningOperationStatus.IN_PROGRESS;
                break;
            case SUCCEEDED:
                status = LongRunningOperationStatus.SUCCESSFULLY_COMPLETED;
                break;
            case FAILED:
                status = LongRunningOperationStatus.FAILED;
                break;
            default:
                status = LongRunningOperationStatus.fromString(copyModel.getValue().getStatus().toString(), true);
                break;
        }
        return Mono.just(new PollResponse<>(status, copyModelOperationResponse.getValue()));
    }

    private Function<PollingContext<OperationResult>, Mono<CustomFormModel>> fetchTrainingModelResultOperation() {
        return (pollingContext) -> {
            try {
                final UUID modelUid = UUID.fromString(pollingContext.getLatestResponse().getValue().getResultId());
                return service.getCustomModelWithResponseAsync(modelUid, true)
                    .map(modelSimpleResponse -> {
                        throwIfModelStatusInvalid(modelSimpleResponse.getValue());
                        return toCustomFormModel(modelSimpleResponse.getValue());
<<<<<<< HEAD
                    });
=======
                    })
                    .onErrorMap(Utility::mapToHttpResponseExceptionIfExist);
>>>>>>> 846f5853
            } catch (RuntimeException ex) {
                return monoError(logger, ex);
            }
        };
    }

    private Function<PollingContext<OperationResult>, Mono<PollResponse<OperationResult>>>
        createTrainingPollOperation() {
        return (pollingContext) -> {
            try {
                PollResponse<OperationResult> operationResultPollResponse = pollingContext.getLatestResponse();
                UUID modelUid = UUID.fromString(operationResultPollResponse.getValue().getResultId());
                return service.getCustomModelWithResponseAsync(modelUid, true)
                    .flatMap(modelSimpleResponse ->
                        processTrainingModelResponse(modelSimpleResponse, operationResultPollResponse))
                    .onErrorMap(Utility::mapToHttpResponseExceptionIfExist);
            } catch (HttpResponseException e) {
                logger.logExceptionAsError(e);
                return Mono.just(new PollResponse<>(LongRunningOperationStatus.FAILED, null));
            }
        };
    }

    private Function<PollingContext<OperationResult>, Mono<OperationResult>> getTrainingActivationOperation(
        String trainingFilesUrl, boolean includeSubFolders, String filePrefix, boolean useTrainingLabels) {
        return (pollingContext) -> {
            try {
                Objects.requireNonNull(trainingFilesUrl, "'trainingFilesUrl' cannot be null.");
                TrainSourceFilter trainSourceFilter = new TrainSourceFilter().setIncludeSubFolders(includeSubFolders)
                    .setPrefix(filePrefix);
                TrainRequest serviceTrainRequest = new TrainRequest().setSource(trainingFilesUrl).
                    setSourceFilter(trainSourceFilter).setUseLabelFile(useTrainingLabels);
                return service.trainCustomModelAsyncWithResponseAsync(serviceTrainRequest)
                    .map(response ->
                        new OperationResult(parseModelId(response.getDeserializedHeaders().getLocation())))
                    .onErrorMap(Utility::mapToHttpResponseExceptionIfExist);
            } catch (RuntimeException ex) {
                return monoError(logger, ex);
            }
        };
    }

    private static Mono<PollResponse<OperationResult>> processTrainingModelResponse(
        SimpleResponse<Model> trainingModel,
        PollResponse<OperationResult> trainingModelOperationResponse) {
        LongRunningOperationStatus status;
        switch (trainingModel.getValue().getModelInfo().getStatus()) {
            case CREATING:
                status = LongRunningOperationStatus.IN_PROGRESS;
                break;
            case READY:
                status = LongRunningOperationStatus.SUCCESSFULLY_COMPLETED;
                break;
            case INVALID:
                status = LongRunningOperationStatus.FAILED;
                break;
            default:
                status = LongRunningOperationStatus.fromString(
                    trainingModel.getValue().getModelInfo().getStatus().toString(), true);
                break;
        }
        return Mono.just(new PollResponse<>(status, trainingModelOperationResponse.getValue()));
    }

    /**
     * Helper method that throws a {@link FormRecognizerException} if {@link CopyOperationResult#getStatus()} is
     * {@link OperationStatus#FAILED}.
     *
     * @param copyResult The copy operation response returned from the service.
     */
    private void throwIfCopyOperationStatusInvalid(CopyOperationResult copyResult) {
        if (copyResult.getStatus().equals(OperationStatus.FAILED)) {
            List<ErrorInformation> errorInformationList = copyResult.getCopyResult().getErrors();
            if (!CoreUtils.isNullOrEmpty(errorInformationList)) {
                throw logger.logExceptionAsError(new FormRecognizerException("Copy operation returned with a failed "
                    + "status", errorInformationList));
            }
        }
    }

     /**
      *  Helper method that throws a {@link FormRecognizerException} if {@link ModelInfo#getStatus()} is
      *  {@link com.azure.ai.formrecognizer.implementation.models.ModelStatus#INVALID}.
      *
      * @param customModel The response returned from the service.
      */
    private void throwIfModelStatusInvalid(Model customModel) {
        if (ModelStatus.INVALID.equals(customModel.getModelInfo().getStatus())) {
            List<ErrorInformation> errorInformationList = customModel.getTrainResult().getErrors();
            if (!CoreUtils.isNullOrEmpty(errorInformationList)) {
                throw logger.logExceptionAsError(new FormRecognizerException(
                    String.format("Invalid model created with ID: %s", customModel.getModelInfo().getModelId()),
                    errorInformationList));
            }
        }
    }
}<|MERGE_RESOLUTION|>--- conflicted
+++ resolved
@@ -7,10 +7,7 @@
 import com.azure.ai.formrecognizer.FormRecognizerClientBuilder;
 import com.azure.ai.formrecognizer.FormRecognizerServiceVersion;
 import com.azure.ai.formrecognizer.implementation.FormRecognizerClientImpl;
-<<<<<<< HEAD
-=======
 import com.azure.ai.formrecognizer.implementation.Utility;
->>>>>>> 846f5853
 import com.azure.ai.formrecognizer.implementation.models.CopyAuthorizationResult;
 import com.azure.ai.formrecognizer.implementation.models.CopyOperationResult;
 import com.azure.ai.formrecognizer.implementation.models.CopyRequest;
@@ -223,13 +220,9 @@
 
     Mono<Response<CustomFormModel>> getCustomModelWithResponse(String modelId, Context context) {
         Objects.requireNonNull(modelId, "'modelId' cannot be null");
-<<<<<<< HEAD
-        return service.getCustomModelWithResponseAsync(UUID.fromString(modelId), true, context)
-=======
 
         return service.getCustomModelWithResponseAsync(UUID.fromString(modelId), true, context)
             .onErrorMap(Utility::mapToHttpResponseExceptionIfExist)
->>>>>>> 846f5853
             .map(response -> new SimpleResponse<>(response, toCustomFormModel(response.getValue())));
     }
 
@@ -461,10 +454,7 @@
         Objects.requireNonNull(resourceId, "'resourceId' cannot be null");
         Objects.requireNonNull(resourceRegion, "'resourceRegion' cannot be null");
         return service.generateModelCopyAuthorizationWithResponseAsync(context)
-<<<<<<< HEAD
-=======
             .onErrorMap(Utility::mapToHttpResponseExceptionIfExist)
->>>>>>> 846f5853
             .map(response -> {
                 CopyAuthorizationResult copyAuthorizationResult = response.getValue();
                 return new SimpleResponse<>(response, new CopyAuthorization(copyAuthorizationResult.getModelId(),
@@ -523,12 +513,8 @@
                                 : CustomFormModelStatus.fromString(copyOperationResult.getStatus().toString()),
                             copyOperationResult.getCreatedDateTime(),
                             copyOperationResult.getLastUpdatedDateTime());
-<<<<<<< HEAD
-                    });
-=======
                     })
                     .onErrorMap(Utility::mapToHttpResponseExceptionIfExist);
->>>>>>> 846f5853
             } catch (RuntimeException ex) {
                 return monoError(logger, ex);
             }
@@ -543,12 +529,8 @@
                 UUID targetId = UUID.fromString(operationResultPollResponse.getValue().getResultId());
                 return service.getCustomModelCopyResultWithResponseAsync(UUID.fromString(modelId), targetId)
                         .flatMap(modelSimpleResponse ->
-<<<<<<< HEAD
-                            processCopyModelResponse(modelSimpleResponse, operationResultPollResponse));
-=======
                             processCopyModelResponse(modelSimpleResponse, operationResultPollResponse))
                     .onErrorMap(Utility::mapToHttpResponseExceptionIfExist);
->>>>>>> 846f5853
             } catch (HttpResponseException ex) {
                 return monoError(logger, ex);
             }
@@ -567,18 +549,11 @@
                     .setCopyAuthorization(new CopyAuthorizationResult()
                         .setModelId(target.getModelId())
                         .setAccessToken(target.getAccessToken())
-<<<<<<< HEAD
-                        .setExpirationDateTimeTicks(target.getExpiresOn()));
-                return service.copyCustomModelWithResponseAsync(UUID.fromString(modelId), copyRequest)
-                    .map(response ->
-                        new OperationResult(parseModelId(response.getDeserializedHeaders().getOperationLocation())));
-=======
                         .setExpirationDateTimeTicks(target.getExpiresOn().toEpochSecond()));
                 return service.copyCustomModelWithResponseAsync(UUID.fromString(modelId), copyRequest)
                     .map(response ->
                         new OperationResult(parseModelId(response.getDeserializedHeaders().getOperationLocation())))
                     .onErrorMap(Utility::mapToHttpResponseExceptionIfExist);
->>>>>>> 846f5853
             } catch (RuntimeException ex) {
                 return monoError(logger, ex);
             }
@@ -615,12 +590,8 @@
                     .map(modelSimpleResponse -> {
                         throwIfModelStatusInvalid(modelSimpleResponse.getValue());
                         return toCustomFormModel(modelSimpleResponse.getValue());
-<<<<<<< HEAD
-                    });
-=======
                     })
                     .onErrorMap(Utility::mapToHttpResponseExceptionIfExist);
->>>>>>> 846f5853
             } catch (RuntimeException ex) {
                 return monoError(logger, ex);
             }
