--- conflicted
+++ resolved
@@ -45,12 +45,8 @@
  *
  * <p>
  * The client needs the service endpoint of the Azure Form Recognizer to access the resource service.
-<<<<<<< HEAD
  * {@link #credential(AzureKeyCredential)} or {@link #credential(TokenCredential) credential(TokenCredential)} gives
  * the builder access credential.
-=======
- * {@link #credential(AzureKeyCredential)} gives the builder access credential.
->>>>>>> 396c74b3
  * </p>
  *
  * <p><strong>Instantiating an asynchronous Form Recognizer Client</strong></p>
