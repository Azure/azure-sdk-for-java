--- conflicted
+++ resolved
@@ -24,41 +24,20 @@
     private final CustomFormModelStatus status;
 
     /*
-<<<<<<< HEAD
-     * Date and time (UTC) when the training model was requested.
-     */
-    private final OffsetDateTime requestedOn;
-=======
      * Date and time (UTC) when the training of the model was started.
      */
     private final OffsetDateTime trainingStartedOn;
->>>>>>> 846f5853
 
     /*
      * Date and time (UTC) when the model training was completed.
      */
-<<<<<<< HEAD
-    private final OffsetDateTime completedOn;
-=======
     private final OffsetDateTime trainingCompletedOn;
->>>>>>> 846f5853
 
     /**
      * Constructs a {@link CustomFormModelInfo} object.
      *
      * @param modelId The model identifier.
      * @param status The status of the model.
-<<<<<<< HEAD
-     * @param requestedOn Date and time (UTC) when the training model was requested.
-     * @param completedOn Date and time (UTC) when the model training was completed.
-     */
-    public CustomFormModelInfo(final String modelId, final CustomFormModelStatus status,
-        final OffsetDateTime requestedOn, final OffsetDateTime completedOn) {
-        this.modelId = modelId;
-        this.status = status;
-        this.requestedOn = requestedOn;
-        this.completedOn = completedOn;
-=======
      * @param trainingStartedOn Date and time (UTC) when the training of the model was started.
      * @param trainingCompletedOn Date and time (UTC) when the model training was completed.
      */
@@ -68,7 +47,6 @@
         this.status = status;
         this.trainingStartedOn = trainingStartedOn;
         this.trainingCompletedOn = trainingCompletedOn;
->>>>>>> 846f5853
     }
 
     /**
@@ -90,37 +68,21 @@
     }
 
     /**
-<<<<<<< HEAD
-     * Get the date and time (UTC) when the training was requested.
-     *
-     * @return the {@code requestedOn} value.
-     */
-    public OffsetDateTime getRequestedOn() {
-        return this.requestedOn;
-=======
      * Get the date and time (UTC) when the training of the model was started.
      *
      * @return the {@code trainingStartedOn} value.
      */
     public OffsetDateTime getTrainingStartedOn() {
         return this.trainingStartedOn;
->>>>>>> 846f5853
     }
 
     /**
      * Get the date and time (UTC) when the model training was completed.
      *
-<<<<<<< HEAD
-     * @return the {@code completedOn} value.
-     */
-    public OffsetDateTime getCompletedOn() {
-        return this.completedOn;
-=======
      * @return the {@code trainingCompletedOn} value.
      */
     public OffsetDateTime getTrainingCompletedOn() {
         return this.trainingCompletedOn;
->>>>>>> 846f5853
     }
 
 }