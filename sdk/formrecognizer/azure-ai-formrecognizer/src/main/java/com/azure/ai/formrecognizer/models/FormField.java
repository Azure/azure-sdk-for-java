--- conflicted
+++ resolved
@@ -45,11 +45,7 @@
      * @param fieldValue The value of the field.
      * @param valueText The label value text for the field.
      */
-<<<<<<< HEAD
-    public FormField(final float confidence, final FieldText labelText, final String name, final T fieldValue,
-=======
     public FormField(final float confidence, final FieldText labelText, final String name, final FieldValue fieldValue,
->>>>>>> 72d53830
         final FieldText valueText) {
         this.confidence = confidence;
         this.labelText = labelText;
