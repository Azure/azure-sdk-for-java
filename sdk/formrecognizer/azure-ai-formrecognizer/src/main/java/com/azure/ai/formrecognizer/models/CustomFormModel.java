// Copyright (c) Microsoft Corporation. All rights reserved.
// Licensed under the MIT License.

package com.azure.ai.formrecognizer.models;

import com.azure.core.annotation.Immutable;

import java.time.OffsetDateTime;
import java.util.List;

/**
 * The CustomFormModel
 */
@Immutable
public final class CustomFormModel {

    /*
     * List of errors returned during the training operation.
     */
    private final List<FormRecognizerError> modelError;

    /*
     * Model identifier.
     */
    private final String modelId;

    /*
     * Status of the model.
     */
    private final CustomFormModelStatus modelStatus;

    /*
     * Date and time (UTC) when the training model was requested.
     */
    private final OffsetDateTime requestedOn;

    /*
     * Date and time (UTC) when the model training was completed.
     */
    private final OffsetDateTime completedOn;

    /*
     * List of sub model that are part of this model, each of which can recognize and extract fields
     * from a different type of form.
     */
<<<<<<< HEAD
    private final IterableStream<CustomFormSubmodel> submodels;
=======
    private final List<CustomFormSubmodel> submodels;
>>>>>>> 72d53830

    /*
     * List of the documents used to train the model.
     */
    private final List<TrainingDocumentInfo> trainingDocuments;

    /**
     * Constructs a CustomFormModel object.
     *
     * @param modelId Model identifier.
     * @param modelStatus Status of the model.
     * @param requestedOn Date and time (UTC) when the training model was requested.
     * @param completedOn Date and time (UTC) when the model training was completed.
     * @param submodels List of sub model that are part of this model, each of which can recognize and extract fields
     * from a different type of form.
     * @param modelError List of errors returned during the training operation.
     * @param trainingDocuments List of the documents used to train the model.
     */
    public CustomFormModel(final String modelId, final CustomFormModelStatus modelStatus,
        final OffsetDateTime requestedOn, final OffsetDateTime completedOn,
<<<<<<< HEAD
        final IterableStream<CustomFormSubmodel> submodels, final List<FormRecognizerError> modelError,
=======
        final List<CustomFormSubmodel> submodels, final List<FormRecognizerError> modelError,
>>>>>>> 72d53830
        final List<TrainingDocumentInfo> trainingDocuments) {
        this.modelId = modelId;
        this.modelStatus = modelStatus;
        this.requestedOn = requestedOn;
        this.completedOn = completedOn;
        this.submodels = submodels;
        this.modelError = modelError;
        this.trainingDocuments = trainingDocuments;
    }

    /**
     * Get the Model identifier.
     *
     * @return the {@code modelId} value.
     */
    public String getModelId() {
        return this.modelId;
    }

    /**
     * Get the status of the model.
     *
     * @return the {@code modelStatus} value.
     */
    public CustomFormModelStatus getModelStatus() {
        return this.modelStatus;
    }

    /**
     * Get the Date and time (UTC) when the training model was requested.
     *
     * @return the {@code requestedOn} value.
     */
    public OffsetDateTime getRequestedOn() {
        return this.requestedOn;
    }

    /**
     * Get the Date and time (UTC) when the model training was completed.
     *
     * @return the {@code completedOn} value.
     */
    public OffsetDateTime getCompletedOn() {
        return this.completedOn;
    }

    /**
     * Get the errors returned during the training operation.
     *
     * @return the {@code modelError} value.
     */
    public List<FormRecognizerError> getModelError() {
        return this.modelError;
    }

    /**
     * Get the list of sub model that are part of this model, each of which can recognize
     * and extract fields from a different type of form.
     *
     * @return the {@code submodels} value.
     */
<<<<<<< HEAD
    public IterableStream<CustomFormSubmodel> getSubmodels() {
=======
    public List<CustomFormSubmodel> getSubmodels() {
>>>>>>> 72d53830
        return this.submodels;
    }

    /**
     * Get the list of the documents used to train the model and any errors reported in each document.
     *
     * @return the {@code trainingDocuments} value.
     */
    public List<TrainingDocumentInfo> getTrainingDocuments() {
        return this.trainingDocuments;
    }
}<|MERGE_RESOLUTION|>--- conflicted
+++ resolved
@@ -43,11 +43,7 @@
      * List of sub model that are part of this model, each of which can recognize and extract fields
      * from a different type of form.
      */
-<<<<<<< HEAD
-    private final IterableStream<CustomFormSubmodel> submodels;
-=======
     private final List<CustomFormSubmodel> submodels;
->>>>>>> 72d53830
 
     /*
      * List of the documents used to train the model.
@@ -68,11 +64,7 @@
      */
     public CustomFormModel(final String modelId, final CustomFormModelStatus modelStatus,
         final OffsetDateTime requestedOn, final OffsetDateTime completedOn,
-<<<<<<< HEAD
-        final IterableStream<CustomFormSubmodel> submodels, final List<FormRecognizerError> modelError,
-=======
         final List<CustomFormSubmodel> submodels, final List<FormRecognizerError> modelError,
->>>>>>> 72d53830
         final List<TrainingDocumentInfo> trainingDocuments) {
         this.modelId = modelId;
         this.modelStatus = modelStatus;
@@ -134,11 +126,7 @@
      *
      * @return the {@code submodels} value.
      */
-<<<<<<< HEAD
-    public IterableStream<CustomFormSubmodel> getSubmodels() {
-=======
     public List<CustomFormSubmodel> getSubmodels() {
->>>>>>> 72d53830
         return this.submodels;
     }
 
