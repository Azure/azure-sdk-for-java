// Copyright (c) Microsoft Corporation. All rights reserved.
// Licensed under the MIT License.

package com.azure.ai.formrecognizer.models;

import com.azure.core.annotation.Immutable;

import java.util.List;

/**
 * The FormPage model.
 */
@Immutable
public final class FormPage {

    /*
     * The height of the image/PDF in pixels/inches, respectively.
     */
    private final float height;

    /*
     * When includeTextContent is set to true, a list of recognized text lines.
     */
    private final List<FormLine> lines;

    /*
     * List of data tables extracted from the page.
     */
    private final List<FormTable> tables;

    /*
     * The general orientation of the text in clockwise direction, measured in
     * degrees between (-180, 180].
     */
    private final float textAngle;

    /*
     * The unit used by the width, height and boundingBox properties. For
     * images, the unit is "pixel". For PDF, the unit is "inch".
     */
    private final LengthUnit unit;

    /*
     * The width of the image/PDF in pixels/inches, respectively.
     */
    private final float width;

    /*
     * The 1 based page number.
     */
    private final Integer pageNumber;

    /**
     * Constructs a FormPage object.
     *
     * @param height The height of the image/PDF in pixels/inches, respectively.
     * @param textAngle The general orientation of the text in clockwise direction.
     * @param unit The unit used by the width, height and boundingBox properties.
     * @param width The width of the image/PDF in pixels/inches, respectively.
     * @param lines When includeTextContent is set to true, a list of recognized text lines.
     * @param tables List of data tables extracted from the page.
     * @param pageNumber the 1-based page number in the input document.
     */
<<<<<<< HEAD
    public FormPage(final float height, final float textAngle, final DimensionUnit unit,
=======
    public FormPage(final float height, final float textAngle, final LengthUnit unit,
>>>>>>> 72d53830
        final float width, final List<FormLine> lines, final List<FormTable> tables, final Integer pageNumber) {
        this.height = height;
        this.textAngle = textAngle;
        this.unit = unit;
        this.width = width;
        this.lines = lines;
        this.tables = tables;
        this.pageNumber = pageNumber;
    }

    /**
     * Get the height property: The height of the image/PDF in pixels/inches,
     * respectively.
     *
     * @return the height value.
     */
    public float getHeight() {
        return this.height;
    }

    /**
     * Get the lines property: When includeTextContent is set to true, a list
     * of recognized text lines.
     *
     * @return the lines value.
     */
    public List<FormLine> getLines() {
        return this.lines;
    }

    /**
     * Get the tables property: List of data tables extracted from the page.
     *
     * @return the tables value.
     */
    public List<FormTable> getTables() {
        return this.tables;
    }

    /**
     * Get the text angle property.
     *
     * @return the text angle value.
     */
    public float getTextAngle() {
        return this.textAngle;
    }

    /**
     * Get the unit property: The unit used by the width, height and
     * boundingBox properties. For images, the unit is "pixel". For PDF, the
     * unit is "inch".
     *
     * @return the unit value.
     */
    public LengthUnit getUnit() {
        return this.unit;
    }

    /**
     * Get the width property: The width of the image/PDF in pixels/inches,
     * respectively.
     *
     * @return the width value.
     */
    public float getWidth() {
        return this.width;
    }

    /**
     * Get the 1-based page number in the input document.
     *
     * @return the page number value.
     */
    public Integer getPageNumber() {
        return this.pageNumber;
    }
}
<|MERGE_RESOLUTION|>--- conflicted
+++ resolved
@@ -61,11 +61,7 @@
      * @param tables List of data tables extracted from the page.
      * @param pageNumber the 1-based page number in the input document.
      */
-<<<<<<< HEAD
-    public FormPage(final float height, final float textAngle, final DimensionUnit unit,
-=======
     public FormPage(final float height, final float textAngle, final LengthUnit unit,
->>>>>>> 72d53830
         final float width, final List<FormLine> lines, final List<FormTable> tables, final Integer pageNumber) {
         this.height = height;
         this.textAngle = textAngle;
