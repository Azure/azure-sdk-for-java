// Copyright (c) Microsoft Corporation. All rights reserved.
// Licensed under the MIT License.

package com.azure.ai.formrecognizer.models;

import com.azure.core.annotation.Immutable;

<<<<<<< HEAD
=======
import java.util.Collections;
>>>>>>> 846f5853
import java.util.List;

/**
 * The FormPage model.
 */
@Immutable
public final class FormPage {

    /*
     * The height of the image/PDF in pixels/inches, respectively.
     */
    private final float height;

    /*
     * When includeTextContent is set to true, a list of recognized text lines.
     */
    private final List<FormLine> lines;

    /*
     * List of data tables extracted from the page.
     */
    private final List<FormTable> tables;

    /*
     * The general orientation of the text in clockwise direction, measured in
     * degrees between (-180, 180].
     */
    private final float textAngle;

    /*
     * The unit used by the width, height and boundingBox properties. For
     * images, the unit is "pixel". For PDF, the unit is "inch".
     */
    private final LengthUnit unit;

    /*
     * The width of the image/PDF in pixels/inches, respectively.
     */
    private final float width;

    /*
     * The 1 based page number.
     */
    private final Integer pageNumber;

    /**
     * Constructs a FormPage object.
     *
     * @param height The height of the image/PDF in pixels/inches, respectively.
     * @param textAngle The general orientation of the text in clockwise direction.
     * @param unit The unit used by the width, height and boundingBox properties.
     * @param width The width of the image/PDF in pixels/inches, respectively.
     * @param lines When includeTextContent is set to true, a list of recognized text lines.
     * @param tables List of data tables extracted from the page.
     * @param pageNumber the 1-based page number in the input document.
     */
    public FormPage(final float height, final float textAngle, final LengthUnit unit,
        final float width, final List<FormLine> lines, final List<FormTable> tables, final Integer pageNumber) {
        this.height = height;
        this.textAngle = textAngle;
        this.unit = unit;
        this.width = width;
<<<<<<< HEAD
        this.lines = lines;
        this.tables = tables;
=======
        this.lines = lines == null ? null : Collections.unmodifiableList(lines);
        this.tables = tables == null ? null : Collections.unmodifiableList(tables);
>>>>>>> 846f5853
        this.pageNumber = pageNumber;
    }

    /**
     * Get the height property: The height of the image/PDF in pixels/inches,
     * respectively.
     *
     * @return the height value.
     */
    public float getHeight() {
        return this.height;
    }

    /**
     * Get the lines property: When includeTextContent is set to true, a list
     * of recognized text lines.
     *
     * @return the unmodifiable list of recognized lines.
     */
    public List<FormLine> getLines() {
        return this.lines;
    }

    /**
     * Get the tables property: List of data tables extracted from the page.
     *
     * @return the unmodifiable list of recognized tables.
     */
    public List<FormTable> getTables() {
        return this.tables;
    }

    /**
     * Get the text angle property.
     *
     * @return the text angle value.
     */
    public float getTextAngle() {
        return this.textAngle;
    }

    /**
     * Get the unit property: The unit used by the width, height and
     * boundingBox properties. For images, the unit is "pixel". For PDF, the
     * unit is "inch".
     *
     * @return the unit value.
     */
    public LengthUnit getUnit() {
        return this.unit;
    }

    /**
     * Get the width property: The width of the image/PDF in pixels/inches,
     * respectively.
     *
     * @return the width value.
     */
    public float getWidth() {
        return this.width;
    }

    /**
     * Get the 1-based page number in the input document.
     *
     * @return the page number value.
     */
    public Integer getPageNumber() {
        return this.pageNumber;
    }
}
<|MERGE_RESOLUTION|>--- conflicted
+++ resolved
@@ -5,10 +5,7 @@
 
 import com.azure.core.annotation.Immutable;
 
-<<<<<<< HEAD
-=======
 import java.util.Collections;
->>>>>>> 846f5853
 import java.util.List;
 
 /**
@@ -71,13 +68,8 @@
         this.textAngle = textAngle;
         this.unit = unit;
         this.width = width;
-<<<<<<< HEAD
-        this.lines = lines;
-        this.tables = tables;
-=======
         this.lines = lines == null ? null : Collections.unmodifiableList(lines);
         this.tables = tables == null ? null : Collections.unmodifiableList(tables);
->>>>>>> 846f5853
         this.pageNumber = pageNumber;
     }
 
