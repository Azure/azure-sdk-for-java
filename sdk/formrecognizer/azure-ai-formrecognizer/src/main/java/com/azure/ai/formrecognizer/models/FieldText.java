--- conflicted
+++ resolved
@@ -5,10 +5,7 @@
 
 import com.azure.core.annotation.Immutable;
 
-<<<<<<< HEAD
-=======
 import java.util.Collections;
->>>>>>> 846f5853
 import java.util.List;
 
 /**
@@ -33,11 +30,7 @@
     public FieldText(String text, BoundingBox boundingBox, Integer pageNumber,
                      final List<FormContent> textContent) {
         super(text, boundingBox, pageNumber);
-<<<<<<< HEAD
-        this.textContent = textContent;
-=======
         this.textContent = textContent == null ? null : Collections.unmodifiableList(textContent);
->>>>>>> 846f5853
     }
 
     /**
