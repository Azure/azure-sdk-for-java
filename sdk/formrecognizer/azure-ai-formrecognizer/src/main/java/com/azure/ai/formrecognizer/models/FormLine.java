--- conflicted
+++ resolved
@@ -29,11 +29,7 @@
      */
     public FormLine(String text, BoundingBox boundingBox, Integer pageNumber,
         final List<FormWord> formWords) {
-<<<<<<< HEAD
-        super(text, boundingBox, pageNumber, TextContentType.LINE);
-=======
         super(text, boundingBox, pageNumber);
->>>>>>> 72d53830
         this.formWords = formWords;
     }
 
