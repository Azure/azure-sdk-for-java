// Copyright (c) Microsoft Corporation. All rights reserved.
// Licensed under the MIT License.

package com.azure.ai.formrecognizer.models;

import com.azure.core.annotation.Immutable;

<<<<<<< HEAD
=======
import java.util.Collections;
>>>>>>> 846f5853
import java.util.List;

/**
 * The FormLine model.
 */
@Immutable
public final class FormLine extends FormContent {

    /*
     * List of words in the text line.
     */
    private final List<FormWord> formWords;

    /**
     * Creates raw OCR item.
     * When includeTextContent is set to true, a list of recognized text lines.
     *
     * @param text The text content of recognized field.
     * @param boundingBox The BoundingBox of the recognized field.
     * @param pageNumber the page number.
     * @param formWords The list of word element references.
     */
    public FormLine(String text, BoundingBox boundingBox, Integer pageNumber,
        final List<FormWord> formWords) {
        super(text, boundingBox, pageNumber);
<<<<<<< HEAD
        this.formWords = formWords;
=======
        this.formWords = formWords == null ? null : Collections.unmodifiableList(formWords);
>>>>>>> 846f5853
    }

    /**
     * Get the list of words in the text line.
     *
     * @return the unmodifiable list of words in the {@code FormLine}.
     */
    public List<FormWord> getFormWords() {
        return this.formWords;
    }

    /**
     * {@inheritDoc}
     */
    @Override
    public BoundingBox getBoundingBox() {
        return super.getBoundingBox();
    }

    /**
     * {@inheritDoc}
     */
    @Override
    public String getText() {
        return super.getText();
    }

    /**
     * {@inheritDoc}
     */
    @Override
    public Integer getPageNumber() {
        return super.getPageNumber();
    }
}<|MERGE_RESOLUTION|>--- conflicted
+++ resolved
@@ -5,10 +5,7 @@
 
 import com.azure.core.annotation.Immutable;
 
-<<<<<<< HEAD
-=======
 import java.util.Collections;
->>>>>>> 846f5853
 import java.util.List;
 
 /**
@@ -34,11 +31,7 @@
     public FormLine(String text, BoundingBox boundingBox, Integer pageNumber,
         final List<FormWord> formWords) {
         super(text, boundingBox, pageNumber);
-<<<<<<< HEAD
-        this.formWords = formWords;
-=======
         this.formWords = formWords == null ? null : Collections.unmodifiableList(formWords);
->>>>>>> 846f5853
     }
 
     /**
