--- conflicted
+++ resolved
@@ -3,11 +3,6 @@
 
 package com.azure.ai.formrecognizer;
 
-<<<<<<< HEAD
-import com.azure.ai.formrecognizer.implementation.FormPageHelper;
-import com.azure.ai.formrecognizer.implementation.FormSelectionMarkHelper;
-import com.azure.ai.formrecognizer.implementation.RecognizedFormHelper;
-=======
 import com.azure.ai.formrecognizer.implementation.AppearanceHelper;
 import com.azure.ai.formrecognizer.implementation.FormLineHelper;
 import com.azure.ai.formrecognizer.implementation.FormPageHelper;
@@ -15,7 +10,6 @@
 import com.azure.ai.formrecognizer.implementation.FormTableHelper;
 import com.azure.ai.formrecognizer.implementation.RecognizedFormHelper;
 import com.azure.ai.formrecognizer.implementation.StyleHelper;
->>>>>>> 6f033d77
 import com.azure.ai.formrecognizer.implementation.models.AnalyzeResult;
 import com.azure.ai.formrecognizer.implementation.models.DocumentResult;
 import com.azure.ai.formrecognizer.implementation.models.FieldValue;
@@ -60,10 +54,6 @@
 
 import static com.azure.ai.formrecognizer.implementation.Utility.forEachWithIndex;
 import static com.azure.ai.formrecognizer.implementation.models.FieldValueType.ARRAY;
-<<<<<<< HEAD
-import static com.azure.ai.formrecognizer.implementation.models.FieldValueType.OBJECT;
-=======
->>>>>>> 6f033d77
 
 /**
  * Helper class to convert service level models to SDK exposed models.
@@ -85,18 +75,10 @@
      * @param includeFieldElements Boolean to indicate if to set reference elements data on fields.
      *
      * @param modelId the unlabeled model Id used for recognition.
-<<<<<<< HEAD
-     * @param isBusinessCard boolean indicating if its recognizing a business card.
-     * @return The List of {@code RecognizedForm}.
-     */
-    static List<RecognizedForm> toRecognizedForm(AnalyzeResult analyzeResult, boolean includeFieldElements,
-        String modelId, boolean isBusinessCard) {
-=======
      * @return The List of {@code RecognizedForm}.
      */
     static List<RecognizedForm> toRecognizedForm(AnalyzeResult analyzeResult, boolean includeFieldElements,
                                                  String modelId) {
->>>>>>> 6f033d77
         List<ReadResult> readResults = analyzeResult.getReadResults();
         List<DocumentResult> documentResults = analyzeResult.getDocumentResults();
         List<PageResult> pageResults = analyzeResult.getPageResults();
@@ -115,12 +97,7 @@
                     formPageRange = new FormPageRange(1, 1);
                 }
 
-<<<<<<< HEAD
-                Map<String, FormField> extractedFieldMap = getLabeledFieldMap(documentResultItem, readResults,
-                    isBusinessCard);
-=======
                 Map<String, FormField> extractedFieldMap = getLabeledFieldMap(documentResultItem, readResults);
->>>>>>> 6f033d77
                 final RecognizedForm recognizedForm = new RecognizedForm(
                     extractedFieldMap,
                     documentResultItem.getDocType(),
@@ -218,11 +195,7 @@
                 final FormSelectionMark formSelectionMark = new FormSelectionMark(
                     null, toBoundingBox(selectionMark.getBoundingBox()), pageNumber);
                 final SelectionMarkState selectionMarkStateImpl = selectionMark.getState();
-<<<<<<< HEAD
-                com.azure.ai.formrecognizer.models.SelectionMarkState selectionMarkState = null;
-=======
                 com.azure.ai.formrecognizer.models.SelectionMarkState selectionMarkState;
->>>>>>> 6f033d77
                 if (SelectionMarkState.SELECTED.equals(selectionMarkStateImpl)) {
                     selectionMarkState = com.azure.ai.formrecognizer.models.SelectionMarkState.SELECTED;
                 } else if (SelectionMarkState.UNSELECTED.equals(selectionMarkStateImpl)) {
@@ -321,18 +294,10 @@
      *
      * @param documentResultItem The extracted document level information.
      * @param readResults The text extraction result returned by the service.
-<<<<<<< HEAD
-     * @param isBusinessCard boolean indicating if its recognizing a business card.
-     * @return The {@link RecognizedForm#getFields}.
-     */
-    private static Map<String, FormField> getLabeledFieldMap(DocumentResult documentResultItem,
-        List<ReadResult> readResults, boolean isBusinessCard) {
-=======
      * @return The {@link RecognizedForm#getFields}.
      */
     private static Map<String, FormField> getLabeledFieldMap(DocumentResult documentResultItem,
                                                              List<ReadResult> readResults) {
->>>>>>> 6f033d77
         Map<String, FormField> recognizedFieldMap = new LinkedHashMap<>();
         // add receipt fields
         if (!CoreUtils.isNullOrEmpty(documentResultItem.getFields())) {
@@ -346,11 +311,7 @@
                         valueData = new FieldData(fieldValue.getText(), toBoundingBox(fieldValue.getBoundingBox()),
                             fieldValue.getPage(), formElementList);
                     }
-<<<<<<< HEAD
-                    recognizedFieldMap.put(key, setFormField(key, valueData, fieldValue, readResults, isBusinessCard));
-=======
                     recognizedFieldMap.put(key, setFormField(key, valueData, fieldValue, readResults));
->>>>>>> 6f033d77
                 } else {
                     recognizedFieldMap.put(key, new FormField(key, null, null, null,
                         DEFAULT_CONFIDENCE_VALUE));
@@ -369,15 +330,10 @@
      * @param fieldValue The named field values returned by the service.
      * @param readResults The text extraction result returned by the service.
      *
-     * @param isBusinessCard boolean indicating if its recognizing a business card.
      * @return The strongly typed {@link FormField} for the field input.
      */
     private static FormField setFormField(String name, FieldData valueData, FieldValue fieldValue,
-<<<<<<< HEAD
-        List<ReadResult> readResults, boolean isBusinessCard) {
-=======
                                           List<ReadResult> readResults) {
->>>>>>> 6f033d77
         com.azure.ai.formrecognizer.models.FieldValue value;
         switch (fieldValue.getType()) {
             case PHONE_NUMBER:
@@ -415,30 +371,11 @@
                 break;
             case ARRAY:
                 value = new com.azure.ai.formrecognizer.models.FieldValue(
-                    toFieldValueArray(fieldValue.getValueArray(), readResults, isBusinessCard), FieldValueType.LIST);
+                    toFieldValueArray(fieldValue.getValueArray(), readResults), FieldValueType.LIST);
                 break;
             case OBJECT:
                 value = new com.azure.ai.formrecognizer.models.FieldValue(
-                    toFieldValueObject(fieldValue.getValueObject(), readResults, isBusinessCard), FieldValueType.MAP);
-                break;
-            case SELECTION_MARK:
-                com.azure.ai.formrecognizer.models.SelectionMarkState selectionMarkState = null;
-                final FieldValueSelectionMark fieldValueSelectionMarkState = fieldValue.getValueSelectionMark();
-                if (FieldValueSelectionMark.SELECTED.equals(fieldValueSelectionMarkState)) {
-                    selectionMarkState = com.azure.ai.formrecognizer.models.SelectionMarkState.SELECTED;
-                } else if (FieldValueSelectionMark.UNSELECTED.equals(fieldValueSelectionMarkState)) {
-                    selectionMarkState = com.azure.ai.formrecognizer.models.SelectionMarkState.UNSELECTED;
-                } else {
-                    // TODO: (ServiceBug)
-                    // Currently, the fieldValue's valueSelectionMark is null which is incorrect.
-                    // Use the fieldValue's text as the temperately solution.
-                    selectionMarkState = com.azure.ai.formrecognizer.models.SelectionMarkState.fromString(
-                        fieldValue.getText());
-                    //        throw LOGGER.logThrowableAsError(new RuntimeException(
-                    //                String.format("%s, unsupported selection mark state.", selectionMarkState)));
-                }
-                value = new com.azure.ai.formrecognizer.models.FieldValue(selectionMarkState,
-                    FieldValueType.SELECTION_MARK_STATE);
+                    toFieldValueObject(fieldValue.getValueObject(), readResults), FieldValueType.MAP);
                 break;
             case SELECTION_MARK:
                 com.azure.ai.formrecognizer.models.SelectionMarkState selectionMarkState;
@@ -485,15 +422,10 @@
      *
      * @param valueObject The array of field values returned by the service in {@link FieldValue#getValueObject()}.
      *
-     * @param isBusinessCard boolean indicating if its recognizing a business card.
      * @return The Map of {@link FormField}.
      */
     private static Map<String, FormField> toFieldValueObject(Map<String, FieldValue> valueObject,
-<<<<<<< HEAD
-        List<ReadResult> readResults, boolean isBusinessCard) {
-=======
                                                              List<ReadResult> readResults) {
->>>>>>> 6f033d77
         Map<String, FormField> fieldValueObjectMap = new TreeMap<>();
         valueObject.forEach((key, fieldValue) ->
             fieldValueObjectMap.put(key,
@@ -503,11 +435,7 @@
                         fieldValue.getPage(),
                         setReferenceElements(fieldValue.getElements(), readResults)),
                     fieldValue,
-<<<<<<< HEAD
-                    readResults, isBusinessCard)
-=======
                     readResults)
->>>>>>> 6f033d77
             ));
         return fieldValueObjectMap;
     }
@@ -519,37 +447,13 @@
      *
      * @param valueArray The array of field values returned by the service in {@link FieldValue#getValueArray()}.
      * @param readResults The text extraction result returned by the service.
-<<<<<<< HEAD
-     * @param isBusinessCard boolean indicating if its recognizing a business card.
-=======
->>>>>>> 6f033d77
      * @return The List of {@link FormField}.
      */
-    private static List<FormField> toFieldValueArray(List<FieldValue> valueArray, List<ReadResult> readResults,
-        boolean isBusinessCard) {
+    private static List<FormField> toFieldValueArray(List<FieldValue> valueArray, List<ReadResult> readResults) {
         return valueArray.stream()
             .map(fieldValue -> {
                 FieldData valueData = null;
                 // ARRAY has ho value data, such as bounding box.
-<<<<<<< HEAD
-                if (ARRAY != fieldValue.getType() && OBJECT != fieldValue.getType()) {
-                    valueData = new FieldData(fieldValue.getText(), toBoundingBox(fieldValue.getBoundingBox()),
-                        fieldValue.getPage(),
-                        setReferenceElements(fieldValue.getElements(), readResults));
-                } else if (isBusinessCard && OBJECT.equals(fieldValue.getType())) {
-                    // TODO: (savaity) Service bug, update after fixed.
-                    if (fieldValue.getValueObject().get("FirstName") != null
-                        && fieldValue.getValueObject().get("LastName") != null) {
-                        if (fieldValue.getValueObject().get("FirstName").getPage()
-                            .equals(fieldValue.getValueObject().get("LastName").getPage())) {
-                            valueData = new FieldData(fieldValue.getText(), toBoundingBox(fieldValue.getBoundingBox()),
-                                fieldValue.getValueObject().get("FirstName").getPage(),
-                                setReferenceElements(fieldValue.getElements(), readResults));
-                        }
-                    }
-                }
-                return setFormField(null, valueData, fieldValue, readResults, isBusinessCard);
-=======
                 if (ARRAY != fieldValue.getType()
                     && (fieldValue.getPage() != null && fieldValue.getBoundingBox() != null
                     && fieldValue.getText() != null)) {
@@ -558,7 +462,6 @@
                         setReferenceElements(fieldValue.getElements(), readResults));
                 }
                 return setFormField(null, valueData, fieldValue, readResults);
->>>>>>> 6f033d77
             })
             .collect(Collectors.toList());
     }
