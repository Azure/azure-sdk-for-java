--- conflicted
+++ resolved
@@ -23,7 +23,10 @@
 /**
  * This class provides a synchronous client that contains all the operations that apply to Azure Form Recognizer.
  * Operations allowed by the client are recognizing receipt data from documents, extracting layout information and
- *  * analyzing custom forms for predefined data.
+ * analyzing custom forms for predefined data.
+ *
+ * <p><strong>Instantiating a synchronous Form Recognizer Client</strong></p>
+ * {@codesnippet com.azure.ai.formrecognizer.FormRecognizerClient.instantiation}
  *
  * @see FormRecognizerClientBuilder
  */
@@ -57,28 +60,18 @@
      * <p>The service does not support cancellation of the long running operation and returns with an
      * error message indicating absence of cancellation support</p>
      *
-<<<<<<< HEAD
-     * <p><strong>Code sample</strong></p>*
+     * <p><strong>Code sample</strong></p>
      * {@codesnippet com.azure.ai.formrecognizer.FormRecognizerClient.beginRecognizeCustomFormsFromUrl#string-string}
      *
      * @param fileSourceUrl The source URL to the input document. Size of the file must be less than 20 MB.
      * @param modelId The UUID string format custom trained model Id to be used.
      *
-=======
-     * @param fileSourceUrl The source URL to the input document. Size of the file must be less than 20 MB.
-     * @param modelId The UUID string format custom trained model Id to be used.
-     *
->>>>>>> 340ce8d5
      * @return A {@link SyncPoller} to poll the progress of the extract custom form operation until it has completed,
      * has failed, or has been cancelled.
      */
     @ServiceMethod(returns = ReturnType.COLLECTION)
     public SyncPoller<OperationResult, IterableStream<RecognizedForm>>
-<<<<<<< HEAD
-    beginRecognizeCustomFormsFromUrl(String fileSourceUrl, String modelId) {
-=======
         beginRecognizeCustomFormsFromUrl(String fileSourceUrl, String modelId) {
->>>>>>> 340ce8d5
         return beginRecognizeCustomFormsFromUrl(fileSourceUrl, modelId, false, null);
     }
 
@@ -88,12 +81,9 @@
      * <p>The service does not support cancellation of the long running operation and returns with an
      * error message indicating absence of cancellation support</p>
      *
-<<<<<<< HEAD
-     * <p><strong>Code sample</strong></p>*
+     * <p><strong>Code sample</strong></p>
      * {@codesnippet com.azure.ai.formrecognizer.FormRecognizerClient.beginRecognizeCustomFormsFromUrl#string-string-boolean-Duration}
      *
-=======
->>>>>>> 340ce8d5
      * @param fileSourceUrl The source URL to the input document. Size of the file must be less than 20 MB.
      * @param modelId The UUID string format custom trained model Id to be used.
      * @param includeTextDetails Include text lines and element references in the result.
@@ -116,9 +106,8 @@
      * model.
      * <p>The service does not support cancellation of the long running operation and returns with an
      * error message indicating absence of cancellation support.</p>
-<<<<<<< HEAD
-     *
-     * <p><strong>Code sample</strong></p>*
+     *
+     * <p><strong>Code sample</strong></p>
      * {@codesnippet com.azure.ai.formrecognizer.FormRecognizerClient.beginRecognizeCustomForms#InputStream-string-long-FormContentType}
      *
      * @param data The data of the document to be extract receipt information from.
@@ -141,10 +130,8 @@
      * <p>The service does not support cancellation of the long running operation and returns with an
      * error message indicating absence of cancellation support.</p>
      *
-     * <p><strong>Code sample</strong></p>*
+     * <p><strong>Code sample</strong></p>
      * {@codesnippet com.azure.ai.formrecognizer.FormRecognizerClient.beginRecognizeCustomForms#InputStream-string-long-FormContentType-boolean-Duration}
-=======
->>>>>>> 340ce8d5
      *
      * @param data The data of the document to be extract receipt information from.
      * @param modelId The UUID string format custom trained model Id to be used.
@@ -172,7 +159,7 @@
      * <p>The service does not support cancellation of the long running operation and returns with an
      * error message indicating absence of cancellation support.</p>
      *
-     * <p><strong>Code sample</strong></p>*
+     * <p><strong>Code sample</strong></p>
      * {@codesnippet com.azure.ai.formrecognizer.FormRecognizerClient.beginRecognizeContentFromUrl#string}
      *
      * @param fileSourceUrl The source URL to the input document. Size of the file must be less than 20 MB.
@@ -186,80 +173,16 @@
     }
 
     /**
-     * Recognizes and extracts layout data using optical character recognition (OCR) and a custom trained
-     * model.
-     * <p>The service does not support cancellation of the long running operation and returns with an
-     * error message indicating absence of cancellation support.</p>
-     *
-<<<<<<< HEAD
+     * Recognizes and extracts layout data using optical character recognition (OCR) and a custom trained model.
+     * <p>The service does not support cancellation of the long running operation and returns with an
+     * error message indicating absence of cancellation support.</p>
+     *
+     * <p><strong>Code sample</strong></p>
+     * {@codesnippet com.azure.ai.formrecognizer.FormRecognizerClient.beginRecognizeContentFromUrl#string-Duration}
+     *
      * @param sourceUrl The source URL to the input document. Size of the file must be less than 20 MB.
      * @param pollInterval Duration between each poll for the operation status. If none is specified, a default of
      * 5 seconds is used.
-     *
-     * <p><strong>Code sample</strong></p>*
-     * {@codesnippet com.azure.ai.formrecognizer.FormRecognizerClient.beginRecognizeContentFromUrl#String-Duration}
-=======
-     * @return A {@link SyncPoller} that polls the extract custom form operation until it has completed,
-     * has failed, or has been cancelled.
-     */
-    @ServiceMethod(returns = ReturnType.COLLECTION)
-    public SyncPoller<OperationResult, IterableStream<RecognizedForm>>
-        beginRecognizeCustomForms(InputStream data, String modelId, long length, FormContentType formContentType) {
-        return beginRecognizeCustomForms(data, modelId, length, formContentType, false, null);
-    }
-
-    /**
-     * Recognizes and extracts form data from documents using optical character recognition (OCR) and a custom trained
-     * model.
-     * <p>The service does not support cancellation of the long running operation and returns with an
-     * error message indicating absence of cancellation support.</p>
-     *
-     * @param data The data of the document to be extract receipt information from.
-     * @param modelId The UUID string format custom trained model Id to be used.
-     * @param length The exact length of the data. Size of the file must be less than 20 MB.
-     * @param formContentType Supported Media types including .pdf, .jpg, .png or .tiff type file stream.
-     * @param includeTextDetails Include text lines and element references in the result.
-     * @param pollInterval Duration between each poll for the operation status. If none is specified, a default of
-     * 5 seconds is used.
-     *
-     * @return A {@link SyncPoller} that polls the extract custom form operation until it has completed,
-     * has failed, or has been cancelled.
-     */
-    @ServiceMethod(returns = ReturnType.COLLECTION)
-    public SyncPoller<OperationResult, IterableStream<RecognizedForm>>
-        beginRecognizeCustomForms(InputStream data, String modelId, long length, FormContentType formContentType,
-        boolean includeTextDetails, Duration pollInterval) {
-        Flux<ByteBuffer> buffer = Utility.convertStreamToByteBuffer(data);
-        return client.beginRecognizeCustomForms(buffer, modelId, length, formContentType,
-            includeTextDetails, pollInterval).getSyncPoller();
-    }
-
-    /**
-     * Recognizes and extracts layout data from documents using optical character recognition (OCR) and a custom trained
-     * model.
-     * <p>The service does not support cancellation of the long running operation and returns with an
-     * error message indicating absence of cancellation support.</p>
-     *
-     * @param fileSourceUrl The source URL to the input document. Size of the file must be less than 20 MB.
-     *
-     * @return A {@link SyncPoller} that polls the extract layout form operation until it has completed, has failed,
-     * or has been cancelled.
-     */
-    @ServiceMethod(returns = ReturnType.COLLECTION)
-    public SyncPoller<OperationResult, IterableStream<FormPage>> beginRecognizeContentFromUrl(String fileSourceUrl) {
-        return beginRecognizeContentFromUrl(fileSourceUrl, null);
-    }
-
-    /**
-     * Recognizes and extracts layout data using optical character recognition (OCR) and a custom trained
-     * model.
-     * <p>The service does not support cancellation of the long running operation and returns with an
-     * error message indicating absence of cancellation support.</p>
-     *
-     * @param sourceUrl The source URL to the input document. Size of the file must be less than 20 MB.
-     * @param pollInterval Duration between each poll for the operation status. If none is specified, a default of
-     * 5 seconds is used.
->>>>>>> 340ce8d5
      *
      * @return A {@link SyncPoller} that polls the extract layout operation until it has completed, has
      * failed, or has been cancelled.
@@ -271,21 +194,17 @@
     }
 
     /**
-     * Recognizes and extracts layout data using optical character recognition (OCR) and a custom trained
-     * model.
-     * <p>The service does not support cancellation of the long running operation and returns with an
-     * error message indicating absence of cancellation support.</p>
-     *
-     * @param data The data of the document to be extract receipt information from.
-     * @param length The exact length of the data. Size of the file must be less than 20 MB.
-     * @param formContentType Supported Media types including .pdf, .jpg, .png or .tiff type file stream.
-     *
-<<<<<<< HEAD
-     * <p><strong>Code sample</strong></p>*
+     * Recognizes and extracts layout data using optical character recognition (OCR) and a custom trained model.
+     * <p>The service does not support cancellation of the long running operation and returns with an
+     * error message indicating absence of cancellation support.</p>
+     *
+     * <p><strong>Code sample</strong></p>
      * {@codesnippet com.azure.ai.formrecognizer.FormRecognizerClient.beginRecognizeContent#InputStream-long-FormContentType}
      *
-=======
->>>>>>> 340ce8d5
+     * @param data The data of the document to be extract receipt information from.
+     * @param length The exact length of the data. Size of the file must be less than 20 MB.
+     * @param formContentType Supported Media types including .pdf, .jpg, .png or .tiff type file stream.
+     *
      * @return A {@link SyncPoller} that polls the extract layout operation until it has completed, has failed, or has
      * been cancelled.
      */
@@ -301,29 +220,21 @@
      * <p>The service does not support cancellation of the long running operation and returns with an
      * error message indicating absence of cancellation support</p>
      *
-     * @param data The data of the document to be extract receipt information from.
-     * @param length The exact length of the data. Size of the file must be less than 20 MB.
-     * @param formContentType Supported Media types including .pdf, .jpg, .png or .tiff type file stream.
-     * @param pollInterval Duration between each poll for the operation status. If none is specified, a default of
-     * 5 seconds is used.
-     *
-<<<<<<< HEAD
-     * <p><strong>Code sample</strong></p>*
+     * <p><strong>Code sample</strong></p>
      * {@codesnippet com.azure.ai.formrecognizer.FormRecognizerClient.beginRecognizeContent#InputStream-long-FormContentType-Duration}
      *
-=======
->>>>>>> 340ce8d5
+     * @param data The data of the document to be extract receipt information from.
+     * @param length The exact length of the data. Size of the file must be less than 20 MB.
+     * @param formContentType Supported Media types including .pdf, .jpg, .png or .tiff type file stream.
+     * @param pollInterval Duration between each poll for the operation status. If none is specified, a default of
+     * 5 seconds is used.
+     *
      * @return A {@link SyncPoller} that polls the extract layout operation until it has completed,
      * has failed, or has been cancelled.
      */
     @ServiceMethod(returns = ReturnType.COLLECTION)
     public SyncPoller<OperationResult, IterableStream<FormPage>>
-<<<<<<< HEAD
         beginRecognizeContent(InputStream data, long length, FormContentType formContentType, Duration pollInterval) {
-=======
-        beginRecognizeContent(InputStream data, long length, FormContentType formContentType,
-                        Duration pollInterval) {
->>>>>>> 340ce8d5
         // TODO: #9248 should be able to infer form content type
         Flux<ByteBuffer> buffer = Utility.convertStreamToByteBuffer(data);
         return client.beginRecognizeContent(buffer, formContentType, length, pollInterval)
@@ -331,19 +242,15 @@
     }
 
     /**
-     * Recognizes and extracts receipt data from documentsusing optical character recognition (OCR) and a
-     * prebuilt receipt trained
-     * model.
-     * <p>The service does not support cancellation of the long running operation and returns with an
-     * error message indicating absence of cancellation support</p>
+     * Recognizes and extracts receipt data from document susing optical character recognition (OCR) and a
+     * prebuilt receipt trained model.
+     * <p>The service does not support cancellation of the long running operation and returns with an
+     * error message indicating absence of cancellation support</p>
+     *
+     * <p><strong>Code sample</strong></p>
+     * {@codesnippet com.azure.ai.formrecognizer.FormRecognizerClient.beginRecognizeReceiptsFromUrl#string}
      *
      * @param sourceUrl The source URL to the input document. Size of the file must be less than 20 MB.
-<<<<<<< HEAD
-     *
-     * <p><strong>Code sample</strong></p>*
-     * {@codesnippet com.azure.ai.formrecognizer.FormRecognizerClient.beginRecognizeReceiptsFromUrl#string}
-=======
->>>>>>> 340ce8d5
      *
      * @return A {@link SyncPoller} to poll the progress of the extract receipt operation until it has completed,
      * has failed, or has been cancelled.
@@ -355,23 +262,19 @@
     }
 
     /**
-     * Recognizes and extracts receipt data from documentsusing optical character recognition (OCR) and a
-     * prebuilt receipt trained
-     * model.
-     * <p>The service does not support cancellation of the long running operation and returns with an
-     * error message indicating absence of cancellation support</p>
+     * Recognizes and extracts receipt data from documents using optical character recognition (OCR) and a
+     * prebuilt receipt trained model.
+     * <p>The service does not support cancellation of the long running operation and returns with an
+     * error message indicating absence of cancellation support</p>
+     *
+     * <p><strong>Code sample</strong></p>
+     * {@codesnippet com.azure.ai.formrecognizer.FormRecognizerClient.beginRecognizeReceiptsFromUrl#string-boolean-Duration}
      *
      * @param sourceUrl The source URL to the input document. Size of the file must be less than 20 MB.
      * @param includeTextDetails Include text lines and element references in the result.
      * @param pollInterval Duration between each poll for the operation status. If none is specified, a default of
      * 5 seconds is used.
      *
-<<<<<<< HEAD
-     * <p><strong>Code sample</strong></p>*
-     * {@codesnippet com.azure.ai.formrecognizer.FormRecognizerClient.beginRecognizeReceiptsFromUrl#string-boolean-Duration}
-     *
-=======
->>>>>>> 340ce8d5
      * @return A {@link SyncPoller} to poll the progress of the extract receipt operation until it has completed,
      * has failed, or has been cancelled.
      */
@@ -387,16 +290,13 @@
      * <p>The service does not support cancellation of the long running operation and returns with an
      * error message indicating absence of cancellation support</p>
      *
-     * @param data The data of the document to be extract receipt information from.
-     * @param length The exact length of the data. Size of the file must be less than 20 MB.
-     * @param formContentType Supported Media types including .pdf, .jpg, .png or .tiff type file stream.
-     *
-<<<<<<< HEAD
-     * <p><strong>Code sample</strong></p>*
+     * <p><strong>Code sample</strong></p>
      * {@codesnippet com.azure.ai.formrecognizer.FormRecognizerClient.beginRecognizeReceipts#InputStream-long-FormContentType}
      *
-=======
->>>>>>> 340ce8d5
+     * @param data The data of the document to be extract receipt information from.
+     * @param length The exact length of the data. Size of the file must be less than 20 MB.
+     * @param formContentType Supported Media types including .pdf, .jpg, .png or .tiff type file stream.
+     *
      * @return A {@link SyncPoller} that polls the extract receipt operation until it has completed,
      * has failed, or has been cancelled.
      */
@@ -412,19 +312,16 @@
      * <p>The service does not support cancellation of the long running operation and returns with an
      * error message indicating absence of cancellation support</p>
      *
-     * @param data The data of the document to be extract receipt information from.
-     * @param length The exact length of the data. Size of the file must be less than 20 MB.
-     * @param formContentType Supported Media types including .pdf, .jpg, .png or .tiff type file stream.
-     * @param includeTextDetails Include text lines and element references in the result.
-     * @param pollInterval Duration between each poll for the operation status. If none is specified, a default of
-     * 5 seconds is used.
-     *
-<<<<<<< HEAD
      * <p><strong>Code sample</strong></p>*
      * {@codesnippet com.azure.ai.formrecognizer.FormRecognizerClient.beginRecognizeReceipts#InputStream-long-FormContentType-boolean-Duration}
      *
-=======
->>>>>>> 340ce8d5
+     * @param data The data of the document to be extract receipt information from.
+     * @param length The exact length of the data. Size of the file must be less than 20 MB.
+     * @param formContentType Supported Media types including .pdf, .jpg, .png or .tiff type file stream.
+     * @param includeTextDetails Include text lines and element references in the result.
+     * @param pollInterval Duration between each poll for the operation status. If none is specified, a default of
+     * 5 seconds is used.
+     *
      * @return A {@link SyncPoller} that polls the extract receipt operation until it
      * has completed, has failed, or has been cancelled.
      */
