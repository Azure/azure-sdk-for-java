// Copyright (c) Microsoft Corporation. All rights reserved.
// Licensed under the MIT License.

package com.azure.ai.formrecognizer;

<<<<<<< HEAD
import com.azure.ai.formrecognizer.implementation.Utility;
=======
>>>>>>> 72d53830
import com.azure.ai.formrecognizer.implementation.models.AnalyzeOperationResult;
import com.azure.ai.formrecognizer.implementation.models.OperationStatus;
import com.azure.ai.formrecognizer.models.FormContentType;
import com.azure.ai.formrecognizer.models.FormPage;
import com.azure.ai.formrecognizer.models.FormRecognizerException;
import com.azure.ai.formrecognizer.models.OperationResult;
import com.azure.ai.formrecognizer.models.RecognizeCustomFormsOptions;
import com.azure.ai.formrecognizer.models.RecognizeOptions;
import com.azure.ai.formrecognizer.models.RecognizedForm;
import com.azure.ai.formrecognizer.models.RecognizedReceipt;
import com.azure.core.annotation.ReturnType;
import com.azure.core.annotation.ServiceClient;
import com.azure.core.annotation.ServiceMethod;
import com.azure.core.util.polling.SyncPoller;

import java.io.InputStream;
<<<<<<< HEAD
import java.nio.ByteBuffer;
import java.time.Duration;
=======
>>>>>>> 72d53830
import java.util.List;

/**
 * This class provides a synchronous client that contains all the operations that apply to Azure Form Recognizer.
 * Operations allowed by the client are recognizing receipt data from documents, recognizing layout information and
 * analyzing custom forms for predefined data.
 *
 * <p><strong>Instantiating a synchronous Form Recognizer Client</strong></p>
 * {@codesnippet com.azure.ai.formrecognizer.FormRecognizerClient.instantiation}
 *
 * @see FormRecognizerClientBuilder
 */
@ServiceClient(builder = FormRecognizerClientBuilder.class)
public final class FormRecognizerClient {
    private final FormRecognizerAsyncClient client;

    /**
     * Create a {@link FormRecognizerClient client} that sends requests to the Form Recognizer service's endpoint.
     * Each service call goes through the {@link FormRecognizerClientBuilder#pipeline http pipeline}.
     *
     * @param client The {@link FormRecognizerClient} that the client routes its request through.
     */
    FormRecognizerClient(FormRecognizerAsyncClient client) {
        this.client = client;
    }

    /**
<<<<<<< HEAD
     * Recognizes receipt data from documents using optical character recognition (OCR)
     * and a custom trained model.
     * <p>The service does not support cancellation of the long running operation and returns with an
     * error message indicating absence of cancellation support</p>
=======
     * Recognizes receipt data from documents using optical character recognition (OCR) and a custom trained model.
     * <p>The service does not support cancellation of the long running operation and returns with an error message
     * indicating absence of cancellation support</p>
>>>>>>> 72d53830
     *
     * <p><strong>Code sample</strong></p>
     * {@codesnippet com.azure.ai.formrecognizer.FormRecognizerClient.beginRecognizeCustomFormsFromUrl#string-string}
     *
     * @param formUrl The source URL to the input form.
<<<<<<< HEAD
     * @param modelId The UUID string format custom trained model Id to be used.
     *
     * @return A {@link SyncPoller} to poll the progress of the recognize custom form operation until it has completed,
     * has failed, or has been cancelled. The completed operation returns a List of {@link RecognizedForm}.
     * @throws FormRecognizerException If recognize operation fails and the {@link AnalyzeOperationResult} returned with
     * an {@link OperationStatus#FAILED}.
     * @throws NullPointerException If {@code formUrl}, {@code modelId} is {@code null}.
     */
    @ServiceMethod(returns = ReturnType.COLLECTION)
    public SyncPoller<OperationResult, List<RecognizedForm>>
        beginRecognizeCustomFormsFromUrl(String formUrl, String modelId) {
        return beginRecognizeCustomFormsFromUrl(formUrl, modelId, false, null);
    }

    /**
     * Recognizes receipt data from documents using optical character recognition (OCR)
     * and a custom trained model.
     * <p>The service does not support cancellation of the long running operation and returns with an
     * error message indicating absence of cancellation support</p>
     *
     * <p><strong>Code sample</strong></p>
     * {@codesnippet com.azure.ai.formrecognizer.FormRecognizerClient.beginRecognizeCustomFormsFromUrl#string-string-boolean-Duration}
     *
     * @param formUrl The source URL to the input form.
=======
>>>>>>> 72d53830
     * @param modelId The UUID string format custom trained model Id to be used.
     *
     * @return A {@link SyncPoller} to poll the progress of the recognize custom form operation until it has completed,
     * has failed, or has been cancelled. The completed operation returns a List of {@link RecognizedForm}.
     * @throws FormRecognizerException If recognize operation fails and the {@link AnalyzeOperationResult} returned with
     * an {@link OperationStatus#FAILED}.
     * @throws NullPointerException If {@code formUrl}, {@code modelId} is {@code null}.
     */
    @ServiceMethod(returns = ReturnType.COLLECTION)
    public SyncPoller<OperationResult, List<RecognizedForm>>
<<<<<<< HEAD
        beginRecognizeCustomFormsFromUrl(String formUrl, String modelId, boolean includeTextDetails,
        Duration pollInterval) {
        return client.beginRecognizeCustomFormsFromUrl(formUrl, modelId, includeTextDetails, pollInterval)
=======
        beginRecognizeCustomFormsFromUrl(String formUrl, String modelId) {
        return client.beginRecognizeCustomFormsFromUrl(new RecognizeCustomFormsOptions(formUrl, modelId))
>>>>>>> 72d53830
            .getSyncPoller();
    }

    /**
     * Recognizes form data from documents using optical character recognition (OCR) and a custom trained
     * model.
     * <p>The service does not support cancellation of the long running operation and returns with an
     * error message indicating absence of cancellation support.</p>
     *
     * <p><strong>Code sample</strong></p>
     * {@codesnippet com.azure.ai.formrecognizer.FormRecognizerClient.beginRecognizeCustomForms#InputStream-long-string-FormContentType}
     *
     * @param form The data of the form to recognize form information from.
<<<<<<< HEAD
     * @param modelId The UUID string format custom trained model Id to be used.
     * @param length The exact length of the data. Size of the file must be less than 50 MB.
     * @param formContentType Supported Media types including .pdf, .jpg, .png or .tiff type file stream.
=======
     * @param length The exact length of the data. Size of the file must be less than 50 MB.
     * @param modelId The UUID string format custom trained model Id to be used.
     * @param formContentType The type of the provided form. Supported Media types including .pdf, .jpg, .png or
     * .tiff type file stream.
>>>>>>> 72d53830
     *
     * @return A {@link SyncPoller} that polls the recognize custom form operation until it has completed,
     * has failed, or has been cancelled. The completed operation returns a List of {@link RecognizedForm}.
     * @throws FormRecognizerException If recognize operation fails and the {@link AnalyzeOperationResult} returned with
     * an {@link OperationStatus#FAILED}.
     * @throws NullPointerException If {@code form}, {@code modelId} is {@code null}.
     */
    @ServiceMethod(returns = ReturnType.COLLECTION)
    public SyncPoller<OperationResult, List<RecognizedForm>>
<<<<<<< HEAD
        beginRecognizeCustomForms(InputStream form, String modelId, long length, FormContentType formContentType) {
        return beginRecognizeCustomForms(form, modelId, length, formContentType, false, null);
=======
        beginRecognizeCustomForms(InputStream form, long length, String modelId, FormContentType formContentType) {
        return beginRecognizeCustomForms(new RecognizeCustomFormsOptions(form, length, modelId)
            .setFormContentType(formContentType));
>>>>>>> 72d53830
    }

    /**
     * Recognizes form data from documents using optical character recognition (OCR) and a custom trained
     * model.
     * <p>The service does not support cancellation of the long running operation and returns with an
     * error message indicating absence of cancellation support.</p>
     *
     * <p><strong>Code sample</strong></p>
     * {@codesnippet com.azure.ai.formrecognizer.FormRecognizerClient.beginRecognizeCustomForms#recognizeCustomFormsOptions}
     *
<<<<<<< HEAD
     * @param form The data of the form to recognize form information from.
     * @param modelId The UUID string format custom trained model Id to be used.
     * @param length The exact length of the data. Size of the file must be less than 50 MB.
     * @param formContentType Supported Media types including .pdf, .jpg, .png or .tiff type file stream.
     * @param includeTextDetails Include text lines and element references in the result.
     * @param pollInterval Duration between each poll for the operation status. If none is specified, a default of
     * 5 seconds is used.
=======
     * @param recognizeCustomFormsOptions The data of the form to recognize form information from.
>>>>>>> 72d53830
     *
     * @return A {@link SyncPoller} that polls the recognize custom form operation until it has completed,
     * has failed, or has been cancelled. The completed operation returns a List of {@link RecognizedForm}.
     * @throws FormRecognizerException If recognize operation fails and the {@link AnalyzeOperationResult} returned with
     * an {@link OperationStatus#FAILED}.
<<<<<<< HEAD
     * @throws NullPointerException If {@code form}, {@code modelId} is {@code null}.
     */
    @ServiceMethod(returns = ReturnType.COLLECTION)
    public SyncPoller<OperationResult, List<RecognizedForm>>
        beginRecognizeCustomForms(InputStream form, String modelId, long length, FormContentType formContentType,
        boolean includeTextDetails, Duration pollInterval) {
        Flux<ByteBuffer> buffer = Utility.toFluxByteBuffer(form);
        return client.beginRecognizeCustomForms(buffer, modelId, length, formContentType,
            includeTextDetails, pollInterval).getSyncPoller();
=======
     * @throws NullPointerException If {@code recognizeCustomFormsOptions} is {@code null}.
     */
    @ServiceMethod(returns = ReturnType.COLLECTION)
    public SyncPoller<OperationResult, List<RecognizedForm>>
        beginRecognizeCustomForms(RecognizeCustomFormsOptions recognizeCustomFormsOptions) {
        return client.beginRecognizeCustomForms(recognizeCustomFormsOptions).getSyncPoller();
>>>>>>> 72d53830
    }

    /**
     * Recognizes layout data from documents using optical character recognition (OCR) and a custom trained
     * model.
     * <p>The service does not support cancellation of the long running operation and returns with an
     * error message indicating absence of cancellation support.</p>
     *
     * <p><strong>Code sample</strong></p>
     * {@codesnippet com.azure.ai.formrecognizer.FormRecognizerClient.beginRecognizeContentFromUrl#string}
     *
     * @param formUrl The source URL to the input form.
     *
     * @return A {@link SyncPoller} that polls the recognize layout form operation until it has completed, has failed,
     * or has been cancelled. The completed operation returns a List of {@link FormPage}.
     * @throws FormRecognizerException If recognize operation fails and the {@link AnalyzeOperationResult} returned with
     * an {@link OperationStatus#FAILED}.
     * @throws NullPointerException If {@code formUrl} is {@code null}.
     */
    @ServiceMethod(returns = ReturnType.COLLECTION)
    public SyncPoller<OperationResult, List<FormPage>> beginRecognizeContentFromUrl(String formUrl) {
<<<<<<< HEAD
        return beginRecognizeContentFromUrl(formUrl, null);
=======
        return client.beginRecognizeContentFromUrl(new RecognizeOptions(formUrl)).getSyncPoller();
>>>>>>> 72d53830
    }

    /**
     * Recognizes layout data using optical character recognition (OCR) and a custom trained model.
<<<<<<< HEAD
     * <p>The service does not support cancellation of the long running operation and returns with an
     * error message indicating absence of cancellation support.</p>
     *
     * <p><strong>Code sample</strong></p>
     * {@codesnippet com.azure.ai.formrecognizer.FormRecognizerClient.beginRecognizeContentFromUrl#string-Duration}
     *
     * @param formUrl The source URL to the input form.
     * @param pollInterval Duration between each poll for the operation status. If none is specified, a default of
     * 5 seconds is used.
     *
     * @return A {@link SyncPoller} that polls the recognize layout operation until it has completed, has
     * failed, or has been cancelled. The completed operation returns a List of {@link FormPage}.
     * @throws FormRecognizerException If recognize operation fails and the {@link AnalyzeOperationResult} returned with
     * an {@link OperationStatus#FAILED}.
     * @throws NullPointerException If {@code formUrl} is {@code null}.
     */
    @ServiceMethod(returns = ReturnType.COLLECTION)
    public SyncPoller<OperationResult, List<FormPage>>
        beginRecognizeContentFromUrl(String formUrl, Duration pollInterval) {
        return client.beginRecognizeContentFromUrl(formUrl, pollInterval).getSyncPoller();
    }

    /**
     * Recognizes layout data using optical character recognition (OCR) and a custom trained model.
=======
>>>>>>> 72d53830
     * <p>The service does not support cancellation of the long running operation and returns with an
     * error message indicating absence of cancellation support.</p>
     *
     * <p><strong>Code sample</strong></p>
     * {@codesnippet com.azure.ai.formrecognizer.FormRecognizerClient.beginRecognizeContent#InputStream-long-FormContentType}
     *
     * @param form The data of the form to recognize content information from.
     * @param length The exact length of the data. Size of the file must be less than 50 MB.
     * @param formContentType Supported Media types including .pdf, .jpg, .png or .tiff type file stream.
     *
     * @return A {@link SyncPoller} that polls the recognize layout operation until it has completed, has failed, or has
     * been cancelled. The completed operation returns a List of {@link FormPage}.
     * @throws FormRecognizerException If recognize operation fails and the {@link AnalyzeOperationResult} returned with
     * an {@link OperationStatus#FAILED}.
     * @throws NullPointerException If {@code form} is {@code null}.
     */
    @ServiceMethod(returns = ReturnType.COLLECTION)
    public SyncPoller<OperationResult, List<FormPage>>
        beginRecognizeContent(InputStream form, long length, FormContentType formContentType) {
<<<<<<< HEAD
        return beginRecognizeContent(form, length, formContentType, null);
=======
        return beginRecognizeContent(new RecognizeOptions(form, length).setFormContentType(formContentType));
>>>>>>> 72d53830
    }

    /**
     * Recognizes layout data from the provided document data using optical character recognition (OCR)
     * and a prebuilt trained receipt model.
     * <p>The service does not support cancellation of the long running operation and returns with an
     * error message indicating absence of cancellation support</p>
     *
     * <p><strong>Code sample</strong></p>
     * {@codesnippet com.azure.ai.formrecognizer.FormRecognizerClient.beginRecognizeContent#recognizeOptions}
     *
<<<<<<< HEAD
     * @param form The data of the form to recognize content information from.
     * @param length The exact length of the data. Size of the file must be less than 50 MB.
     * @param formContentType Supported Media types including .pdf, .jpg, .png or .tiff type file stream.
     * @param pollInterval Duration between each poll for the operation status. If none is specified, a default of
     * 5 seconds is used.
=======
     * @param recognizeOptions The configurable {@code RecognizeOptions options} that may be passed when recognizing
     * content on a form.
>>>>>>> 72d53830
     *
     * @return A {@link SyncPoller} that polls the recognize layout operation until it has completed,
     * has failed, or has been cancelled. The completed operation returns a List of {@link FormPage}.
     * @throws FormRecognizerException If recognize operation fails and the {@link AnalyzeOperationResult} returned with
     * an {@link OperationStatus#FAILED}.
<<<<<<< HEAD
     * @throws NullPointerException If {@code form} is {@code null}.
     */
    @ServiceMethod(returns = ReturnType.COLLECTION)
    public SyncPoller<OperationResult, List<FormPage>>
        beginRecognizeContent(InputStream form, long length, FormContentType formContentType, Duration pollInterval) {
        Flux<ByteBuffer> buffer = Utility.toFluxByteBuffer(form);
        return client.beginRecognizeContent(buffer, length, formContentType, pollInterval)
            .getSyncPoller();
    }

    /**
     * Recognizes receipt data from document using optical character recognition (OCR) and a
     * prebuilt receipt trained model.
=======
     * @throws NullPointerException If {@code recognizeOptions} is {@code null}.
     */
    @ServiceMethod(returns = ReturnType.COLLECTION)
    public SyncPoller<OperationResult, List<FormPage>> beginRecognizeContent(RecognizeOptions recognizeOptions) {
        return client.beginRecognizeContent(recognizeOptions).getSyncPoller();
    }

    /**
     * Recognizes receipt data from document using optical character recognition (OCR) and a prebuilt receipt trained
     * model.
>>>>>>> 72d53830
     * <p>The service does not support cancellation of the long running operation and returns with an
     * error message indicating absence of cancellation support</p>
     *
     * <p><strong>Code sample</strong></p>
     * {@codesnippet com.azure.ai.formrecognizer.FormRecognizerClient.beginRecognizeReceiptsFromUrl#string}
     *
     * @param receiptUrl The source URL to the input receipt.
     *
     * @return A {@link SyncPoller} to poll the progress of the recognize receipt operation until it has completed,
     * has failed, or has been cancelled. The completed operation returns a List of {@link RecognizedReceipt}.
     * @throws FormRecognizerException If recognize operation fails and the {@link AnalyzeOperationResult} returned with
     * an {@link OperationStatus#FAILED}.
     * @throws NullPointerException If {@code receiptUrl} is {@code null}.
     */
    @ServiceMethod(returns = ReturnType.COLLECTION)
<<<<<<< HEAD
    public SyncPoller<OperationResult, List<RecognizedReceipt>>
        beginRecognizeReceiptsFromUrl(String receiptUrl) {
        return beginRecognizeReceiptsFromUrl(receiptUrl, false, null);
    }

    /**
     * Recognizes receipt data from documents using optical character recognition (OCR) and a
     * prebuilt receipt trained model.
     * <p>The service does not support cancellation of the long running operation and returns with an
     * error message indicating absence of cancellation support</p>
     *
     * <p><strong>Code sample</strong></p>
     * {@codesnippet com.azure.ai.formrecognizer.FormRecognizerClient.beginRecognizeReceiptsFromUrl#string-boolean-Duration}
     *
     * @param receiptUrl The source URL to the input receipt.
     * @param includeTextDetails Include text lines and element references in the result.
     * @param pollInterval Duration between each poll for the operation status. If none is specified, a default of
     * 5 seconds is used.
     *
     * @return A {@link SyncPoller} to poll the progress of the recognize receipt operation until it has completed,
     * has failed, or has been cancelled. The completed operation returns a List of {@link RecognizedReceipt}.
     * @throws FormRecognizerException If recognize operation fails and the {@link AnalyzeOperationResult} returned with
     * an {@link OperationStatus#FAILED}.
     * @throws NullPointerException If {@code receiptUrl} is {@code null}.
     */
    @ServiceMethod(returns = ReturnType.COLLECTION)
    public SyncPoller<OperationResult, List<RecognizedReceipt>>
        beginRecognizeReceiptsFromUrl(String receiptUrl, boolean includeTextDetails, Duration pollInterval) {
        return client.beginRecognizeReceiptsFromUrl(receiptUrl, includeTextDetails, pollInterval).getSyncPoller();
    }

    /**
=======
    public SyncPoller<OperationResult, List<RecognizedReceipt>> beginRecognizeReceiptsFromUrl(String receiptUrl) {
        return client.beginRecognizeReceiptsFromUrl(new RecognizeOptions(receiptUrl)).getSyncPoller();
    }

    /**
>>>>>>> 72d53830
     * Recognizes data from the provided document data using optical character recognition (OCR)
     * and a prebuilt trained receipt model.
     * <p>The service does not support cancellation of the long running operation and returns with an
     * error message indicating absence of cancellation support</p>
     *
     * <p><strong>Code sample</strong></p>
     * {@codesnippet com.azure.ai.formrecognizer.FormRecognizerClient.beginRecognizeReceipts#InputStream-long-FormContentType}
     *
     * @param receipt The data of the receipt to recognize receipt information from.
     * @param length The exact length of the data. Size of the file must be less than 50 MB.
     * @param formContentType Supported Media types including .pdf, .jpg, .png or .tiff type file stream.
     *
     * @return A {@link SyncPoller} that polls the recognize receipt operation until it has completed,
     * has failed, or has been cancelled. The completed operation returns a List of {@link RecognizedReceipt}.
     * @throws FormRecognizerException If recognize operation fails and the {@link AnalyzeOperationResult} returned with
     * an {@link OperationStatus#FAILED}.
     * @throws NullPointerException If {@code receipt} is {@code null}.
     */
    @ServiceMethod(returns = ReturnType.COLLECTION)
    public SyncPoller<OperationResult, List<RecognizedReceipt>>
        beginRecognizeReceipts(InputStream receipt, long length, FormContentType formContentType) {
<<<<<<< HEAD
        return beginRecognizeReceipts(receipt, length, formContentType, false, null);
    }

    /**
     * Recognizes data from the providedd document data using optical character recognition (OCR)
     * and a prebuilt trained receipt model.
=======
        return beginRecognizeReceipts(new RecognizeOptions(receipt, length)
            .setFormContentType(formContentType));
    }

    /**
     * Recognizes data from the provided document data using optical character recognition (OCR) and a prebuilt
     * trained receipt model.
>>>>>>> 72d53830
     * <p>The service does not support cancellation of the long running operation and returns with an
     * error message indicating absence of cancellation support</p>
     *
     * <p><strong>Code sample</strong></p>
     * {@codesnippet com.azure.ai.formrecognizer.FormRecognizerClient.beginRecognizeReceipts#recognizeOptions}
     *
<<<<<<< HEAD
     * @param receipt The data of the receipt to recognize receipt information from.
     * @param length The exact length of the data. Size of the file must be less than 50 MB.
     * @param formContentType Supported Media types including .pdf, .jpg, .png or .tiff type file stream.
     * @param includeTextDetails Include text lines and element references in the result.
     * @param pollInterval Duration between each poll for the operation status. If none is specified, a default of
     * 5 seconds is used.
=======
     * @param recognizeOptions The configurable {@code RecognizeOptions options} that may be passed when recognizing
     * receipt data on the provided receipt document.
>>>>>>> 72d53830
     *
     * @return A {@link SyncPoller} that polls the recognize receipt operation until it has completed, has failed,
     * or has been cancelled. The completed operation returns a List of {@link RecognizedReceipt}.
     * @throws FormRecognizerException If recognize operation fails and the {@link AnalyzeOperationResult} returned with
     * an {@link OperationStatus#FAILED}.
<<<<<<< HEAD
     * @throws NullPointerException If {@code receipt} is {@code null}.
     */
    @ServiceMethod(returns = ReturnType.COLLECTION)
    public SyncPoller<OperationResult, List<RecognizedReceipt>>
        beginRecognizeReceipts(InputStream receipt, long length, FormContentType formContentType,
        boolean includeTextDetails, Duration pollInterval) {
        Flux<ByteBuffer> buffer = Utility.toFluxByteBuffer(receipt);
        return client.beginRecognizeReceipts(buffer, length, formContentType, includeTextDetails, pollInterval)
            .getSyncPoller();
=======
     * @throws NullPointerException If {@code recognizeOptions} is {@code null}.
     */
    @ServiceMethod(returns = ReturnType.COLLECTION)
    public SyncPoller<OperationResult, List<RecognizedReceipt>>
        beginRecognizeReceipts(RecognizeOptions recognizeOptions) {
        return client.beginRecognizeReceipts(recognizeOptions).getSyncPoller();
>>>>>>> 72d53830
    }
}<|MERGE_RESOLUTION|>--- conflicted
+++ resolved
@@ -3,10 +3,6 @@
 
 package com.azure.ai.formrecognizer;
 
-<<<<<<< HEAD
-import com.azure.ai.formrecognizer.implementation.Utility;
-=======
->>>>>>> 72d53830
 import com.azure.ai.formrecognizer.implementation.models.AnalyzeOperationResult;
 import com.azure.ai.formrecognizer.implementation.models.OperationStatus;
 import com.azure.ai.formrecognizer.models.FormContentType;
@@ -23,11 +19,6 @@
 import com.azure.core.util.polling.SyncPoller;
 
 import java.io.InputStream;
-<<<<<<< HEAD
-import java.nio.ByteBuffer;
-import java.time.Duration;
-=======
->>>>>>> 72d53830
 import java.util.List;
 
 /**
@@ -55,22 +46,14 @@
     }
 
     /**
-<<<<<<< HEAD
-     * Recognizes receipt data from documents using optical character recognition (OCR)
-     * and a custom trained model.
-     * <p>The service does not support cancellation of the long running operation and returns with an
-     * error message indicating absence of cancellation support</p>
-=======
      * Recognizes receipt data from documents using optical character recognition (OCR) and a custom trained model.
      * <p>The service does not support cancellation of the long running operation and returns with an error message
      * indicating absence of cancellation support</p>
->>>>>>> 72d53830
      *
      * <p><strong>Code sample</strong></p>
      * {@codesnippet com.azure.ai.formrecognizer.FormRecognizerClient.beginRecognizeCustomFormsFromUrl#string-string}
      *
      * @param formUrl The source URL to the input form.
-<<<<<<< HEAD
      * @param modelId The UUID string format custom trained model Id to be used.
      *
      * @return A {@link SyncPoller} to poll the progress of the recognize custom form operation until it has completed,
@@ -82,39 +65,7 @@
     @ServiceMethod(returns = ReturnType.COLLECTION)
     public SyncPoller<OperationResult, List<RecognizedForm>>
         beginRecognizeCustomFormsFromUrl(String formUrl, String modelId) {
-        return beginRecognizeCustomFormsFromUrl(formUrl, modelId, false, null);
-    }
-
-    /**
-     * Recognizes receipt data from documents using optical character recognition (OCR)
-     * and a custom trained model.
-     * <p>The service does not support cancellation of the long running operation and returns with an
-     * error message indicating absence of cancellation support</p>
-     *
-     * <p><strong>Code sample</strong></p>
-     * {@codesnippet com.azure.ai.formrecognizer.FormRecognizerClient.beginRecognizeCustomFormsFromUrl#string-string-boolean-Duration}
-     *
-     * @param formUrl The source URL to the input form.
-=======
->>>>>>> 72d53830
-     * @param modelId The UUID string format custom trained model Id to be used.
-     *
-     * @return A {@link SyncPoller} to poll the progress of the recognize custom form operation until it has completed,
-     * has failed, or has been cancelled. The completed operation returns a List of {@link RecognizedForm}.
-     * @throws FormRecognizerException If recognize operation fails and the {@link AnalyzeOperationResult} returned with
-     * an {@link OperationStatus#FAILED}.
-     * @throws NullPointerException If {@code formUrl}, {@code modelId} is {@code null}.
-     */
-    @ServiceMethod(returns = ReturnType.COLLECTION)
-    public SyncPoller<OperationResult, List<RecognizedForm>>
-<<<<<<< HEAD
-        beginRecognizeCustomFormsFromUrl(String formUrl, String modelId, boolean includeTextDetails,
-        Duration pollInterval) {
-        return client.beginRecognizeCustomFormsFromUrl(formUrl, modelId, includeTextDetails, pollInterval)
-=======
-        beginRecognizeCustomFormsFromUrl(String formUrl, String modelId) {
         return client.beginRecognizeCustomFormsFromUrl(new RecognizeCustomFormsOptions(formUrl, modelId))
->>>>>>> 72d53830
             .getSyncPoller();
     }
 
@@ -128,16 +79,10 @@
      * {@codesnippet com.azure.ai.formrecognizer.FormRecognizerClient.beginRecognizeCustomForms#InputStream-long-string-FormContentType}
      *
      * @param form The data of the form to recognize form information from.
-<<<<<<< HEAD
-     * @param modelId The UUID string format custom trained model Id to be used.
-     * @param length The exact length of the data. Size of the file must be less than 50 MB.
-     * @param formContentType Supported Media types including .pdf, .jpg, .png or .tiff type file stream.
-=======
      * @param length The exact length of the data. Size of the file must be less than 50 MB.
      * @param modelId The UUID string format custom trained model Id to be used.
      * @param formContentType The type of the provided form. Supported Media types including .pdf, .jpg, .png or
      * .tiff type file stream.
->>>>>>> 72d53830
      *
      * @return A {@link SyncPoller} that polls the recognize custom form operation until it has completed,
      * has failed, or has been cancelled. The completed operation returns a List of {@link RecognizedForm}.
@@ -147,14 +92,9 @@
      */
     @ServiceMethod(returns = ReturnType.COLLECTION)
     public SyncPoller<OperationResult, List<RecognizedForm>>
-<<<<<<< HEAD
-        beginRecognizeCustomForms(InputStream form, String modelId, long length, FormContentType formContentType) {
-        return beginRecognizeCustomForms(form, modelId, length, formContentType, false, null);
-=======
         beginRecognizeCustomForms(InputStream form, long length, String modelId, FormContentType formContentType) {
         return beginRecognizeCustomForms(new RecognizeCustomFormsOptions(form, length, modelId)
             .setFormContentType(formContentType));
->>>>>>> 72d53830
     }
 
     /**
@@ -166,40 +106,18 @@
      * <p><strong>Code sample</strong></p>
      * {@codesnippet com.azure.ai.formrecognizer.FormRecognizerClient.beginRecognizeCustomForms#recognizeCustomFormsOptions}
      *
-<<<<<<< HEAD
-     * @param form The data of the form to recognize form information from.
-     * @param modelId The UUID string format custom trained model Id to be used.
-     * @param length The exact length of the data. Size of the file must be less than 50 MB.
-     * @param formContentType Supported Media types including .pdf, .jpg, .png or .tiff type file stream.
-     * @param includeTextDetails Include text lines and element references in the result.
-     * @param pollInterval Duration between each poll for the operation status. If none is specified, a default of
-     * 5 seconds is used.
-=======
      * @param recognizeCustomFormsOptions The data of the form to recognize form information from.
->>>>>>> 72d53830
      *
      * @return A {@link SyncPoller} that polls the recognize custom form operation until it has completed,
      * has failed, or has been cancelled. The completed operation returns a List of {@link RecognizedForm}.
      * @throws FormRecognizerException If recognize operation fails and the {@link AnalyzeOperationResult} returned with
      * an {@link OperationStatus#FAILED}.
-<<<<<<< HEAD
-     * @throws NullPointerException If {@code form}, {@code modelId} is {@code null}.
-     */
-    @ServiceMethod(returns = ReturnType.COLLECTION)
-    public SyncPoller<OperationResult, List<RecognizedForm>>
-        beginRecognizeCustomForms(InputStream form, String modelId, long length, FormContentType formContentType,
-        boolean includeTextDetails, Duration pollInterval) {
-        Flux<ByteBuffer> buffer = Utility.toFluxByteBuffer(form);
-        return client.beginRecognizeCustomForms(buffer, modelId, length, formContentType,
-            includeTextDetails, pollInterval).getSyncPoller();
-=======
      * @throws NullPointerException If {@code recognizeCustomFormsOptions} is {@code null}.
      */
     @ServiceMethod(returns = ReturnType.COLLECTION)
     public SyncPoller<OperationResult, List<RecognizedForm>>
         beginRecognizeCustomForms(RecognizeCustomFormsOptions recognizeCustomFormsOptions) {
         return client.beginRecognizeCustomForms(recognizeCustomFormsOptions).getSyncPoller();
->>>>>>> 72d53830
     }
 
     /**
@@ -221,42 +139,11 @@
      */
     @ServiceMethod(returns = ReturnType.COLLECTION)
     public SyncPoller<OperationResult, List<FormPage>> beginRecognizeContentFromUrl(String formUrl) {
-<<<<<<< HEAD
-        return beginRecognizeContentFromUrl(formUrl, null);
-=======
         return client.beginRecognizeContentFromUrl(new RecognizeOptions(formUrl)).getSyncPoller();
->>>>>>> 72d53830
     }
 
     /**
      * Recognizes layout data using optical character recognition (OCR) and a custom trained model.
-<<<<<<< HEAD
-     * <p>The service does not support cancellation of the long running operation and returns with an
-     * error message indicating absence of cancellation support.</p>
-     *
-     * <p><strong>Code sample</strong></p>
-     * {@codesnippet com.azure.ai.formrecognizer.FormRecognizerClient.beginRecognizeContentFromUrl#string-Duration}
-     *
-     * @param formUrl The source URL to the input form.
-     * @param pollInterval Duration between each poll for the operation status. If none is specified, a default of
-     * 5 seconds is used.
-     *
-     * @return A {@link SyncPoller} that polls the recognize layout operation until it has completed, has
-     * failed, or has been cancelled. The completed operation returns a List of {@link FormPage}.
-     * @throws FormRecognizerException If recognize operation fails and the {@link AnalyzeOperationResult} returned with
-     * an {@link OperationStatus#FAILED}.
-     * @throws NullPointerException If {@code formUrl} is {@code null}.
-     */
-    @ServiceMethod(returns = ReturnType.COLLECTION)
-    public SyncPoller<OperationResult, List<FormPage>>
-        beginRecognizeContentFromUrl(String formUrl, Duration pollInterval) {
-        return client.beginRecognizeContentFromUrl(formUrl, pollInterval).getSyncPoller();
-    }
-
-    /**
-     * Recognizes layout data using optical character recognition (OCR) and a custom trained model.
-=======
->>>>>>> 72d53830
      * <p>The service does not support cancellation of the long running operation and returns with an
      * error message indicating absence of cancellation support.</p>
      *
@@ -276,11 +163,7 @@
     @ServiceMethod(returns = ReturnType.COLLECTION)
     public SyncPoller<OperationResult, List<FormPage>>
         beginRecognizeContent(InputStream form, long length, FormContentType formContentType) {
-<<<<<<< HEAD
-        return beginRecognizeContent(form, length, formContentType, null);
-=======
         return beginRecognizeContent(new RecognizeOptions(form, length).setFormContentType(formContentType));
->>>>>>> 72d53830
     }
 
     /**
@@ -292,36 +175,13 @@
      * <p><strong>Code sample</strong></p>
      * {@codesnippet com.azure.ai.formrecognizer.FormRecognizerClient.beginRecognizeContent#recognizeOptions}
      *
-<<<<<<< HEAD
-     * @param form The data of the form to recognize content information from.
-     * @param length The exact length of the data. Size of the file must be less than 50 MB.
-     * @param formContentType Supported Media types including .pdf, .jpg, .png or .tiff type file stream.
-     * @param pollInterval Duration between each poll for the operation status. If none is specified, a default of
-     * 5 seconds is used.
-=======
      * @param recognizeOptions The configurable {@code RecognizeOptions options} that may be passed when recognizing
      * content on a form.
->>>>>>> 72d53830
      *
      * @return A {@link SyncPoller} that polls the recognize layout operation until it has completed,
      * has failed, or has been cancelled. The completed operation returns a List of {@link FormPage}.
      * @throws FormRecognizerException If recognize operation fails and the {@link AnalyzeOperationResult} returned with
      * an {@link OperationStatus#FAILED}.
-<<<<<<< HEAD
-     * @throws NullPointerException If {@code form} is {@code null}.
-     */
-    @ServiceMethod(returns = ReturnType.COLLECTION)
-    public SyncPoller<OperationResult, List<FormPage>>
-        beginRecognizeContent(InputStream form, long length, FormContentType formContentType, Duration pollInterval) {
-        Flux<ByteBuffer> buffer = Utility.toFluxByteBuffer(form);
-        return client.beginRecognizeContent(buffer, length, formContentType, pollInterval)
-            .getSyncPoller();
-    }
-
-    /**
-     * Recognizes receipt data from document using optical character recognition (OCR) and a
-     * prebuilt receipt trained model.
-=======
      * @throws NullPointerException If {@code recognizeOptions} is {@code null}.
      */
     @ServiceMethod(returns = ReturnType.COLLECTION)
@@ -332,7 +192,6 @@
     /**
      * Recognizes receipt data from document using optical character recognition (OCR) and a prebuilt receipt trained
      * model.
->>>>>>> 72d53830
      * <p>The service does not support cancellation of the long running operation and returns with an
      * error message indicating absence of cancellation support</p>
      *
@@ -348,46 +207,11 @@
      * @throws NullPointerException If {@code receiptUrl} is {@code null}.
      */
     @ServiceMethod(returns = ReturnType.COLLECTION)
-<<<<<<< HEAD
-    public SyncPoller<OperationResult, List<RecognizedReceipt>>
-        beginRecognizeReceiptsFromUrl(String receiptUrl) {
-        return beginRecognizeReceiptsFromUrl(receiptUrl, false, null);
-    }
-
-    /**
-     * Recognizes receipt data from documents using optical character recognition (OCR) and a
-     * prebuilt receipt trained model.
-     * <p>The service does not support cancellation of the long running operation and returns with an
-     * error message indicating absence of cancellation support</p>
-     *
-     * <p><strong>Code sample</strong></p>
-     * {@codesnippet com.azure.ai.formrecognizer.FormRecognizerClient.beginRecognizeReceiptsFromUrl#string-boolean-Duration}
-     *
-     * @param receiptUrl The source URL to the input receipt.
-     * @param includeTextDetails Include text lines and element references in the result.
-     * @param pollInterval Duration between each poll for the operation status. If none is specified, a default of
-     * 5 seconds is used.
-     *
-     * @return A {@link SyncPoller} to poll the progress of the recognize receipt operation until it has completed,
-     * has failed, or has been cancelled. The completed operation returns a List of {@link RecognizedReceipt}.
-     * @throws FormRecognizerException If recognize operation fails and the {@link AnalyzeOperationResult} returned with
-     * an {@link OperationStatus#FAILED}.
-     * @throws NullPointerException If {@code receiptUrl} is {@code null}.
-     */
-    @ServiceMethod(returns = ReturnType.COLLECTION)
-    public SyncPoller<OperationResult, List<RecognizedReceipt>>
-        beginRecognizeReceiptsFromUrl(String receiptUrl, boolean includeTextDetails, Duration pollInterval) {
-        return client.beginRecognizeReceiptsFromUrl(receiptUrl, includeTextDetails, pollInterval).getSyncPoller();
-    }
-
-    /**
-=======
     public SyncPoller<OperationResult, List<RecognizedReceipt>> beginRecognizeReceiptsFromUrl(String receiptUrl) {
         return client.beginRecognizeReceiptsFromUrl(new RecognizeOptions(receiptUrl)).getSyncPoller();
     }
 
     /**
->>>>>>> 72d53830
      * Recognizes data from the provided document data using optical character recognition (OCR)
      * and a prebuilt trained receipt model.
      * <p>The service does not support cancellation of the long running operation and returns with an
@@ -409,14 +233,6 @@
     @ServiceMethod(returns = ReturnType.COLLECTION)
     public SyncPoller<OperationResult, List<RecognizedReceipt>>
         beginRecognizeReceipts(InputStream receipt, long length, FormContentType formContentType) {
-<<<<<<< HEAD
-        return beginRecognizeReceipts(receipt, length, formContentType, false, null);
-    }
-
-    /**
-     * Recognizes data from the providedd document data using optical character recognition (OCR)
-     * and a prebuilt trained receipt model.
-=======
         return beginRecognizeReceipts(new RecognizeOptions(receipt, length)
             .setFormContentType(formContentType));
     }
@@ -424,46 +240,24 @@
     /**
      * Recognizes data from the provided document data using optical character recognition (OCR) and a prebuilt
      * trained receipt model.
->>>>>>> 72d53830
      * <p>The service does not support cancellation of the long running operation and returns with an
      * error message indicating absence of cancellation support</p>
      *
      * <p><strong>Code sample</strong></p>
      * {@codesnippet com.azure.ai.formrecognizer.FormRecognizerClient.beginRecognizeReceipts#recognizeOptions}
      *
-<<<<<<< HEAD
-     * @param receipt The data of the receipt to recognize receipt information from.
-     * @param length The exact length of the data. Size of the file must be less than 50 MB.
-     * @param formContentType Supported Media types including .pdf, .jpg, .png or .tiff type file stream.
-     * @param includeTextDetails Include text lines and element references in the result.
-     * @param pollInterval Duration between each poll for the operation status. If none is specified, a default of
-     * 5 seconds is used.
-=======
      * @param recognizeOptions The configurable {@code RecognizeOptions options} that may be passed when recognizing
      * receipt data on the provided receipt document.
->>>>>>> 72d53830
      *
      * @return A {@link SyncPoller} that polls the recognize receipt operation until it has completed, has failed,
      * or has been cancelled. The completed operation returns a List of {@link RecognizedReceipt}.
      * @throws FormRecognizerException If recognize operation fails and the {@link AnalyzeOperationResult} returned with
      * an {@link OperationStatus#FAILED}.
-<<<<<<< HEAD
-     * @throws NullPointerException If {@code receipt} is {@code null}.
-     */
-    @ServiceMethod(returns = ReturnType.COLLECTION)
-    public SyncPoller<OperationResult, List<RecognizedReceipt>>
-        beginRecognizeReceipts(InputStream receipt, long length, FormContentType formContentType,
-        boolean includeTextDetails, Duration pollInterval) {
-        Flux<ByteBuffer> buffer = Utility.toFluxByteBuffer(receipt);
-        return client.beginRecognizeReceipts(buffer, length, formContentType, includeTextDetails, pollInterval)
-            .getSyncPoller();
-=======
      * @throws NullPointerException If {@code recognizeOptions} is {@code null}.
      */
     @ServiceMethod(returns = ReturnType.COLLECTION)
     public SyncPoller<OperationResult, List<RecognizedReceipt>>
         beginRecognizeReceipts(RecognizeOptions recognizeOptions) {
         return client.beginRecognizeReceipts(recognizeOptions).getSyncPoller();
->>>>>>> 72d53830
     }
 }