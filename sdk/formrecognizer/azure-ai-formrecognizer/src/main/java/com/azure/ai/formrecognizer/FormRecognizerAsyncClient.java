--- conflicted
+++ resolved
@@ -19,10 +19,7 @@
 import com.azure.ai.formrecognizer.models.RecognizeBusinessCardsOptions;
 import com.azure.ai.formrecognizer.models.RecognizeContentOptions;
 import com.azure.ai.formrecognizer.models.RecognizeCustomFormsOptions;
-<<<<<<< HEAD
-=======
 import com.azure.ai.formrecognizer.models.RecognizeInvoicesOptions;
->>>>>>> e2018a87
 import com.azure.ai.formrecognizer.models.RecognizeReceiptsOptions;
 import com.azure.ai.formrecognizer.models.RecognizedForm;
 import com.azure.core.annotation.ReturnType;
@@ -159,11 +156,7 @@
                     .andThen(after -> after.map(modelSimpleResponse ->
                         toRecognizedForm(modelSimpleResponse.getValue().getAnalyzeResult(),
                             isFieldElementsIncluded,
-<<<<<<< HEAD
-                            modelId, false))
-=======
                             modelId))
->>>>>>> e2018a87
                         .onErrorMap(Utility::mapToHttpResponseExceptionIfExist)));
         } catch (RuntimeException ex) {
             return PollerFlux.error(ex);
@@ -256,11 +249,7 @@
                     .andThen(after -> after.map(modelSimpleResponse ->
                         toRecognizedForm(modelSimpleResponse.getValue().getAnalyzeResult(),
                             isFieldElementsIncluded,
-<<<<<<< HEAD
-                            modelId, false))
-=======
                             modelId))
->>>>>>> e2018a87
                         .onErrorMap(Utility::mapToHttpResponseExceptionIfExist)));
         } catch (RuntimeException ex) {
             return PollerFlux.error(ex);
@@ -495,11 +484,7 @@
                 recognizeReceiptsOptions.getPollInterval(),
                 urlActivationOperation(
                     () -> service.analyzeReceiptAsyncWithResponseAsync(isFieldElementsIncluded,
-<<<<<<< HEAD
-                        localeInfo,
-=======
                         Locale.fromString(localeInfo),
->>>>>>> e2018a87
                         new SourcePath().setSource(receiptUrl),
                         context)
                         .map(response -> new FormRecognizerOperationResult(
@@ -512,11 +497,7 @@
                     .andThen(after -> after.map(modelSimpleResponse ->
                         toRecognizedForm(modelSimpleResponse.getValue().getAnalyzeResult(),
                             isFieldElementsIncluded,
-<<<<<<< HEAD
-                            null, false))
-=======
                             null))
->>>>>>> e2018a87
                         .onErrorMap(Utility::mapToHttpResponseExceptionIfExist)));
         } catch (RuntimeException ex) {
             return PollerFlux.error(ex);
@@ -599,11 +580,7 @@
                         receipt,
                         length,
                         isFieldElementsIncluded,
-<<<<<<< HEAD
-                        localeInfo,
-=======
                         Locale.fromString(localeInfo),
->>>>>>> e2018a87
                         context)
                         .map(response -> new FormRecognizerOperationResult(
                             parseModelId(response.getDeserializedHeaders().getOperationLocation())))),
@@ -615,11 +592,7 @@
                     .andThen(after -> after.map(modelSimpleResponse ->
                         toRecognizedForm(modelSimpleResponse.getValue().getAnalyzeResult(),
                             isFieldElementsIncluded,
-<<<<<<< HEAD
-                            null, false))
-=======
                             null))
->>>>>>> e2018a87
                         .onErrorMap(Utility::mapToHttpResponseExceptionIfExist)));
         } catch (RuntimeException ex) {
             return PollerFlux.error(ex);
@@ -688,11 +661,7 @@
                 recognizeBusinessCardsOptions.getPollInterval(),
                 urlActivationOperation(
                     () -> service.analyzeBusinessCardAsyncWithResponseAsync(isFieldElementsIncluded,
-<<<<<<< HEAD
-                        localeInfo,
-=======
                         Locale.fromString(localeInfo),
->>>>>>> e2018a87
                         new SourcePath().setSource(businessCardUrl),
                         context)
                         .map(response -> new FormRecognizerOperationResult(
@@ -705,11 +674,7 @@
                     .andThen(after -> after.map(modelSimpleResponse -> toRecognizedForm(
                         modelSimpleResponse.getValue().getAnalyzeResult(),
                         isFieldElementsIncluded,
-<<<<<<< HEAD
-                        null, true))
-=======
                         null))
->>>>>>> e2018a87
                         .onErrorMap(Utility::mapToHttpResponseExceptionIfExist)));
         } catch (RuntimeException ex) {
             return PollerFlux.error(ex);
@@ -790,11 +755,7 @@
                         businessCard,
                         length,
                         isFieldElementsIncluded,
-<<<<<<< HEAD
-                        localeInfo,
-=======
                         Locale.fromString(localeInfo),
->>>>>>> e2018a87
                         context)
                         .map(response -> new FormRecognizerOperationResult(
                             parseModelId(response.getDeserializedHeaders().getOperationLocation())))),
@@ -806,11 +767,7 @@
                     .andThen(after -> after.map(modelSimpleResponse -> toRecognizedForm(
                         modelSimpleResponse.getValue().getAnalyzeResult(),
                         isFieldElementsIncluded,
-<<<<<<< HEAD
-                        null, true))
-=======
                         null))
->>>>>>> e2018a87
                         .onErrorMap(Utility::mapToHttpResponseExceptionIfExist)));
         } catch (RuntimeException ex) {
             return PollerFlux.error(ex);
@@ -1101,12 +1058,9 @@
         RecognizeBusinessCardsOptions userProvidedOptions) {
         return userProvidedOptions == null ? new RecognizeBusinessCardsOptions() : userProvidedOptions;
     }
-<<<<<<< HEAD
-=======
 
     private static RecognizeInvoicesOptions
         getRecognizeInvoicesOptions(RecognizeInvoicesOptions userProvidedOptions) {
         return userProvidedOptions == null ? new RecognizeInvoicesOptions() : userProvidedOptions;
     }
->>>>>>> e2018a87
 }