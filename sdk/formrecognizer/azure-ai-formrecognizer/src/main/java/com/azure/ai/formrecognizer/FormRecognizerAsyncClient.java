--- conflicted
+++ resolved
@@ -9,18 +9,12 @@
 import com.azure.ai.formrecognizer.implementation.models.ContentType;
 import com.azure.ai.formrecognizer.implementation.models.OperationStatus;
 import com.azure.ai.formrecognizer.implementation.models.SourcePath;
-<<<<<<< HEAD
-import com.azure.ai.formrecognizer.models.RecognizeBusinessCardsOptions;
-import com.azure.ai.formrecognizer.models.RecognizeContentOptions;
-import com.azure.ai.formrecognizer.models.RecognizeReceiptsOptions;
-import com.azure.ai.formrecognizer.models.FormRecognizerErrorInformation;
-=======
->>>>>>> 6eed58a1
 import com.azure.ai.formrecognizer.models.FormContentType;
 import com.azure.ai.formrecognizer.models.FormPage;
 import com.azure.ai.formrecognizer.models.FormRecognizerErrorInformation;
 import com.azure.ai.formrecognizer.models.FormRecognizerException;
 import com.azure.ai.formrecognizer.models.FormRecognizerOperationResult;
+import com.azure.ai.formrecognizer.models.RecognizeBusinessCardsOptions;
 import com.azure.ai.formrecognizer.models.RecognizeContentOptions;
 import com.azure.ai.formrecognizer.models.RecognizeCustomFormsOptions;
 import com.azure.ai.formrecognizer.models.RecognizeReceiptsOptions;
@@ -639,15 +633,16 @@
                 urlActivationOperation(
                     () -> service.analyzeBusinessCardAsyncWithResponseAsync(isFieldElementsIncluded,
                         "", new SourcePath().setSource(businessCardUrl), context)
-                              .map(response -> new FormRecognizerOperationResult(
-                                  parseModelId(response.getDeserializedHeaders().getOperationLocation())))),
+                        .map(response -> new FormRecognizerOperationResult(
+                            parseModelId(response.getDeserializedHeaders().getOperationLocation()))),
+                    logger),
                 pollingOperation(resultId -> service.getAnalyzeBusinessCardResultWithResponseAsync(resultId, context)),
                 (activationResponse, pollingContext) -> monoError(logger,
                     new RuntimeException("Cancellation is not supported")),
                 fetchingOperation(resultId -> service.getAnalyzeBusinessCardResultWithResponseAsync(resultId, context))
                     .andThen(after -> after.map(modelSimpleResponse -> toRecognizedForm(
-                        modelSimpleResponse.getValue().getAnalyzeResult(), isFieldElementsIncluded))
-                                          .onErrorMap(Utility::mapToHttpResponseExceptionIfExist)));
+                        modelSimpleResponse.getValue().getAnalyzeResult(), isFieldElementsIncluded, null))
+                        .onErrorMap(Utility::mapToHttpResponseExceptionIfExist)));
         } catch (RuntimeException ex) {
             return PollerFlux.error(ex);
         }
@@ -731,8 +726,8 @@
                     new RuntimeException("Cancellation is not supported")),
                 fetchingOperation(resultId -> service.getAnalyzeBusinessCardResultWithResponseAsync(resultId, context))
                     .andThen(after -> after.map(modelSimpleResponse -> toRecognizedForm(
-                        modelSimpleResponse.getValue().getAnalyzeResult(), isFieldElementsIncluded))
-                                          .onErrorMap(Utility::mapToHttpResponseExceptionIfExist)));
+                        modelSimpleResponse.getValue().getAnalyzeResult(), isFieldElementsIncluded, null))
+                        .onErrorMap(Utility::mapToHttpResponseExceptionIfExist)));
         } catch (RuntimeException ex) {
             return PollerFlux.error(ex);
         }
