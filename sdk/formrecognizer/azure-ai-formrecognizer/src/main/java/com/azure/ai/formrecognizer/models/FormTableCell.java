// Copyright (c) Microsoft Corporation. All rights reserved.
// Licensed under the MIT License.

package com.azure.ai.formrecognizer.models;

import com.azure.core.annotation.Immutable;

import java.util.List;

/**
 * The FormTableCell model.
 */
@Immutable
public final class FormTableCell extends FormContent {

    /*
     * Row index of the cell.
     */
    private final Integer rowIndex;

    /*
     * Column index of the cell.
     */
    private final Integer columnIndex;

    /*
     * Number of rows spanned by this cell.
     */
    private final Integer rowSpan;

    /*
     * Number of columns spanned by this cell.
     */
    private final Integer columnSpan;

    /*
     * Confidence value.
     */
    private final float confidence;

    /*
     * When includeTextContent is set to true, a list of references to the text
     * elements constituting this table cell.
     */
<<<<<<< HEAD
    private final List<FormContent> elements;
=======
    private final List<FormContent> textContent;
>>>>>>> 72d53830

    /*
     * Is the current cell a header cell?
     */
    private final boolean isHeader;

    /*
     * Is the current cell a footer cell?
     */
    private final boolean isFooter;

    /**
     * Constructs a FormTableCell object.
     *
     * @param rowIndex Row index of the cell.
     * @param columnIndex Column index of the cell.
     * @param rowSpan Number of rows spanned by this cell.
     * @param columnSpan Number of columns spanned by this cell.
     * @param text The recognized text value.
     * @param boundingBox The bounding box properties of the cell.
     * @param confidence Confidence value of the recognized text.
     * @param isHeader Is the current cell a header cell?
     * @param isFooter Is the current cell a footer cell?
     * @param pageNumber The 1 based page number of the cell
     * @param textContent a list of references to the text elements constituting this table cell.
     */
    public FormTableCell(final int rowIndex, final int columnIndex, final Integer rowSpan,
        final Integer columnSpan, final String text, final BoundingBox boundingBox,
        final float confidence, final boolean isHeader, final boolean isFooter, final int pageNumber,
        final List<FormContent> textContent) {
<<<<<<< HEAD
        super(text, boundingBox, pageNumber, null);
=======
        super(text, boundingBox, pageNumber);
>>>>>>> 72d53830
        this.rowIndex = rowIndex;
        this.columnIndex = columnIndex;
        this.rowSpan = rowSpan;
        this.columnSpan = columnSpan;
        this.confidence = confidence;
        this.isHeader = isHeader;
        this.isFooter = isFooter;
        this.textContent = textContent;
    }

    /**
     * Get the confidence of the text of the cell.
     *
     * @return the confidence value.
     */
    public float getConfidence() {
        return this.confidence;
    }

    /**
     * {@inheritDoc}
     */
    @Override
    public Integer getPageNumber() {
        return super.getPageNumber();
    }

    /**
     * {@inheritDoc}
     */
    @Override
    public BoundingBox getBoundingBox() {
        return super.getBoundingBox();
    }

    /**
     * {@inheritDoc}
     */
    @Override
    public String getText() {
        return super.getText();
    }

    /**
     * Get the row index of the cell.
     *
     * @return the rowIndex value.
     */
    public Integer getRowIndex() {
        return this.rowIndex;
    }

    /**
     * Get the column index of the cell.
     *
     * @return the columnIndex value.
     */
    public Integer getColumnIndex() {
        return this.columnIndex;
    }

    /**
     * Get the number of rows spanned by this cell.
     *
     * @return the rowSpan value.
     */
    public Integer getRowSpan() {
        return this.rowSpan;
    }


    /**
     * Get the number of columns spanned by this cell.
     *
     * @return the columnSpan value.
     */
    public Integer getColumnSpan() {
        return this.columnSpan;
    }

    /**
     * Get the list of references to the text elements constituting this table cell
     * When includeTextContent is set to true.
     *
     * @return the {@code textContent} value.
     */
<<<<<<< HEAD
    public List<FormContent> getElements() {
        return this.elements;
=======
    public List<FormContent> getTextContent() {
        return this.textContent;
>>>>>>> 72d53830
    }

    /**
     * Get the boolean if the current cell a header cell.
     *
     * @return the isHeader value.
     */
    public boolean isHeader() {
        return this.isHeader;
    }

    /**
     * Get the boolean if the current cell a footer cell.
     *
     * @return the isFooter value.
     */
    public boolean isFooter() {
        return this.isFooter;
    }
}<|MERGE_RESOLUTION|>--- conflicted
+++ resolved
@@ -42,11 +42,7 @@
      * When includeTextContent is set to true, a list of references to the text
      * elements constituting this table cell.
      */
-<<<<<<< HEAD
-    private final List<FormContent> elements;
-=======
     private final List<FormContent> textContent;
->>>>>>> 72d53830
 
     /*
      * Is the current cell a header cell?
@@ -77,11 +73,7 @@
         final Integer columnSpan, final String text, final BoundingBox boundingBox,
         final float confidence, final boolean isHeader, final boolean isFooter, final int pageNumber,
         final List<FormContent> textContent) {
-<<<<<<< HEAD
-        super(text, boundingBox, pageNumber, null);
-=======
         super(text, boundingBox, pageNumber);
->>>>>>> 72d53830
         this.rowIndex = rowIndex;
         this.columnIndex = columnIndex;
         this.rowSpan = rowSpan;
@@ -168,13 +160,8 @@
      *
      * @return the {@code textContent} value.
      */
-<<<<<<< HEAD
-    public List<FormContent> getElements() {
-        return this.elements;
-=======
     public List<FormContent> getTextContent() {
         return this.textContent;
->>>>>>> 72d53830
     }
 
     /**
