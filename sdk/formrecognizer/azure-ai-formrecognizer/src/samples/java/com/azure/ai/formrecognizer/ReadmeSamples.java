// Copyright (c) Microsoft Corporation. All rights reserved.
// Licensed under the MIT License.

package com.azure.ai.formrecognizer;

import com.azure.ai.formrecognizer.models.AccountProperties;
import com.azure.ai.formrecognizer.models.CustomFormModel;
import com.azure.ai.formrecognizer.models.CustomFormModelInfo;
import com.azure.ai.formrecognizer.models.ErrorResponseException;
import com.azure.ai.formrecognizer.models.FieldValueType;
import com.azure.ai.formrecognizer.models.FormField;
import com.azure.ai.formrecognizer.models.FormPage;
import com.azure.ai.formrecognizer.models.OperationResult;
import com.azure.ai.formrecognizer.models.RecognizedForm;
import com.azure.ai.formrecognizer.models.RecognizedReceipt;
import com.azure.ai.formrecognizer.training.FormTrainingClient;
import com.azure.ai.formrecognizer.training.FormTrainingClientBuilder;
import com.azure.core.credential.AzureKeyCredential;
import com.azure.core.credential.TokenCredential;
import com.azure.core.http.rest.PagedIterable;
import com.azure.core.util.polling.SyncPoller;
import com.azure.identity.DefaultAzureCredentialBuilder;

import java.util.List;
<<<<<<< HEAD
=======
import java.util.Map;
>>>>>>> 72d53830
import java.util.concurrent.atomic.AtomicReference;

/**
 * WARNING: MODIFYING THIS FILE WILL REQUIRE CORRESPONDING UPDATES TO README.md FILE. LINE NUMBERS ARE USED TO EXTRACT
 * APPROPRIATE CODE SEGMENTS FROM THIS FILE. ADD NEW CODE AT THE BOTTOM TO AVOID CHANGING LINE NUMBERS OF EXISTING CODE
 * SAMPLES.
 * <p>
 * Class containing code snippets that will be injected to README.md.
 */
public class ReadmeSamples {
    private FormRecognizerClient formRecognizerClient = new FormRecognizerClientBuilder().buildClient();
    private FormTrainingClient formTrainingClient = new FormTrainingClientBuilder().buildClient();

    /**
     * Code snippet for getting sync client using the AzureKeyCredential authentication.
     */
    public void useAzureKeyCredentialSyncClient() {
        FormRecognizerClient formRecognizerClient = new FormRecognizerClientBuilder()
            .credential(new AzureKeyCredential("{key}"))
            .endpoint("{endpoint}")
            .buildClient();
    }

    /**
     * Code snippet for getting async client using AAD authentication.
     */
    public void useAadAsyncClient() {
        TokenCredential credential = new DefaultAzureCredentialBuilder().build();
        FormRecognizerClient formRecognizerClient = new FormRecognizerClientBuilder()
            .endpoint("{endpoint}")
            .credential(credential)
            .buildClient();
    }

    /**
     * Code snippet for rotating AzureKeyCredential of the client
     */
    public void rotatingAzureKeyCredential() {
        AzureKeyCredential credential = new AzureKeyCredential("{key}");
        FormRecognizerClient formRecognizerClient = new FormRecognizerClientBuilder()
            .credential(credential)
            .endpoint("{endpoint}")
            .buildClient();

        credential.update("{new_key}");
    }

    public void recognizeCustomForm() {
        String formUrl = "{file_url}";
        String modelId = "{custom_trained_model_id}";
        SyncPoller<OperationResult, List<RecognizedForm>> recognizeFormPoller =
            formRecognizerClient.beginRecognizeCustomFormsFromUrl(formUrl, modelId);

        List<RecognizedForm> recognizedForms = recognizeFormPoller.getFinalResult();

        for (int i = 0; i < recognizedForms.size(); i++) {
            RecognizedForm form = recognizedForms.get(i);
<<<<<<< HEAD
            System.out.printf("----------- Recognized Form %s%n-----------", i);
=======
            System.out.printf("----------- Recognized Form %d-----------%n", i);
>>>>>>> 72d53830
            System.out.printf("Form type: %s%n", form.getFormType());
            form.getFields().forEach((label, formField) -> {
                System.out.printf("Field %s has value %s with confidence score of %f.%n", label,
                    formField.getValueText().getText(),
                    formField.getConfidence());
            });
            System.out.print("-----------------------------------");
        }
    }

    public void recognizeContent() {
        String contentFileUrl = "{file_url}";
        SyncPoller<OperationResult, List<FormPage>> recognizeContentPoller =
            formRecognizerClient.beginRecognizeContentFromUrl(contentFileUrl);

        List<FormPage> contentPageResults = recognizeContentPoller.getFinalResult();

        for (int i = 0; i < contentPageResults.size(); i++) {
            FormPage formPage = contentPageResults.get(i);
<<<<<<< HEAD
            System.out.printf("----Recognizing content for page %s%n----", i);
            // Table information
            System.out.printf("Has width: %d and height: %d, measured with unit: %s.%n", formPage.getWidth(),
=======
            System.out.printf("----Recognizing content for page %d----%n", i);
            // Table information
            System.out.printf("Has width: %f and height: %f, measured with unit: %s.%n", formPage.getWidth(),
>>>>>>> 72d53830
                formPage.getHeight(),
                formPage.getUnit());
            formPage.getTables().forEach(formTable -> {
                System.out.printf("Table has %d rows and %d columns.%n", formTable.getRowCount(),
                    formTable.getColumnCount());
                formTable.getCells().forEach(formTableCell -> {
                    System.out.printf("Cell has text %s.%n", formTableCell.getText());
                });
                System.out.println();
            });
        }
    }

    public void recognizeReceipt() {
        String receiptUrl = "https://docs.microsoft.com/en-us/azure/cognitive-services/form-recognizer/media"
            + "/contoso-allinone.jpg";
        SyncPoller<OperationResult, List<RecognizedReceipt>> syncPoller =
            formRecognizerClient.beginRecognizeReceiptsFromUrl(receiptUrl);
        List<RecognizedReceipt> receiptPageResults = syncPoller.getFinalResult();

        for (int i = 0; i < receiptPageResults.size(); i++) {
<<<<<<< HEAD
            System.out.printf("----Recognizing receipt for page %s%n----", i);
            RecognizedReceipt recognizedReceipt = receiptPageResults.get(i);
            USReceipt usReceipt = ReceiptExtensions.asUSReceipt(recognizedReceipt);
            System.out.printf("Merchant Name %s%n", usReceipt.getMerchantName().getName());
            System.out.printf("Merchant Name Value: %s%n", usReceipt.getMerchantName().getFieldValue());
            System.out.printf("Merchant Address %s%n", usReceipt.getMerchantAddress().getName());
            System.out.printf("Merchant Address Value: %s%n", usReceipt.getMerchantAddress().getFieldValue());
            System.out.printf("Merchant Phone Number %s%n", usReceipt.getMerchantPhoneNumber().getName());
            System.out.printf("Merchant Phone Number Value: %s%n", usReceipt.getMerchantPhoneNumber().getFieldValue());
            System.out.printf("Total: %s%n", usReceipt.getTotal().getName());
            System.out.printf("Total Value: %s%n", usReceipt.getTotal().getFieldValue());
=======
            RecognizedReceipt recognizedReceipt = receiptPageResults.get(i);
            Map<String, FormField> recognizedFields = recognizedReceipt.getRecognizedForm().getFields();
            System.out.printf("----------- Recognized Receipt page %d -----------%n", i);
            FormField merchantNameField = recognizedFields.get("MerchantName");
            if (merchantNameField.getFieldValue().getType() == FieldValueType.STRING) {
                System.out.printf("Merchant Name: %s, confidence: %.2f%n",
                    merchantNameField.getFieldValue().asString(),
                    merchantNameField.getConfidence());
            }
            FormField transactionDateField = recognizedFields.get("TransactionDate");
            if (transactionDateField.getFieldValue().getType() == FieldValueType.DATE) {
                System.out.printf("Transaction Date: %s, confidence: %.2f%n",
                    transactionDateField.getFieldValue().asDate(),
                    transactionDateField.getConfidence());
            }
            FormField receiptItemsField = recognizedFields.get("Items");
            System.out.printf("Receipt Items: %n");
            if (receiptItemsField.getFieldValue().getType() == FieldValueType.LIST) {
                List<FormField> receiptItems = receiptItemsField.getFieldValue().asList();
                receiptItems.forEach(receiptItem -> {
                    if (receiptItem.getFieldValue().getType() == FieldValueType.MAP) {
                        receiptItem.getFieldValue().asMap().forEach((key, formField) -> {
                            if (key.equals("Name")) {
                                if (formField.getFieldValue().getType() == FieldValueType.STRING) {
                                    System.out.printf("Name: %s, confidence: %.2fs%n",
                                        formField.getFieldValue().asString(),
                                        formField.getConfidence());
                                }
                            }
                            if (key.equals("Quantity")) {
                                if (formField.getFieldValue().getType() == FieldValueType.INTEGER) {
                                    System.out.printf("Quantity: %d, confidence: %.2f%n",
                                        formField.getFieldValue().asInteger(), formField.getConfidence());
                                }
                            }
                        });
                    }
                });
            }
>>>>>>> 72d53830
        }
    }

    public void trainModel() {
        String trainingFilesUrl = "{training_set_SAS_URL}";
        SyncPoller<OperationResult, CustomFormModel> trainingPoller =
            formTrainingClient.beginTraining(trainingFilesUrl, false);

        CustomFormModel customFormModel = trainingPoller.getFinalResult();

        // Model Info
        System.out.printf("Model Id: %s%n", customFormModel.getModelId());
        System.out.printf("Model Status: %s%n", customFormModel.getModelStatus());
        System.out.printf("Model requested on: %s%n", customFormModel.getRequestedOn());
        System.out.printf("Model training completed on: %s%n%n", customFormModel.getCompletedOn());

        System.out.println("Recognized Fields:");
        // looping through the sub-models, which contains the fields they were trained on
        // Since the given training documents are unlabeled, we still group them but they do not have a label.
        customFormModel.getSubmodels().forEach(customFormSubmodel -> {
            // Since the training data is unlabeled, we are unable to return the accuracy of this model
<<<<<<< HEAD
            customFormSubmodel.getFieldMap().forEach((field, customFormModelField) ->
=======
            customFormSubmodel.getFields().forEach((field, customFormModelField) ->
>>>>>>> 72d53830
                System.out.printf("Field: %s Field Label: %s%n",
                    field, customFormModelField.getLabel()));
        });
    }

    public void manageModels() {
        AtomicReference<String> modelId = new AtomicReference<>();
        // First, we see how many custom models we have, and what our limit is
        AccountProperties accountProperties = formTrainingClient.getAccountProperties();
        System.out.printf("The account has %d custom models, and we can have at most %d custom models",
            accountProperties.getCustomModelCount(), accountProperties.getCustomModelLimit());

        // Next, we get a paged list of all of our custom models
        PagedIterable<CustomFormModelInfo> customModels = formTrainingClient.listCustomModels();
        System.out.println("We have following models in the account:");
        customModels.forEach(customFormModelInfo -> {
            System.out.printf("Model Id: %s%n", customFormModelInfo.getModelId());
            // get custom model info
            modelId.set(customFormModelInfo.getModelId());
            CustomFormModel customModel = formTrainingClient.getCustomModel(customFormModelInfo.getModelId());
            System.out.printf("Model Status: %s%n", customModel.getModelStatus());
            System.out.printf("Created on: %s%n", customModel.getRequestedOn());
            System.out.printf("Updated on: %s%n", customModel.getCompletedOn());
            customModel.getSubmodels().forEach(customFormSubmodel -> {
                System.out.printf("Custom Model Form type: %s%n", customFormSubmodel.getFormType());
<<<<<<< HEAD
                System.out.printf("Custom Model Accuracy: %d%n", customFormSubmodel.getAccuracy());
                if (customFormSubmodel.getFieldMap() != null) {
                    customFormSubmodel.getFieldMap().forEach((fieldText, customFormModelField) -> {
=======
                System.out.printf("Custom Model Accuracy: %f%n", customFormSubmodel.getAccuracy());
                if (customFormSubmodel.getFields() != null) {
                    customFormSubmodel.getFields().forEach((fieldText, customFormModelField) -> {
>>>>>>> 72d53830
                        System.out.printf("Field Text: %s%n", fieldText);
                        System.out.printf("Field Accuracy: %f%n", customFormModelField.getAccuracy());
                    });
                }
            });
        });
        // Delete Custom Model
        formTrainingClient.deleteModel(modelId.get());
    }

    /**
     * Code snippet for handling exception
     */
    public void handlingException() {
        try {
            formRecognizerClient.beginRecognizeContentFromUrl("invalidSourceUrl");
        } catch (ErrorResponseException e) {
            System.out.println(e.getMessage());
        }
    }
}<|MERGE_RESOLUTION|>--- conflicted
+++ resolved
@@ -22,10 +22,7 @@
 import com.azure.identity.DefaultAzureCredentialBuilder;
 
 import java.util.List;
-<<<<<<< HEAD
-=======
 import java.util.Map;
->>>>>>> 72d53830
 import java.util.concurrent.atomic.AtomicReference;
 
 /**
@@ -83,11 +80,7 @@
 
         for (int i = 0; i < recognizedForms.size(); i++) {
             RecognizedForm form = recognizedForms.get(i);
-<<<<<<< HEAD
-            System.out.printf("----------- Recognized Form %s%n-----------", i);
-=======
             System.out.printf("----------- Recognized Form %d-----------%n", i);
->>>>>>> 72d53830
             System.out.printf("Form type: %s%n", form.getFormType());
             form.getFields().forEach((label, formField) -> {
                 System.out.printf("Field %s has value %s with confidence score of %f.%n", label,
@@ -107,15 +100,9 @@
 
         for (int i = 0; i < contentPageResults.size(); i++) {
             FormPage formPage = contentPageResults.get(i);
-<<<<<<< HEAD
-            System.out.printf("----Recognizing content for page %s%n----", i);
-            // Table information
-            System.out.printf("Has width: %d and height: %d, measured with unit: %s.%n", formPage.getWidth(),
-=======
             System.out.printf("----Recognizing content for page %d----%n", i);
             // Table information
             System.out.printf("Has width: %f and height: %f, measured with unit: %s.%n", formPage.getWidth(),
->>>>>>> 72d53830
                 formPage.getHeight(),
                 formPage.getUnit());
             formPage.getTables().forEach(formTable -> {
@@ -137,19 +124,6 @@
         List<RecognizedReceipt> receiptPageResults = syncPoller.getFinalResult();
 
         for (int i = 0; i < receiptPageResults.size(); i++) {
-<<<<<<< HEAD
-            System.out.printf("----Recognizing receipt for page %s%n----", i);
-            RecognizedReceipt recognizedReceipt = receiptPageResults.get(i);
-            USReceipt usReceipt = ReceiptExtensions.asUSReceipt(recognizedReceipt);
-            System.out.printf("Merchant Name %s%n", usReceipt.getMerchantName().getName());
-            System.out.printf("Merchant Name Value: %s%n", usReceipt.getMerchantName().getFieldValue());
-            System.out.printf("Merchant Address %s%n", usReceipt.getMerchantAddress().getName());
-            System.out.printf("Merchant Address Value: %s%n", usReceipt.getMerchantAddress().getFieldValue());
-            System.out.printf("Merchant Phone Number %s%n", usReceipt.getMerchantPhoneNumber().getName());
-            System.out.printf("Merchant Phone Number Value: %s%n", usReceipt.getMerchantPhoneNumber().getFieldValue());
-            System.out.printf("Total: %s%n", usReceipt.getTotal().getName());
-            System.out.printf("Total Value: %s%n", usReceipt.getTotal().getFieldValue());
-=======
             RecognizedReceipt recognizedReceipt = receiptPageResults.get(i);
             Map<String, FormField> recognizedFields = recognizedReceipt.getRecognizedForm().getFields();
             System.out.printf("----------- Recognized Receipt page %d -----------%n", i);
@@ -189,7 +163,6 @@
                     }
                 });
             }
->>>>>>> 72d53830
         }
     }
 
@@ -211,11 +184,7 @@
         // Since the given training documents are unlabeled, we still group them but they do not have a label.
         customFormModel.getSubmodels().forEach(customFormSubmodel -> {
             // Since the training data is unlabeled, we are unable to return the accuracy of this model
-<<<<<<< HEAD
-            customFormSubmodel.getFieldMap().forEach((field, customFormModelField) ->
-=======
             customFormSubmodel.getFields().forEach((field, customFormModelField) ->
->>>>>>> 72d53830
                 System.out.printf("Field: %s Field Label: %s%n",
                     field, customFormModelField.getLabel()));
         });
@@ -241,15 +210,9 @@
             System.out.printf("Updated on: %s%n", customModel.getCompletedOn());
             customModel.getSubmodels().forEach(customFormSubmodel -> {
                 System.out.printf("Custom Model Form type: %s%n", customFormSubmodel.getFormType());
-<<<<<<< HEAD
-                System.out.printf("Custom Model Accuracy: %d%n", customFormSubmodel.getAccuracy());
-                if (customFormSubmodel.getFieldMap() != null) {
-                    customFormSubmodel.getFieldMap().forEach((fieldText, customFormModelField) -> {
-=======
                 System.out.printf("Custom Model Accuracy: %f%n", customFormSubmodel.getAccuracy());
                 if (customFormSubmodel.getFields() != null) {
                     customFormSubmodel.getFields().forEach((fieldText, customFormModelField) -> {
->>>>>>> 72d53830
                         System.out.printf("Field Text: %s%n", fieldText);
                         System.out.printf("Field Accuracy: %f%n", customFormModelField.getAccuracy());
                     });
