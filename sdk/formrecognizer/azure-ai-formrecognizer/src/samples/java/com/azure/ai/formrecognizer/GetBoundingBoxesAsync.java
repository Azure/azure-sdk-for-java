--- conflicted
+++ resolved
@@ -62,15 +62,8 @@
                 // In our sample, it is not.
                 recognizedForm.getFields().forEach((fieldText, fieldValue) ->
                     System.out.printf("Field %s has value %s based on %s with a confidence score "
-<<<<<<< HEAD
-                            + "of %.2f.%n",
-                        fieldText, fieldValue.getValue(), fieldValue.getValueData().getText(),
-                        fieldValue.getConfidence());
-                });
-=======
                             + "of %.2f.%n", fieldText, fieldValue.getValue(), fieldValue.getValueData().getText(),
                         fieldValue.getConfidence()));
->>>>>>> cd875c19
 
                 // Page Information
                 final List<FormPage> pages = recognizedForm.getPages();
