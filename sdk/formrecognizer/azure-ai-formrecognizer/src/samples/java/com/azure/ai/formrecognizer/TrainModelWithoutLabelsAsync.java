--- conflicted
+++ resolved
@@ -61,11 +61,7 @@
             // Since the given training documents are unlabeled, we still group them but they do not have a label.
             customFormModel.getSubmodels().forEach(customFormSubmodel -> {
                 // Since the training data is unlabeled, we are unable to return the accuracy of this model
-<<<<<<< HEAD
-                customFormSubmodel.getFieldMap().forEach((field, customFormModelField) ->
-=======
                 customFormSubmodel.getFields().forEach((field, customFormModelField) ->
->>>>>>> 72d53830
                     System.out.printf("Field: %s Field Label: %s%n",
                         field, customFormModelField.getLabel()));
             });
