--- conflicted
+++ resolved
@@ -53,13 +53,8 @@
             // Model Info
             System.out.printf("Model Id: %s%n", customFormModel.getModelId());
             System.out.printf("Model Status: %s%n", customFormModel.getModelStatus());
-<<<<<<< HEAD
-            System.out.printf("Model requested on: %s%n", customFormModel.getRequestedOn());
-            System.out.printf("Model training completed on: %s%n%n", customFormModel.getCompletedOn());
-=======
             System.out.printf("Training started on: %s%n", customFormModel.getTrainingStartedOn());
             System.out.printf("Training completed on: %s%n%n", customFormModel.getTrainingCompletedOn());
->>>>>>> 846f5853
 
             System.out.println("Recognized Fields:");
             // looping through the sub-models, which contains the fields they were trained on
