--- conflicted
+++ resolved
@@ -159,19 +159,11 @@
     public void listCustomModels() {
         // BEGIN: com.azure.ai.formrecognizer.training.FormTrainingClient.listCustomModels
         formTrainingClient.listCustomModels().forEach(customModel ->
-<<<<<<< HEAD
-            System.out.printf("Model Id: %s, Model status: %s, Created on: %s, Last updated on: %s.%n",
-                customModel.getModelId(),
-                customModel.getStatus(),
-                customModel.getRequestedOn(),
-                customModel.getCompletedOn())
-=======
             System.out.printf("Model Id: %s, Model status: %s, Training started on: %s, Training completed on: %s.%n",
                 customModel.getModelId(),
                 customModel.getStatus(),
                 customModel.getTrainingStartedOn(),
                 customModel.getTrainingCompletedOn())
->>>>>>> 846f5853
         );
         // END: com.azure.ai.formrecognizer.training.FormTrainingClient.listCustomModels
     }
@@ -182,19 +174,11 @@
     public void listCustomModelsWithContext() {
         // BEGIN: com.azure.ai.formrecognizer.training.FormTrainingClient.listCustomModels#Context
         formTrainingClient.listCustomModels(Context.NONE).forEach(customModel ->
-<<<<<<< HEAD
-            System.out.printf("Model Id: %s, Model status: %s, Created on: %s, Last updated on: %s.%n",
-                customModel.getModelId(),
-                customModel.getStatus(),
-                customModel.getRequestedOn(),
-                customModel.getCompletedOn())
-=======
             System.out.printf("Model Id: %s, Model status: %s, Training started on: %s, Training completed on: %s.%n",
                 customModel.getModelId(),
                 customModel.getStatus(),
                 customModel.getTrainingStartedOn(),
                 customModel.getTrainingCompletedOn())
->>>>>>> 846f5853
         );
         // END: com.azure.ai.formrecognizer.training.FormTrainingClient.listCustomModels#Context
     }
@@ -214,21 +198,12 @@
             resourceRegion);
         formTrainingClient.beginCopyModel(copyModelId, copyAuthorization).waitForCompletion();
         CustomFormModel modelCopy = targetFormTrainingClient.getCustomModel(copyAuthorization.getModelId());
-<<<<<<< HEAD
-        System.out.printf("Copied model has model Id: %s, model status: %s, was requested on: %s,"
-                + " transfer completed on: %s.%n",
-            modelCopy.getModelId(),
-            modelCopy.getModelStatus(),
-            modelCopy.getRequestedOn(),
-            modelCopy.getCompletedOn());
-=======
         System.out.printf("Copied model has model Id: %s, model status: %s, training started on: %s,"
                 + " training completed on: %s.%n",
             modelCopy.getModelId(),
             modelCopy.getModelStatus(),
             modelCopy.getTrainingStartedOn(),
             modelCopy.getTrainingCompletedOn());
->>>>>>> 846f5853
         // END: com.azure.ai.formrecognizer.training.FormTrainingClient.beginCopyModel#string-copyAuthorization
     }
 
@@ -251,13 +226,8 @@
                 + " transfer completed on: %s.%n",
             modelCopy.getModelId(),
             modelCopy.getModelStatus(),
-<<<<<<< HEAD
-            modelCopy.getRequestedOn(),
-            modelCopy.getCompletedOn());
-=======
             modelCopy.getTrainingStartedOn(),
             modelCopy.getTrainingCompletedOn());
->>>>>>> 846f5853
         // END: com.azure.ai.formrecognizer.training.FormTrainingClient.beginCopyModel#string-copyAuthorization-Duration
     }
 
