--- conflicted
+++ resolved
@@ -15,10 +15,7 @@
 import java.io.File;
 import java.io.IOException;
 import java.nio.file.Files;
-<<<<<<< HEAD
-=======
 import java.time.Duration;
->>>>>>> 72d53830
 import java.util.List;
 import java.util.concurrent.TimeUnit;
 
@@ -50,12 +47,6 @@
         byte[] fileContent = Files.readAllBytes(analyzeFile.toPath());
 
         PollerFlux<OperationResult, List<RecognizedForm>> labeledCustomFormPoller =
-<<<<<<< HEAD
-            client.beginRecognizeCustomForms(toFluxByteBuffer(new ByteArrayInputStream(fileContent)), "{labeled_model_Id}", analyzeFile.length(), FormContentType.APPLICATION_PDF, true, null);
-        PollerFlux<OperationResult, List<RecognizedForm>> unlabeledCustomFormPoller =
-            client.beginRecognizeCustomForms(toFluxByteBuffer(new ByteArrayInputStream(fileContent)), "{unlabeled_model_Id}", analyzeFile.length(), FormContentType.APPLICATION_PDF);
-
-=======
             client.beginRecognizeCustomForms(new RecognizeCustomFormsOptions(
                 toFluxByteBuffer(new ByteArrayInputStream(fileContent)), analyzeFile.length(), "{labeled_model_Id}")
                 .setFormContentType(FormContentType.APPLICATION_PDF).setIncludeTextContent(true)
@@ -64,7 +55,6 @@
         PollerFlux<OperationResult, List<RecognizedForm>> unlabeledCustomFormPoller =
             client.beginRecognizeCustomForms(toFluxByteBuffer(new ByteArrayInputStream(fileContent)), analyzeFile.length(), "{unlabeled_model_Id}", FormContentType.APPLICATION_PDF);
 
->>>>>>> 72d53830
         Mono<List<RecognizedForm>> labeledDataResult = labeledCustomFormPoller
             .last()
             .flatMap(trainingOperationResponse -> {
