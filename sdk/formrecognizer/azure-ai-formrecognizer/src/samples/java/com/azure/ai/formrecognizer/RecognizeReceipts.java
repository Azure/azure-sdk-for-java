--- conflicted
+++ resolved
@@ -17,10 +17,7 @@
 import java.io.InputStream;
 import java.nio.file.Files;
 import java.util.List;
-<<<<<<< HEAD
-=======
 import java.util.Map;
->>>>>>> 72d53830
 
 /**
  * Sample for recognizing US receipt information using file source URL.
@@ -52,40 +49,6 @@
         List<RecognizedReceipt> receiptPageResults = analyzeReceiptPoller.getFinalResult();
 
         for (int i = 0; i < receiptPageResults.size(); i++) {
-<<<<<<< HEAD
-            final RecognizedReceipt recognizedReceipt = receiptPageResults.get(i);
-            System.out.printf("----------- Recognized Receipt page %s -----------", i);
-            USReceipt usReceipt = ReceiptExtensions.asUSReceipt(recognizedReceipt);
-            System.out.printf("Merchant Name: %s, confidence: %.2f%n", usReceipt.getMerchantName().getFieldValue(),
-                usReceipt.getMerchantName().getConfidence());
-            System.out.printf("Merchant Address: %s, confidence: %.2f%n", usReceipt.getMerchantAddress().getName(),
-                usReceipt.getMerchantAddress().getConfidence());
-            System.out.printf("Merchant Phone Number %s, confidence: %.2f%n",
-                usReceipt.getMerchantPhoneNumber().getFieldValue(), usReceipt.getMerchantPhoneNumber().getConfidence());
-            System.out.printf("Total: %s confidence: %.2f%n", usReceipt.getTotal().getName(),
-                usReceipt.getTotal().getConfidence());
-            System.out.printf("Transaction Date: %s, confidence: %.2f%n",
-                usReceipt.getTransactionDate().getFieldValue(), usReceipt.getTransactionDate().getConfidence());
-            System.out.printf("Transaction Time: %s, confidence: %.2f%n",
-                usReceipt.getTransactionTime().getName(), usReceipt.getTransactionTime().getConfidence());
-            System.out.printf("Receipt Items: %n");
-            usReceipt.getReceiptItems().forEach(receiptItem -> {
-                if (receiptItem.getName() != null) {
-                    System.out.printf("Name: %s, confidence: %.2fs%n", receiptItem.getName().getFieldValue(),
-                        receiptItem.getName().getConfidence());
-                }
-                if (receiptItem.getQuantity() != null) {
-                    System.out.printf("Quantity: %s, confidence: %.2f%n", receiptItem.getQuantity().getFieldValue(),
-                        receiptItem.getQuantity().getConfidence());
-                }
-                if (receiptItem.getPrice() != null) {
-                    System.out.printf("Price: %s, confidence: %.2f%n", receiptItem.getPrice().getFieldValue(),
-                        receiptItem.getPrice().getConfidence());
-                }
-                if (receiptItem.getTotalPrice() != null) {
-                    System.out.printf("Total Price: %s, confidence: %.2f%n",
-                        receiptItem.getTotalPrice().getFieldValue(), receiptItem.getTotalPrice().getConfidence());
-=======
             RecognizedReceipt recognizedReceipt = receiptPageResults.get(i);
             Map<String, FormField> recognizedFields = recognizedReceipt.getRecognizedForm().getFields();
             System.out.printf("----------- Recognized Receipt page %d -----------%n", i);
@@ -151,7 +114,6 @@
                             });
                         }
                     });
->>>>>>> 72d53830
                 }
             }
             System.out.print("-----------------------------------");
