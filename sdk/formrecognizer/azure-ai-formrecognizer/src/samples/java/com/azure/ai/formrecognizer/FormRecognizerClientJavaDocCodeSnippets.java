// Copyright (c) Microsoft Corporation. All rights reserved.
// Licensed under the MIT License.

package com.azure.ai.formrecognizer;

import com.azure.ai.formrecognizer.models.FieldValueType;
import com.azure.ai.formrecognizer.models.FormContentType;
import com.azure.ai.formrecognizer.models.FormField;
import com.azure.ai.formrecognizer.models.FormPage;
import com.azure.ai.formrecognizer.models.RecognizeOptions;
import com.azure.ai.formrecognizer.models.RecognizedForm;
import com.azure.core.credential.AzureKeyCredential;
import com.azure.core.http.HttpPipeline;
import com.azure.core.http.HttpPipelineBuilder;

import java.io.ByteArrayInputStream;
import java.io.File;
import java.io.IOException;
import java.io.InputStream;
import java.nio.file.Files;
import java.time.Duration;
import java.time.LocalDate;
import java.util.List;
import java.util.Map;

/**
 * Code snippet for {@link FormRecognizerClient}
 */
public class FormRecognizerClientJavaDocCodeSnippets {
    private FormRecognizerClient formRecognizerClient = new FormRecognizerClientBuilder().buildClient();

    /**
     * Code snippet for creating a {@link FormRecognizerClient}
     */
    public void createFormRecognizerClient() {
        // BEGIN: com.azure.ai.formrecognizer.FormRecognizerClient.instantiation
        FormRecognizerClient formRecognizerClient = new FormRecognizerClientBuilder()
            .credential(new AzureKeyCredential("{key}"))
            .endpoint("{endpoint}")
            .buildClient();
        // END: com.azure.ai.formrecognizer.FormRecognizerClient.instantiation
    }

    /**
     * Code snippet for creating a {@link FormRecognizerClient} with pipeline
     */
    public void createFormRecognizerClientWithPipeline() {
        // BEGIN: com.azure.ai.formrecognizer.FormRecognizerClient.pipeline.instantiation
        HttpPipeline pipeline = new HttpPipelineBuilder()
            .policies(/* add policies */)
            .build();

        FormRecognizerClient formRecognizerClient = new FormRecognizerClientBuilder()
            .credential(new AzureKeyCredential("{key}"))
            .endpoint("{endpoint}")
            .pipeline(pipeline)
            .buildClient();
        // END:  com.azure.ai.formrecognizer.FormRecognizerClient.pipeline.instantiation
    }


    // Recognize Custom Form

    /**
     * Code snippet for {@link FormRecognizerClient#beginRecognizeCustomFormsFromUrl(String, String)}
     */
    public void beginRecognizeCustomFormsFromUrl() {
        // BEGIN: com.azure.ai.formrecognizer.FormRecognizerClient.beginRecognizeCustomFormsFromUrl#string-string
        String formUrl = "{form_url}";
        String modelId = "{custom_trained_model_id}";

        formRecognizerClient.beginRecognizeCustomFormsFromUrl(formUrl, modelId).getFinalResult()
<<<<<<< HEAD
            .forEach(recognizedForm ->
                recognizedForm.getFields().forEach((fieldText, fieldValue) -> {
                    System.out.printf("Field text: %s%n", fieldText);
                    System.out.printf("Field value: %s%n", fieldValue.getValue());
                    System.out.printf("Confidence score: %.2f%n", fieldValue.getConfidence());
                }));
=======
            .stream()
            .map(RecognizedForm::getFields)
            .forEach(formFieldMap -> formFieldMap.forEach((fieldText, formField) -> {
                System.out.printf("Field text: %s%n", fieldText);
                System.out.printf("Field value: %s%n", formField.getValue());
                System.out.printf("Confidence score: %.2f%n", formField.getConfidence());
            }));

>>>>>>> cd875c19
        // END: com.azure.ai.formrecognizer.FormRecognizerClient.beginRecognizeCustomFormsFromUrl#string-string
    }

    /**
     * Code snippet for {@link FormRecognizerClient#beginRecognizeCustomFormsFromUrl(String, String, RecognizeOptions)}
     */
    public void beginRecognizeCustomFormsFromUrlWithOptions() {
        // BEGIN: com.azure.ai.formrecognizer.FormRecognizerClient.beginRecognizeCustomFormsFromUrl#string-string-recognizeOptions
        String analyzeFilePath = "{file_source_url}";
        String modelId = "{model_id}";
        boolean includeFieldElements = true;

        formRecognizerClient.beginRecognizeCustomFormsFromUrl(analyzeFilePath, modelId,
            new RecognizeOptions()
                .setContentType(FormContentType.IMAGE_JPEG)
                .setIncludeFieldElements(includeFieldElements)
                .setPollInterval(Duration.ofSeconds(10)))
            .getFinalResult()
            .stream()
            .map(RecognizedForm::getFields)
            .forEach(formFieldMap -> formFieldMap.forEach((fieldText, formField) -> {
                System.out.printf("Field text: %s%n", fieldText);
<<<<<<< HEAD
                System.out.printf("Field value: %s%n", fieldValue.getValue());
                System.out.printf("Confidence score: %.2f%n", fieldValue.getConfidence());
=======
                System.out.printf("Field value: %s%n", formField.getValue());
                System.out.printf("Confidence score: %.2f%n", formField.getConfidence());
>>>>>>> cd875c19
            }));
        // END: com.azure.ai.formrecognizer.FormRecognizerClient.beginRecognizeCustomFormsFromUrl#string-string-recognizeOptions
    }

    /**
     * Code snippet for
     * {@link FormRecognizerClient#beginRecognizeCustomForms(InputStream, long, String)}
     *
     * @throws IOException Exception thrown when there is an error in reading all the bytes from the File.
     */
    public void beginRecognizeCustomForms() throws IOException {
        // BEGIN: com.azure.ai.formrecognizer.FormRecognizerClient.beginRecognizeCustomForms#InputStream-long-string
        File form = new File("{local/file_path/fileName.jpg}");
        String modelId = "{custom_trained_model_id}";
        byte[] fileContent = Files.readAllBytes(form.toPath());
        try (InputStream targetStream = new ByteArrayInputStream(fileContent)) {

<<<<<<< HEAD
        formRecognizerClient.beginRecognizeCustomForms(targetStream, form.length(), modelId).getFinalResult()
            .forEach(recognizedForm -> recognizedForm.getFields().forEach((fieldText, fieldValue) -> {
                System.out.printf("Field text: %s%n", fieldText);
                System.out.printf("Field value: %s%n", fieldValue.getValue());
                System.out.printf("Confidence score: %.2f%n", fieldValue.getConfidence());
            }));
=======
            formRecognizerClient.beginRecognizeCustomForms(targetStream, form.length(), modelId)
                .getFinalResult()
                .stream()
                .map(RecognizedForm::getFields)
                .forEach(formFieldMap -> formFieldMap.forEach((fieldText, formField) -> {
                    System.out.printf("Field text: %s%n", fieldText);
                    System.out.printf("Field value: %s%n", formField.getValue());
                    System.out.printf("Confidence score: %.2f%n", formField.getConfidence());
                }));
        }
>>>>>>> cd875c19
        // END: com.azure.ai.formrecognizer.FormRecognizerClient.beginRecognizeCustomForms#InputStream-long-string
    }

    /**
     * Code snippet for
     * {@link FormRecognizerClient#beginRecognizeCustomForms(InputStream, long, String, RecognizeOptions)} with options
     *
     * @throws IOException Exception thrown when there is an error in reading all the bytes from the File.
     */
    public void beginRecognizeCustomFormsWithOptions() throws IOException {
        // BEGIN: com.azure.ai.formrecognizer.FormRecognizerClient.beginRecognizeCustomForms#InputStream-long-string-recognizeOptions
        File form = new File("{local/file_path/fileName.jpg}");
        String modelId = "{custom_trained_model_id}";
        boolean includeFieldElements = true;
        byte[] fileContent = Files.readAllBytes(form.toPath());

<<<<<<< HEAD
        formRecognizerClient.beginRecognizeCustomForms(targetStream, form.length(), modelId,
            new RecognizeOptions()
                .setContentType(FormContentType.IMAGE_JPEG)
                .setIncludeFieldElements(includeFieldElements)
                .setPollInterval(Duration.ofSeconds(10)))
            .getFinalResult()
            .forEach(recognizedForm -> recognizedForm.getFields().forEach((fieldText, fieldValue) -> {
                System.out.printf("Field text: %s%n", fieldText);
                System.out.printf("Field value: %s%n", fieldValue.getValue());
                System.out.printf("Confidence score: %.2f%n", fieldValue.getConfidence());
            }));
=======
        try (InputStream targetStream = new ByteArrayInputStream(fileContent)) {
            formRecognizerClient.beginRecognizeCustomForms(targetStream, form.length(), modelId,
                new RecognizeOptions()
                    .setContentType(FormContentType.IMAGE_JPEG)
                    .setIncludeFieldElements(includeFieldElements)
                    .setPollInterval(Duration.ofSeconds(10)))
                .getFinalResult()
                .stream()
                .map(RecognizedForm::getFields)
                .forEach(formFieldMap -> formFieldMap.forEach((fieldText, formField) -> {
                    System.out.printf("Field text: %s%n", fieldText);
                    System.out.printf("Field value: %s%n", formField.getValue());
                    System.out.printf("Confidence score: %.2f%n", formField.getConfidence());
                }));
        }
>>>>>>> cd875c19
        // END: com.azure.ai.formrecognizer.FormRecognizerClient.beginRecognizeCustomForms#InputStream-long-string-recognizeOptions
    }

    // Recognize Content

    /**
     * Code snippet for {@link FormRecognizerClient#beginRecognizeContentFromUrl(String)}
     */
    public void beginRecognizeContentFromUrl() {
        // BEGIN: com.azure.ai.formrecognizer.FormRecognizerClient.beginRecognizeContentFromUrl#string
        String formUrl = "{form_url}";
        formRecognizerClient.beginRecognizeContentFromUrl(formUrl)
            .getFinalResult()
            .forEach(formPage -> {
                System.out.printf("Page Angle: %s%n", formPage.getTextAngle());
                System.out.printf("Page Dimension unit: %s%n", formPage.getUnit());
                // Table information
                System.out.println("Recognized Tables: ");
                formPage.getTables()
                    .stream()
                    .flatMap(formTable -> formTable.getCells().stream())
                    .forEach(recognizedTableCell -> System.out.printf("%s ", recognizedTableCell.getText()));
            });
        // END: com.azure.ai.formrecognizer.FormRecognizerClient.beginRecognizeContentFromUrl#string
    }

    /**
     * Code snippet for {@link FormRecognizerClient#beginRecognizeContentFromUrl(String, RecognizeOptions)} with
     * options.
     */
    public void beginRecognizeContentFromUrlWithOptions() {
        // BEGIN: com.azure.ai.formrecognizer.FormRecognizerClient.beginRecognizeContentFromUrl#string-recognizeOptions
        String formPath = "{file_source_url}";
        formRecognizerClient.beginRecognizeContentFromUrl(formPath,
            new RecognizeOptions()
                .setPollInterval(Duration.ofSeconds(5)))
            .getFinalResult()
            .forEach(formPage -> {
                System.out.printf("Page Angle: %s%n", formPage.getTextAngle());
                System.out.printf("Page Dimension unit: %s%n", formPage.getUnit());
                // Table information
                System.out.println("Recognized Tables: ");
                formPage.getTables()
                    .stream()
                    .flatMap(formTable -> formTable.getCells().stream())
                    .forEach(recognizedTableCell -> System.out.printf("%s ", recognizedTableCell.getText()));
            });
        // END: com.azure.ai.formrecognizer.FormRecognizerClient.beginRecognizeContentFromUrl#string-recognizeOptions
    }

    /**
     * Code snippet for {@link FormRecognizerClient#beginRecognizeContent(InputStream, long)}
     *
     * @throws IOException Exception thrown when there is an error in reading all the bytes from the File.
     */
    public void beginRecognizeContent() throws IOException {
        // BEGIN: com.azure.ai.formrecognizer.FormRecognizerClient.beginRecognizeContent#InputStream-long
        File form = new File("{local/file_path/fileName.pdf}");
        byte[] fileContent = Files.readAllBytes(form.toPath());
        try (InputStream targetStream = new ByteArrayInputStream(fileContent)) {
            formRecognizerClient.beginRecognizeContent(targetStream, form.length())
                .getFinalResult()
                .forEach(formPage -> {
                    System.out.printf("Page Angle: %s%n", formPage.getTextAngle());
                    System.out.printf("Page Dimension unit: %s%n", formPage.getUnit());
                    // Table information
                    System.out.println("Recognized Tables: ");
                    formPage.getTables()
                        .stream()
                        .flatMap(formTable -> formTable.getCells().stream())
                        .forEach(recognizedTableCell -> System.out.printf("%s ", recognizedTableCell.getText()));
                });
        }
        // END: com.azure.ai.formrecognizer.FormRecognizerClient.beginRecognizeContent#InputStream-long
    }

    /**
     * Code snippet for {@link FormRecognizerClient#beginRecognizeContent(InputStream, long, RecognizeOptions)} with
     * options.
     *
     * @throws IOException Exception thrown when there is an error in reading all the bytes from the File.
     */
    public void beginRecognizeContentWithOptions() throws IOException {
        // BEGIN: com.azure.ai.formrecognizer.FormRecognizerClient.beginRecognizeContent#InputStream-long-recognizeOptions
        File form = new File("{file_source_url}");
        byte[] fileContent = Files.readAllBytes(form.toPath());
        try (InputStream targetStream = new ByteArrayInputStream(fileContent)) {

            for (FormPage formPage : formRecognizerClient.beginRecognizeContent(targetStream, form.length(),
                new RecognizeOptions()
                    .setPollInterval(Duration.ofSeconds(5)))
                .getFinalResult()) {
                System.out.printf("Page Angle: %s%n", formPage.getTextAngle());
                System.out.printf("Page Dimension unit: %s%n", formPage.getUnit());
                // Table information
                System.out.println("Recognized Tables: ");
                formPage.getTables()
                    .stream()
                    .flatMap(formTable -> formTable.getCells().stream())
                    .forEach(recognizedTableCell -> System.out.printf("%s ", recognizedTableCell.getText()));
            }
        }
        // END: com.azure.ai.formrecognizer.FormRecognizerClient.beginRecognizeContent#InputStream-long-recognizeOptions
    }

    // Recognize Receipts

    /**
     * Code snippet for {@link FormRecognizerClient#beginRecognizeReceiptsFromUrl(String)}
     */
    public void beginRecognizeReceiptsFromUrl() {
        // BEGIN: com.azure.ai.formrecognizer.FormRecognizerClient.beginRecognizeReceiptsFromUrl#string
        String receiptUrl = "{file_source_url}";
        formRecognizerClient.beginRecognizeReceiptsFromUrl(receiptUrl)
            .getFinalResult()
            .forEach(recognizedReceipt -> {
                Map<String, FormField<?>> recognizedFields = recognizedReceipt.getFields();
                FormField<?> merchantNameField = recognizedFields.get("MerchantName");
                if (merchantNameField != null) {
<<<<<<< HEAD
                    if (FieldValueType.STRING.equals(merchantNameField.getValueType())) {
=======
                    if (FieldValueType.STRING == merchantNameField.getValueType()) {
>>>>>>> cd875c19
                        String merchantName = FieldValueType.STRING.cast(merchantNameField);
                        System.out.printf("Merchant Name: %s, confidence: %.2f%n",
                            merchantName, merchantNameField.getConfidence());
                    }
<<<<<<< HEAD
                }

                FormField<?> merchantPhoneNumberField = recognizedFields.get("MerchantPhoneNumber");
                if (merchantPhoneNumberField != null) {
                    if (FieldValueType.PHONE_NUMBER.equals(merchantNameField.getValueType())) {
                        String merchantAddress = FieldValueType.PHONE_NUMBER.cast(merchantPhoneNumberField);
                        System.out.printf("Merchant Phone number: %s, confidence: %.2f%n",
                            merchantAddress, merchantPhoneNumberField.getConfidence());
                    }
                }

                FormField<?> transactionDateField = recognizedFields.get("TransactionDate");
                if (transactionDateField != null) {
                    if (FieldValueType.DATE.equals(transactionDateField.getValueType())) {
=======
                }

                FormField<?> merchantPhoneNumberField = recognizedFields.get("MerchantPhoneNumber");
                if (merchantPhoneNumberField != null) {
                    if (FieldValueType.PHONE_NUMBER == merchantPhoneNumberField.getValueType()) {
                        String merchantAddress = FieldValueType.PHONE_NUMBER.cast(merchantPhoneNumberField);
                        System.out.printf("Merchant Phone number: %s, confidence: %.2f%n",
                            merchantAddress, merchantPhoneNumberField.getConfidence());
                    }
                }

                FormField<?> transactionDateField = recognizedFields.get("TransactionDate");
                if (transactionDateField != null) {
                    if (FieldValueType.DATE == transactionDateField.getValueType()) {
>>>>>>> cd875c19
                        LocalDate transactionDate = FieldValueType.DATE.cast(transactionDateField);
                        System.out.printf("Transaction Date: %s, confidence: %.2f%n",
                            transactionDate, transactionDateField.getConfidence());
                    }
                }

                FormField<?> receiptItemsField = recognizedFields.get("Items");
                if (receiptItemsField != null) {
                    System.out.printf("Receipt Items: %n");
<<<<<<< HEAD
                    if (FieldValueType.LIST.equals(receiptItemsField.getValueType())) {
                        List<FormField<?>> receiptItems = FieldValueType.LIST.cast(receiptItemsField);
                        receiptItems.forEach(receiptItem -> {
                            if (FieldValueType.MAP.equals(receiptItem.getValueType())) {
                                Map<String, FormField<?>> formFieldMap = FieldValueType.MAP.cast(receiptItem);
                                formFieldMap.forEach((key, formField) -> {
                                    if ("Quantity".equals(key)) {
                                        if (FieldValueType.DOUBLE.equals(formField.getValueType())) {
                                            Float quantity = FieldValueType.DOUBLE.cast(formField);
                                            System.out.printf("Quantity: %d, confidence: %.2f%n",
=======
                    if (FieldValueType.LIST == receiptItemsField.getValueType()) {
                        List<FormField<?>> receiptItems = FieldValueType.LIST.cast(receiptItemsField);
                        receiptItems.forEach(receiptItem -> {
                            if (FieldValueType.MAP == receiptItem.getValueType()) {
                                Map<String, FormField<?>> formFieldMap = FieldValueType.MAP.cast(receiptItem);
                                formFieldMap.forEach((key, formField) -> {
                                    if ("Quantity".equals(key)) {
                                        if (FieldValueType.DOUBLE == formField.getValueType()) {
                                            Float quantity = FieldValueType.DOUBLE.cast(formField);
                                            System.out.printf("Quantity: %f, confidence: %.2f%n",
>>>>>>> cd875c19
                                                quantity, formField.getConfidence());
                                        }
                                    }
                                });
                            }
                        });
                    }
                }
            });
        // END: com.azure.ai.formrecognizer.FormRecognizerClient.beginRecognizeReceiptsFromUrl#string
    }

    /**
     * Code snippet for {@link FormRecognizerClient#beginRecognizeReceiptsFromUrl(String, RecognizeOptions)}
     */
    public void beginRecognizeReceiptsFromUrlWithOptions() {
        // BEGIN: com.azure.ai.formrecognizer.FormRecognizerClient.beginRecognizeReceiptsFromUrl#string-recognizeOptions
        String receiptUrl = "{receipt_url}";
        formRecognizerClient.beginRecognizeReceiptsFromUrl(receiptUrl).getFinalResult()
            .forEach(recognizedReceipt -> {
                Map<String, FormField<?>> recognizedFields = recognizedReceipt.getFields();
                FormField<?> merchantNameField = recognizedFields.get("MerchantName");
                if (merchantNameField != null) {
<<<<<<< HEAD
                    if (FieldValueType.STRING.equals(merchantNameField.getValueType())) {
=======
                    if (FieldValueType.STRING == merchantNameField.getValueType()) {
>>>>>>> cd875c19
                        String merchantName = FieldValueType.STRING.cast(merchantNameField);
                        System.out.printf("Merchant Name: %s, confidence: %.2f%n",
                            merchantName, merchantNameField.getConfidence());
                    }
<<<<<<< HEAD
                }

                FormField<?> merchantPhoneNumberField = recognizedFields.get("MerchantPhoneNumber");
                if (merchantPhoneNumberField != null) {
                    if (FieldValueType.PHONE_NUMBER.equals(merchantNameField.getValueType())) {
                        String merchantAddress = FieldValueType.PHONE_NUMBER.cast(merchantPhoneNumberField);
                        System.out.printf("Merchant Phone number: %s, confidence: %.2f%n",
                            merchantAddress, merchantPhoneNumberField.getConfidence());
                    }
                }

                FormField<?> transactionDateField = recognizedFields.get("TransactionDate");
                if (transactionDateField != null) {
                    if (FieldValueType.DATE.equals(transactionDateField.getValueType())) {
=======
                }

                FormField<?> merchantPhoneNumberField = recognizedFields.get("MerchantPhoneNumber");
                if (merchantPhoneNumberField != null) {
                    if (FieldValueType.PHONE_NUMBER == merchantPhoneNumberField.getValueType()) {
                        String merchantAddress = FieldValueType.PHONE_NUMBER.cast(merchantPhoneNumberField);
                        System.out.printf("Merchant Phone number: %s, confidence: %.2f%n",
                            merchantAddress, merchantPhoneNumberField.getConfidence());
                    }
                }

                FormField<?> transactionDateField = recognizedFields.get("TransactionDate");
                if (transactionDateField != null) {
                    if (FieldValueType.DATE == transactionDateField.getValueType()) {
>>>>>>> cd875c19
                        LocalDate transactionDate = FieldValueType.DATE.cast(transactionDateField);
                        System.out.printf("Transaction Date: %s, confidence: %.2f%n",
                            transactionDate, transactionDateField.getConfidence());
                    }
                }

                FormField<?> receiptItemsField = recognizedFields.get("Items");
                if (receiptItemsField != null) {
                    System.out.printf("Receipt Items: %n");
<<<<<<< HEAD
                    if (FieldValueType.LIST.equals(receiptItemsField.getValueType())) {
                        List<FormField<?>> receiptItems = FieldValueType.LIST.cast(receiptItemsField);
                        receiptItems.forEach(receiptItem -> {
                            if (FieldValueType.MAP.equals(receiptItem.getValueType())) {
                                Map<String, FormField<?>> formFieldMap = FieldValueType.MAP.cast(receiptItem);
                                formFieldMap.forEach((key, formField) -> {
                                    if ("Quantity".equals(key)) {
                                        if (FieldValueType.DOUBLE.equals(formField.getValueType())) {
                                            Float quantity = FieldValueType.DOUBLE.cast(formField);
                                            System.out.printf("Quantity: %d, confidence: %.2f%n",
                                                quantity, formField.getConfidence());
                                        }
                                    }
                                });
                            }
                        });
=======
                    if (FieldValueType.LIST == receiptItemsField.getValueType()) {
                        List<FormField<?>> receiptItems = FieldValueType.LIST.cast(receiptItemsField);
                        receiptItems.stream()
                            .filter(receiptItem -> FieldValueType.MAP == receiptItem.getValueType())
                            .<Map<String, FormField<?>>>map(FieldValueType.MAP::cast)
                            .forEach(formFieldMap -> formFieldMap.forEach((key, formField) -> {
                                if ("Quantity".equals(key)) {
                                    if (FieldValueType.DOUBLE == formField.getValueType()) {
                                        Float quantity = FieldValueType.DOUBLE.cast(formField);
                                        System.out.printf("Quantity: %f, confidence: %.2f%n",
                                            quantity, formField.getConfidence());
                                    }
                                }
                            }));
>>>>>>> cd875c19
                    }
                }
            });
        // END: com.azure.ai.formrecognizer.FormRecognizerClient.beginRecognizeReceiptsFromUrl#string-recognizeOptions
    }

    /**
     * Code snippet for {@link FormRecognizerClient#beginRecognizeReceipts(InputStream, long)}
     *
     * @throws IOException Exception thrown when there is an error in reading all the bytes from the File.
     */
    public void beginRecognizeReceipts() throws IOException {
        // BEGIN: com.azure.ai.formrecognizer.FormRecognizerClient.beginRecognizeReceipts#InputStream-long
        File receipt = new File("{receipt_url}");
        byte[] fileContent = Files.readAllBytes(receipt.toPath());
<<<<<<< HEAD
        InputStream targetStream = new ByteArrayInputStream(fileContent);

        formRecognizerClient.beginRecognizeReceipts(targetStream, receipt.length())
            .getFinalResult().forEach(recognizedReceipt -> {
                Map<String, FormField<?>> recognizedFields = recognizedReceipt.getFields();
                FormField<?> merchantNameField = recognizedFields.get("MerchantName");
                if (merchantNameField != null) {
                    if (FieldValueType.STRING.equals(merchantNameField.getValueType())) {
                        String merchantName = FieldValueType.STRING.cast(merchantNameField);
                        System.out.printf("Merchant Name: %s, confidence: %.2f%n",
                            merchantName, merchantNameField.getConfidence());
                    }
                }

                FormField<?> merchantPhoneNumberField = recognizedFields.get("MerchantPhoneNumber");
                if (merchantPhoneNumberField != null) {
                    if (FieldValueType.PHONE_NUMBER.equals(merchantNameField.getValueType())) {
                        String merchantAddress = FieldValueType.PHONE_NUMBER.cast(merchantPhoneNumberField);
                        System.out.printf("Merchant Phone number: %s, confidence: %.2f%n",
                            merchantAddress, merchantPhoneNumberField.getConfidence());
                    }
                }

                FormField<?> transactionDateField = recognizedFields.get("TransactionDate");
                if (transactionDateField != null) {
                    if (FieldValueType.DATE.equals(transactionDateField.getValueType())) {
                        LocalDate transactionDate = FieldValueType.DATE.cast(transactionDateField);
                        System.out.printf("Transaction Date: %s, confidence: %.2f%n",
                            transactionDate, transactionDateField.getConfidence());
                    }
                }

                FormField<?> receiptItemsField = recognizedFields.get("Items");
                if (receiptItemsField != null) {
                    System.out.printf("Receipt Items: %n");
                    if (FieldValueType.LIST.equals(receiptItemsField.getValueType())) {
                        List<FormField<?>> receiptItems = FieldValueType.LIST.cast(receiptItemsField);
                        receiptItems.forEach(receiptItem -> {
                            if (FieldValueType.MAP.equals(receiptItem.getValueType())) {
                                Map<String, FormField<?>> formFieldMap = FieldValueType.MAP.cast(receiptItem);
                                formFieldMap.forEach((key, formField) -> {
                                    if ("Quantity".equals(key)) {
                                        if (FieldValueType.DOUBLE.equals(formField.getValueType())) {
                                            Float quantity = FieldValueType.DOUBLE.cast(formField);
                                            System.out.printf("Quantity: %d, confidence: %.2f%n",
                                                quantity, formField.getConfidence());
                                        }
                                    }
                                });
                            }
                        });
                    }
                }
            });
=======
        try (InputStream targetStream = new ByteArrayInputStream(fileContent)) {

            formRecognizerClient.beginRecognizeReceipts(targetStream, receipt.length()).getFinalResult()
                .forEach(recognizedReceipt -> {
                    Map<String, FormField<?>> recognizedFields = recognizedReceipt.getFields();
                    FormField<?> merchantNameField = recognizedFields.get("MerchantName");
                    if (merchantNameField != null) {
                        if (FieldValueType.STRING == merchantNameField.getValueType()) {
                            String merchantName = FieldValueType.STRING.cast(merchantNameField);
                            System.out.printf("Merchant Name: %s, confidence: %.2f%n",
                                merchantName, merchantNameField.getConfidence());
                        }
                    }

                    FormField<?> merchantPhoneNumberField = recognizedFields.get("MerchantPhoneNumber");
                    if (merchantPhoneNumberField != null) {
                        if (FieldValueType.PHONE_NUMBER == merchantPhoneNumberField.getValueType()) {
                            String merchantAddress = FieldValueType.PHONE_NUMBER.cast(merchantPhoneNumberField);
                            System.out.printf("Merchant Phone number: %s, confidence: %.2f%n",
                                merchantAddress, merchantPhoneNumberField.getConfidence());
                        }
                    }

                    FormField<?> transactionDateField = recognizedFields.get("TransactionDate");
                    if (transactionDateField != null) {
                        if (FieldValueType.DATE == transactionDateField.getValueType()) {
                            LocalDate transactionDate = FieldValueType.DATE.cast(transactionDateField);
                            System.out.printf("Transaction Date: %s, confidence: %.2f%n",
                                transactionDate, transactionDateField.getConfidence());
                        }
                    }

                    FormField<?> receiptItemsField = recognizedFields.get("Items");
                    if (receiptItemsField != null) {
                        System.out.printf("Receipt Items: %n");
                        if (FieldValueType.LIST == receiptItemsField.getValueType()) {
                            List<FormField<?>> receiptItems = FieldValueType.LIST.cast(receiptItemsField);
                            receiptItems.stream()
                                .filter(receiptItem -> FieldValueType.MAP == receiptItem.getValueType())
                                .<Map<String, FormField<?>>>map(FieldValueType.MAP::cast)
                                .forEach(formFieldMap -> formFieldMap.forEach((key, formField) -> {
                                    if ("Quantity".equals(key)) {
                                        if (FieldValueType.DOUBLE == formField.getValueType()) {
                                            Float quantity = FieldValueType.DOUBLE.cast(formField);
                                            System.out.printf("Quantity: %f, confidence: %.2f%n",
                                                quantity, formField.getConfidence());
                                        }
                                    }
                                }));
                        }
                    }
                });
        }
>>>>>>> cd875c19
        // END: com.azure.ai.formrecognizer.FormRecognizerClient.beginRecognizeReceipts#InputStream-long
    }

    /**
     * Code snippet for {@link FormRecognizerClient#beginRecognizeReceipts(InputStream, long, RecognizeOptions)}
     * with options
     *
     * @throws IOException Exception thrown when there is an error in reading all the bytes from the File.
     */
    public void beginRecognizeReceiptsWithOptions() throws IOException {

        // BEGIN: com.azure.ai.formrecognizer.FormRecognizerClient.beginRecognizeReceipts#InputStream-long-recognizeOptions
        File receipt = new File("{local/file_path/fileName.jpg}");
        boolean includeFieldElements = true;
        byte[] fileContent = Files.readAllBytes(receipt.toPath());
<<<<<<< HEAD
        InputStream targetStream = new ByteArrayInputStream(fileContent);
        formRecognizerClient.beginRecognizeReceipts(targetStream, receipt.length(),
            new RecognizeOptions()
                .setContentType(FormContentType.IMAGE_JPEG)
                .setIncludeFieldElements(includeFieldElements)
                .setPollInterval(Duration.ofSeconds(5)))
            .getFinalResult().forEach(recognizedReceipt -> {
                Map<String, FormField<?>> recognizedFields = recognizedReceipt.getFields();
                FormField<?> merchantNameField = recognizedFields.get("MerchantName");
                if (merchantNameField != null) {
                    if (FieldValueType.STRING.equals(merchantNameField.getValueType())) {
=======
        try (InputStream targetStream = new ByteArrayInputStream(fileContent)) {
            for (RecognizedForm recognizedForm : formRecognizerClient.beginRecognizeReceipts(targetStream, receipt.length(),
                new RecognizeOptions()
                    .setContentType(FormContentType.IMAGE_JPEG)
                    .setIncludeFieldElements(includeFieldElements)
                    .setPollInterval(Duration.ofSeconds(5)))
                .getFinalResult()) {
                Map<String, FormField<?>> recognizedFields = recognizedForm.getFields();
                FormField<?> merchantNameField = recognizedFields.get("MerchantName");
                if (merchantNameField != null) {
                    if (FieldValueType.STRING == merchantNameField.getValueType()) {
>>>>>>> cd875c19
                        String merchantName = FieldValueType.STRING.cast(merchantNameField);
                        System.out.printf("Merchant Name: %s, confidence: %.2f%n",
                            merchantName, merchantNameField.getConfidence());
                    }
                }
<<<<<<< HEAD

                FormField<?> merchantPhoneNumberField = recognizedFields.get("MerchantPhoneNumber");
                if (merchantPhoneNumberField != null) {
                    if (FieldValueType.PHONE_NUMBER.equals(merchantNameField.getValueType())) {
=======
                FormField<?> merchantPhoneNumberField = recognizedFields.get("MerchantPhoneNumber");
                if (merchantPhoneNumberField != null) {
                    if (FieldValueType.PHONE_NUMBER == merchantPhoneNumberField.getValueType()) {
>>>>>>> cd875c19
                        String merchantAddress = FieldValueType.PHONE_NUMBER.cast(merchantPhoneNumberField);
                        System.out.printf("Merchant Phone number: %s, confidence: %.2f%n",
                            merchantAddress, merchantPhoneNumberField.getConfidence());
                    }
<<<<<<< HEAD
                }

                FormField<?> transactionDateField = recognizedFields.get("TransactionDate");
                if (transactionDateField != null) {
                    if (FieldValueType.DATE.equals(transactionDateField.getValueType())) {
                        LocalDate transactionDate = FieldValueType.DATE.cast(transactionDateField);
                        System.out.printf("Transaction Date: %s, confidence: %.2f%n",
                            transactionDate, transactionDateField.getConfidence());
                    }
                }

                FormField<?> receiptItemsField = recognizedFields.get("Items");
                if (receiptItemsField != null) {
                    System.out.printf("Receipt Items: %n");
                    if (FieldValueType.LIST.equals(receiptItemsField.getValueType())) {
                        List<FormField<?>> receiptItems = FieldValueType.LIST.cast(receiptItemsField);
                        receiptItems.forEach(receiptItem -> {
                            if (FieldValueType.MAP.equals(receiptItem.getValueType())) {
                                Map<String, FormField<?>> formFieldMap = FieldValueType.MAP.cast(receiptItem);
                                formFieldMap.forEach((key, formField) -> {
                                    if ("Quantity".equals(key)) {
                                        if (FieldValueType.DOUBLE.equals(formField.getValueType())) {
                                            Float quantity = FieldValueType.DOUBLE.cast(formField);
                                            System.out.printf("Quantity: %d, confidence: %.2f%n",
                                                quantity, formField.getConfidence());
                                        }
                                    }
                                });
                            }
                        });
=======
                }
                FormField<?> transactionDateField = recognizedFields.get("TransactionDate");
                if (transactionDateField != null) {
                    if (FieldValueType.DATE == transactionDateField.getValueType()) {
                        LocalDate transactionDate = FieldValueType.DATE.cast(transactionDateField);
                        System.out.printf("Transaction Date: %s, confidence: %.2f%n",
                            transactionDate, transactionDateField.getConfidence());
                    }
                }
                FormField<?> receiptItemsField = recognizedFields.get("Items");
                if (receiptItemsField != null) {
                    System.out.printf("Receipt Items: %n");
                    if (FieldValueType.LIST == receiptItemsField.getValueType()) {
                        List<FormField<?>> receiptItems = FieldValueType.LIST.cast(receiptItemsField);
                        receiptItems.stream()
                            .filter(receiptItem -> FieldValueType.MAP == receiptItem.getValueType())
                            .<Map<String, FormField<?>>>map(FieldValueType.MAP::cast)
                            .forEach(formFieldMap -> formFieldMap.forEach((key, formField) -> {
                                if ("Quantity".equals(key)) {
                                    if (FieldValueType.DOUBLE == formField.getValueType()) {
                                        Float quantity = FieldValueType.DOUBLE.cast(formField);
                                        System.out.printf("Quantity: %f, confidence: %.2f%n",
                                            quantity, formField.getConfidence());
                                    }
                                }
                            }));
>>>>>>> cd875c19
                    }
                }
            }
        }
        // END: com.azure.ai.formrecognizer.FormRecognizerClient.beginRecognizeReceipts#InputStream-long-recognizeOptions
    }
}<|MERGE_RESOLUTION|>--- conflicted
+++ resolved
@@ -70,14 +70,6 @@
         String modelId = "{custom_trained_model_id}";
 
         formRecognizerClient.beginRecognizeCustomFormsFromUrl(formUrl, modelId).getFinalResult()
-<<<<<<< HEAD
-            .forEach(recognizedForm ->
-                recognizedForm.getFields().forEach((fieldText, fieldValue) -> {
-                    System.out.printf("Field text: %s%n", fieldText);
-                    System.out.printf("Field value: %s%n", fieldValue.getValue());
-                    System.out.printf("Confidence score: %.2f%n", fieldValue.getConfidence());
-                }));
-=======
             .stream()
             .map(RecognizedForm::getFields)
             .forEach(formFieldMap -> formFieldMap.forEach((fieldText, formField) -> {
@@ -86,7 +78,6 @@
                 System.out.printf("Confidence score: %.2f%n", formField.getConfidence());
             }));
 
->>>>>>> cd875c19
         // END: com.azure.ai.formrecognizer.FormRecognizerClient.beginRecognizeCustomFormsFromUrl#string-string
     }
 
@@ -109,13 +100,8 @@
             .map(RecognizedForm::getFields)
             .forEach(formFieldMap -> formFieldMap.forEach((fieldText, formField) -> {
                 System.out.printf("Field text: %s%n", fieldText);
-<<<<<<< HEAD
-                System.out.printf("Field value: %s%n", fieldValue.getValue());
-                System.out.printf("Confidence score: %.2f%n", fieldValue.getConfidence());
-=======
                 System.out.printf("Field value: %s%n", formField.getValue());
                 System.out.printf("Confidence score: %.2f%n", formField.getConfidence());
->>>>>>> cd875c19
             }));
         // END: com.azure.ai.formrecognizer.FormRecognizerClient.beginRecognizeCustomFormsFromUrl#string-string-recognizeOptions
     }
@@ -133,14 +119,6 @@
         byte[] fileContent = Files.readAllBytes(form.toPath());
         try (InputStream targetStream = new ByteArrayInputStream(fileContent)) {
 
-<<<<<<< HEAD
-        formRecognizerClient.beginRecognizeCustomForms(targetStream, form.length(), modelId).getFinalResult()
-            .forEach(recognizedForm -> recognizedForm.getFields().forEach((fieldText, fieldValue) -> {
-                System.out.printf("Field text: %s%n", fieldText);
-                System.out.printf("Field value: %s%n", fieldValue.getValue());
-                System.out.printf("Confidence score: %.2f%n", fieldValue.getConfidence());
-            }));
-=======
             formRecognizerClient.beginRecognizeCustomForms(targetStream, form.length(), modelId)
                 .getFinalResult()
                 .stream()
@@ -151,7 +129,6 @@
                     System.out.printf("Confidence score: %.2f%n", formField.getConfidence());
                 }));
         }
->>>>>>> cd875c19
         // END: com.azure.ai.formrecognizer.FormRecognizerClient.beginRecognizeCustomForms#InputStream-long-string
     }
 
@@ -168,19 +145,6 @@
         boolean includeFieldElements = true;
         byte[] fileContent = Files.readAllBytes(form.toPath());
 
-<<<<<<< HEAD
-        formRecognizerClient.beginRecognizeCustomForms(targetStream, form.length(), modelId,
-            new RecognizeOptions()
-                .setContentType(FormContentType.IMAGE_JPEG)
-                .setIncludeFieldElements(includeFieldElements)
-                .setPollInterval(Duration.ofSeconds(10)))
-            .getFinalResult()
-            .forEach(recognizedForm -> recognizedForm.getFields().forEach((fieldText, fieldValue) -> {
-                System.out.printf("Field text: %s%n", fieldText);
-                System.out.printf("Field value: %s%n", fieldValue.getValue());
-                System.out.printf("Confidence score: %.2f%n", fieldValue.getConfidence());
-            }));
-=======
         try (InputStream targetStream = new ByteArrayInputStream(fileContent)) {
             formRecognizerClient.beginRecognizeCustomForms(targetStream, form.length(), modelId,
                 new RecognizeOptions()
@@ -196,7 +160,6 @@
                     System.out.printf("Confidence score: %.2f%n", formField.getConfidence());
                 }));
         }
->>>>>>> cd875c19
         // END: com.azure.ai.formrecognizer.FormRecognizerClient.beginRecognizeCustomForms#InputStream-long-string-recognizeOptions
     }
 
@@ -316,31 +279,11 @@
                 Map<String, FormField<?>> recognizedFields = recognizedReceipt.getFields();
                 FormField<?> merchantNameField = recognizedFields.get("MerchantName");
                 if (merchantNameField != null) {
-<<<<<<< HEAD
-                    if (FieldValueType.STRING.equals(merchantNameField.getValueType())) {
-=======
                     if (FieldValueType.STRING == merchantNameField.getValueType()) {
->>>>>>> cd875c19
                         String merchantName = FieldValueType.STRING.cast(merchantNameField);
                         System.out.printf("Merchant Name: %s, confidence: %.2f%n",
                             merchantName, merchantNameField.getConfidence());
                     }
-<<<<<<< HEAD
-                }
-
-                FormField<?> merchantPhoneNumberField = recognizedFields.get("MerchantPhoneNumber");
-                if (merchantPhoneNumberField != null) {
-                    if (FieldValueType.PHONE_NUMBER.equals(merchantNameField.getValueType())) {
-                        String merchantAddress = FieldValueType.PHONE_NUMBER.cast(merchantPhoneNumberField);
-                        System.out.printf("Merchant Phone number: %s, confidence: %.2f%n",
-                            merchantAddress, merchantPhoneNumberField.getConfidence());
-                    }
-                }
-
-                FormField<?> transactionDateField = recognizedFields.get("TransactionDate");
-                if (transactionDateField != null) {
-                    if (FieldValueType.DATE.equals(transactionDateField.getValueType())) {
-=======
                 }
 
                 FormField<?> merchantPhoneNumberField = recognizedFields.get("MerchantPhoneNumber");
@@ -355,7 +298,6 @@
                 FormField<?> transactionDateField = recognizedFields.get("TransactionDate");
                 if (transactionDateField != null) {
                     if (FieldValueType.DATE == transactionDateField.getValueType()) {
->>>>>>> cd875c19
                         LocalDate transactionDate = FieldValueType.DATE.cast(transactionDateField);
                         System.out.printf("Transaction Date: %s, confidence: %.2f%n",
                             transactionDate, transactionDateField.getConfidence());
@@ -365,18 +307,6 @@
                 FormField<?> receiptItemsField = recognizedFields.get("Items");
                 if (receiptItemsField != null) {
                     System.out.printf("Receipt Items: %n");
-<<<<<<< HEAD
-                    if (FieldValueType.LIST.equals(receiptItemsField.getValueType())) {
-                        List<FormField<?>> receiptItems = FieldValueType.LIST.cast(receiptItemsField);
-                        receiptItems.forEach(receiptItem -> {
-                            if (FieldValueType.MAP.equals(receiptItem.getValueType())) {
-                                Map<String, FormField<?>> formFieldMap = FieldValueType.MAP.cast(receiptItem);
-                                formFieldMap.forEach((key, formField) -> {
-                                    if ("Quantity".equals(key)) {
-                                        if (FieldValueType.DOUBLE.equals(formField.getValueType())) {
-                                            Float quantity = FieldValueType.DOUBLE.cast(formField);
-                                            System.out.printf("Quantity: %d, confidence: %.2f%n",
-=======
                     if (FieldValueType.LIST == receiptItemsField.getValueType()) {
                         List<FormField<?>> receiptItems = FieldValueType.LIST.cast(receiptItemsField);
                         receiptItems.forEach(receiptItem -> {
@@ -387,7 +317,6 @@
                                         if (FieldValueType.DOUBLE == formField.getValueType()) {
                                             Float quantity = FieldValueType.DOUBLE.cast(formField);
                                             System.out.printf("Quantity: %f, confidence: %.2f%n",
->>>>>>> cd875c19
                                                 quantity, formField.getConfidence());
                                         }
                                     }
@@ -411,31 +340,11 @@
                 Map<String, FormField<?>> recognizedFields = recognizedReceipt.getFields();
                 FormField<?> merchantNameField = recognizedFields.get("MerchantName");
                 if (merchantNameField != null) {
-<<<<<<< HEAD
-                    if (FieldValueType.STRING.equals(merchantNameField.getValueType())) {
-=======
                     if (FieldValueType.STRING == merchantNameField.getValueType()) {
->>>>>>> cd875c19
                         String merchantName = FieldValueType.STRING.cast(merchantNameField);
                         System.out.printf("Merchant Name: %s, confidence: %.2f%n",
                             merchantName, merchantNameField.getConfidence());
                     }
-<<<<<<< HEAD
-                }
-
-                FormField<?> merchantPhoneNumberField = recognizedFields.get("MerchantPhoneNumber");
-                if (merchantPhoneNumberField != null) {
-                    if (FieldValueType.PHONE_NUMBER.equals(merchantNameField.getValueType())) {
-                        String merchantAddress = FieldValueType.PHONE_NUMBER.cast(merchantPhoneNumberField);
-                        System.out.printf("Merchant Phone number: %s, confidence: %.2f%n",
-                            merchantAddress, merchantPhoneNumberField.getConfidence());
-                    }
-                }
-
-                FormField<?> transactionDateField = recognizedFields.get("TransactionDate");
-                if (transactionDateField != null) {
-                    if (FieldValueType.DATE.equals(transactionDateField.getValueType())) {
-=======
                 }
 
                 FormField<?> merchantPhoneNumberField = recognizedFields.get("MerchantPhoneNumber");
@@ -450,7 +359,6 @@
                 FormField<?> transactionDateField = recognizedFields.get("TransactionDate");
                 if (transactionDateField != null) {
                     if (FieldValueType.DATE == transactionDateField.getValueType()) {
->>>>>>> cd875c19
                         LocalDate transactionDate = FieldValueType.DATE.cast(transactionDateField);
                         System.out.printf("Transaction Date: %s, confidence: %.2f%n",
                             transactionDate, transactionDateField.getConfidence());
@@ -460,24 +368,6 @@
                 FormField<?> receiptItemsField = recognizedFields.get("Items");
                 if (receiptItemsField != null) {
                     System.out.printf("Receipt Items: %n");
-<<<<<<< HEAD
-                    if (FieldValueType.LIST.equals(receiptItemsField.getValueType())) {
-                        List<FormField<?>> receiptItems = FieldValueType.LIST.cast(receiptItemsField);
-                        receiptItems.forEach(receiptItem -> {
-                            if (FieldValueType.MAP.equals(receiptItem.getValueType())) {
-                                Map<String, FormField<?>> formFieldMap = FieldValueType.MAP.cast(receiptItem);
-                                formFieldMap.forEach((key, formField) -> {
-                                    if ("Quantity".equals(key)) {
-                                        if (FieldValueType.DOUBLE.equals(formField.getValueType())) {
-                                            Float quantity = FieldValueType.DOUBLE.cast(formField);
-                                            System.out.printf("Quantity: %d, confidence: %.2f%n",
-                                                quantity, formField.getConfidence());
-                                        }
-                                    }
-                                });
-                            }
-                        });
-=======
                     if (FieldValueType.LIST == receiptItemsField.getValueType()) {
                         List<FormField<?>> receiptItems = FieldValueType.LIST.cast(receiptItemsField);
                         receiptItems.stream()
@@ -492,7 +382,6 @@
                                     }
                                 }
                             }));
->>>>>>> cd875c19
                     }
                 }
             });
@@ -508,62 +397,6 @@
         // BEGIN: com.azure.ai.formrecognizer.FormRecognizerClient.beginRecognizeReceipts#InputStream-long
         File receipt = new File("{receipt_url}");
         byte[] fileContent = Files.readAllBytes(receipt.toPath());
-<<<<<<< HEAD
-        InputStream targetStream = new ByteArrayInputStream(fileContent);
-
-        formRecognizerClient.beginRecognizeReceipts(targetStream, receipt.length())
-            .getFinalResult().forEach(recognizedReceipt -> {
-                Map<String, FormField<?>> recognizedFields = recognizedReceipt.getFields();
-                FormField<?> merchantNameField = recognizedFields.get("MerchantName");
-                if (merchantNameField != null) {
-                    if (FieldValueType.STRING.equals(merchantNameField.getValueType())) {
-                        String merchantName = FieldValueType.STRING.cast(merchantNameField);
-                        System.out.printf("Merchant Name: %s, confidence: %.2f%n",
-                            merchantName, merchantNameField.getConfidence());
-                    }
-                }
-
-                FormField<?> merchantPhoneNumberField = recognizedFields.get("MerchantPhoneNumber");
-                if (merchantPhoneNumberField != null) {
-                    if (FieldValueType.PHONE_NUMBER.equals(merchantNameField.getValueType())) {
-                        String merchantAddress = FieldValueType.PHONE_NUMBER.cast(merchantPhoneNumberField);
-                        System.out.printf("Merchant Phone number: %s, confidence: %.2f%n",
-                            merchantAddress, merchantPhoneNumberField.getConfidence());
-                    }
-                }
-
-                FormField<?> transactionDateField = recognizedFields.get("TransactionDate");
-                if (transactionDateField != null) {
-                    if (FieldValueType.DATE.equals(transactionDateField.getValueType())) {
-                        LocalDate transactionDate = FieldValueType.DATE.cast(transactionDateField);
-                        System.out.printf("Transaction Date: %s, confidence: %.2f%n",
-                            transactionDate, transactionDateField.getConfidence());
-                    }
-                }
-
-                FormField<?> receiptItemsField = recognizedFields.get("Items");
-                if (receiptItemsField != null) {
-                    System.out.printf("Receipt Items: %n");
-                    if (FieldValueType.LIST.equals(receiptItemsField.getValueType())) {
-                        List<FormField<?>> receiptItems = FieldValueType.LIST.cast(receiptItemsField);
-                        receiptItems.forEach(receiptItem -> {
-                            if (FieldValueType.MAP.equals(receiptItem.getValueType())) {
-                                Map<String, FormField<?>> formFieldMap = FieldValueType.MAP.cast(receiptItem);
-                                formFieldMap.forEach((key, formField) -> {
-                                    if ("Quantity".equals(key)) {
-                                        if (FieldValueType.DOUBLE.equals(formField.getValueType())) {
-                                            Float quantity = FieldValueType.DOUBLE.cast(formField);
-                                            System.out.printf("Quantity: %d, confidence: %.2f%n",
-                                                quantity, formField.getConfidence());
-                                        }
-                                    }
-                                });
-                            }
-                        });
-                    }
-                }
-            });
-=======
         try (InputStream targetStream = new ByteArrayInputStream(fileContent)) {
 
             formRecognizerClient.beginRecognizeReceipts(targetStream, receipt.length()).getFinalResult()
@@ -617,7 +450,6 @@
                     }
                 });
         }
->>>>>>> cd875c19
         // END: com.azure.ai.formrecognizer.FormRecognizerClient.beginRecognizeReceipts#InputStream-long
     }
 
@@ -633,19 +465,6 @@
         File receipt = new File("{local/file_path/fileName.jpg}");
         boolean includeFieldElements = true;
         byte[] fileContent = Files.readAllBytes(receipt.toPath());
-<<<<<<< HEAD
-        InputStream targetStream = new ByteArrayInputStream(fileContent);
-        formRecognizerClient.beginRecognizeReceipts(targetStream, receipt.length(),
-            new RecognizeOptions()
-                .setContentType(FormContentType.IMAGE_JPEG)
-                .setIncludeFieldElements(includeFieldElements)
-                .setPollInterval(Duration.ofSeconds(5)))
-            .getFinalResult().forEach(recognizedReceipt -> {
-                Map<String, FormField<?>> recognizedFields = recognizedReceipt.getFields();
-                FormField<?> merchantNameField = recognizedFields.get("MerchantName");
-                if (merchantNameField != null) {
-                    if (FieldValueType.STRING.equals(merchantNameField.getValueType())) {
-=======
         try (InputStream targetStream = new ByteArrayInputStream(fileContent)) {
             for (RecognizedForm recognizedForm : formRecognizerClient.beginRecognizeReceipts(targetStream, receipt.length(),
                 new RecognizeOptions()
@@ -657,58 +476,18 @@
                 FormField<?> merchantNameField = recognizedFields.get("MerchantName");
                 if (merchantNameField != null) {
                     if (FieldValueType.STRING == merchantNameField.getValueType()) {
->>>>>>> cd875c19
                         String merchantName = FieldValueType.STRING.cast(merchantNameField);
                         System.out.printf("Merchant Name: %s, confidence: %.2f%n",
                             merchantName, merchantNameField.getConfidence());
                     }
                 }
-<<<<<<< HEAD
-
-                FormField<?> merchantPhoneNumberField = recognizedFields.get("MerchantPhoneNumber");
-                if (merchantPhoneNumberField != null) {
-                    if (FieldValueType.PHONE_NUMBER.equals(merchantNameField.getValueType())) {
-=======
                 FormField<?> merchantPhoneNumberField = recognizedFields.get("MerchantPhoneNumber");
                 if (merchantPhoneNumberField != null) {
                     if (FieldValueType.PHONE_NUMBER == merchantPhoneNumberField.getValueType()) {
->>>>>>> cd875c19
                         String merchantAddress = FieldValueType.PHONE_NUMBER.cast(merchantPhoneNumberField);
                         System.out.printf("Merchant Phone number: %s, confidence: %.2f%n",
                             merchantAddress, merchantPhoneNumberField.getConfidence());
                     }
-<<<<<<< HEAD
-                }
-
-                FormField<?> transactionDateField = recognizedFields.get("TransactionDate");
-                if (transactionDateField != null) {
-                    if (FieldValueType.DATE.equals(transactionDateField.getValueType())) {
-                        LocalDate transactionDate = FieldValueType.DATE.cast(transactionDateField);
-                        System.out.printf("Transaction Date: %s, confidence: %.2f%n",
-                            transactionDate, transactionDateField.getConfidence());
-                    }
-                }
-
-                FormField<?> receiptItemsField = recognizedFields.get("Items");
-                if (receiptItemsField != null) {
-                    System.out.printf("Receipt Items: %n");
-                    if (FieldValueType.LIST.equals(receiptItemsField.getValueType())) {
-                        List<FormField<?>> receiptItems = FieldValueType.LIST.cast(receiptItemsField);
-                        receiptItems.forEach(receiptItem -> {
-                            if (FieldValueType.MAP.equals(receiptItem.getValueType())) {
-                                Map<String, FormField<?>> formFieldMap = FieldValueType.MAP.cast(receiptItem);
-                                formFieldMap.forEach((key, formField) -> {
-                                    if ("Quantity".equals(key)) {
-                                        if (FieldValueType.DOUBLE.equals(formField.getValueType())) {
-                                            Float quantity = FieldValueType.DOUBLE.cast(formField);
-                                            System.out.printf("Quantity: %d, confidence: %.2f%n",
-                                                quantity, formField.getConfidence());
-                                        }
-                                    }
-                                });
-                            }
-                        });
-=======
                 }
                 FormField<?> transactionDateField = recognizedFields.get("TransactionDate");
                 if (transactionDateField != null) {
@@ -735,7 +514,6 @@
                                     }
                                 }
                             }));
->>>>>>> cd875c19
                     }
                 }
             }
