// Copyright (c) Microsoft Corporation. All rights reserved.
// Licensed under the MIT License.

package com.azure.ai.formrecognizer;

import com.azure.ai.formrecognizer.models.RecognizeBusinessCardsOptions;
import com.azure.ai.formrecognizer.models.RecognizeContentOptions;
import com.azure.ai.formrecognizer.models.RecognizeInvoicesOptions;
import com.azure.ai.formrecognizer.models.RecognizeReceiptsOptions;
import com.azure.ai.formrecognizer.models.FieldValueType;
import com.azure.ai.formrecognizer.models.FormContentType;
import com.azure.ai.formrecognizer.models.FormField;
import com.azure.ai.formrecognizer.models.FormPage;
import com.azure.ai.formrecognizer.models.RecognizeCustomFormsOptions;
import com.azure.ai.formrecognizer.models.RecognizedForm;
import com.azure.core.credential.AzureKeyCredential;
import com.azure.core.http.HttpPipeline;
import com.azure.core.http.HttpPipelineBuilder;
import com.azure.core.util.Context;
import reactor.core.publisher.Flux;

import java.io.ByteArrayInputStream;
import java.io.File;
import java.io.IOException;
import java.io.InputStream;
import java.nio.file.Files;
import java.time.Duration;
import java.time.LocalDate;
import java.util.List;
import java.util.Map;

/**
 * Code snippet for {@link FormRecognizerClient}
 */
public class FormRecognizerClientJavaDocCodeSnippets {
    private FormRecognizerClient formRecognizerClient = new FormRecognizerClientBuilder().buildClient();

    /**
     * Code snippet for creating a {@link FormRecognizerClient}
     */
    public void createFormRecognizerClient() {
        // BEGIN: com.azure.ai.formrecognizer.FormRecognizerClient.instantiation
        FormRecognizerClient formRecognizerClient = new FormRecognizerClientBuilder()
            .credential(new AzureKeyCredential("{key}"))
            .endpoint("{endpoint}")
            .buildClient();
        // END: com.azure.ai.formrecognizer.FormRecognizerClient.instantiation
    }

    /**
     * Code snippet for creating a {@link FormRecognizerClient} with pipeline
     */
    public void createFormRecognizerClientWithPipeline() {
        // BEGIN: com.azure.ai.formrecognizer.FormRecognizerClient.pipeline.instantiation
        HttpPipeline pipeline = new HttpPipelineBuilder()
            .policies(/* add policies */)
            .build();

        FormRecognizerClient formRecognizerClient = new FormRecognizerClientBuilder()
            .credential(new AzureKeyCredential("{key}"))
            .endpoint("{endpoint}")
            .pipeline(pipeline)
            .buildClient();
        // END:  com.azure.ai.formrecognizer.FormRecognizerClient.pipeline.instantiation
    }


    // Recognize Custom Form

    /**
     * Code snippet for {@link FormRecognizerClient#beginRecognizeCustomFormsFromUrl(String, String)}
     */
    public void beginRecognizeCustomFormsFromUrl() {
        // BEGIN: com.azure.ai.formrecognizer.FormRecognizerClient.beginRecognizeCustomFormsFromUrl#string-string
        String formUrl = "{form_url}";
        String modelId = "{custom_trained_model_id}";

        formRecognizerClient.beginRecognizeCustomFormsFromUrl(modelId, formUrl).getFinalResult()
            .stream()
            .map(RecognizedForm::getFields)
            .forEach(formFieldMap -> formFieldMap.forEach((fieldText, formField) -> {
                System.out.printf("Field text: %s%n", fieldText);
                System.out.printf("Field value data text: %s%n", formField.getValueData().getText());
                System.out.printf("Confidence score: %.2f%n", formField.getConfidence());
            }));

        // END: com.azure.ai.formrecognizer.FormRecognizerClient.beginRecognizeCustomFormsFromUrl#string-string
    }

    /**
     * Code snippet for {@link FormRecognizerClient#beginRecognizeCustomFormsFromUrl(String, String, RecognizeCustomFormsOptions, Context)}
     */
    public void beginRecognizeCustomFormsFromUrlWithOptions() {
        // BEGIN: com.azure.ai.formrecognizer.FormRecognizerClient.beginRecognizeCustomFormsFromUrl#string-string-RecognizeCustomFormsOptions-Context
        String analyzeFilePath = "{file_source_url}";
        String modelId = "{model_id}";
        boolean includeFieldElements = true;

        formRecognizerClient.beginRecognizeCustomFormsFromUrl(modelId, analyzeFilePath,
            new RecognizeCustomFormsOptions()
                .setFieldElementsIncluded(includeFieldElements)
                .setPollInterval(Duration.ofSeconds(10)), Context.NONE)
            .getFinalResult()
            .stream()
            .map(RecognizedForm::getFields)
            .forEach(formFieldMap -> formFieldMap.forEach((fieldText, formField) -> {
                System.out.printf("Field text: %s%n", fieldText);
                System.out.printf("Field value data text: %s%n", formField.getValueData().getText());
                System.out.printf("Confidence score: %.2f%n", formField.getConfidence());
            }));
        // END: com.azure.ai.formrecognizer.FormRecognizerClient.beginRecognizeCustomFormsFromUrl#string-string-RecognizeCustomFormsOptions-Context
    }

    /**
     * Code snippet for
     * {@link FormRecognizerClient#beginRecognizeCustomForms(String, InputStream, long)}
     *
     * @throws IOException Exception thrown when there is an error in reading all the bytes from the File.
     */
    public void beginRecognizeCustomForms() throws IOException {
        // BEGIN: com.azure.ai.formrecognizer.FormRecognizerClient.beginRecognizeCustomForms#string-InputStream-long
        File form = new File("{local/file_path/fileName.jpg}");
        String modelId = "{custom_trained_model_id}";
        byte[] fileContent = Files.readAllBytes(form.toPath());
        try (InputStream targetStream = new ByteArrayInputStream(fileContent)) {

            formRecognizerClient.beginRecognizeCustomForms(modelId, targetStream, form.length())
                .getFinalResult()
                .stream()
                .map(RecognizedForm::getFields)
                .forEach(formFieldMap -> formFieldMap.forEach((fieldText, formField) -> {
                    System.out.printf("Field text: %s%n", fieldText);
                    System.out.printf("Field value data text: %s%n", formField.getValueData().getText());
                    System.out.printf("Confidence score: %.2f%n", formField.getConfidence());
                }));
        }
        // END: com.azure.ai.formrecognizer.FormRecognizerClient.beginRecognizeCustomForms#string-InputStream-long
    }

    /**
     * Code snippet for
     * {@link FormRecognizerClient#beginRecognizeCustomForms(String, InputStream, long, RecognizeCustomFormsOptions, Context)} with options
     *
     * @throws IOException Exception thrown when there is an error in reading all the bytes from the File.
     */
    public void beginRecognizeCustomFormsWithOptions() throws IOException {
        // BEGIN: com.azure.ai.formrecognizer.FormRecognizerClient.beginRecognizeCustomForms#string-InputStream-long-RecognizeCustomFormsOptions-Context
        File form = new File("{local/file_path/fileName.jpg}");
        String modelId = "{custom_trained_model_id}";
        boolean includeFieldElements = true;
        byte[] fileContent = Files.readAllBytes(form.toPath());

        try (InputStream targetStream = new ByteArrayInputStream(fileContent)) {
            formRecognizerClient.beginRecognizeCustomForms(modelId, targetStream, form.length(),
                new RecognizeCustomFormsOptions()
                    .setContentType(FormContentType.IMAGE_JPEG)
                    .setFieldElementsIncluded(includeFieldElements)
                    .setPollInterval(Duration.ofSeconds(10)), Context.NONE)
                .getFinalResult()
                .stream()
                .map(RecognizedForm::getFields)
                .forEach(formFieldMap -> formFieldMap.forEach((fieldText, formField) -> {
                    System.out.printf("Field text: %s%n", fieldText);
                    System.out.printf("Field value data text: %s%n", formField.getValueData().getText());
                    System.out.printf("Confidence score: %.2f%n", formField.getConfidence());
                }));
        }
        // END: com.azure.ai.formrecognizer.FormRecognizerClient.beginRecognizeCustomForms#string-InputStream-long-RecognizeCustomFormsOptions-Context
    }

    // Recognize Content

    /**
     * Code snippet for {@link FormRecognizerClient#beginRecognizeContentFromUrl(String)}
     */
    public void beginRecognizeContentFromUrl() {
        // BEGIN: com.azure.ai.formrecognizer.FormRecognizerClient.beginRecognizeContentFromUrl#string
        String formUrl = "{form_url}";
        formRecognizerClient.beginRecognizeContentFromUrl(formUrl)
            .getFinalResult()
            .forEach(formPage -> {
                System.out.printf("Page Angle: %s%n", formPage.getTextAngle());
                System.out.printf("Page Dimension unit: %s%n", formPage.getUnit());
                // Table information
                System.out.println("Recognized Tables: ");
                formPage.getTables()
                    .stream()
                    .flatMap(formTable -> formTable.getCells().stream())
                    .forEach(recognizedTableCell -> System.out.printf("%s ", recognizedTableCell.getText()));
            });
        // END: com.azure.ai.formrecognizer.FormRecognizerClient.beginRecognizeContentFromUrl#string
    }

    /**
     * Code snippet for {@link FormRecognizerClient#beginRecognizeContentFromUrl(String, RecognizeContentOptions, Context)} with
     * options.
     */
    public void beginRecognizeContentFromUrlWithOptions() {
        // BEGIN: com.azure.ai.formrecognizer.FormRecognizerClient.beginRecognizeContentFromUrl#string-RecognizeContentOptions-Context
        String formPath = "{file_source_url}";
        formRecognizerClient.beginRecognizeContentFromUrl(formPath,
            new RecognizeContentOptions()
                .setPollInterval(Duration.ofSeconds(5)), Context.NONE)
            .getFinalResult()
            .forEach(formPage -> {
                System.out.printf("Page Angle: %s%n", formPage.getTextAngle());
                System.out.printf("Page Dimension unit: %s%n", formPage.getUnit());
                // Table information
                System.out.println("Recognized Tables: ");
                formPage.getTables()
                    .stream()
                    .flatMap(formTable -> formTable.getCells().stream())
                    .forEach(recognizedTableCell -> System.out.printf("%s ", recognizedTableCell.getText()));
            });
        // END: com.azure.ai.formrecognizer.FormRecognizerClient.beginRecognizeContentFromUrl#string-RecognizeContentOptions-Context
    }

    /**
     * Code snippet for {@link FormRecognizerClient#beginRecognizeContent(InputStream, long)}
     *
     * @throws IOException Exception thrown when there is an error in reading all the bytes from the File.
     */
    public void beginRecognizeContent() throws IOException {
        // BEGIN: com.azure.ai.formrecognizer.FormRecognizerClient.beginRecognizeContent#InputStream-long
        File form = new File("{local/file_path/fileName.pdf}");
        byte[] fileContent = Files.readAllBytes(form.toPath());
        try (InputStream targetStream = new ByteArrayInputStream(fileContent)) {
            formRecognizerClient.beginRecognizeContent(targetStream, form.length())
                .getFinalResult()
                .forEach(formPage -> {
                    System.out.printf("Page Angle: %s%n", formPage.getTextAngle());
                    System.out.printf("Page Dimension unit: %s%n", formPage.getUnit());
                    // Table information
                    System.out.println("Recognized Tables: ");
                    formPage.getTables()
                        .stream()
                        .flatMap(formTable -> formTable.getCells().stream())
                        .forEach(recognizedTableCell -> System.out.printf("%s ", recognizedTableCell.getText()));
                });
        }
        // END: com.azure.ai.formrecognizer.FormRecognizerClient.beginRecognizeContent#InputStream-long
    }

    /**
     * Code snippet for {@link FormRecognizerClient#beginRecognizeContent(InputStream, long, RecognizeContentOptions, Context)} with
     * options.
     *
     * @throws IOException Exception thrown when there is an error in reading all the bytes from the File.
     */
    public void beginRecognizeContentWithOptions() throws IOException {
        // BEGIN: com.azure.ai.formrecognizer.FormRecognizerClient.beginRecognizeContent#InputStream-long-RecognizeContentOptions-Context
        File form = new File("{file_source_url}");
        byte[] fileContent = Files.readAllBytes(form.toPath());
        try (InputStream targetStream = new ByteArrayInputStream(fileContent)) {

            for (FormPage formPage : formRecognizerClient.beginRecognizeContent(targetStream, form.length(),
                new RecognizeContentOptions()
                    .setPollInterval(Duration.ofSeconds(5)), Context.NONE)
                .getFinalResult()) {
                System.out.printf("Page Angle: %s%n", formPage.getTextAngle());
                System.out.printf("Page Dimension unit: %s%n", formPage.getUnit());
                // Table information
                System.out.println("Recognized Tables: ");
                formPage.getTables()
                    .stream()
                    .flatMap(formTable -> formTable.getCells().stream())
                    .forEach(recognizedTableCell -> System.out.printf("%s ", recognizedTableCell.getText()));
            }
        }
        // END: com.azure.ai.formrecognizer.FormRecognizerClient.beginRecognizeContent#InputStream-long-RecognizeContentOptions-Context
    }

    // Recognize Receipts

    /**
     * Code snippet for {@link FormRecognizerClient#beginRecognizeReceiptsFromUrl(String)}
     */
    public void beginRecognizeReceiptsFromUrl() {
        // BEGIN: com.azure.ai.formrecognizer.FormRecognizerClient.beginRecognizeReceiptsFromUrl#string
        String receiptUrl = "{file_source_url}";
        formRecognizerClient.beginRecognizeReceiptsFromUrl(receiptUrl)
            .getFinalResult()
            .forEach(recognizedReceipt -> {
                Map<String, FormField> recognizedFields = recognizedReceipt.getFields();
                FormField merchantNameField = recognizedFields.get("MerchantName");
                if (merchantNameField != null) {
                    if (FieldValueType.STRING == merchantNameField.getValue().getValueType()) {
                        String merchantName = merchantNameField.getValue().asString();
                        System.out.printf("Merchant Name: %s, confidence: %.2f%n",
                            merchantName, merchantNameField.getConfidence());
                    }
                }

                FormField merchantPhoneNumberField = recognizedFields.get("MerchantPhoneNumber");
                if (merchantPhoneNumberField != null) {
                    if (FieldValueType.PHONE_NUMBER == merchantPhoneNumberField.getValue().getValueType()) {
                        String merchantAddress = merchantPhoneNumberField.getValue().asPhoneNumber();
                        System.out.printf("Merchant Phone number: %s, confidence: %.2f%n",
                            merchantAddress, merchantPhoneNumberField.getConfidence());
                    }
                }

                FormField transactionDateField = recognizedFields.get("TransactionDate");
                if (transactionDateField != null) {
                    if (FieldValueType.DATE == transactionDateField.getValue().getValueType()) {
                        LocalDate transactionDate = transactionDateField.getValue().asDate();
                        System.out.printf("Transaction Date: %s, confidence: %.2f%n",
                            transactionDate, transactionDateField.getConfidence());
                    }
                }

                FormField receiptItemsField = recognizedFields.get("Items");
                if (receiptItemsField != null) {
                    System.out.printf("Receipt Items: %n");
                    if (FieldValueType.LIST == receiptItemsField.getValue().getValueType()) {
                        List<FormField> receiptItems = receiptItemsField.getValue().asList();
                        receiptItems.stream()
                            .filter(receiptItem -> FieldValueType.MAP == receiptItem.getValue().getValueType())
                            .map(formField -> formField.getValue().asMap())
                            .forEach(formFieldMap -> formFieldMap.forEach((key, formField) -> {
                                if ("Quantity".equals(key)) {
                                    if (FieldValueType.FLOAT == formField.getValue().getValueType()) {
                                        Float quantity = formField.getValue().asFloat();
                                        System.out.printf("Quantity: %f, confidence: %.2f%n",
                                            quantity, formField.getConfidence());
                                    }
                                }
                            }));
                    }
                }
            });
        // END: com.azure.ai.formrecognizer.FormRecognizerClient.beginRecognizeReceiptsFromUrl#string
    }

    /**
     * Code snippet for {@link FormRecognizerClient#beginRecognizeReceiptsFromUrl(String, RecognizeReceiptsOptions, Context)}
     */
    public void beginRecognizeReceiptsFromUrlWithOptions() {
        // BEGIN: com.azure.ai.formrecognizer.FormRecognizerClient.beginRecognizeReceiptsFromUrl#string-RecognizeReceiptsOptions-Context
        String receiptUrl = "{receipt_url}";
        formRecognizerClient.beginRecognizeReceiptsFromUrl(receiptUrl,
            new RecognizeReceiptsOptions()
                .setLocale("en-US")
                .setPollInterval(Duration.ofSeconds(5))
                .setFieldElementsIncluded(true), Context.NONE)
            .getFinalResult()
            .forEach(recognizedReceipt -> {
                Map<String, FormField> recognizedFields = recognizedReceipt.getFields();
                FormField merchantNameField = recognizedFields.get("MerchantName");
                if (merchantNameField != null) {
                    if (FieldValueType.STRING == merchantNameField.getValue().getValueType()) {
                        String merchantName = merchantNameField.getValue().asString();
                        System.out.printf("Merchant Name: %s, confidence: %.2f%n",
                            merchantName, merchantNameField.getConfidence());
                    }
                }

                FormField merchantPhoneNumberField = recognizedFields.get("MerchantPhoneNumber");
                if (merchantPhoneNumberField != null) {
                    if (FieldValueType.PHONE_NUMBER == merchantPhoneNumberField.getValue().getValueType()) {
                        String merchantAddress = merchantPhoneNumberField.getValue().asPhoneNumber();
                        System.out.printf("Merchant Phone number: %s, confidence: %.2f%n",
                            merchantAddress, merchantPhoneNumberField.getConfidence());
                    }
                }

                FormField transactionDateField = recognizedFields.get("TransactionDate");
                if (transactionDateField != null) {
                    if (FieldValueType.DATE == transactionDateField.getValue().getValueType()) {
                        LocalDate transactionDate = transactionDateField.getValue().asDate();
                        System.out.printf("Transaction Date: %s, confidence: %.2f%n",
                            transactionDate, transactionDateField.getConfidence());
                    }
                }

                FormField receiptItemsField = recognizedFields.get("Items");
                if (receiptItemsField != null) {
                    System.out.printf("Receipt Items: %n");
                    if (FieldValueType.LIST == receiptItemsField.getValue().getValueType()) {
                        List<FormField> receiptItems = receiptItemsField.getValue().asList();
                        receiptItems.stream()
                            .filter(receiptItem -> FieldValueType.MAP == receiptItem.getValue().getValueType())
                            .map(formField -> formField.getValue().asMap())
                            .forEach(formFieldMap -> formFieldMap.forEach((key, formField) -> {
                                if ("Quantity".equals(key)) {
                                    if (FieldValueType.FLOAT == formField.getValue().getValueType()) {
                                        Float quantity = formField.getValue().asFloat();
                                        System.out.printf("Quantity: %f, confidence: %.2f%n",
                                            quantity, formField.getConfidence());
                                    }
                                }
                            }));
                    }
                }
            });
        // END: com.azure.ai.formrecognizer.FormRecognizerClient.beginRecognizeReceiptsFromUrl#string-RecognizeReceiptsOptions-Context
    }

    /**
     * Code snippet for {@link FormRecognizerClient#beginRecognizeReceipts(InputStream, long)}
     *
     * @throws IOException Exception thrown when there is an error in reading all the bytes from the File.
     */
    public void beginRecognizeReceipts() throws IOException {
        // BEGIN: com.azure.ai.formrecognizer.FormRecognizerClient.beginRecognizeReceipts#InputStream-long
        File receipt = new File("{receipt_url}");
        byte[] fileContent = Files.readAllBytes(receipt.toPath());
        try (InputStream targetStream = new ByteArrayInputStream(fileContent)) {

            formRecognizerClient.beginRecognizeReceipts(targetStream, receipt.length()).getFinalResult()
                .forEach(recognizedReceipt -> {
                    Map<String, FormField> recognizedFields = recognizedReceipt.getFields();
                    FormField merchantNameField = recognizedFields.get("MerchantName");
                    if (merchantNameField != null) {
                        if (FieldValueType.STRING == merchantNameField.getValue().getValueType()) {
                            String merchantName = merchantNameField.getValue().asString();
                            System.out.printf("Merchant Name: %s, confidence: %.2f%n",
                                merchantName, merchantNameField.getConfidence());
                        }
                    }

                    FormField merchantPhoneNumberField = recognizedFields.get("MerchantPhoneNumber");
                    if (merchantPhoneNumberField != null) {
                        if (FieldValueType.PHONE_NUMBER == merchantPhoneNumberField.getValue().getValueType()) {
                            String merchantAddress = merchantPhoneNumberField.getValue().asPhoneNumber();
                            System.out.printf("Merchant Phone number: %s, confidence: %.2f%n",
                                merchantAddress, merchantPhoneNumberField.getConfidence());
                        }
                    }

                    FormField transactionDateField = recognizedFields.get("TransactionDate");
                    if (transactionDateField != null) {
                        if (FieldValueType.DATE == transactionDateField.getValue().getValueType()) {
                            LocalDate transactionDate = transactionDateField.getValue().asDate();
                            System.out.printf("Transaction Date: %s, confidence: %.2f%n",
                                transactionDate, transactionDateField.getConfidence());
                        }
                    }

                    FormField receiptItemsField = recognizedFields.get("Items");
                    if (receiptItemsField != null) {
                        System.out.printf("Receipt Items: %n");
                        if (FieldValueType.LIST == receiptItemsField.getValue().getValueType()) {
                            List<FormField> receiptItems = receiptItemsField.getValue().asList();
                            receiptItems.stream()
                                .filter(receiptItem -> FieldValueType.MAP == receiptItem.getValue().getValueType())
                                .map(formField -> formField.getValue().asMap())
                                .forEach(formFieldMap -> formFieldMap.forEach((key, formField) -> {
                                    if ("Quantity".equals(key)) {
                                        if (FieldValueType.FLOAT == formField.getValue().getValueType()) {
                                            Float quantity = formField.getValue().asFloat();
                                            System.out.printf("Quantity: %f, confidence: %.2f%n",
                                                quantity, formField.getConfidence());
                                        }
                                    }
                                }));
                        }
                    }
                });
        }
        // END: com.azure.ai.formrecognizer.FormRecognizerClient.beginRecognizeReceipts#InputStream-long
    }

    /**
     * Code snippet for {@link FormRecognizerClient#beginRecognizeReceipts(InputStream, long, RecognizeReceiptsOptions, Context)}
     * with options
     *
     * @throws IOException Exception thrown when there is an error in reading all the bytes from the File.
     */
    public void beginRecognizeReceiptsWithOptions() throws IOException {

        // BEGIN: com.azure.ai.formrecognizer.FormRecognizerClient.beginRecognizeReceipts#InputStream-long-RecognizeReceiptsOptions-Context
        File receipt = new File("{local/file_path/fileName.jpg}");
        boolean includeFieldElements = true;
        byte[] fileContent = Files.readAllBytes(receipt.toPath());
        try (InputStream targetStream = new ByteArrayInputStream(fileContent)) {
            for (RecognizedForm recognizedForm : formRecognizerClient.beginRecognizeReceipts(targetStream, receipt.length(),
                new RecognizeReceiptsOptions()
                    .setContentType(FormContentType.IMAGE_JPEG)
                    .setFieldElementsIncluded(includeFieldElements)
                    .setLocale("en-US")
                    .setPollInterval(Duration.ofSeconds(5)), Context.NONE)
                .getFinalResult()) {
                Map<String, FormField> recognizedFields = recognizedForm.getFields();
                FormField merchantNameField = recognizedFields.get("MerchantName");
                if (merchantNameField != null) {
                    if (FieldValueType.STRING == merchantNameField.getValue().getValueType()) {
                        String merchantName = merchantNameField.getValue().asString();
                        System.out.printf("Merchant Name: %s, confidence: %.2f%n",
                            merchantName, merchantNameField.getConfidence());
                    }
                }
                FormField merchantPhoneNumberField = recognizedFields.get("MerchantPhoneNumber");
                if (merchantPhoneNumberField != null) {
                    if (FieldValueType.PHONE_NUMBER == merchantPhoneNumberField.getValue().getValueType()) {
                        String merchantAddress = merchantPhoneNumberField.getValue().asPhoneNumber();
                        System.out.printf("Merchant Phone number: %s, confidence: %.2f%n",
                            merchantAddress, merchantPhoneNumberField.getConfidence());
                    }
                }
                FormField transactionDateField = recognizedFields.get("TransactionDate");
                if (transactionDateField != null) {
                    if (FieldValueType.DATE == transactionDateField.getValue().getValueType()) {
                        LocalDate transactionDate = transactionDateField.getValue().asDate();
                        System.out.printf("Transaction Date: %s, confidence: %.2f%n",
                            transactionDate, transactionDateField.getConfidence());
                    }
                }
                FormField receiptItemsField = recognizedFields.get("Items");
                if (receiptItemsField != null) {
                    System.out.printf("Receipt Items: %n");
                    if (FieldValueType.LIST == receiptItemsField.getValue().getValueType()) {
                        List<FormField> receiptItems = receiptItemsField.getValue().asList();
                        receiptItems.stream()
                            .filter(receiptItem -> FieldValueType.MAP == receiptItem.getValue().getValueType())
                            .map(formField -> formField.getValue().asMap())
                            .forEach(formFieldMap -> formFieldMap.forEach((key, formField) -> {
                                if ("Quantity".equals(key)) {
                                    if (FieldValueType.FLOAT == formField.getValue().getValueType()) {
                                        Float quantity = formField.getValue().asFloat();
                                        System.out.printf("Quantity: %f, confidence: %.2f%n",
                                            quantity, formField.getConfidence());
                                    }
                                }
                            }));
                    }
                }
            }
        }
        // END: com.azure.ai.formrecognizer.FormRecognizerClient.beginRecognizeReceipts#InputStream-long-RecognizeReceiptsOptions-Context
    }

    /**
     * Code snippet for {@link FormRecognizerClient#beginRecognizeBusinessCardsFromUrl(String)}
     */
    public void beginRecognizeBusinessCardsFromUrl() {
        // BEGIN: com.azure.ai.formrecognizer.FormRecognizerClient.beginRecognizeBusinessCardsFromUrl#string
        String businessCardUrl = "{business_card_url}";
        formRecognizerClient.beginRecognizeBusinessCardsFromUrl(businessCardUrl)
            .getFinalResult()
            .forEach(recognizedBusinessCard -> {
                Map<String, FormField> recognizedFields = recognizedBusinessCard.getFields();
                FormField contactNamesFormField = recognizedFields.get("ContactNames");
                if (contactNamesFormField != null) {
                    if (FieldValueType.LIST == contactNamesFormField.getValue().getValueType()) {
                        List<FormField> contactNamesList = contactNamesFormField.getValue().asList();
                        contactNamesList.stream()
                            .filter(contactName -> FieldValueType.MAP == contactName.getValue().getValueType())
                            .map(contactName -> {
                                System.out.printf("Contact name: %s%n", contactName.getValueData().getText());
                                return contactName.getValue().asMap();
                            })
                            .forEach(contactNamesMap -> contactNamesMap.forEach((key, contactName) -> {
                                if ("FirstName".equals(key)) {
                                    if (FieldValueType.STRING == contactName.getValue().getValueType()) {
                                        String firstName = contactName.getValue().asString();
                                        System.out.printf("\tFirst Name: %s, confidence: %.2f%n",
                                            firstName, contactName.getConfidence());
                                    }
                                }
                                if ("LastName".equals(key)) {
                                    if (FieldValueType.STRING == contactName.getValue().getValueType()) {
                                        String lastName = contactName.getValue().asString();
                                        System.out.printf("\tLast Name: %s, confidence: %.2f%n",
                                            lastName, contactName.getConfidence());
                                    }
                                }
                            }));
                    }
                }
                FormField jobTitles = recognizedFields.get("JobTitles");
                if (jobTitles != null) {
                    if (FieldValueType.LIST == jobTitles.getValue().getValueType()) {
                        List<FormField> jobTitlesItems = jobTitles.getValue().asList();
                        jobTitlesItems.stream().forEach(jobTitlesItem -> {
                            if (FieldValueType.STRING == jobTitlesItem.getValue().getValueType()) {
                                String jobTitle = jobTitlesItem.getValue().asString();
                                System.out.printf("Job Title: %s, confidence: %.2f%n",
                                    jobTitle, jobTitlesItem.getConfidence());
                            }
                        });
                    }
                }
            });
        // END: com.azure.ai.formrecognizer.FormRecognizerClient.beginRecognizeBusinessCardsFromUrl#string
    }

    /**
     * Code snippet for
     * {@link FormRecognizerClient#beginRecognizeBusinessCardsFromUrl(String, RecognizeBusinessCardsOptions, Context)}
     */
    public void beginRecognizeBusinessCardsFromUrlWithOptions() {
        // BEGIN: com.azure.ai.formrecognizer.FormRecognizerClient.beginRecognizeBusinessCardsFromUrl#string-RecognizeBusinessCardsOptions-Context
        String businessCardUrl = "{business_card_url}";
        formRecognizerClient.beginRecognizeBusinessCardsFromUrl(businessCardUrl,
            new RecognizeBusinessCardsOptions()
                .setPollInterval(Duration.ofSeconds(5))
                .setFieldElementsIncluded(true), Context.NONE).getFinalResult()
            .forEach(recognizedBusinessCard -> {
                Map<String, FormField> recognizedFields = recognizedBusinessCard.getFields();
                FormField contactNamesFormField = recognizedFields.get("ContactNames");
                if (contactNamesFormField != null) {
                    if (FieldValueType.LIST == contactNamesFormField.getValue().getValueType()) {
                        List<FormField> contactNamesList = contactNamesFormField.getValue().asList();
                        contactNamesList.stream()
                            .filter(contactName -> FieldValueType.MAP == contactName.getValue().getValueType())
                            .map(contactName -> {
                                System.out.printf("Contact name: %s%n", contactName.getValueData().getText());
                                return contactName.getValue().asMap();
                            })
                            .forEach(contactNamesMap -> contactNamesMap.forEach((key, contactName) -> {
                                if ("FirstName".equals(key)) {
                                    if (FieldValueType.STRING == contactName.getValue().getValueType()) {
                                        String firstName = contactName.getValue().asString();
                                        System.out.printf("\tFirst Name: %s, confidence: %.2f%n",
                                            firstName, contactName.getConfidence());
                                    }
                                }
                                if ("LastName".equals(key)) {
                                    if (FieldValueType.STRING == contactName.getValue().getValueType()) {
                                        String lastName = contactName.getValue().asString();
                                        System.out.printf("\tLast Name: %s, confidence: %.2f%n",
                                            lastName, contactName.getConfidence());
                                    }
                                }
                            }));
                    }
                }
                FormField jobTitles = recognizedFields.get("JobTitles");
                if (jobTitles != null) {
                    if (FieldValueType.LIST == jobTitles.getValue().getValueType()) {
                        List<FormField> jobTitlesItems = jobTitles.getValue().asList();
                        jobTitlesItems.stream().forEach(jobTitlesItem -> {
                            if (FieldValueType.STRING == jobTitlesItem.getValue().getValueType()) {
                                String jobTitle = jobTitlesItem.getValue().asString();
                                System.out.printf("Job Title: %s, confidence: %.2f%n",
                                    jobTitle, jobTitlesItem.getConfidence());
                            }
                        });
                    }
                }
            });
        // END: com.azure.ai.formrecognizer.FormRecognizerClient.beginRecognizeBusinessCardsFromUrl#string-RecognizeBusinessCardsOptions-Context
    }

    /**
     * Code snippet for {@link FormRecognizerClient#beginRecognizeBusinessCards(InputStream, long)}
     *
     * @throws IOException Exception thrown when there is an error in reading all the bytes from the File.
     */
    public void beginRecognizeBusinessCards() throws IOException {
        // BEGIN: com.azure.ai.formrecognizer.FormRecognizerClient.beginRecognizeBusinessCards#InputStream-long
        File businessCard = new File("{local/file_path/fileName.jpg}");
        byte[] fileContent = Files.readAllBytes(businessCard.toPath());
        try (InputStream targetStream = new ByteArrayInputStream(fileContent)) {
            formRecognizerClient.beginRecognizeBusinessCards(targetStream, businessCard.length()).getFinalResult()
                .forEach(recognizedBusinessCard -> {
                    Map<String, FormField> recognizedFields = recognizedBusinessCard.getFields();
                    FormField contactNamesFormField = recognizedFields.get("ContactNames");
                    if (contactNamesFormField != null) {
                        if (FieldValueType.LIST == contactNamesFormField.getValue().getValueType()) {
                            List<FormField> contactNamesList = contactNamesFormField.getValue().asList();
                            contactNamesList.stream()
                                .filter(contactName -> FieldValueType.MAP == contactName.getValue().getValueType())
                                .map(contactName -> {
                                    System.out.printf("Contact name: %s%n", contactName.getValueData().getText());
                                    return contactName.getValue().asMap();
                                })
                                .forEach(contactNamesMap -> contactNamesMap.forEach((key, contactName) -> {
                                    if ("FirstName".equals(key)) {
                                        if (FieldValueType.STRING == contactName.getValue().getValueType()) {
                                            String firstName = contactName.getValue().asString();
                                            System.out.printf("\tFirst Name: %s, confidence: %.2f%n",
                                                firstName, contactName.getConfidence());
                                        }
                                    }
                                    if ("LastName".equals(key)) {
                                        if (FieldValueType.STRING == contactName.getValue().getValueType()) {
                                            String lastName = contactName.getValue().asString();
                                            System.out.printf("\tLast Name: %s, confidence: %.2f%n",
                                                lastName, contactName.getConfidence());
                                        }
                                    }
                                }));
                        }
                    }
                    FormField jobTitles = recognizedFields.get("JobTitles");
                    if (jobTitles != null) {
                        if (FieldValueType.LIST == jobTitles.getValue().getValueType()) {
                            List<FormField> jobTitlesItems = jobTitles.getValue().asList();
                            jobTitlesItems.stream().forEach(jobTitlesItem -> {
                                if (FieldValueType.STRING == jobTitlesItem.getValue().getValueType()) {
                                    String jobTitle = jobTitlesItem.getValue().asString();
                                    System.out.printf("Job Title: %s, confidence: %.2f%n",
                                        jobTitle, jobTitlesItem.getConfidence());
                                }
                            });
                        }
                    }
                });
        }
        // END: com.azure.ai.formrecognizer.FormRecognizerClient.beginRecognizeBusinessCards#InputStream-long
    }

    /**
     * Code snippet for
     * {@link FormRecognizerClient#beginRecognizeBusinessCards(InputStream, long, RecognizeBusinessCardsOptions,
     * Context)} with options
     *
     * @throws IOException Exception thrown when there is an error in reading all the bytes from the File.
     */
    public void beginRecognizeBusinessCardsWithOptions() throws IOException {

        // BEGIN: com.azure.ai.formrecognizer.FormRecognizerClient.beginRecognizeBusinessCards#InputStream-long-RecognizeBusinessCardsOptions-Context
        File businessCard = new File("{local/file_path/fileName.jpg}");
        boolean includeFieldElements = true;
        byte[] fileContent = Files.readAllBytes(businessCard.toPath());
        try (InputStream targetStream = new ByteArrayInputStream(fileContent)) {
            for (RecognizedForm recognizedForm : formRecognizerClient.beginRecognizeBusinessCards(targetStream,
                businessCard.length(),
                new RecognizeBusinessCardsOptions()
                    .setContentType(FormContentType.IMAGE_JPEG)
                    .setFieldElementsIncluded(includeFieldElements)
                    .setPollInterval(Duration.ofSeconds(5)), Context.NONE)
                                                     .getFinalResult()) {
                Map<String, FormField> recognizedFields = recognizedForm.getFields();
                FormField contactNamesFormField = recognizedFields.get("ContactNames");
                if (contactNamesFormField != null) {
                    if (FieldValueType.LIST == contactNamesFormField.getValue().getValueType()) {
                        List<FormField> contactNamesList = contactNamesFormField.getValue().asList();
                        contactNamesList.stream()
                            .filter(contactName -> FieldValueType.MAP == contactName.getValue().getValueType())
                            .map(contactName -> {
                                System.out.printf("Contact name: %s%n", contactName.getValueData().getText());
                                return contactName.getValue().asMap();
                            })
                            .forEach(contactNamesMap -> contactNamesMap.forEach((key, contactName) -> {
                                if ("FirstName".equals(key)) {
                                    if (FieldValueType.STRING == contactName.getValue().getValueType()) {
                                        String firstName = contactName.getValue().asString();
                                        System.out.printf("\tFirst Name: %s, confidence: %.2f%n",
                                            firstName, contactName.getConfidence());
                                    }
                                }
                                if ("LastName".equals(key)) {
                                    if (FieldValueType.STRING == contactName.getValue().getValueType()) {
                                        String lastName = contactName.getValue().asString();
                                        System.out.printf("\tLast Name: %s, confidence: %.2f%n",
                                            lastName, contactName.getConfidence());
                                    }
                                }
                            }));
                    }
                }
                FormField jobTitles = recognizedFields.get("JobTitles");
                if (jobTitles != null) {
                    if (FieldValueType.LIST == jobTitles.getValue().getValueType()) {
                        List<FormField> jobTitlesItems = jobTitles.getValue().asList();
                        jobTitlesItems.stream().forEach(jobTitlesItem -> {
                            if (FieldValueType.STRING == jobTitlesItem.getValue().getValueType()) {
                                String jobTitle = jobTitlesItem.getValue().asString();
                                System.out.printf("Job Title: %s, confidence: %.2f%n",
                                    jobTitle, jobTitlesItem.getConfidence());
                            }
                        });
                    }
                }
            }
        }
        // END: com.azure.ai.formrecognizer.FormRecognizerClient.beginRecognizeBusinessCards#InputStream-long-RecognizeBusinessCardsOptions-Context
    }
<<<<<<< HEAD
=======

    /**
     * Code snippet for {@link FormRecognizerAsyncClient#beginRecognizeInvoicesFromUrl(String)}
     */
    public void beginRecognizeInvoicesFromUrl() {
        // BEGIN: com.azure.ai.formrecognizer.FormRecognizerClient.beginRecognizeInvoicesFromUrl#string
        String invoiceUrl = "invoice_url";
        // if training polling operation completed, retrieve the final result.
        formRecognizerClient.beginRecognizeInvoicesFromUrl(invoiceUrl)
            .getFinalResult()
            .stream()
            .map(RecognizedForm::getFields)
            .forEach(recognizedFields -> {
                FormField customAddrFormField = recognizedFields.get("CustomerAddress");
                if (customAddrFormField != null) {
                    if (FieldValueType.STRING == customAddrFormField.getValue().getValueType()) {
                        System.out.printf("Customer Address: %s%n", customAddrFormField.getValue().asString());
                    }
                }
                FormField invoiceDateFormField = recognizedFields.get("InvoiceDate");
                if (invoiceDateFormField != null) {
                    if (FieldValueType.DATE == invoiceDateFormField.getValue().getValueType()) {
                        LocalDate invoiceDate = invoiceDateFormField.getValue().asDate();
                        System.out.printf("Invoice Date: %s, confidence: %.2f%n",
                            invoiceDate, invoiceDateFormField.getConfidence());
                    }
                }
            });
        // END: com.azure.ai.formrecognizer.FormRecognizerClient.beginRecognizeInvoicesFromUrl#string
    }

    /**
     * Code snippet for
     * {@link FormRecognizerAsyncClient#beginRecognizeInvoicesFromUrl(String, RecognizeInvoicesOptions)}
     */
    public void beginRecognizeInvoicesFromUrlWithOptions() {
        // BEGIN: com.azure.ai.formrecognizer.FormRecognizerClient.beginRecognizeInvoicesFromUrl#string-RecognizeInvoicesOptions-Context
        String invoiceUrl = "invoice_url";
        boolean includeFieldElements = true;
        // if training polling operation completed, retrieve the final result.
        formRecognizerClient.beginRecognizeInvoicesFromUrl(invoiceUrl,
            new RecognizeInvoicesOptions()
                .setFieldElementsIncluded(includeFieldElements)
                .setPollInterval(Duration.ofSeconds(5)), Context.NONE)
            .getFinalResult()
            .stream()
            .map(RecognizedForm::getFields)
            .forEach(recognizedFields -> {
                FormField customAddrFormField = recognizedFields.get("CustomerAddress");
                if (customAddrFormField != null) {
                    if (FieldValueType.STRING == customAddrFormField.getValue().getValueType()) {
                        System.out.printf("Customer Address: %s%n", customAddrFormField.getValue().asString());
                    }
                }
                FormField invoiceDateFormField = recognizedFields.get("InvoiceDate");
                if (invoiceDateFormField != null) {
                    if (FieldValueType.DATE == invoiceDateFormField.getValue().getValueType()) {
                        LocalDate invoiceDate = invoiceDateFormField.getValue().asDate();
                        System.out.printf("Invoice Date: %s, confidence: %.2f%n",
                            invoiceDate, invoiceDateFormField.getConfidence());
                    }
                }
            });
        // END: com.azure.ai.formrecognizer.FormRecognizerClient.beginRecognizeInvoicesFromUrl#string-RecognizeInvoicesOptions-Context
    }

    /**
     * Code snippet for {@link FormRecognizerAsyncClient#beginRecognizeInvoices(Flux, long)}
     *
     * @throws IOException Exception thrown when there is an error in reading all the bytes from the File.
     */
    public void beginRecognizeInvoices() throws IOException {
        // BEGIN: com.azure.ai.formrecognizer.FormRecognizerClient.beginRecognizeInvoices#InputStream-long
        File invoice = new File("local/file_path/invoice.jpg");
        ByteArrayInputStream inputStream = new ByteArrayInputStream(Files.readAllBytes(invoice.toPath()));
        // if training polling operation completed, retrieve the final result.
        formRecognizerClient.beginRecognizeInvoices(inputStream, invoice.length())
            .getFinalResult()
            .stream()
            .map(RecognizedForm::getFields)
            .forEach(recognizedFields -> {
                FormField customAddrFormField = recognizedFields.get("CustomerAddress");
                if (customAddrFormField != null) {
                    if (FieldValueType.STRING == customAddrFormField.getValue().getValueType()) {
                        System.out.printf("Customer Address: %s%n", customAddrFormField.getValue().asString());
                    }
                }
                FormField invoiceDateFormField = recognizedFields.get("InvoiceDate");
                if (invoiceDateFormField != null) {
                    if (FieldValueType.DATE == invoiceDateFormField.getValue().getValueType()) {
                        LocalDate invoiceDate = invoiceDateFormField.getValue().asDate();
                        System.out.printf("Invoice Date: %s, confidence: %.2f%n",
                            invoiceDate, invoiceDateFormField.getConfidence());
                    }
                }
            });
        // END: com.azure.ai.formrecognizer.FormRecognizerClient.beginRecognizeInvoices#InputStream-long
    }

    /**
     * Code snippet for
     * {@link FormRecognizerAsyncClient#beginRecognizeInvoices(Flux, long, RecognizeInvoicesOptions)} with
     * options
     *
     * @throws IOException Exception thrown when there is an error in reading all the bytes from the File.
     */
    public void beginRecognizeInvoicesWithOptions() throws IOException {
        // BEGIN: com.azure.ai.formrecognizer.FormRecognizerClient.beginRecognizeInvoices#InputStream-long-RecognizeInvoicesOptions-Context
        File invoice = new File("local/file_path/invoice.jpg");
        boolean includeFieldElements = true;
        // Utility method to convert input stream to Byte buffer
        ByteArrayInputStream inputStream = new ByteArrayInputStream(Files.readAllBytes(invoice.toPath()));
        // if training polling operation completed, retrieve the final result.
        formRecognizerClient.beginRecognizeInvoices(inputStream,
            invoice.length(),
            new RecognizeInvoicesOptions()
                .setContentType(FormContentType.IMAGE_JPEG)
                .setFieldElementsIncluded(includeFieldElements)
                .setPollInterval(Duration.ofSeconds(5)),
            Context.NONE)
            .getFinalResult()
            .stream()
            .map(RecognizedForm::getFields)
            .forEach(recognizedFields -> {
                FormField customAddrFormField = recognizedFields.get("CustomerAddress");
                if (customAddrFormField != null) {
                    if (FieldValueType.STRING == customAddrFormField.getValue().getValueType()) {
                        System.out.printf("Customer Address: %s%n", customAddrFormField.getValue().asString());
                    }
                }
                FormField invoiceDateFormField = recognizedFields.get("InvoiceDate");
                if (invoiceDateFormField != null) {
                    if (FieldValueType.DATE == invoiceDateFormField.getValue().getValueType()) {
                        LocalDate invoiceDate = invoiceDateFormField.getValue().asDate();
                        System.out.printf("Invoice Date: %s, confidence: %.2f%n",
                            invoiceDate, invoiceDateFormField.getConfidence());
                    }
                }
            });
        // END: com.azure.ai.formrecognizer.FormRecognizerClient.beginRecognizeInvoices#InputStream-long-RecognizeInvoicesOptions-Context
    }
>>>>>>> e2018a87
}<|MERGE_RESOLUTION|>--- conflicted
+++ resolved
@@ -769,8 +769,6 @@
         }
         // END: com.azure.ai.formrecognizer.FormRecognizerClient.beginRecognizeBusinessCards#InputStream-long-RecognizeBusinessCardsOptions-Context
     }
-<<<<<<< HEAD
-=======
 
     /**
      * Code snippet for {@link FormRecognizerAsyncClient#beginRecognizeInvoicesFromUrl(String)}
@@ -912,5 +910,4 @@
             });
         // END: com.azure.ai.formrecognizer.FormRecognizerClient.beginRecognizeInvoices#InputStream-long-RecognizeInvoicesOptions-Context
     }
->>>>>>> e2018a87
 }