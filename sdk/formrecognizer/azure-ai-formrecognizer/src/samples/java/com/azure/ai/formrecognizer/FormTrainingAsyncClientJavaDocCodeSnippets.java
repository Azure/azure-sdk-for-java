--- conflicted
+++ resolved
@@ -61,11 +61,7 @@
                     System.out.printf("Model Id: %s%n", customFormModel.getModelId());
                     System.out.printf("Model Status: %s%n", customFormModel.getModelStatus());
                     customFormModel.getSubmodels().forEach(customFormSubmodel ->
-<<<<<<< HEAD
-                        customFormSubmodel.getFieldMap().forEach((key, customFormModelField) ->
-=======
                         customFormSubmodel.getFields().forEach((key, customFormModelField) ->
->>>>>>> 72d53830
                             System.out.printf("Form type: %s Field Text: %s Field Accuracy: %s%n",
                                 key, customFormModelField.getName(), customFormModelField.getAccuracy())));
                 });
@@ -89,11 +85,7 @@
                     System.out.printf("Model Id: %s%n", customFormModel.getModelId());
                     System.out.printf("Model Status: %s%n", customFormModel.getModelStatus());
                     customFormModel.getSubmodels().forEach(customFormSubmodel ->
-<<<<<<< HEAD
-                        customFormSubmodel.getFieldMap().forEach((key, customFormModelField) ->
-=======
                         customFormSubmodel.getFields().forEach((key, customFormModelField) ->
->>>>>>> 72d53830
                             System.out.printf("Form Type: %s Field Text: %s Field Accuracy: %s%n",
                                 key, customFormModelField.getName(), customFormModelField.getAccuracy())));
                 });
@@ -111,11 +103,7 @@
             System.out.printf("Model Id: %s%n", customFormModel.getModelId());
             System.out.printf("Model Status: %s%n", customFormModel.getModelStatus());
             customFormModel.getSubmodels().forEach(customFormSubmodel ->
-<<<<<<< HEAD
-                customFormSubmodel.getFieldMap().forEach((key, customFormModelField) ->
-=======
                 customFormSubmodel.getFields().forEach((key, customFormModelField) ->
->>>>>>> 72d53830
                     System.out.printf("Form Type: %s Field Text: %s Field Accuracy: %s%n",
                         key, customFormModelField.getName(), customFormModelField.getAccuracy())));
 
@@ -135,13 +123,8 @@
             System.out.printf("Model Id: %s%n", customFormModel.getModelId());
             System.out.printf("Model Status: %s%n", customFormModel.getModelStatus());
             customFormModel.getSubmodels().forEach(customFormSubmodel ->
-<<<<<<< HEAD
-                customFormSubmodel.getFieldMap().forEach((key, customFormModelField) ->
-                    System.out.printf("Form Type: %s Field Text: %s Field Accuracy: %s%n",
-=======
                 customFormSubmodel.getFields().forEach((key, customFormModelField) ->
                     System.out.printf("Form Type: %s Field Text: %s Field Accuracy: %f%n",
->>>>>>> 72d53830
                         key, customFormModelField.getName(), customFormModelField.getAccuracy())));
         });
         // END: com.azure.ai.formrecognizer.training.FormTrainingAsyncClient.getCustomModelWithResponse#string
