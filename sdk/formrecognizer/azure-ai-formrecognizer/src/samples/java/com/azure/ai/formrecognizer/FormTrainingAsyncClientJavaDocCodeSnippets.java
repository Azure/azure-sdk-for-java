// Copyright (c) Microsoft Corporation. All rights reserved.
// Licensed under the MIT License.

package com.azure.ai.formrecognizer;

import com.azure.ai.formrecognizer.models.AccountProperties;
import com.azure.ai.formrecognizer.models.CopyAuthorization;
import com.azure.ai.formrecognizer.models.CustomFormModel;
import com.azure.ai.formrecognizer.models.TrainingFileFilter;
import com.azure.ai.formrecognizer.training.FormTrainingAsyncClient;
import com.azure.ai.formrecognizer.training.FormTrainingClientBuilder;
import com.azure.core.credential.AzureKeyCredential;
import com.azure.core.http.HttpPipeline;
import com.azure.core.http.HttpPipelineBuilder;

import java.time.Duration;

/**
 * Code snippet for {@link FormTrainingAsyncClient}
 */
public class FormTrainingAsyncClientJavaDocCodeSnippets {
    private FormTrainingAsyncClient formTrainingAsyncClient = new FormTrainingClientBuilder().buildAsyncClient();

    /**
     * Code snippet for {@link FormTrainingAsyncClient} initialization
     */
    public void formTrainingAsyncClientInInitialization() {
        // BEGIN: com.azure.ai.formrecognizer.training.FormTrainingAsyncClient.initialization
        FormTrainingAsyncClient formTrainingAsyncClient = new FormTrainingClientBuilder().buildAsyncClient();
        // END: com.azure.ai.formrecognizer.training.FormTrainingAsyncClient.initialization
    }

    /**
     * Code snippet for creating a {@link FormTrainingAsyncClient} with pipeline
     */
    public void createFormTrainingAsyncClientWithPipeline() {
        // BEGIN: com.azure.ai.formrecognizer.training.FormTrainingAsyncClient.pipeline.instantiation
        HttpPipeline pipeline = new HttpPipelineBuilder()
            .policies(/* add policies */)
            .build();

        FormTrainingAsyncClient formTrainingAsyncClient = new FormTrainingClientBuilder()
            .credential(new AzureKeyCredential("{key}"))
            .endpoint("{endpoint}")
            .pipeline(pipeline)
            .buildAsyncClient();
        // END:  com.azure.ai.formrecognizer.training.FormTrainingAsyncClient.pipeline.instantiation
    }

    /**
     * Code snippet for {@link FormTrainingAsyncClient#beginTraining(String, boolean)}
     */
    public void beginTraining() {
        // BEGIN: com.azure.ai.formrecognizer.training.FormTrainingAsyncClient.beginTraining#string-boolean
        String trainingFilesUrl = "{training-set-SAS-URL}";
        boolean useTrainingLabels = true;
        formTrainingAsyncClient.beginTraining(trainingFilesUrl, useTrainingLabels).subscribe(
            recognizePollingOperation -> {
                // if training polling operation completed, retrieve the final result.
                recognizePollingOperation.getFinalResult().subscribe(customFormModel -> {
                    System.out.printf("Model Id: %s%n", customFormModel.getModelId());
                    System.out.printf("Model Status: %s%n", customFormModel.getModelStatus());
                    customFormModel.getSubmodels().forEach(customFormSubmodel ->
                        customFormSubmodel.getFields().forEach((key, customFormModelField) ->
                            System.out.printf("Form type: %s Field Text: %s Field Accuracy: %s%n",
                                key, customFormModelField.getName(), customFormModelField.getAccuracy())));
                });
            });
        // END: com.azure.ai.formrecognizer.training.FormTrainingAsyncClient.beginTraining#string-boolean
    }

    /**
     * Code snippet for {@link FormTrainingAsyncClient#beginTraining(String, boolean, TrainingFileFilter, Duration)}
     * with options
     */
    public void beginTrainingWithOptions() {
        // BEGIN: com.azure.ai.formrecognizer.training.FormTrainingAsyncClient.beginTraining#string-boolean-trainingFileFilter-Duration
        String trainingFilesUrl = "{training-set-SAS-URL}";
        TrainingFileFilter trainingFileFilter = new TrainingFileFilter().setIncludeSubFolders(false).setPrefix("Invoice");

        formTrainingAsyncClient.beginTraining(trainingFilesUrl, true, trainingFileFilter,
            Duration.ofSeconds(5)).subscribe(recognizePollingOperation -> {
                // if training polling operation completed, retrieve the final result.
                recognizePollingOperation.getFinalResult().subscribe(customFormModel -> {
                    System.out.printf("Model Id: %s%n", customFormModel.getModelId());
                    System.out.printf("Model Status: %s%n", customFormModel.getModelStatus());
                    customFormModel.getSubmodels().forEach(customFormSubmodel ->
                        customFormSubmodel.getFields().forEach((key, customFormModelField) ->
                            System.out.printf("Form Type: %s Field Text: %s Field Accuracy: %s%n",
                                key, customFormModelField.getName(), customFormModelField.getAccuracy())));
                });
            });
        // END: com.azure.ai.formrecognizer.training.FormTrainingAsyncClient.beginTraining#string-boolean-trainingFileFilter-Duration
    }

    /**
     * Code snippet for {@link FormTrainingAsyncClient#getCustomModel(String)}
     */
    public void getCustomModel() {
        // BEGIN: com.azure.ai.formrecognizer.training.FormTrainingAsyncClient.getCustomModel#string
        String modelId = "{model_id}";
        formTrainingAsyncClient.getCustomModel(modelId).subscribe(customFormModel -> {
            System.out.printf("Model Id: %s%n", customFormModel.getModelId());
            System.out.printf("Model Status: %s%n", customFormModel.getModelStatus());
            customFormModel.getSubmodels().forEach(customFormSubmodel ->
                customFormSubmodel.getFields().forEach((key, customFormModelField) ->
                    System.out.printf("Form Type: %s Field Text: %s Field Accuracy: %s%n",
                        key, customFormModelField.getName(), customFormModelField.getAccuracy())));

        });
        // END: com.azure.ai.formrecognizer.training.FormTrainingAsyncClient.getCustomModel#string
    }

    /**
     * Code snippet for {@link FormTrainingAsyncClient#getCustomModelWithResponse(String)}
     */
    public void getCustomModelWithResponse() {
        // BEGIN: com.azure.ai.formrecognizer.training.FormTrainingAsyncClient.getCustomModelWithResponse#string
        String modelId = "{model_id}";
        formTrainingAsyncClient.getCustomModelWithResponse(modelId).subscribe(response -> {
            System.out.printf("Response Status Code: %d.", response.getStatusCode());
            CustomFormModel customFormModel = response.getValue();
            System.out.printf("Model Id: %s%n", customFormModel.getModelId());
            System.out.printf("Model Status: %s%n", customFormModel.getModelStatus());
            customFormModel.getSubmodels().forEach(customFormSubmodel ->
                customFormSubmodel.getFields().forEach((key, customFormModelField) ->
                    System.out.printf("Form Type: %s Field Text: %s Field Accuracy: %f%n",
                        key, customFormModelField.getName(), customFormModelField.getAccuracy())));
        });
        // END: com.azure.ai.formrecognizer.training.FormTrainingAsyncClient.getCustomModelWithResponse#string
    }

    /**
     * Code snippet for {@link FormTrainingAsyncClient#getAccountProperties()}
     */
    public void getAccountProperties() {
        // BEGIN: com.azure.ai.formrecognizer.training.FormTrainingAsyncClient.getAccountProperties
        formTrainingAsyncClient.getAccountProperties().subscribe(accountProperties -> {
            System.out.printf("Max number of models that can be trained for this account: %s%n",
                accountProperties.getCustomModelLimit());
            System.out.printf("Current count of trained custom models: %d%n", accountProperties.getCustomModelCount());
        });
        // END: com.azure.ai.formrecognizer.training.FormTrainingAsyncClient.getAccountProperties
    }

    /**
     * Code snippet for {@link FormTrainingAsyncClient#getAccountPropertiesWithResponse()}
     */
    public void getAccountPropertiesWithResponse() {
        // BEGIN: com.azure.ai.formrecognizer.training.FormTrainingAsyncClient.getAccountPropertiesWithResponse
        formTrainingAsyncClient.getAccountPropertiesWithResponse().subscribe(response -> {
            System.out.printf("Response Status Code: %d.", response.getStatusCode());
            AccountProperties accountProperties = response.getValue();
            System.out.printf("Max number of models that can be trained for this account: %s%n",
                accountProperties.getCustomModelLimit());
            System.out.printf("Current count of trained custom models: %d%n", accountProperties.getCustomModelCount());
        });
        // END: com.azure.ai.formrecognizer.training.FormTrainingAsyncClient.getAccountPropertiesWithResponse
    }

    /**
     * Code snippet for {@link FormTrainingAsyncClient#deleteModel}
     */
    public void deleteModel() {
        // BEGIN: com.azure.ai.formrecognizer.training.FormTrainingAsyncClient.deleteModel#string
        String modelId = "{model_id}";
        formTrainingAsyncClient.deleteModel(modelId).subscribe(val ->
            System.out.printf("Model Id: %s is deleted%n", modelId));
        // END: com.azure.ai.formrecognizer.training.FormTrainingAsyncClient.deleteModel#string
    }

    /**
     * Code snippet for {@link FormTrainingAsyncClient#deleteModelWithResponse(String)}
     */
    public void deleteModelWithResponse() {
        // BEGIN: com.azure.ai.formrecognizer.training.FormTrainingAsyncClient.deleteModelWithResponse#string
        String modelId = "{model_id}";
        formTrainingAsyncClient.deleteModelWithResponse(modelId).subscribe(response -> {
            System.out.printf("Response Status Code: %d.", response.getStatusCode());
            System.out.printf("Model Id: %s is deleted.%n", modelId);
        });
        // END: com.azure.ai.formrecognizer.training.FormTrainingAsyncClient.deleteModelWithResponse#string
    }

    /**
     * Code snippet for {@link FormTrainingAsyncClient#listCustomModels()}
     */
    public void listCustomModels() {
        // BEGIN: com.azure.ai.formrecognizer.training.FormTrainingAsyncClient.listCustomModels
        formTrainingAsyncClient.listCustomModels().subscribe(customModel ->
            System.out.printf("Model Id: %s, Model status: %s, Created on: %s, Last updated on: %s.%n",
                customModel.getModelId(),
                customModel.getStatus(),
<<<<<<< HEAD
                customModel.getRequestedOn(),
                customModel.getCompletedOn()));
=======
                customModel.getTrainingStartedOn(),
                customModel.getTrainingCompletedOn()));
>>>>>>> 846f5853
        // END: com.azure.ai.formrecognizer.training.FormTrainingAsyncClient.listCustomModels
    }

    /**
     * Code snippet for {@link FormTrainingAsyncClient#beginCopyModel(String, CopyAuthorization)}
     */
    public void beginCopy() {
        // BEGIN: com.azure.ai.formrecognizer.training.FormTrainingAsyncClient.beginCopyModel#string-copyAuthorization
        String resourceId = "target-resource-Id";
        String resourceRegion = "target-resource-region";
        String copyModelId = "copy-model-Id";
        formTrainingAsyncClient.getCopyAuthorization(resourceId, resourceRegion)
            .subscribe(copyAuthorization -> formTrainingAsyncClient.beginCopyModel(copyModelId, copyAuthorization)
                .subscribe(copyPoller -> copyPoller.getFinalResult().subscribe(customFormModelInfo -> {
<<<<<<< HEAD
                    System.out.printf("Copied model has model Id: %s, model status: %s, was requested on: %s,"
                            + " transfer completed on: %s.%n",
                        customFormModelInfo.getModelId(),
                        customFormModelInfo.getStatus(),
                        customFormModelInfo.getRequestedOn(),
                        customFormModelInfo.getCompletedOn());
=======
                    System.out.printf("Copied model has model Id: %s, model status: %s, training started on: %s,"
                            + " training completed on: %s.%n",
                        customFormModelInfo.getModelId(),
                        customFormModelInfo.getStatus(),
                        customFormModelInfo.getTrainingStartedOn(),
                        customFormModelInfo.getTrainingCompletedOn());
>>>>>>> 846f5853
                })));
        // END: com.azure.ai.formrecognizer.training.FormTrainingAsyncClient.beginCopyModel#string-copyAuthorization
    }

    /**
     * Code snippet for {@link FormTrainingAsyncClient#beginCopyModel(String, CopyAuthorization, Duration)}
     */
    public void beginCopyOverload() {
        // BEGIN: com.azure.ai.formrecognizer.training.FormTrainingAsyncClient.beginCopyModel#string-copyAuthorization-Duration
        String resourceId = "target-resource-Id";
        String resourceRegion = "target-resource-region";
        String copyModelId = "copy-model-Id";
        formTrainingAsyncClient.getCopyAuthorization(resourceId, resourceRegion)
            .subscribe(copyAuthorization -> formTrainingAsyncClient.beginCopyModel(copyModelId, copyAuthorization,
                Duration.ofSeconds(5)).subscribe(copyPoller ->
                copyPoller.getFinalResult().subscribe(customFormModelInfo -> {
<<<<<<< HEAD
                    System.out.printf("Copied model has model Id: %s, model status: %s, was requested on: %s,"
                            + "transfer completed on: %s.%n",
                        customFormModelInfo.getModelId(),
                        customFormModelInfo.getStatus(),
                        customFormModelInfo.getRequestedOn(),
                        customFormModelInfo.getCompletedOn());
=======
                    System.out.printf("Copied model has model Id: %s, model status: %s, training started on: %s,"
                            + "training completed on: %s.%n",
                        customFormModelInfo.getModelId(),
                        customFormModelInfo.getStatus(),
                        customFormModelInfo.getTrainingStartedOn(),
                        customFormModelInfo.getTrainingCompletedOn());
>>>>>>> 846f5853
                })));
        // END: com.azure.ai.formrecognizer.training.FormTrainingAsyncClient.beginCopyModel#string-copyAuthorization-Duration
    }

    /**
     * Code snippet for {@link FormTrainingAsyncClient#getCopyAuthorization(String, String)}
     */
    public void getCopyAuthorization() {
        // BEGIN: com.azure.ai.formrecognizer.training.FormTrainingAsyncClient.getCopyAuthorization#string-string
        String resourceId = "target-resource-Id";
        String resourceRegion = "target-resource-region";
        formTrainingAsyncClient.getCopyAuthorization(resourceId, resourceRegion)
            .subscribe(copyAuthorization ->
                System.out.printf("Copy Authorization for model id: %s, access token: %s, expiration time: %s, "
                        + "target resource Id; %s, target resource region: %s%n",
                    copyAuthorization.getModelId(),
                    copyAuthorization.getAccessToken(),
                    copyAuthorization.getExpiresOn(),
                    copyAuthorization.getResourceId(),
                    copyAuthorization.getResourceRegion()
                ));
        // END: com.azure.ai.formrecognizer.training.FormTrainingAsyncClient.getCopyAuthorization#string-string
    }

    /**
     * Code snippet for {@link FormTrainingAsyncClient#getCopyAuthorizationWithResponse(String, String)}
     */
    public void getCopyAuthorizationWithResponse() {
        // BEGIN: com.azure.ai.formrecognizer.training.FormTrainingAsyncClient.getCopyAuthorizationWithResponse#string-string
        String resourceId = "target-resource-Id";
        String resourceRegion = "target-resource-region";
        formTrainingAsyncClient.getCopyAuthorizationWithResponse(resourceId, resourceRegion)
            .subscribe(copyAuthorization ->
                System.out.printf("Copy Authorization response status: %s, for model id: %s, access token: %s, "
                        + "expiration time: %s, target resource Id; %s, target resource region: %s%n",
                copyAuthorization.getStatusCode(),
                copyAuthorization.getValue().getModelId(),
                copyAuthorization.getValue().getAccessToken(),
                copyAuthorization.getValue().getExpiresOn(),
                copyAuthorization.getValue().getResourceId(),
                copyAuthorization.getValue().getResourceRegion()
            ));
        // END: com.azure.ai.formrecognizer.training.FormTrainingAsyncClient.getCopyAuthorizationWithResponse#string-string
    }
}<|MERGE_RESOLUTION|>--- conflicted
+++ resolved
@@ -191,13 +191,8 @@
             System.out.printf("Model Id: %s, Model status: %s, Created on: %s, Last updated on: %s.%n",
                 customModel.getModelId(),
                 customModel.getStatus(),
-<<<<<<< HEAD
-                customModel.getRequestedOn(),
-                customModel.getCompletedOn()));
-=======
                 customModel.getTrainingStartedOn(),
                 customModel.getTrainingCompletedOn()));
->>>>>>> 846f5853
         // END: com.azure.ai.formrecognizer.training.FormTrainingAsyncClient.listCustomModels
     }
 
@@ -212,21 +207,12 @@
         formTrainingAsyncClient.getCopyAuthorization(resourceId, resourceRegion)
             .subscribe(copyAuthorization -> formTrainingAsyncClient.beginCopyModel(copyModelId, copyAuthorization)
                 .subscribe(copyPoller -> copyPoller.getFinalResult().subscribe(customFormModelInfo -> {
-<<<<<<< HEAD
-                    System.out.printf("Copied model has model Id: %s, model status: %s, was requested on: %s,"
-                            + " transfer completed on: %s.%n",
-                        customFormModelInfo.getModelId(),
-                        customFormModelInfo.getStatus(),
-                        customFormModelInfo.getRequestedOn(),
-                        customFormModelInfo.getCompletedOn());
-=======
                     System.out.printf("Copied model has model Id: %s, model status: %s, training started on: %s,"
                             + " training completed on: %s.%n",
                         customFormModelInfo.getModelId(),
                         customFormModelInfo.getStatus(),
                         customFormModelInfo.getTrainingStartedOn(),
                         customFormModelInfo.getTrainingCompletedOn());
->>>>>>> 846f5853
                 })));
         // END: com.azure.ai.formrecognizer.training.FormTrainingAsyncClient.beginCopyModel#string-copyAuthorization
     }
@@ -243,21 +229,12 @@
             .subscribe(copyAuthorization -> formTrainingAsyncClient.beginCopyModel(copyModelId, copyAuthorization,
                 Duration.ofSeconds(5)).subscribe(copyPoller ->
                 copyPoller.getFinalResult().subscribe(customFormModelInfo -> {
-<<<<<<< HEAD
-                    System.out.printf("Copied model has model Id: %s, model status: %s, was requested on: %s,"
-                            + "transfer completed on: %s.%n",
-                        customFormModelInfo.getModelId(),
-                        customFormModelInfo.getStatus(),
-                        customFormModelInfo.getRequestedOn(),
-                        customFormModelInfo.getCompletedOn());
-=======
                     System.out.printf("Copied model has model Id: %s, model status: %s, training started on: %s,"
                             + "training completed on: %s.%n",
                         customFormModelInfo.getModelId(),
                         customFormModelInfo.getStatus(),
                         customFormModelInfo.getTrainingStartedOn(),
                         customFormModelInfo.getTrainingCompletedOn());
->>>>>>> 846f5853
                 })));
         // END: com.azure.ai.formrecognizer.training.FormTrainingAsyncClient.beginCopyModel#string-copyAuthorization-Duration
     }
