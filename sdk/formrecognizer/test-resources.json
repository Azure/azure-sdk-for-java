--- conflicted
+++ resolved
@@ -73,11 +73,7 @@
         },
         "selectionMarkTrainingDataContainer": {
             "type": "string",
-<<<<<<< HEAD
-            "defaultValue": "formselectionmark"
-=======
             "defaultValue": "selectionmark"
->>>>>>> 6f033d77
         },
         "testingDataSasProperties": {
             "type": "object",
