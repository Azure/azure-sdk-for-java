<!-- Copyright (c) Microsoft Corporation. All rights reserved. -->
<!-- Licensed under the MIT License. -->
<project xmlns="http://maven.apache.org/POM/4.0.0"
         xmlns:xsi="http://www.w3.org/2001/XMLSchema-instance"
         xsi:schemaLocation="http://maven.apache.org/POM/4.0.0 http://maven.apache.org/xsd/maven-4.0.0.xsd">
  <modelVersion>4.0.0</modelVersion>
  <parent>
    <groupId>com.azure</groupId>
    <artifactId>azure-client-sdk-parent</artifactId>
    <version>1.7.0</version> <!-- {x-version-update;com.azure:azure-client-sdk-parent;current} -->
    <relativePath>../../parents/azure-client-sdk-parent</relativePath>
  </parent>

  <groupId>com.azure</groupId>
  <artifactId>azure-messaging-webpubsub-client</artifactId>
  <version>1.1.0-beta.1</version> <!-- {x-version-update;com.azure:azure-messaging-webpubsub-client;current} -->

  <name>Microsoft Azure client library for Azure Web PubSub Client</name>
  <description>This package contains the Microsoft Azure Web PubSub Client library.</description>
  <url>https://github.com/Azure/azure-sdk-for-java</url>

  <distributionManagement>
    <site>
      <id>azure-java-build-docs</id>
      <url>${site.url}/site/${project.artifactId}</url>
    </site>
  </distributionManagement>

  <scm>
    <url>scm:git:https://github.com/Azure/azure-sdk-for-java</url>
    <connection>scm:git:git@github.com:Azure/azure-sdk-for-java.git</connection>
    <tag>HEAD</tag>
  </scm>

  <properties>
    <!-- sdk uses live tests -->
    <jacoco.min.linecoverage>0.2</jacoco.min.linecoverage>
    <jacoco.min.branchcoverage>0.1</jacoco.min.branchcoverage>
  </properties>

  <dependencies>
    <dependency>
      <groupId>com.azure</groupId>
      <artifactId>azure-core</artifactId>
      <version>1.48.0</version> <!-- {x-version-update;com.azure:azure-core;dependency} -->
    </dependency>

    <!-- netty-codec-http is included in dependency for internal WebSocket implementation -->
    <dependency>
      <groupId>io.netty</groupId>
      <artifactId>netty-codec-http</artifactId>
<<<<<<< HEAD
      <version>4.1.109.Final</version> <!-- {x-version-update;io.netty:netty-codec-http;external_dependency} -->
=======
      <version>4.1.108.Final</version> <!-- {x-version-update;io.netty:netty-codec-http;external_dependency} -->
>>>>>>> eba40b7d
    </dependency>

    <!-- Test dependencies -->
    <dependency>
      <groupId>com.azure</groupId>
      <artifactId>azure-core-test</artifactId>
      <version>1.24.2</version> <!-- {x-version-update;com.azure:azure-core-test;dependency} -->
      <scope>test</scope>
    </dependency>
    <dependency>
      <groupId>org.junit.jupiter</groupId>
      <artifactId>junit-jupiter-api</artifactId>
      <version>5.10.2</version> <!-- {x-version-update;org.junit.jupiter:junit-jupiter-api;external_dependency} -->
      <scope>test</scope>
    </dependency>
    <dependency>
      <groupId>org.junit.jupiter</groupId>
      <artifactId>junit-jupiter-engine</artifactId>
      <version>5.10.2</version> <!-- {x-version-update;org.junit.jupiter:junit-jupiter-engine;external_dependency} -->
      <scope>test</scope>
    </dependency>
    <dependency>
      <groupId>org.junit.jupiter</groupId>
      <artifactId>junit-jupiter-params</artifactId>
      <version>5.10.2</version> <!-- {x-version-update;org.junit.jupiter:junit-jupiter-params;external_dependency} -->
      <scope>test</scope>
    </dependency>
    <dependency>
      <groupId>com.azure</groupId>
      <artifactId>azure-identity</artifactId>
      <version>1.12.0</version> <!-- {x-version-update;com.azure:azure-identity;dependency} -->
      <scope>test</scope>
    </dependency>
    <dependency>
      <groupId>com.azure</groupId>
      <artifactId>azure-messaging-webpubsub</artifactId>
      <version>1.3.0-beta.1</version> <!-- {x-version-update;com.azure:azure-messaging-webpubsub;current} -->
      <scope>test</scope>
    </dependency>
  </dependencies>

  <build>
    <plugins>
      <plugin>
        <groupId>org.apache.maven.plugins</groupId>
        <artifactId>maven-enforcer-plugin</artifactId>
        <version>3.4.1</version> <!-- {x-version-update;org.apache.maven.plugins:maven-enforcer-plugin;external_dependency} -->
        <configuration>
          <rules>
            <bannedDependencies>
              <includes combine.children="append">
<<<<<<< HEAD
                <include>io.netty:netty-codec-http:[4.1.109.Final]</include> <!-- {x-include-update;io.netty:netty-codec-http;external_dependency} -->
=======
                <include>io.netty:netty-codec-http:[4.1.108.Final]</include> <!-- {x-include-update;io.netty:netty-codec-http;external_dependency} -->
>>>>>>> eba40b7d
              </includes>
            </bannedDependencies>
          </rules>
        </configuration>
      </plugin>
    </plugins>
  </build>
</project><|MERGE_RESOLUTION|>--- conflicted
+++ resolved
@@ -49,11 +49,7 @@
     <dependency>
       <groupId>io.netty</groupId>
       <artifactId>netty-codec-http</artifactId>
-<<<<<<< HEAD
-      <version>4.1.109.Final</version> <!-- {x-version-update;io.netty:netty-codec-http;external_dependency} -->
-=======
       <version>4.1.108.Final</version> <!-- {x-version-update;io.netty:netty-codec-http;external_dependency} -->
->>>>>>> eba40b7d
     </dependency>
 
     <!-- Test dependencies -->
@@ -66,19 +62,19 @@
     <dependency>
       <groupId>org.junit.jupiter</groupId>
       <artifactId>junit-jupiter-api</artifactId>
-      <version>5.10.2</version> <!-- {x-version-update;org.junit.jupiter:junit-jupiter-api;external_dependency} -->
+      <version>5.9.3</version> <!-- {x-version-update;org.junit.jupiter:junit-jupiter-api;external_dependency} -->
       <scope>test</scope>
     </dependency>
     <dependency>
       <groupId>org.junit.jupiter</groupId>
       <artifactId>junit-jupiter-engine</artifactId>
-      <version>5.10.2</version> <!-- {x-version-update;org.junit.jupiter:junit-jupiter-engine;external_dependency} -->
+      <version>5.9.3</version> <!-- {x-version-update;org.junit.jupiter:junit-jupiter-engine;external_dependency} -->
       <scope>test</scope>
     </dependency>
     <dependency>
       <groupId>org.junit.jupiter</groupId>
       <artifactId>junit-jupiter-params</artifactId>
-      <version>5.10.2</version> <!-- {x-version-update;org.junit.jupiter:junit-jupiter-params;external_dependency} -->
+      <version>5.9.3</version> <!-- {x-version-update;org.junit.jupiter:junit-jupiter-params;external_dependency} -->
       <scope>test</scope>
     </dependency>
     <dependency>
@@ -105,11 +101,7 @@
           <rules>
             <bannedDependencies>
               <includes combine.children="append">
-<<<<<<< HEAD
-                <include>io.netty:netty-codec-http:[4.1.109.Final]</include> <!-- {x-include-update;io.netty:netty-codec-http;external_dependency} -->
-=======
                 <include>io.netty:netty-codec-http:[4.1.108.Final]</include> <!-- {x-include-update;io.netty:netty-codec-http;external_dependency} -->
->>>>>>> eba40b7d
               </includes>
             </bannedDependencies>
           </rules>
