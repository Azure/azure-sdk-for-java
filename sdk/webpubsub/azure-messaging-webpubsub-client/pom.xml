--- conflicted
+++ resolved
@@ -13,11 +13,7 @@
 
   <groupId>com.azure</groupId>
   <artifactId>azure-messaging-webpubsub-client</artifactId>
-<<<<<<< HEAD
-  <version>1.0.0-beta.2</version> <!-- {x-version-update;com.azure:azure-messaging-webpubsub-client;current} -->
-=======
   <version>1.1.0-beta.1</version> <!-- {x-version-update;com.azure:azure-messaging-webpubsub-client;current} -->
->>>>>>> ac3c0baa
 
   <name>Microsoft Azure client library for Azure Web PubSub Client</name>
   <description>This package contains the Microsoft Azure Web PubSub Client library.</description>
@@ -104,9 +100,6 @@
     <dependency>
       <groupId>net.bytebuddy</groupId>
       <artifactId>byte-buddy</artifactId>
-<<<<<<< HEAD
-      <version>1.14.10</version> <!-- {x-version-update;net.bytebuddy:byte-buddy;external_dependency} -->
-=======
       <version>1.14.8</version> <!-- {x-version-update;testdep_net.bytebuddy:byte-buddy;external_dependency} -->
       <scope>test</scope>
     </dependency>
@@ -114,7 +107,6 @@
       <groupId>net.bytebuddy</groupId>
       <artifactId>byte-buddy-agent</artifactId>
       <version>1.14.8</version> <!-- {x-version-update;testdep_net.bytebuddy:byte-buddy-agent;external_dependency} -->
->>>>>>> ac3c0baa
       <scope>test</scope>
     </dependency>
   </dependencies>
