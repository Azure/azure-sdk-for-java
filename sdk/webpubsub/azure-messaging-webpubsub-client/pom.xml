--- conflicted
+++ resolved
@@ -100,9 +100,6 @@
     <dependency>
       <groupId>net.bytebuddy</groupId>
       <artifactId>byte-buddy</artifactId>
-<<<<<<< HEAD
-      <version>1.14.10</version> <!-- {x-version-update;net.bytebuddy:byte-buddy;external_dependency} -->
-=======
       <version>1.14.8</version> <!-- {x-version-update;testdep_net.bytebuddy:byte-buddy;external_dependency} -->
       <scope>test</scope>
     </dependency>
@@ -110,7 +107,6 @@
       <groupId>net.bytebuddy</groupId>
       <artifactId>byte-buddy-agent</artifactId>
       <version>1.14.8</version> <!-- {x-version-update;testdep_net.bytebuddy:byte-buddy-agent;external_dependency} -->
->>>>>>> 1a82417b
       <scope>test</scope>
     </dependency>
   </dependencies>
