// Copyright (c) Microsoft Corporation. All rights reserved.
// Licensed under the MIT License.

module com.azure.messaging.webpubsub.client {
    requires transitive com.azure.core;

    requires io.netty.common;
    requires io.netty.buffer;
    requires io.netty.transport;
    requires io.netty.handler;
    requires io.netty.codec;
    requires io.netty.codec.http;

    exports com.azure.messaging.webpubsub.client;
    exports com.azure.messaging.webpubsub.client.models;

<<<<<<< HEAD
=======
    opens com.azure.messaging.webpubsub.client to com.azure.core;
    opens com.azure.messaging.webpubsub.client.models to com.azure.core;
>>>>>>> bebe90e1
    opens com.azure.messaging.webpubsub.client.implementation to com.azure.core;
    opens com.azure.messaging.webpubsub.client.implementation.models to com.azure.core;
}
<|MERGE_RESOLUTION|>--- conflicted
+++ resolved
@@ -14,11 +14,8 @@
     exports com.azure.messaging.webpubsub.client;
     exports com.azure.messaging.webpubsub.client.models;
 
-<<<<<<< HEAD
-=======
     opens com.azure.messaging.webpubsub.client to com.azure.core;
     opens com.azure.messaging.webpubsub.client.models to com.azure.core;
->>>>>>> bebe90e1
     opens com.azure.messaging.webpubsub.client.implementation to com.azure.core;
     opens com.azure.messaging.webpubsub.client.implementation.models to com.azure.core;
 }
