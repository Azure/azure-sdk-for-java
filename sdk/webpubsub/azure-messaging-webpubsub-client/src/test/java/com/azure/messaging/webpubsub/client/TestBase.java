// Copyright (c) Microsoft Corporation. All rights reserved.
// Licensed under the MIT License.

package com.azure.messaging.webpubsub.client;

import com.azure.core.util.Configuration;
import com.azure.identity.AzurePowerShellCredentialBuilder;
import com.azure.messaging.webpubsub.WebPubSubServiceClient;
import com.azure.messaging.webpubsub.WebPubSubServiceClientBuilder;
import com.azure.messaging.webpubsub.client.implementation.WebPubSubClientState;
import com.azure.messaging.webpubsub.client.models.WebPubSubClientCredential;
import com.azure.messaging.webpubsub.models.GetClientAccessTokenOptions;
import org.junit.jupiter.api.Assertions;

import java.time.Duration;

/**
 * Required environment variable for LIVE test:
 * - WEB_PUB_SUB_ENDPOINT: endpoint of the Web PubSub Service
 */
public class TestBase extends com.azure.core.test.TestBase {

    protected static WebPubSubClientBuilder getClientBuilder() {
        return getClientBuilder("user1");
    }

    protected static WebPubSubClientBuilder getClientBuilder(String userId) {
        WebPubSubServiceClient client = new WebPubSubServiceClientBuilder()
<<<<<<< HEAD
            .connectionString(Configuration.getGlobalConfiguration().get("CONNECTION_STRING"))
=======
            .endpoint(Configuration.getGlobalConfiguration().get(
                "WEB_PUB_SUB_ENDPOINT"))
            .credential(new AzurePowerShellCredentialBuilder().build())
>>>>>>> b8b90176
            .hub("hub1")
            .buildClient();

        // client builder
        return new WebPubSubClientBuilder()
            .credential(new WebPubSubClientCredential(
                () -> client.getClientAccessToken(new GetClientAccessTokenOptions()
                        .setUserId(userId)
                        .addRole("webpubsub.joinLeaveGroup")
                        .addRole("webpubsub.sendToGroup"))
                    .getUrl()));
    }

    protected static WebPubSubClient getClient() {
        return getClientBuilder().buildClient();
    }

    protected static void disconnect(WebPubSubClient client, boolean invalidPayload) {
        if (invalidPayload) {
            // use internal API to send an invalid frame, it would cause server to Disconnect
            client.getWebsocketSession().sendTextAsync("invalid", result -> {
                // NOOP
            });
            // server send Disconnected message
            // server send CloseFrame (code=1000) <-- this likely a bug that can be improved by service, it should be 1008
            // client try recover
            // connection open
            // server send CloseFrame (code=1008)
            // client try reconnect
            try {
                Thread.sleep(Duration.ofSeconds(1).toMillis());
            } catch (InterruptedException e) {
                throw new RuntimeException(e);
            }
        } else {
            // use internal API to close the socket
            client.getWebsocketSession().closeSocket();
        }

        try {
            // client would recover after some time
            int maxCount = 100;
            for (int i = 0; i < maxCount; ++i) {
                Thread.sleep(100);
                WebPubSubClientState state = client.getClientState();
                if (state == WebPubSubClientState.CONNECTED) {
                    break;
                }
            }
        } catch (InterruptedException e) {
            throw new RuntimeException(e);
        }
        Assertions.assertEquals(WebPubSubClientState.CONNECTED, client.getClientState());
    }
}<|MERGE_RESOLUTION|>--- conflicted
+++ resolved
@@ -26,24 +26,17 @@
 
     protected static WebPubSubClientBuilder getClientBuilder(String userId) {
         WebPubSubServiceClient client = new WebPubSubServiceClientBuilder()
-<<<<<<< HEAD
-            .connectionString(Configuration.getGlobalConfiguration().get("CONNECTION_STRING"))
-=======
             .endpoint(Configuration.getGlobalConfiguration().get(
                 "WEB_PUB_SUB_ENDPOINT"))
             .credential(new AzurePowerShellCredentialBuilder().build())
->>>>>>> b8b90176
             .hub("hub1")
             .buildClient();
 
         // client builder
-        return new WebPubSubClientBuilder()
-            .credential(new WebPubSubClientCredential(
-                () -> client.getClientAccessToken(new GetClientAccessTokenOptions()
-                        .setUserId(userId)
-                        .addRole("webpubsub.joinLeaveGroup")
-                        .addRole("webpubsub.sendToGroup"))
-                    .getUrl()));
+        return new WebPubSubClientBuilder().credential(new WebPubSubClientCredential(() -> client.getClientAccessToken(
+            new GetClientAccessTokenOptions().setUserId(userId)
+                .addRole("webpubsub.joinLeaveGroup")
+                .addRole("webpubsub.sendToGroup")).getUrl()));
     }
 
     protected static WebPubSubClient getClient() {
