--- conflicted
+++ resolved
@@ -1,8 +1,5 @@
 # Release History
 
-<<<<<<< HEAD
-## 1.0.0-beta.2 (Unreleased)
-=======
 ## 1.1.0-beta.1 (Unreleased)
 
 ### Features Added
@@ -14,7 +11,6 @@
 ### Other Changes
 
 ## 1.0.0 (2024-01-18)
->>>>>>> ac3c0baa
 
 ### Features Added
 
@@ -31,12 +27,10 @@
 - Renamed `setNoEcho` method in `SendToGroupOptions` to `setEchoDisabled`.
 - Renamed `isNoEcho` method in `SendToGroupOptions` to `isEchoDisabled`.
 
-### Bugs Fixed
-
 ### Other Changes
 
-- Upgraded `azure-core` from `1.38.0` to version `1.45.0`.
-- Upgraded `netty-codec-http` from `4.1.89.Final` to version `4.1.100.Final`.
+- Upgraded `azure-core` from `1.38.0` to version `1.45.1`.
+- Upgraded `netty-codec-http` from `4.1.89.Final` to version `4.1.101.Final`.
 
 ## 1.0.0-beta.1 (2023-04-17)
 
