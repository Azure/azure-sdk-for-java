<!--
 ~ Copyright (c) Microsoft Corporation. All rights reserved.
 ~ Licensed under the MIT License.
 ~ Code generated by Microsoft (R) AutoRest Code Generator.
 -->
<project xmlns="http://maven.apache.org/POM/4.0.0" xsi:schemaLocation="http://maven.apache.org/POM/4.0.0 http://maven.apache.org/xsd/maven-4.0.0.xsd" xmlns:xsi="http://www.w3.org/2001/XMLSchema-instance">
  <modelVersion>4.0.0</modelVersion>
  <parent>
    <groupId>com.azure</groupId>
    <artifactId>azure-client-sdk-parent</artifactId>
    <version>1.7.0</version> <!-- {x-version-update;com.azure:azure-client-sdk-parent;current} -->
    <relativePath>../../parents/azure-client-sdk-parent</relativePath>
  </parent>

  <groupId>com.azure.resourcemanager</groupId>
  <artifactId>azure-resourcemanager-webpubsub</artifactId>
  <version>1.2.0-beta.1</version> <!-- {x-version-update;com.azure.resourcemanager:azure-resourcemanager-webpubsub;current} -->
  <packaging>jar</packaging>

  <name>Microsoft Azure SDK for WebPubSub Management</name>
  <description>This package contains Microsoft Azure SDK for WebPubSub Management SDK. For documentation on how to use this package, please see https://aka.ms/azsdk/java/mgmt. REST API for Azure WebPubSub Service. Package tag package-2024-03-01.</description>
  <url>https://github.com/Azure/azure-sdk-for-java</url>

  <licenses>
    <license>
      <name>The MIT License (MIT)</name>
      <url>http://opensource.org/licenses/MIT</url>
      <distribution>repo</distribution>
    </license>
  </licenses>

  <scm>
    <url>https://github.com/Azure/azure-sdk-for-java</url>
    <connection>scm:git:git@github.com:Azure/azure-sdk-for-java.git</connection>
    <developerConnection>scm:git:git@github.com:Azure/azure-sdk-for-java.git</developerConnection>
    <tag>HEAD</tag>
  </scm>
  <developers>
    <developer>
      <id>microsoft</id>
      <name>Microsoft</name>
    </developer>
  </developers>
  <properties>
    <project.build.sourceEncoding>UTF-8</project.build.sourceEncoding>
    <jacoco.min.linecoverage>0</jacoco.min.linecoverage>
    <jacoco.min.branchcoverage>0</jacoco.min.branchcoverage>
  </properties>
  <dependencies>
    <dependency>
      <groupId>com.azure</groupId>
      <artifactId>azure-json</artifactId>
      <version>1.3.0</version> <!-- {x-version-update;com.azure:azure-json;dependency} -->
    </dependency>
    <dependency>
      <groupId>com.azure</groupId>
      <artifactId>azure-core</artifactId>
      <version>1.52.0</version> <!-- {x-version-update;com.azure:azure-core;dependency} -->
    </dependency>
    <dependency>
      <groupId>com.azure</groupId>
      <artifactId>azure-core-management</artifactId>
      <version>1.15.3</version> <!-- {x-version-update;com.azure:azure-core-management;dependency} -->
    </dependency>
    <dependency>
      <groupId>com.azure</groupId>
      <artifactId>azure-core-test</artifactId>
      <version>1.27.0-beta.1</version> <!-- {x-version-update;com.azure:azure-core-test;dependency} -->
      <scope>test</scope>
      <exclusions>
        <exclusion>
          <groupId>com.azure</groupId>
          <artifactId>azure-core-http-jdk-httpclient</artifactId>
        </exclusion>
      </exclusions>
    </dependency>
    <dependency>
      <groupId>com.azure</groupId>
      <artifactId>azure-identity</artifactId>
      <version>1.13.3</version> <!-- {x-version-update;com.azure:azure-identity;dependency} -->
      <scope>test</scope>
    </dependency>
    <dependency>
<<<<<<< HEAD
=======
      <groupId>org.junit.jupiter</groupId>
      <artifactId>junit-jupiter-api</artifactId>
      <version>5.9.3</version> <!-- {x-version-update;org.junit.jupiter:junit-jupiter-api;external_dependency} -->
      <scope>test</scope>
    </dependency>
    <dependency>
      <groupId>org.junit.jupiter</groupId>
      <artifactId>junit-jupiter-engine</artifactId>
      <version>5.9.3</version> <!-- {x-version-update;org.junit.jupiter:junit-jupiter-engine;external_dependency} -->
      <scope>test</scope>
    </dependency>
    <dependency>
      <groupId>org.slf4j</groupId>
      <artifactId>slf4j-simple</artifactId>
      <version>1.7.36</version> <!-- {x-version-update;org.slf4j:slf4j-simple;external_dependency} -->
      <scope>test</scope>
    </dependency>
    <dependency>
>>>>>>> 70e4a02b
      <groupId>org.mockito</groupId>
      <artifactId>mockito-core</artifactId>
      <version>4.11.0</version> <!-- {x-version-update;org.mockito:mockito-core;external_dependency} -->
      <scope>test</scope>
    </dependency>
    <dependency>
      <groupId>net.bytebuddy</groupId>
      <artifactId>byte-buddy</artifactId>
      <version>1.14.12</version> <!-- {x-version-update;testdep_net.bytebuddy:byte-buddy;external_dependency} -->
      <scope>test</scope>
    </dependency>
    <dependency>
      <groupId>net.bytebuddy</groupId>
      <artifactId>byte-buddy-agent</artifactId>
      <version>1.14.12</version> <!-- {x-version-update;testdep_net.bytebuddy:byte-buddy-agent;external_dependency} -->
      <scope>test</scope>
    </dependency>
    <dependency>
      <groupId>com.azure.resourcemanager</groupId>
      <artifactId>azure-resourcemanager-resources</artifactId>
      <version>2.42.0</version> <!-- {x-version-update;com.azure.resourcemanager:azure-resourcemanager-resources;dependency} -->
      <scope>test</scope>
    </dependency>
  </dependencies>
</project><|MERGE_RESOLUTION|>--- conflicted
+++ resolved
@@ -81,27 +81,6 @@
       <scope>test</scope>
     </dependency>
     <dependency>
-<<<<<<< HEAD
-=======
-      <groupId>org.junit.jupiter</groupId>
-      <artifactId>junit-jupiter-api</artifactId>
-      <version>5.9.3</version> <!-- {x-version-update;org.junit.jupiter:junit-jupiter-api;external_dependency} -->
-      <scope>test</scope>
-    </dependency>
-    <dependency>
-      <groupId>org.junit.jupiter</groupId>
-      <artifactId>junit-jupiter-engine</artifactId>
-      <version>5.9.3</version> <!-- {x-version-update;org.junit.jupiter:junit-jupiter-engine;external_dependency} -->
-      <scope>test</scope>
-    </dependency>
-    <dependency>
-      <groupId>org.slf4j</groupId>
-      <artifactId>slf4j-simple</artifactId>
-      <version>1.7.36</version> <!-- {x-version-update;org.slf4j:slf4j-simple;external_dependency} -->
-      <scope>test</scope>
-    </dependency>
-    <dependency>
->>>>>>> 70e4a02b
       <groupId>org.mockito</groupId>
       <artifactId>mockito-core</artifactId>
       <version>4.11.0</version> <!-- {x-version-update;org.mockito:mockito-core;external_dependency} -->
