--- conflicted
+++ resolved
@@ -27,11 +27,7 @@
 <dependency>
     <groupId>com.azure</groupId>
     <artifactId>azure-messaging-webpubsub</artifactId>
-<<<<<<< HEAD
     <version>1.0.0-beta.4</version>
-=======
-    <version>1.0.0-beta.2</version>
->>>>>>> 8ce9d966
 </dependency>
 ```
 
