<!-- Copyright (c) Microsoft Corporation. All rights reserved.
     Licensed under the MIT License. -->
<project xmlns="http://maven.apache.org/POM/4.0.0"
         xmlns:xsi="http://www.w3.org/2001/XMLSchema-instance"
         xsi:schemaLocation="http://maven.apache.org/POM/4.0.0 http://maven.apache.org/xsd/maven-4.0.0.xsd">
  <modelVersion>4.0.0</modelVersion>
  <parent>
    <groupId>com.azure</groupId>
    <artifactId>azure-client-sdk-parent</artifactId>
    <version>1.7.0</version> <!-- {x-version-update;com.azure:azure-client-sdk-parent;current} -->
    <relativePath>../../parents/azure-client-sdk-parent/pom.xml</relativePath>
  </parent>

  <groupId>com.azure</groupId>
  <artifactId>azure-messaging-webpubsub</artifactId>
  <version>1.2.0-beta.1</version> <!-- {x-version-update;com.azure:azure-messaging-webpubsub;current} -->

  <name>Microsoft Azure client library for Azure Web Pub Sub Service</name>
  <description>This package contains the Microsoft Azure Web Pub Sub library.</description>
  <url>https://github.com/Azure/azure-sdk-for-java</url>

  <distributionManagement>
    <site>
      <id>azure-java-build-docs</id>
      <url>${site.url}/site/${project.artifactId}</url>
    </site>
  </distributionManagement>

  <scm>
    <url>scm:git:https://github.com/Azure/azure-sdk-for-java</url>
    <connection>scm:git:git@github.com:Azure/azure-sdk-for-java.git</connection>
    <tag>HEAD</tag>
  </scm>

  <properties>
    <!-- Once full testing is added this should either be removed or increased -->
    <jacoco.min.linecoverage>0.10</jacoco.min.linecoverage>
    <jacoco.min.branchcoverage>0.10</jacoco.min.branchcoverage>
  </properties>

  <dependencies>
    <dependency>
      <groupId>com.azure</groupId>
      <artifactId>azure-core</artifactId>
      <version>1.34.0</version> <!-- {x-version-update;com.azure:azure-core;dependency} -->
    </dependency>
    <dependency>
      <groupId>com.azure</groupId>
      <artifactId>azure-core-http-netty</artifactId>
      <version>1.12.7</version> <!-- {x-version-update;com.azure:azure-core-http-netty;dependency} -->
    </dependency>
    <dependency>
      <groupId>com.nimbusds</groupId>
      <artifactId>nimbus-jose-jwt</artifactId>
      <version>9.24.4</version> <!-- {x-version-update;com.nimbusds:nimbus-jose-jwt;external_dependency} -->
    </dependency>

    <!-- Test dependencies -->
    <dependency>
      <groupId>com.azure</groupId>
      <artifactId>azure-core-test</artifactId>
      <version>1.13.0</version> <!-- {x-version-update;com.azure:azure-core-test;dependency} -->
      <scope>test</scope>
    </dependency>
    <dependency>
      <groupId>org.junit.jupiter</groupId>
      <artifactId>junit-jupiter-api</artifactId>
      <version>5.9.1</version> <!-- {x-version-update;org.junit.jupiter:junit-jupiter-api;external_dependency} -->
      <scope>test</scope>
    </dependency>
    <dependency>
      <groupId>org.junit.jupiter</groupId>
      <artifactId>junit-jupiter-engine</artifactId>
      <version>5.9.1</version> <!-- {x-version-update;org.junit.jupiter:junit-jupiter-engine;external_dependency} -->
      <scope>test</scope>
    </dependency>
    <dependency>
      <groupId>org.junit.jupiter</groupId>
      <artifactId>junit-jupiter-params</artifactId>
      <version>5.9.1</version> <!-- {x-version-update;org.junit.jupiter:junit-jupiter-params;external_dependency} -->
      <scope>test</scope>
    </dependency>
    <dependency>
      <groupId>org.hamcrest</groupId>
      <artifactId>hamcrest-library</artifactId>
      <version>2.2</version> <!-- {x-version-update;org.hamcrest:hamcrest-library;external_dependency} -->
      <scope>test</scope>
    </dependency>
    <dependency>
      <groupId>io.projectreactor</groupId>
      <artifactId>reactor-test</artifactId>
<<<<<<< HEAD
      <version>3.5.1</version> <!-- {x-version-update;io.projectreactor:reactor-test;external_dependency} -->
=======
      <version>3.4.26</version> <!-- {x-version-update;io.projectreactor:reactor-test;external_dependency} -->
>>>>>>> bdb9613a
      <scope>test</scope>
    </dependency>
    <dependency>
      <groupId>com.azure</groupId>
      <artifactId>azure-identity</artifactId>
      <version>1.7.2</version> <!-- {x-version-update;com.azure:azure-identity;dependency} -->
      <scope>test</scope>
    </dependency>
    <dependency>
      <groupId>org.slf4j</groupId>
      <artifactId>slf4j-simple</artifactId>
      <version>2.0.6</version> <!-- {x-version-update;org.slf4j:slf4j-simple;external_dependency} -->
      <scope>test</scope>
    </dependency>

    <dependency>
      <groupId>javax.websocket</groupId>
      <artifactId>javax.websocket-api</artifactId>
      <version>1.1</version>  <!-- {x-version-update;javax.websocket:javax.websocket-api;external_dependency} -->
      <scope>test</scope>
    </dependency>
    <dependency>
      <groupId>org.glassfish.tyrus</groupId>
      <artifactId>tyrus-client</artifactId>
      <version>1.16</version>  <!-- {x-version-update;org.glassfish.tyrus:tyrus-client;external_dependency} -->
      <scope>test</scope>
      <exclusions>
        <exclusion>
          <groupId>javax.websocket</groupId>
          <artifactId>javax.websocket-api</artifactId>
        </exclusion>
      </exclusions>
    </dependency>
  </dependencies>

  <build>
    <plugins>
      <plugin>
        <groupId>org.apache.maven.plugins</groupId>
        <artifactId>maven-enforcer-plugin</artifactId>
        <version>3.0.0-M3</version> <!-- {x-version-update;org.apache.maven.plugins:maven-enforcer-plugin;external_dependency} -->
        <configuration>
          <rules>
            <bannedDependencies>
              <includes>
                <include>com.azure:*</include>
                <include>com.nimbusds:nimbus-jose-jwt:[9.24.4]</include> <!-- {x-include-update;com.nimbusds:nimbus-jose-jwt;external_dependency} -->
              </includes>
            </bannedDependencies>
          </rules>
        </configuration>
      </plugin>
    </plugins>
  </build>
</project><|MERGE_RESOLUTION|>--- conflicted
+++ resolved
@@ -52,7 +52,7 @@
     <dependency>
       <groupId>com.nimbusds</groupId>
       <artifactId>nimbus-jose-jwt</artifactId>
-      <version>9.24.4</version> <!-- {x-version-update;com.nimbusds:nimbus-jose-jwt;external_dependency} -->
+      <version>9.22</version> <!-- {x-version-update;com.nimbusds:nimbus-jose-jwt;external_dependency} -->
     </dependency>
 
     <!-- Test dependencies -->
@@ -89,11 +89,7 @@
     <dependency>
       <groupId>io.projectreactor</groupId>
       <artifactId>reactor-test</artifactId>
-<<<<<<< HEAD
-      <version>3.5.1</version> <!-- {x-version-update;io.projectreactor:reactor-test;external_dependency} -->
-=======
       <version>3.4.26</version> <!-- {x-version-update;io.projectreactor:reactor-test;external_dependency} -->
->>>>>>> bdb9613a
       <scope>test</scope>
     </dependency>
     <dependency>
@@ -105,7 +101,7 @@
     <dependency>
       <groupId>org.slf4j</groupId>
       <artifactId>slf4j-simple</artifactId>
-      <version>2.0.6</version> <!-- {x-version-update;org.slf4j:slf4j-simple;external_dependency} -->
+      <version>1.7.36</version> <!-- {x-version-update;org.slf4j:slf4j-simple;external_dependency} -->
       <scope>test</scope>
     </dependency>
 
@@ -140,7 +136,7 @@
             <bannedDependencies>
               <includes>
                 <include>com.azure:*</include>
-                <include>com.nimbusds:nimbus-jose-jwt:[9.24.4]</include> <!-- {x-include-update;com.nimbusds:nimbus-jose-jwt;external_dependency} -->
+                <include>com.nimbusds:nimbus-jose-jwt:[9.22]</include> <!-- {x-include-update;com.nimbusds:nimbus-jose-jwt;external_dependency} -->
               </includes>
             </bannedDependencies>
           </rules>
