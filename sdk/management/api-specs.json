--- conflicted
+++ resolved
@@ -70,11 +70,7 @@
     "dir": "../compute/mgmt",
     "source": "specification/compute/resource-manager/readme.md",
     "package": "com.azure.resourcemanager.compute",
-<<<<<<< HEAD
-    "args": "--payload-flattening-threshold=1 --tag=package-2019-07-01"
-=======
     "args": "--payload-flattening-threshold=1 --tag=package-2019-12-01"
->>>>>>> 846f5853
   },
   "consumption": {
     "dir": "../consumption/mgmt",
