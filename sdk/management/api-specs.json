{
  "analysisservices": {
    "dir": "../analysisservices/mgmt",
    "source": "specification/analysisservices/resource-manager/readme.md",
    "package": "com.microsoft.azure.resourcemanager.analysisservices",
    "args": "--payload-flattening-threshold=1 --tag=package-2016-05"
  },
  "apimanagement": {
    "dir": "../apimanagement/mgmt",
    "source": "specification/apimanagement/resource-manager/readme.md",
    "package": "com.microsoft.azure.resourcemanager.apimanagement",
    "args": "--payload-flattening-threshold=1 --tag=package-2018-01"
  },
  "appservice": {
    "dir": "../appservice/mgmt",
    "source": "specification/web/resource-manager/readme.md",
    "package": "com.azure.resourcemanager.appservice",
    "args": "--payload-flattening-threshold=1 --tag=package-2019-08 --add-inner=AppServiceCertificate --name-for-ungrouped-operations=ResourceProvider"
  },
  "authorization": {
    "dir": "../authorization/mgmt",
    "source": "specification/authorization/resource-manager/readme.md",
    "package": "com.azure.resourcemanager.authorization",
    "args": "--tag=package-2018-01-01-preview --payload-flattening-threshold=1"
  },
  "automation": {
    "dir": "../automation/mgmt",
    "source": "specification/automation/resource-manager/readme.md",
    "package": "com.microsoft.azure.resourcemanager.automation",
    "args": "--payload-flattening-threshold=1 --tag=package-2015-10"
  },
  "batch": {
    "dir": "../batch/mgmt",
    "source": "specification/batch/resource-manager/readme.md",
    "package": "com.microsoft.azure.resourcemanager.batch",
    "args": "--payload-flattening-threshold=1 --tag=package-2019-08"
  },
  "batchai": {
    "dir": "../batchai/mgmt",
    "source": "specification/batchai/resource-manager/readme.md",
    "package": "com.microsoft.azure.resourcemanager.batchai",
    "args": "--payload-flattening-threshold=1 --tag=package-2018-05"
  },
  "batchService": {
    "dir": "../batch/mgmt",
    "source": "specification/batch/data-plane/readme.md",
    "package": "com.microsoft.azure.batch.protocol",
    "args": "--payload-flattening-threshold=1 --tag=package-2016-07.3.1",
    "fluent": false
  },
  "billing": {
    "dir": "../billing/mgmt",
    "source": "specification/billing/resource-manager/readme.md",
    "package": "com.microsoft.azure.resourcemanager.billing",
    "args": "--payload-flattening-threshold=1 --tag=package-2017-04-preview"
  },
  "cdn": {
    "dir": "../cdn/mgmt",
    "source": "specification/cdn/resource-manager/readme.md",
    "package": "com.microsoft.azure.resourcemanager.cdn",
    "args": "--payload-flattening-threshold=2 --tag=package-2017-10"
  },
  "cognitiveservices": {
    "dir": "../cognitiveservices/mgmt",
    "source": "specification/cognitiveservices/resource-manager/readme.md",
    "package": "com.microsoft.azure.resourcemanager.cognitiveservices",
    "args": "--payload-flattening-threshold=1 --tag=package-2017-04"
  },
  "compute": {
    "dir": "../compute/mgmt",
    "source": "specification/compute/resource-manager/readme.md",
<<<<<<< HEAD
    "package": "com.azure.management.compute",
=======
    "package": "com.azure.resourcemanager.compute",
>>>>>>> 72d53830
    "args": "--payload-flattening-threshold=1 --tag=package-2019-07-01"
  },
  "consumption": {
    "dir": "../consumption/mgmt",
    "source": "specification/consumption/resource-manager/readme.md",
    "package": "com.microsoft.azure.resourcemanager.consumption",
    "args": "--payload-flattening-threshold=1 --tag=package-2018-01"
  },
  "containerinstance": {
    "dir": "../containerinstance/mgmt",
    "source": "specification/containerinstance/resource-manager/readme.md",
    "package": "com.microsoft.azure.resourcemanager.containerinstance",
    "args": "--payload-flattening-threshold=1 --tag=package-2018-10"
  },
  "containerregistry": {
    "dir": "../containerregistry/mgmt",
    "source": "specification/containerregistry/resource-manager/readme.md",
    "package": "com.azure.resourcemanager.containerregistry",
    "args": "--payload-flattening-threshold=1 --tag=package-2018-09"
  },
  "containerservice": {
    "dir": "../containerservice/mgmt",
    "source": "specification/containerservice/resource-manager/readme.md",
    "package": "com.azure.resourcemanager.containerservice",
    "args": "--payload-flattening-threshold=1 --tag=package-2019-08 --title=ContainerServiceManagementClient --description=\"Container Service Client\""
  },
  "cosmos": {
    "dir": "../cosmos/mgmt",
    "source": "specification/cosmos-db/resource-manager/readme.md",
    "package": "com.azure.resourcemanager.cosmos",
    "args": "--payload-flattening-threshold=1 --tag=package-2019-08-preview"
  },
  "customerinsights": {
    "dir": "../customerinsights/mgmt",
    "source": "specification/customer-insights/resource-manager/readme.md",
    "package": "com.microsoft.azure.resourcemanager.customerinsights",
    "args": "--payload-flattening-threshold=1 --tag=package-2017-04"
  },
  "datalake.analytics.account": {
    "dir": "../datalakeanalytics/mgmt",
    "source": "specification/datalake-analytics/resource-manager/readme.md",
    "package": "com.microsoft.azure.resourcemanager.datalake.analytics",
    "args": "--payload-flattening-threshold=2 --tag=package-2016-11",
    "fluent": false
  },
  "datalake.analytics.catalog": {
    "dir": "../datalakeanalytics/mgmt",
    "source": "specification/datalake-analytics/data-plane/readme.md",
    "package": "com.microsoft.azure.resourcemanager.datalake.analytics",
    "args": "--payload-flattening-threshold=2 --tag=package-catalog-2016-11",
    "fluent": false
  },
  "datalake.analytics.job": {
    "dir": "../datalakeanalytics/mgmt",
    "source": "specification/datalake-analytics/data-plane/readme.md",
    "package": "com.microsoft.azure.resourcemanager.datalake.analytics",
    "args": "--payload-flattening-threshold=2 --tag=package-job-2017-09-preview",
    "fluent": false
  },
  "datalake.store.account": {
    "dir": "../datalakestore/mgmt",
    "source": "specification/datalake-store/resource-manager/readme.md",
    "package": "com.microsoft.azure.resourcemanager.datalake.store",
    "args": "--payload-flattening-threshold=2 --tag=package-2016-11",
    "fluent": false
  },
  "devtestlab": {
    "dir": "../devtestlab/mgmt",
    "source": "specification/devtestlabs/resource-manager/readme.md",
    "package": "com.microsoft.azure.resourcemanager.devtestlab",
    "args": "--payload-flattening-threshold=1 --tag=package-2016-05"
  },
  "dns": {
    "dir": "../dns/mgmt",
    "source": "specification/dns/resource-manager/readme.md",
    "package": "com.azure.resourcemanager.dns",
    "args": "--payload-flattening-threshold=1 --tag=package-2018-03-preview"
  },
  "eventhub": {
    "dir": "../eventhub/mgmt",
    "source": "specification/eventhub/resource-manager/readme.md",
    "package": "com.microsoft.azure.resourcemanager.eventhub",
    "args": "--payload-flattening-threshold=1 --tag=package-2017-04"
  },
  "features": {
    "dir": "../resources/mgmt",
    "source": "specification/resources/resource-manager/readme.md",
    "package": "com.azure.resourcemanager.resources",
    "args": "--tag=package-features-2015-12"
  },
  "graphrbac": {
    "dir": "../authorization/mgmt",
    "source": "specification/graphrbac/data-plane/readme.md",
    "package": "com.azure.resourcemanager.authorization",
    "args": "--payload-flattening-threshold=1 --tag=1.6"
  },
  "iothub": {
    "dir": "../devices/mgmt",
    "source": "specification/iothub/resource-manager/readme.md",
    "package": "com.microsoft.azure.resourcemanager.devices",
    "args": "--payload-flattening-threshold=1 --tag=package-2017-01"
  },
  "keyvault": {
    "dir": "../keyvault/mgmt",
    "source": "specification/keyvault/resource-manager/readme.md",
    "package": "com.azure.resourcemanager.keyvault",
    "args": "--payload-flattening-threshold=1 --tag=package-2018-02"
  },
  "locks": {
    "dir": "../locks/mgmt",
    "source": "specification/resources/resource-manager/readme.md",
    "package": "com.microsoft.azure.resourcemanager.locks",
    "args": "--payload-flattening-threshold=1 --tag=package-locks-2016-09"
  },
  "logic": {
    "dir": "../logic/mgmt",
    "source": "specification/logic/resource-manager/readme.md",
    "package": "com.microsoft.azure.resourcemanager.logic",
    "args": "--payload-flattening-threshold=1 --tag=package-2016-06"
  },
  "machinelearning": {
    "dir": "../machinelearning/mgmt",
    "source": "specification/machinelearning/resource-manager/readme.md",
    "package": "com.microsoft.azure.resourcemanager.machinelearning",
    "args": "--payload-flattening-threshold=1 --tag=package-webservices-2017-01"
  },
  "monitor": {
    "dir": "../monitor/mgmt",
    "source": "specification/monitor/resource-manager/readme.md",
    "package": "com.azure.resourcemanager.monitor",
    "args": "--payload-flattening-threshold=1 --tag=package-2019-06 --add-inner=AutoscaleProfile,ScaleRule,LocalizableString"
  },
  "network": {
    "dir": "../network/mgmt",
    "source": "specification/network/resource-manager/readme.md",
    "package": "com.azure.resourcemanager.network",
    "args": "--payload-flattening-threshold=1 --tag=package-2019-06 --add-inner=ApplicationGatewayIpConfiguration,ApplicationGatewayPathRule,ApplicationGatewayProbe,ApplicationGatewayRedirectConfiguration,ApplicationGatewayRequestRoutingRule,ApplicationGatewaySslCertificate,ApplicationGatewayUrlPathMap,ApplicationGatewayAuthenticationCertificate,VirtualNetworkGatewayIpConfiguration,ConnectionMonitor,PacketCapture"
  },
  "notificationhubs": {
    "dir": "../notificationhubs/mgmt",
    "source": "specification/notificationhubs/resource-manager/readme.md",
    "package": "com.microsoft.azure.resourcemanager.notificationhubs",
    "args": "--payload-flattening-threshold=1 --tag=package-2017-04"
  },
  "policy": {
    "dir": "../resources/mgmt",
    "source": "specification/resources/resource-manager/readme.md",
    "package": "com.azure.resourcemanager.resources --tag=package-policy-2019-09"
  },
  "powerbi": {
    "dir": "../powerbi/mgmt",
    "source": "specification/powerbiembedded/resource-manager/readme.md",
    "package": "com.microsoft.azure.resourcemanager.powerbi",
    "args": "--payload-flattening-threshold=1 --tag=package-2016-01"
  },
  "recoveryservices": {
    "dir": "../recoveryservices/mgmt",
    "source": "specification/recoveryservices/resource-manager/readme.md",
    "package": "com.microsoft.azure.resourcemanager.recoveryservices",
    "args": "--payload-flattening-threshold=1 --tag=package-2016-12"
  },
  "recoveryservicesbackup": {
    "dir": "../recoveryservicesbackup/mgmt",
    "source": "specification/recoveryservicesbackup/resource-manager/readme.md",
    "package": "com.microsoft.azure.resourcemanager.recoveryservicesbackup",
    "args": "--payload-flattening-threshold=1 --tag=package-2016-06"
  },
  "recoveryservicessiterecovery": {
    "dir": "../recoveryservicessiterecovery/mgmt",
    "source": "specification/recoveryservicessiterecovery/resource-manager/readme.md",
    "package": "com.microsoft.azure.resourcemanager.recoveryservicessiterecovery",
    "args": "--payload-flattening-threshold=1 --tag=package-2016-08"
  },
  "redis": {
    "dir": "../redis/mgmt",
    "source": "specification/redis/resource-manager/readme.md",
    "package": "com.microsoft.azure.resourcemanager.redis",
    "args": "--payload-flattening-threshold=1 --tag=package-2018-03"
  },
  "relay": {
    "dir": "../relay/mgmt",
    "source": "specification/relay/resource-manager/readme.md",
    "package": "com.microsoft.azure.resourcemanager.relay",
    "args": "--payload-flattening-threshold=1 --tag=package-2017-04"
  },
  "resources": {
    "dir": "../resources/mgmt",
    "source": "specification/resources/resource-manager/readme.md",
    "package": "com.azure.resourcemanager.resources",
    "args": "--tag=package-resources-2019-08 --payload-flattening-threshold=1 --add-inner=Deployment"
  },
  "scheduler": {
    "dir": "../scheduler/mgmt",
    "source": "specification/scheduler/resource-manager/readme.md",
    "package": "com.microsoft.azure.resourcemanager.scheduler",
    "args": "--payload-flattening-threshold=1 --tag=package-2016-03"
  },
  "search": {
    "dir": "../search/mgmt",
    "source": "specification/search/resource-manager/readme.md",
    "package": "com.microsoft.azure.resourcemanager.search",
    "args": "--payload-flattening-threshold=1 --tag=package-2015-08"
  },
  "servermanagement": {
    "dir": "../servermanagement/mgmt",
    "source": "specification/servermanagement/resource-manager/readme.md",
    "package": "com.microsoft.azure.resourcemanager.servermanagement",
    "args": "--payload-flattening-threshold=1 --tag=package-2016-07-preview"
  },
  "servicebus": {
    "dir": "../servicebus/mgmt",
    "source": "specification/servicebus/resource-manager/readme.md",
    "package": "com.microsoft.azure.resourcemanager.servicebus",
    "args": "--payload-flattening-threshold=1 --tag=package-2015-08"
  },
  "servicefabric": {
    "dir": "../servicefabric/mgmt",
    "source": "specification/servicefabric/resource-manager/readme.md",
    "package": "com.microsoft.azure.resourcemanager.servicefabric",
    "args": "--payload-flattening-threshold=1 --tag=package-2016-09"
  },
  "sql": {
    "dir": "../sql/mgmt",
    "source": "specification/sql/resource-manager/readme.md",
    "package": "com.azure.resourcemanager.sql",
    "args": "--payload-flattening-threshold=1 --tag=package-composite-v3"
  },
  "storage": {
    "dir": "../storage/mgmt",
    "source": "specification/storage/resource-manager/readme.md",
    "package": "com.azure.resourcemanager.storage",
    "args": "--payload-flattening-threshold=2 --tag=package-2019-06"
  },
  "storsimple8000series": {
    "dir": "../storsimple8000series/mgmt",
    "source": "specification/storsimple8000series/resource-manager/readme.md",
    "package": "com.microsoft.azure.resourcemanager.storsimple8000series",
    "args": "--payload-flattening-threshold=1 --tag=package-2017-06"
  },
  "streamanalytics": {
    "dir": "../streamanalytics/mgmt",
    "source": "specification/streamanalytics/resource-manager/readme.md",
    "package": "com.microsoft.azure.resourcemanager.streamanalytics",
    "args": "--payload-flattening-threshold=1 --tag=package-2016-03"
  },
  "subscriptions": {
    "dir": "../resources/mgmt",
    "source": "specification/resources/resource-manager/readme.md",
    "package": "com.azure.resourcemanager.resources",
    "args": "--tag=package-subscriptions-2020-01"
  },
  "trafficmanager": {
    "dir": "../trafficmanager/mgmt",
    "source": "specification/trafficmanager/resource-manager/readme.md",
    "package": "com.microsoft.azure.resourcemanager.trafficmanager",
    "args": "--payload-flattening-threshold=1 --tag=package-2018-04"
  },
  "msi": {
    "dir": "../managedserviceidentity/mgmt",
    "source": "specification/msi/resource-manager/readme.md",
    "package": "com.azure.resourcemanager.msi",
    "args": "--payload-flattening-threshold=1 --tag=package-2018-11-30 --add-client-flatten=Identity"
  }
}<|MERGE_RESOLUTION|>--- conflicted
+++ resolved
@@ -69,11 +69,7 @@
   "compute": {
     "dir": "../compute/mgmt",
     "source": "specification/compute/resource-manager/readme.md",
-<<<<<<< HEAD
-    "package": "com.azure.management.compute",
-=======
     "package": "com.azure.resourcemanager.compute",
->>>>>>> 72d53830
     "args": "--payload-flattening-threshold=1 --tag=package-2019-07-01"
   },
   "consumption": {
