--- conflicted
+++ resolved
@@ -125,13 +125,8 @@
     const outDir = path.resolve(mappings[project].dir);
     cmd = autoRestExe + ' ' + readmeFile +
                         ' --java ' +
-<<<<<<< HEAD
-                        ' --azure-arm=true ' +
-                        ' --track1-naming=true --implementation-subpackage=fluent --sync-methods=all --required-parameter-client-methods=true --add-context-parameter=true --context-client-method-parameter=true --client-side-validations=true --client-logger=true ' +
-=======
                         ' --azure-arm ' +
-                        ' --track1-naming --generate-client-as-impl --implementation-subpackage=models --sync-methods=all --required-parameter-client-methods --add-context-parameter --context-client-method-parameter --client-side-validations --client-logger ' +
->>>>>>> 4d58c718
+                        ' --track1-naming --generate-client-as-impl --implementation-subpackage=fluent --sync-methods=all --required-parameter-client-methods --add-context-parameter --context-client-method-parameter --client-side-validations --client-logger ' +
                         generator +
                         ` --java.namespace=${mappings[project].package} ` +
                         ` --java.output-folder=${outDir} ` +
