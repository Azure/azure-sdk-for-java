--- conflicted
+++ resolved
@@ -8,11 +8,7 @@
   <parent>
     <groupId>com.azure.resourcemanager</groupId>
     <artifactId>azure-resourcemanager-parent</artifactId>
-<<<<<<< HEAD
-    <version>2.0.0-beta.1</version>
-=======
     <version>2.0.0-SNAPSHOT</version>
->>>>>>> 846f5853
     <relativePath>../pom.xml</relativePath>
   </parent>
 
@@ -34,7 +30,7 @@
   <scm>
     <url>https://github.com/Azure/azure-sdk-for-java</url>
     <connection>scm:git:git@github.com:Azure/azure-sdk-for-java.git</connection>
-    <tag>v2.0.0-beta.1</tag>
+    <tag>HEAD</tag>
   </scm>
 
   <properties>
@@ -53,141 +49,72 @@
     <dependency>
       <groupId>com.azure.resourcemanager</groupId>
       <artifactId>azure-resourcemanager-resources</artifactId>
-<<<<<<< HEAD
-      <version>2.0.0-beta.1</version>
+      <version>2.0.0-SNAPSHOT</version>
     </dependency>
     <dependency>
       <groupId>com.azure.resourcemanager</groupId>
       <artifactId>azure-resourcemanager-storage</artifactId>
-      <version>2.0.0-beta.1</version>
+      <version>2.0.0-SNAPSHOT</version>
     </dependency>
     <dependency>
       <groupId>com.azure.resourcemanager</groupId>
       <artifactId>azure-resourcemanager-compute</artifactId>
-      <version>2.0.0-beta.1</version>
+      <version>2.0.0-SNAPSHOT</version>
     </dependency>
     <dependency>
       <groupId>com.azure.resourcemanager</groupId>
       <artifactId>azure-resourcemanager-network</artifactId>
-      <version>2.0.0-beta.1</version>
+      <version>2.0.0-SNAPSHOT</version>
     </dependency>
     <dependency>
       <groupId>com.azure.resourcemanager</groupId>
       <artifactId>azure-resourcemanager-keyvault</artifactId>
-      <version>2.0.0-beta.1</version>
+      <version>2.0.0-SNAPSHOT</version>
     </dependency>
     <dependency>
       <groupId>com.azure.resourcemanager</groupId>
       <artifactId>azure-resourcemanager-msi</artifactId>
-      <version>2.0.0-beta.1</version>
+      <version>2.0.0-SNAPSHOT</version>
     </dependency>
     <dependency>
       <groupId>com.azure.resourcemanager</groupId>
       <artifactId>azure-resourcemanager-sql</artifactId>
-      <version>2.0.0-beta.1</version>
+      <version>2.0.0-SNAPSHOT</version>
     </dependency>
     <dependency>
       <groupId>com.azure.resourcemanager</groupId>
       <artifactId>azure-resourcemanager-authorization</artifactId>
-      <version>2.0.0-beta.1</version>
+      <version>2.0.0-SNAPSHOT</version>
     </dependency>
     <dependency>
       <groupId>com.azure.resourcemanager</groupId>
       <artifactId>azure-resourcemanager-appservice</artifactId>
-      <version>2.0.0-beta.1</version>
+      <version>2.0.0-SNAPSHOT</version>
     </dependency>
     <dependency>
       <groupId>com.azure.resourcemanager</groupId>
       <artifactId>azure-resourcemanager-cosmos</artifactId>
-      <version>2.0.0-beta.1</version>
+      <version>2.0.0-SNAPSHOT</version>
     </dependency>
     <dependency>
       <groupId>com.azure.resourcemanager</groupId>
       <artifactId>azure-resourcemanager-containerservice</artifactId>
-      <version>2.0.0-beta.1</version>
+      <version>2.0.0-SNAPSHOT</version>
     </dependency>
     <dependency>
       <groupId>com.azure.resourcemanager</groupId>
       <artifactId>azure-resourcemanager-monitor</artifactId>
-      <version>2.0.0-beta.1</version>
+      <version>2.0.0-SNAPSHOT</version>
     </dependency>
     <dependency>
       <groupId>com.azure.resourcemanager</groupId>
       <artifactId>azure-resourcemanager-containerregistry</artifactId>
-      <version>2.0.0-beta.1</version>
+      <version>2.0.0-SNAPSHOT</version>
     </dependency>
     <dependency>
       <groupId>com.azure.resourcemanager</groupId>
       <artifactId>azure-resourcemanager-dns</artifactId>
-      <version>2.0.0-beta.1</version>
-=======
-      <version>2.0.0-SNAPSHOT</version>
-    </dependency>
-    <dependency>
-      <groupId>com.azure.resourcemanager</groupId>
-      <artifactId>azure-resourcemanager-storage</artifactId>
-      <version>2.0.0-SNAPSHOT</version>
-    </dependency>
-    <dependency>
-      <groupId>com.azure.resourcemanager</groupId>
-      <artifactId>azure-resourcemanager-compute</artifactId>
-      <version>2.0.0-SNAPSHOT</version>
-    </dependency>
-    <dependency>
-      <groupId>com.azure.resourcemanager</groupId>
-      <artifactId>azure-resourcemanager-network</artifactId>
-      <version>2.0.0-SNAPSHOT</version>
-    </dependency>
-    <dependency>
-      <groupId>com.azure.resourcemanager</groupId>
-      <artifactId>azure-resourcemanager-keyvault</artifactId>
-      <version>2.0.0-SNAPSHOT</version>
-    </dependency>
-    <dependency>
-      <groupId>com.azure.resourcemanager</groupId>
-      <artifactId>azure-resourcemanager-msi</artifactId>
-      <version>2.0.0-SNAPSHOT</version>
-    </dependency>
-    <dependency>
-      <groupId>com.azure.resourcemanager</groupId>
-      <artifactId>azure-resourcemanager-sql</artifactId>
-      <version>2.0.0-SNAPSHOT</version>
-    </dependency>
-    <dependency>
-      <groupId>com.azure.resourcemanager</groupId>
-      <artifactId>azure-resourcemanager-authorization</artifactId>
-      <version>2.0.0-SNAPSHOT</version>
-    </dependency>
-    <dependency>
-      <groupId>com.azure.resourcemanager</groupId>
-      <artifactId>azure-resourcemanager-appservice</artifactId>
-      <version>2.0.0-SNAPSHOT</version>
-    </dependency>
-    <dependency>
-      <groupId>com.azure.resourcemanager</groupId>
-      <artifactId>azure-resourcemanager-cosmos</artifactId>
-      <version>2.0.0-SNAPSHOT</version>
-    </dependency>
-    <dependency>
-      <groupId>com.azure.resourcemanager</groupId>
-      <artifactId>azure-resourcemanager-containerservice</artifactId>
-      <version>2.0.0-SNAPSHOT</version>
-    </dependency>
-    <dependency>
-      <groupId>com.azure.resourcemanager</groupId>
-      <artifactId>azure-resourcemanager-monitor</artifactId>
-      <version>2.0.0-SNAPSHOT</version>
-    </dependency>
-    <dependency>
-      <groupId>com.azure.resourcemanager</groupId>
-      <artifactId>azure-resourcemanager-containerregistry</artifactId>
-      <version>2.0.0-SNAPSHOT</version>
-    </dependency>
-    <dependency>
-      <groupId>com.azure.resourcemanager</groupId>
-      <artifactId>azure-resourcemanager-dns</artifactId>
-      <version>2.0.0-SNAPSHOT</version>
->>>>>>> 846f5853
+      <version>2.0.0-SNAPSHOT</version>
     </dependency>
     <dependency>
       <groupId>org.junit.jupiter</groupId>
@@ -238,11 +165,7 @@
         <dependency>
           <groupId>com.azure.resourcemanager</groupId>
           <artifactId>azure-resourcemanager-resources</artifactId>
-<<<<<<< HEAD
-          <version>2.0.0-beta.1</version>
-=======
           <version>2.0.0-SNAPSHOT</version>
->>>>>>> 846f5853
           <type>test-jar</type>
           <scope>test</scope>
         </dependency>
