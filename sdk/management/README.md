# Azure management client library for Java

The Azure Management Libraries for Java is a higher-level, object-oriented API for *managing* Azure resources,
that is optimized for ease of use, succinctness and consistency.

<<<<<<< HEAD
- [Azure SDK for Java][java_sdk]
=======
## Documentation

Various documentation is available to help you get started

- **[API reference documentation][docs]**
>>>>>>> 0526b698
- **[Code snippets and samples][sample]**

## Migration from older version of Azure management library 

If you are an existing user of the older version of Azure management library for Java (the namespace of old packages contains ``com.microsoft.azure.management.**``) and you are looking for a migration guide to the new version of the SDK, please refer to [this migration guide here](https://github.com/Azure/azure-sdk-for-java/blob/master/sdk/management/docs/MIGRATION_GUIDE.md)

## Getting started

### Prerequisites

- [Java Development Kit (JDK)][jdk] with version 8 or above
- [Azure Subscription][azure_subscription]

### Include the package

[//]: # ({x-version-update-start;com.azure:azure-resourcemanager;current})
```xml
<dependency>
  <groupId>com.azure.resourcemanager</groupId>
  <artifactId>azure-resourcemanager</artifactId>
  <version>2.0.0-beta.2</version>
</dependency>
```
[//]: # ({x-version-update-end})

### Include the recommended packages

Azure Management Libraries require a `TokenCredential` implementation for authentication and an `HttpClient` implementation for HTTP client.

`azure-identity` package and `azure-core-http-netty` package provide the default implementation.

[Azure Identity][azure_identity] provides Azure Active Directory token authentication support across the Azure SDK.

[//]: # ({x-version-update-start;com.azure:azure-identity;current})
```xml
<dependency>
  <groupId>com.azure</groupId>
  <artifactId>azure-identity</artifactId>
  <version>1.1.0-beta.5</version>
</dependency>
```
[//]: # ({x-version-update-end})

[Azure Core Netty HTTP client][azure_core_http_netty] is a plugin for [Azure Core][azure_core] HTTP client API.

[//]: # ({x-version-update-start;com.azure:azure-core-http-netty;current})
```xml
<dependency>
  <groupId>com.azure</groupId>
  <artifactId>azure-core-http-netty</artifactId>
  <version>1.5.2</version>
</dependency>
```
[//]: # ({x-version-update-end})

Alternatively, [Azure Core OkHttp HTTP client][azure_core_http_okhttp] is another plugin for HTTP client API.

### Authentication

By default, Azure Active Directory token authentication depends on correct configure of following environment variables.

- `AZURE_CLIENT_ID` for Azure client ID.
- `AZURE_TENANT_ID` for Azure tenant ID.
- `AZURE_CLIENT_SECRET` or `AZURE_CLIENT_CERTIFICATE_PATH` for client secret or client certificate.

In addition, Azure subscription ID can be configured via environment variable `AZURE_SUBSCRIPTION_ID`.

With above configuration, `azure` client can be authenticated by following code:

```java
AzureProfile profile = new AzureProfile(AzureEnvironment.AZURE);
TokenCredential credential = new DefaultAzureCredentialBuilder()
    .authorityHost(profile.environment().getActiveDirectoryEndpoint())
    .build();
Azure azure = Azure
    .authenticate(credential, profile)
    .withDefaultSubscription();
```

See [Authentication][authenticate] for more options.

### Code snippets and samples

See [Samples][sample] for code snippets and samples.

## Key concepts

The key concepts of Azure Management Libraries includes:

- Fluent interface to manage Azure resources.
- Dependency across Azure resources.
- Batch Azure resource provisioning.
- Integration with Azure role-based access control.
- Asynchronous operations with [Reactor][reactor]. (Preview)
- Configurable client, e.g. configuring HTTP client, retries, logging, etc.
- [API design][design]
- [API design (preview)][design_preview]

### Service features

- Compute
- Storage
- Networking
- SQL Database
- Container and Kubernetes (AKS)
- Web app and Function app
- Key Vault
- Cosmos

## Examples

### Fluent interface

You can create a virtual machine instance, together with required virtual network and ip address created automatically.

```java
VirtualMachine linuxVM = azure.virtualMachines().define("myLinuxVM")
    .withRegion(Region.US_EAST)
    .withNewResourceGroup(rgName)
    .withNewPrimaryNetwork("10.0.0.0/28")
    .withPrimaryPrivateIPAddressDynamic()
    .withNewPrimaryPublicIPAddress("mylinuxvm")
    .withPopularLinuxImage(KnownLinuxVirtualMachineImage.UBUNTU_SERVER_16_04_LTS)
    .withRootUsername("tirekicker")
    .withSsh(sshKey)
    .withSize(VirtualMachineSizeTypes.STANDARD_D3_V2)
    .create();
```

Update.

```java
linuxVM.update()
    .withNewDataDisk(20, lun, CachingTypes.READ_WRITE)
    .apply();
```

### Dependency across Azure resources

You can create a function app, together with required storage account and app service plan created on specification.

```java
Creatable<StorageAccount> creatableStorageAccount = azure.storageAccounts()
    .define(storageAccountName)
    .withRegion(Region.US_EAST)
    .withExistingResourceGroup(rgName)
    .withGeneralPurposeAccountKindV2()
    .withSku(StorageAccountSkuType.STANDARD_LRS);

Creatable<AppServicePlan> creatableAppServicePlan = azure.appServicePlans()
    .define(appServicePlanName)
    .withRegion(Region.US_EAST)
    .withExistingResourceGroup(rgName)
    .withPricingTier(PricingTier.STANDARD_S1)
    .withOperatingSystem(OperatingSystem.LINUX);

FunctionApp linuxFunctionApp = azure.functionApps().define(functionAppName)
    .withRegion(Region.US_EAST)
    .withExistingResourceGroup(rgName)
    .withNewLinuxAppServicePlan(creatableAppServicePlan)
    .withBuiltInImage(FunctionRuntimeStack.JAVA_8)
    .withNewStorageAccount(creatableStorageAccount)
    .withHttpsOnly(true)
    .withAppSetting("WEBSITE_RUN_FROM_PACKAGE", functionAppPackageUrl)
    .create();
```

### Batch Azure resource provisioning

You can batch create and delete managed disk instances.

```java
List<String> diskNames = Arrays.asList("datadisk1", "datadisk2");

List<Creatable<Disk>> creatableDisks = diskNames.stream()
    .map(diskName -> azure.disks()
        .define(diskName)
        .withRegion(Region.US_EAST)
        .withExistingResourceGroup(rgName)
        .withData()
        .withSizeInGB(1)
        .withSku(DiskSkuTypes.STANDARD_LRS))
    .collect(Collectors.toList());

Collection<Disk> disks = azure.disks().create(creatableDisks).values();

azure.disks().deleteByIds(disks.stream().map(Disk::id).collect(Collectors.toList()));
```

### Integration with Azure role-based access control

You can assign Contributor for an Azure resource to a service principal.

```java
String raName = UUID.randomUUID().toString();
RoleAssignment roleAssignment = azure.accessManagement().roleAssignments()
    .define(raName)
    .forServicePrincipal(servicePrincipal)
    .withBuiltInRole(BuiltInRole.CONTRIBUTOR)
    .withScope(resource.id())
    .create();
```

### Asynchronous operations (Preview)

You can create storage account, then blob container, in reactive programming.

```java
azure.storageAccounts().define(storageAccountName)
    .withRegion(Region.US_EAST)
    .withNewResourceGroup(rgName)
    .withSku(StorageAccountSkuType.STANDARD_LRS)
    .withGeneralPurposeAccountKindV2()
    .withOnlyHttpsTraffic()
    .createAsync()
    .filter(indexable -> indexable instanceof StorageAccount)
    .last()
    .flatMapMany(indexable -> azure.storageBlobContainers()
        .defineContainer("container")
        .withExistingBlobService(rgName, ((StorageAccount) indexable).name())
        .withPublicAccess(PublicAccess.BLOB)
        .createAsync()
    )
    ...
```

You can operate on virtual machines in parallel.

```java
azure.virtualMachines().listByResourceGroupAsync(rgName)
    .flatMap(VirtualMachine::restartAsync)
    ...
```

### Configurable client

You can customize various aspects of the client.

```java
Azure azure = Azure
    .configure()
    .withHttpClient(customizedHttpClient)
    .withPolicy(additionalPolicy)
    .withConfiguration(customizedConfiguration)
    ...
```

### Include single package

Instead of include the complete Azure Management Libraries, you can choose to include a single service package.

For example, here is sample maven dependency for Compute package.

[//]: # ({x-version-update-start;com.azure:azure-resourcemanager-compute;current})
```xml
<dependency>
  <groupId>com.azure.resourcemanager</groupId>
  <artifactId>azure-resourcemanager-compute</artifactId>
  <version>2.0.0-beta.2</version>
</dependency>
```
[//]: # ({x-version-update-end})

Sample code to create the authenticated client.
```java
ComputeManager client = ComputeManager.authenticate(credential, profile);
client.virtualMachines().listByResourceGroup(rgName);
```

## Troubleshooting

If you encounter any bugs, please file issues via [GitHub Issues](https://github.com/Azure/azure-sdk-for-java/issues/new/choose) 
or checkout [StackOverflow for Azure Java SDK](http://stackoverflow.com/questions/tagged/azure-java-sdk).

### HTTP client

An `HttpClient` implementation must exist on the classpath.
See [Include optional packages](#include-optional-packages).

### Enabling logging

Azure SDKs for Java offer a consistent logging story to help aid in troubleshooting application errors and expedite
their resolution. The logs produced will capture the flow of an application before reaching the terminal state to help
locate the root issue. View the [logging][logging] wiki for guidance about enabling logging.

Sample code to enable logging in Azure Management Libraries.
```java
Azure azure = Azure
    .configure()
    .withLogLevel(HttpLogDetailLevel.BASIC)
    .authenticate(credential, profile)
    .withDefaultSubscription();
```

## Next steps

## Contributing

If you would like to become an active contributor to this project please follow the instructions provided in
[Microsoft Azure Projects Contribution Guidelines](http://azure.github.io/guidelines.html).

1. Fork it
2. Create your feature branch (`git checkout -b my-new-feature`)
3. Commit your changes (`git commit -am 'Add some feature'`)
4. Push to the branch (`git push origin my-new-feature`)
5. Create new Pull Request

<!-- LINKS -->
[java_sdk]: http://azure.github.io/azure-sdk-for-java/
[jdk]: https://docs.microsoft.com/java/azure/jdk/
[azure_subscription]: https://azure.microsoft.com/free/
[azure_identity]: ../identity/azure-identity
[azure_core_http_netty]: ../core/azure-core-http-netty
[azure_core_http_okhttp]: ../core/azure-core-http-okhttp
[azure_core]: ../core/azure-core
[logging]: https://github.com/Azure/azure-sdk-for-java/wiki/Logging-with-Azure-SDK
[authenticate]: docs/AUTH.md
[sample]: docs/SAMPLE.md
[design]: docs/DESIGN.md
[design_preview]: docs/DESIGN_PREVIEW.md
[reactor]: https://projectreactor.io/<|MERGE_RESOLUTION|>--- conflicted
+++ resolved
@@ -3,15 +3,11 @@
 The Azure Management Libraries for Java is a higher-level, object-oriented API for *managing* Azure resources,
 that is optimized for ease of use, succinctness and consistency.
 
-<<<<<<< HEAD
-- [Azure SDK for Java][java_sdk]
-=======
 ## Documentation
 
 Various documentation is available to help you get started
 
 - **[API reference documentation][docs]**
->>>>>>> 0526b698
 - **[Code snippets and samples][sample]**
 
 ## Migration from older version of Azure management library 
