<!-- Copyright (c) Microsoft Corporation. All rights reserved.
     Licensed under the MIT License. -->
<project xmlns="http://maven.apache.org/POM/4.0.0"
         xmlns:xsi="http://www.w3.org/2001/XMLSchema-instance"
         xsi:schemaLocation="http://maven.apache.org/POM/4.0.0 http://maven.apache.org/xsd/maven-4.0.0.xsd">
  <modelVersion>4.0.0</modelVersion>
  <groupId>com.azure</groupId>
  <artifactId>azure-netapp-management</artifactId>
  <packaging>pom</packaging>
  <version>1.0.0</version>  <!-- Need not change for every release-->
  <modules>
    <module>mgmt-v2017_08_15</module>
    <module>mgmt-v2019_05_01</module>
    <module>mgmt-v2019_06_01</module>
    <module>mgmt-v2019_07_01</module>
    <module>mgmt-v2019_08_01</module>
    <module>mgmt-v2019_10_01</module>
    <module>mgmt-v2019_11_01</module>
    <module>mgmt-v2020_02_01</module>
    <module>mgmt-v2020_06_01</module>
    <module>mgmt-v2020_07_01</module>
<<<<<<< HEAD
=======
    <module>mgmt-v2020_09_01</module>
>>>>>>> e2018a87
  </modules>
</project><|MERGE_RESOLUTION|>--- conflicted
+++ resolved
@@ -19,9 +19,6 @@
     <module>mgmt-v2020_02_01</module>
     <module>mgmt-v2020_06_01</module>
     <module>mgmt-v2020_07_01</module>
-<<<<<<< HEAD
-=======
     <module>mgmt-v2020_09_01</module>
->>>>>>> e2018a87
   </modules>
 </project>