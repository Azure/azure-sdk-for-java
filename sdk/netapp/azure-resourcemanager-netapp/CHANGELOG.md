--- conflicted
+++ resolved
@@ -1,20 +1,16 @@
 # Release History
 
-<<<<<<< HEAD
+## 2.1.0-beta.1 (Unreleased)
+
+### Features Added
+
+### Breaking Changes
+
+### Bugs Fixed
+
+### Other Changes
+
 ## 2.0.0 (2025-11-19)
-=======
-## 2.1.0-beta.1 (Unreleased)
-
-### Features Added
-
-### Breaking Changes
-
-### Bugs Fixed
-
-### Other Changes
-
-## 2.0.0 (2025-11-14)
->>>>>>> 55256012
 
 - Azure Resource Manager NetAppFiles client library for Java. This package contains Microsoft Azure SDK for NetAppFiles Management SDK. Microsoft NetApp Files Azure Resource Provider specification. Package api-version 2025-09-01-preview. For documentation on how to use this package, please see [Azure Management Libraries for Java](https://aka.ms/azsdk/java/mgmt).
 - Azure Resource Manager NetAppFiles client library for Java. This package contains Microsoft Azure SDK for NetAppFiles Management SDK. Microsoft NetApp Files Azure Resource Provider specification. Package api-version 2025-09-01. For documentation on how to use this package, please see [Azure Management Libraries for Java](https://aka.ms/azsdk/java/mgmt).
