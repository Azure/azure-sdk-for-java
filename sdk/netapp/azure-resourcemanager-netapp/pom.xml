<project xmlns="http://maven.apache.org/POM/4.0.0" xsi:schemaLocation="http://maven.apache.org/POM/4.0.0 http://maven.apache.org/xsd/maven-4.0.0.xsd" xmlns:xsi="http://www.w3.org/2001/XMLSchema-instance">
  <modelVersion>4.0.0</modelVersion>
  <parent>
    <groupId>com.azure</groupId>
    <artifactId>azure-client-sdk-parent</artifactId>
    <version>1.7.0</version> <!-- {x-version-update;com.azure:azure-client-sdk-parent;current} -->
    <relativePath>../../parents/azure-client-sdk-parent</relativePath>
  </parent>

  <groupId>com.azure.resourcemanager</groupId>
  <artifactId>azure-resourcemanager-netapp</artifactId>
  <version>1.0.0-beta.9</version> <!-- {x-version-update;com.azure.resourcemanager:azure-resourcemanager-netapp;current} -->
  <packaging>jar</packaging>

  <name>Microsoft Azure SDK for NetAppFiles Management</name>
  <description>This package contains Microsoft Azure SDK for NetAppFiles Management SDK. For documentation on how to use this package, please see https://aka.ms/azsdk/java/mgmt. Microsoft NetApp Files Azure Resource Provider specification. Package tag package-netapp-2021-10-01.</description>
  <url>https://github.com/Azure/azure-sdk-for-java</url>

  <licenses>
    <license>
      <name>The MIT License (MIT)</name>
      <url>http://opensource.org/licenses/MIT</url>
      <distribution>repo</distribution>
    </license>
  </licenses>

  <scm>
    <url>https://github.com/Azure/azure-sdk-for-java</url>
    <connection>scm:git:git@github.com:Azure/azure-sdk-for-java.git</connection>
    <developerConnection>scm:git:git@github.com:Azure/azure-sdk-for-java.git</developerConnection>
    <tag>HEAD</tag>
  </scm>
  <developers>
    <developer>
      <id>microsoft</id>
      <name>Microsoft</name>
    </developer>
  </developers>
  <properties>
    <project.build.sourceEncoding>UTF-8</project.build.sourceEncoding>
    <jacoco.skip>true</jacoco.skip>
  </properties>
  <dependencies>
    <dependency>
      <groupId>com.azure</groupId>
      <artifactId>azure-core</artifactId>
<<<<<<< HEAD
      <version>1.28.0</version> <!-- {x-version-update;com.azure:azure-core;dependency} -->
=======
      <version>1.29.1</version> <!-- {x-version-update;com.azure:azure-core;dependency} -->
>>>>>>> 8d609db9
    </dependency>
    <dependency>
      <groupId>com.azure</groupId>
      <artifactId>azure-core-management</artifactId>
<<<<<<< HEAD
      <version>1.6.0</version> <!-- {x-version-update;com.azure:azure-core-management;dependency} -->
=======
      <version>1.6.2</version> <!-- {x-version-update;com.azure:azure-core-management;dependency} -->
>>>>>>> 8d609db9
    </dependency>
    <dependency>
      <groupId>com.azure</groupId>
      <artifactId>azure-identity</artifactId>
<<<<<<< HEAD
      <version>1.5.1</version> <!-- {x-version-update;com.azure:azure-identity;dependency} -->
=======
      <version>1.5.2</version> <!-- {x-version-update;com.azure:azure-identity;dependency} -->
>>>>>>> 8d609db9
      <scope>test</scope>
    </dependency>
    <dependency>
      <groupId>com.azure</groupId>
      <artifactId>azure-core-test</artifactId>
<<<<<<< HEAD
      <version>1.8.0</version> <!-- {x-version-update;com.azure:azure-core-test;dependency} -->
=======
      <version>1.9.1</version> <!-- {x-version-update;com.azure:azure-core-test;dependency} -->
>>>>>>> 8d609db9
      <scope>test</scope>
    </dependency>
    <dependency>
      <groupId>com.azure.resourcemanager</groupId>
      <artifactId>azure-resourcemanager-resources</artifactId>
<<<<<<< HEAD
      <version>2.14.0</version> <!-- {x-version-update;com.azure.resourcemanager:azure-resourcemanager-resources;dependency} -->
=======
      <version>2.15.0</version> <!-- {x-version-update;com.azure.resourcemanager:azure-resourcemanager-resources;dependency} -->
>>>>>>> 8d609db9
      <scope>test</scope>
    </dependency>
  </dependencies>
</project><|MERGE_RESOLUTION|>--- conflicted
+++ resolved
@@ -44,49 +44,29 @@
     <dependency>
       <groupId>com.azure</groupId>
       <artifactId>azure-core</artifactId>
-<<<<<<< HEAD
-      <version>1.28.0</version> <!-- {x-version-update;com.azure:azure-core;dependency} -->
-=======
       <version>1.29.1</version> <!-- {x-version-update;com.azure:azure-core;dependency} -->
->>>>>>> 8d609db9
     </dependency>
     <dependency>
       <groupId>com.azure</groupId>
       <artifactId>azure-core-management</artifactId>
-<<<<<<< HEAD
-      <version>1.6.0</version> <!-- {x-version-update;com.azure:azure-core-management;dependency} -->
-=======
       <version>1.6.2</version> <!-- {x-version-update;com.azure:azure-core-management;dependency} -->
->>>>>>> 8d609db9
     </dependency>
     <dependency>
       <groupId>com.azure</groupId>
       <artifactId>azure-identity</artifactId>
-<<<<<<< HEAD
-      <version>1.5.1</version> <!-- {x-version-update;com.azure:azure-identity;dependency} -->
-=======
       <version>1.5.2</version> <!-- {x-version-update;com.azure:azure-identity;dependency} -->
->>>>>>> 8d609db9
       <scope>test</scope>
     </dependency>
     <dependency>
       <groupId>com.azure</groupId>
       <artifactId>azure-core-test</artifactId>
-<<<<<<< HEAD
-      <version>1.8.0</version> <!-- {x-version-update;com.azure:azure-core-test;dependency} -->
-=======
       <version>1.9.1</version> <!-- {x-version-update;com.azure:azure-core-test;dependency} -->
->>>>>>> 8d609db9
       <scope>test</scope>
     </dependency>
     <dependency>
       <groupId>com.azure.resourcemanager</groupId>
       <artifactId>azure-resourcemanager-resources</artifactId>
-<<<<<<< HEAD
-      <version>2.14.0</version> <!-- {x-version-update;com.azure.resourcemanager:azure-resourcemanager-resources;dependency} -->
-=======
       <version>2.15.0</version> <!-- {x-version-update;com.azure.resourcemanager:azure-resourcemanager-resources;dependency} -->
->>>>>>> 8d609db9
       <scope>test</scope>
     </dependency>
   </dependencies>
