<?xml version="1.0" encoding="UTF-8"?>
<project xmlns="http://maven.apache.org/POM/4.0.0"
         xmlns:xsi="http://www.w3.org/2001/XMLSchema-instance"
         xsi:schemaLocation="http://maven.apache.org/POM/4.0.0 http://maven.apache.org/xsd/maven-4.0.0.xsd">
    <modelVersion>4.0.0</modelVersion>

  <parent>
    <groupId>com.azure</groupId>
    <artifactId>azure-client-sdk-parent</artifactId>
    <version>1.7.0</version> <!-- {x-version-update;com.azure:azure-client-sdk-parent;current} -->
    <relativePath>../../parents/azure-client-sdk-parent</relativePath>
  </parent>

  <groupId>com.azure</groupId>
  <artifactId>azure-digitaltwins-core</artifactId>
  <version>1.2.0-beta.1</version> <!-- {x-version-update;com.azure:azure-digitaltwins-core;current} -->

  <name>Microsoft Azure client library for Digital Twins</name>
  <description>This package contains the Microsoft Azure DigitalTwins client library.</description>
  <url>https://github.com/Azure/azure-sdk-for-java</url>

  <distributionManagement>
    <site>
      <id>azure-java-build-docs</id>
      <url>${site.url}/site/${project.artifactId}</url>
    </site>
  </distributionManagement>

  <scm>
    <url>scm:git:https://github.com/Azure/azure-sdk-for-java</url>
    <connection>scm:git:git@github.com:Azure/azure-sdk-for-java.git</connection>
    <tag>HEAD</tag>
  </scm>

  <dependencies>
    <dependency>
      <groupId>com.azure</groupId>
      <artifactId>azure-core</artifactId>
      <version>1.20.0</version> <!-- {x-version-update;com.azure:azure-core;dependency} -->
    </dependency>
    <dependency>
      <groupId>com.azure</groupId>
      <artifactId>azure-core-http-netty</artifactId>
      <version>1.11.0</version> <!-- {x-version-update;com.azure:azure-core-http-netty;dependency} -->
    </dependency>
    <dependency>
      <groupId>com.azure</groupId>
      <artifactId>azure-core-serializer-json-jackson</artifactId>
      <version>1.2.7</version> <!-- {x-version-update;com.azure:azure-core-serializer-json-jackson;dependency} -->
    </dependency>
    <dependency>
      <groupId>com.fasterxml.jackson.core</groupId>
      <artifactId>jackson-annotations</artifactId>
      <version>2.12.4</version> <!-- {x-version-update;com.fasterxml.jackson.core:jackson-annotations;external_dependency} -->
    </dependency>

    <!-- Test dependencies -->
    <dependency>
      <groupId>com.azure</groupId>
      <artifactId>azure-core-test</artifactId>
      <version>1.7.1</version> <!-- {x-version-update;com.azure:azure-core-test;dependency} -->
      <scope>test</scope>
    </dependency>
    <dependency>
      <groupId>com.azure</groupId>
      <artifactId>azure-identity</artifactId>
      <version>1.3.6</version> <!-- {x-version-update;com.azure:azure-identity;dependency} -->
      <scope>test</scope>
    </dependency>
    <dependency>
      <groupId>com.azure</groupId>
      <artifactId>azure-core-http-okhttp</artifactId>
      <version>1.7.3</version> <!-- {x-version-update;com.azure:azure-core-http-okhttp;dependency} -->
      <scope>test</scope>
    </dependency>
    <dependency>
      <groupId>org.junit.jupiter</groupId>
      <artifactId>junit-jupiter-api</artifactId>
      <version>5.7.2</version> <!-- {x-version-update;org.junit.jupiter:junit-jupiter-api;external_dependency} -->
      <scope>test</scope>
    </dependency>
    <dependency>
      <groupId>org.junit.jupiter</groupId>
      <artifactId>junit-jupiter-engine</artifactId>
      <version>5.7.2</version> <!-- {x-version-update;org.junit.jupiter:junit-jupiter-engine;external_dependency} -->
      <scope>test</scope>
    </dependency>
    <dependency>
      <groupId>org.junit.jupiter</groupId>
      <artifactId>junit-jupiter-params</artifactId>
      <version>5.7.2</version> <!-- {x-version-update;org.junit.jupiter:junit-jupiter-params;external_dependency} -->
      <scope>test</scope>
    </dependency>
    <dependency>
      <groupId>org.assertj</groupId>
      <artifactId>assertj-core</artifactId>
      <version>3.19.0</version> <!-- {x-version-update;org.assertj:assertj-core;external_dependency} -->
      <scope>test</scope>
    </dependency>
    <dependency>
        <groupId>commons-cli</groupId>
        <artifactId>commons-cli</artifactId>
        <version>1.3</version> <!-- {x-version-update;commons-cli:commons-cli;external_dependency} -->
        <scope>test</scope>
    </dependency>
  </dependencies>

  <build>
    <testResources>
      <testResource>
        <directory>src/samples/resources</directory>
      </testResource>
      <testResource>
        <directory>src/test/resources</directory>
      </testResource>
    </testResources>
    <plugins>
      <plugin>
        <groupId>org.apache.maven.plugins</groupId>
        <artifactId>maven-enforcer-plugin</artifactId>
        <version>3.0.0-M3</version> <!-- {x-version-update;org.apache.maven.plugins:maven-enforcer-plugin;external_dependency} -->
        <configuration>
          <rules>
            <bannedDependencies>
              <includes>
                <include>com.fasterxml.jackson.core:jackson-annotations:[2.12.4]</include> <!-- {x-include-update;com.fasterxml.jackson.core:jackson-annotations;external_dependency} -->
              </includes>
            </bannedDependencies>
          </rules>
        </configuration>
      </plugin>
    </plugins>
  </build>
  <profiles>
    <profile>
      <id>java9plus</id>
      <activation>
        <jdk>[9,)</jdk>
      </activation>
<<<<<<< HEAD
      <properties>
        <!-- Configures the Java 9+ run to perform the required module exports, opens, and reads that are necessary for testing but shouldn't be part of the module-info. -->
        <javaModulesSurefireArgLine>
          --add-exports com.azure.core/com.azure.core.implementation.http=ALL-UNNAMED
          --add-opens com.azure.digitaltwins.core/com.azure.digitaltwins.core=ALL-UNNAMED
        </javaModulesSurefireArgLine>
      </properties>
=======
      <build>
        <plugins>
          <plugin>
            <groupId>org.apache.maven.plugins</groupId>
            <artifactId>maven-surefire-plugin</artifactId>
            <version>3.0.0-M3</version> <!-- {x-version-update;org.apache.maven.plugins:maven-surefire-plugin;external_dependency} -->
            <configuration>
              <argLine>
                --add-exports com.azure.core/com.azure.core.implementation.http=ALL-UNNAMED
                --add-exports com.azure.core/com.azure.core.implementation.jackson=ALL-UNNAMED
                --add-opens com.azure.digitaltwins.core/com.azure.digitaltwins.core=ALL-UNNAMED
              </argLine>
            </configuration>
          </plugin>
        </plugins>
      </build>
>>>>>>> 5fe22bfb
    </profile>
  </profiles>
</project><|MERGE_RESOLUTION|>--- conflicted
+++ resolved
@@ -31,6 +31,15 @@
     <connection>scm:git:git@github.com:Azure/azure-sdk-for-java.git</connection>
     <tag>HEAD</tag>
   </scm>
+
+  <properties>
+    <!-- Configures the Java 9+ run to perform the required module exports, opens, and reads that are necessary for testing but shouldn't be part of the module-info. -->
+    <javaModulesSurefireArgLine>
+      --add-exports com.azure.core/com.azure.core.implementation.http=ALL-UNNAMED
+      --add-exports com.azure.core/com.azure.core.implementation.jackson=ALL-UNNAMED
+      --add-opens com.azure.digitaltwins.core/com.azure.digitaltwins.core=ALL-UNNAMED
+    </javaModulesSurefireArgLine>
+  </properties>
 
   <dependencies>
     <dependency>
@@ -131,38 +140,4 @@
       </plugin>
     </plugins>
   </build>
-  <profiles>
-    <profile>
-      <id>java9plus</id>
-      <activation>
-        <jdk>[9,)</jdk>
-      </activation>
-<<<<<<< HEAD
-      <properties>
-        <!-- Configures the Java 9+ run to perform the required module exports, opens, and reads that are necessary for testing but shouldn't be part of the module-info. -->
-        <javaModulesSurefireArgLine>
-          --add-exports com.azure.core/com.azure.core.implementation.http=ALL-UNNAMED
-          --add-opens com.azure.digitaltwins.core/com.azure.digitaltwins.core=ALL-UNNAMED
-        </javaModulesSurefireArgLine>
-      </properties>
-=======
-      <build>
-        <plugins>
-          <plugin>
-            <groupId>org.apache.maven.plugins</groupId>
-            <artifactId>maven-surefire-plugin</artifactId>
-            <version>3.0.0-M3</version> <!-- {x-version-update;org.apache.maven.plugins:maven-surefire-plugin;external_dependency} -->
-            <configuration>
-              <argLine>
-                --add-exports com.azure.core/com.azure.core.implementation.http=ALL-UNNAMED
-                --add-exports com.azure.core/com.azure.core.implementation.jackson=ALL-UNNAMED
-                --add-opens com.azure.digitaltwins.core/com.azure.digitaltwins.core=ALL-UNNAMED
-              </argLine>
-            </configuration>
-          </plugin>
-        </plugins>
-      </build>
->>>>>>> 5fe22bfb
-    </profile>
-  </profiles>
 </project>