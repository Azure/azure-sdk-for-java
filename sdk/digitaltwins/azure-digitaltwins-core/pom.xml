<?xml version="1.0" encoding="UTF-8"?>
<project xmlns="http://maven.apache.org/POM/4.0.0"
         xmlns:xsi="http://www.w3.org/2001/XMLSchema-instance"
         xsi:schemaLocation="http://maven.apache.org/POM/4.0.0 http://maven.apache.org/xsd/maven-4.0.0.xsd">
    <modelVersion>4.0.0</modelVersion>

  <parent>
    <groupId>com.azure</groupId>
    <artifactId>azure-client-sdk-parent</artifactId>
    <version>1.7.0</version> <!-- {x-version-update;com.azure:azure-client-sdk-parent;current} -->
    <relativePath>../../parents/azure-client-sdk-parent</relativePath>
  </parent>

  <groupId>com.azure</groupId>
  <artifactId>azure-digitaltwins-core</artifactId>
  <version>1.1.0-beta.1</version> <!-- {x-version-update;com.azure:azure-digitaltwins-core;current} -->

  <name>Microsoft Azure client library for Digital Twins</name>
  <description>This package contains the Microsoft Azure DigitalTwins client library.</description>
  <url>https://github.com/Azure/azure-sdk-for-java</url>

  <distributionManagement>
    <site>
      <id>azure-java-build-docs</id>
      <url>${site.url}/site/${project.artifactId}</url>
    </site>
  </distributionManagement>

  <scm>
    <url>scm:git:https://github.com/Azure/azure-sdk-for-java</url>
    <connection>scm:git:git@github.com:Azure/azure-sdk-for-java.git</connection>
    <tag>HEAD</tag>
  </scm>

  <dependencies>
    <dependency>
      <groupId>com.azure</groupId>
      <artifactId>azure-core</artifactId>
<<<<<<< HEAD
      <version>1.10.0</version> <!-- {x-version-update;com.azure:azure-core;dependency} -->
=======
      <version>1.12.0</version> <!-- {x-version-update;com.azure:azure-core;dependency} -->
>>>>>>> e2018a87
    </dependency>
    <dependency>
      <groupId>com.azure</groupId>
      <artifactId>azure-core-http-netty</artifactId>
<<<<<<< HEAD
      <version>1.6.3</version> <!-- {x-version-update;com.azure:azure-core-http-netty;dependency} -->
=======
      <version>1.7.1</version> <!-- {x-version-update;com.azure:azure-core-http-netty;dependency} -->
>>>>>>> e2018a87
    </dependency>
    <dependency>
      <groupId>com.azure</groupId>
      <artifactId>azure-core-serializer-json-jackson</artifactId>
<<<<<<< HEAD
      <version>1.1.0</version> <!-- {x-version-update;com.azure:azure-core-serializer-json-jackson;dependency} -->
=======
      <version>1.1.1</version> <!-- {x-version-update;com.azure:azure-core-serializer-json-jackson;dependency} -->
>>>>>>> e2018a87
    </dependency>
    <dependency>
      <groupId>com.fasterxml.jackson.core</groupId>
      <artifactId>jackson-annotations</artifactId>
      <version>2.11.3</version> <!-- {x-version-update;com.fasterxml.jackson.core:jackson-annotations;external_dependency} -->
    </dependency>

    <!-- Test dependencies -->
    <dependency>
      <groupId>com.azure</groupId>
      <artifactId>azure-core-test</artifactId>
<<<<<<< HEAD
      <version>1.5.1</version> <!-- {x-version-update;com.azure:azure-core-test;dependency} -->
=======
      <version>1.5.2</version> <!-- {x-version-update;com.azure:azure-core-test;dependency} -->
>>>>>>> e2018a87
      <scope>test</scope>
    </dependency>
    <dependency>
      <groupId>com.azure</groupId>
      <artifactId>azure-identity</artifactId>
<<<<<<< HEAD
      <version>1.1.3</version> <!-- {x-version-update;com.azure:azure-identity;dependency} -->
=======
      <version>1.2.2</version> <!-- {x-version-update;com.azure:azure-identity;dependency} -->
>>>>>>> e2018a87
      <scope>test</scope>
    </dependency>
    <dependency>
      <groupId>com.azure</groupId>
      <artifactId>azure-core-http-okhttp</artifactId>
<<<<<<< HEAD
      <version>1.3.3</version> <!-- {x-version-update;com.azure:azure-core-http-okhttp;dependency} -->
=======
      <version>1.4.1</version> <!-- {x-version-update;com.azure:azure-core-http-okhttp;dependency} -->
>>>>>>> e2018a87
      <scope>test</scope>
    </dependency>
    <dependency>
      <groupId>org.junit.jupiter</groupId>
      <artifactId>junit-jupiter-api</artifactId>
      <version>5.6.3</version> <!-- {x-version-update;org.junit.jupiter:junit-jupiter-api;external_dependency} -->
      <scope>test</scope>
    </dependency>
    <dependency>
      <groupId>org.junit.jupiter</groupId>
      <artifactId>junit-jupiter-engine</artifactId>
      <version>5.6.3</version> <!-- {x-version-update;org.junit.jupiter:junit-jupiter-engine;external_dependency} -->
      <scope>test</scope>
    </dependency>
    <dependency>
      <groupId>org.junit.jupiter</groupId>
      <artifactId>junit-jupiter-params</artifactId>
      <version>5.6.3</version> <!-- {x-version-update;org.junit.jupiter:junit-jupiter-params;external_dependency} -->
      <scope>test</scope>
    </dependency>
    <dependency>
      <groupId>org.assertj</groupId>
      <artifactId>assertj-core</artifactId>
      <version>3.16.1</version> <!-- {x-version-update;org.assertj:assertj-core;external_dependency} -->
      <scope>test</scope>
    </dependency>
    <dependency>
        <groupId>commons-cli</groupId>
        <artifactId>commons-cli</artifactId>
        <version>1.3</version> <!-- {x-version-update;commons-cli:commons-cli;external_dependency} -->
        <scope>test</scope>
    </dependency>
  </dependencies>

  <build>
    <testResources>
      <testResource>
        <directory>src/samples/resources</directory>
      </testResource>
      <testResource>
        <directory>src/test/resources</directory>
      </testResource>
    </testResources>
    <plugins>
      <plugin>
        <groupId>org.apache.maven.plugins</groupId>
        <artifactId>maven-enforcer-plugin</artifactId>
        <version>3.0.0-M3</version> <!-- {x-version-update;org.apache.maven.plugins:maven-enforcer-plugin;external_dependency} -->
        <configuration>
          <rules>
            <bannedDependencies>
              <includes>
                <include>com.fasterxml.jackson.core:jackson-annotations:[2.11.3]</include> <!-- {x-include-update;com.fasterxml.jackson.core:jackson-annotations;external_dependency} -->
              </includes>
            </bannedDependencies>
          </rules>
        </configuration>
      </plugin>
    </plugins>
  </build>
  <profiles>
    <profile>
      <id>java-lts</id>
      <activation>
        <jdk>[11,)</jdk>
      </activation>
      <build>
        <plugins>
          <plugin>
            <groupId>org.apache.maven.plugins</groupId>
            <artifactId>maven-surefire-plugin</artifactId>
            <version>3.0.0-M3</version> <!-- {x-version-update;org.apache.maven.plugins:maven-surefire-plugin;external_dependency} -->
            <configuration>
              <argLine>
                --add-exports com.azure.core/com.azure.core.implementation.http=ALL-UNNAMED
                --add-opens com.azure.digitaltwins.core/com.azure.digitaltwins.core=ALL-UNNAMED
              </argLine>
            </configuration>
          </plugin>
        </plugins>
      </build>
    </profile>
  </profiles>
</project><|MERGE_RESOLUTION|>--- conflicted
+++ resolved
@@ -36,29 +36,17 @@
     <dependency>
       <groupId>com.azure</groupId>
       <artifactId>azure-core</artifactId>
-<<<<<<< HEAD
-      <version>1.10.0</version> <!-- {x-version-update;com.azure:azure-core;dependency} -->
-=======
       <version>1.12.0</version> <!-- {x-version-update;com.azure:azure-core;dependency} -->
->>>>>>> e2018a87
     </dependency>
     <dependency>
       <groupId>com.azure</groupId>
       <artifactId>azure-core-http-netty</artifactId>
-<<<<<<< HEAD
-      <version>1.6.3</version> <!-- {x-version-update;com.azure:azure-core-http-netty;dependency} -->
-=======
       <version>1.7.1</version> <!-- {x-version-update;com.azure:azure-core-http-netty;dependency} -->
->>>>>>> e2018a87
     </dependency>
     <dependency>
       <groupId>com.azure</groupId>
       <artifactId>azure-core-serializer-json-jackson</artifactId>
-<<<<<<< HEAD
-      <version>1.1.0</version> <!-- {x-version-update;com.azure:azure-core-serializer-json-jackson;dependency} -->
-=======
       <version>1.1.1</version> <!-- {x-version-update;com.azure:azure-core-serializer-json-jackson;dependency} -->
->>>>>>> e2018a87
     </dependency>
     <dependency>
       <groupId>com.fasterxml.jackson.core</groupId>
@@ -70,31 +58,19 @@
     <dependency>
       <groupId>com.azure</groupId>
       <artifactId>azure-core-test</artifactId>
-<<<<<<< HEAD
-      <version>1.5.1</version> <!-- {x-version-update;com.azure:azure-core-test;dependency} -->
-=======
       <version>1.5.2</version> <!-- {x-version-update;com.azure:azure-core-test;dependency} -->
->>>>>>> e2018a87
       <scope>test</scope>
     </dependency>
     <dependency>
       <groupId>com.azure</groupId>
       <artifactId>azure-identity</artifactId>
-<<<<<<< HEAD
-      <version>1.1.3</version> <!-- {x-version-update;com.azure:azure-identity;dependency} -->
-=======
       <version>1.2.2</version> <!-- {x-version-update;com.azure:azure-identity;dependency} -->
->>>>>>> e2018a87
       <scope>test</scope>
     </dependency>
     <dependency>
       <groupId>com.azure</groupId>
       <artifactId>azure-core-http-okhttp</artifactId>
-<<<<<<< HEAD
-      <version>1.3.3</version> <!-- {x-version-update;com.azure:azure-core-http-okhttp;dependency} -->
-=======
       <version>1.4.1</version> <!-- {x-version-update;com.azure:azure-core-http-okhttp;dependency} -->
->>>>>>> e2018a87
       <scope>test</scope>
     </dependency>
     <dependency>
