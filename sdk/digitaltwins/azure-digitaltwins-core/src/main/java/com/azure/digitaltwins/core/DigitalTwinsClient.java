--- conflicted
+++ resolved
@@ -51,10 +51,7 @@
         return this.digitalTwinsAsyncClient.getServiceVersion();
     }
 
-<<<<<<< HEAD
-=======
     // TODO These are temporary implementations for sample purposes. This should be spruced up/replaced once this API is actually designed.
->>>>>>> 62b4deda
     /**
      * Creates a relationship on a digital twin.
      *
