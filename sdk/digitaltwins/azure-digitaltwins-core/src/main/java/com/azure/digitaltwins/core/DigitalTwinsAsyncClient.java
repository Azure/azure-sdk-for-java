// Copyright (c) Microsoft Corporation. All rights reserved.
// Licensed under the MIT License.

package com.azure.digitaltwins.core;

import com.azure.core.annotation.ReturnType;
import com.azure.core.annotation.ServiceClient;
import com.azure.core.annotation.ServiceMethod;
import com.azure.core.http.HttpPipeline;
import com.azure.core.http.rest.*;
import com.azure.core.util.Context;
import com.azure.core.models.JsonPatchDocument;
import com.azure.core.util.logging.ClientLogger;
import com.azure.core.util.serializer.JacksonAdapter;
import com.azure.core.util.serializer.JsonSerializer;
import com.azure.digitaltwins.core.implementation.AzureDigitalTwinsAPIImpl;
import com.azure.digitaltwins.core.implementation.AzureDigitalTwinsAPIImplBuilder;
import com.azure.digitaltwins.core.implementation.converters.DigitalTwinsModelDataConverter;
import com.azure.digitaltwins.core.implementation.converters.EventRouteConverter;
import com.azure.digitaltwins.core.implementation.converters.IncomingRelationshipConverter;
import com.azure.digitaltwins.core.implementation.converters.OptionsConverter;
import com.azure.digitaltwins.core.implementation.models.QuerySpecification;
import com.azure.digitaltwins.core.implementation.serializer.DeserializationHelpers;
import com.azure.digitaltwins.core.implementation.serializer.DigitalTwinsStringSerializer;
import com.azure.digitaltwins.core.implementation.serializer.SerializationHelpers;
import com.azure.digitaltwins.core.models.*;
import com.fasterxml.jackson.core.JsonProcessingException;
import com.fasterxml.jackson.databind.ObjectMapper;
import com.fasterxml.jackson.databind.module.SimpleModule;
import com.fasterxml.jackson.datatype.jsr310.JavaTimeModule;
import reactor.core.publisher.Mono;

import java.util.ArrayList;
import java.util.List;
import java.util.Objects;
import java.util.UUID;
import java.util.function.Function;
import java.util.stream.Collectors;

import static com.azure.core.util.FluxUtil.withContext;
<<<<<<< HEAD
=======
import static com.azure.core.util.tracing.Tracer.AZ_TRACING_NAMESPACE_KEY;
>>>>>>> 6f033d77

/**
 * This class provides a client for interacting asynchronously with an Azure Digital Twins instance.
 * This client is instantiated through {@link DigitalTwinsClientBuilder}.
 *
 * <p><strong>Code Samples</strong></p>
 *
 * {@codesnippet com.azure.digitaltwins.core.asyncClient.instantiation}
 *
 * <p>
 * This client allows for management of digital twins, their components, and their relationships. It also allows for managing
 * the digital twin models and event routes tied to your Azure Digital Twins instance.
 * </p>
 */
@ServiceClient(builder = DigitalTwinsClientBuilder.class, isAsync = true)
public final class DigitalTwinsAsyncClient {
    private static final ClientLogger logger = new ClientLogger(DigitalTwinsAsyncClient.class);
<<<<<<< HEAD
    private ObjectMapper mapper;
=======
    private final ObjectMapper mapper;
>>>>>>> 6f033d77
    private final DigitalTwinsServiceVersion serviceVersion;
    private final AzureDigitalTwinsAPIImpl protocolLayer;
    private static final Boolean includeModelDefinitionOnGet = true;
    private final JsonSerializer serializer;
    private static final String DIGITAL_TWINS_TRACING_NAMESPACE_VALUE = "Microsoft.DigitalTwins";

    DigitalTwinsAsyncClient(String serviceEndpoint, HttpPipeline pipeline, DigitalTwinsServiceVersion serviceVersion, JsonSerializer jsonSerializer) {
        final SimpleModule stringModule = new SimpleModule("String Serializer");

        JacksonAdapter jacksonAdapter = new JacksonAdapter();
        mapper = jacksonAdapter.serializer(); // Use the same mapper in this layer that the generated layer will use
        stringModule.addSerializer(new DigitalTwinsStringSerializer(String.class, mapper));
        jacksonAdapter.serializer().registerModule(stringModule);

        this.serviceVersion = serviceVersion;

        // Is null by default. If not null, then the user provided a custom json serializer for the convenience layer to use.
        // If null, then mapper will be used instead. See DeserializationHelpers for more details
        this.serializer = jsonSerializer;

        this.protocolLayer = new AzureDigitalTwinsAPIImplBuilder()
            .host(serviceEndpoint)
            .pipeline(pipeline)
            .serializerAdapter(jacksonAdapter)
            .buildClient();
    }

    /**
     * Gets the Azure Digital Twins service API version that this client is configured to use for all service requests.
     * Unless configured while building this client through {@link DigitalTwinsClientBuilder#serviceVersion(DigitalTwinsServiceVersion)},
     * this value will be equal to the latest service API version supported by this client.
     *
     * @return The Azure Digital Twins service API version.
     */
    public DigitalTwinsServiceVersion getServiceVersion() {
        return this.serviceVersion;
    }

    //region Digital twin APIs

    /**
     * Creates a digital twin. If the provided digital twin Id is already in use, then this will attempt
     * to replace the existing digital twin with the provided digital twin.
     *
     * <p><strong>Code Samples</strong></p>
     *
     * <p> You can provide a strongly typed digital twin object such as {@link BasicDigitalTwin} as the input parameter:</p>
     *
     * {@codesnippet com.azure.digitaltwins.core.asyncClient.createDigitalTwins#String-Object-Class#BasicDigitalTwin}
     *
     * <p>Or alternatively String can be used as input and output deserialization type:</p>
     *
     * {@codesnippet com.azure.digitaltwins.core.asyncClient.createDigitalTwins#String-Object-Class#String}
     *
     * @param digitalTwinId The Id of the digital twin. The Id is unique within the service and case sensitive.
     * @param digitalTwin The application/json object representing the digital twin to create.
     * @param clazz The model class to serialize the request with and deserialize the response with.
     * @param <T> The generic type to serialize the request with and deserialize the response with.
     * @return The deserialized application/json object representing the digital twin created.
     */
    @ServiceMethod(returns = ReturnType.SINGLE)
    public <T> Mono<T> createOrReplaceDigitalTwin(String digitalTwinId, T digitalTwin, Class<T> clazz)
    {
        return createOrReplaceDigitalTwinWithResponse(digitalTwinId, digitalTwin, clazz, null)
            .map(DigitalTwinsResponse::getValue);
    }

    /**
     * Creates a digital twin. If the provided digital twin Id is already in use, then this will attempt
     * to replace the existing digital twin with the provided digital twin.
     *
     * <p><strong>Code Samples</strong></p>
     *
     * <p> You can provide a strongly typed digital twin object such as {@link BasicDigitalTwin} as the input parameter:</p>
     *
     * {@codesnippet com.azure.digitaltwins.core.asyncClient.createDigitalTwinsWithResponse#String-Object-Class-Options#BasicDigitalTwin}
     *
     * <p>Or alternatively String can be used as input and output deserialization type:</p>
     *
     * {@codesnippet com.azure.digitaltwins.core.asyncClient.createDigitalTwinsWithResponse#String-Object-Class-Options#String}
     *
     * @param digitalTwinId The Id of the digital twin. The Id is unique within the service and case sensitive.
     * @param digitalTwin The application/json object representing the digital twin to create.
     * @param clazz The model class to serialize the request with and deserialize the response with.
     * @param <T> The generic type to serialize the request with and deserialize the response with.
     * @param options The optional parameters for this request. If null, the default option values will be used.
     * @return A {@link DigitalTwinsResponse} containing the deserialized application/json object representing the digital twin created.
     */
    @ServiceMethod(returns = ReturnType.SINGLE)
    public <T> Mono<DigitalTwinsResponse<T>> createOrReplaceDigitalTwinWithResponse(String digitalTwinId, T digitalTwin, Class<T> clazz, CreateOrReplaceDigitalTwinOptions options) {
        return withContext(context -> createOrReplaceDigitalTwinWithResponse(digitalTwinId, digitalTwin, clazz, options, context));
    }

    <T> Mono<DigitalTwinsResponse<T>> createOrReplaceDigitalTwinWithResponse(String digitalTwinId, T digitalTwin, Class<T> clazz, CreateOrReplaceDigitalTwinOptions options, Context context) {
        return protocolLayer
            .getDigitalTwins()
<<<<<<< HEAD
            .addWithResponseAsync(digitalTwinId, digitalTwin, OptionsConverter.toProtocolLayerOptions(options), context)
=======
            .addWithResponseAsync(
                digitalTwinId,
                digitalTwin,
                OptionsConverter.toProtocolLayerOptions(options),
                context.addData(AZ_TRACING_NAMESPACE_KEY, DIGITAL_TWINS_TRACING_NAMESPACE_VALUE))
>>>>>>> 6f033d77
            .flatMap(response -> {
                T genericResponse;
                try {
                    genericResponse = DeserializationHelpers.deserializeObject(mapper, response.getValue(), clazz, this.serializer);
                } catch (JsonProcessingException e) {
                    logger.error("JsonProcessingException occurred while deserializing the response: ", e);
                    return Mono.error(e);
                }

                DigitalTwinsResponseHeaders twinHeaders = mapper.convertValue(response.getDeserializedHeaders(), DigitalTwinsResponseHeaders.class);

                return Mono.just(new DigitalTwinsResponse<>(response.getRequest(), response.getStatusCode(), response.getHeaders(), genericResponse, twinHeaders));
            });
    }

    /**
     * Gets a digital twin.
     *
     * <p><strong>Code Samples</strong></p>
     *
     * <p>
     * A Strongly typed object type such as {@link BasicDigitalTwin} can be provided as an input parameter for {@code clazz}
     * to indicate what type is used to deserialize the response.
     * </p>
     *
     * {@codesnippet com.azure.digitaltwins.core.asyncClient.getDigitalTwin#String-Class#BasicDigitalTwin}
     *
     * <p>Or alternatively String can be used as input and output deserialization type:</p>
     *
     * {@codesnippet com.azure.digitaltwins.core.asyncClient.getDigitalTwin#String-Class#String}
     *
     * @param digitalTwinId The Id of the digital twin. The Id is unique within the service and case sensitive.
     * @param clazz The model class to deserialize the response with.
     * @param <T> The generic type to deserialize the digital twin with.
     * @return The deserialized application/json object representing the digital twin
     */
    @ServiceMethod(returns = ReturnType.SINGLE)
    public <T> Mono<T> getDigitalTwin(String digitalTwinId, Class<T> clazz)
    {
        return getDigitalTwinWithResponse(digitalTwinId, clazz, null)
            .map(DigitalTwinsResponse::getValue);
    }

    /**
     * Gets a digital twin.
     *
     * <p><strong>Code Samples</strong></p>
     *
     * <p>
     * A Strongly typed object type such as {@link BasicDigitalTwin} can be provided as an input parameter for {@code clazz}
     * to indicate what type is used to deserialize the response.
     * </p>
     *
     * {@codesnippet com.azure.digitaltwins.core.asyncClient.getDigitalTwinWithResponse#String-Class-Options#BasicDigitalTwin}
     *
     * <p>Or alternatively String can be used as input and output deserialization type:</p>
     *
     * {@codesnippet com.azure.digitaltwins.core.asyncClient.getDigitalTwinWithResponse#String-Class-Options#String}
     *
     * @param digitalTwinId The Id of the digital twin. The Id is unique within the service and case sensitive.
     * @param clazz The model class to deserialize the response with.
     * @param <T> The generic type to deserialize the digital twin with.
     * @return A {@link DigitalTwinsResponse} containing the deserialized application/json object representing the digital twin.
     */
    @ServiceMethod(returns = ReturnType.SINGLE)
    public <T> Mono<DigitalTwinsResponse<T>> getDigitalTwinWithResponse(String digitalTwinId, Class<T> clazz)
    {
        return withContext(context -> getDigitalTwinWithResponse(digitalTwinId, clazz, context));
    }

    <T> Mono<DigitalTwinsResponse<T>> getDigitalTwinWithResponse(String digitalTwinId, Class<T> clazz, Context context) {
        return protocolLayer
            .getDigitalTwins()
<<<<<<< HEAD
            .getByIdWithResponseAsync(digitalTwinId, null, context)
=======
            .getByIdWithResponseAsync(
                digitalTwinId,
                null,
                context.addData(AZ_TRACING_NAMESPACE_KEY, DIGITAL_TWINS_TRACING_NAMESPACE_VALUE))
>>>>>>> 6f033d77
            .flatMap(response -> {
                T genericResponse;
                try {
                    genericResponse = DeserializationHelpers.deserializeObject(mapper, response.getValue(), clazz, this.serializer);
                } catch (JsonProcessingException e) {
                    logger.error("JsonProcessingException occurred while deserializing the digital twin get response: ", e);
                    return Mono.error(e);
                }
                DigitalTwinsResponseHeaders twinHeaders = mapper.convertValue(response.getDeserializedHeaders(), DigitalTwinsResponseHeaders.class);
                return Mono.just(new DigitalTwinsResponse<>(response.getRequest(), response.getStatusCode(), response.getHeaders(), genericResponse, twinHeaders));
            });
    }

    /**
     * Updates a digital twin.
     *
     * <p><strong>Code Samples</strong></p>
     *
     * <p>Update digital twin by providing list of intended patch operations.</p>
     *
     * {@codesnippet com.azure.digitaltwins.core.asyncClient.updateDigitalTwin#String-List}
     *
     * @param digitalTwinId The Id of the digital twin. The Id is unique within the service and case sensitive.
     * @param jsonPatch The JSON patch to apply to the specified digital twin.
     *                                    This argument can be created using {@link JsonPatchDocument}.
     * @return An empty Mono
     */
    @ServiceMethod(returns = ReturnType.SINGLE)
    public Mono<Void> updateDigitalTwin(String digitalTwinId, JsonPatchDocument jsonPatch)
    {
        return updateDigitalTwinWithResponse(digitalTwinId, jsonPatch, null)
            .flatMap(voidResponse -> Mono.empty());
    }

    /**
     * Updates a digital twin.
     *
     * <p><strong>Code Samples</strong></p>
     *
     * <p>Update digital twin by providing list of intended patch operations.</p>
     *
     * {@codesnippet com.azure.digitaltwins.core.asyncClient.updateDigitalTwinWithResponse#String-List-Options}
     *
     * @param digitalTwinId The Id of the digital twin. The Id is unique within the service and case sensitive.
     * @param jsonPatch The JSON patch to apply to the specified digital twin.
     *                                    This argument can be created using {@link JsonPatchDocument}.
     * @param options The optional parameters for this request. If null, the default option values will be used.
     * @return A {@link DigitalTwinsResponse}
     */
    @ServiceMethod(returns = ReturnType.SINGLE)
    public Mono<DigitalTwinsResponse<Void>> updateDigitalTwinWithResponse(String digitalTwinId, JsonPatchDocument jsonPatch, UpdateDigitalTwinOptions options)
    {
        return withContext(context -> updateDigitalTwinWithResponse(digitalTwinId, jsonPatch, options, context));
    }

    Mono<DigitalTwinsResponse<Void>> updateDigitalTwinWithResponse(String digitalTwinId, JsonPatchDocument jsonPatch, UpdateDigitalTwinOptions options, Context context) {
        return protocolLayer
            .getDigitalTwins()
<<<<<<< HEAD
            .updateWithResponseAsync(digitalTwinId, jsonPatch, OptionsConverter.toProtocolLayerOptions(options), context)
=======
            .updateWithResponseAsync(
                digitalTwinId,
                jsonPatch,
                OptionsConverter.toProtocolLayerOptions(options),
                context.addData(AZ_TRACING_NAMESPACE_KEY, DIGITAL_TWINS_TRACING_NAMESPACE_VALUE))
>>>>>>> 6f033d77
            .map(response -> {
                DigitalTwinsResponseHeaders twinHeaders = mapper.convertValue(response.getDeserializedHeaders(), DigitalTwinsResponseHeaders.class);
                return new DigitalTwinsResponse<>(response.getRequest(), response.getStatusCode(), response.getHeaders(), response.getValue(), twinHeaders);
            });
    }

    /**
     * Deletes a digital twin. All relationships referencing the digital twin must already be deleted.
     *
     * <p><strong>Code Samples</strong></p>
     *
     * {@codesnippet com.azure.digitaltwins.core.asyncClient.deleteDigitalTwin#String}
     *
     * @param digitalTwinId The Id of the digital twin. The Id is unique within the service and case sensitive.
     * @return An empty Mono
     */
    @ServiceMethod(returns = ReturnType.SINGLE)
    public Mono<Void> deleteDigitalTwin(String digitalTwinId)
    {
        return deleteDigitalTwinWithResponse(digitalTwinId, null)
            .flatMap(voidResponse -> Mono.empty());
    }

    /**
     * Deletes a digital twin. All relationships referencing the digital twin must already be deleted.
     *
     * <p><strong>Code Samples</strong></p>
     *
     * {@codesnippet com.azure.digitaltwins.core.asyncClient.deleteDigitalTwinWithResponse#String-Options}
     *
     * @param digitalTwinId The Id of the digital twin. The Id is unique within the service and case sensitive.
     * @param options The optional parameters for this request. If null, the default option values will be used.
     * @return The Http response
     */
    @ServiceMethod(returns = ReturnType.SINGLE)
    public Mono<Response<Void>> deleteDigitalTwinWithResponse(String digitalTwinId, DeleteDigitalTwinOptions options)
    {
        return withContext(context -> deleteDigitalTwinWithResponse(digitalTwinId, options, context));
    }

    Mono<Response<Void>> deleteDigitalTwinWithResponse(String digitalTwinId, DeleteDigitalTwinOptions options, Context context) {
        return protocolLayer
            .getDigitalTwins()
<<<<<<< HEAD
            .deleteWithResponseAsync(digitalTwinId, OptionsConverter.toProtocolLayerOptions(options), context);
=======
            .deleteWithResponseAsync(
                digitalTwinId,
                OptionsConverter.toProtocolLayerOptions(options),
                context.addData(AZ_TRACING_NAMESPACE_KEY, DIGITAL_TWINS_TRACING_NAMESPACE_VALUE));
>>>>>>> 6f033d77
    }

    //endregion Digital twin APIs

    //region Relationship APIs

    /**
     * Creates a relationship on a digital twin. If the provided relationship Id is already in use, then this will
     * attempt to replace the existing relationship with the provided relationship.
     *
     * <p><strong>Code Samples</strong></p>
     *
     * <p>A strongly typed digital twin object such as {@link BasicRelationship} can be provided as the input parameter to deserialize the response into.</p>
     *
     * {@codesnippet com.azure.digitaltwins.core.asyncClient.createOrReplaceRelationship#String-String-Object-Class#BasicRelationship}
     *
     * <p>Or alternatively String can be used as input and output deserialization type:</p>
     *
     * {@codesnippet com.azure.digitaltwins.core.asyncClient.createOrReplaceRelationship#String-String-Object-Class#String}
     *
     * @param digitalTwinId The Id of the source digital twin.
     * @param relationshipId The Id of the relationship to be created.
     * @param relationship The relationship to be created.
     * @param clazz The model class of the relationship.
     * @param <T> The generic type of the relationship.
     * @return The relationship created.
     */
    @ServiceMethod(returns = ReturnType.SINGLE)
    public <T> Mono<T> createOrReplaceRelationship(String digitalTwinId, String relationshipId, T relationship, Class<T> clazz) {
        return createOrReplaceRelationshipWithResponse(digitalTwinId, relationshipId, relationship, clazz, null)
            .map(DigitalTwinsResponse::getValue);
    }

    /**
     * Creates a relationship on a digital twin. If the provided relationship Id is already in use, then this will
     * attempt to replace the existing relationship with the provided relationship.
     *
     * <p><strong>Code Samples</strong></p>
     *
     * <p>A strongly typed digital twin object such as {@link BasicRelationship} can be provided as the input parameter to deserialize the response into.</p>
     *
     * {@codesnippet com.azure.digitaltwins.core.asyncClient.createOrReplaceRelationshipWithResponse#String-String-Object-Class-Options#BasicRelationship}
     *
     * <p>Or alternatively String can be used as input and output deserialization type:</p>
     *
     * {@codesnippet com.azure.digitaltwins.core.asyncClient.createOrReplaceRelationshipWithResponse#String-String-Object-Class-Options#String}
     *
     * @param digitalTwinId The Id of the source digital twin.
     * @param relationshipId The Id of the relationship to be created.
     * @param relationship The relationship to be created.
     * @param clazz The model class of the relationship.
     * @param <T> The generic type of the relationship.
     * @param options The optional parameters for this request. If null, the default option values will be used.
     * @return A {@link DigitalTwinsResponse} containing the relationship created.
     */
    @ServiceMethod(returns = ReturnType.SINGLE)
    public <T> Mono<DigitalTwinsResponse<T>> createOrReplaceRelationshipWithResponse(String digitalTwinId, String relationshipId, T relationship, Class<T> clazz, CreateOrReplaceRelationshipOptions options) {
        return withContext(context -> createOrReplaceRelationshipWithResponse(digitalTwinId, relationshipId, relationship, clazz, options, context));
    }

    <T> Mono<DigitalTwinsResponse<T>> createOrReplaceRelationshipWithResponse(String digitalTwinId, String relationshipId, T relationship, Class<T> clazz, CreateOrReplaceRelationshipOptions options, Context context) {
        return protocolLayer
            .getDigitalTwins()
<<<<<<< HEAD
            .addRelationshipWithResponseAsync(digitalTwinId, relationshipId, relationship, OptionsConverter.toProtocolLayerOptions(options), context)
=======
            .addRelationshipWithResponseAsync(
                digitalTwinId,
                relationshipId,
                relationship,
                OptionsConverter.toProtocolLayerOptions(options),
                context.addData(AZ_TRACING_NAMESPACE_KEY, DIGITAL_TWINS_TRACING_NAMESPACE_VALUE))
>>>>>>> 6f033d77
            .flatMap(response -> {
                T genericResponse;
                try {
                    genericResponse = DeserializationHelpers.deserializeObject(mapper, response.getValue(), clazz, this.serializer);
                } catch (JsonProcessingException e) {
                    logger.error("JsonProcessingException occurred while deserializing the create relationship response: ", e);
                    return Mono.error(e);
                }
                DigitalTwinsResponseHeaders twinHeaders = mapper.convertValue(response.getDeserializedHeaders(), DigitalTwinsResponseHeaders.class);
                return Mono.just(new DigitalTwinsResponse<>(response.getRequest(), response.getStatusCode(), response.getHeaders(), genericResponse, twinHeaders));
            });
    }

    /**
     * Gets a relationship on a digital twin.
     *
     * <p><strong>Code Samples</strong></p>
     *
     * <p>A strongly typed digital twin object such as {@link BasicRelationship} can be provided as the input parameter to deserialize the response into.</p>
     *
     * {@codesnippet com.azure.digitaltwins.core.asyncClient.getRelationship#String#BasicRelationship}
     *
     * <p>Or alternatively String can be used as input and output deserialization type:</p>
     *
     * {@codesnippet com.azure.digitaltwins.core.asyncClient.getRelationship#String#String}
     *
     * @param digitalTwinId The Id of the source digital twin.
     * @param relationshipId The Id of the relationship to retrieve.
     * @param clazz The model class to deserialize the relationship into.
     * @param <T> The generic type to deserialize the relationship into.
     * @return The deserialized relationship.
     */
    @ServiceMethod(returns = ReturnType.SINGLE)
    public <T> Mono<T> getRelationship(String digitalTwinId, String relationshipId, Class<T> clazz) {
        return getRelationshipWithResponse(digitalTwinId, relationshipId, clazz, null)
            .map(DigitalTwinsResponse::getValue);
    }

    /**
     * Gets a relationship on a digital twin.
     *
     * <p><strong>Code Samples</strong></p>
     *
     * <p>A strongly typed digital twin object such as {@link BasicRelationship} can be provided as the input parameter to deserialize the response into.</p>
     *
     * {@codesnippet com.azure.digitaltwins.core.asyncClient.getRelationshipWithResponse#String-String-Class-Options#BasicRelationship}
     *
     * <p>Or alternatively String can be used as input and output deserialization type:</p>
     *
     * {@codesnippet com.azure.digitaltwins.core.asyncClient.getRelationshipWithResponse#String-String-Class-Options#String}
     *
     * @param digitalTwinId The Id of the source digital twin.
     * @param relationshipId The Id of the relationship to retrieve.
     * @param clazz The model class to deserialize the relationship into.
     * @param <T> The generic type to deserialize the relationship into.
     * @return A {@link DigitalTwinsResponse} containing the deserialized relationship.
     */
    @ServiceMethod(returns = ReturnType.SINGLE)
    public <T> Mono<DigitalTwinsResponse<T>> getRelationshipWithResponse(String digitalTwinId, String relationshipId, Class<T> clazz) {
        return withContext(context -> getRelationshipWithResponse(digitalTwinId, relationshipId, clazz, context));
    }

    <T> Mono<DigitalTwinsResponse<T>> getRelationshipWithResponse(String digitalTwinId, String relationshipId, Class<T> clazz, Context context) {
        return protocolLayer
            .getDigitalTwins()
<<<<<<< HEAD
            .getRelationshipByIdWithResponseAsync(digitalTwinId, relationshipId, null, context)
=======
            .getRelationshipByIdWithResponseAsync(
                digitalTwinId,
                relationshipId,
                null,
                context.addData(AZ_TRACING_NAMESPACE_KEY, DIGITAL_TWINS_TRACING_NAMESPACE_VALUE))
>>>>>>> 6f033d77
            .flatMap(response -> {
                T genericResponse;
                try {
                    genericResponse = DeserializationHelpers.deserializeObject(mapper, response.getValue(), clazz, this.serializer);
                } catch (JsonProcessingException e) {
                    logger.error("JsonProcessingException occurred while deserializing the get relationship response: ", e);
                    return Mono.error(e);
                }
                DigitalTwinsResponseHeaders twinHeaders = mapper.convertValue(response.getDeserializedHeaders(), DigitalTwinsResponseHeaders.class);
                return Mono.just(new DigitalTwinsResponse<>(response.getRequest(), response.getStatusCode(), response.getHeaders(), genericResponse, twinHeaders));
            });
    }

    /**
     * Updates the properties of a relationship on a digital twin.
     *
     * <p><strong>Code Samples</strong></p>
     *
     * {@codesnippet com.azure.digitaltwins.core.asyncClient.updateRelationship#String-String-List}
     *
     * @param digitalTwinId The Id of the source digital twin.
     * @param relationshipId The Id of the relationship to be updated.
     * @param jsonPatch The JSON patch to apply to the specified digital twin's relationship.
     *                                     This argument can be created using {@link JsonPatchDocument}.
     * @return An empty Mono.
     */
    @ServiceMethod(returns = ReturnType.SINGLE)
    public Mono<Void> updateRelationship(String digitalTwinId, String relationshipId, JsonPatchDocument jsonPatch) {
        return updateRelationshipWithResponse(digitalTwinId, relationshipId, jsonPatch, null)
            .flatMap(voidResponse -> Mono.empty());
    }

    /**
     * Updates the properties of a relationship on a digital twin.
     *
     * <p><strong>Code Samples</strong></p>
     *
     * {@codesnippet com.azure.digitaltwins.core.asyncClient.updateRelationshipWithResponse#String-String-List-Options}
     *
     * @param digitalTwinId The Id of the source digital twin.
     * @param relationshipId The Id of the relationship to be updated.
     * @param jsonPatch The JSON patch to apply to the specified digital twin's relationship.
     *                                     This argument can be created using {@link JsonPatchDocument}.
     * @param options The optional parameters for this request. If null, the default option values will be used.
     * @return A {@link DigitalTwinsResponse} containing no parsed payload object.
     */
    @ServiceMethod(returns = ReturnType.SINGLE)
    public Mono<DigitalTwinsResponse<Void>> updateRelationshipWithResponse(String digitalTwinId, String relationshipId, JsonPatchDocument jsonPatch, UpdateRelationshipOptions options) {
        return withContext(context -> updateRelationshipWithResponse(digitalTwinId, relationshipId, jsonPatch, options, context));
    }

    Mono<DigitalTwinsResponse<Void>> updateRelationshipWithResponse(String digitalTwinId, String relationshipId, JsonPatchDocument jsonPatch, UpdateRelationshipOptions options, Context context) {
        return protocolLayer
            .getDigitalTwins()
<<<<<<< HEAD
            .updateRelationshipWithResponseAsync(digitalTwinId, relationshipId, jsonPatch, OptionsConverter.toProtocolLayerOptions(options), context)
=======
            .updateRelationshipWithResponseAsync(
                digitalTwinId,
                relationshipId,
                jsonPatch,
                OptionsConverter.toProtocolLayerOptions(options),
                context.addData(AZ_TRACING_NAMESPACE_KEY, DIGITAL_TWINS_TRACING_NAMESPACE_VALUE))
>>>>>>> 6f033d77
            .map(response -> {
                DigitalTwinsResponseHeaders twinHeaders = mapper.convertValue(response.getDeserializedHeaders(), DigitalTwinsResponseHeaders.class);
                return new DigitalTwinsResponse<>(response.getRequest(), response.getStatusCode(), response.getHeaders(), response.getValue(), twinHeaders);
            });
    }

    /**
     * Deletes a relationship on a digital twin.
     *
     * <p><strong>Code Samples</strong></p>
     *
     * {@codesnippet com.azure.digitaltwins.core.asyncClient.deleteRelationship#String-String}
     *
     * @param digitalTwinId The Id of the source digital twin.
     * @param relationshipId The Id of the relationship to delete.
     * @return An empty Mono.
     */
    @ServiceMethod(returns = ReturnType.SINGLE)
    public Mono<Void> deleteRelationship(String digitalTwinId, String relationshipId) {
        return deleteRelationshipWithResponse(digitalTwinId, relationshipId, null)
            .flatMap(voidResponse -> Mono.empty());
    }

    /**
     * Deletes a relationship on a digital twin.
     *
     * <p><strong>Code Samples</strong></p>
     *
     * {@codesnippet com.azure.digitaltwins.core.asyncClient.deleteRelationshipWithResponse#String-String-Options}
     *
     * @param digitalTwinId The Id of the source digital twin.
     * @param relationshipId The Id of the relationship to delete.
     * @param options The optional parameters for this request. If null, the default option values will be used.
     * @return A {@link Response} containing no parsed payload object.
     */
    @ServiceMethod(returns = ReturnType.SINGLE)
    public Mono<Response<Void>> deleteRelationshipWithResponse(String digitalTwinId, String relationshipId, DeleteRelationshipOptions options) {
        return withContext(context -> deleteRelationshipWithResponse(digitalTwinId, relationshipId, options, context));
    }

    Mono<Response<Void>> deleteRelationshipWithResponse(String digitalTwinId, String relationshipId, DeleteRelationshipOptions options, Context context) {
        return protocolLayer
            .getDigitalTwins()
<<<<<<< HEAD
            .deleteRelationshipWithResponseAsync(digitalTwinId, relationshipId, OptionsConverter.toProtocolLayerOptions(options), context);
=======
            .deleteRelationshipWithResponseAsync(
                digitalTwinId,
                relationshipId,
                OptionsConverter.toProtocolLayerOptions(options),
                context.addData(AZ_TRACING_NAMESPACE_KEY, DIGITAL_TWINS_TRACING_NAMESPACE_VALUE));
>>>>>>> 6f033d77
    }

    /**
     * Gets all the relationships on a digital twin by iterating through a collection.
     *
     * <p>A strongly typed digital twin object such as {@link BasicRelationship} can be provided as the input parameter to deserialize the response into.</p>
     *
     * {@codesnippet com.azure.digitaltwins.core.asyncClient.listRelationships#String-Class-Options#BasicRelationship#IterateByItem}
     *
     * <p>Or alternatively String can be used as input and output deserialization type:</p>
     *
     * {@codesnippet com.azure.digitaltwins.core.asyncClient.listRelationships#String-Class-Options#String#IterateByItem}
     *
     * @param digitalTwinId The Id of the source digital twin.
     * @param clazz The model class to convert the relationship to. Since a digital twin might have relationships conforming to different models, it is advisable to convert them to a generic model like {@link BasicRelationship}.
     * @param <T> The generic type to convert the relationship to.
     * @return A {@link PagedFlux} of relationships belonging to the specified digital twin and the http response.
     */
    @ServiceMethod(returns = ReturnType.COLLECTION)
    public <T> PagedFlux<T> listRelationships(String digitalTwinId, Class<T> clazz) {
        return listRelationships(digitalTwinId, null, clazz, null);
    }

    /**
     * Gets all the relationships on a digital twin filtered by the relationship name, by iterating through a collection.
     *
     * <p>A strongly typed digital twin object such as {@link BasicRelationship} can be provided as the input parameter to deserialize the response into.</p>
     *
     * {@codesnippet com.azure.digitaltwins.core.asyncClient.listRelationships#String-String-Class-Options#BasicRelationship#IterateByItem}
     *
     * <p>Or alternatively String can be used as input and output deserialization type:</p>
     *
     * {@codesnippet com.azure.digitaltwins.core.asyncClient.listRelationships#String-String-Class-Options#String#IterateByItem}
     *
     * @param digitalTwinId The Id of the source digital twin.
     * @param relationshipName The name of a relationship to filter to.
     * @param clazz The model class to convert the relationship to.
     * @param <T> The generic type to convert the relationship to.
     * @return A {@link PagedFlux} of relationships belonging to the specified digital twin and the http response.
     */
    @ServiceMethod(returns = ReturnType.COLLECTION)
    public <T> PagedFlux<T> listRelationships(String digitalTwinId, String relationshipName, Class<T> clazz) {
        return new PagedFlux<>(
            () -> withContext(context -> listRelationshipsFirstPage(digitalTwinId, relationshipName, clazz, context)),
            nextLink -> withContext(context -> listRelationshipsNextPage(nextLink, clazz, context)));
    }

    <T> PagedFlux<T> listRelationships(String digitalTwinId, String relationshipName, Class<T> clazz, Context context) {
        return new PagedFlux<>(
            () -> listRelationshipsFirstPage(digitalTwinId, relationshipName, clazz, context),
            nextLink -> listRelationshipsNextPage(nextLink, clazz, context));
    }

    <T> Mono<PagedResponse<T>> listRelationshipsFirstPage(String digitalTwinId, String relationshipName, Class<T> clazz, Context context) {
        return protocolLayer
            .getDigitalTwins()
<<<<<<< HEAD
            .listRelationshipsSinglePageAsync(digitalTwinId, relationshipName, null, context)
=======
            .listRelationshipsSinglePageAsync(
                digitalTwinId, relationshipName,
                null,
                context.addData(AZ_TRACING_NAMESPACE_KEY, DIGITAL_TWINS_TRACING_NAMESPACE_VALUE))
>>>>>>> 6f033d77
            .map(
                objectPagedResponse -> {
                    List<T> list = objectPagedResponse.getValue().stream()
                        .map(object -> {
                            try {
                                return DeserializationHelpers.deserializeObject(mapper, object, clazz, this.serializer);
                            } catch (JsonProcessingException e) {
                                logger.error("JsonProcessingException occurred while deserializing the list relationship response: ", e);
                                throw new RuntimeException("JsonProcessingException occurred while deserializing the list relationship response", e);
                            }
                        })
                        .filter(Objects::nonNull)
                        .collect(Collectors.toList());
                    return new PagedResponseBase<>(
                        objectPagedResponse.getRequest(),
                        objectPagedResponse.getStatusCode(),
                        objectPagedResponse.getHeaders(),
                        list,
                        objectPagedResponse.getContinuationToken(),
                        ((PagedResponseBase) objectPagedResponse).getDeserializedHeaders());
                }
            );
    }

    <T> Mono<PagedResponse<T>> listRelationshipsNextPage(String nextLink, Class<T> clazz, Context context) {
        return protocolLayer
            .getDigitalTwins()
<<<<<<< HEAD
            .listRelationshipsNextSinglePageAsync(nextLink, null, context)
=======
            .listRelationshipsNextSinglePageAsync(
                nextLink,
                null,
                context.addData(AZ_TRACING_NAMESPACE_KEY, DIGITAL_TWINS_TRACING_NAMESPACE_VALUE))
>>>>>>> 6f033d77
            .map(objectPagedResponse -> {
                List<T> stringList = objectPagedResponse.getValue().stream()
                    .map(object -> {
                        try {
                            return DeserializationHelpers.deserializeObject(mapper, object, clazz, this.serializer);
                        } catch (JsonProcessingException e) {
                            logger.error("JsonProcessingException occurred while deserializing the list relationship response: ", e);
                            throw new RuntimeException("JsonProcessingException occurred while deserializing the list relationship response", e);
                        }
                    })
                    .filter(Objects::nonNull)
                    .collect(Collectors.toList());
                return new PagedResponseBase<>(
                    objectPagedResponse.getRequest(),
                    objectPagedResponse.getStatusCode(),
                    objectPagedResponse.getHeaders(),
                    stringList,
                    objectPagedResponse.getContinuationToken(),
                    ((PagedResponseBase)objectPagedResponse).getDeserializedHeaders());
            });
    }

    /**
     * Gets all the relationships referencing a digital twin as a target by iterating through a collection.
     *
     * <p><strong>Code Samples</strong></p>
     *
     * {@codesnippet com.azure.digitaltwins.core.asyncClient.listIncomingRelationships#String}
     *
     * @param digitalTwinId The Id of the target digital twin.
     * @return A {@link PagedFlux} of relationships directed towards the specified digital twin and the http response.
     */
    @ServiceMethod(returns = ReturnType.COLLECTION)
    public PagedFlux<IncomingRelationship> listIncomingRelationships(String digitalTwinId) {
        return new PagedFlux<>(
            () -> withContext(context -> listIncomingRelationshipsFirstPageAsync(digitalTwinId, context)),
            nextLink -> withContext(context -> listIncomingRelationshipsNextSinglePageAsync(nextLink, context)));
    }

    PagedFlux<IncomingRelationship> listIncomingRelationships(String digitalTwinId, Context context) {
        return new PagedFlux<>(
            () -> listIncomingRelationshipsFirstPageAsync(digitalTwinId, context),
            nextLink -> listIncomingRelationshipsNextSinglePageAsync(nextLink, context));
    }

    Mono<PagedResponse<IncomingRelationship>> listIncomingRelationshipsFirstPageAsync(String digitalTwinId, Context context){
<<<<<<< HEAD
        return protocolLayer.getDigitalTwins().listIncomingRelationshipsSinglePageAsync(digitalTwinId, null, context)
=======
        return protocolLayer.getDigitalTwins()
            .listIncomingRelationshipsSinglePageAsync(
                digitalTwinId,
                null,
                context.addData(AZ_TRACING_NAMESPACE_KEY, DIGITAL_TWINS_TRACING_NAMESPACE_VALUE))
>>>>>>> 6f033d77
            .map(pagedIncomingRelationshipMappingFunction);
    }

    Mono<PagedResponse<IncomingRelationship>> listIncomingRelationshipsNextSinglePageAsync(String nextLink, Context context){
<<<<<<< HEAD
        return protocolLayer.getDigitalTwins().listIncomingRelationshipsNextSinglePageAsync(nextLink, null, context)
=======
        return protocolLayer.getDigitalTwins()
            .listIncomingRelationshipsNextSinglePageAsync(
                nextLink,
                null,
                context.addData(AZ_TRACING_NAMESPACE_KEY, DIGITAL_TWINS_TRACING_NAMESPACE_VALUE))
>>>>>>> 6f033d77
            .map(pagedIncomingRelationshipMappingFunction);
    }

    private Function<PagedResponse<com.azure.digitaltwins.core.implementation.models.IncomingRelationship>, PagedResponse<IncomingRelationship>> pagedIncomingRelationshipMappingFunction = (pagedIncomingRelationshipResponse) -> {
        List<IncomingRelationship> convertedList = pagedIncomingRelationshipResponse.getValue().stream()
            .map(IncomingRelationshipConverter::map)
            .filter(Objects::nonNull)
            .collect(Collectors.toList());
        return new PagedResponseBase<>(
            pagedIncomingRelationshipResponse.getRequest(),
            pagedIncomingRelationshipResponse.getStatusCode(),
            pagedIncomingRelationshipResponse.getHeaders(),
            convertedList,
            pagedIncomingRelationshipResponse.getContinuationToken(),
            ((PagedResponseBase)pagedIncomingRelationshipResponse).getDeserializedHeaders());
    };

    //endregion Relationship APIs

    //region Model APIs

    /**
     * Creates one or many models.
     *
     * <p><strong>Code Samples</strong></p>
     *
     * {@codesnippet com.azure.digitaltwins.core.asyncClient.createModels#Iterable}
     *
     * @param dtdlModels The list of models to create. Each string corresponds to exactly one model.
     * @return A List of created models. Each {@link DigitalTwinsModelData} instance in this list
     * will contain metadata about the created model, but will not contain the model itself.
     */
    @ServiceMethod(returns = ReturnType.COLLECTION)
    public Mono<Iterable<DigitalTwinsModelData>> createModels(Iterable<String> dtdlModels) {
<<<<<<< HEAD
        return createModelsWithResponse(dtdlModels, null)
=======
        return createModelsWithResponse(dtdlModels)
>>>>>>> 6f033d77
            .map(Response::getValue);
    }

    /**
     * Creates one or many models.
     *
     * <p><strong>Code Samples</strong></p>
     *
     * {@codesnippet com.azure.digitaltwins.core.asyncClient.createModelsWithResponse#Iterable-Options}
     *
     * @param dtdlModels The list of models to create. Each string corresponds to exactly one model.
     * @return A {@link Response} containing the list of created models. Each {@link DigitalTwinsModelData} instance in this list
     * will contain metadata about the created model, but will not contain the model itself.
     */
    @ServiceMethod(returns = ReturnType.COLLECTION)
    public Mono<Response<Iterable<DigitalTwinsModelData>>> createModelsWithResponse(Iterable<String> dtdlModels) {
        return withContext(context -> createModelsWithResponse(dtdlModels, context));
    }

    Mono<Response<Iterable<DigitalTwinsModelData>>> createModelsWithResponse(Iterable<String> dtdlModels, Context context) {
        List<Object> modelsPayload = new ArrayList<>();
        for (String model : dtdlModels) {
            try {
                modelsPayload.add(mapper.readValue(model, Object.class));
            }
            catch (JsonProcessingException e) {
                logger.error("Could not parse the model payload [%s]: %s", model, e);
                return Mono.error(e);
            }
        }

<<<<<<< HEAD
        return protocolLayer.getDigitalTwinModels().addWithResponseAsync(modelsPayload, null, context)
=======
        return protocolLayer.getDigitalTwinModels().addWithResponseAsync(
            modelsPayload,
            null,
            context.addData(AZ_TRACING_NAMESPACE_KEY, DIGITAL_TWINS_TRACING_NAMESPACE_VALUE))
>>>>>>> 6f033d77
            .map(listResponse -> {
                Iterable<DigitalTwinsModelData> convertedList = listResponse.getValue().stream()
                    .map(DigitalTwinsModelDataConverter::map)
                    .collect(Collectors.toList());

                return new SimpleResponse<>(listResponse.getRequest(), listResponse.getStatusCode(), listResponse.getHeaders(), convertedList);
            });
    }

    /**
     * Gets a model, including the model metadata and the model definition.
     *
     * <p><strong>Code Samples</strong></p>
     *
     * {@codesnippet com.azure.digitaltwins.core.asyncClient.getModel#String}
     *
     * @param modelId The Id of the model.
     * @return A {@link DigitalTwinsModelData} instance that contains the model and its metadata.
     */
    @ServiceMethod(returns = ReturnType.SINGLE)
    public Mono<DigitalTwinsModelData> getModel(String modelId) {
        return getModelWithResponse(modelId, null)
            .map(Response::getValue);
    }

    /**
     * Gets a model, including the model metadata and the model definition.
     *
     * <p><strong>Code Samples</strong></p>
     *
     * {@codesnippet com.azure.digitaltwins.core.asyncClient.getModelWithResponse#String-Options}
     *
     * @param modelId The Id of the model.
     * @return A {@link Response} containing a {@link DigitalTwinsModelData} instance that contains the model and its metadata.
     */
    @ServiceMethod(returns = ReturnType.SINGLE)
    public Mono<Response<DigitalTwinsModelData>> getModelWithResponse(String modelId) {
        return withContext(context -> getModelWithResponse(modelId, context));
    }

    Mono<Response<DigitalTwinsModelData>> getModelWithResponse(String modelId, Context context){
        return protocolLayer
            .getDigitalTwinModels()
<<<<<<< HEAD
            .getByIdWithResponseAsync(modelId, includeModelDefinitionOnGet, null, context)
=======
            .getByIdWithResponseAsync(
                modelId,
                includeModelDefinitionOnGet,
                null,
                context.addData(AZ_TRACING_NAMESPACE_KEY, DIGITAL_TWINS_TRACING_NAMESPACE_VALUE))
>>>>>>> 6f033d77
            .map(response -> {
                com.azure.digitaltwins.core.implementation.models.DigitalTwinsModelData modelData = response.getValue();
                return new SimpleResponse<>(
                    response.getRequest(),
                    response.getStatusCode(),
                    response.getHeaders(),
                    DigitalTwinsModelDataConverter.map(modelData));
            });
    }

    /**
     * List all of the models in this digital twins instance.
     *
     * <p><strong>Code Samples</strong></p>
     *
     * {@codesnippet com.azure.digitaltwins.core.asyncClient.listModels}
     *
     * @return A {@link PagedFlux} of {@link DigitalTwinsModelData} that enumerates all the models.
     */
    @ServiceMethod(returns = ReturnType.COLLECTION)
    public PagedFlux<DigitalTwinsModelData> listModels() {
        return listModels(null);
    }

    /**
     * List the models in this digital twins instance based on some options.
     *
     * <p><strong>Code Samples</strong></p>
     *
     * {@codesnippet com.azure.digitaltwins.core.asyncClient.listModels#Options}
     *
     * @param options The optional parameters for this request. If null, the default option values will be used.
     * @return A {@link PagedFlux} containing the retrieved {@link DigitalTwinsModelData} instances.
     */
    @ServiceMethod(returns = ReturnType.COLLECTION)
    public PagedFlux<DigitalTwinsModelData> listModels(ListModelsOptions options) {
        return new PagedFlux<>(
            () -> withContext(context -> listModelsSinglePageAsync(options, context)),
            nextLink -> withContext(context -> listModelsNextSinglePageAsync(nextLink, options, context)));
    }

    PagedFlux<DigitalTwinsModelData> listModels(ListModelsOptions options, Context context){
        return new PagedFlux<>(
            () -> listModelsSinglePageAsync(options, context),
            nextLink -> listModelsNextSinglePageAsync(nextLink, options, context));
    }

    Mono<PagedResponse<DigitalTwinsModelData>> listModelsSinglePageAsync(ListModelsOptions options, Context context){
        // default values for these options
        List<String> getDependenciesFor = null;
        boolean includeModelDefinition = true; //service default is false, but we expect customers to want the model definitions by default
        com.azure.digitaltwins.core.implementation.models.DigitalTwinModelsListOptions protocolLayerOptions = OptionsConverter.toProtocolLayerOptions(options);

        if (options != null) {
            getDependenciesFor = options.getDependenciesFor();
            includeModelDefinition = options.getIncludeModelDefinition();
        }

        return protocolLayer.getDigitalTwinModels().listSinglePageAsync(
            getDependenciesFor,
            includeModelDefinition,
            protocolLayerOptions,
<<<<<<< HEAD
            context)
=======
            context.addData(AZ_TRACING_NAMESPACE_KEY, DIGITAL_TWINS_TRACING_NAMESPACE_VALUE))
>>>>>>> 6f033d77
            .map(
                objectPagedResponse -> {
                    List<DigitalTwinsModelData> convertedList = objectPagedResponse.getValue().stream()
                        .map(DigitalTwinsModelDataConverter::map)
                        .filter(Objects::nonNull)
                        .collect(Collectors.toList());
                    return new PagedResponseBase<>(
                        objectPagedResponse.getRequest(),
                        objectPagedResponse.getStatusCode(),
                        objectPagedResponse.getHeaders(),
                        convertedList,
                        objectPagedResponse.getContinuationToken(),
                        ((PagedResponseBase) objectPagedResponse).getDeserializedHeaders());
                }
            );
    }

    Mono<PagedResponse<DigitalTwinsModelData>> listModelsNextSinglePageAsync(String nextLink, ListModelsOptions options, Context context){
        com.azure.digitaltwins.core.implementation.models.DigitalTwinModelsListOptions protocolLayerOptions = null;
        if (options != null) {
            protocolLayerOptions = new com.azure.digitaltwins.core.implementation.models.DigitalTwinModelsListOptions()
                .setMaxItemsPerPage(options.getMaxItemsPerPage());
        }

        return protocolLayer.getDigitalTwinModels().listNextSinglePageAsync(
            nextLink,
            protocolLayerOptions,
<<<<<<< HEAD
            context)
=======
            context.addData(AZ_TRACING_NAMESPACE_KEY, DIGITAL_TWINS_TRACING_NAMESPACE_VALUE))
>>>>>>> 6f033d77
            .map(objectPagedResponse -> {
                List<DigitalTwinsModelData> convertedList = objectPagedResponse.getValue().stream()
                    .map(DigitalTwinsModelDataConverter::map)
                    .filter(Objects::nonNull)
                    .collect(Collectors.toList());
                return new PagedResponseBase<>(
                    objectPagedResponse.getRequest(),
                    objectPagedResponse.getStatusCode(),
                    objectPagedResponse.getHeaders(),
                    convertedList,
                    objectPagedResponse.getContinuationToken(),
                    ((PagedResponseBase)objectPagedResponse).getDeserializedHeaders());
            });
    }

    /**
     * Deletes a model.
     *
     * <p><strong>Code Samples</strong></p>
     *
     * {@codesnippet com.azure.digitaltwins.core.asyncClient.deleteModel#String}
     *
     * @param modelId The Id for the model. The Id is globally unique and case sensitive.
     * @return An empty Mono
     */
    @ServiceMethod(returns = ReturnType.SINGLE)
    public Mono<Void> deleteModel(String modelId) {
        return deleteModelWithResponse(modelId, null)
            .flatMap(voidResponse -> Mono.empty());
    }

    /**
     * Deletes a model.
     *
     * <p><strong>Code Samples</strong></p>
     *
     * {@codesnippet com.azure.digitaltwins.core.asyncClient.deleteModelWithResponse#String-Options}
     *
     * @param modelId The Id for the model. The Id is globally unique and case sensitive.
     * @return A {@link Response} with no parsed payload object.
     */
    @ServiceMethod(returns = ReturnType.SINGLE)
    public Mono<Response<Void>> deleteModelWithResponse(String modelId) {
        return withContext(context -> deleteModelWithResponse(modelId, context));
    }

    Mono<Response<Void>> deleteModelWithResponse(String modelId, Context context){
<<<<<<< HEAD
        return protocolLayer.getDigitalTwinModels().deleteWithResponseAsync(modelId, null, context);
=======
        return protocolLayer.getDigitalTwinModels()
            .deleteWithResponseAsync(
                modelId,
                null,
                context.addData(AZ_TRACING_NAMESPACE_KEY, DIGITAL_TWINS_TRACING_NAMESPACE_VALUE));
>>>>>>> 6f033d77
    }

    /**
     * Decommissions a model.
     *
     * <p><strong>Code Samples</strong></p>
     *
     * {@codesnippet com.azure.digitaltwins.core.asyncClient.decommissionModel#String}
     *
     * @param modelId The Id of the model to decommission.
     * @return an empty Mono
     */
    @ServiceMethod(returns = ReturnType.SINGLE)
    public Mono<Void> decommissionModel(String modelId) {
        return decommissionModelWithResponse(modelId, null)
            .flatMap(voidResponse -> Mono.empty());
    }

    /**
     * Decommissions a model.
     *
     * <p><strong>Code Samples</strong></p>
     *
     * {@codesnippet com.azure.digitaltwins.core.asyncClient.decommissionModelWithResponse#String-Options}
     *
     * @param modelId The Id of the model to decommission.
     * @return A {@link Response} with no parsed payload object.
     */
    @ServiceMethod(returns = ReturnType.SINGLE)
    public Mono<Response<Void>> decommissionModelWithResponse(String modelId) {
        return withContext(context -> decommissionModelWithResponse(modelId, context));
    }

    Mono<Response<Void>> decommissionModelWithResponse(String modelId, Context context) {
        JsonPatchDocument updateOperation = new JsonPatchDocument()
            .appendReplace("/decommissioned", true);

<<<<<<< HEAD
        return protocolLayer.getDigitalTwinModels().updateWithResponseAsync(modelId, updateOperation, null, context);
=======
        return protocolLayer.getDigitalTwinModels().updateWithResponseAsync(
            modelId,
            updateOperation,
            null,
            context.addData(AZ_TRACING_NAMESPACE_KEY, DIGITAL_TWINS_TRACING_NAMESPACE_VALUE));
>>>>>>> 6f033d77
    }

    //endregion Model APIs

    //region Component APIs

    /**
     * Get a component of a digital twin.
     *
     * <p><strong>Code Samples</strong></p>
     *
     * {@codesnippet com.azure.digitaltwins.core.asyncClient.getComponent#String-String-Class}
     *
     * @param digitalTwinId The Id of the digital twin to get the component from.
     * @param componentName The name of the component on the digital twin to retrieve.
     * @param clazz The class to deserialize the application/json component into.
     * @param <T> The generic type to deserialize application/json the component into.
     * @return The deserialized application/json object representing the component of the digital twin.
     */
    @ServiceMethod(returns = ReturnType.SINGLE)
    public <T> Mono<T> getComponent(String digitalTwinId, String componentName, Class<T> clazz) {
<<<<<<< HEAD
        return getComponentWithResponse(digitalTwinId, componentName, clazz, null)
=======
        return getComponentWithResponse(digitalTwinId, componentName, clazz)
>>>>>>> 6f033d77
            .map(DigitalTwinsResponse::getValue);
    }

    /**
     * Get a component of a digital twin.
     *
     * <p><strong>Code Samples</strong></p>
     *
     * {@codesnippet com.azure.digitaltwins.core.asyncClient.getComponentWithResponse#String-String-Class-Options}
     *
     * @param digitalTwinId The Id of the digital twin to get the component from.
     * @param componentName The name of the component on the digital twin to retrieve.
     * @param clazz The class to deserialize the application/json component into.
     * @param <T> The generic type to deserialize the application/json component into.
     * @return A {@link DigitalTwinsResponse} containing the deserialized application/json object representing the component of the digital twin.
     */
    @ServiceMethod(returns = ReturnType.SINGLE)
    public <T> Mono<DigitalTwinsResponse<T>> getComponentWithResponse(String digitalTwinId, String componentName, Class<T> clazz) {
        return withContext(context -> getComponentWithResponse(digitalTwinId, componentName, clazz, context));
    }

    <T> Mono<DigitalTwinsResponse<T>> getComponentWithResponse(String digitalTwinId, String componentName, Class<T> clazz, Context context) {
<<<<<<< HEAD
        return protocolLayer.getDigitalTwins().getComponentWithResponseAsync(digitalTwinId, componentName, null, context)
=======
        return protocolLayer.getDigitalTwins()
            .getComponentWithResponseAsync(
                digitalTwinId,
                componentName,
                null,
                context.addData(AZ_TRACING_NAMESPACE_KEY, DIGITAL_TWINS_TRACING_NAMESPACE_VALUE))
>>>>>>> 6f033d77
            .flatMap(response -> {
                T genericResponse;
                try {
                    genericResponse = DeserializationHelpers.deserializeObject(mapper, response.getValue(), clazz, this.serializer);
                } catch (JsonProcessingException e) {
                    logger.error("JsonProcessingException occurred while deserializing the get component response: ", e);
                    return Mono.error(e);
                }
                DigitalTwinsResponseHeaders twinHeaders = mapper.convertValue(response.getDeserializedHeaders(), DigitalTwinsResponseHeaders.class);
                return Mono.just(new DigitalTwinsResponse<T>(response.getRequest(), response.getStatusCode(), response.getHeaders(), genericResponse, twinHeaders));
            });
    }

    /**
     * Patch a component on a digital twin.
     *
     * <p><strong>Code Samples</strong></p>
     *
     * {@codesnippet com.azure.digitaltwins.core.asyncClient.updateComponent#String-String-List}
     *
     * @param digitalTwinId The Id of the digital twin that has the component to patch.
     * @param componentName The name of the component on the digital twin.
     * @param jsonPatch The JSON patch to apply to the specified digital twin's relationship.
     *                                  This argument can be created using {@link JsonPatchDocument}.
     * @return An empty Mono.
     */
    @ServiceMethod(returns = ReturnType.SINGLE)
    public Mono<Void> updateComponent(String digitalTwinId, String componentName, JsonPatchDocument jsonPatch) {
        return updateComponentWithResponse(digitalTwinId, componentName, jsonPatch, null)
            .flatMap(voidResponse -> Mono.empty());
    }

    /**
     * Patch a component on a digital twin.
     *
     * <p><strong>Code Samples</strong></p>
     *
     * {@codesnippet com.azure.digitaltwins.core.asyncClient.updateComponentWithResponse#String-String-List-Options}
     *
     * @param digitalTwinId The Id of the digital twin that has the component to patch.
     * @param componentName The name of the component on the digital twin.
     * @param jsonPatch The JSON patch to apply to the specified digital twin's relationship.
     *                                  This argument can be created using {@link JsonPatchDocument}.
     * @param options The optional parameters for this request. If null, the default option values will be used.
     * @return A {@link DigitalTwinsResponse} containing an empty Mono.
     */
    @ServiceMethod(returns = ReturnType.SINGLE)
    public Mono<DigitalTwinsResponse<Void>> updateComponentWithResponse(String digitalTwinId, String componentName, JsonPatchDocument jsonPatch, UpdateComponentOptions options) {
        return withContext(context -> updateComponentWithResponse(digitalTwinId, componentName, jsonPatch, options, context));
    }

    Mono<DigitalTwinsResponse<Void>> updateComponentWithResponse(String digitalTwinId, String componentName, JsonPatchDocument jsonPatch, UpdateComponentOptions options, Context context) {
<<<<<<< HEAD
        return protocolLayer.getDigitalTwins().updateComponentWithResponseAsync(digitalTwinId, componentName, jsonPatch, OptionsConverter.toProtocolLayerOptions(options), context)
=======
        return protocolLayer.getDigitalTwins()
            .updateComponentWithResponseAsync(
                digitalTwinId,
                componentName,
                jsonPatch,
                OptionsConverter.toProtocolLayerOptions(options),
                context.addData(AZ_TRACING_NAMESPACE_KEY, DIGITAL_TWINS_TRACING_NAMESPACE_VALUE))
>>>>>>> 6f033d77
            .flatMap(response -> {
                DigitalTwinsResponseHeaders twinHeaders = mapper.convertValue(response.getDeserializedHeaders(), DigitalTwinsResponseHeaders.class);
                return Mono.just(new DigitalTwinsResponse<>(response.getRequest(), response.getStatusCode(), response.getHeaders(), null, twinHeaders));
            });
    }

    //endregion Component APIs

    //region Query APIs

    /**
     * Query digital twins.
     *
     * <p><strong>Code Samples</strong></p>
     *
     * <p>A strongly typed digital twin object such as {@link BasicDigitalTwin} can be provided as the input parameter to deserialize the response into.</p>
     *
     * {@codesnippet com.azure.digitaltwins.core.asyncClient.query#String#BasicDigitalTwin}
     *
     * <p>Or alternatively String can be used as input and output deserialization type:</p>
     *
     * {@codesnippet com.azure.digitaltwins.core.asyncClient.query#String#String}
     *
     * Note that there may be a delay between before changes in your instance are reflected in queries.
     * For more details on query limitations, see
     * <a href="https://docs.microsoft.com/en-us/azure/digital-twins/how-to-query-graph#query-limitations">Query limitations</a>
     *
     * @param query The query string, in SQL-like syntax.
     * @param clazz The model class to deserialize each queried digital twin into. Since the queried twins may not all
     *              have the same model class, it is recommended to use a common denominator class such as {@link BasicDigitalTwin}.
     * @param <T> The generic type to deserialize each queried digital twin into.
     * @return A {@link PagedFlux} of deserialized digital twins.
     */
    @ServiceMethod(returns = ReturnType.COLLECTION)
    public <T> PagedFlux<T> query(String query, Class<T> clazz) {
        return query(query, clazz, null);
    }

    /**
     * Query digital twins.
     *
     * <p><strong>Code Samples</strong></p>
     *
     * <p>A strongly typed digital twin object such as {@link BasicDigitalTwin} can be provided as the input parameter to deserialize the response into.</p>
     *
     * {@codesnippet com.azure.digitaltwins.core.asyncClient.query#String-Options#BasicDigitalTwin}
     *
     * <p>Or alternatively String can be used as input and output deserialization type:</p>
     *
     * {@codesnippet com.azure.digitaltwins.core.asyncClient.query#String-Options#String}
     *
     * Note that there may be a delay between before changes in your instance are reflected in queries.
     * For more details on query limitations, see
     * <a href="https://docs.microsoft.com/en-us/azure/digital-twins/how-to-query-graph#query-limitations">Query limitations</a>
     *
     * @param query The query string, in SQL-like syntax.
     * @param clazz The model class to deserialize each queried digital twin into. Since the queried twins may not all
     *              have the same model class, it is recommended to use a common denominator class such as {@link BasicDigitalTwin}.
     * @param <T> The generic type to deserialize each queried digital twin into.
     * @param options The optional parameters for this request. If null, the default option values will be used.
     * @return A {@link PagedFlux} of deserialized digital twins.
     */
    @ServiceMethod(returns = ReturnType.COLLECTION)
    public <T> PagedFlux<T> query(String query, Class<T> clazz, QueryOptions options) {
        return new PagedFlux<T>(
            () -> withContext(context -> queryFirstPage(query, clazz, options, context)),
            nextLink -> withContext(context -> queryNextPage(nextLink, clazz, options, context)));
    }

    <T> PagedFlux<T> query(String query, Class<T> clazz, QueryOptions options, Context context) {
        return new PagedFlux<T>(
            () -> queryFirstPage(query, clazz, options, context),
            nextLink -> queryNextPage(nextLink, clazz, options, context));
    }

    <T> Mono<PagedResponse<T>> queryFirstPage(String query, Class<T> clazz, QueryOptions options, Context context) {
        QuerySpecification querySpecification = new QuerySpecification().setQuery(query);

        return protocolLayer
            .getQueries()
<<<<<<< HEAD
            .queryTwinsWithResponseAsync(querySpecification, OptionsConverter.toProtocolLayerOptions(options), context)
=======
            .queryTwinsWithResponseAsync(
                querySpecification,
                OptionsConverter.toProtocolLayerOptions(options),
                context.addData(AZ_TRACING_NAMESPACE_KEY, DIGITAL_TWINS_TRACING_NAMESPACE_VALUE))
>>>>>>> 6f033d77
            .map(objectPagedResponse -> new PagedResponseBase<>(
                objectPagedResponse.getRequest(),
                objectPagedResponse.getStatusCode(),
                objectPagedResponse.getHeaders(),
                objectPagedResponse.getValue().getValue().stream()
                    .map(object -> {
                        try {
                            return DeserializationHelpers.deserializeObject(mapper, object, clazz, this.serializer);
                        } catch (JsonProcessingException e) {
                            logger.error("JsonProcessingException occurred while deserializing the query response: ", e);
                            throw new RuntimeException("JsonProcessingException occurred while deserializing the query response: ", e);
                        }
                    })
                    .filter(Objects::nonNull)
                    .collect(Collectors.toList()),
                SerializationHelpers.serializeContinuationToken(objectPagedResponse.getValue().getContinuationToken()),
                objectPagedResponse.getDeserializedHeaders()));
    }

    <T> Mono<PagedResponse<T>> queryNextPage(String nextLink, Class<T> clazz, QueryOptions options, Context context) {
        QuerySpecification querySpecification = new QuerySpecification().setContinuationToken(nextLink);

        return protocolLayer
            .getQueries()
<<<<<<< HEAD
            .queryTwinsWithResponseAsync(querySpecification, OptionsConverter.toProtocolLayerOptions(options), context)
=======
            .queryTwinsWithResponseAsync(
                querySpecification,
                OptionsConverter.toProtocolLayerOptions(options),
                context.addData(AZ_TRACING_NAMESPACE_KEY, DIGITAL_TWINS_TRACING_NAMESPACE_VALUE))
>>>>>>> 6f033d77
            .map(objectPagedResponse -> new PagedResponseBase<>(
                objectPagedResponse.getRequest(),
                objectPagedResponse.getStatusCode(),
                objectPagedResponse.getHeaders(),
                objectPagedResponse.getValue().getValue().stream()
                    .map(object -> {
                        try {
                            return DeserializationHelpers.deserializeObject(mapper, object, clazz, this.serializer);
                        } catch (JsonProcessingException e) {
                            logger.error("JsonProcessingException occurred while deserializing the query response: ", e);
                            throw new RuntimeException("JsonProcessingException occurred while deserializing the query response: ", e);
                        }
                    })
                    .filter(Objects::nonNull)
                    .collect(Collectors.toList()),
                SerializationHelpers.serializeContinuationToken(objectPagedResponse.getValue().getContinuationToken()),
                objectPagedResponse.getDeserializedHeaders()));
    }

    //endregion Query APIs

    //region Event Route APIs

    /**
     * Create an event route. If the provided eventRouteId is already in use, then this will attempt to replace the
     * existing event route with the provided event route.
     *
     * <p><strong>Code Samples</strong></p>
     *
     * {@codesnippet com.azure.digitaltwins.core.asyncClient.createOrReplaceEventRoute#String-EventRoute}
     *
     * @param eventRouteId The Id of the event route to create.
     * @param eventRoute The event route to create.
     * @return An empty mono.
     */
    @ServiceMethod(returns = ReturnType.SINGLE)
    public Mono<Void> createOrReplaceEventRoute(String eventRouteId, DigitalTwinsEventRoute eventRoute)
    {
<<<<<<< HEAD
        return createOrReplaceEventRouteWithResponse(eventRouteId, eventRoute, null)
=======
        return createOrReplaceEventRouteWithResponse(eventRouteId, eventRoute)
>>>>>>> 6f033d77
            .flatMap(voidResponse -> Mono.empty());
    }

    /**
     * Create an event route. If the provided eventRouteId is already in use, then this will attempt to replace the
     * existing event route with the provided event route.
     *
     * <p><strong>Code Samples</strong></p>
     *
     * {@codesnippet com.azure.digitaltwins.core.asyncClient.createOrReplaceEventRouteWithResponse#String-EventRoute-Options}
     *
     * @param eventRouteId The Id of the event route to create.
     * @param eventRoute The event route to create.
     * @return A {@link Response} containing an empty mono.
     */
    @ServiceMethod(returns = ReturnType.SINGLE)
    public Mono<Response<Void>> createOrReplaceEventRouteWithResponse(String eventRouteId, DigitalTwinsEventRoute eventRoute)
    {
        return withContext(context -> createOrReplaceEventRouteWithResponse(eventRouteId, eventRoute, context));
    }

    Mono<Response<Void>> createOrReplaceEventRouteWithResponse(String eventRouteId, DigitalTwinsEventRoute eventRoute, Context context)
    {
        return this.protocolLayer.getEventRoutes().addWithResponseAsync(eventRouteId, EventRouteConverter.map(eventRoute), null, context);
    }

    /**
     * Get an event route.
     *
     * <p><strong>Code Samples</strong></p>
     *
     * {@codesnippet com.azure.digitaltwins.core.asyncClient.getEventRoute#String}
     *
     * @param eventRouteId The Id of the event route to get.
     * @return The retrieved event route.
     */
    @ServiceMethod(returns = ReturnType.SINGLE)
    public Mono<DigitalTwinsEventRoute> getEventRoute(String eventRouteId)
    {
        return getEventRouteWithResponse(eventRouteId, null)
            .map(Response::getValue);
    }

    /**
     * Get an event route.
     *
     * <p><strong>Code Samples</strong></p>
     *
     * {@codesnippet com.azure.digitaltwins.core.asyncClient.getEventRouteWithResponse#String-Options}
     *
     * @param eventRouteId The Id of the event route to get.
     * @return A {@link Response} containing the retrieved event route.
     */
    @ServiceMethod(returns = ReturnType.SINGLE)
    public Mono<Response<DigitalTwinsEventRoute>> getEventRouteWithResponse(String eventRouteId)
    {
        return withContext(context -> getEventRouteWithResponse(eventRouteId, context));
    }

    Mono<Response<DigitalTwinsEventRoute>> getEventRouteWithResponse(String eventRouteId, Context context)
    {
<<<<<<< HEAD
        return this.protocolLayer.getEventRoutes().getByIdWithResponseAsync(eventRouteId, null, context)
=======
        return this.protocolLayer.getEventRoutes().getByIdWithResponseAsync(
            eventRouteId,
            null,
            context.addData(AZ_TRACING_NAMESPACE_KEY, DIGITAL_TWINS_TRACING_NAMESPACE_VALUE))
>>>>>>> 6f033d77
            .map(eventRouteResponse -> new SimpleResponse<>(
                eventRouteResponse.getRequest(),
                eventRouteResponse.getStatusCode(),
                eventRouteResponse.getHeaders(),
                EventRouteConverter.map(eventRouteResponse.getValue())));
    }

    /**
     * Delete an event route.
     *
     * <p><strong>Code Samples</strong></p>
     *
     * {@codesnippet com.azure.digitaltwins.core.asyncClient.deleteEventRoute#String}
     *
     * @param eventRouteId The Id of the event route to delete.
     * @return An empty mono.
     */
    @ServiceMethod(returns = ReturnType.SINGLE)
    public Mono<Void> deleteEventRoute(String eventRouteId)
    {
        return deleteEventRouteWithResponse(eventRouteId, null)
            .flatMap(voidResponse -> Mono.empty());
    }

    /**
     * Delete an event route.
     *
     * <p><strong>Code Samples</strong></p>
     *
     * {@codesnippet com.azure.digitaltwins.core.asyncClient.deleteEventRouteWithResponse#String-Options}
     *
     * @param eventRouteId The Id of the event route to delete.
     * @return A {@link Response} containing an empty mono.
     */
    @ServiceMethod(returns = ReturnType.SINGLE)
    public Mono<Response<Void>> deleteEventRouteWithResponse(String eventRouteId)
    {
        return withContext(context -> deleteEventRouteWithResponse(eventRouteId, context));
    }

    Mono<Response<Void>> deleteEventRouteWithResponse(String eventRouteId, Context context)
    {
        return this.protocolLayer.getEventRoutes().deleteWithResponseAsync(eventRouteId, null, context);
    }

    /**
     * List all the event routes that exist in your digital twins instance.
     *
     * <p><strong>Code Samples</strong></p>
     *
     * {@codesnippet com.azure.digitaltwins.core.asyncClient.listEventRoutes}
     *
     * @return A {@link PagedFlux} that contains all the event routes that exist in your digital twins instance.
     * This PagedFlux may take multiple service requests to iterate over all event routes.
     */
    @ServiceMethod(returns = ReturnType.COLLECTION)
    public PagedFlux<DigitalTwinsEventRoute> listEventRoutes()
    {
        return listEventRoutes(null);
    }

    /**
     * List all the event routes that exist in your digital twins instance.
     *
     * <p><strong>Code Samples</strong></p>
     *
     * {@codesnippet com.azure.digitaltwins.core.asyncClient.listEventRoutes#Options}
     *
     * @param options The optional parameters to use when listing event routes. See {@link ListDigitalTwinsEventRoutesOptions} for more details
     * on what optional parameters can be set.
     * @return A {@link PagedFlux} that contains all the event routes that exist in your digital twins instance.
     * This PagedFlux may take multiple service requests to iterate over all event routes.
     */
    @ServiceMethod(returns = ReturnType.COLLECTION)
    public PagedFlux<DigitalTwinsEventRoute> listEventRoutes(ListDigitalTwinsEventRoutesOptions options)
    {
        return new PagedFlux<>(
            () -> withContext(context -> listEventRoutesFirstPage(options, context)),
            nextLink -> withContext(context -> listEventRoutesNextPage(nextLink, options, context)));
    }

    PagedFlux<DigitalTwinsEventRoute> listEventRoutes(ListDigitalTwinsEventRoutesOptions options, Context context)
    {
        return new PagedFlux<>(
            () -> listEventRoutesFirstPage(options, context),
            nextLink -> listEventRoutesNextPage(nextLink, options, context));
    }

    Mono<PagedResponse<DigitalTwinsEventRoute>> listEventRoutesFirstPage(ListDigitalTwinsEventRoutesOptions options, Context context) {
        return protocolLayer
            .getEventRoutes()
<<<<<<< HEAD
            .listSinglePageAsync(OptionsConverter.toProtocolLayerOptions(options), context)
=======
            .listSinglePageAsync(
                OptionsConverter.toProtocolLayerOptions(options),
                context.addData(AZ_TRACING_NAMESPACE_KEY, DIGITAL_TWINS_TRACING_NAMESPACE_VALUE))
>>>>>>> 6f033d77
            .map(pagedEventRouteMappingFunction);
    }

    Mono<PagedResponse<DigitalTwinsEventRoute>> listEventRoutesNextPage(String nextLink, ListDigitalTwinsEventRoutesOptions options, Context context) {
        return protocolLayer
            .getEventRoutes()
<<<<<<< HEAD
            .listNextSinglePageAsync(nextLink, OptionsConverter.toProtocolLayerOptions(options), context)
            .map(pagedEventRouteMappingFunction);
    }

    private Function<PagedResponse<com.azure.digitaltwins.core.implementation.models.EventRoute>, PagedResponse<DigitalTwinsEventRoute>> pagedEventRouteMappingFunction = (pagedEventRouteResponse) -> {
=======
            .listNextSinglePageAsync(
                nextLink,
                OptionsConverter.toProtocolLayerOptions(options),
                context.addData(AZ_TRACING_NAMESPACE_KEY, DIGITAL_TWINS_TRACING_NAMESPACE_VALUE))
            .map(pagedEventRouteMappingFunction);
    }

    private final Function<PagedResponse<com.azure.digitaltwins.core.implementation.models.EventRoute>, PagedResponse<DigitalTwinsEventRoute>> pagedEventRouteMappingFunction = (pagedEventRouteResponse) -> {
>>>>>>> 6f033d77
        List<DigitalTwinsEventRoute> convertedList = pagedEventRouteResponse.getValue().stream()
            .map(EventRouteConverter::map)
            .filter(Objects::nonNull)
            .collect(Collectors.toList());

        return new PagedResponseBase<>(
            pagedEventRouteResponse.getRequest(),
            pagedEventRouteResponse.getStatusCode(),
            pagedEventRouteResponse.getHeaders(),
            convertedList,
            pagedEventRouteResponse.getContinuationToken(),
            ((PagedResponseBase) pagedEventRouteResponse).getDeserializedHeaders());
    };

    //endregion Event Route APIs

    //region Telemetry APIs

    /**
     * Publishes telemetry from a digital twin
     *
     * <p><strong>Code Samples</strong></p>
     *
     * <p>A strongly typed object such as {@link java.util.Hashtable} can be provided as the input parameter for the telemetry payload.</p>
     *
     * {@codesnippet com.azure.digitaltwins.core.asyncClient.publishTelemetry#String-String-Object#Object}
     *
     * <p>Or alternatively String can be used as input type to construct the json string telemetry payload:</p>
     *
     * {@codesnippet com.azure.digitaltwins.core.asyncClient.publishTelemetry#String-String-Object#String}
     *
     * The result is then consumed by one or many destination endpoints (subscribers) defined under {@link DigitalTwinsEventRoute}
     * These event routes need to be set before publishing a telemetry message, in order for the telemetry message to be consumed.
     * @param digitalTwinId The Id of the digital twin.
     * @param messageId A unique message identifier (within the scope of the digital twin id) that is commonly used for de-duplicating messages. Defaults to a random UUID if argument is null.
     * @param payload The application/json telemetry payload to be sent. payload can be a raw json string or a strongly typed object like a Dictionary.
     * @return An empty mono.
     */
    @ServiceMethod(returns = ReturnType.SINGLE)
    public Mono<Void> publishTelemetry(String digitalTwinId, String messageId, Object payload) {
        return withContext(context -> publishTelemetryWithResponse(digitalTwinId, messageId, payload, null, context))
            .flatMap(voidResponse -> Mono.empty());
    }

    /**
     * Publishes telemetry from a digital twin
     *
     * <p><strong>Code Samples</strong></p>
     *
     * <p>A strongly typed object such as {@link java.util.Hashtable} can be provided as the input parameter for the telemetry payload.</p>
     *
     * {@codesnippet com.azure.digitaltwins.core.asyncClient.publishTelemetryWithResponse#String-String-Object-Options#Object}
     *
     * <p>Or alternatively String can be used as input type to construct the json string telemetry payload:</p>
     *
     * {@codesnippet com.azure.digitaltwins.core.asyncClient.publishTelemetryWithResponse#String-String-Object-Options#String}
     *
     * The result is then consumed by one or many destination endpoints (subscribers) defined under {@link DigitalTwinsEventRoute}
     * These event routes need to be set before publishing a telemetry message, in order for the telemetry message to be consumed.
     * @param digitalTwinId The Id of the digital twin.
     * @param messageId A unique message identifier (within the scope of the digital twin id) that is commonly used for de-duplicating messages. Defaults to a random UUID if argument is null.
     * @param payload The application/json telemetry payload to be sent. payload can be a raw json string or a strongly typed object like a Dictionary.
     * @param options The optional parameters for this request. If null, the default option values will be used.
     * @return A {@link Response} containing an empty mono.
     */
    @ServiceMethod(returns = ReturnType.SINGLE)
    public Mono<Response<Void>> publishTelemetryWithResponse(String digitalTwinId, String messageId, Object payload, PublishTelemetryOptions options) {
        return withContext(context -> publishTelemetryWithResponse(digitalTwinId, messageId, payload, options, context));
    }

    Mono<Response<Void>> publishTelemetryWithResponse(String digitalTwinId, String messageId, Object payload, PublishTelemetryOptions options, Context context) {
        if (messageId == null || messageId.isEmpty()) {
            messageId = UUID.randomUUID().toString();
        }

        if (options == null) {
            options = new PublishTelemetryOptions();
        }

        return protocolLayer.getDigitalTwins().sendTelemetryWithResponseAsync(
            digitalTwinId,
            messageId,
            payload,
            options.getTimestamp().toString(),
            null,
<<<<<<< HEAD
            context);
=======
            context.addData(AZ_TRACING_NAMESPACE_KEY, DIGITAL_TWINS_TRACING_NAMESPACE_VALUE));
>>>>>>> 6f033d77
    }

    /**
     * Publishes telemetry from a digital twin's component
     *
     * <p><strong>Code Samples</strong></p>
     *
     * <p>A strongly typed object such as {@link java.util.Hashtable} can be provided as the input parameter for the telemetry payload.</p>
     *
     * {@codesnippet com.azure.digitaltwins.core.asyncClient.publishComponentTelemetry#String-String-String-Object#Object}
     *
     * <p>Or alternatively String can be used as input type to construct the json string telemetry payload:</p>
     *
     * {@codesnippet com.azure.digitaltwins.core.asyncClient.publishComponentTelemetry#String-String-String-Object#String}
     *
     * The result is then consumed by one or many destination endpoints (subscribers) defined under {@link DigitalTwinsEventRoute}
     * These event routes need to be set before publishing a telemetry message, in order for the telemetry message to be consumed.
     * @param digitalTwinId The Id of the digital twin.
     * @param componentName The name of the DTDL component.
     * @param messageId A unique message identifier (within the scope of the digital twin id) that is commonly used for de-duplicating messages. Defaults to a random UUID if argument is null.
     * @param payload The application/json telemetry payload to be sent. payload can be a raw json string or a strongly typed object like a Dictionary.
     * @return An empty mono.
     */
    @ServiceMethod(returns = ReturnType.SINGLE)
    public Mono<Void> publishComponentTelemetry(String digitalTwinId, String componentName, String messageId, Object payload) {
        return withContext(context -> publishComponentTelemetryWithResponse(digitalTwinId, componentName, messageId, payload, null, context))
            .flatMap(voidResponse -> Mono.empty());
    }

    /**
     * Publishes telemetry from a digital twin's component
     *
     * <p><strong>Code Samples</strong></p>
     *
     * <p>A strongly typed object such as {@link java.util.Hashtable} can be provided as the input parameter for the telemetry payload.</p>
     *
     * {@codesnippet com.azure.digitaltwins.core.asyncClient.publishComponentTelemetryWithResponse#String-String-String-Object-Options#Object}
     *
     * <p>Or alternatively String can be used as input type to construct the json string telemetry payload:</p>
     *
     * {@codesnippet com.azure.digitaltwins.core.asyncClient.publishComponentTelemetryWithResponse#String-String-String-Object-Options#String}
     *
     * The result is then consumed by one or many destination endpoints (subscribers) defined under {@link DigitalTwinsEventRoute}
     * These event routes need to be set before publishing a telemetry message, in order for the telemetry message to be consumed.
     * @param digitalTwinId The Id of the digital twin.
     * @param componentName The name of the DTDL component.
     * @param messageId A unique message identifier (within the scope of the digital twin id) that is commonly used for de-duplicating messages. Defaults to a random UUID if argument is null.
     * @param payload The application/json telemetry payload to be sent. payload can be a raw json string or a strongly typed object like a Dictionary.
     * @param options The optional parameters for this request. If null, the default option values will be used.
     * @return A {@link Response} containing an empty mono.
     */
    @ServiceMethod(returns = ReturnType.SINGLE)
    public Mono<Response<Void>> publishComponentTelemetryWithResponse(String digitalTwinId, String componentName, String messageId, Object payload, PublishComponentTelemetryOptions options) {
        return withContext(context -> publishComponentTelemetryWithResponse(digitalTwinId, componentName, messageId, payload, options, context));
    }

    Mono<Response<Void>> publishComponentTelemetryWithResponse(String digitalTwinId, String componentName, String messageId, Object payload, PublishComponentTelemetryOptions options, Context context) {
        if (messageId == null || messageId.isEmpty()) {
            messageId = UUID.randomUUID().toString();
        }

        if (options == null) {
            options = new PublishComponentTelemetryOptions();
        }

        return protocolLayer.getDigitalTwins().sendComponentTelemetryWithResponseAsync(
            digitalTwinId,
            componentName,
            messageId,
            payload,
            options.getTimestamp().toString(),
            null,
<<<<<<< HEAD
            context);
=======
            context.addData(AZ_TRACING_NAMESPACE_KEY, DIGITAL_TWINS_TRACING_NAMESPACE_VALUE));
>>>>>>> 6f033d77
    }

    //endregion Telemetry APIs
}<|MERGE_RESOLUTION|>--- conflicted
+++ resolved
@@ -27,7 +27,6 @@
 import com.fasterxml.jackson.core.JsonProcessingException;
 import com.fasterxml.jackson.databind.ObjectMapper;
 import com.fasterxml.jackson.databind.module.SimpleModule;
-import com.fasterxml.jackson.datatype.jsr310.JavaTimeModule;
 import reactor.core.publisher.Mono;
 
 import java.util.ArrayList;
@@ -38,10 +37,7 @@
 import java.util.stream.Collectors;
 
 import static com.azure.core.util.FluxUtil.withContext;
-<<<<<<< HEAD
-=======
 import static com.azure.core.util.tracing.Tracer.AZ_TRACING_NAMESPACE_KEY;
->>>>>>> 6f033d77
 
 /**
  * This class provides a client for interacting asynchronously with an Azure Digital Twins instance.
@@ -59,11 +55,7 @@
 @ServiceClient(builder = DigitalTwinsClientBuilder.class, isAsync = true)
 public final class DigitalTwinsAsyncClient {
     private static final ClientLogger logger = new ClientLogger(DigitalTwinsAsyncClient.class);
-<<<<<<< HEAD
-    private ObjectMapper mapper;
-=======
     private final ObjectMapper mapper;
->>>>>>> 6f033d77
     private final DigitalTwinsServiceVersion serviceVersion;
     private final AzureDigitalTwinsAPIImpl protocolLayer;
     private static final Boolean includeModelDefinitionOnGet = true;
@@ -160,15 +152,11 @@
     <T> Mono<DigitalTwinsResponse<T>> createOrReplaceDigitalTwinWithResponse(String digitalTwinId, T digitalTwin, Class<T> clazz, CreateOrReplaceDigitalTwinOptions options, Context context) {
         return protocolLayer
             .getDigitalTwins()
-<<<<<<< HEAD
-            .addWithResponseAsync(digitalTwinId, digitalTwin, OptionsConverter.toProtocolLayerOptions(options), context)
-=======
             .addWithResponseAsync(
                 digitalTwinId,
                 digitalTwin,
                 OptionsConverter.toProtocolLayerOptions(options),
                 context.addData(AZ_TRACING_NAMESPACE_KEY, DIGITAL_TWINS_TRACING_NAMESPACE_VALUE))
->>>>>>> 6f033d77
             .flatMap(response -> {
                 T genericResponse;
                 try {
@@ -208,7 +196,7 @@
     @ServiceMethod(returns = ReturnType.SINGLE)
     public <T> Mono<T> getDigitalTwin(String digitalTwinId, Class<T> clazz)
     {
-        return getDigitalTwinWithResponse(digitalTwinId, clazz, null)
+        return getDigitalTwinWithResponse(digitalTwinId, clazz)
             .map(DigitalTwinsResponse::getValue);
     }
 
@@ -242,14 +230,10 @@
     <T> Mono<DigitalTwinsResponse<T>> getDigitalTwinWithResponse(String digitalTwinId, Class<T> clazz, Context context) {
         return protocolLayer
             .getDigitalTwins()
-<<<<<<< HEAD
-            .getByIdWithResponseAsync(digitalTwinId, null, context)
-=======
             .getByIdWithResponseAsync(
                 digitalTwinId,
                 null,
                 context.addData(AZ_TRACING_NAMESPACE_KEY, DIGITAL_TWINS_TRACING_NAMESPACE_VALUE))
->>>>>>> 6f033d77
             .flatMap(response -> {
                 T genericResponse;
                 try {
@@ -308,15 +292,11 @@
     Mono<DigitalTwinsResponse<Void>> updateDigitalTwinWithResponse(String digitalTwinId, JsonPatchDocument jsonPatch, UpdateDigitalTwinOptions options, Context context) {
         return protocolLayer
             .getDigitalTwins()
-<<<<<<< HEAD
-            .updateWithResponseAsync(digitalTwinId, jsonPatch, OptionsConverter.toProtocolLayerOptions(options), context)
-=======
             .updateWithResponseAsync(
                 digitalTwinId,
                 jsonPatch,
                 OptionsConverter.toProtocolLayerOptions(options),
                 context.addData(AZ_TRACING_NAMESPACE_KEY, DIGITAL_TWINS_TRACING_NAMESPACE_VALUE))
->>>>>>> 6f033d77
             .map(response -> {
                 DigitalTwinsResponseHeaders twinHeaders = mapper.convertValue(response.getDeserializedHeaders(), DigitalTwinsResponseHeaders.class);
                 return new DigitalTwinsResponse<>(response.getRequest(), response.getStatusCode(), response.getHeaders(), response.getValue(), twinHeaders);
@@ -360,14 +340,10 @@
     Mono<Response<Void>> deleteDigitalTwinWithResponse(String digitalTwinId, DeleteDigitalTwinOptions options, Context context) {
         return protocolLayer
             .getDigitalTwins()
-<<<<<<< HEAD
-            .deleteWithResponseAsync(digitalTwinId, OptionsConverter.toProtocolLayerOptions(options), context);
-=======
             .deleteWithResponseAsync(
                 digitalTwinId,
                 OptionsConverter.toProtocolLayerOptions(options),
                 context.addData(AZ_TRACING_NAMESPACE_KEY, DIGITAL_TWINS_TRACING_NAMESPACE_VALUE));
->>>>>>> 6f033d77
     }
 
     //endregion Digital twin APIs
@@ -431,16 +407,12 @@
     <T> Mono<DigitalTwinsResponse<T>> createOrReplaceRelationshipWithResponse(String digitalTwinId, String relationshipId, T relationship, Class<T> clazz, CreateOrReplaceRelationshipOptions options, Context context) {
         return protocolLayer
             .getDigitalTwins()
-<<<<<<< HEAD
-            .addRelationshipWithResponseAsync(digitalTwinId, relationshipId, relationship, OptionsConverter.toProtocolLayerOptions(options), context)
-=======
             .addRelationshipWithResponseAsync(
                 digitalTwinId,
                 relationshipId,
                 relationship,
                 OptionsConverter.toProtocolLayerOptions(options),
                 context.addData(AZ_TRACING_NAMESPACE_KEY, DIGITAL_TWINS_TRACING_NAMESPACE_VALUE))
->>>>>>> 6f033d77
             .flatMap(response -> {
                 T genericResponse;
                 try {
@@ -475,7 +447,7 @@
      */
     @ServiceMethod(returns = ReturnType.SINGLE)
     public <T> Mono<T> getRelationship(String digitalTwinId, String relationshipId, Class<T> clazz) {
-        return getRelationshipWithResponse(digitalTwinId, relationshipId, clazz, null)
+        return getRelationshipWithResponse(digitalTwinId, relationshipId, clazz)
             .map(DigitalTwinsResponse::getValue);
     }
 
@@ -506,15 +478,11 @@
     <T> Mono<DigitalTwinsResponse<T>> getRelationshipWithResponse(String digitalTwinId, String relationshipId, Class<T> clazz, Context context) {
         return protocolLayer
             .getDigitalTwins()
-<<<<<<< HEAD
-            .getRelationshipByIdWithResponseAsync(digitalTwinId, relationshipId, null, context)
-=======
             .getRelationshipByIdWithResponseAsync(
                 digitalTwinId,
                 relationshipId,
                 null,
                 context.addData(AZ_TRACING_NAMESPACE_KEY, DIGITAL_TWINS_TRACING_NAMESPACE_VALUE))
->>>>>>> 6f033d77
             .flatMap(response -> {
                 T genericResponse;
                 try {
@@ -569,16 +537,12 @@
     Mono<DigitalTwinsResponse<Void>> updateRelationshipWithResponse(String digitalTwinId, String relationshipId, JsonPatchDocument jsonPatch, UpdateRelationshipOptions options, Context context) {
         return protocolLayer
             .getDigitalTwins()
-<<<<<<< HEAD
-            .updateRelationshipWithResponseAsync(digitalTwinId, relationshipId, jsonPatch, OptionsConverter.toProtocolLayerOptions(options), context)
-=======
             .updateRelationshipWithResponseAsync(
                 digitalTwinId,
                 relationshipId,
                 jsonPatch,
                 OptionsConverter.toProtocolLayerOptions(options),
                 context.addData(AZ_TRACING_NAMESPACE_KEY, DIGITAL_TWINS_TRACING_NAMESPACE_VALUE))
->>>>>>> 6f033d77
             .map(response -> {
                 DigitalTwinsResponseHeaders twinHeaders = mapper.convertValue(response.getDeserializedHeaders(), DigitalTwinsResponseHeaders.class);
                 return new DigitalTwinsResponse<>(response.getRequest(), response.getStatusCode(), response.getHeaders(), response.getValue(), twinHeaders);
@@ -622,15 +586,11 @@
     Mono<Response<Void>> deleteRelationshipWithResponse(String digitalTwinId, String relationshipId, DeleteRelationshipOptions options, Context context) {
         return protocolLayer
             .getDigitalTwins()
-<<<<<<< HEAD
-            .deleteRelationshipWithResponseAsync(digitalTwinId, relationshipId, OptionsConverter.toProtocolLayerOptions(options), context);
-=======
             .deleteRelationshipWithResponseAsync(
                 digitalTwinId,
                 relationshipId,
                 OptionsConverter.toProtocolLayerOptions(options),
                 context.addData(AZ_TRACING_NAMESPACE_KEY, DIGITAL_TWINS_TRACING_NAMESPACE_VALUE));
->>>>>>> 6f033d77
     }
 
     /**
@@ -651,7 +611,7 @@
      */
     @ServiceMethod(returns = ReturnType.COLLECTION)
     public <T> PagedFlux<T> listRelationships(String digitalTwinId, Class<T> clazz) {
-        return listRelationships(digitalTwinId, null, clazz, null);
+        return listRelationships(digitalTwinId, null, clazz);
     }
 
     /**
@@ -687,14 +647,10 @@
     <T> Mono<PagedResponse<T>> listRelationshipsFirstPage(String digitalTwinId, String relationshipName, Class<T> clazz, Context context) {
         return protocolLayer
             .getDigitalTwins()
-<<<<<<< HEAD
-            .listRelationshipsSinglePageAsync(digitalTwinId, relationshipName, null, context)
-=======
             .listRelationshipsSinglePageAsync(
                 digitalTwinId, relationshipName,
                 null,
                 context.addData(AZ_TRACING_NAMESPACE_KEY, DIGITAL_TWINS_TRACING_NAMESPACE_VALUE))
->>>>>>> 6f033d77
             .map(
                 objectPagedResponse -> {
                     List<T> list = objectPagedResponse.getValue().stream()
@@ -722,14 +678,10 @@
     <T> Mono<PagedResponse<T>> listRelationshipsNextPage(String nextLink, Class<T> clazz, Context context) {
         return protocolLayer
             .getDigitalTwins()
-<<<<<<< HEAD
-            .listRelationshipsNextSinglePageAsync(nextLink, null, context)
-=======
             .listRelationshipsNextSinglePageAsync(
                 nextLink,
                 null,
                 context.addData(AZ_TRACING_NAMESPACE_KEY, DIGITAL_TWINS_TRACING_NAMESPACE_VALUE))
->>>>>>> 6f033d77
             .map(objectPagedResponse -> {
                 List<T> stringList = objectPagedResponse.getValue().stream()
                     .map(object -> {
@@ -776,28 +728,20 @@
     }
 
     Mono<PagedResponse<IncomingRelationship>> listIncomingRelationshipsFirstPageAsync(String digitalTwinId, Context context){
-<<<<<<< HEAD
-        return protocolLayer.getDigitalTwins().listIncomingRelationshipsSinglePageAsync(digitalTwinId, null, context)
-=======
         return protocolLayer.getDigitalTwins()
             .listIncomingRelationshipsSinglePageAsync(
                 digitalTwinId,
                 null,
                 context.addData(AZ_TRACING_NAMESPACE_KEY, DIGITAL_TWINS_TRACING_NAMESPACE_VALUE))
->>>>>>> 6f033d77
             .map(pagedIncomingRelationshipMappingFunction);
     }
 
     Mono<PagedResponse<IncomingRelationship>> listIncomingRelationshipsNextSinglePageAsync(String nextLink, Context context){
-<<<<<<< HEAD
-        return protocolLayer.getDigitalTwins().listIncomingRelationshipsNextSinglePageAsync(nextLink, null, context)
-=======
         return protocolLayer.getDigitalTwins()
             .listIncomingRelationshipsNextSinglePageAsync(
                 nextLink,
                 null,
                 context.addData(AZ_TRACING_NAMESPACE_KEY, DIGITAL_TWINS_TRACING_NAMESPACE_VALUE))
->>>>>>> 6f033d77
             .map(pagedIncomingRelationshipMappingFunction);
     }
 
@@ -832,11 +776,7 @@
      */
     @ServiceMethod(returns = ReturnType.COLLECTION)
     public Mono<Iterable<DigitalTwinsModelData>> createModels(Iterable<String> dtdlModels) {
-<<<<<<< HEAD
-        return createModelsWithResponse(dtdlModels, null)
-=======
         return createModelsWithResponse(dtdlModels)
->>>>>>> 6f033d77
             .map(Response::getValue);
     }
 
@@ -868,14 +808,10 @@
             }
         }
 
-<<<<<<< HEAD
-        return protocolLayer.getDigitalTwinModels().addWithResponseAsync(modelsPayload, null, context)
-=======
         return protocolLayer.getDigitalTwinModels().addWithResponseAsync(
             modelsPayload,
             null,
             context.addData(AZ_TRACING_NAMESPACE_KEY, DIGITAL_TWINS_TRACING_NAMESPACE_VALUE))
->>>>>>> 6f033d77
             .map(listResponse -> {
                 Iterable<DigitalTwinsModelData> convertedList = listResponse.getValue().stream()
                     .map(DigitalTwinsModelDataConverter::map)
@@ -897,7 +833,7 @@
      */
     @ServiceMethod(returns = ReturnType.SINGLE)
     public Mono<DigitalTwinsModelData> getModel(String modelId) {
-        return getModelWithResponse(modelId, null)
+        return getModelWithResponse(modelId)
             .map(Response::getValue);
     }
 
@@ -919,15 +855,11 @@
     Mono<Response<DigitalTwinsModelData>> getModelWithResponse(String modelId, Context context){
         return protocolLayer
             .getDigitalTwinModels()
-<<<<<<< HEAD
-            .getByIdWithResponseAsync(modelId, includeModelDefinitionOnGet, null, context)
-=======
             .getByIdWithResponseAsync(
                 modelId,
                 includeModelDefinitionOnGet,
                 null,
                 context.addData(AZ_TRACING_NAMESPACE_KEY, DIGITAL_TWINS_TRACING_NAMESPACE_VALUE))
->>>>>>> 6f033d77
             .map(response -> {
                 com.azure.digitaltwins.core.implementation.models.DigitalTwinsModelData modelData = response.getValue();
                 return new SimpleResponse<>(
@@ -990,11 +922,7 @@
             getDependenciesFor,
             includeModelDefinition,
             protocolLayerOptions,
-<<<<<<< HEAD
-            context)
-=======
             context.addData(AZ_TRACING_NAMESPACE_KEY, DIGITAL_TWINS_TRACING_NAMESPACE_VALUE))
->>>>>>> 6f033d77
             .map(
                 objectPagedResponse -> {
                     List<DigitalTwinsModelData> convertedList = objectPagedResponse.getValue().stream()
@@ -1022,11 +950,7 @@
         return protocolLayer.getDigitalTwinModels().listNextSinglePageAsync(
             nextLink,
             protocolLayerOptions,
-<<<<<<< HEAD
-            context)
-=======
             context.addData(AZ_TRACING_NAMESPACE_KEY, DIGITAL_TWINS_TRACING_NAMESPACE_VALUE))
->>>>>>> 6f033d77
             .map(objectPagedResponse -> {
                 List<DigitalTwinsModelData> convertedList = objectPagedResponse.getValue().stream()
                     .map(DigitalTwinsModelDataConverter::map)
@@ -1054,7 +978,7 @@
      */
     @ServiceMethod(returns = ReturnType.SINGLE)
     public Mono<Void> deleteModel(String modelId) {
-        return deleteModelWithResponse(modelId, null)
+        return deleteModelWithResponse(modelId)
             .flatMap(voidResponse -> Mono.empty());
     }
 
@@ -1074,15 +998,11 @@
     }
 
     Mono<Response<Void>> deleteModelWithResponse(String modelId, Context context){
-<<<<<<< HEAD
-        return protocolLayer.getDigitalTwinModels().deleteWithResponseAsync(modelId, null, context);
-=======
         return protocolLayer.getDigitalTwinModels()
             .deleteWithResponseAsync(
                 modelId,
                 null,
                 context.addData(AZ_TRACING_NAMESPACE_KEY, DIGITAL_TWINS_TRACING_NAMESPACE_VALUE));
->>>>>>> 6f033d77
     }
 
     /**
@@ -1097,7 +1017,7 @@
      */
     @ServiceMethod(returns = ReturnType.SINGLE)
     public Mono<Void> decommissionModel(String modelId) {
-        return decommissionModelWithResponse(modelId, null)
+        return decommissionModelWithResponse(modelId)
             .flatMap(voidResponse -> Mono.empty());
     }
 
@@ -1120,15 +1040,11 @@
         JsonPatchDocument updateOperation = new JsonPatchDocument()
             .appendReplace("/decommissioned", true);
 
-<<<<<<< HEAD
-        return protocolLayer.getDigitalTwinModels().updateWithResponseAsync(modelId, updateOperation, null, context);
-=======
         return protocolLayer.getDigitalTwinModels().updateWithResponseAsync(
             modelId,
             updateOperation,
             null,
             context.addData(AZ_TRACING_NAMESPACE_KEY, DIGITAL_TWINS_TRACING_NAMESPACE_VALUE));
->>>>>>> 6f033d77
     }
 
     //endregion Model APIs
@@ -1150,11 +1066,7 @@
      */
     @ServiceMethod(returns = ReturnType.SINGLE)
     public <T> Mono<T> getComponent(String digitalTwinId, String componentName, Class<T> clazz) {
-<<<<<<< HEAD
-        return getComponentWithResponse(digitalTwinId, componentName, clazz, null)
-=======
         return getComponentWithResponse(digitalTwinId, componentName, clazz)
->>>>>>> 6f033d77
             .map(DigitalTwinsResponse::getValue);
     }
 
@@ -1177,16 +1089,12 @@
     }
 
     <T> Mono<DigitalTwinsResponse<T>> getComponentWithResponse(String digitalTwinId, String componentName, Class<T> clazz, Context context) {
-<<<<<<< HEAD
-        return protocolLayer.getDigitalTwins().getComponentWithResponseAsync(digitalTwinId, componentName, null, context)
-=======
         return protocolLayer.getDigitalTwins()
             .getComponentWithResponseAsync(
                 digitalTwinId,
                 componentName,
                 null,
                 context.addData(AZ_TRACING_NAMESPACE_KEY, DIGITAL_TWINS_TRACING_NAMESPACE_VALUE))
->>>>>>> 6f033d77
             .flatMap(response -> {
                 T genericResponse;
                 try {
@@ -1239,9 +1147,6 @@
     }
 
     Mono<DigitalTwinsResponse<Void>> updateComponentWithResponse(String digitalTwinId, String componentName, JsonPatchDocument jsonPatch, UpdateComponentOptions options, Context context) {
-<<<<<<< HEAD
-        return protocolLayer.getDigitalTwins().updateComponentWithResponseAsync(digitalTwinId, componentName, jsonPatch, OptionsConverter.toProtocolLayerOptions(options), context)
-=======
         return protocolLayer.getDigitalTwins()
             .updateComponentWithResponseAsync(
                 digitalTwinId,
@@ -1249,7 +1154,6 @@
                 jsonPatch,
                 OptionsConverter.toProtocolLayerOptions(options),
                 context.addData(AZ_TRACING_NAMESPACE_KEY, DIGITAL_TWINS_TRACING_NAMESPACE_VALUE))
->>>>>>> 6f033d77
             .flatMap(response -> {
                 DigitalTwinsResponseHeaders twinHeaders = mapper.convertValue(response.getDeserializedHeaders(), DigitalTwinsResponseHeaders.class);
                 return Mono.just(new DigitalTwinsResponse<>(response.getRequest(), response.getStatusCode(), response.getHeaders(), null, twinHeaders));
@@ -1330,14 +1234,10 @@
 
         return protocolLayer
             .getQueries()
-<<<<<<< HEAD
-            .queryTwinsWithResponseAsync(querySpecification, OptionsConverter.toProtocolLayerOptions(options), context)
-=======
             .queryTwinsWithResponseAsync(
                 querySpecification,
                 OptionsConverter.toProtocolLayerOptions(options),
                 context.addData(AZ_TRACING_NAMESPACE_KEY, DIGITAL_TWINS_TRACING_NAMESPACE_VALUE))
->>>>>>> 6f033d77
             .map(objectPagedResponse -> new PagedResponseBase<>(
                 objectPagedResponse.getRequest(),
                 objectPagedResponse.getStatusCode(),
@@ -1362,14 +1262,10 @@
 
         return protocolLayer
             .getQueries()
-<<<<<<< HEAD
-            .queryTwinsWithResponseAsync(querySpecification, OptionsConverter.toProtocolLayerOptions(options), context)
-=======
             .queryTwinsWithResponseAsync(
                 querySpecification,
                 OptionsConverter.toProtocolLayerOptions(options),
                 context.addData(AZ_TRACING_NAMESPACE_KEY, DIGITAL_TWINS_TRACING_NAMESPACE_VALUE))
->>>>>>> 6f033d77
             .map(objectPagedResponse -> new PagedResponseBase<>(
                 objectPagedResponse.getRequest(),
                 objectPagedResponse.getStatusCode(),
@@ -1408,11 +1304,7 @@
     @ServiceMethod(returns = ReturnType.SINGLE)
     public Mono<Void> createOrReplaceEventRoute(String eventRouteId, DigitalTwinsEventRoute eventRoute)
     {
-<<<<<<< HEAD
-        return createOrReplaceEventRouteWithResponse(eventRouteId, eventRoute, null)
-=======
         return createOrReplaceEventRouteWithResponse(eventRouteId, eventRoute)
->>>>>>> 6f033d77
             .flatMap(voidResponse -> Mono.empty());
     }
 
@@ -1452,7 +1344,7 @@
     @ServiceMethod(returns = ReturnType.SINGLE)
     public Mono<DigitalTwinsEventRoute> getEventRoute(String eventRouteId)
     {
-        return getEventRouteWithResponse(eventRouteId, null)
+        return getEventRouteWithResponse(eventRouteId)
             .map(Response::getValue);
     }
 
@@ -1474,14 +1366,10 @@
 
     Mono<Response<DigitalTwinsEventRoute>> getEventRouteWithResponse(String eventRouteId, Context context)
     {
-<<<<<<< HEAD
-        return this.protocolLayer.getEventRoutes().getByIdWithResponseAsync(eventRouteId, null, context)
-=======
         return this.protocolLayer.getEventRoutes().getByIdWithResponseAsync(
             eventRouteId,
             null,
             context.addData(AZ_TRACING_NAMESPACE_KEY, DIGITAL_TWINS_TRACING_NAMESPACE_VALUE))
->>>>>>> 6f033d77
             .map(eventRouteResponse -> new SimpleResponse<>(
                 eventRouteResponse.getRequest(),
                 eventRouteResponse.getStatusCode(),
@@ -1502,7 +1390,7 @@
     @ServiceMethod(returns = ReturnType.SINGLE)
     public Mono<Void> deleteEventRoute(String eventRouteId)
     {
-        return deleteEventRouteWithResponse(eventRouteId, null)
+        return deleteEventRouteWithResponse(eventRouteId)
             .flatMap(voidResponse -> Mono.empty());
     }
 
@@ -1573,26 +1461,15 @@
     Mono<PagedResponse<DigitalTwinsEventRoute>> listEventRoutesFirstPage(ListDigitalTwinsEventRoutesOptions options, Context context) {
         return protocolLayer
             .getEventRoutes()
-<<<<<<< HEAD
-            .listSinglePageAsync(OptionsConverter.toProtocolLayerOptions(options), context)
-=======
             .listSinglePageAsync(
                 OptionsConverter.toProtocolLayerOptions(options),
                 context.addData(AZ_TRACING_NAMESPACE_KEY, DIGITAL_TWINS_TRACING_NAMESPACE_VALUE))
->>>>>>> 6f033d77
             .map(pagedEventRouteMappingFunction);
     }
 
     Mono<PagedResponse<DigitalTwinsEventRoute>> listEventRoutesNextPage(String nextLink, ListDigitalTwinsEventRoutesOptions options, Context context) {
         return protocolLayer
             .getEventRoutes()
-<<<<<<< HEAD
-            .listNextSinglePageAsync(nextLink, OptionsConverter.toProtocolLayerOptions(options), context)
-            .map(pagedEventRouteMappingFunction);
-    }
-
-    private Function<PagedResponse<com.azure.digitaltwins.core.implementation.models.EventRoute>, PagedResponse<DigitalTwinsEventRoute>> pagedEventRouteMappingFunction = (pagedEventRouteResponse) -> {
-=======
             .listNextSinglePageAsync(
                 nextLink,
                 OptionsConverter.toProtocolLayerOptions(options),
@@ -1601,7 +1478,6 @@
     }
 
     private final Function<PagedResponse<com.azure.digitaltwins.core.implementation.models.EventRoute>, PagedResponse<DigitalTwinsEventRoute>> pagedEventRouteMappingFunction = (pagedEventRouteResponse) -> {
->>>>>>> 6f033d77
         List<DigitalTwinsEventRoute> convertedList = pagedEventRouteResponse.getValue().stream()
             .map(EventRouteConverter::map)
             .filter(Objects::nonNull)
@@ -1687,11 +1563,7 @@
             payload,
             options.getTimestamp().toString(),
             null,
-<<<<<<< HEAD
-            context);
-=======
             context.addData(AZ_TRACING_NAMESPACE_KEY, DIGITAL_TWINS_TRACING_NAMESPACE_VALUE));
->>>>>>> 6f033d77
     }
 
     /**
@@ -1764,11 +1636,7 @@
             payload,
             options.getTimestamp().toString(),
             null,
-<<<<<<< HEAD
-            context);
-=======
             context.addData(AZ_TRACING_NAMESPACE_KEY, DIGITAL_TWINS_TRACING_NAMESPACE_VALUE));
->>>>>>> 6f033d77
     }
 
     //endregion Telemetry APIs
