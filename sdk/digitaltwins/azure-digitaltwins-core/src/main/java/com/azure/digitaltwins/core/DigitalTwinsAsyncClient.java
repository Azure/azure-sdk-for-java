--- conflicted
+++ resolved
@@ -1249,11 +1249,7 @@
      * @return An empty mono.
      */
     @ServiceMethod(returns = ReturnType.SINGLE)
-<<<<<<< HEAD
-    public Mono<Void> createEventRoute(String eventRouteId, DigitalTwinsEventRoute eventRoute)
-=======
-    public Mono<Void> createOrReplaceEventRoute(String eventRouteId, EventRoute eventRoute)
->>>>>>> 19e31065
+    public Mono<Void> createOrReplaceEventRoute(String eventRouteId, DigitalTwinsEventRoute eventRoute)
     {
         return createEventRouteWithResponse(eventRouteId, eventRoute, null)
             .flatMap(voidResponse -> Mono.empty());
