package com.azure.digitaltwins.core;

import com.azure.core.http.HttpClient;
import com.azure.core.http.rest.Page;
import com.azure.core.http.rest.PagedIterable;
import com.azure.core.util.Context;
import com.azure.core.util.logging.ClientLogger;
import com.azure.digitaltwins.core.helpers.UniqueIdHelper;
import com.azure.digitaltwins.core.models.QueryOptions;
import org.junit.jupiter.params.ParameterizedTest;
import org.junit.jupiter.params.provider.MethodSource;

import java.util.ArrayList;
import java.util.Arrays;
import java.util.List;

import static com.azure.digitaltwins.core.TestHelper.DISPLAY_NAME_WITH_ARGUMENTS;
import static org.assertj.core.api.Assertions.assertThat;
import static org.assertj.core.api.Assertions.fail;
import static org.junit.jupiter.api.Assertions.assertFalse;
import static org.junit.jupiter.api.Assertions.assertTrue;

public class QueryTests extends QueryTestBase {

    private final ClientLogger logger = new ClientLogger(ComponentsTests.class);

    @ParameterizedTest(name = DISPLAY_NAME_WITH_ARGUMENTS)
    @MethodSource("com.azure.digitaltwins.core.TestHelper#getTestParameters")
    @Override
    public void validQuerySucceeds(HttpClient httpClient, DigitalTwinsServiceVersion serviceVersion) {
        DigitalTwinsClient client = getClient(httpClient, serviceVersion);
<<<<<<< HEAD
        int pageSize = 5;
=======
        int pageSize = 3;
>>>>>>> 6f033d77
        String floorModelId = UniqueIdHelper.getUniqueModelId(TestAssetDefaults.FLOOR_MODEL_ID_PREFIX, client, randomIntegerStringGenerator);
        String roomModelId = UniqueIdHelper.getUniqueModelId(TestAssetDefaults.ROOM_MODEL_ID_PREFIX, client, randomIntegerStringGenerator);
        List<String> roomTwinIds = new ArrayList<>();

        try {
            String roomModelPayload = TestAssetsHelper.getRoomModelPayload(roomModelId, floorModelId);
            client.createModelsWithResponse(new ArrayList<>(Arrays.asList(roomModelPayload)), Context.NONE);

            // Create a room twin with property "IsOccupied" : true
            String roomTwin = TestAssetsHelper.getRoomTwinPayload(roomModelId);
            for (int i = 0; i < pageSize + 1; i++) {
                String roomTwinId = UniqueIdHelper.getUniqueDigitalTwinId(TestAssetDefaults.ROOM_TWIN_ID_PREFIX, client, randomIntegerStringGenerator);
                roomTwinIds.add(roomTwinId);
                client.createOrReplaceDigitalTwinWithResponse(roomTwinId, roomTwin, String.class, null, Context.NONE);
            }

            String queryString = "SELECT * FROM digitaltwins where IsOccupied = true";

            PagedIterable<BasicDigitalTwin> pagedQueryResponse = client.query(queryString, BasicDigitalTwin.class, new QueryOptions().setMaxItemsPerPage(pageSize), Context.NONE);

            for (BasicDigitalTwin digitalTwin : pagedQueryResponse) {
                assertThat(digitalTwin.getContents().get("IsOccupied"))
                    .as("IsOccupied should be true")
                    .isEqualTo(true);
            }

<<<<<<< HEAD
            pagedQueryResponse = client.query(queryString, BasicDigitalTwin.class);
=======
            pagedQueryResponse = client.query(queryString, BasicDigitalTwin.class,new QueryOptions().setMaxItemsPerPage(pageSize), Context.NONE);
>>>>>>> 6f033d77

            // Test that page size hint works, and that all returned pages either have the page size hint amount of
            // elements, or have no continuation token (signaling that it is the last page)
            int pageCount = 0;
            for (Page<BasicDigitalTwin> digitalTwinsPage : pagedQueryResponse.iterableByPage()) {
                pageCount++;
                int elementsPerPage = 0;
                for (BasicDigitalTwin basicDigitalTwin : digitalTwinsPage.getElements()) {
                    elementsPerPage++;
                }

                if (digitalTwinsPage.getContinuationToken() != null) {
                    assertFalse(elementsPerPage < pageSize, "Unexpected page size for a non-terminal page");
                }
            }

            assertTrue(pageCount > 1, "Expected more than one page of query results");
        } finally {
            // Cleanup
            try {
                for (String roomTwinId : roomTwinIds) {
                    client.deleteDigitalTwin(roomTwinId);
                }
                if (roomModelId != null) {
                    client.deleteModel(roomModelId);
                }
            } catch (Exception ex) {
                fail("Failed to cleanup due to: ", ex);
            }
        }
    }
}<|MERGE_RESOLUTION|>--- conflicted
+++ resolved
@@ -29,11 +29,7 @@
     @Override
     public void validQuerySucceeds(HttpClient httpClient, DigitalTwinsServiceVersion serviceVersion) {
         DigitalTwinsClient client = getClient(httpClient, serviceVersion);
-<<<<<<< HEAD
-        int pageSize = 5;
-=======
         int pageSize = 3;
->>>>>>> 6f033d77
         String floorModelId = UniqueIdHelper.getUniqueModelId(TestAssetDefaults.FLOOR_MODEL_ID_PREFIX, client, randomIntegerStringGenerator);
         String roomModelId = UniqueIdHelper.getUniqueModelId(TestAssetDefaults.ROOM_MODEL_ID_PREFIX, client, randomIntegerStringGenerator);
         List<String> roomTwinIds = new ArrayList<>();
@@ -60,11 +56,7 @@
                     .isEqualTo(true);
             }
 
-<<<<<<< HEAD
-            pagedQueryResponse = client.query(queryString, BasicDigitalTwin.class);
-=======
             pagedQueryResponse = client.query(queryString, BasicDigitalTwin.class,new QueryOptions().setMaxItemsPerPage(pageSize), Context.NONE);
->>>>>>> 6f033d77
 
             // Test that page size hint works, and that all returned pages either have the page size hint amount of
             // elements, or have no continuation token (signaling that it is the last page)
