package com.azure.digitaltwins.core;

import com.azure.core.http.HttpClient;
import com.azure.core.util.logging.ClientLogger;
import com.azure.digitaltwins.core.helpers.UniqueIdHelper;
import com.azure.digitaltwins.core.models.ListModelsOptions;
import com.azure.digitaltwins.core.models.DigitalTwinsModelData;
import org.junit.jupiter.api.Assertions;
import org.junit.jupiter.params.ParameterizedTest;
import org.junit.jupiter.params.provider.MethodSource;
import reactor.test.StepVerifier;

import java.net.HttpURLConnection;
import java.util.ArrayList;
import java.util.List;
import java.util.concurrent.atomic.AtomicInteger;
import java.util.function.Consumer;

import static com.azure.digitaltwins.core.TestHelper.DISPLAY_NAME_WITH_ARGUMENTS;
import static com.azure.digitaltwins.core.TestHelper.assertRestException;
import static org.junit.jupiter.api.Assertions.assertTrue;

/**
 * Async client implementation of the model tests defined in {@link ModelsTestBase}
 */
public class ModelsAsyncTest extends ModelsTestBase {

    private final ClientLogger logger = new ClientLogger(ModelsAsyncTest.class);

    @ParameterizedTest(name = DISPLAY_NAME_WITH_ARGUMENTS)
    @MethodSource("com.azure.digitaltwins.core.TestHelper#getTestParameters")
    @Override
    public void modelLifecycleTest(HttpClient httpClient, DigitalTwinsServiceVersion serviceVersion) {
        DigitalTwinsAsyncClient asyncClient = getAsyncClient(httpClient, serviceVersion);

        // Create some models to test the lifecycle of
        List<DigitalTwinsModelData> createdModels = new ArrayList<>();
        createModelsRunner(asyncClient, (modelsList) -> StepVerifier.create(asyncClient.createModels(modelsList))
            .assertNext(createdModelsResponseList -> {
                createdModelsResponseList.forEach(item -> createdModels.add(item));
                logger.info("Created {} models successfully");
            })
            .verifyComplete());

        for (final DigitalTwinsModelData expected : createdModels) {
            // Get the model
            getModelRunner(expected.getModelId(), (modelId) -> {
<<<<<<< HEAD
                StepVerifier.create(asyncClient.getModelWithResponse(modelId, null))
=======
                StepVerifier.create(asyncClient.getModelWithResponse(modelId))
>>>>>>> 6f033d77
                    .assertNext(retrievedModel -> assertModelDataAreEqual(expected, retrievedModel.getValue(), false))
                    .verifyComplete();
                logger.info("Model {} matched expectations", modelId);
            });

            // Decommission the model
            decommissionModelRunner(expected.getModelId(), (modelId) -> {
                logger.info("Decommissioning model {}", modelId);
                StepVerifier.create(asyncClient.decommissionModel(modelId))
                    .verifyComplete();
            });

            // Get the model again to see if it was decommissioned as expected
            getModelRunner(expected.getModelId(), (modelId) -> {
                StepVerifier.create(asyncClient.getModel(modelId))
                    .assertNext(retrievedModel -> assertTrue(retrievedModel.isDecommissioned()))
                    .verifyComplete();
                logger.info("Model {} was decommissioned successfully", modelId);
            });

            // Delete the model
            deleteModelRunner(expected.getModelId(), (modelId) -> {
                logger.info("Deleting model {}", modelId);
                StepVerifier.create(asyncClient.deleteModel(modelId))
                    .verifyComplete();
            });
        }
    }

    @ParameterizedTest(name = DISPLAY_NAME_WITH_ARGUMENTS)
    @MethodSource("com.azure.digitaltwins.core.TestHelper#getTestParameters")
    @Override
    public void getModelThrowsIfModelDoesNotExist(HttpClient httpClient, DigitalTwinsServiceVersion serviceVersion) {
        DigitalTwinsAsyncClient asyncClient = getAsyncClient(httpClient, serviceVersion);
        final String nonExistentModelId = "dtmi:doesnotexist:fakemodel;1000";
        StepVerifier.create(asyncClient.getModel(nonExistentModelId))
            .verifyErrorSatisfies(ex -> assertRestException(ex, HttpURLConnection.HTTP_NOT_FOUND));
    }

    @ParameterizedTest(name = DISPLAY_NAME_WITH_ARGUMENTS)
    @MethodSource("com.azure.digitaltwins.core.TestHelper#getTestParameters")
    @Override
    public void createModelThrowsIfModelAlreadyExists(HttpClient httpClient, DigitalTwinsServiceVersion serviceVersion) {
        DigitalTwinsAsyncClient asyncClient = getAsyncClient(httpClient, serviceVersion);

        final List<String> modelsToCreate = new ArrayList<>();
        final String wardModelId = UniqueIdHelper.getUniqueModelId(TestAssetDefaults.WARD_MODEL_ID, asyncClient, this.randomIntegerStringGenerator);
        final String wardModelPayload = TestAssetsHelper.getWardModelPayload(wardModelId);
        modelsToCreate.add(wardModelPayload);

        StepVerifier.create(asyncClient.createModels(modelsToCreate))
            .assertNext((Assertions::assertNotNull))
            .verifyComplete();

        StepVerifier.create(asyncClient.createModels(modelsToCreate))
            .verifyErrorSatisfies(ex -> assertRestException(ex, HttpURLConnection.HTTP_CONFLICT));
    }

    @ParameterizedTest(name = DISPLAY_NAME_WITH_ARGUMENTS)
    @MethodSource("com.azure.digitaltwins.core.TestHelper#getTestParameters")
    @Override
    public void listModelsMultiplePages(HttpClient httpClient, DigitalTwinsServiceVersion serviceVersion) {
        DigitalTwinsAsyncClient asyncClient = getAsyncClient(httpClient, serviceVersion);

        // Create some models
        List<DigitalTwinsModelData> createdModels = new ArrayList<>();
        createModelsRunner(asyncClient, (modelsList) -> StepVerifier.create(asyncClient.createModels(modelsList))
            .assertNext(createdModelsResponseList -> {
                createdModelsResponseList.forEach(item -> createdModels.add(item));
                logger.info("Created models successfully");
            })
            .verifyComplete());

        createdModels.forEach(Assertions::assertNotNull);

        AtomicInteger pageCount = new AtomicInteger();

        // List models in multiple pages and verify more than one page was viewed.
        StepVerifier.create(asyncClient.listModels(new ListModelsOptions().setMaxItemsPerPage(2)).byPage())
            .thenConsumeWhile(
                page -> {
                    pageCount.getAndIncrement();
                    logger.info("content for this page " + pageCount);
                    for (DigitalTwinsModelData model : page.getValue()) {
                        logger.info(model.getModelId());
                    }
                    return true;
                })
            .verifyComplete();

        int finalPageCount = pageCount.get();

        assertTrue(finalPageCount > 1);
    }

    @ParameterizedTest(name = DISPLAY_NAME_WITH_ARGUMENTS)
    @MethodSource("com.azure.digitaltwins.core.TestHelper#getTestParameters")
    @Override
    public void getModelThrowsIfModelIdInvalid(HttpClient httpClient, DigitalTwinsServiceVersion serviceVersion) {
        DigitalTwinsAsyncClient asyncClient = getAsyncClient(httpClient, serviceVersion);
        final String malformedModelId = "thisIsNotAValidModelId";
        StepVerifier.create(asyncClient.getModel(malformedModelId))
            .verifyErrorSatisfies(ex -> assertRestException(ex, HttpURLConnection.HTTP_BAD_REQUEST));
    }

    private void createModelsRunner(DigitalTwinsAsyncClient asyncClient, Consumer<List<String>> createModelsTestRunner) {
        String buildingModelId = UniqueIdHelper.getUniqueModelId(TestAssetDefaults.BUILDING_MODEL_ID, asyncClient, this.randomIntegerStringGenerator);
        String floorModelId = UniqueIdHelper.getUniqueModelId(TestAssetDefaults.FLOOR_MODEL_ID, asyncClient, this.randomIntegerStringGenerator);
        String hvacModelId = UniqueIdHelper.getUniqueModelId(TestAssetDefaults.HVAC_MODEL_ID, asyncClient, this.randomIntegerStringGenerator);
        String wardModelId = UniqueIdHelper.getUniqueModelId(TestAssetDefaults.WARD_MODEL_ID, asyncClient, this.randomIntegerStringGenerator);

        createModelsRunner(buildingModelId, floorModelId, hvacModelId, wardModelId, createModelsTestRunner);
    }
}<|MERGE_RESOLUTION|>--- conflicted
+++ resolved
@@ -45,11 +45,7 @@
         for (final DigitalTwinsModelData expected : createdModels) {
             // Get the model
             getModelRunner(expected.getModelId(), (modelId) -> {
-<<<<<<< HEAD
-                StepVerifier.create(asyncClient.getModelWithResponse(modelId, null))
-=======
                 StepVerifier.create(asyncClient.getModelWithResponse(modelId))
->>>>>>> 6f033d77
                     .assertNext(retrievedModel -> assertModelDataAreEqual(expected, retrievedModel.getValue(), false))
                     .verifyComplete();
                 logger.info("Model {} matched expectations", modelId);
