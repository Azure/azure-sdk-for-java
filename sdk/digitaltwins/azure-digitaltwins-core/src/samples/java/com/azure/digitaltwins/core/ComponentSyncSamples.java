--- conflicted
+++ resolved
@@ -152,10 +152,6 @@
         ConsoleLogger.print("Retrieved component for digital twin " + basicDigitalTwinId + " :");
         for (String key : getComponentResponse.getContents().keySet()) {
             ConsoleLogger.print("\t" + key + " : " + getComponentResponse.getContents().get(key));
-<<<<<<< HEAD
-=======
-            ConsoleLogger.print("\t\tLast updated on: " + getComponentResponse.getMetadata().get(key).getLastUpdatedOn());
->>>>>>> d281bc87
         }
 
         // Clean up
