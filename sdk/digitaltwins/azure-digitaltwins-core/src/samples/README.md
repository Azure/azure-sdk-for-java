# Introduction

Azure Digital Twins is a developer platform for next-generation IoT solutions that lets you create, run, and manage digital representations of your business environment, securely and efficiently in the cloud. With Azure Digital Twins, creating live operational state representations is quick and cost-effective, and digital representations stay current with real-time data from IoT and other data sources. If you are new to Azure Digital Twins and would like to learn more about the platform, please make sure you check out the Azure Digital Twins [official documentation page](https://docs.microsoft.com/azure/digital-twins/overview).

For an introduction on how to program against the Azure Digital Twins service, visit the [coding tutorial page](https://docs.microsoft.com/azure/digital-twins/tutorial-code) for an easy step-by-step guide. Visit [this tutorial](https://docs.microsoft.com/azure/digital-twins/tutorial-command-line-app) to learn how to interact with an Azure Digital Twin instance using a command-line client application. Finally, for a quick guide on how to build an end-to-end Azure Digital Twins solution that is driven by live data from your environment, make sure you check out [this helpful guide](https://docs.microsoft.com/azure/digital-twins/tutorial-end-to-end).

The guides mentioned above can help you get started with key elements of Azure Digital Twins, such as creating Azure Digital Twins instances, models, twin graphs, etc. Use this samples guide below to familiarize yourself with the various APIs that help you program against Azure Digital Twins.

# Digital Twins Samples

You can explore the digital twins APIs (using the client library) using the samples project.

The samples project demonstrates the following:

- Instantiate the client
- Create, get, and decommission models
- Create, query, and delete a digital twin
- Get and update components for a digital twin
- Create, get, and delete relationships between digital twins
- Create, get, and delete event routes for digital twin
- Publish telemetry messages to a digital twin and digital twin component

## sync vs async clients

Azure DigitalTwins SDK for java has two sets of APIs available for every operation, sync APIs and async APIs.

You can use `DigitalTwinsClientBuilder` to build either a sync client: `buildClient()` or an async client: `buildAsyncClient()`.

While using the sync client, the running thread will be blocked by the SDK for the duration of the HTTP request/response.
The async client is implemented using [Reactor](https://projectreactor.io/docs/core/release/reference/). The rest of this document assumes the reader has basic understanding of Reactor and how to interact with async API response types.

## Creating the digital twins client

To create a new digital twins client, you need the endpoint to an Azure Digital Twin instance and credentials.
In the sample below, you can set `AdtEndpoint`, `TenantId`, `ClientId`, and `ClientSecret` as command-line arguments.
The client requires an instance of [TokenCredential](https://docs.microsoft.com/java/api/com.azure.core.credential.tokencredential?view=azure-java-stable).
In this samples, we illustrate how to use one derived class: ClientSecretCredential.

> Note: In order to access the data plane for the Digital Twins service, the entity must be given permissions.
> To do this, use the Azure CLI command: `az dt rbac assign-role --assignee '<user-email | application-id>' --role owner -n '<your-digital-twins-instance>'`

### Building the sync client

```java
client = new DigitalTwinsClientBuilder()
    .credential(
        new ClientSecretCredentialBuilder()
            .tenantId(<your-tenantId>)
            .clientId(<your-clientId>)
            .clientSecret(<your-clientSecret>)
            .build()
    )
    .endpoint(<your-AdtEndpoint>)
    .buildClient();
```

### Building the async client

You can use the same client builder and build the async client:

```java
client = new DigitalTwinsClientBuilder()
    .credential(
        new ClientSecretCredentialBuilder()
            .tenantId(<your-tenantId>)
            .clientId(<your-clientId>)
            .clientSecret(<your-clientSecret>)
            .build()
    )
    .endpoint(<your-AdtEndpoint>)
    .buildAsyncClient();
```

Also, if you need to override pipeline behavior, such as provide your own HttpClient instance, you can do that via the other setters in the DigitalTwinsClientBuilder instance.

For example if you would like to use your own instance of `HttpClient`:

```java
client = new DigitalTwinsClientBuilder()
    .credential(
        new ClientSecretCredentialBuilder()
            .tenantId(<your-tenantId>)
            .clientId(<your-clientId>)
            .clientSecret(<your-clientSecret>)
            .build()
    )
    .endpoint(<your-AdtEndpoint>)
    .httpClient(<your-http-client>)
    .buildAsyncClient();
```

It provides an opportunity to override default behavior including:

- Specifying API version
- Overriding [HttpPipeline](https://github.com/Azure/azure-sdk-for-java/blob/master/sdk/core/azure-core/src/main/java/com/azure/core/http/HttpPipeline.java).
- Enabling [HttpLogOptions](https://github.com/Azure/azure-sdk-for-java/blob/master/sdk/core/azure-core/src/main/java/com/azure/core/http/policy/HttpLogOptions.java).
- Controlling [retry strategy](https://github.com/Azure/azure-sdk-for-java/blob/master/sdk/core/azure-core/src/main/java/com/azure/core/http/policy/RetryPolicy.java).

## Working with Response types

Both sync and async clients have maximal overloads for getting the Http response along with the return type. These APIs have a `withResponse` suffix.

For example you can get a model by calling:

```java
DigitalTwinsModelData model = syncClient.getModel(modelId);
```

This will only return the Model payload. The API's response will not contain any REST information.
To get information about the REST call you can call the maximal overload and have access to both the response body (ModelData) and the HTTP REST information.

```java
Response<DigitalTwinsModelData> modelResponse = syncClient.getModelWithResponse(modelId, context);

System.out.println(modelResponse.getStatuscode());

DigitalTwinsModelData modelObject = modelResponse.getValue();
```

## Create, list, decommission, and delete models

### Create models

Let's create models using the code below. You need to pass in `List<string>` containing list of json models.
Check out sample models [here](https://github.com/Azure/azure-sdk-for-java/tree/master/sdk/digitaltwins/azure-digitaltwins-core/src/samples/resources/DTDL/Models).

Example of using sync client to create models.

```java
<<<<<<< HEAD
List<String> modelsList = new ArrayList<>(Arrays.asList(newComponentModelPayload, newModelPayload));
=======
List<String> modelsList = Arrays.asList(newComponentModelPayload, newModelPayload);
>>>>>>> 6f033d77
List<DigitalTwinsModelData> modelList =  syncClient.createModels(modelsList);

for (DigitalTwinsModelData model : modelList) {
    ConsoleLogger.print("Created model: " + model.getId());
}
```

### List models

Using the sync client, `listModels`, all created models are returned as [`PagedIterable<DigitalTwinsModelData>`](https://github.com/Azure/azure-sdk-for-java/blob/master/sdk/core/azure-core/src/main/java/com/azure/core/http/rest/PagedIterable.java) while the async API will return a [`PagedFlux<ModelData>`](https://github.com/Azure/azure-sdk-for-java/blob/master/sdk/core/azure-core/src/main/java/com/azure/core/http/rest/PagedFlux.java).

Example of using the async client to list all models:

```java
final CountDownLatch listModelsLatch = new CountDownLatch(1);

asynClient.listModels()
    .doOnNext(modelData -> System.out.println(
        "Retrieved model: " +
        modelData.getId() +
        ", display name '" +
        modelData.getDisplayName().get("en") +
        "'," +
        " upload time '" +
        modelData.getUploadTime() +
        "' and decommissioned '" +
        modelData.isDecommissioned() + "'"))
    .doOnError(throwable -> System.out.println("List models error: " + throwable))
    .doOnTerminate(listModelsLatch::countDown)
    .subscribe();
```

Use `getModel` with model's unique identifier to get a specific model.

```java
<<<<<<< HEAD
asyncClient.createOrReplaceDigitalTwin(twinId, twinContent)
=======
asyncClient.getModel(modelId)
>>>>>>> 6f033d77
    .subscribe(
        model -> System.out.println("Retrieved model with Id: " + model.getModelId()),
        throwable -> System.out.println("Could not get model " + modelId + " due to " + throwable)
    )
```

### Decommission models

To decommission a model, pass in a model Id for the model you want to decommission.

```java
client.decommissionModel(modelId);
```

### Delete models

To delete a model, pass in a model Id for the model you want to delete.

```java
client.deleteModel(modelId);
```

## Create and delete digital twins

### Create digital twins

For Creating Twin you will need to provide Id of a digital Twin such as `myTwin` and the application/json digital twin based on the model created earlier. You can look at sample application/json [here](https://github.com/Azure/azure-sdk-for-java/tree/master/sdk/digitaltwins/azure-digitaltwins-core/src/samples/resources/DTDL/DigitalTwins).

One option is to use the provided class BasicDigitalTwin for serialization and deserialization.

```java
// Create digital twin with component payload using the BasicDigitalTwin serialization helper

BasicDigitalTwin basicTwin = new BasicDigitalTwin(basicDigitalTwinId)
    .setMetadata(
        new BasicDigitalTwinMetadata()
            .setModelId(modelId)
    )
    .addToContents("Prop1", "Value1")
    .addToContents("Prop2", 987)
    .addToContents(
        "Component1",
        new BasicDigitalTwinComponent()
<<<<<<< HEAD
            .addroperty("ComponentProp1", "Component value 1")
            .addroperty("ComponentProp2", 123)
    );

BasicDigitalTwin basicTwinResponse = syncClient.createOrReplaceDigitalTwin(basicDtId, basicTwin, BasicDigitalTwin.class);
=======
            .addToContents("ComponentProp1", "Component value 1")
            .addToContents("ComponentProp2", 123));

BasicDigitalTwin basicTwinResponse = syncClient.createOrReplaceDigitalTwin(basicDigitalTwinId, basicTwin, BasicDigitalTwin.class);
>>>>>>> 6f033d77
```

Alternatively, you can create your own custom data types to serialize and deserialize your digital twins.
By specifying your properties and types directly, it requires less code or knowledge of the type for interaction.

You can also retrieve the application/json string payload from disk and pass it down to the client directly.

```java
String payload = <Load the file content into memory>;
String digitalTwinCreateResponse = syncClient.createOrReplaceDigitalTwin(twinId, payload, String.class);
```

### Get and deserialize a digital twin

You can get a digital twin in 2 separate formats

- In a String format by just calling:

```java
String stringDt = syncClient.getDigitalTwin(twinId, String.class);
```

- Choose what type you would like the twin to be deserialized as:

```java
BasicDigitalTwin basicDt = syncClient.getDigitalTwin(twinId, BasicDigitalTwin.class);
```

### Query digital twins

Query the Azure Digital Twins instance for digital twins using the [Azure Digital Twins Query Store language](https://review.docs.microsoft.com/azure/digital-twins-v2/concepts-query-language?branch=pr-en-us-114648). Query calls support paging. Here's an example of how to query for digital twins and how to iterate over the results.

```java
// This code snippet demonstrates the simplest way to iterate over the digital twin results, where paging
// happens under the covers.

// You can either get a String representation of your query response
PagedIterable<String> pageableResponse = syncClient.query("SELECT * FROM digitaltwins", String.class);

// Iterate over the twin instances in the pageable response.
foreach (String response in pageableResponse) {
    System.out.println(response);
}

// Or you can use the generic API to get a specific type back.
PagedIterable<BasicDigitalTwin> deserializedResponse = syncClient.query("SELECT * FROM digitaltwins", BasicDigitalTwin.class);

for(BasicDigitalTwin digitalTwin : deserializedResponse){
    System.out.println("Retrieved digital twin with Id: " + digitalTwin.getId());
}
```

### Delete digital twins

Delete a digital twin simply by providing Id of a digital twin as below.

```java
syncClient.deleteDigitalTwin(digitalTwinId);
```

## Get and update digital twin components

### Update digital twin components

To update a component or in other words to replace, remove and/or add a component property or subproperty within Digital Twin, you would need Id of a digital twin, component name and application/json-patch+json operations to be performed on the specified digital twin's component. Here is the sample code on how to do it.

```C# Snippet:DigitalTwinsSampleUpdateComponent
// Update Component1 by replacing the property ComponentProp1 value,
<<<<<<< HEAD
// using the UpdateOperationUtility to build the payload.
UpdateOperationUtility jsonPatchDocument = new UpdateOperationUtility();

jsonPatchDocument.appendReplaceOperation("/ComponentProp1", "Some new Value");

client.updateComponent(basicDigitalTwinId, "Component1", jsonPatchDocument.getUpdateOperations());
=======
// using the JsonPatchDocument to build the update operation patch document.
JsonPatchDocument updateOp = new JsonPatchDocument()
    .appendReplace("/ComponentProp1", "Some new Value");

client.updateComponent(basicDigitalTwinId, "Component1", updateOp);
>>>>>>> 6f033d77
```

### Get digital twin components

Get a component by providing name of a component and Id of digital twin to which it belongs.

```java
String getComponentResponse = client.getComponent(digitalTwinId, "Component1", String.class);
```

## Create, get,  list and delete digital twin relationships

### Create digital twin relationships

`createRelationship` creates a relationship on a digital twin provided with Id of a digital twin, name of relationship such as "contains", Id of a relationship such as "FloorContainsRoom" and an application/json relationship to be created. Must contain property with key "$targetId" to specify the target of the relationship. Sample payloads for relationships can be found [here](https://github.com/Azure/azure-sdk-for-java/blob/master/sdk/digitaltwins/azure-digitaltwins-core/src/samples/resources/DTDL/Relationships/HospitalRelationships.json).

One option is to use the provided class BasicRelationship for serialization and deserialization.

```java
<<<<<<< HEAD
BasicRelationship buildingFloorRelationshipPayload = new BasicRelationship()
    .setId(buildingFloorRelationshipId)
    .setSourceId(buildingTwinId)
    .setTargetId(floorTwinId)
    .setName("contains")
    .addProperty("Prop1", "Prop1 value")
    .addProperty("Prop2", 6);

client.createOrReplaceRelationship(buildingTwinId, buildingFloorRelationshipId, buildingFloorRelationshipPayload, BasicRelationship.class);
=======
BasicRelationship buildingToFloorBasicRelationship = 
new BasicRelationship(
        "myRelationshipId",
        "mySourceDigitalTwinId",
        "myTargetDigitalTwinId",
        "contains")
    .addProperty("Prop1", "Prop1 value")
    .addProperty("Prop2", 6);

BasicRelationship createdRelationship = client.createOrReplaceRelationship(
    "mySourceDigitalTwinId",
    "myRelationshipId",
    buildingToFloorBasicRelationship,
    BasicRelationship.class);
>>>>>>> 6f033d77
```

### Get and deserialize a digital twin relationship

You can get a digital twin relationship and deserialize it into type of your choice. Here is an example of how to do this and also check the HTTP response.

```java
Response<BasicRelationship> getRelationshipResponse = client.getRelationshipWithResponse(
    buildingTwinId,
    buildingFloorRelationshipId,
    BasicRelationship.class,
    Context.NONE);

if (getRelationshipResponse.getStatusCode() == HttpURLConnection.HTTP_OK) {
    BasicRelationship retrievedRelationship = getRelationshipResponse.getValue();
    ConsoleLogger.printSuccess("Retrieved relationship: " + retrievedRelationship.getId() + " from twin: " + retrievedRelationship.getSourceId() + "\n\t" +
        "Prop1: " + retrievedRelationship.getProperties().get("Prop1") + "\n\t" +
        "Prop2: " + retrievedRelationship.getProperties().get("Prop2"));
}
```

### List digital twin relationships

`listRelationships` lists all the relationships of a digital twin. You can get digital twin relationships and deserialize them into `BasicRelationship`.

```java
PagedIterable<BasicRelationship> relationshipPages = client.listRelationships(buildingTwinId, BasicRelationship.class);

for (BasicRelationship relationship : relationshipPages) {
    System.out.println(
        "Retrieved relationship: " +
        relationship.getId() +
        " with source: " +
        relationship.getSourceId() +
        " and target: " +
        relationship.getTargetId());
}
```

`listIncomingRelationships` lists all incoming relationships of digital twin.

```java
PagedIterable<IncomingRelationship> incomingRelationships = client.listIncomingRelationships(floorTwinId);

for (IncomingRelationship incomingRelationship : incomingRelationships) {
    System.out.println(
        "Found an incoming relationship: " +
        incomingRelationship.getRelationshipId() +
        " from: " +
        incomingRelationship.getSourceId());
}
```

### Delete a digital twin relationship

To delete all outgoing relationships for a digital twin, simply iterate over the relationships and delete them iteratively.

```java
client.deleteRelationship(buildingTwinId, buildingFloorRelationshipId);
```

## Create, list, and delete event routes of digital twins

### Create event routes

To create an event route, provide an Id of an event route such as "sampleEventRoute" and event route data containing the endpoint and optional filter like the example shown below.

```java
<<<<<<< HEAD
String filter = "$eventType = 'DigitalTwinTelemetryMessages' or $eventType = 'DigitalTwinLifecycleNotification'";
DigitalTwinsEventRoute eventRoute = new EventRoute();
eventRoute.setEndpointName(eventRouteEndpointName);
eventRoute.setFilter(filter);

client.createOrReplaceEventRoute(eventRouteId, eventRoute);
=======
String filter ="$eventType = 'DigitalTwinTelemetryMessages' or $eventType = 'DigitalTwinLifecycleNotification'";

DigitalTwinsEventRoute eventRoute = new DigitalTwinsEventRoute("myEndpointName").setFilter(filter);
client.createOrReplaceEventRoute("myEventRouteId", eventRoute);
>>>>>>> 6f033d77
```

For more information on the event route filter language, see the "how to manage routes" [filter events documentation](https://docs.microsoft.com/azure/digital-twins/how-to-manage-routes-apis-cli#filter-events).

### List event routes

List a specific event route given event route Id or all event routes setting options with `GetEventRouteAsync` and `GetEventRoutesAsync`.

```java
<<<<<<< HEAD
PagedIterable<DigitalTwinsEventRoute> eventRoutes = client.listEventRoutes();

for (DigitalTwinsEventRoute eventRoute : eventRoutes) {
    existingEventRouteId = eventRoute.getId();
    System.out.println(String.format("\tEventRouteId: %s", eventRoute.getId()));
    System.out.println(String.format("\tEventRouteEndpointName: %s", eventRoute.getEndpointName()));
    if (eventRoute.getFilter() != null)
    {
        System.out.println(String.format("\tFilter: %s", eventRoute.getFilter()));
    }
}
=======
PagedIterable<DigitalTwinsEventRoute> listResponse =  client.listEventRoutes();

listResponse.forEach(
    eventRoute -> System.out.println("Retrieved event route with Id: " + eventRoute.getEventRouteId()));
>>>>>>> 6f033d77
```

### Delete event routes

Delete an event route given event route Id.

```java
client.deleteEventRoute(eventRouteId);
```

### Publish telemetry messages for a digital twin

To publish a telemetry message for a digital twin, you need to provide the digital twin Id, along with the payload on which telemetry that needs the update.

```java
// construct your json telemetry payload by hand.
client.publishTelemetry(digitalTwinId, "{\"Telemetry1\": 5}");

// Or construct it using a Dictionary and pass it to the API
Dictionary<String, Integer> telemetryPayload = new Hashtable<>();
telemetryPayload.put("Telemetry1", 5);

client.publishTelemetry(digitalTwinId, telemetryPayload);
```

You can also publish a telemetry message for a specific component in a digital twin. In addition to the digital twin Id and payload, you need to specify the target component Id.

```java
Dictionary<String, Integer> telemetryPayload = new Hashtable<>();
telemetryPayload.put("ComponentTelemetry1", 9);

// You can use PublishTelemetryRequestOptions to set your message Id and timestamp
// By default, the message Id is a random guid and timestamp is OffsetDateTime.now(ZoneOffset.UTC);
PublishTelemetryRequestOptions componentTelemetryRequestOptions = new PublishTelemetryRequestOptions();

Response<Void> publishComponentTelemetryResponse = client.publishComponentTelemetryWithResponse(
    digitalTwinId,
    "Component1",
    telemetryPayload,
    componentTelemetryRequestOptions,
    Context.NONE);
```<|MERGE_RESOLUTION|>--- conflicted
+++ resolved
@@ -127,11 +127,7 @@
 Example of using sync client to create models.
 
 ```java
-<<<<<<< HEAD
-List<String> modelsList = new ArrayList<>(Arrays.asList(newComponentModelPayload, newModelPayload));
-=======
 List<String> modelsList = Arrays.asList(newComponentModelPayload, newModelPayload);
->>>>>>> 6f033d77
 List<DigitalTwinsModelData> modelList =  syncClient.createModels(modelsList);
 
 for (DigitalTwinsModelData model : modelList) {
@@ -167,11 +163,7 @@
 Use `getModel` with model's unique identifier to get a specific model.
 
 ```java
-<<<<<<< HEAD
-asyncClient.createOrReplaceDigitalTwin(twinId, twinContent)
-=======
 asyncClient.getModel(modelId)
->>>>>>> 6f033d77
     .subscribe(
         model -> System.out.println("Retrieved model with Id: " + model.getModelId()),
         throwable -> System.out.println("Could not get model " + modelId + " due to " + throwable)
@@ -215,18 +207,10 @@
     .addToContents(
         "Component1",
         new BasicDigitalTwinComponent()
-<<<<<<< HEAD
-            .addroperty("ComponentProp1", "Component value 1")
-            .addroperty("ComponentProp2", 123)
-    );
-
-BasicDigitalTwin basicTwinResponse = syncClient.createOrReplaceDigitalTwin(basicDtId, basicTwin, BasicDigitalTwin.class);
-=======
             .addToContents("ComponentProp1", "Component value 1")
             .addToContents("ComponentProp2", 123));
 
 BasicDigitalTwin basicTwinResponse = syncClient.createOrReplaceDigitalTwin(basicDigitalTwinId, basicTwin, BasicDigitalTwin.class);
->>>>>>> 6f033d77
 ```
 
 Alternatively, you can create your own custom data types to serialize and deserialize your digital twins.
@@ -295,20 +279,11 @@
 
 ```C# Snippet:DigitalTwinsSampleUpdateComponent
 // Update Component1 by replacing the property ComponentProp1 value,
-<<<<<<< HEAD
-// using the UpdateOperationUtility to build the payload.
-UpdateOperationUtility jsonPatchDocument = new UpdateOperationUtility();
-
-jsonPatchDocument.appendReplaceOperation("/ComponentProp1", "Some new Value");
-
-client.updateComponent(basicDigitalTwinId, "Component1", jsonPatchDocument.getUpdateOperations());
-=======
 // using the JsonPatchDocument to build the update operation patch document.
 JsonPatchDocument updateOp = new JsonPatchDocument()
     .appendReplace("/ComponentProp1", "Some new Value");
 
 client.updateComponent(basicDigitalTwinId, "Component1", updateOp);
->>>>>>> 6f033d77
 ```
 
 ### Get digital twin components
@@ -328,17 +303,6 @@
 One option is to use the provided class BasicRelationship for serialization and deserialization.
 
 ```java
-<<<<<<< HEAD
-BasicRelationship buildingFloorRelationshipPayload = new BasicRelationship()
-    .setId(buildingFloorRelationshipId)
-    .setSourceId(buildingTwinId)
-    .setTargetId(floorTwinId)
-    .setName("contains")
-    .addProperty("Prop1", "Prop1 value")
-    .addProperty("Prop2", 6);
-
-client.createOrReplaceRelationship(buildingTwinId, buildingFloorRelationshipId, buildingFloorRelationshipPayload, BasicRelationship.class);
-=======
 BasicRelationship buildingToFloorBasicRelationship = 
 new BasicRelationship(
         "myRelationshipId",
@@ -353,7 +317,6 @@
     "myRelationshipId",
     buildingToFloorBasicRelationship,
     BasicRelationship.class);
->>>>>>> 6f033d77
 ```
 
 ### Get and deserialize a digital twin relationship
@@ -422,19 +385,10 @@
 To create an event route, provide an Id of an event route such as "sampleEventRoute" and event route data containing the endpoint and optional filter like the example shown below.
 
 ```java
-<<<<<<< HEAD
-String filter = "$eventType = 'DigitalTwinTelemetryMessages' or $eventType = 'DigitalTwinLifecycleNotification'";
-DigitalTwinsEventRoute eventRoute = new EventRoute();
-eventRoute.setEndpointName(eventRouteEndpointName);
-eventRoute.setFilter(filter);
-
-client.createOrReplaceEventRoute(eventRouteId, eventRoute);
-=======
 String filter ="$eventType = 'DigitalTwinTelemetryMessages' or $eventType = 'DigitalTwinLifecycleNotification'";
 
 DigitalTwinsEventRoute eventRoute = new DigitalTwinsEventRoute("myEndpointName").setFilter(filter);
 client.createOrReplaceEventRoute("myEventRouteId", eventRoute);
->>>>>>> 6f033d77
 ```
 
 For more information on the event route filter language, see the "how to manage routes" [filter events documentation](https://docs.microsoft.com/azure/digital-twins/how-to-manage-routes-apis-cli#filter-events).
@@ -444,24 +398,10 @@
 List a specific event route given event route Id or all event routes setting options with `GetEventRouteAsync` and `GetEventRoutesAsync`.
 
 ```java
-<<<<<<< HEAD
-PagedIterable<DigitalTwinsEventRoute> eventRoutes = client.listEventRoutes();
-
-for (DigitalTwinsEventRoute eventRoute : eventRoutes) {
-    existingEventRouteId = eventRoute.getId();
-    System.out.println(String.format("\tEventRouteId: %s", eventRoute.getId()));
-    System.out.println(String.format("\tEventRouteEndpointName: %s", eventRoute.getEndpointName()));
-    if (eventRoute.getFilter() != null)
-    {
-        System.out.println(String.format("\tFilter: %s", eventRoute.getFilter()));
-    }
-}
-=======
 PagedIterable<DigitalTwinsEventRoute> listResponse =  client.listEventRoutes();
 
 listResponse.forEach(
     eventRoute -> System.out.println("Retrieved event route with Id: " + eventRoute.getEventRouteId()));
->>>>>>> 6f033d77
 ```
 
 ### Delete event routes
