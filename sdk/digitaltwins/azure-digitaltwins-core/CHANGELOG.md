--- conflicted
+++ resolved
@@ -1,16 +1,5 @@
 # Release History
 
-<<<<<<< HEAD
-## 1.3.0-beta.1 (Unreleased)
-
-### Features Added
-
-### Breaking Changes
-
-### Bugs Fixed
-
-### Other Changes
-=======
 ## 1.3.0 (2022-07-11)
 
 ### Features Added
@@ -20,7 +9,6 @@
 
 ### Fixes and improvements
 - Updated samples to illustrate usage of `sourceTime`, `lastUpdatedOn` at digital twin and component metadata level, and use of `DigitalTwinComponentMetadata`.
->>>>>>> c4cb53d9
 
 ## 1.2.4 (2022-07-08)
 
