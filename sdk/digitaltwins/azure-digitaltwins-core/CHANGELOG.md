# Release History

## 1.4.0-beta.1 (Unreleased)

### Features Added

- Migrated serialization to `azure-json` which offers implementation agnostic serialization, providing support for 
  more serialization frameworks than just Jackson.

### Breaking Changes

- Removed Jackson annotations from models and removed custom serializer for raw JSON fields.

### Bugs Fixed

### Other Changes

<<<<<<< HEAD
=======
## 1.3.22 (2024-07-26)

### Other Changes

#### Dependency Updates

- Upgraded `azure-core-http-netty` from `1.15.1` to version `1.15.2`.
- Upgraded `azure-core-serializer-json-jackson` from `1.4.13` to version `1.4.14`.
- Upgraded `azure-core` from `1.49.1` to version `1.50.0`.


## 1.3.21 (2024-06-27)

### Other Changes

#### Dependency Updates

- Upgraded `azure-core-serializer-json-jackson` from `1.4.12` to version `1.4.13`.
- Upgraded `azure-core` from `1.49.0` to version `1.49.1`.
- Upgraded `azure-core-http-netty` from `1.15.0` to version `1.15.1`.


## 1.3.20 (2024-05-28)

### Other Changes

#### Dependency Updates

- Upgraded `azure-core-serializer-json-jackson` from `1.4.11` to version `1.4.12`.
- Upgraded `azure-core` from `1.48.0` to version `1.49.0`.
- Upgraded `azure-core-http-netty` from `1.14.2` to version `1.15.0`.


>>>>>>> 81127ec7
## 1.3.19 (2024-04-23)

### Other Changes

#### Dependency Updates

- Upgraded `azure-core-serializer-json-jackson` from `1.4.10` to version `1.4.11`.
- Upgraded `azure-core` from `1.47.0` to version `1.48.0`.
- Upgraded `azure-core-http-netty` from `1.14.1` to version `1.14.2`.


## 1.3.18 (2024-03-20)

### Other Changes

#### Dependency Updates

- Upgraded `azure-core-serializer-json-jackson` from `1.4.9` to version `1.4.10`.
- Upgraded `azure-core` from `1.46.0` to version `1.47.0`.
- Upgraded `azure-core-http-netty` from `1.14.0` to version `1.14.1`.


## 1.3.17 (2024-02-20)

### Other Changes

#### Dependency Updates

- Upgraded `azure-core-http-netty` from `1.13.11` to version `1.14.0`.
- Upgraded `azure-core` from `1.45.1` to version `1.46.0`.
- Upgraded `azure-core-serializer-json-jackson` from `1.4.8` to version `1.4.9`.


## 1.3.16 (2023-12-04)

### Other Changes

#### Dependency Updates

- Upgraded `azure-core-serializer-json-jackson` from `1.4.7` to version `1.4.8`.
- Upgraded `azure-core-http-netty` from `1.13.10` to version `1.13.11`.
- Upgraded `azure-core` from `1.45.0` to version `1.45.1`.


## 1.3.15 (2023-11-20)

### Other Changes

#### Dependency Updates

- Upgraded `azure-core` from `1.44.1` to version `1.45.0`.
- Upgraded `azure-core-http-netty` from `1.13.9` to version `1.13.10`.
- Upgraded `azure-core-serializer-json-jackson` from `1.4.6` to version `1.4.7`.


## 1.3.14 (2023-10-20)

### Other Changes

#### Dependency Updates

- Upgraded `azure-core-http-netty` from `1.13.7` to version `1.13.9`.
- Upgraded `azure-core-serializer-json-jackson` from `1.4.4` to version `1.4.6`.
- Upgraded `azure-core` from `1.43.0` to version `1.44.1`.


## 1.3.13 (2023-09-22)

### Other Changes

#### Dependency Updates

- Upgraded `azure-core` from `1.42.0` to version `1.43.0`.
- Upgraded `azure-core-http-netty` from `1.13.6` to version `1.13.7`.
- Upgraded `azure-core-serializer-json-jackson` from `1.4.3` to version `1.4.4`.


## 1.3.12 (2023-08-18)

### Other Changes

#### Dependency Updates

- Upgraded `azure-core-serializer-json-jackson` from `1.4.2` to version `1.4.3`.
- Upgraded `azure-core-http-netty` from `1.13.5` to version `1.13.6`.
- Upgraded `azure-core` from `1.41.0` to version `1.42.0`.


## 1.3.11 (2023-07-25)

### Other Changes

#### Dependency Updates

- Upgraded `azure-core-http-netty` from `1.13.4` to version `1.13.5`.
- Upgraded `azure-core-serializer-json-jackson` from `1.4.1` to version `1.4.2`.
- Upgraded `azure-core` from `1.40.0` to version `1.41.0`.


## 1.3.10 (2023-06-20)

### Other Changes

#### Dependency Updates

- Upgraded `azure-core-http-netty` from `1.13.3` to version `1.13.4`.
- Upgraded `azure-core` from `1.39.0` to version `1.40.0`.
- Upgraded `azure-core-serializer-json-jackson` from `1.4.0` to version `1.4.1`.


## 1.3.9 (2023-05-22)

### Other Changes

#### Dependency Updates

- Upgraded `azure-core` from `1.38.0` to version `1.39.0`.
- Upgraded `azure-core-http-netty` from `1.13.2` to version `1.13.3`.
- Upgraded `azure-core-serializer-json-jackson` from `1.3.1` to version `1.4.0`.

## 1.3.8 (2023-04-18)

### Other Changes
#### Dependency Updates
- Upgraded `azure-core` dependency to `1.38.0`
- Upgraded `azure-core-http-netty` dependency to `1.13.2`.
- Upgraded `azure-core-identity` dependency to `1.8.2`.
- Upgraded `azure-core-serializer-json-jackson` dependency to `1.3.1`.

## 1.3.7 (2023-03-07)

### Other Changes
#### Dependency Updates
- Upgraded `azure-core` dependency to `1.37.0`
- Upgraded `azure-core-http-netty` dependency to `1.13.1`.
- Upgraded `azure-core-identity` dependency to `1.8.1`.
- Upgraded `azure-core-serializer-json-jackson` dependency to `1.3.0`.

## 1.3.6 (2023-02-07)

### Other Changes
#### Dependency Updates
- Upgraded `azure-core` dependency to `1.36.0`
- Upgraded `azure-core-http-netty` dependency to `1.13.0`.
- Upgraded `azure-core-identity` dependency to `1.8.0`.
- Upgraded `azure-core-serializer-json-jackson` dependency to `1.2.25`.

## 1.3.5 (2023-01-10)

### Other Changes
#### Dependency Updates
- Upgraded `azure-core` dependency to `1.35.0`
- Upgraded `azure-core-http-netty` dependency to `1.12.8`.
- Upgraded `azure-core-identity` dependency to `1.7.3`.
- Upgraded `azure-core-serializer-json-jackson` dependency to `1.2.24`.

## 1.3.4 (2022-11-08)

### Other Changes
#### Dependency Updates
- Upgraded `azure-core` dependency to `1.34.0`
- Upgraded `azure-core-http-netty` dependency to `1.12.7`.
- Upgraded `azure-core-identity` dependency to `1.7.0`.
- Upgraded `azure-core-serializer-json-jackson` dependency to `1.2.23`.

## 1.3.3 (2022-10-11)

### Other Changes
#### Dependency Updates
- Upgraded `azure-core` dependency to `1.33.0`
- Upgraded `azure-core-http-netty` dependency to `1.12.6`.
- Upgraded `azure-core-identity` dependency to `1.6.1`.
- Upgraded `azure-core-serializer-json-jackson` dependency to `1.2.22`.

## 1.3.2 (2022-09-06)

### Other Changes
#### Dependency Updates
- Upgraded `azure-core` dependency to `1.32.0`
- Upgraded `azure-core-http-netty` dependency to `1.12.5`.
- Upgraded `azure-core-identity` dependency to `1.5.5`.
- Upgraded `azure-core-serializer-json-jackson` dependency to `1.2.21`.

## 1.3.1 (2022-08-10)

### Other Changes
#### Dependency Updates
- Upgraded `azure-core` dependency to `1.31.0`
- Upgraded `azure-core-http-netty` dependency to `1.12.4`.
- Upgraded `azure-core-serializer-json-jackson` dependency to `1.2.20`.

## 1.3.0 (2022-07-11)

### Features Added
- Updated service API version to use API version 2022-05-31 by default.
- Added `sourceTime` to `DigitalTwinPropertyMetadata`.
- Added support for `lastUpdatedOn` for digital twins and components.

### Fixes and improvements
- Updated samples to illustrate usage of `sourceTime`, `lastUpdatedOn` at digital twin and component metadata level, and use of `DigitalTwinComponentMetadata`.

## 1.2.4 (2022-07-08)

### Other Changes
#### Dependency Updates
- Upgraded `azure-core` dependency to `1.30.0`
- Upgraded `azure-core-http-netty` dependency to `1.12.3`.
- Upgraded `azure-core-serializer-json-jackson` dependency to `1.2.19`.

## 1.2.3 (2022-06-07)

### Other Changes
#### Dependency Updates
- Upgraded `azure-core` dependency to `1.29.1`
- Upgraded `azure-core-http-netty` dependency to `1.12.2`.
- Upgraded `azure-core-identity` dependency to `1.5.2`.
- Upgraded `azure-core-serializer-json-jackson` dependency to `1.2.18`.

## 1.2.2 (2022-05-12)

### Other Changes
#### Dependency Updates
- Upgraded `azure-core` dependency from `1.27.0` to `1.28.0`
- Upgraded `azure-core-http-netty` dependency from `1.11.9` to `1.12.0`.
- Upgraded `azure-core-identity` dependency from `1.5.0` to `1.5.1`.
- Upgraded `azure-core-serializer-json-jackson` dependency from `1.2.15` to `1.2.16`.

## 1.2.1 (2022-04-08)

### Other Changes
#### Dependency Updates
- Upgraded `azure-core` dependency from `1.26.0` to `1.27.0`
- Upgraded `azure-core-http-netty` dependency from `1.11.8` to `1.11.9`.
- Upgraded `azure-core-serializer-json-jackson` dependency from `1.2.14` to `1.2.15`.

## 1.2.0 (2022-03-11)

### Features Added
- Added interfaces from `com.azure.core.client.traits` to `DigitalTwinsClientBuilder`.
- Added `retryOptions` to `DigitalTwinsClientBuilder`.

### Other Changes

#### Dependency Updates
- Upgraded `azure-core` dependency from `1.25.0` to `1.26.0`
- Upgraded `azure-core-http-netty` dependency from `1.11.7` to `1.11.8`.
- Upgraded `azure-core-serializer-json-jackson` dependency from `1.2.13` to `1.2.14`.

## 1.1.6 (2022-02-11)

### Other Changes
#### Dependency updates
- Upgraded `azure-core` dependency from `1.24.1` to `1.25.0`.
- Upgraded `azure-core-http-netty` dependency from `1.11.6` to `1.11.7`.
- Upgraded `azure-core-serializer-json-jackson` dependency from `1.2.12` to `1.2.13`.

## 1.1.5 (2022-01-13)

### Other Changes
#### Dependency updates
- Upgraded `azure-core` dependency from `1.22.0` to `1.24.1`.
- Upgraded `azure-core-http-netty` dependency from `1.11.2 to `1.11.6`.
- Upgraded `azure-core-serializer-json-jackson` dependency from `1.2.7` to `1.2.12`.
- Upgraded `jackson-annotations` dependency from `2.12.5` to `2.13.1`.

## 1.1.4 (2021-11-19)

### Other Changes
#### Dependency updates
- Upgraded `azure-core` dependency from `1.21.0` to `1.22.0`.
- Upgraded `azure-core-http-netty` dependency from `1.11.1` to `1.11.2`.

## 1.1.3 (2021-10-12)

### Other Changes
#### Dependency updates
- Upgraded `azure-core` dependency from `1.20.0` to `1.21.0`.
  - [azure-core changelog](https://github.com/Azure/azure-sdk-for-java/blob/main/sdk/core/azure-core/CHANGELOG.md#1210-2021-10-01)
- Upgraded `azure-core-http-netty` dependency from `1.11.0` to `1.11.1`.
  - [azure-core-http-netty changelog](https://github.com/Azure/azure-sdk-for-java/blob/main/sdk/core/azure-core-http-netty/CHANGELOG.md#1111-2021-10-01)
- Upgraded `azure-core-serializer-json-jackson` dependency from `1.2.7` to `1.2.8`.
  - [azure-core-serializer-json-jackson changelog](https://github.com/Azure/azure-sdk-for-java/blob/main/sdk/core/azure-core-serializer-json-jackson/CHANGELOG.md#128-2021-10-01)
- Upgraded `jackson-annotations` dependency from `2.12.4` to `2.12.5`.

## 1.1.2 (2021-09-10)

### Bugs Fixed
- Fixed the lack of separation between "per-call" and "per-retry" HttpPipeline policies (#22932).

### Other Changes
#### Dependency updates
- Upgraded `azure-core` dependency from `1.16.0` to `1.20.0`.
  - [azure-core changelog](https://github.com/Azure/azure-sdk-for-java/blob/main/sdk/core/azure-core/CHANGELOG.md#1200-2021-09-07)
- Upgraded `azure-core-http-netty` dependency from `1.9.2` to `1.11.0`.
  - [azure-core-http-netty changelog](https://github.com/Azure/azure-sdk-for-java/blob/main/sdk/core/azure-core-http-netty/CHANGELOG.md#1110-2021-09-07)
- Upgraded `azure-core-serializer-json-jackson` dependency from `1.2.3` to `1.2.7`.
  - [azure-core-serializer-json-jackson changelog](https://github.com/Azure/azure-sdk-for-java/blob/main/sdk/core/azure-core-serializer-json-jackson/CHANGELOG.md#127-2021-09-07)
- Upgraded `jackson-annotations` dependency from `2.12.2` to `2.12.4`.

## 1.1.1 (2021-05-19)

### Fixes and improvements

- Address breaking behavior change where previously `null` could be passed down for `context` parameter to synchronous APIs prior to version `1.0.2` but after `1.0.2` that behavior was changed. `null` can again be passed for the `context` parameter and the SDK will behave as was expected before. In these scenarios `Context.NONE` will be used as the default value.

## 1.1.0 (2021-05-17)

### Fixes and improvements

- Fixed a bug where string tokens that start with a numeric values would transform into number type after payload serialization.
- Upgraded `reactor-core` dependency from `3.3.12.RELEASE` to `3.4.3`
- Upgraded `jackson-annotations` dependency from `2.12.1` to `2.12.2`
- Upgraded `azure-core` dependency from `1.13.0` to `1.16.0`
  - [azure-core changelog](https://github.com/Azure/azure-sdk-for-java/blob/main/sdk/core/azure-core/CHANGELOG.md#1160-2021-05-07)
- Upgraded `azure-core-serializer-json-jackson` dependency from `1.1.2` to `1.2.3`
  - [azure-core-serializer-json-jackson changelog](https://github.com/Azure/azure-sdk-for-java/blob/main/sdk/core/azure-core-serializer-json-jackson/CHANGELOG.md#123-2021-05-07)

## 1.0.3 (2021-02-24)

### Dependency Updates

- Upgraded `jackson-annotations` dependency from `2.11.3` to `2.12.1`
- Upgraded `azure-identity` dependency from `1.2.2` to `1.2.3`
  - [azure-identity changelog](https://github.com/Azure/azure-sdk-for-java/blob/main/sdk/identity/azure-identity/CHANGELOG.md#123-2021-02-09)
- Upgraded `azure-core` dependency from `1.12.0` to `1.13.0`
  - [azure-core changelog](https://github.com/Azure/azure-sdk-for-java/blob/main/sdk/core/azure-core/CHANGELOG.md#1130-2021-02-05)
- Upgraded `azure-core-http-netty` dependency from `1.7.1` to `1.8.0`
  - [azure-core-http-netty changelog](https://github.com/Azure/azure-sdk-for-java/blob/main/sdk/core/azure-core-http-netty/CHANGELOG.md#180-2021-02-05)
- Upgraded `azure-core-serializer-json-jackson` dependency from `1.1.1` to `1.1.2`
  - [azure-core-serializer-json-jackson changelog](https://github.com/Azure/azure-sdk-for-java/blob/main/sdk/core/azure-core-serializer-json-jackson/CHANGELOG.md#112-2021-02-05)

## 1.0.2 (2021-01-21)

### Dependency Updates

- Added diagnostic contexts to async APIs including service namespace.
- Upgraded `azure-core` dependency from `1.11.0` to `1.12.0`
  - [azure-core changelog](https://github.com/Azure/azure-sdk-for-java/blob/main/sdk/core/azure-core/CHANGELOG.md#1120-2021-01-11)
- Upgraded `azure-identity` dependency from `1.2.1` to `1.2.2`
  - [azure-identity changelog](https://github.com/Azure/azure-sdk-for-java/blob/main/sdk/identity/azure-identity/CHANGELOG.md#122-2021-01-12)
- Upgraded `azure-core-http-netty` dependency from `1.7.0` to `1.7.1`
  - [azure-core-http-netty changelog](https://github.com/Azure/azure-sdk-for-java/blob/main/sdk/core/azure-core-http-netty/CHANGELOG.md#171-2021-01-11)
- Upgraded `azure-core-http-okhttp` dependency to `1.4.0` to `1.4.1`
  - [azure-core-http-okhttp changelog](https://github.com/Azure/azure-sdk-for-java/blob/main/sdk/core/azure-core-http-okhttp/CHANGELOG.md#141-2021-01-11)

## 1.0.1 (2020-11-05)

### Fixes and improvements

- Removed logic to determine authorization scope based on digital twins instance URI.

## 1.0.0 (2020-10-30)

### New Features

- Regenerated protocol layer from service API version 2020-10-31.
- Updated service API version to use service API version 2020-10-31 by default.

### Breaking changes

Note that these breaking changes are only breaking changes from the preview version of this library.

- Replaced all `Response<string>` and `Pageable<string>` APIs with `Response<T>` and `Pageable<T>` respectively.
- Renamed `CreateDigitalTwin`, `CreateRelationship` and `CreateEventRoute` APIs to `CreateOrReplaceDigitalTwin`, `CreateOrReplaceRelationship` and `CreateOrReplaceEventRoute` respectively.
- Renamed model type `ModelData` to `DigitalTwinsModelData` to make type less generic, and less likely to conflict with other libraries.
- Renamed model type `EventRoute` to `DigitalTwinsEventRoute` to make type less generic, and less likely to conflict with other libraries.
- `EventRoute` (now `DigitalTwinsEventRoute`) object ctor now requires filter.
- Removed `UpdateOperationsUtility` and replace it with a direct dependency on [JsonPatchDocument](https://github.com/Azure/azure-sdk-for-java/blob/main/sdk/core/azure-core/src/main/java/com/azure/core/models/JsonPatchDocument.java) from azure-core.
- Removed `WritableProperty` since service no longer returns that type.
- Removed `MaxItemCount` parameter as an option for GetEventRoutes APIs since users are expected to provide page size in pageable type's .AsPages() method instead.
- Renamed `DigitalTwinsModelData` field `DisplayName` to `DisplayNameLanguageMap` for clarity.
- Renamed `DigitalTwinsModelData` field `Description` to `DescriptionLanguageMap` for clarity.
- Renamed `DigitalTwinsModelData` field `model` to `dtdlModel`.
- Flattened `DigitalTwinsRequestOptions` so that each API takes in ifMatch and ifNoneMatch header directly.
- Reworked `BasicDigitalTwin` and other helper classes to better match the service definitions. This includes renaming `CustomProperties` to `Contents`.
- Added `messageId` as mandatory parameter for telemetry APIs. Service API version 2020-10-31 requires this parameter.
- Renamed CreateModels API parameter `models` to `dtdtlModels` for clarity.

### Fixes and improvements

- Fixed bug where `CreateDigitalTwin` and `CreateRelationship` APIs always sent ifNoneMatch header with value "*" making it impossible to replace an existing entity.

## 1.0.0-beta.3 (2020-10-01)

- Fixed issue with pagination APIs that support max-item-count where the item count was not respected from the second page forward.

## 1.0.0-beta.2 (2020-09-24)

### Fixes and improvements

- Paging functionality for list operations has been fixed.
- `listModelOptions` is renamed to `modelsListOptions` for naming consistency.

## 1.0.0-beta.1 (2020-09-22)

### New features

- Official public preview of azure-digitalTwins-core SDK
- [Azure Digital Twins Public Repo](https://github.com/Azure/azure-sdk-for-java/tree/main/sdk/digitaltwins/azure-digitaltwins-core)
- [Azure Digital Twins Samples](https://github.com/Azure/azure-sdk-for-java/tree/main/sdk/digitaltwins/azure-digitaltwins-core/src/samples)

### Breaking changes

- N/A

### Added

- N/A

### Fixes and improvements

- N/A<|MERGE_RESOLUTION|>--- conflicted
+++ resolved
@@ -15,8 +15,6 @@
 
 ### Other Changes
 
-<<<<<<< HEAD
-=======
 ## 1.3.22 (2024-07-26)
 
 ### Other Changes
@@ -27,7 +25,6 @@
 - Upgraded `azure-core-serializer-json-jackson` from `1.4.13` to version `1.4.14`.
 - Upgraded `azure-core` from `1.49.1` to version `1.50.0`.
 
-
 ## 1.3.21 (2024-06-27)
 
 ### Other Changes
@@ -49,8 +46,6 @@
 - Upgraded `azure-core` from `1.48.0` to version `1.49.0`.
 - Upgraded `azure-core-http-netty` from `1.14.2` to version `1.15.0`.
 
-
->>>>>>> 81127ec7
 ## 1.3.19 (2024-04-23)
 
 ### Other Changes
