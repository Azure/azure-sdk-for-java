--- conflicted
+++ resolved
@@ -1,6 +1,5 @@
 # Release History
 
-<<<<<<< HEAD
 ## 1.3.0 (2022-06-30)
 
 ### Features Added
@@ -9,9 +8,8 @@
 - Added support for `lastUpdatedOn` for digital twins and components.
 
 ### Fixes and improvements
-
 - Updated samples to illustrate usage of `sourceTime`, `lastUpdatedOn` at digital twin and component metadata level, and use of `DigitalTwinComponentMetadata`.
-=======
+
 ## 1.2.4 (2022-07-08)
 
 ### Other Changes
@@ -19,7 +17,6 @@
 - Upgraded `azure-core` dependency to `1.30.0`
 - Upgraded `azure-core-http-netty` dependency to `1.12.3`.
 - Upgraded `azure-core-serializer-json-jackson` dependency to `1.2.19`.
->>>>>>> a9f7f0ca
 
 ## 1.2.3 (2022-06-07)
 
