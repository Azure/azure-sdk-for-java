--- conflicted
+++ resolved
@@ -10,8 +10,6 @@
 
 ### Other Changes
 
-<<<<<<< HEAD
-=======
 ## 1.2.3 (2022-06-07)
 
 ### Other Changes
@@ -30,16 +28,11 @@
 - Upgraded `azure-core-identity` dependency from `1.5.0` to `1.5.1`.
 - Upgraded `azure-core-serializer-json-jackson` dependency from `1.2.15` to `1.2.16`.
 
->>>>>>> 8d609db9
 ## 1.2.1 (2022-04-08)
 
 ### Other Changes
 #### Dependency Updates
-<<<<<<< HEAD
-- Upgraded `azure-core` dependency from `1.26.0` ro `1.27.0`
-=======
 - Upgraded `azure-core` dependency from `1.26.0` to `1.27.0`
->>>>>>> 8d609db9
 - Upgraded `azure-core-http-netty` dependency from `1.11.8` to `1.11.9`.
 - Upgraded `azure-core-serializer-json-jackson` dependency from `1.2.14` to `1.2.15`.
 
