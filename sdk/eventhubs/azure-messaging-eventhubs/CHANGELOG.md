--- conflicted
+++ resolved
@@ -1,15 +1,11 @@
 # Release History
 
-<<<<<<< HEAD
-## 5.0.0-beta.7 (Unreleased)
-=======
 ## 5.0.1 (2020-01-07)
 - Add support for different error handling cases in EventProcessor.
 - Recreate connection in client on transient errors.
 - Add tracing links when sending a batch of events.
 - Tracing link names are shortened when sending events.
 - EventPosition.fromOffset(long) is no longer inclusive.
->>>>>>> 0f276126
 
 ## 5.0.0-beta.6 (2019-12-02)
 - Artifact name changed from `preview` to `beta`.
