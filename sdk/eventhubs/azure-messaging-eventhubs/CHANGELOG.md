# Release History

<<<<<<< HEAD
## 5.4.0-beta.1 (Unreleased)
=======
## 5.4.0-beta.2 (Unreleased)

## 5.4.0-beta.1 (2020-11-12)
### Breaking changes
- Removed `ObjectBatch` and related `createBatch()` and `send()` operations in favor of
 supporting `BinaryData` in `EventData`.
>>>>>>> 6f033d77

## 5.3.1 (2020-10-30)
### Bug fixes
- Eagerly close top-level client in `EventProcessorClient` after fetching the list of partitions instead of waiting until
 the connection times out.
- Added checks for matching lost link name with the current link name before propagating the error in
 `AmqpReceiveLinkProcessor`.
 
## 5.3.0 (2020-10-12)
### New Features
- Add `clientOptions` to `EventHubClientBuilder` to support for setting user's application id in the user-agent property
of the amqp connection.

### Other Changes
- `EventHubProcessorClient` checks connection status of each partition consumer periodically and closes
the partition consumer to rebuild the connection later.

### Dependency Updates
- Update `azure-core` dependency to `1.9.0`.
- Update `azure-core-amqp` dependency to `1.6.0`.
- Update `azure-identity` dependency to `1.1.3`.

## 5.2.0 (2020-09-11)
- Default scheme to 'sb://' if no scheme is set in 'Endpoint'. 
- Update dependency version of `azure-core-amp` to `1.5.1`
- Add support for connection strings containing Shared Access Signature
- Add option to control the load balancing cycle interval.
- Add option to control the partition ownership expiration duration.
- Add option to configure the load balancing strategy to either use balanced or greedy approach.

## 5.2.0-beta.2 (2020-08-14)
- Support for object serializer to send and receive strongly-typed objects.

## 5.2.0-beta.1 (2020-07-08)
- Add option to control the load balancing cycle interval.
- Add option to control the partition ownership expiration duration.
- Add option to configure the load balancing strategy to either use balanced or greedy approach.

## 5.1.2 (2020-07-08)
- Updated dependency version of `azure-core-amqp` which has a bug fix for updating User Agent string format.
- Fix bug where batch receive handler runs on non-blocking thread and fails on blocking calls. 

## 5.1.1 (2020-06-12)
- Fix bug where receiver link fails to add credits to new links created after an existing link is closed.
- Add a check to load balancer task to not run if the previous load balancer task is still in progress.
- Updated dependency version of `azure-core-amqp` to `1.2.0`

## 5.1.0 (2020-05-07)
- Add support for sending a collection of events as a single batch from `EventHubProducerClient` and `EventHubProducerAsyncClient`.
- Updated dependency version of `azure-core-amqp` to `1.1.2`.

## 5.1.0-beta.1 (2020-04-08)
- Add support for heartbeat for single process event function in Event Processor Client.
- Add support for receiving events in batches in Event Processor Client.

## 5.0.3 (2020-04-08)
- Fix bug where producers and consumers would be unable to get partition information after a reconnect.

## 5.0.2 (2020-02-13)
- Fix bug where producers and consumers would not be able to block in their consuming code.

## 5.0.1 (2020-02-11)
- Add support for different error handling cases in EventProcessor.
- Recreate connection in client on transient errors.
- Add tracing links when sending a batch of events.
- Tracing link names are shortened when sending events.
- EventPosition.fromOffset(long) is no longer inclusive.

## 5.0.0-beta.6 (2019-12-02)
- Artifact name changed from `preview` to `beta`.
- Producer clients (both sync and async) support sending events only using `EventDataBatch`. All other send overloads are removed.
- Async consumer now supports receiving events from all partitions to help getting started scenarios.
- Sync consumer will only support receiving from a single partition.
- `BatchOptions` is renamed to `CreateBatchOptions`.
- `receive()` methods now return `PartitionEvent` which includes `PartitionContext` and `EventData`.
- Producer and consumer clients now support sharing same amqp connection.
- Removed support for user-provided schedulers.
- Configuration for owner level and ability to track last enqueued event properties are now in `ReceiveOptions` and will
be declared at the time of receiving events and not when the client is created.
- `EventProcessorStore` renamed to `CheckpointStore` and method signatures are updated.
- `EventProcessor` renamed to `EventProcessorClient` and `EventProcessorBuilder` renamed to `EventProcessorClientBuilder`.
- New types introduced to simplify functional callbacks used in `EventProcessorClient`.
- `EventProcessorClient` now supports tracking last enqueued event properties.

## 5.0.0-preview.5 (2019-11-01)
- Separate clients for sending and receiving events.
   - `EventHubProducerAsyncClient` and `EventHubProduderClient` for sending events.
   - `EventHubConsumerAsyncClient` and `EventHubConsumerClient` for receiving events.
- Moved `InMemoryPartitionManager` from main package to samples and renamed to `InMemoryEventProcessorStore`
- The `EventProcessorStore`, previously `PartitionManager`, has updated APIs to include `fullyQualifiedNamespace` of
the Event Hub.
- Updates to `EventProcessor` to allow functional callbacks for processing events, errors etc.

## 5.0.0-preview.4 (2019-10-08)
- Proxy support for Event Hubs sync and async clients.
- `EventHubConsumer` and `EventHubAsyncConsumer` now provides last enqueued event information.
- Refactored `azure-messaging-eventhubs` to extract AMQP implementation details to `azure-core-amqp` module.
- Added modules support for JDK 9+.
- Renamed model classes to support Java bean naming convention.
- `EventHubClient` and `EventHubAsyncClient` now provides method to get the name of the Event Hub associated with the client.

## 5.0.0-preview.3 (2019-09-09)

- Added synchronous `EventHubConsumer` and `EventHubProducer`.
- Added support for balancing partitions across multiple instances of `EventProcessor`.
- Added `EventProcessorBuilder` to create `EventProcessor` and removed that functionality from `EventHubClientBuilder`.
- Removed `CheckpointManager`. Checkpointing is done using the `PartitionContext` exposed in `PartitionProcessor` methods.
- Changed `PartitionProcessor` from an interface to an abstract base class.
- Changed `EventData.systemProperties` to exclude already exposed properties (ie. sequence number, enqueued time) from
  the map.

## 5.0.0-preview.2 (2019-08-06)

- Added support for AMQP protocol using web sockets to connect to Azure Event Hubs.
- Added support for publishing events using `EventDataBatch`.
- Added support for processing events from all Event Hub partitions through `EventProcessor`. This early preview is
  intended to allow consumers to test the new design using a single instance that does not persist checkpoints to any
  durable store.
- Added a fixed retry policy implementation.
- Removed operation timeouts from `EventHubClientBuilder`, `EventHubProducerOptions`, and `EventHubConsumerOptions` and
  moved to `RetryOptions` as `tryTimeout(Duration)`.
- Removed exposed retry policies in favor of setting `RetryOptions`.
- Renamed all instances of `EventHubPath` to `EventHubName` to align with the usage context and unify on the chosen
  semantics across the client library for different languages.
- Fixed various bugs for notifying users of link shutdown and errors.

### Known issues

- Proxy support is not implemented.
- `EventHubClient` does not clean up its `EventHubPublishers` and `EventHubConsumers`. These need to be closed manually
by calling `EventHubPublisher.close()` or `EventHubConsumer.close()`.
- On transient AMQP connection/session/link failures, the corresponding transports are not recreated.

## 5.0.0-preview.1 (2019-07-01)

Version 5.0.0-preview.1 is a preview of our efforts in creating a client library that is developer-friendly, idiomatic
to the Java ecosystem, and as consistent across different languages and platforms as possible. The principles that guide
our efforts can be found in the [Azure SDK Design Guidelines for
.Java](https://azuresdkspecs.z5.web.core.windows.net/JavaSpec.html).

For release notes and more information please visit https://aka.ms/azure-sdk-preview1-java

### Features

- Reactive streams support using [Project Reactor](https://projectreactor.io/).
- Fetch Event Hub and partition metadata using `EventHubClient`.
- Publish messages to an Azure Event Hub using `EventHubPublisher`.
- Receive messages from an Azure Event Hub using `EventHubConsumer`.

### Known issues

- AMQP protocol using web sockets is not implemented.
- Proxy support is not implemented.
- Event Host Processor is not implemented.
- Creating an `EventDataBatch` is not exposed.
- Getting `ReceiverRuntimeInformation` from `EventHubConsumer` is not implemented.
- `EventHubClient` does not clean up its `EventHubPublishers` and `EventHubConsumers`. These need to be closed manually
  by calling `EventHubPublisher.close()` or `EventHubConsumer.close()`.
- Creating more than two concurrent `EventHubClients` or `EventHubConsumers` does not work. Limit usage of concurrent
  clients and consumers to two to avoid failures.

![Impressions](https://azure-sdk-impressions.azurewebsites.net/api/impressions/azure-sdk-for-java%2Fsdk%2Feventhubs%2Fazure-messaging-eventhubs%2FCHANGELOG.png)<|MERGE_RESOLUTION|>--- conflicted
+++ resolved
@@ -1,15 +1,11 @@
 # Release History
 
-<<<<<<< HEAD
-## 5.4.0-beta.1 (Unreleased)
-=======
 ## 5.4.0-beta.2 (Unreleased)
 
 ## 5.4.0-beta.1 (2020-11-12)
 ### Breaking changes
 - Removed `ObjectBatch` and related `createBatch()` and `send()` operations in favor of
  supporting `BinaryData` in `EventData`.
->>>>>>> 6f033d77
 
 ## 5.3.1 (2020-10-30)
 ### Bug fixes
