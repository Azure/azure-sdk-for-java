--- conflicted
+++ resolved
@@ -1,10 +1,7 @@
 # Release History
 
-## 5.15.8 (2023-08-18)
-
-<<<<<<< HEAD
-### Other Changes
-=======
+## 5.16.0-beta.2 (Unreleased)
+
 ### Features Added
 
 - Added support for a Function<String, EventPosition> that maps a partition id to EventPosition in EventProcessorClientBuilder. ([#36485](https://github.com/Azure/azure-sdk-for-java/pull/36485))
@@ -12,23 +9,24 @@
 - Aligned with OpenTelemetry messaging semantic conventions (when latest azure-core-tracing-opentelemetry package is used). ([#33600](https://github.com/Azure/azure-sdk-for-java/issues/33600))
 
 ### Breaking Changes
->>>>>>> 9e118302
+
+### Bugs Fixed
+
+- Fixed exception when attempting to populate trace context on received `EventData`. ([#33594](https://github.com/Azure/azure-sdk-for-java/issues/33594))
+- Fixed `NullPointerException` when ending span when `AmqpException` is thrown, but its `AmqpErrorCondition` is `null`.
+  ([#35299](https://github.com/Azure/azure-sdk-for-java/issues/35299))
+
+### Other Changes
+
+## 5.15.8 (2023-08-18)
+
+### Other Changes
 
 #### Dependency Updates
 
 - Upgraded `azure-core` from `1.41.0` to version `1.42.0`.
 - Upgraded `azure-core-amqp` from `2.8.7` to version `2.8.8`.
 
-
-## 5.15.8 (2023-08-18)
-
-### Other Changes
-
-#### Dependency Updates
-
-- Upgraded `azure-core` from `1.41.0` to version `1.42.0`.
-- Upgraded `azure-core-amqp` from `2.8.7` to version `2.8.8`.
-
 ## 5.15.7 (2023-07-25)
 
 ### Other Changes
@@ -48,7 +46,6 @@
 - Upgraded `azure-core` from `1.39.0` to version `1.40.0`.
 - Upgraded `azure-core-amqp` from `2.8.5` to version `2.8.6`.
 
-
 ## 5.15.5 (2023-05-23)
 
 ### Other Changes
@@ -58,7 +55,6 @@
 - Upgraded `azure-core-amqp` from `2.8.4` to version `2.8.5`.
 - Upgraded `azure-core` from `1.38.0` to version `1.39.0`.
 
-
 ## 5.15.4 (2023-04-21)
 
 ### Other Changes
@@ -68,7 +64,6 @@
 - Upgraded `azure-core` from `1.37.0` to version `1.38.0`.
 - Upgraded `azure-core-amqp` from `2.8.3` to version `2.8.4`.
 
-
 ## 5.15.3 (2023-03-16)
 
 ### Other Changes
@@ -77,7 +72,6 @@
 
 - Upgraded `azure-core-amqp` from `2.8.2` to version `2.8.3`.
 - Upgraded `azure-core` from `1.36.0` to version `1.37.0`.
-
 
 ## 5.15.2 (2023-02-13)
 
@@ -93,6 +87,14 @@
 
 - Upgraded `azure-core` to `1.36.0`.
 - Upgraded `azure-core-amqp` to `2.8.2`.
+
+## 5.16.0-beta.1 (2023-01-31)
+
+### Other Changes
+
+#### Dependency Updates
+
+- Upgraded `azure-core-amqp` to `2.9.0-beta.1`.
 
 ## 5.15.1 (2023-01-18)
 
