# Release History

<<<<<<< HEAD
## 5.11.0-beta.1 (Unreleased)

### Features Added

### Breaking Changes

### Bugs Fixed

### Other Changes
=======
## 5.10.5-beta.1 (Unreleased)

### Bugs Fixed

- Fixed a bug that when received message does not have trace context, span is not created. ([#25182](https://github.com/Azure/azure-sdk-for-java/issues/25182))
>>>>>>> a6eafcac

## 5.10.4 (2022-01-18)

### Other Changes

#### Dependency Updates

- Upgraded `azure-core` from `1.22.0` to `1.24.1`.
- Upgraded `azure-core-amqp` from `2.3.3` to `2.3.7`.

## 5.10.3 (2021-11-16)

### Other Changes

#### Dependency Updates

- Upgraded `azure-core` from `1.21.0` to `1.22.0`.
- Upgraded `azure-core-amqp` from `2.3.3` to `2.3.4`.

## 5.10.2 (2021-10-13)

### Other Changes

#### Dependency Updates

- Upgraded `azure-core` from `1.20.0` to `1.21.0`.
- Upgraded `azure-core-amqp` from `2.3.2` to `2.3.3`.

## 5.10.1 (2021-09-20)

### Other Changes

#### Dependency Updates

- Update `azure-core` dependency to `1.20.0`.
- Update `azure-core-amqp` dependency to `2.3.2`.

## 5.10.0 (2021-08-19)

### Features Added

- Add `EventProcessorClientBuilder.prefetchCount(int)` overload.

### Other Changes

#### Dependency Updates

- Update `azure-core` dependency to `1.19.0`.
- Update `azure-core-amqp` dependency to `2.3.1`.

## 5.9.0 (2021-07-09)

### Features Added

- Add additional fields to `EventData`. `getContentType()`, `getCorrelationId()`, `getMessageId()` and the corresponding setters were added.
- Add `EventData.getRawAmqpMessage()`. Data in `EventData.getSystemProperties()` is backed by `AmqpAnnotatedMessage` but are read-only.

### Dependency Updates

- Update `azure-core` dependency to `1.18.0`.
- Update `azure-core-amqp` dependency to `2.3.0`.

## 5.8.0 (2021-06-14)

### Features Added

- Add `EventHubClientBuilder.credential(String, String, AzureNamedKeyCredential)` overload.
- Add `EventHubClientBuilder.credential(String, String, AzureSasCredential)` overload.
- Add `EventProcessorClientBuilder.credential(String, String, AzureNamedKeyCredential)` overload.
- Add `EventProcessorClientBuilder.credential(String, String, AzureSasCredential)` overload.
- Add `EventHubConnectionStringProperties` to get connection string properties.

### Dependency Updates

- Update `azure-core` dependency to `1.17.0`.
- Update `azure-core-amqp` dependency to `2.2.0`.

## 5.7.1 (2021-05-10)

### Dependency Updates

- Update `azure-core` dependency to `1.16.0`.
- Update `azure-core-amqp` dependency to `2.0.5`.

## 5.7.0 (2021-04-12)

## Bug Fixes

- Update AMQP receive link to add credits on the link based on backpressure
  request from downstream.
- Update logging to be less verbose.

### Dependency Updates

- Update `azure-core` dependency to `1.15.0`.
- Update `azure-core-amqp` dependency to `2.0.4`.

## 5.6.0 (2021-03-10)
### Bug Fixes
- Update to end the trace span regardless of the scope instance type for process operation tracing spans.

### Dependency Updates
- Update `azure-core` dependency to `1.14.0`.
- Update `azure-core-amqp` dependency to `2.0.3`.

## 5.4.0 (2021-01-14)
### New features
- Add `clientOptions` to `EventProcessorClientBuilder` to support setting user's application id used in user-agent
 property of the amqp connection.

### Dependency Updates
- Update `azure-core` dependency to `1.12.0`.
- Update `azure-core-amqp` dependency to `2.0.1`.
- Update `azure-identity` dependency to `1.2.2`.

## 5.4.0-beta.1 (2020-11-12)
### Breaking changes
- Removed `ObjectBatch` and related `createBatch()` and `send()` operations in favor of supporting `BinaryData` in
  `EventData`.

## 5.3.1 (2020-10-30)
### Bug fixes
- Eagerly close top-level client in `EventProcessorClient` after fetching the list of partitions instead of waiting until
 the connection times out.
- Added checks for matching lost link name with the current link name before propagating the error in
 `AmqpReceiveLinkProcessor`.

## 5.3.0 (2020-10-12)
### New Features
- Add `clientOptions` to `EventHubClientBuilder` to support for setting user's application id in the user-agent property
of the amqp connection.

### Other Changes
- `EventHubProcessorClient` checks connection status of each partition consumer periodically and closes
the partition consumer to rebuild the connection later.

### Dependency Updates
- Update `azure-core` dependency to `1.9.0`.
- Update `azure-core-amqp` dependency to `1.6.0`.
- Update `azure-identity` dependency to `1.1.3`.

## 5.2.0 (2020-09-11)
- Default scheme to 'sb://' if no scheme is set in 'Endpoint'.
- Update dependency version of `azure-core-amp` to `1.5.1`
- Add support for connection strings containing Shared Access Signature
- Add option to control the load balancing cycle interval.
- Add option to control the partition ownership expiration duration.
- Add option to configure the load balancing strategy to either use balanced or greedy approach.

## 5.2.0-beta.2 (2020-08-14)
- Support for object serializer to send and receive strongly-typed objects.

## 5.2.0-beta.1 (2020-07-08)
- Add option to control the load balancing cycle interval.
- Add option to control the partition ownership expiration duration.
- Add option to configure the load balancing strategy to either use balanced or greedy approach.

## 5.1.2 (2020-07-08)
- Updated dependency version of `azure-core-amqp` which has a bug fix for updating User Agent string format.
- Fix bug where batch receive handler runs on non-blocking thread and fails on blocking calls.

## 5.1.1 (2020-06-12)
- Fix bug where receiver link fails to add credits to new links created after an existing link is closed.
- Add a check to load balancer task to not run if the previous load balancer task is still in progress.
- Updated dependency version of `azure-core-amqp` to `1.2.0`

## 5.1.0 (2020-05-07)
- Add support for sending a collection of events as a single batch from `EventHubProducerClient` and `EventHubProducerAsyncClient`.
- Updated dependency version of `azure-core-amqp` to `1.1.2`.

## 5.1.0-beta.1 (2020-04-08)
- Add support for heartbeat for single process event function in Event Processor Client.
- Add support for receiving events in batches in Event Processor Client.

## 5.0.3 (2020-04-08)
- Fix bug where producers and consumers would be unable to get partition information after a reconnect.

## 5.5.0 (2020-02-15)
### New features
- Use `BinaryData` in `EventData`.
- Expose `customEndpointAddress` to support connecting to an intermediary before Azure Event
  Hubs in both `EventHubsClientBuilder` and `EventProcessorClientBuilder`

### Dependency Updates
- Update `azure-core` dependency to `1.13.0`.
- Update `azure-core-amqp` dependency to `2.0.2`.

## 5.0.2 (2020-02-13)
- Fix bug where producers and consumers would not be able to block in their consuming code.

## 5.0.1 (2020-02-11)
- Add support for different error handling cases in EventProcessor.
- Recreate connection in client on transient errors.
- Add tracing links when sending a batch of events.
- Tracing link names are shortened when sending events.
- EventPosition.fromOffset(long) is no longer inclusive.

## 5.0.0-beta.6 (2019-12-02)
- Artifact name changed from `preview` to `beta`.
- Producer clients (both sync and async) support sending events only using `EventDataBatch`. All other send overloads are removed.
- Async consumer now supports receiving events from all partitions to help getting started scenarios.
- Sync consumer will only support receiving from a single partition.
- `BatchOptions` is renamed to `CreateBatchOptions`.
- `receive()` methods now return `PartitionEvent` which includes `PartitionContext` and `EventData`.
- Producer and consumer clients now support sharing same amqp connection.
- Removed support for user-provided schedulers.
- Configuration for owner level and ability to track last enqueued event properties are now in `ReceiveOptions` and will
be declared at the time of receiving events and not when the client is created.
- `EventProcessorStore` renamed to `CheckpointStore` and method signatures are updated.
- `EventProcessor` renamed to `EventProcessorClient` and `EventProcessorBuilder` renamed to `EventProcessorClientBuilder`.
- New types introduced to simplify functional callbacks used in `EventProcessorClient`.
- `EventProcessorClient` now supports tracking last enqueued event properties.

## 5.0.0-preview.5 (2019-11-01)
- Separate clients for sending and receiving events.
   - `EventHubProducerAsyncClient` and `EventHubProduderClient` for sending events.
   - `EventHubConsumerAsyncClient` and `EventHubConsumerClient` for receiving events.
- Moved `InMemoryPartitionManager` from main package to samples and renamed to `InMemoryEventProcessorStore`
- The `EventProcessorStore`, previously `PartitionManager`, has updated APIs to include `fullyQualifiedNamespace` of
the Event Hub.
- Updates to `EventProcessor` to allow functional callbacks for processing events, errors etc.

## 5.0.0-preview.4 (2019-10-08)
- Proxy support for Event Hubs sync and async clients.
- `EventHubConsumer` and `EventHubAsyncConsumer` now provides last enqueued event information.
- Refactored `azure-messaging-eventhubs` to extract AMQP implementation details to `azure-core-amqp` module.
- Added modules support for JDK 9+.
- Renamed model classes to support Java bean naming convention.
- `EventHubClient` and `EventHubAsyncClient` now provides method to get the name of the Event Hub associated with the client.

## 5.0.0-preview.3 (2019-09-09)

- Added synchronous `EventHubConsumer` and `EventHubProducer`.
- Added support for balancing partitions across multiple instances of `EventProcessor`.
- Added `EventProcessorBuilder` to create `EventProcessor` and removed that functionality from `EventHubClientBuilder`.
- Removed `CheckpointManager`. Checkpointing is done using the `PartitionContext` exposed in `PartitionProcessor` methods.
- Changed `PartitionProcessor` from an interface to an abstract base class.
- Changed `EventData.systemProperties` to exclude already exposed properties (ie. sequence number, enqueued time) from
  the map.

## 5.0.0-preview.2 (2019-08-06)

- Added support for AMQP protocol using web sockets to connect to Azure Event Hubs.
- Added support for publishing events using `EventDataBatch`.
- Added support for processing events from all Event Hub partitions through `EventProcessor`. This early preview is
  intended to allow consumers to test the new design using a single instance that does not persist checkpoints to any
  durable store.
- Added a fixed retry policy implementation.
- Removed operation timeouts from `EventHubClientBuilder`, `EventHubProducerOptions`, and `EventHubConsumerOptions` and
  moved to `RetryOptions` as `tryTimeout(Duration)`.
- Removed exposed retry policies in favor of setting `RetryOptions`.
- Renamed all instances of `EventHubPath` to `EventHubName` to align with the usage context and unify on the chosen
  semantics across the client library for different languages.
- Fixed various bugs for notifying users of link shutdown and errors.

### Known issues

- Proxy support is not implemented.
- `EventHubClient` does not clean up its `EventHubPublishers` and `EventHubConsumers`. These need to be closed manually
by calling `EventHubPublisher.close()` or `EventHubConsumer.close()`.
- On transient AMQP connection/session/link failures, the corresponding transports are not recreated.

## 5.0.0-preview.1 (2019-07-01)

Version 5.0.0-preview.1 is a preview of our efforts in creating a client library that is developer-friendly, idiomatic
to the Java ecosystem, and as consistent across different languages and platforms as possible. The principles that guide
our efforts can be found in the [Azure SDK Design Guidelines for
.Java](https://azuresdkspecs.z5.web.core.windows.net/JavaSpec.html).

For release notes and more information please visit https://aka.ms/azure-sdk-preview1-java

### Features

- Reactive streams support using [Project Reactor](https://projectreactor.io/).
- Fetch Event Hub and partition metadata using `EventHubClient`.
- Publish messages to an Azure Event Hub using `EventHubPublisher`.
- Receive messages from an Azure Event Hub using `EventHubConsumer`.

### Known issues

- AMQP protocol using web sockets is not implemented.
- Proxy support is not implemented.
- Event Host Processor is not implemented.
- Creating an `EventDataBatch` is not exposed.
- Getting `ReceiverRuntimeInformation` from `EventHubConsumer` is not implemented.
- `EventHubClient` does not clean up its `EventHubPublishers` and `EventHubConsumers`. These need to be closed manually
  by calling `EventHubPublisher.close()` or `EventHubConsumer.close()`.
- Creating more than two concurrent `EventHubClients` or `EventHubConsumers` does not work. Limit usage of concurrent
  clients and consumers to two to avoid failures.

![Impressions](https://azure-sdk-impressions.azurewebsites.net/api/impressions/azure-sdk-for-java%2Fsdk%2Feventhubs%2Fazure-messaging-eventhubs%2FCHANGELOG.png)<|MERGE_RESOLUTION|>--- conflicted
+++ resolved
@@ -1,6 +1,5 @@
 # Release History
 
-<<<<<<< HEAD
 ## 5.11.0-beta.1 (Unreleased)
 
 ### Features Added
@@ -9,14 +8,9 @@
 
 ### Bugs Fixed
 
-### Other Changes
-=======
-## 5.10.5-beta.1 (Unreleased)
-
-### Bugs Fixed
-
 - Fixed a bug that when received message does not have trace context, span is not created. ([#25182](https://github.com/Azure/azure-sdk-for-java/issues/25182))
->>>>>>> a6eafcac
+
+### Other Changes
 
 ## 5.10.4 (2022-01-18)
 
