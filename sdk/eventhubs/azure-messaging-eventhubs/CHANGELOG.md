--- conflicted
+++ resolved
@@ -1,14 +1,6 @@
 # Release History
 
-<<<<<<< HEAD
-## 5.5.0 (2020-02-15)
-### New features
-- Use `BinaryData` in `EventData`.
-- Expose `EventHubsClientBuilder.customEndpointAddress` to support connecting to an intermediary before Azure Event
-  Hubs.
-=======
 ## 5.6.0-beta.1 (Unreleased)
->>>>>>> 2ccf99d0
 
 ### Dependency Updates
 - Update `azure-core` dependency to `1.13.0`.
