--- conflicted
+++ resolved
@@ -12,6 +12,10 @@
 
 ### Other Changes
 
+#### Dependency Updates
+
+- Upgraded `azure-core-amqp` to `2.6.0`.
+
 ## 5.12.1 (2022-06-10)
 
 ### Features Added
@@ -26,12 +30,8 @@
 
 #### Dependency Updates
 
-<<<<<<< HEAD
-- Upgraded `azure-core-amqp` to `2.6.0`.
-=======
 - Upgraded `azure-core` to `1.29.1`.
 - Upgraded `azure-core-amqp` to `2.5.2`.
->>>>>>> 3da7798e
 
 ## 5.12.0 (2022-05-16)
 
