--- conflicted
+++ resolved
@@ -42,11 +42,7 @@
     <dependency>
       <groupId>com.azure</groupId>
       <artifactId>azure-core-amqp</artifactId>
-<<<<<<< HEAD
-      <version>2.0.5</version> <!-- {x-version-update;com.azure:azure-core-amqp;dependency} -->
-=======
-      <version>2.2.0-beta.1</version> <!-- {x-version-update;beta_com.azure:azure-core-amqp;dependency} -->
->>>>>>> a59869b9
+      <version>2.2.0-beta.2</version> <!-- {x-version-update;beta_com.azure:azure-core-amqp;dependency} -->
     </dependency>
 
     <!-- Test dependencies -->
