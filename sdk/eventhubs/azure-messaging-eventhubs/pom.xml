--- conflicted
+++ resolved
@@ -36,13 +36,13 @@
   <dependencies>
     <dependency>
       <groupId>com.azure</groupId>
-<<<<<<< HEAD
       <artifactId>azure-core-experimental</artifactId>
       <version>1.0.0-beta.1</version> <!-- {x-version-update;com.azure:azure-core-experimental;dependency} -->
-=======
+    </dependency>
+    <dependency>
+      <groupId>com.azure</groupId>
       <artifactId>azure-core</artifactId>
       <version>1.6.0</version> <!-- {x-version-update;com.azure:azure-core;dependency} -->
->>>>>>> 3d49736b
     </dependency>
     <dependency>
       <groupId>com.azure</groupId>
