<!-- Copyright (c) Microsoft Corporation. All rights reserved.
     Licensed under the MIT License. -->
<project xmlns="http://maven.apache.org/POM/4.0.0"
         xmlns:xsi="http://www.w3.org/2001/XMLSchema-instance"
         xsi:schemaLocation="http://maven.apache.org/POM/4.0.0
                             http://maven.apache.org/xsd/maven-4.0.0.xsd">
  <modelVersion>4.0.0</modelVersion>
  <parent>
    <groupId>com.azure</groupId>
    <artifactId>azure-client-sdk-parent</artifactId>
    <version>1.7.0</version> <!-- {x-version-update;com.azure:azure-client-sdk-parent;current} -->
    <relativePath>../../../pom.client.xml</relativePath>
  </parent>

  <groupId>com.azure</groupId>
  <artifactId>azure-messaging-eventhubs</artifactId>
<<<<<<< HEAD
  <version>5.0.0-beta.7</version> <!-- {x-version-update;com.azure:azure-messaging-eventhubs;current} -->
=======
  <version>5.0.1</version> <!-- {x-version-update;com.azure:azure-messaging-eventhubs;current} -->
>>>>>>> 0f276126

  <name>Microsoft Azure client library for Event Hubs</name>
  <description>Libraries built on Microsoft Azure Event Hubs</description>
  <url>https://github.com/Azure/azure-sdk-for-java</url>

  <distributionManagement>
    <site>
      <id>azure-java-build-docs</id>
      <url>${site.url}/site/${project.artifactId}</url>
    </site>
  </distributionManagement>

  <scm>
    <url>scm:git:https://github.com/Azure/azure-sdk-for-java</url>
    <connection>scm:git:git@github.com:Azure/azure-sdk-for-java.git</connection>
    <tag>HEAD</tag>
  </scm>

  <dependencies>
    <dependency>
      <groupId>com.azure</groupId>
      <artifactId>azure-core</artifactId>
<<<<<<< HEAD
      <version>1.2.0-beta.1</version> <!-- {x-version-update;unreleased_com.azure:azure-core;dependency} -->
=======
      <version>1.2.0</version> <!-- {x-version-update;com.azure:azure-core;dependency} -->
>>>>>>> 0f276126
    </dependency>
    <dependency>
      <groupId>com.azure</groupId>
      <artifactId>azure-core-amqp</artifactId>
<<<<<<< HEAD
      <version>1.0.0-beta.9</version> <!-- {x-version-update;com.azure:azure-core-amqp;dependency} -->
=======
      <version>1.0.1</version> <!-- {x-version-update;unreleased_com.azure:azure-core-amqp;dependency} -->
>>>>>>> 0f276126
    </dependency>

    <!-- Test dependencies -->
    <dependency>
      <groupId>com.azure</groupId>
      <artifactId>azure-identity</artifactId>
      <version>1.0.2</version> <!-- {x-version-update;com.azure:azure-identity;dependency} -->
      <scope>test</scope>
    </dependency>
    <dependency>
      <groupId>com.azure</groupId>
      <artifactId>azure-core-test</artifactId>
      <version>1.1.0</version> <!-- {x-version-update;com.azure:azure-core-test;dependency} -->
      <scope>test</scope>
    </dependency>
    <dependency>
      <groupId>org.junit.jupiter</groupId>
      <artifactId>junit-jupiter-api</artifactId>
      <version>5.4.2</version> <!-- {x-version-update;org.junit.jupiter:junit-jupiter-api;external_dependency} -->
      <scope>test</scope>
    </dependency>
    <dependency>
      <groupId>org.junit.jupiter</groupId>
      <artifactId>junit-jupiter-engine</artifactId>
      <version>5.4.2</version> <!-- {x-version-update;org.junit.jupiter:junit-jupiter-engine;external_dependency} -->
      <scope>test</scope>
    </dependency>
    <dependency>
      <groupId>org.junit.jupiter</groupId>
      <artifactId>junit-jupiter-params</artifactId>
      <version>5.4.2</version> <!-- {x-version-update;org.junit.jupiter:junit-jupiter-params;external_dependency} -->
      <scope>test</scope>
    </dependency>
    <dependency>
      <groupId>org.slf4j</groupId>
      <artifactId>slf4j-simple</artifactId>
      <version>1.7.25</version> <!-- {x-version-update;org.slf4j:slf4j-simple;external_dependency} -->
      <scope>test</scope>
    </dependency>
    <dependency>
      <groupId>io.projectreactor</groupId>
      <artifactId>reactor-test</artifactId>
      <version>3.3.0.RELEASE</version> <!-- {x-version-update;io.projectreactor:reactor-test;external_dependency} -->
      <scope>test</scope>
    </dependency>
    <dependency>
      <groupId>org.mockito</groupId>
      <artifactId>mockito-core</artifactId>
      <version>3.0.0</version> <!-- {x-version-update;org.mockito:mockito-core;external_dependency} -->
      <scope>test</scope>
    </dependency>
  </dependencies>
</project><|MERGE_RESOLUTION|>--- conflicted
+++ resolved
@@ -14,11 +14,7 @@
 
   <groupId>com.azure</groupId>
   <artifactId>azure-messaging-eventhubs</artifactId>
-<<<<<<< HEAD
-  <version>5.0.0-beta.7</version> <!-- {x-version-update;com.azure:azure-messaging-eventhubs;current} -->
-=======
   <version>5.0.1</version> <!-- {x-version-update;com.azure:azure-messaging-eventhubs;current} -->
->>>>>>> 0f276126
 
   <name>Microsoft Azure client library for Event Hubs</name>
   <description>Libraries built on Microsoft Azure Event Hubs</description>
@@ -41,20 +37,12 @@
     <dependency>
       <groupId>com.azure</groupId>
       <artifactId>azure-core</artifactId>
-<<<<<<< HEAD
-      <version>1.2.0-beta.1</version> <!-- {x-version-update;unreleased_com.azure:azure-core;dependency} -->
-=======
       <version>1.2.0</version> <!-- {x-version-update;com.azure:azure-core;dependency} -->
->>>>>>> 0f276126
     </dependency>
     <dependency>
       <groupId>com.azure</groupId>
       <artifactId>azure-core-amqp</artifactId>
-<<<<<<< HEAD
-      <version>1.0.0-beta.9</version> <!-- {x-version-update;com.azure:azure-core-amqp;dependency} -->
-=======
       <version>1.0.1</version> <!-- {x-version-update;unreleased_com.azure:azure-core-amqp;dependency} -->
->>>>>>> 0f276126
     </dependency>
 
     <!-- Test dependencies -->
