--- conflicted
+++ resolved
@@ -129,14 +129,8 @@
             .buildAsyncConsumerClient();
 
         // Receives events from all partitions as they come in.
-<<<<<<< HEAD
-        consumer.receive(EventPosition.latest(), receiveOptions).subscribe(partitionEvent -> {
+        consumer.receive(false, receiveOptions).subscribe(partitionEvent -> {
             LastEnqueuedEventProperties properties = partitionEvent.getLastEnqueuedEventProperties();
-=======
-        consumer.receive(false, receiveOptions).subscribe(partitionEvent -> {
-            PartitionContext context = partitionEvent.getPartitionContext();
-            LastEnqueuedEventProperties properties = context.getLastEnqueuedEventProperties();
->>>>>>> 10b83d96
             System.out.printf("Information received at %s. Sequence Id: %s%n", properties.getRetrievalTime(),
                 properties.getSequenceNumber());
         });
