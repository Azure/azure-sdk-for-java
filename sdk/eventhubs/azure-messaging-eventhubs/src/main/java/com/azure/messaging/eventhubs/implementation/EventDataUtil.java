--- conflicted
+++ resolved
@@ -157,17 +157,12 @@
                         message.setReplyToGroupId((String) value);
                         break;
                     default:
-<<<<<<< HEAD
-                        throw new IllegalArgumentException(String.format(Locale.US,
-                            EventHubErrorCodeStrings.getErrorString(EventHubErrorCodeStrings.UNRESERVED_PROPERTY_NAME),
-                            key));
-=======
                         throw new IllegalArgumentException(
                             String.format(
                                 Locale.US,
-                                "Property is not a recognized reserved property name: %s",
+                                EventHubErrorCodeStrings.getErrorString(
+                                    EventHubErrorCodeStrings.UNRESERVED_PROPERTY_NAME),
                                 key));
->>>>>>> a55d5dd9
                 }
             } else {
                 final MessageAnnotations messageAnnotations = (message.getMessageAnnotations() == null)
@@ -244,12 +239,8 @@
             return Double.BYTES;
         }
 
-<<<<<<< HEAD
         throw new IllegalArgumentException(String.format(Locale.US,
             EventHubErrorCodeStrings.getErrorString(EventHubErrorCodeStrings.ENCODING_TYPE_NOT_SUPPORTED),
-=======
-        throw new IllegalArgumentException(String.format(Locale.US, "Encoding Type: %s is not supported",
->>>>>>> a55d5dd9
             obj.getClass()));
     }
 
