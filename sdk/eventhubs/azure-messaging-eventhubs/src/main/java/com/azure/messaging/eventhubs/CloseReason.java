// Copyright (c) Microsoft Corporation. All rights reserved.
// Licensed under the MIT License.

package com.azure.messaging.eventhubs;

import com.azure.messaging.eventhubs.models.PartitionContext;

/**
 * Enumeration of all possible reasons a {@link PartitionProcessor} may be closed.
 */
public enum CloseReason {
    /**
     * If another event processor instance stole the ownership of a partition, this reason will be provided to {@link
     * PartitionProcessor#close(PartitionContext, CloseReason)}.
     */
    LOST_PARTITION_OWNERSHIP,

    /**
     * If the event processor is shutting down by calling {@link EventProcessor#stop()}, the {@link
     * PartitionProcessor#close(PartitionContext, CloseReason)} will be called with this reason.
     */
    EVENT_PROCESSOR_SHUTDOWN,

    /**
<<<<<<< HEAD
     * If a non-retryable exception occured when receiving events from Event Hub, this reason will be provided when
     * {@link
     * PartitionProcessor#close(CloseReason)} is called.
=======
     * If a non-retryable exception occured when receiving events from Event Hub, this reason will be provided when {@link
     * PartitionProcessor#close(PartitionContext, CloseReason)} is called.
>>>>>>> cab5d637
     */
    EVENT_HUB_EXCEPTION
}<|MERGE_RESOLUTION|>--- conflicted
+++ resolved
@@ -22,14 +22,8 @@
     EVENT_PROCESSOR_SHUTDOWN,
 
     /**
-<<<<<<< HEAD
      * If a non-retryable exception occured when receiving events from Event Hub, this reason will be provided when
-     * {@link
-     * PartitionProcessor#close(CloseReason)} is called.
-=======
-     * If a non-retryable exception occured when receiving events from Event Hub, this reason will be provided when {@link
-     * PartitionProcessor#close(PartitionContext, CloseReason)} is called.
->>>>>>> cab5d637
+     * {@link PartitionProcessor#close(PartitionContext, CloseReason)} is called.
      */
     EVENT_HUB_EXCEPTION
 }