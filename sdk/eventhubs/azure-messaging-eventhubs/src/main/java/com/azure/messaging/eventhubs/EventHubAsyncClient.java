--- conflicted
+++ resolved
@@ -86,29 +86,24 @@
     private final EventHubConsumerOptions defaultConsumerOptions;
     private final TracerProvider tracerProvider;
 
-<<<<<<< HEAD
-    EventHubAsyncClient(ConnectionOptions connectionOptions, ReactorProvider provider, ReactorHandlerProvider handlerProvider) {
+    EventHubAsyncClient(ConnectionOptions connectionOptions, ReactorProvider provider, ReactorHandlerProvider handlerProvider, TracerProvider tracerProvider) {
         Objects.requireNonNull(connectionOptions,
             EventHubErrorCodeStrings.getErrorString(EventHubErrorCodeStrings.CONNECTION_OPTIONS_CANNOT_NULL));
         Objects.requireNonNull(provider,
             EventHubErrorCodeStrings.getErrorString(EventHubErrorCodeStrings.REACTOR_PROVIDER_CANNOT_NULL));
         Objects.requireNonNull(handlerProvider,
             EventHubErrorCodeStrings.getErrorString(EventHubErrorCodeStrings.REACTOR_HANDLER_PROVIDER_CANNOT_NULL));
-=======
-    EventHubAsyncClient(ConnectionOptions connectionOptions, ReactorProvider provider, ReactorHandlerProvider handlerProvider, TracerProvider tracerProvider) {
-        Objects.requireNonNull(connectionOptions, "'connectionOptions' cannot be null.");
-        Objects.requireNonNull(provider, "'provider' cannot be null.");
-        Objects.requireNonNull(handlerProvider, "'handlerProvider' cannot be null.");
+
         Objects.requireNonNull(tracerProvider, "'tracerProvider' cannot be null.");
->>>>>>> 8b0c7547
 
         this.connectionOptions = connectionOptions;
         this.tracerProvider = tracerProvider;
         this.eventHubName = connectionOptions.eventHubName();
         this.connectionId = StringUtil.getRandomString("MF");
-        this.connectionMono = Mono.fromCallable(() ->
-            (EventHubConnection) new ReactorConnection(connectionId, connectionOptions, provider,
-            handlerProvider, new ResponseMapper())).doOnSubscribe(c -> hasConnection.set(true))
+        this.connectionMono = Mono.fromCallable(() -> {
+            return (EventHubConnection) new ReactorConnection(connectionId, connectionOptions, provider,
+                handlerProvider, new ResponseMapper());
+        }).doOnSubscribe(c -> hasConnection.set(true))
             .cache();
 
         this.defaultProducerOptions = new EventHubProducerOptions()
