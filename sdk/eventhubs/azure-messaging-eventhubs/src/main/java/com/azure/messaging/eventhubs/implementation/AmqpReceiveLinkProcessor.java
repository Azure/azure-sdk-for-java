--- conflicted
+++ resolved
@@ -292,11 +292,6 @@
                             drain();
                         },
                         error -> {
-<<<<<<< HEAD
-                            // When the receive on AmqpReceiveLink (e.g., ReactorReceiver) terminates
-                            // with an error, we expect the recovery to happen in response to the terminal events
-                            // in link EndpointState Flux.
-=======
                             // If the receive() on upstream ReactorReceiver (the var 'next' here) terminates with an
                             // error, the ReceiveLinkProcessor (RLP) will not propagate the error to the downstream
                             // subscriber; for the downstream subscriber, an error is a terminal event.
@@ -306,7 +301,6 @@
                             // continues to be served using later ReactorReceiver rather than terminating from
                             // intermediate errors.
                             //
->>>>>>> 8d609db9
                             LOGGER.atVerbose()
                                 .addKeyValue(LINK_NAME_KEY, linkName)
                                 .addKeyValue(ENTITY_PATH_KEY, entityPath)
@@ -385,11 +379,7 @@
             return;
         }
 
-<<<<<<< HEAD
-        if (parentConnection.isDisposed()) {
-=======
         if (connectionProcessor.isDisposed()) {
->>>>>>> 8d609db9
             LOGGER.atInfo()
                 .addKeyValue(LINK_NAME_KEY, currentLinkName)
                 .log("Parent connection is disposed. Not reopening on error.");
