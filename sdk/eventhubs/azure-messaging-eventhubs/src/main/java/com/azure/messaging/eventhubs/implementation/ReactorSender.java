--- conflicted
+++ resolved
@@ -142,11 +142,7 @@
         } catch (BufferOverflowException exception) {
             final String errorMessage =
                 String.format(Locale.US,
-<<<<<<< HEAD
                     EventHubErrorCodeStrings.getErrorString(EventHubErrorCodeStrings.PAYLOAD_EXCEEDED_MAX_SIZE),
-=======
-                    "Error sending. Size of the payload exceeded maximum message size: %s kb",
->>>>>>> a55d5dd9
                     maxMessageSize / 1024);
             final Throwable error = new AmqpException(false, ErrorCondition.LINK_PAYLOAD_SIZE_EXCEEDED, errorMessage,
                 exception, handler.getErrorContext(sender));
@@ -191,16 +187,9 @@
                 encodedSize =
                     messageWrappedByData.encode(bytes, byteArrayOffset, maxMessageSizeTemp - byteArrayOffset - 1);
             } catch (BufferOverflowException exception) {
-<<<<<<< HEAD
                 final String message = String.format(Locale.US,
                     EventHubErrorCodeStrings.getErrorString(EventHubErrorCodeStrings.PAYLOAD_EXCEEDED_MAX_SIZE),
                     maxMessageSizeTemp / 1024);
-=======
-                final String message =
-                    String.format(Locale.US,
-                        "Size of the payload exceeded maximum message size: %s kb",
-                        maxMessageSizeTemp / 1024);
->>>>>>> a55d5dd9
                 final AmqpException error = new AmqpException(false, ErrorCondition.LINK_PAYLOAD_SIZE_EXCEEDED, message,
                     exception, handler.getErrorContext(sender));
 
@@ -359,19 +348,11 @@
                 final ErrorContext context = handler.getErrorContext(sender);
                 final Throwable exception = sendException != null
                     ? new OperationCancelledException(String.format(Locale.US,
-<<<<<<< HEAD
                         EventHubErrorCodeStrings.getErrorString(EventHubErrorCodeStrings.ENTITY_SEND_FAILED),
                         entityPath), sendException, context)
                     : new OperationCancelledException(String.format(Locale.US,
                         EventHubErrorCodeStrings.getErrorString(EventHubErrorCodeStrings.ENTITY_SEND_FAILED_DELIVERY),
                         entityPath, deliveryTag), context);
-=======
-                    "Entity(%s): send operation failed. Please see cause for more details", entityPath),
-                    sendException, context)
-                    : new OperationCancelledException(String.format(Locale.US,
-                    "Entity(%s): send operation failed while advancing delivery(tag: %s).",
-                    entityPath, deliveryTag), context);
->>>>>>> a55d5dd9
 
                 workItem.sink().error(exception);
             }
