--- conflicted
+++ resolved
@@ -59,24 +59,15 @@
     EventProcessor(EventHubAsyncClient eventHubAsyncClient, String consumerGroup,
         Supplier<PartitionProcessor> partitionProcessorFactory, EventPosition initialEventPosition,
         PartitionManager partitionManager, TracerProvider tracerProvider) {
-<<<<<<< HEAD
+
         Objects.requireNonNull(eventHubAsyncClient,
             EventHubErrorCodeStrings.getErrorString(EventHubErrorCodeStrings.EVENTHUB_ASYNC_CLIENT_CANNOT_NULL));
-        Objects.requireNonNull(consumerGroupName,
+        Objects.requireNonNull(consumerGroup,
             EventHubErrorCodeStrings.getErrorString(EventHubErrorCodeStrings.CONSUMER_GROUP_NAME_CANNOT_NULL));
         Objects.requireNonNull(partitionProcessorFactory,
             EventHubErrorCodeStrings.getErrorString(EventHubErrorCodeStrings.PARTITION_PROCESSOR_FACTORY_CANNOT_NULL));
         Objects.requireNonNull(initialEventPosition,
             EventHubErrorCodeStrings.getErrorString(EventHubErrorCodeStrings.INITIAL_EVENT_POSITION_CANNOT_NULL));
-        Objects.requireNonNull(partitionManager,
-            EventHubErrorCodeStrings.getErrorString(EventHubErrorCodeStrings.PARTITION_MANAGER_CANNOT_NULL));
-=======
-
-        Objects.requireNonNull(eventHubAsyncClient, "eventHubAsyncClient cannot be null");
-        Objects.requireNonNull(consumerGroup, "consumerGroup cannot be null");
-        Objects.requireNonNull(partitionProcessorFactory, "partitionProcessorFactory cannot be null");
-        Objects.requireNonNull(initialEventPosition, "initialEventPosition cannot be null");
->>>>>>> cab5d637
 
         this.partitionManager = partitionManager == null ? findPartitionManager() : partitionManager;
         this.identifier = UUID.randomUUID().toString();
