// Copyright (c) Microsoft Corporation. All rights reserved.
// Licensed under the MIT License.

package com.azure.messaging.eventhubs;

import com.azure.core.amqp.implementation.TracerProvider;
import com.azure.core.implementation.tracing.ProcessKind;
import com.azure.core.util.Context;
import com.azure.core.util.logging.ClientLogger;
<<<<<<< HEAD
import com.azure.messaging.eventhubs.implementation.PartitionBasedLoadBalancer;
import com.azure.messaging.eventhubs.implementation.PartitionPumpManager;
import com.azure.messaging.eventhubs.models.EventPosition;
import java.util.Objects;
import java.util.UUID;
import java.util.concurrent.ThreadLocalRandom;
import java.util.concurrent.TimeUnit;
import java.util.concurrent.atomic.AtomicBoolean;
import reactor.core.Disposable;
import reactor.core.scheduler.Scheduler;
import reactor.core.scheduler.Schedulers;
=======
import com.azure.messaging.eventhubs.models.EventHubConsumerOptions;
import com.azure.messaging.eventhubs.models.EventPosition;
import com.azure.messaging.eventhubs.models.PartitionContext;
import com.azure.messaging.eventhubs.models.PartitionOwnership;
import org.reactivestreams.Publisher;
import reactor.core.Disposable;
import reactor.core.publisher.Flux;
import reactor.core.publisher.Signal;
import reactor.core.scheduler.Scheduler;
import reactor.core.scheduler.Schedulers;

import java.io.Closeable;
import java.io.IOException;
import java.util.Locale;
import java.util.Map;
import java.util.Objects;
import java.util.UUID;
import java.util.Optional;
import java.util.concurrent.ConcurrentHashMap;
import java.util.concurrent.TimeUnit;
import java.util.concurrent.atomic.AtomicBoolean;

import static com.azure.core.implementation.tracing.Tracer.DIAGNOSTIC_ID_KEY;
import static com.azure.core.implementation.tracing.Tracer.SPAN_CONTEXT;
>>>>>>> 56585328

/**
 * This is the starting point for event processor.
 * <p>
 * Event Processor-based application consists of one or more instances of {@link EventProcessor} which have been
 * configured to consume events from the same Event Hub and consumer group. Event Processors balance the
 * workload across different instances and track progress when events are processed.
 * </p>
 *
 * <p><strong>Creating an {@link EventProcessor} instance using Event Hub instance connection
 * string</strong></p>
 *
 * {@codesnippet com.azure.messaging.eventhubs.eventprocessor.instantiation}
 *
 * @see EventHubAsyncClient
 * @see EventHubClientBuilder
 */
public class EventProcessor {

<<<<<<< HEAD
    private static final long INTERVAL_IN_SECONDS = 10; // run the load balancer every 10 seconds
    private static final long BASE_JITTER_IN_SECONDS = 2; // the initial delay jitter before starting the processor
=======
    private static final long INTERVAL_IN_SECONDS = 10; // run every 10 seconds
    private static final long INITIAL_DELAY = 0; // start immediately
    private static final long OWNERSHIP_EXPIRATION_TIME_IN_MILLIS = TimeUnit.SECONDS.toMillis(30);

>>>>>>> 56585328
    private final ClientLogger logger = new ClientLogger(EventProcessor.class);

    private final String identifier;
<<<<<<< HEAD
=======
    private final Map<String, EventHubAsyncConsumer> partitionConsumers = new ConcurrentHashMap<>();
    private final String eventHubName;
    private final TracerProvider tracerProvider;
>>>>>>> 56585328
    private final AtomicBoolean started = new AtomicBoolean(false);
    private final PartitionPumpManager partitionPumpManager;
    private final PartitionBasedLoadBalancer partitionBasedLoadBalancer;

    private Disposable runner;
    private Scheduler scheduler;

    /**
     * Package-private constructor. Use {@link EventHubClientBuilder} to create an instance.
     *  @param eventHubAsyncClient The {@link EventHubAsyncClient}.
     * @param consumerGroupName The consumer group name used in this event processor to consumer events.
     * @param partitionProcessorFactory The factory to create new partition processor(s).
<<<<<<< HEAD
     * @param initialEventPosition The event position to start processing events from a partition if no checkpoint is
     * available for the partition.
     * @param partitionManager The partition manager this Event Processor will use for reading and writing partition
     * ownership and checkpoint information.
     */
    EventProcessor(EventHubAsyncClient eventHubAsyncClient, String consumerGroupName,
        PartitionProcessorFactory partitionProcessorFactory, EventPosition initialEventPosition,
        PartitionManager partitionManager) {
        Objects.requireNonNull(eventHubAsyncClient, "eventHubAsyncClient cannot be null");
        Objects.requireNonNull(consumerGroupName, "consumerGroupName cannot be null");
        Objects.requireNonNull(partitionProcessorFactory, "partitionProcessorFactory cannot be null");
        Objects.requireNonNull(initialEventPosition, "initialEventPosition cannot be null");
        Objects.requireNonNull(partitionManager, "partitionManager cannot be null");

=======
     * @param initialEventPosition Initial event position to start consuming events.
     * @param partitionManager The partition manager.
     * @param eventHubName The Event Hub name.
     * @param tracerProvider The tracer implementation
     */
    EventProcessor(EventHubAsyncClient eventHubAsyncClient, String consumerGroupName,
                   PartitionProcessorFactory partitionProcessorFactory, EventPosition initialEventPosition,
                   PartitionManager partitionManager,
                   String eventHubName, TracerProvider tracerProvider) {
        this.eventHubAsyncClient = Objects
            .requireNonNull(eventHubAsyncClient, "eventHubAsyncClient cannot be null");
        this.consumerGroupName = Objects
            .requireNonNull(consumerGroupName, "consumerGroupname cannot be null");
        this.partitionProcessorFactory = Objects
            .requireNonNull(partitionProcessorFactory, "partitionProcessorFactory cannot be null");
        this.partitionManager = Objects
            .requireNonNull(partitionManager, "partitionManager cannot be null");
        this.initialEventPosition = Objects
            .requireNonNull(initialEventPosition, "initialEventPosition cannot be null");
        this.eventHubName = Objects
            .requireNonNull(eventHubName, "eventHubName cannot be null");
        this.tracerProvider = tracerProvider;
>>>>>>> 56585328
        this.identifier = UUID.randomUUID().toString();
        logger.info("The instance ID for this event processors is {}", this.identifier);
        this.partitionPumpManager = new PartitionPumpManager(partitionManager, partitionProcessorFactory,
            initialEventPosition, eventHubAsyncClient);
        this.partitionBasedLoadBalancer =
            new PartitionBasedLoadBalancer(partitionManager, eventHubAsyncClient, eventHubAsyncClient.eventHubName(),
                consumerGroupName, identifier, TimeUnit.MINUTES.toSeconds(5), partitionPumpManager);
    }

    /**
     * The identifier is a unique name given to this event processor instance.
     *
     * @return Identifier for this event processor.
     */
    public String identifier() {
        return this.identifier;
    }

    /**
     * Starts processing of events for all partitions of the Event Hub that this event processor can own, assigning a
     * dedicated {@link PartitionProcessor} to each partition. If there are other Event Processors active for the same
     * consumer group on the Event Hub, responsibility for partitions will be shared between them.
     * <p>
     * Subsequent calls to start will be ignored if this event processor is already running. Calling start after {@link
     * #stop()} is called will restart this event processor.
     * </p>
     *
     * <p><strong>Starting the processor to consume events from all partitions</strong></p>
     * {@codesnippet com.azure.messaging.eventhubs.eventprocessor.startstop}
     */
    public synchronized void start() {
        if (!started.compareAndSet(false, true)) {
            logger.info("Event processor is already running");
            return;
        }
        logger.info("Starting a new event processor instance with id {}", this.identifier);
        scheduler = Schedulers.newElastic("EventProcessor");
        Double jitterInMillis =
            ThreadLocalRandom.current().nextDouble() * TimeUnit.SECONDS.toMillis(BASE_JITTER_IN_SECONDS);
        // Add a bit of jitter to initialDelay to minimize contention if multiple EventProcessors start at the same time
        runner = scheduler.schedulePeriodically(partitionBasedLoadBalancer::loadBalance, jitterInMillis.longValue(),
            TimeUnit.SECONDS.toMillis(INTERVAL_IN_SECONDS) /* TODO: make this configurable */, TimeUnit.MILLISECONDS);
    }

    /**
     * Stops processing events for all partitions owned by this event processor. All {@link PartitionProcessor} will be
     * shutdown and any open resources will be closed.
     * <p>
     * Subsequent calls to stop will be ignored if the event processor is not running.
     * </p>
     *
     * <p><strong>Stopping the processor</strong></p>
     * {@codesnippet com.azure.messaging.eventhubs.eventprocessor.startstop}
     */
    public synchronized void stop() {
        if (!started.compareAndSet(true, false)) {
            logger.info("Event processor has already stopped");
            return;
        }
        runner.dispose();
        scheduler.dispose();
<<<<<<< HEAD
        this.partitionPumpManager.stopAllPartitionPumps();
=======
    }

    /*
     * A simple implementation of an event processor that:
     * 1. Fetches all partition ids from Event Hub
     * 2. Gets the current ownership information of all the partitions from PartitionManager
     * 3. Claims ownership of any partition that doesn't have an owner yet.
     * 4. Starts a new PartitionProcessor and receives events from each of the partitions this instance owns
     */
    private void run() {
        /* This will run periodically to get new ownership details and close/open new
        consumers when ownership of this instance has changed */
        final Flux<PartitionOwnership> ownershipFlux = partitionManager.listOwnership(eventHubName, consumerGroupName)
            .cache();
        eventHubAsyncClient.getPartitionIds()
            .flatMap(id -> getCandidatePartitions(ownershipFlux, id))
            .flatMap(this::claimOwnership)
            .subscribe(this::receiveEvents, ex -> logger.warning("Failed to receive events {}", ex.getMessage()),
                () -> logger.info("Completed starting partition pumps for new partitions owned"));
    }

    /*
     * Get the candidate partitions for claiming ownerships
     */
    private Publisher<? extends PartitionOwnership> getCandidatePartitions(Flux<PartitionOwnership> ownershipFlux,
        String id) {
        return ownershipFlux
            // Ownership has never been claimed, so it won't exist in the list, so we provide a default.
            .filter(ownership -> id.equals(ownership.partitionId()))
            .single(new PartitionOwnership()
                .partitionId(id)
                .eventHubName(this.eventHubName)
                .ownerId(this.identifier)
                .consumerGroupName(this.consumerGroupName)
                .ownerLevel(0L));
    }


    /*
     * Claim ownership of the given partition if it's available
     */
    private Publisher<? extends PartitionOwnership> claimOwnership(PartitionOwnership ownershipInfo) {
        // Claim ownership if:
        // it's not previously owned by any other instance,
        // or if the last modified time is greater than ownership expiration time
        // and previous owner is not this instance
        if (ownershipInfo.lastModifiedTime() == null
            || (System.currentTimeMillis() - ownershipInfo.lastModifiedTime() > OWNERSHIP_EXPIRATION_TIME_IN_MILLIS
            && !ownershipInfo.ownerId().equals(this.identifier))) {
            ownershipInfo.ownerId(this.identifier); // update instance id before claiming ownership
            return partitionManager.claimOwnership(ownershipInfo).doOnComplete(() -> {
                logger.info("Claimed ownership of partition {}", ownershipInfo.partitionId());
            }).doOnError(error -> {
                logger.error("Unable to claim ownership of partition {}", ownershipInfo.partitionId(), error);
            });
        } else {
            return Flux.empty();
        }
    }

    /*
     * Creates a new consumer for given partition and starts receiving events for that partition.
     */
    private void receiveEvents(PartitionOwnership partitionOwnership) {
        EventHubConsumerOptions consumerOptions = new EventHubConsumerOptions();
        consumerOptions.ownerLevel(0L);

        EventPosition startFromEventPosition = partitionOwnership.sequenceNumber() == null ? this.initialEventPosition
            : EventPosition.fromSequenceNumber(partitionOwnership.sequenceNumber(), false);

        EventHubAsyncConsumer consumer = this.eventHubAsyncClient
            .createConsumer(this.consumerGroupName, partitionOwnership.partitionId(), startFromEventPosition,
                consumerOptions);
        this.partitionConsumers.put(partitionOwnership.partitionId(), consumer);

        PartitionContext partitionContext = new PartitionContext(partitionOwnership.partitionId(), this.eventHubName,
            this.consumerGroupName);
        CheckpointManager checkpointManager = new CheckpointManager(this.identifier, partitionContext,
            this.partitionManager, null);
        logger.info("Subscribing to receive events from partition {}", partitionOwnership.partitionId());
        PartitionProcessor partitionProcessor = this.partitionProcessorFactory
            .createPartitionProcessor(partitionContext, checkpointManager);
        partitionProcessor.initialize().subscribe();

        consumer.receive().subscribeOn(Schedulers.newElastic("PartitionPump"))
            .subscribe(eventData -> {
                Context processSpanContext = startProcessTracingSpan(eventData);
                if (processSpanContext.getData(SPAN_CONTEXT).isPresent()) {
                    eventData.addContext(SPAN_CONTEXT, processSpanContext);
                }
                partitionProcessor.processEvent(eventData).doOnEach(signal ->
                    endProcessTracingSpan(processSpanContext, signal)).subscribe(unused -> {
                    }, partitionProcessor::processError);
            },
            partitionProcessor::processError,
                // Currently, there is no way to distinguish if the receiver was closed because
                // another receiver with higher/same owner level(epoch) connected or because
                // this event processor explicitly called close on this consumer.
                () -> partitionProcessor.close(CloseReason.LOST_PARTITION_OWNERSHIP));
>>>>>>> 56585328
    }

    /*
     * Starts a new process tracing span and attached context the EventData object for users.
     */
    private Context startProcessTracingSpan(EventData eventData) {
        Object diagnosticId = eventData.properties().get(DIAGNOSTIC_ID_KEY);
        if (diagnosticId == null || !tracerProvider.isEnabled()) {
            return Context.NONE;
        }
        Context spanContext = tracerProvider.extractContext(diagnosticId.toString(), Context.NONE);
        return tracerProvider.startSpan(spanContext, ProcessKind.PROCESS);
    }

    /*
     * Ends the process tracing span and the scope of that span.
     */
    private void endProcessTracingSpan(Context processSpanContext, Signal<Void> signal) {
        Optional<Object> spanScope = processSpanContext.getData("scope");
        // Disposes of the scope when the trace span closes.
        if (!spanScope.isPresent() || !tracerProvider.isEnabled()) {
            return;
        }
        if (spanScope.get() instanceof Closeable) {
            Closeable close = (Closeable) processSpanContext.getData("scope").get();
            try {
                close.close();
                tracerProvider.endSpan(processSpanContext, signal);
            } catch (IOException ioException) {
                logger.error("EventProcessor.run() endTracingSpan().close() failed with an error %s", ioException);
            }

        } else {
            logger.warning(String.format(Locale.US,
                "Process span scope type is not of type Closeable, but type: %s. Not closing the scope and span",
                spanScope.get() != null ? spanScope.getClass() : "null"));
        }
    }
}<|MERGE_RESOLUTION|>--- conflicted
+++ resolved
@@ -4,10 +4,7 @@
 package com.azure.messaging.eventhubs;
 
 import com.azure.core.amqp.implementation.TracerProvider;
-import com.azure.core.implementation.tracing.ProcessKind;
-import com.azure.core.util.Context;
 import com.azure.core.util.logging.ClientLogger;
-<<<<<<< HEAD
 import com.azure.messaging.eventhubs.implementation.PartitionBasedLoadBalancer;
 import com.azure.messaging.eventhubs.implementation.PartitionPumpManager;
 import com.azure.messaging.eventhubs.models.EventPosition;
@@ -19,32 +16,6 @@
 import reactor.core.Disposable;
 import reactor.core.scheduler.Scheduler;
 import reactor.core.scheduler.Schedulers;
-=======
-import com.azure.messaging.eventhubs.models.EventHubConsumerOptions;
-import com.azure.messaging.eventhubs.models.EventPosition;
-import com.azure.messaging.eventhubs.models.PartitionContext;
-import com.azure.messaging.eventhubs.models.PartitionOwnership;
-import org.reactivestreams.Publisher;
-import reactor.core.Disposable;
-import reactor.core.publisher.Flux;
-import reactor.core.publisher.Signal;
-import reactor.core.scheduler.Scheduler;
-import reactor.core.scheduler.Schedulers;
-
-import java.io.Closeable;
-import java.io.IOException;
-import java.util.Locale;
-import java.util.Map;
-import java.util.Objects;
-import java.util.UUID;
-import java.util.Optional;
-import java.util.concurrent.ConcurrentHashMap;
-import java.util.concurrent.TimeUnit;
-import java.util.concurrent.atomic.AtomicBoolean;
-
-import static com.azure.core.implementation.tracing.Tracer.DIAGNOSTIC_ID_KEY;
-import static com.azure.core.implementation.tracing.Tracer.SPAN_CONTEXT;
->>>>>>> 56585328
 
 /**
  * This is the starting point for event processor.
@@ -64,82 +35,48 @@
  */
 public class EventProcessor {
 
-<<<<<<< HEAD
     private static final long INTERVAL_IN_SECONDS = 10; // run the load balancer every 10 seconds
     private static final long BASE_JITTER_IN_SECONDS = 2; // the initial delay jitter before starting the processor
-=======
-    private static final long INTERVAL_IN_SECONDS = 10; // run every 10 seconds
-    private static final long INITIAL_DELAY = 0; // start immediately
-    private static final long OWNERSHIP_EXPIRATION_TIME_IN_MILLIS = TimeUnit.SECONDS.toMillis(30);
-
->>>>>>> 56585328
     private final ClientLogger logger = new ClientLogger(EventProcessor.class);
 
     private final String identifier;
-<<<<<<< HEAD
-=======
-    private final Map<String, EventHubAsyncConsumer> partitionConsumers = new ConcurrentHashMap<>();
-    private final String eventHubName;
-    private final TracerProvider tracerProvider;
->>>>>>> 56585328
     private final AtomicBoolean started = new AtomicBoolean(false);
     private final PartitionPumpManager partitionPumpManager;
     private final PartitionBasedLoadBalancer partitionBasedLoadBalancer;
+    private final TracerProvider tracerProvider;
 
     private Disposable runner;
     private Scheduler scheduler;
 
     /**
      * Package-private constructor. Use {@link EventHubClientBuilder} to create an instance.
-     *  @param eventHubAsyncClient The {@link EventHubAsyncClient}.
+     *
+     * @param eventHubAsyncClient The {@link EventHubAsyncClient}.
      * @param consumerGroupName The consumer group name used in this event processor to consumer events.
      * @param partitionProcessorFactory The factory to create new partition processor(s).
-<<<<<<< HEAD
      * @param initialEventPosition The event position to start processing events from a partition if no checkpoint is
      * available for the partition.
      * @param partitionManager The partition manager this Event Processor will use for reading and writing partition
      * ownership and checkpoint information.
+     * @param tracerProvider The tracer implementation.
      */
     EventProcessor(EventHubAsyncClient eventHubAsyncClient, String consumerGroupName,
         PartitionProcessorFactory partitionProcessorFactory, EventPosition initialEventPosition,
-        PartitionManager partitionManager) {
+        PartitionManager partitionManager, TracerProvider tracerProvider) {
         Objects.requireNonNull(eventHubAsyncClient, "eventHubAsyncClient cannot be null");
         Objects.requireNonNull(consumerGroupName, "consumerGroupName cannot be null");
         Objects.requireNonNull(partitionProcessorFactory, "partitionProcessorFactory cannot be null");
         Objects.requireNonNull(initialEventPosition, "initialEventPosition cannot be null");
         Objects.requireNonNull(partitionManager, "partitionManager cannot be null");
 
-=======
-     * @param initialEventPosition Initial event position to start consuming events.
-     * @param partitionManager The partition manager.
-     * @param eventHubName The Event Hub name.
-     * @param tracerProvider The tracer implementation
-     */
-    EventProcessor(EventHubAsyncClient eventHubAsyncClient, String consumerGroupName,
-                   PartitionProcessorFactory partitionProcessorFactory, EventPosition initialEventPosition,
-                   PartitionManager partitionManager,
-                   String eventHubName, TracerProvider tracerProvider) {
-        this.eventHubAsyncClient = Objects
-            .requireNonNull(eventHubAsyncClient, "eventHubAsyncClient cannot be null");
-        this.consumerGroupName = Objects
-            .requireNonNull(consumerGroupName, "consumerGroupname cannot be null");
-        this.partitionProcessorFactory = Objects
-            .requireNonNull(partitionProcessorFactory, "partitionProcessorFactory cannot be null");
-        this.partitionManager = Objects
-            .requireNonNull(partitionManager, "partitionManager cannot be null");
-        this.initialEventPosition = Objects
-            .requireNonNull(initialEventPosition, "initialEventPosition cannot be null");
-        this.eventHubName = Objects
-            .requireNonNull(eventHubName, "eventHubName cannot be null");
-        this.tracerProvider = tracerProvider;
->>>>>>> 56585328
         this.identifier = UUID.randomUUID().toString();
         logger.info("The instance ID for this event processors is {}", this.identifier);
         this.partitionPumpManager = new PartitionPumpManager(partitionManager, partitionProcessorFactory,
-            initialEventPosition, eventHubAsyncClient);
+            initialEventPosition, eventHubAsyncClient, tracerProvider);
         this.partitionBasedLoadBalancer =
             new PartitionBasedLoadBalancer(partitionManager, eventHubAsyncClient, eventHubAsyncClient.eventHubName(),
                 consumerGroupName, identifier, TimeUnit.MINUTES.toSeconds(5), partitionPumpManager);
+        this.tracerProvider = tracerProvider;
     }
 
     /**
@@ -194,145 +131,6 @@
         }
         runner.dispose();
         scheduler.dispose();
-<<<<<<< HEAD
         this.partitionPumpManager.stopAllPartitionPumps();
-=======
-    }
-
-    /*
-     * A simple implementation of an event processor that:
-     * 1. Fetches all partition ids from Event Hub
-     * 2. Gets the current ownership information of all the partitions from PartitionManager
-     * 3. Claims ownership of any partition that doesn't have an owner yet.
-     * 4. Starts a new PartitionProcessor and receives events from each of the partitions this instance owns
-     */
-    private void run() {
-        /* This will run periodically to get new ownership details and close/open new
-        consumers when ownership of this instance has changed */
-        final Flux<PartitionOwnership> ownershipFlux = partitionManager.listOwnership(eventHubName, consumerGroupName)
-            .cache();
-        eventHubAsyncClient.getPartitionIds()
-            .flatMap(id -> getCandidatePartitions(ownershipFlux, id))
-            .flatMap(this::claimOwnership)
-            .subscribe(this::receiveEvents, ex -> logger.warning("Failed to receive events {}", ex.getMessage()),
-                () -> logger.info("Completed starting partition pumps for new partitions owned"));
-    }
-
-    /*
-     * Get the candidate partitions for claiming ownerships
-     */
-    private Publisher<? extends PartitionOwnership> getCandidatePartitions(Flux<PartitionOwnership> ownershipFlux,
-        String id) {
-        return ownershipFlux
-            // Ownership has never been claimed, so it won't exist in the list, so we provide a default.
-            .filter(ownership -> id.equals(ownership.partitionId()))
-            .single(new PartitionOwnership()
-                .partitionId(id)
-                .eventHubName(this.eventHubName)
-                .ownerId(this.identifier)
-                .consumerGroupName(this.consumerGroupName)
-                .ownerLevel(0L));
-    }
-
-
-    /*
-     * Claim ownership of the given partition if it's available
-     */
-    private Publisher<? extends PartitionOwnership> claimOwnership(PartitionOwnership ownershipInfo) {
-        // Claim ownership if:
-        // it's not previously owned by any other instance,
-        // or if the last modified time is greater than ownership expiration time
-        // and previous owner is not this instance
-        if (ownershipInfo.lastModifiedTime() == null
-            || (System.currentTimeMillis() - ownershipInfo.lastModifiedTime() > OWNERSHIP_EXPIRATION_TIME_IN_MILLIS
-            && !ownershipInfo.ownerId().equals(this.identifier))) {
-            ownershipInfo.ownerId(this.identifier); // update instance id before claiming ownership
-            return partitionManager.claimOwnership(ownershipInfo).doOnComplete(() -> {
-                logger.info("Claimed ownership of partition {}", ownershipInfo.partitionId());
-            }).doOnError(error -> {
-                logger.error("Unable to claim ownership of partition {}", ownershipInfo.partitionId(), error);
-            });
-        } else {
-            return Flux.empty();
-        }
-    }
-
-    /*
-     * Creates a new consumer for given partition and starts receiving events for that partition.
-     */
-    private void receiveEvents(PartitionOwnership partitionOwnership) {
-        EventHubConsumerOptions consumerOptions = new EventHubConsumerOptions();
-        consumerOptions.ownerLevel(0L);
-
-        EventPosition startFromEventPosition = partitionOwnership.sequenceNumber() == null ? this.initialEventPosition
-            : EventPosition.fromSequenceNumber(partitionOwnership.sequenceNumber(), false);
-
-        EventHubAsyncConsumer consumer = this.eventHubAsyncClient
-            .createConsumer(this.consumerGroupName, partitionOwnership.partitionId(), startFromEventPosition,
-                consumerOptions);
-        this.partitionConsumers.put(partitionOwnership.partitionId(), consumer);
-
-        PartitionContext partitionContext = new PartitionContext(partitionOwnership.partitionId(), this.eventHubName,
-            this.consumerGroupName);
-        CheckpointManager checkpointManager = new CheckpointManager(this.identifier, partitionContext,
-            this.partitionManager, null);
-        logger.info("Subscribing to receive events from partition {}", partitionOwnership.partitionId());
-        PartitionProcessor partitionProcessor = this.partitionProcessorFactory
-            .createPartitionProcessor(partitionContext, checkpointManager);
-        partitionProcessor.initialize().subscribe();
-
-        consumer.receive().subscribeOn(Schedulers.newElastic("PartitionPump"))
-            .subscribe(eventData -> {
-                Context processSpanContext = startProcessTracingSpan(eventData);
-                if (processSpanContext.getData(SPAN_CONTEXT).isPresent()) {
-                    eventData.addContext(SPAN_CONTEXT, processSpanContext);
-                }
-                partitionProcessor.processEvent(eventData).doOnEach(signal ->
-                    endProcessTracingSpan(processSpanContext, signal)).subscribe(unused -> {
-                    }, partitionProcessor::processError);
-            },
-            partitionProcessor::processError,
-                // Currently, there is no way to distinguish if the receiver was closed because
-                // another receiver with higher/same owner level(epoch) connected or because
-                // this event processor explicitly called close on this consumer.
-                () -> partitionProcessor.close(CloseReason.LOST_PARTITION_OWNERSHIP));
->>>>>>> 56585328
-    }
-
-    /*
-     * Starts a new process tracing span and attached context the EventData object for users.
-     */
-    private Context startProcessTracingSpan(EventData eventData) {
-        Object diagnosticId = eventData.properties().get(DIAGNOSTIC_ID_KEY);
-        if (diagnosticId == null || !tracerProvider.isEnabled()) {
-            return Context.NONE;
-        }
-        Context spanContext = tracerProvider.extractContext(diagnosticId.toString(), Context.NONE);
-        return tracerProvider.startSpan(spanContext, ProcessKind.PROCESS);
-    }
-
-    /*
-     * Ends the process tracing span and the scope of that span.
-     */
-    private void endProcessTracingSpan(Context processSpanContext, Signal<Void> signal) {
-        Optional<Object> spanScope = processSpanContext.getData("scope");
-        // Disposes of the scope when the trace span closes.
-        if (!spanScope.isPresent() || !tracerProvider.isEnabled()) {
-            return;
-        }
-        if (spanScope.get() instanceof Closeable) {
-            Closeable close = (Closeable) processSpanContext.getData("scope").get();
-            try {
-                close.close();
-                tracerProvider.endSpan(processSpanContext, signal);
-            } catch (IOException ioException) {
-                logger.error("EventProcessor.run() endTracingSpan().close() failed with an error %s", ioException);
-            }
-
-        } else {
-            logger.warning(String.format(Locale.US,
-                "Process span scope type is not of type Closeable, but type: %s. Not closing the scope and span",
-                spanScope.get() != null ? spanScope.getClass() : "null"));
-        }
     }
 }