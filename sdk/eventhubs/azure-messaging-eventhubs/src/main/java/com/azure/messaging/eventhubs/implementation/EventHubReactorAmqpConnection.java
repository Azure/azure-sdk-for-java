--- conflicted
+++ resolved
@@ -38,6 +38,7 @@
     private static final String MANAGEMENT_ADDRESS = "$management";
 
     private final ClientLogger logger = new ClientLogger(EventHubReactorAmqpConnection.class);
+    private final TokenCredential tokenCredential;
     private final String connectionId;
     private final ReactorProvider reactorProvider;
     private final ReactorHandlerProvider handlerProvider;
@@ -45,6 +46,7 @@
     private final AmqpRetryOptions retryOptions;
     private final MessageSerializer messageSerializer;
     private final Mono<EventHubManagementNode> managementCreation;
+    private final Scheduler scheduler;
 
     private volatile ManagementChannel managementChannel;
 
@@ -70,13 +72,10 @@
         this.handlerProvider = handlerProvider;
         this.tokenManagerProvider = tokenManagerProvider;
         this.retryOptions = connectionOptions.getRetry();
-<<<<<<< HEAD
         this.messageSerializer = messageSerializer;
 
-        final TokenCredential tokenCredential = connectionOptions.getTokenCredential();
-        final Scheduler scheduler = connectionOptions.getScheduler();
-        final AmqpRetryPolicy policy = RetryUtil.getRetryPolicy(connectionOptions.getRetry());
-
+        this.tokenCredential = connectionOptions.getTokenCredential();
+        this.scheduler = connectionOptions.getScheduler();
         this.managementCreation = getReactorConnection()
             .thenReturn(new ManagementChannel(
                 createRequestResponseChannel(MANAGEMENT_SESSION_NAME, MANAGEMENT_LINK_NAME, MANAGEMENT_ADDRESS),
@@ -84,11 +83,8 @@
             .repeat()
             .subscribeWith(new AmqpChannelProcessor<>(connectionId, eventHubName, state -> state.getEndpointStates(),
                 policy, new ClientLogger(String.format("%s [%s]", ManagementChannel.class, connectionId))));
-=======
-        this.tokenCredential = connectionOptions.getTokenCredential();
-        this.scheduler = connectionOptions.getScheduler();
+
         this.messageSerializer = messageSerializer;
->>>>>>> c4a53cec
     }
 
     @Override
@@ -98,11 +94,7 @@
                 "connectionId[%s]: Connection is disposed. Cannot get management instance", connectionId))));
         }
 
-<<<<<<< HEAD
         return managementCreation;
-=======
-        return getReactorConnection().then(Mono.fromCallable(this::getOrCreateManagementChannel));
->>>>>>> c4a53cec
     }
 
     /**
