// Copyright (c) Microsoft Corporation. All rights reserved.
// Licensed under the MIT License.

package com.azure.messaging.eventhubs.implementation;

import com.azure.core.amqp.AmqpExceptionHandler;
import com.azure.core.amqp.AmqpShutdownSignal;
import com.azure.core.amqp.exception.AmqpException;
import com.azure.core.amqp.exception.ErrorContext;
import com.azure.core.implementation.util.ImplUtils;
import com.azure.core.util.logging.ClientLogger;
import org.apache.qpid.proton.engine.HandlerException;
import org.apache.qpid.proton.reactor.Reactor;
import reactor.core.scheduler.Scheduler;

import java.io.Closeable;
import java.nio.channels.UnresolvedAddressException;
import java.time.Duration;
import java.util.Locale;
import java.util.Objects;
import java.util.concurrent.RejectedExecutionException;
import java.util.concurrent.TimeUnit;
import java.util.concurrent.atomic.AtomicBoolean;

class ReactorExecutor implements Closeable {
    private static final String LOG_MESSAGE = "connectionId[{}], message[{}]";

    private final ClientLogger logger = new ClientLogger(ReactorExecutor.class);
    private final AtomicBoolean hasStarted = new AtomicBoolean();
    private final AtomicBoolean isDisposed = new AtomicBoolean();

    private final Object lock = new Object();
    private final Reactor reactor;
    private final Scheduler scheduler;
    private final String connectionId;
    private final Duration timeout;
    private final AmqpExceptionHandler exceptionHandler;
    private final String hostname;

    ReactorExecutor(Reactor reactor, Scheduler scheduler, String connectionId, AmqpExceptionHandler exceptionHandler,
                    Duration timeout, String hostname) {
        Objects.requireNonNull(reactor);
        Objects.requireNonNull(scheduler);
        Objects.requireNonNull(connectionId);
        Objects.requireNonNull(exceptionHandler);
        Objects.requireNonNull(timeout);

        this.reactor = reactor;
        this.scheduler = scheduler;
        this.connectionId = connectionId;
        this.timeout = timeout;
        this.exceptionHandler = exceptionHandler;
        this.hostname = hostname;
    }

    /**
     * Starts the reactor and will begin processing any reactor events until there are no longer any left or
     * {@link #close()} is called.
     */
    void start() {
        if (hasStarted.get()) {
            logger.warning("ReactorExecutor has already started.");
            return;
        }

        logger.info(LOG_MESSAGE, connectionId, "Starting reactor.");

        hasStarted.set(true);
        synchronized (lock) {
            reactor.start();
        }

        scheduler.schedule(this::run);
    }

    /**
     * Worker loop that tries to process events in the reactor. If there are pending items to process, will reschedule
     * the run() method again.
     */
    private void run() {
        // If this hasn't been disposed of, and we're trying to run work items on it, log a warning and return.
        if (!isDisposed.get() && !hasStarted.get()) {
            logger.warning("Cannot run work items on ReactorExecutor if ReactorExecutor.start() has not been invoked.");
            return;
        }

        boolean rescheduledReactor = false;

        try {
            final boolean shouldReschedule;
            synchronized (lock) {
                shouldReschedule = hasStarted.get() && !Thread.interrupted() && reactor.process();
            }

            if (shouldReschedule) {
                try {
                    scheduler.schedule(this::run);
                    rescheduledReactor = true;
                } catch (RejectedExecutionException exception) {
                    logger.warning(LOG_MESSAGE, connectionId,
                        StringUtil.toStackTraceString(exception,
<<<<<<< HEAD
                            EventHubErrorCodeStrings.getErrorString(
                                EventHubErrorCodeStrings.REACTOR_FAILED_EXECUTOR_DOWN)));
=======
                            "Scheduling reactor failed because the executor has been shut down"));
>>>>>>> a55d5dd9

                    this.reactor.attachments()
                        .set(RejectedExecutionException.class, RejectedExecutionException.class, exception);
                }
            }
        } catch (HandlerException handlerException) {
            Throwable cause = handlerException.getCause() == null
                ? handlerException
                : handlerException.getCause();

            logger.warning(LOG_MESSAGE, connectionId, StringUtil.toStackTraceString(handlerException,
                "Unhandled exception while processing events in reactor, report this error."));

            final String message = !ImplUtils.isNullOrEmpty(cause.getMessage())
                ? cause.getMessage()
                : !ImplUtils.isNullOrEmpty(handlerException.getMessage())
                ? handlerException.getMessage()
                : "Reactor encountered unrecoverable error";

            final AmqpException exception;
            final ErrorContext errorContext = new ErrorContext(hostname);

            if (cause instanceof UnresolvedAddressException) {
                exception = new AmqpException(true,
                    String.format(Locale.US, "%s. This is usually caused by incorrect hostname or network "
                            + "configuration. Check correctness of namespace information. %s",
                        message, StringUtil.getTrackingIDAndTimeToLog()),
                    cause, errorContext);
            } else {
                exception = new AmqpException(true,
                    String.format(Locale.US, "%s, %s", message, StringUtil.getTrackingIDAndTimeToLog()),
                    cause, errorContext);
            }

            this.exceptionHandler.onConnectionError(exception);
        } finally {
            if (!rescheduledReactor) {
                if (hasStarted.get()) {
                    scheduleCompletePendingTasks();
                } else {
                    final String reason =
                        "Stopping the reactor because thread was interrupted or the reactor has no more events to "
                            + "process.";

                    logger.info(LOG_MESSAGE, connectionId, reason);
                    close(false, reason);
                }
            }
        }
    }

    private void scheduleCompletePendingTasks() {
        hasStarted.set(false);

        this.scheduler.schedule(() -> {
            logger.info(LOG_MESSAGE, connectionId, "Processing all pending tasks and closing old reactor.");
            try {
                reactor.stop();
                reactor.process();
            } catch (HandlerException e) {
                logger.warning(LOG_MESSAGE, connectionId,
                    StringUtil.toStackTraceString(e, "scheduleCompletePendingTasks - exception occurred while "
                        + "processing events."));
            } finally {
                reactor.free();
            }
        }, timeout.toMillis(), TimeUnit.MILLISECONDS);
    }

    @Override
    public void close() {
        if (!isDisposed.getAndSet(true)) {
            close(true, "ReactorExecutor.close() was called.");
        }
    }

    private void close(boolean isUserInitialized, String reason) {
        if (hasStarted.getAndSet(false)) {
            logger.info(LOG_MESSAGE, connectionId, "Stopping the reactor.");

            synchronized (lock) {
                this.reactor.stop();
                this.reactor.free();
            }

            exceptionHandler.onConnectionShutdown(new AmqpShutdownSignal(false, isUserInitialized, reason));
        }
    }
}<|MERGE_RESOLUTION|>--- conflicted
+++ resolved
@@ -99,12 +99,8 @@
                 } catch (RejectedExecutionException exception) {
                     logger.warning(LOG_MESSAGE, connectionId,
                         StringUtil.toStackTraceString(exception,
-<<<<<<< HEAD
                             EventHubErrorCodeStrings.getErrorString(
                                 EventHubErrorCodeStrings.REACTOR_FAILED_EXECUTOR_DOWN)));
-=======
-                            "Scheduling reactor failed because the executor has been shut down"));
->>>>>>> a55d5dd9
 
                     this.reactor.attachments()
                         .set(RejectedExecutionException.class, RejectedExecutionException.class, exception);
