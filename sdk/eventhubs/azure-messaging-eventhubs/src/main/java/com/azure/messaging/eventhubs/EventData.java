--- conflicted
+++ resolved
@@ -127,14 +127,8 @@
      * @throws NullPointerException if {@code message} is null.
      */
     EventData(Message message) {
-<<<<<<< HEAD
-        if (message == null) {
-            throw new IllegalArgumentException(
-                EventHubErrorCodeStrings.getErrorString(EventHubErrorCodeStrings.MESSAGE_CANNOT_NULL));
-        }
-=======
-        Objects.requireNonNull(message, "'message' cannot be null.");
->>>>>>> 47ffff7e
+        Objects.requireNonNull(message,
+            EventHubErrorCodeStrings.getErrorString(EventHubErrorCodeStrings.MESSAGE_CANNOT_NULL));
 
         final Map<Symbol, Object> messageAnnotations = message.getMessageAnnotations().getValue();
         final HashMap<String, Object> receiveProperties = new HashMap<>();
@@ -440,19 +434,7 @@
          * @throws IllegalStateException if {@link SystemProperties} does not contain the sequence number in a
          *     retrieved event.
          */
-<<<<<<< HEAD
-        private long sequenceNumber() {
-            final Long sequenceNumber = this.getSystemProperty(SEQUENCE_NUMBER_ANNOTATION_NAME.getValue());
-
-            if (sequenceNumber == null) {
-                throw new IllegalStateException(String.format(Locale.US,
-                    EventHubErrorCodeStrings.getErrorString(EventHubErrorCodeStrings.NULL_SEQUENCE_NUM_IN_MAP),
-                    SEQUENCE_NUMBER_ANNOTATION_NAME.getValue()));
-            }
-
-=======
         private Long sequenceNumber() {
->>>>>>> 47ffff7e
             return sequenceNumber;
         }
 
