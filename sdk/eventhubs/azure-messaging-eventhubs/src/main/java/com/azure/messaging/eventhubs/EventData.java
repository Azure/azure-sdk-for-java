// Copyright (c) Microsoft Corporation. All rights reserved.
// Licensed under the MIT License.

package com.azure.messaging.eventhubs;

import com.azure.core.amqp.MessageConstant;
import com.azure.core.util.Context;
import com.azure.core.util.logging.ClientLogger;
import org.apache.qpid.proton.amqp.Symbol;
import org.apache.qpid.proton.amqp.messaging.Data;
import org.apache.qpid.proton.amqp.messaging.Section;
import org.apache.qpid.proton.message.Message;

import java.nio.ByteBuffer;
import java.time.Instant;
import java.util.Collections;
import java.util.Date;
import java.util.HashMap;
import java.util.HashSet;
import java.util.Locale;
import java.util.Map;
import java.util.Objects;
import java.util.Set;

import static com.azure.core.amqp.MessageConstant.ENQUEUED_TIME_UTC_ANNOTATION_NAME;
import static com.azure.core.amqp.MessageConstant.OFFSET_ANNOTATION_NAME;
import static com.azure.core.amqp.MessageConstant.PARTITION_KEY_ANNOTATION_NAME;
import static com.azure.core.amqp.MessageConstant.PUBLISHER_ANNOTATION_NAME;
import static com.azure.core.amqp.MessageConstant.SEQUENCE_NUMBER_ANNOTATION_NAME;
import static java.nio.charset.StandardCharsets.UTF_8;

/**
 * The data structure encapsulating the event being sent-to and received-from Event Hubs. Each Event Hub partition can
 * be visualized as a stream of {@link EventData}.
 *
 * <p>
 * Here's how AMQP message sections map to {@link EventData}. For reference, the specification can be found here:
 * <a href="http://docs.oasis-open.org/amqp/core/v1.0/os/amqp-core-complete-v1.0-os.pdf">AMQP 1.0 specification</a>
 *
 * <ol>
 * <li>{@link #properties()} - AMQPMessage.ApplicationProperties section</li>
 * <li>{@link #body()} - if AMQPMessage.Body has Data section</li>
 * </ol>
 *
 * <p>
 * Serializing a received {@link EventData} with AMQP sections other than ApplicationProperties (with primitive Java
 * types) and Data section is not supported.
 * </p>
 *
 * @see EventHubProducer
 * @see EventHubAsyncProducer
 */
public class EventData implements Comparable<EventData> {
    /*
     * These are properties owned by the service and set when a message is received.
     */
    public static final Set<String> RESERVED_SYSTEM_PROPERTIES;

    private final ClientLogger logger = new ClientLogger(EventData.class);
    private final Map<String, Object> properties;
    private final ByteBuffer body;
    private final SystemProperties systemProperties;
    private Context context;

    static {
        final Set<String> properties = new HashSet<>();
        properties.add(OFFSET_ANNOTATION_NAME.getValue());
        properties.add(PARTITION_KEY_ANNOTATION_NAME.getValue());
        properties.add(SEQUENCE_NUMBER_ANNOTATION_NAME.getValue());
        properties.add(ENQUEUED_TIME_UTC_ANNOTATION_NAME.getValue());
        properties.add(PUBLISHER_ANNOTATION_NAME.getValue());

        RESERVED_SYSTEM_PROPERTIES = Collections.unmodifiableSet(properties);
    }

    /**
     * Creates an event containing the {@code data}.
     *
     * @param body The data to set for this event.
     */
    public EventData(byte[] body) {
        this(body, Context.NONE);
    }

    /**
     * Creates an event containing the {@code data}.
     *
     * @param body The data to set for this event.
     * @param context A specified key-value pair of type {@link Context}.
     * @throws NullPointerException if {@code body} or if {@code context} is {@code null}.
     */
    public EventData(byte[] body, Context context) {
        this(ByteBuffer.wrap(body), context);
    }

    /**
     * Creates an event containing the {@code body}.
     *
     * @param body The data to set for this event.
     * @throws NullPointerException if {@code body} is {@code null}.
     */
    public EventData(ByteBuffer body) {
        this(body, Context.NONE);
    }

    /**
     * Creates an event containing the {@code body}.
     *
     * @param body The data to set for this event.
     * @param context A specified key-value pair of type {@link Context}.
     * @throws NullPointerException if {@code body} or if {@code context} is {@code null}.
     */
    public EventData(ByteBuffer body, Context context) {
        Objects.requireNonNull(body, "'body' cannot be null.");
        Objects.requireNonNull(body, "'context' cannot be null.");

        this.body = body;
        this.properties = new HashMap<>();
        this.systemProperties = new SystemProperties();
        this.context = context;
    }

    /**
<<<<<<< HEAD
     * Creates an event by encoding the {@code body} using UTF-8 charset.
     *
     * @param body The string that will be UTF-8 encoded to create an event.
     */
    public EventData(String body) {
        this(body.getBytes(UTF_8));
    }

    /*
     * Creates an event from a message
=======
     * Creates an event from a proton-j message
     *
     * @throws IllegalStateException if required the system properties, enqueued time, offset, or sequence number are
     *     not found in the message.
     * @throws NullPointerException if {@code message} is null.
>>>>>>> 99481ed3
     */
    EventData(Message message) {
        Objects.requireNonNull(message, "'message' cannot be null.");

        final Map<Symbol, Object> messageAnnotations = message.getMessageAnnotations().getValue();
        final HashMap<String, Object> receiveProperties = new HashMap<>();

        for (Map.Entry<Symbol, Object> annotation : messageAnnotations.entrySet()) {
            receiveProperties.put(annotation.getKey().toString(), annotation.getValue());
        }

        if (message.getProperties() != null) {
            addMapEntry(receiveProperties, MessageConstant.MESSAGE_ID, message.getMessageId());
            addMapEntry(receiveProperties, MessageConstant.USER_ID, message.getUserId());
            addMapEntry(receiveProperties, MessageConstant.TO, message.getAddress());
            addMapEntry(receiveProperties, MessageConstant.SUBJECT, message.getSubject());
            addMapEntry(receiveProperties, MessageConstant.REPLY_TO, message.getReplyTo());
            addMapEntry(receiveProperties, MessageConstant.CORRELATION_ID, message.getCorrelationId());
            addMapEntry(receiveProperties, MessageConstant.CONTENT_TYPE, message.getContentType());
            addMapEntry(receiveProperties, MessageConstant.CONTENT_ENCODING, message.getContentEncoding());
            addMapEntry(receiveProperties, MessageConstant.ABSOLUTE_EXPIRY_TIME, message.getExpiryTime());
            addMapEntry(receiveProperties, MessageConstant.CREATION_TIME, message.getCreationTime());
            addMapEntry(receiveProperties, MessageConstant.GROUP_ID, message.getGroupId());
            addMapEntry(receiveProperties, MessageConstant.GROUP_SEQUENCE, message.getGroupSequence());
            addMapEntry(receiveProperties, MessageConstant.REPLY_TO_GROUP_ID, message.getReplyToGroupId());
        }

        this.context = Context.NONE;
        this.systemProperties = new SystemProperties(receiveProperties);
        this.properties = message.getApplicationProperties() == null
            ? new HashMap<>()
            : message.getApplicationProperties().getValue();

        final Section bodySection = message.getBody();
        if (bodySection instanceof Data) {
            Data bodyData = (Data) bodySection;
            this.body = bodyData.getValue().asByteBuffer();
        } else {
            logger.warning(String.format(Locale.US,
                "Message body type is not of type Data, but type: %s. Not setting body contents.",
                bodySection != null ? bodySection.getType() : "null"));

            this.body = null;
        }

        message.clear();
    }

    /**
     * Adds a piece of metadata to the event, allowing publishers to offer additional information to event consumers. If
     * the {@code key} exists in the map, its existing value is overwritten.
     *
     * <p>
     * A common use case for {@link #properties()} is to associate serialization hints for the {@link #body()} as an aid
     * to consumers who wish to deserialize the binary data.
     * </p>
     *
     * <p>
     * <strong>Adding serialization hint using {@code addProperty(String, Object)}</strong>
     * </p>
     *
     * {@codesnippet com.azure.messaging.eventhubs.eventdata.addProperty#string-object}
     *
     * @param key The key for this application property
     * @param value The value for this application property.
     * @return The updated EventData object.
     * @throws NullPointerException if {@code key} or {@code value} is null.
     */
    public EventData addProperty(String key, Object value) {
        Objects.requireNonNull(key, "'key' cannot be null.");
        Objects.requireNonNull(value, "'value' cannot be null.");

        properties.put(key, value);
        return this;
    }

    /**
     * Adds a new key value pair to the existing context on Event Data.
     *
     * @param key The key for this context object
     * @param value The value for this context object.
     * @return The updated EventData object.
     * @throws NullPointerException if {@code key} or {@code value} is null.
     */
    public EventData addContext(String key, Object value) {
        Objects.requireNonNull(key, "The 'key' parameter cannot be null.");
        Objects.requireNonNull(value, "The 'value' parameter cannot be null.");
        this.context = context.addData(key, value);
        return this;
    }

    /**
     * The set of free-form event properties which may be used for passing metadata associated with the event with the
     * event body during Event Hubs operations.
     *
     * <p>
     * A common use case for {@code properties()} is to associate serialization hints for the {@link #body()} as an aid
     * to consumers who wish to deserialize the binary data. See {@link #addProperty(String, Object)} for a sample.
     * </p>
     *
     * @return Application properties associated with this {@link EventData}.
     */
    public Map<String, Object> properties() {
        return properties;
    }

    /**
     * A specified key-value pair of type {@link Context} to set additional information on the event.
     *
     * @return the {@link Context} object set on the event
     */
    public Context context() {
        return context;
    }

    /**
     * Properties that are populated by EventHubService. As these are populated by Service, they are only present on a
     * <b>received</b> EventData.
     *
     * @return an encapsulation of all SystemProperties appended by EventHubs service into EventData. {@code null} if
     *     the {@link EventData} is not received and is created by the public constructors.
     */
    public Map<String, Object> systemProperties() {
        return systemProperties;
    }

    /**
     * Gets the actual payload/data wrapped by EventData.
     *
     * <p>
     * If the means for deserializing the raw data is not apparent to consumers, a common technique is to make use of
     * {@link #properties()} when creating the event, to associate serialization hints as an aid to consumers who wish
     * to deserialize the binary data.
     * </p>
     *
     * @return ByteBuffer representing the data.
     */
    public ByteBuffer body() {
        return body.duplicate();
    }

    /**
     * Returns event data as UTF-8 decoded string.
     *
     * @return UTF-8 decoded string representation of the event data.
     */
    public String bodyAsString() {
        return UTF_8.decode(body).toString();
    }

    /**
     * Gets the offset of the event when it was received from the associated Event Hub partition.
     *
     * @return The offset within the Event Hub partition of the received event. {@code null} if the EventData was not
     *     received from Event Hub service.
     */
    public Long offset() {
        return systemProperties.offset();
    }

    /**
     * Gets a partition key used for message partitioning. If it exists, this value was used to compute a hash to select
     * a partition to send the message to.
     *
     * @return A partition key for this Event Data. {@code null} if the EventData was not received from Event Hub
     *     service or there was no partition key set when the event was sent to the Event Hub.
     */
    public String partitionKey() {
        return systemProperties.partitionKey();
    }

    /**
     * Gets the instant, in UTC, of when the event was enqueued in the Event Hub partition.
     *
     * @return The instant, in UTC, this was enqueued in the Event Hub partition. {@code null} if the EventData was not
     *     received from Event Hub service.
     */
    public Instant enqueuedTime() {
        return systemProperties.enqueuedTime();
    }

    /**
     * Gets the sequence number assigned to the event when it was enqueued in the associated Event Hub partition. This
     * is unique for every message received in the Event Hub partition.
     *
     * @return The sequence number for this event. {@code null} if the EventData was not received from Event Hub
     *     service.
     */
    public Long sequenceNumber() {
        return systemProperties.sequenceNumber();
    }

    private void addMapEntry(Map<String, Object> map, MessageConstant key, Object content) {
        if (content == null) {
            return;
        }

        map.put(key.getValue(), content);
    }

    /**
     * {@inheritDoc}
     */
    @Override
    public int compareTo(EventData other) {
        return Long.compare(
            this.sequenceNumber(),
            other.sequenceNumber()
        );
    }

    /**
     * {@inheritDoc}
     */
    @Override
    public boolean equals(Object o) {
        if (this == o) {
            return true;
        }
        if (o == null || getClass() != o.getClass()) {
            return false;
        }

        EventData eventData = (EventData) o;
        return Objects.equals(body, eventData.body);
    }

    /**
     * {@inheritDoc}
     */
    @Override
    public int hashCode() {
        return Objects.hash(body);
    }

    /**
     * A collection of properties populated by Azure Event Hubs service.
     */
    private static class SystemProperties extends HashMap<String, Object> {
        private static final long serialVersionUID = -2827050124966993723L;
        private final Long offset;
        private final String partitionKey;
        private final Instant enqueuedTime;
        private final Long sequenceNumber;

        SystemProperties() {
            super();
            offset = null;
            partitionKey = null;
            enqueuedTime = null;
            sequenceNumber = null;
        }

        SystemProperties(final Map<String, Object> map) {
            super(map);
            this.partitionKey = removeSystemProperty(PARTITION_KEY_ANNOTATION_NAME.getValue());

            final String offset = removeSystemProperty(OFFSET_ANNOTATION_NAME.getValue());
            if (offset == null) {
                throw new IllegalStateException(String.format(Locale.US,
                    "offset: %s should always be in map.", OFFSET_ANNOTATION_NAME.getValue()));
            }
            this.offset = Long.valueOf(offset);

            final Date enqueuedTimeValue = removeSystemProperty(ENQUEUED_TIME_UTC_ANNOTATION_NAME.getValue());
            if (enqueuedTimeValue == null) {
                throw new IllegalStateException(String.format(Locale.US,
                    "enqueuedTime: %s should always be in map.", ENQUEUED_TIME_UTC_ANNOTATION_NAME.getValue()));
            }
            this.enqueuedTime = enqueuedTimeValue.toInstant();

            final Long sequenceNumber = removeSystemProperty(SEQUENCE_NUMBER_ANNOTATION_NAME.getValue());
            if (sequenceNumber == null) {
                throw new IllegalStateException(String.format(Locale.US,
                    "sequenceNumber: %s should always be in map.", SEQUENCE_NUMBER_ANNOTATION_NAME.getValue()));
            }
            this.sequenceNumber = sequenceNumber;
        }

        /**
         * Gets the offset within the Event Hubs stream.
         *
         * @return The offset within the Event Hubs stream.
         */
        private Long offset() {
            return offset;
        }

        /**
         * Gets a partition key used for message partitioning. If it exists, this value was used to compute a hash to
         * select a partition to send the message to.
         *
         * @return A partition key for this Event Data.
         */
        private String partitionKey() {
            return partitionKey;
        }

        /**
         * Gets the time this event was enqueued in the Event Hub.
         *
         * @return The time this was enqueued in the service.
         */
        private Instant enqueuedTime() {
            return enqueuedTime;
        }

        /**
         * Gets the sequence number in the event stream for this event. This is unique for every message received in the
         * Event Hub.
         *
         * @return Sequence number for this event.
         * @throws IllegalStateException if {@link SystemProperties} does not contain the sequence number in a
         *     retrieved event.
         */
        private Long sequenceNumber() {
            return sequenceNumber;
        }

        @SuppressWarnings("unchecked")
        private <T> T removeSystemProperty(final String key) {
            if (this.containsKey(key)) {
                return (T) (this.remove(key));
            }

            return null;
        }
    }
}<|MERGE_RESOLUTION|>--- conflicted
+++ resolved
@@ -121,7 +121,6 @@
     }
 
     /**
-<<<<<<< HEAD
      * Creates an event by encoding the {@code body} using UTF-8 charset.
      *
      * @param body The string that will be UTF-8 encoded to create an event.
@@ -131,14 +130,11 @@
     }
 
     /*
-     * Creates an event from a message
-=======
      * Creates an event from a proton-j message
      *
      * @throws IllegalStateException if required the system properties, enqueued time, offset, or sequence number are
      *     not found in the message.
      * @throws NullPointerException if {@code message} is null.
->>>>>>> 99481ed3
      */
     EventData(Message message) {
         Objects.requireNonNull(message, "'message' cannot be null.");
