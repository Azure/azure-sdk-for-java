// Copyright (c) Microsoft Corporation. All rights reserved.
// Licensed under the MIT License.

package com.azure.messaging.eventhubs;

import com.azure.core.amqp.MessageConstant;
import com.azure.core.util.Context;
import com.azure.core.util.logging.ClientLogger;
import org.apache.qpid.proton.amqp.Symbol;
import org.apache.qpid.proton.amqp.messaging.Data;
import org.apache.qpid.proton.amqp.messaging.Section;
import org.apache.qpid.proton.message.Message;

import java.nio.ByteBuffer;
import java.time.Instant;
import java.util.Collections;
import java.util.Date;
import java.util.HashMap;
import java.util.HashSet;
import java.util.Locale;
import java.util.Map;
import java.util.Objects;
import java.util.Set;

import static com.azure.core.amqp.MessageConstant.ENQUEUED_TIME_UTC_ANNOTATION_NAME;
import static com.azure.core.amqp.MessageConstant.OFFSET_ANNOTATION_NAME;
import static com.azure.core.amqp.MessageConstant.PARTITION_KEY_ANNOTATION_NAME;
import static com.azure.core.amqp.MessageConstant.PUBLISHER_ANNOTATION_NAME;
import static com.azure.core.amqp.MessageConstant.SEQUENCE_NUMBER_ANNOTATION_NAME;

/**
 * The data structure encapsulating the event being sent-to and received-from Event Hubs. Each Event Hub partition can
 * be visualized as a stream of {@link EventData}.
 *
 * <p>
 * Here's how AMQP message sections map to {@link EventData}. For reference, the specification can be found here:
 * <a href="http://docs.oasis-open.org/amqp/core/v1.0/os/amqp-core-complete-v1.0-os.pdf">AMQP 1.0 specification</a>
 *
 * <ol>
 * <li>{@link #properties()} - AMQPMessage.ApplicationProperties section</li>
 * <li>{@link #body()} - if AMQPMessage.Body has Data section</li>
 * </ol>
 *
 * <p>
 * Serializing a received {@link EventData} with AMQP sections other than ApplicationProperties (with primitive Java
 * types) and Data section is not supported.
 * </p>
 *
 * @see EventHubProducer
 * @see EventHubAsyncProducer
 */
public class EventData implements Comparable<EventData> {
    /*
     * These are properties owned by the service and set when a message is received.
     */
    public static final Set<String> RESERVED_SYSTEM_PROPERTIES;

    private final ClientLogger logger = new ClientLogger(EventData.class);
    private final Map<String, Object> properties;
    private final ByteBuffer body;
    private final SystemProperties systemProperties;
    private Context context;

    static {
        final Set<String> properties = new HashSet<>();
        properties.add(OFFSET_ANNOTATION_NAME.getValue());
        properties.add(PARTITION_KEY_ANNOTATION_NAME.getValue());
        properties.add(SEQUENCE_NUMBER_ANNOTATION_NAME.getValue());
        properties.add(ENQUEUED_TIME_UTC_ANNOTATION_NAME.getValue());
        properties.add(PUBLISHER_ANNOTATION_NAME.getValue());

        RESERVED_SYSTEM_PROPERTIES = Collections.unmodifiableSet(properties);
    }

    /**
     * Creates an event containing the {@code data}.
     *
     * @param body The data to set for this event.
     */
    public EventData(byte[] body) {
        this(body, Context.NONE);
    }

    /**
     * Creates an event containing the {@code data}.
     *
     * @param body The data to set for this event.
     * @param context A specified key-value pair of type {@link Context}.
     */
    public EventData(byte[] body, Context context) {
        this(ByteBuffer.wrap(body), context);
    }

    /**
     * Creates an event containing the {@code body}.
     *
     * @param body The data to set for this event.
     * @throws NullPointerException if {@code body} is {@code null}.
     */
    public EventData(ByteBuffer body) {
<<<<<<< HEAD
        this(body, Context.NONE);
    }

    /**
     * Creates an event containing the {@code body}.
     *
     * @param body The data to set for this event.
     * @param context A specified key-value pair of type {@link Context}.
     * @throws NullPointerException if {@code body} is {@code null}.
     */
    public EventData(ByteBuffer body, Context context) {
        Objects.requireNonNull(body);
=======
        Objects.requireNonNull(body, "'body' cannot be null.");
>>>>>>> f6f89c80

        this.body = body;
        this.properties = new HashMap<>();
        this.systemProperties = new SystemProperties(Collections.emptyMap());
        this.context = context;
    }

    /*
     * Creates an event from a message
     */
    EventData(Message message) {
        if (message == null) {
            throw new IllegalArgumentException("'message' cannot be null");
        }

        final Map<Symbol, Object> messageAnnotations = message.getMessageAnnotations().getValue();
        final HashMap<String, Object> receiveProperties = new HashMap<>();

        for (Map.Entry<Symbol, Object> annotation : messageAnnotations.entrySet()) {
            receiveProperties.put(annotation.getKey().toString(), annotation.getValue());
        }

        if (message.getProperties() != null) {
            addMapEntry(receiveProperties, MessageConstant.MESSAGE_ID, message.getMessageId());
            addMapEntry(receiveProperties, MessageConstant.USER_ID, message.getUserId());
            addMapEntry(receiveProperties, MessageConstant.TO, message.getAddress());
            addMapEntry(receiveProperties, MessageConstant.SUBJECT, message.getSubject());
            addMapEntry(receiveProperties, MessageConstant.REPLY_TO, message.getReplyTo());
            addMapEntry(receiveProperties, MessageConstant.CORRELATION_ID, message.getCorrelationId());
            addMapEntry(receiveProperties, MessageConstant.CONTENT_TYPE, message.getContentType());
            addMapEntry(receiveProperties, MessageConstant.CONTENT_ENCODING, message.getContentEncoding());
            addMapEntry(receiveProperties, MessageConstant.ABSOLUTE_EXPIRY_TIME, message.getExpiryTime());
            addMapEntry(receiveProperties, MessageConstant.CREATION_TIME, message.getCreationTime());
            addMapEntry(receiveProperties, MessageConstant.GROUP_ID, message.getGroupId());
            addMapEntry(receiveProperties, MessageConstant.GROUP_SEQUENCE, message.getGroupSequence());
            addMapEntry(receiveProperties, MessageConstant.REPLY_TO_GROUP_ID, message.getReplyToGroupId());
        }

        this.systemProperties = new SystemProperties(receiveProperties);
        this.properties = message.getApplicationProperties() == null
            ? new HashMap<>()
            : message.getApplicationProperties().getValue();

        final Section bodySection = message.getBody();
        if (bodySection instanceof Data) {
            Data bodyData = (Data) bodySection;
            this.body = bodyData.getValue().asByteBuffer();
        } else {
            logger.warning(String.format(Locale.US,
                "Message body type is not of type Data, but type: %s. Not setting body contents.",
                bodySection != null ? bodySection.getType() : "null"));

            this.body = null;
        }

        message.clear();
        this.context = Context.NONE;
    }

    /**
     * Adds a piece of metadata to the event, allowing publishers to offer additional information to event consumers. If
     * the {@code key} exists in the map, its existing value is overwritten.
     *
     * <p>
     * A common use case for {@link #properties()} is to associate serialization hints for the {@link #body()} as an aid
     * to consumers who wish to deserialize the binary data.
     * </p>
     *
     * <p>
     * <strong>Adding serialization hint using {@code addProperty(String, Object)}</strong>
     * </p>
     *
     * {@codesnippet com.azure.messaging.eventhubs.eventdata.addProperty#string-object}
     *
     * @param key The key for this application property
     * @param value The value for this application property.
     * @return The updated EventData object.
     * @throws NullPointerException if {@code key} or {@code value} is null.
     */
    public EventData addProperty(String key, Object value) {
        Objects.requireNonNull(key, "'key' cannot be null.");
        Objects.requireNonNull(value, "'value' cannot be null.");

        properties.put(key, value);
        return this;
    }

    /**
     * Adds a new key value pair to the existing context on Event Data.
     *
     * @param key The key for this context object
     * @param value The value for this context object.
     * @return The updated EventData object.
     * @throws NullPointerException if {@code key} or {@code value} is null.
     */
    public EventData addContext(String key, Object value) {
        Objects.requireNonNull(key, "The key parameter cannot be null");
        Objects.requireNonNull(value, "The value parameter cannot be null");
        this.context = context.addData(key, value);
        return this;
    }

    /**
     * The set of free-form event properties which may be used for passing metadata associated with the event with the
     * event body during Event Hubs operations.
     *
     * <p>
     * A common use case for {@code properties()} is to associate serialization hints for the {@link #body()} as an aid
     * to consumers who wish to deserialize the binary data.
     * </p>
     *
     * <p>
     * <strong>Adding serialization hint using {@link #addProperty(String, Object)}</strong>
     * </p>
     *
     * {@codesnippet com.azure.messaging.eventhubs.eventdata.addProperty#string-object}
     *
     * @return Application properties associated with this {@link EventData}.
     */
    public Map<String, Object> properties() {
        return properties;
    }

    /**
     * A specified key-value pair of type {@link Context} to set additional information on the event.
     *
     * @return the {@link Context} object set on the event
     */
    public Context context() {
        return context;
    }

    /**
     * Properties that are populated by EventHubService. As these are populated by Service, they are only present on a
     * <b>received</b> EventData.
     *
     * @return an encapsulation of all SystemProperties appended by EventHubs service into EventData. {@code null} if
     * the {@link EventData} is not received and is created by the public constructors.
     */
    public Map<String, Object> systemProperties() {
        return systemProperties;
    }

    /**
     * Gets the actual payload/data wrapped by EventData.
     *
     * <p>
     * If the means for deserializing the raw data is not apparent to consumers, a common technique is to make use of
     * {@link #properties()} when creating the event, to associate serialization hints as an aid to consumers who wish
     * to deserialize the binary data.
     * </p>
     *
     * @return ByteBuffer representing the data.
     */
    public ByteBuffer body() {
        return body.duplicate();
    }

    /**
     * Gets the offset of the event when it was received from the associated Event Hub partition.
     *
     * @return The offset within the Event Hub partition.
     */
    public String offset() {
        return systemProperties.offset();
    }

    /**
     * Gets a partition key used for message partitioning. If it exists, this value was used to compute a hash to select
     * a partition to send the message to.
     *
     * @return A partition key for this Event Data.
     */
    public String partitionKey() {
        return systemProperties.partitionKey();
    }

    /**
     * Gets the instant, in UTC, of when the event was enqueued in the Event Hub partition.
     *
     * @return The instant, in UTC, this was enqueued in the Event Hub partition.
     */
    public Instant enqueuedTime() {
        return systemProperties.enqueuedTime();
    }

    /**
     * Gets the sequence number assigned to the event when it was enqueued in the associated Event Hub partition. This
     * is unique for every message received in the Event Hub partition.
     *
     * @return Sequence number for this event.
     * @throws IllegalStateException if {@link #systemProperties()} does not contain the sequence number in a retrieved
     *         event.
     */
    public long sequenceNumber() {
        return systemProperties.sequenceNumber();
    }

    private void addMapEntry(Map<String, Object> map, MessageConstant key, Object content) {
        if (content == null) {
            return;
        }

        map.put(key.getValue(), content);
    }

    /**
     * {@inheritDoc}
     */
    @Override
    public int compareTo(EventData other) {
        return Long.compare(
            this.sequenceNumber(),
            other.sequenceNumber()
        );
    }

    /**
     * {@inheritDoc}
     */
    @Override
    public boolean equals(Object o) {
        if (this == o) {
            return true;
        }
        if (o == null || getClass() != o.getClass()) {
            return false;
        }

        EventData eventData = (EventData) o;
        return Objects.equals(body, eventData.body);
    }

    /**
     * {@inheritDoc}
     */
    @Override
    public int hashCode() {
        return Objects.hash(body);
    }

    /**
     * A collection of properties populated by Azure Event Hubs service.
     */
    private static class SystemProperties extends HashMap<String, Object> {
        private static final long serialVersionUID = -2827050124966993723L;

        SystemProperties(final Map<String, Object> map) {
            super(Collections.unmodifiableMap(map));
        }

        /**
         * Gets the offset within the Event Hubs stream.
         *
         * @return The offset within the Event Hubs stream.
         */
        private String offset() {
            return this.getSystemProperty(OFFSET_ANNOTATION_NAME.getValue());
        }

        /**
         * Gets a partition key used for message partitioning. If it exists, this value was used to compute a hash to
         * select a partition to send the message to.
         *
         * @return A partition key for this Event Data.
         */
        private String partitionKey() {
            return this.getSystemProperty(PARTITION_KEY_ANNOTATION_NAME.getValue());
        }

        /**
         * Gets the time this event was enqueued in the Event Hub.
         *
         * @return The time this was enqueued in the service.
         */
        private Instant enqueuedTime() {
            final Date enqueuedTimeValue = this.getSystemProperty(ENQUEUED_TIME_UTC_ANNOTATION_NAME.getValue());
            return enqueuedTimeValue != null ? enqueuedTimeValue.toInstant() : null;
        }

        /**
         * Gets the sequence number in the event stream for this event. This is unique for every message received in the
         * Event Hub.
         *
         * @return Sequence number for this event.
         * @throws IllegalStateException if {@link SystemProperties} does not contain the sequence number in a retrieved
         *         event.
         */
        private long sequenceNumber() {
            final Long sequenceNumber = this.getSystemProperty(SEQUENCE_NUMBER_ANNOTATION_NAME.getValue());

            if (sequenceNumber == null) {
                throw new IllegalStateException(String.format(Locale.US, "sequenceNumber: %s should always be in map.", SEQUENCE_NUMBER_ANNOTATION_NAME.getValue()));
            }

            return sequenceNumber;
        }

        @SuppressWarnings("unchecked")
        private <T> T getSystemProperty(final String key) {
            if (this.containsKey(key)) {
                return (T) (this.get(key));
            }

            return null;
        }
    }
}<|MERGE_RESOLUTION|>--- conflicted
+++ resolved
@@ -98,7 +98,6 @@
      * @throws NullPointerException if {@code body} is {@code null}.
      */
     public EventData(ByteBuffer body) {
-<<<<<<< HEAD
         this(body, Context.NONE);
     }
 
@@ -110,10 +109,7 @@
      * @throws NullPointerException if {@code body} is {@code null}.
      */
     public EventData(ByteBuffer body, Context context) {
-        Objects.requireNonNull(body);
-=======
         Objects.requireNonNull(body, "'body' cannot be null.");
->>>>>>> f6f89c80
 
         this.body = body;
         this.properties = new HashMap<>();
