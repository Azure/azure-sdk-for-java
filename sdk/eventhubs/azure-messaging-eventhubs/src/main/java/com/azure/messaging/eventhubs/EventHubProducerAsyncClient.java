--- conflicted
+++ resolved
@@ -125,11 +125,8 @@
         this.retryOptions = Objects.requireNonNull(retryOptions, "'retryOptions' cannot be null.");
         this.tracerProvider = Objects.requireNonNull(tracerProvider, "'tracerProvider' cannot be null.");
         this.messageSerializer = Objects.requireNonNull(messageSerializer, "'messageSerializer' cannot be null.");
-<<<<<<< HEAD
-=======
 
         this.retryPolicy = getRetryPolicy(retryOptions);
->>>>>>> 174756db
         this.isSharedConnection = isSharedConnection;
     }
 
@@ -395,11 +392,7 @@
             : null;
 
         Context sharedContext = null;
-<<<<<<< HEAD
-        List<Message> messages = new ArrayList<>();
-=======
         final List<Message> messages = new ArrayList<>();
->>>>>>> 174756db
 
         for (int i = 0; i < batch.getEvents().size(); i++) {
             final EventData event = batch.getEvents().get(i);
@@ -422,14 +415,6 @@
             messages.add(message);
         }
 
-<<<<<<< HEAD
-        Context finalSharedContext = sharedContext;
-        return getSendLink(batch.getPartitionId())
-            .flatMap(link -> {
-                if (isTracingEnabled) {
-                    Context entityContext = finalSharedContext.addData(ENTITY_PATH_KEY, link.getEntityPath());
-                    // start send span and store updated context
-=======
         final Context finalSharedContext = sharedContext != null ? sharedContext : Context.NONE;
 
         return withRetry(
@@ -437,7 +422,6 @@
                 if (isTracingEnabled) {
                     Context entityContext = finalSharedContext.addData(ENTITY_PATH_KEY, link.getEntityPath());
                     // Start send span and store updated context
->>>>>>> 174756db
                     parentContext.set(tracerProvider.startSpan(
                         entityContext.addData(HOST_NAME_KEY, link.getHostname()), ProcessKind.SEND));
                 }
@@ -501,18 +485,10 @@
 
     private Mono<AmqpSendLink> getSendLink(String partitionId) {
         final String entityPath = getEntityPath(partitionId);
-<<<<<<< HEAD
-
-        return connectionProcessor
-            .flatMap(connection -> {
-                return connection.createSendLink(getLinkName(partitionId), entityPath, retryOptions);
-            });
-=======
         final String linkName = getEntityPath(partitionId);
 
         return connectionProcessor
             .flatMap(connection -> connection.createSendLink(linkName, entityPath, retryOptions));
->>>>>>> 174756db
     }
 
     /**
