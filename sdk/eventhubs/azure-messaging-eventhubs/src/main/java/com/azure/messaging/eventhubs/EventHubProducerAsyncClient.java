// Copyright (c) Microsoft Corporation. All rights reserved.
// Licensed under the MIT License.

package com.azure.messaging.eventhubs;

import com.azure.core.amqp.AmqpRetryOptions;
import com.azure.core.amqp.exception.AmqpErrorCondition;
import com.azure.core.amqp.exception.AmqpException;
import com.azure.core.amqp.implementation.AmqpConstants;
import com.azure.core.amqp.implementation.AmqpSendLink;
import com.azure.core.amqp.implementation.ErrorContextProvider;
import com.azure.core.amqp.implementation.MessageSerializer;
import com.azure.core.amqp.implementation.StringUtil;
import com.azure.core.amqp.implementation.TracerProvider;
import com.azure.core.annotation.ReturnType;
import com.azure.core.annotation.ServiceClient;
import com.azure.core.annotation.ServiceMethod;
import com.azure.core.util.Context;
import com.azure.core.util.CoreUtils;
import com.azure.core.util.logging.ClientLogger;
import com.azure.core.util.tracing.ProcessKind;
import com.azure.messaging.eventhubs.implementation.EventHubManagementNode;
import com.azure.messaging.eventhubs.models.CreateBatchOptions;
import com.azure.messaging.eventhubs.models.SendOptions;
import org.apache.qpid.proton.amqp.messaging.MessageAnnotations;
import org.apache.qpid.proton.message.Message;
import reactor.core.publisher.Flux;
import reactor.core.publisher.Mono;

import java.io.Closeable;
import java.util.ArrayList;
import java.util.Collections;
import java.util.HashMap;
import java.util.List;
import java.util.Locale;
import java.util.Set;
import java.util.concurrent.ConcurrentHashMap;
import java.util.concurrent.atomic.AtomicBoolean;
import java.util.concurrent.atomic.AtomicReference;
import java.util.function.BiConsumer;
import java.util.function.BinaryOperator;
import java.util.function.Function;
import java.util.function.Supplier;
import java.util.stream.Collector;
import java.util.stream.Collectors;

import static com.azure.core.util.FluxUtil.monoError;
import static com.azure.core.util.tracing.Tracer.ENTITY_PATH_KEY;
import static com.azure.core.util.tracing.Tracer.HOST_NAME_KEY;
import static com.azure.messaging.eventhubs.implementation.ClientConstants.MAX_MESSAGE_LENGTH_BYTES;

/**
 * A producer responsible for transmitting {@link EventData} to a specific Event Hub, grouped together in batches.
 * Depending on the options specified at creation, the producer may be created to allow event data to be automatically
 * routed to an available partition or specific to a partition.
 *
 * <p>
 * Allowing automatic routing of partitions is recommended when:
 * <ul>
 * <li>The sending of events needs to be highly available.</li>
 * <li>The event data should be evenly distributed among all available partitions.</li>
 * </ul>
 * </p>
 *
 * <p>
 * If no partition is specified, the following rules are used for automatically selecting one:
 * <ol>
 * <li>Distribute the events equally amongst all available partitions using a round-robin approach.</li>
 * <li>If a partition becomes unavailable, the Event Hubs service will automatically detect it and forward the
 * message to another available partition.</li>
 * </ol>
 * </p>
 *
 * <p><strong>Create a producer that routes events to any partition</strong></p>
 * To allow automatic routing of messages to available partition, do not specify the {@link
 * CreateBatchOptions#getPartitionId() partitionId} when creating the {@link EventHubProducerAsyncClient}.
 * {@codesnippet com.azure.messaging.eventhubs.eventhubasyncproducerclient.instantiation}
 *
 * <p><strong>Create a producer that publishes events to partition "foo" with a timeout of 45 seconds.</strong></p>
 * Developers can push events to a single partition by specifying the
 * {@link CreateBatchOptions#setPartitionId(String) partitionId} when creating an {@link EventHubProducerAsyncClient}.
 *
 * {@codesnippet com.azure.messaging.eventhubs.eventhubasyncproducerclient.instantiation#partitionId}
 *
 * <p><strong>Publish events to the same partition, grouped together using {@link SendOptions#setPartitionKey(String)}
 * .</strong></p>
 * If developers want to push similar events to end up at the same partition, but do not require them to go to a
 * specific partition, they can use {@link SendOptions#setPartitionKey(String)}.
 * <p>
 * In the sample below, all the "sandwiches" end up in the same partition, but it could end up in partition 0, 1, etc.
 * of the available partitions. All that matters to the end user is that they are grouped together.
 * </p>
 * {@codesnippet com.azure.messaging.eventhubs.eventhubasyncproducerclient.send#publisher-sendOptions}
 *
 * <p><strong>Publish events using an {@link EventDataBatch}.</strong></p>
 * Developers can create an {@link EventDataBatch}, add the events they want into it, and publish these
 * events together. When creating a {@link EventDataBatch batch}, developers can specify a set of
 * {@link CreateBatchOptions options} to configure this batch.
 * <p>
 * In the scenario below, the developer is creating a networked video game. They want to receive telemetry about their
 * users' gaming systems, but do not want to slow down the network with telemetry. So they limit the size of their
 * {@link EventDataBatch batches} to be no larger than 256 bytes. The events within the batch also get hashed to the
 * same partition because they all share the same {@link CreateBatchOptions#getPartitionKey()}.
 * </p>
 * {@codesnippet com.azure.messaging.eventhubs.eventhubasyncproducerclient.send#eventDataBatch}
 */
@ServiceClient(builder = EventHubClientBuilder.class, isAsync = true)
public class EventHubProducerAsyncClient implements Closeable {
    private static final int MAX_PARTITION_KEY_LENGTH = 128;
    private static final String SENDER_ENTITY_PATH_FORMAT = "%s/Partitions/%s";

    private static final SendOptions DEFAULT_SEND_OPTIONS = new SendOptions();
    private static final CreateBatchOptions DEFAULT_BATCH_OPTIONS = new CreateBatchOptions();

    /**
     * Keeps track of the opened send links. Links are key'd by their entityPath. The send link for allowing the service
     * load balance messages is the eventHubName.
     */
    private final ConcurrentHashMap<String, AmqpSendLink> openLinks = new ConcurrentHashMap<>();
    private final ClientLogger logger = new ClientLogger(EventHubProducerAsyncClient.class);
    private final AtomicBoolean isDisposed = new AtomicBoolean();
    private final String fullyQualifiedNamespace;
    private final String eventHubName;
    private final EventHubConnection connection;
    private final AmqpRetryOptions retryOptions;
    private final TracerProvider tracerProvider;
    private final MessageSerializer messageSerializer;
    private final boolean isSharedConnection;

    /**
     * Creates a new instance of this {@link EventHubProducerAsyncClient} that can send messages to a single partition
     * when {@link CreateBatchOptions#getPartitionId()} is not null or an empty string. Otherwise, allows the service to
     * load balance the messages amongst available partitions.
     */
    EventHubProducerAsyncClient(String fullyQualifiedNamespace, String eventHubName, EventHubConnection connection,
        AmqpRetryOptions retryOptions, TracerProvider tracerProvider, MessageSerializer messageSerializer,
        boolean isSharedConnection) {
        this.fullyQualifiedNamespace = fullyQualifiedNamespace;
        this.eventHubName = eventHubName;
        this.connection = connection;
        this.retryOptions = retryOptions;
        this.tracerProvider = tracerProvider;
        this.messageSerializer = messageSerializer;
        this.isSharedConnection = isSharedConnection;
    }

    /**
     * Gets the fully qualified Event Hubs namespace that the connection is associated with. This is likely similar to
     * {@code {yournamespace}.servicebus.windows.net}.
     *
     * @return The fully qualified Event Hubs namespace that the connection is associated with
     */
    public String getFullyQualifiedNamespace() {
        return fullyQualifiedNamespace;
    }

    /**
     * Gets the Event Hub name this client interacts with.
     *
     * @return The Event Hub name this client interacts with.
     */
    public String getEventHubName() {
        return eventHubName;
    }

    /**
     * Retrieves information about an Event Hub, including the number of partitions present and their identifiers.
     *
     * @return The set of information for the Event Hub that this client is associated with.
     */
    @ServiceMethod(returns = ReturnType.SINGLE)
    public Mono<EventHubProperties> getEventHubProperties() {
        return connection.getManagementNode().flatMap(EventHubManagementNode::getEventHubProperties);
    }

    /**
     * Retrieves the identifiers for the partitions of an Event Hub.
     *
     * @return A Flux of identifiers for the partitions of an Event Hub.
     */
    public Flux<String> getPartitionIds() {
        return getEventHubProperties().flatMapMany(properties -> Flux.fromIterable(properties.getPartitionIds()));
    }

    /**
     * Retrieves information about a specific partition for an Event Hub, including elements that describe the available
     * events in the partition event stream.
     *
     * @param partitionId The unique identifier of a partition associated with the Event Hub.
     *
     * @return The set of information for the requested partition under the Event Hub this client is associated with.
     */
    @ServiceMethod(returns = ReturnType.SINGLE)
    public Mono<PartitionProperties> getPartitionProperties(String partitionId) {
        return connection.getManagementNode().flatMap(node -> node.getPartitionProperties(partitionId));
    }

    /**
     * Creates an {@link EventDataBatch} that can fit as many events as the transport allows.
     *
     * @return A new {@link EventDataBatch} that can fit as many events as the transport allows.
     */
    public Mono<EventDataBatch> createBatch() {
        return createBatch(DEFAULT_BATCH_OPTIONS);
    }

    /**
     * Creates an {@link EventDataBatch} that can fit as many events as the transport allows.
     *
     * @param options A set of options used to configure the {@link EventDataBatch}.
     *
     * @return A new {@link EventDataBatch} that can fit as many events as the transport allows.
     */
    public Mono<EventDataBatch> createBatch(CreateBatchOptions options) {
        if (options == null) {
            return monoError(logger, new NullPointerException("'options' cannot be null."));
        }

        final String partitionKey = options.getPartitionKey();
        final String partitionId = options.getPartitionId();
        final int batchMaxSize = options.getMaximumSizeInBytes();

        if (!CoreUtils.isNullOrEmpty(partitionKey)
            && !CoreUtils.isNullOrEmpty(partitionId)) {
            return monoError(logger, new IllegalArgumentException(String.format(Locale.US,
                "CreateBatchOptions.getPartitionKey() and CreateBatchOptions.getPartitionId() are both set. "
                    + "Only one or the other can be used. partitionKey: '%s'. partitionId: '%s'",
                partitionKey, partitionId)));
        } else if (!CoreUtils.isNullOrEmpty(partitionKey)
            && partitionKey.length() > MAX_PARTITION_KEY_LENGTH) {
            return monoError(logger, new IllegalArgumentException(String.format(Locale.US,
                "Partition key '%s' exceeds the maximum allowed length: '%s'.", partitionKey,
                MAX_PARTITION_KEY_LENGTH)));
        }

        return getSendLink(partitionId)
            .flatMap(link -> link.getLinkSize()
                .flatMap(size -> {
                    final int maximumLinkSize = size > 0
                        ? size
                        : MAX_MESSAGE_LENGTH_BYTES;

                    if (batchMaxSize > maximumLinkSize) {
                        return monoError(logger,
                            new IllegalArgumentException(String.format(Locale.US,
                                "BatchOptions.maximumSizeInBytes (%s bytes) is larger than the link size (%s bytes).",
                                batchMaxSize, maximumLinkSize)));
                    }

                    final int batchSize = batchMaxSize > 0
                        ? batchMaxSize
                        : maximumLinkSize;

                    return Mono.just(new EventDataBatch(batchSize, partitionId, partitionKey, link::getErrorContext,
                        tracerProvider));
                }));
    }

    /**
     * Sends a single event to the associated Event Hub. If the size of the single event exceeds the maximum size
     * allowed, an exception will be triggered and the send will fail.
     *
     * <p>
     * For more information regarding the maximum event size allowed, see
     * <a href="https://docs.microsoft.com/en-us/azure/event-hubs/event-hubs-quotas">Azure Event Hubs Quotas and
     * Limits</a>.
     * </p>
     *
     * @param event Event to send to the service.
     *
     * @return A {@link Mono} that completes when the event is pushed to the service.
     */
    Mono<Void> send(EventData event) {
        if (event == null) {
            return monoError(logger, new NullPointerException("'event' cannot be null."));
        }

        return send(Flux.just(event));
    }

    /**
     * Sends a single event to the associated Event Hub with the send options. If the size of the single event exceeds
     * the maximum size allowed, an exception will be triggered and the send will fail.
     *
     * <p>
     * For more information regarding the maximum event size allowed, see
     * <a href="https://docs.microsoft.com/en-us/azure/event-hubs/event-hubs-quotas">Azure Event Hubs Quotas and
     * Limits</a>.
     * </p>
     *
     * @param event Event to send to the service.
     * @param options The set of options to consider when sending this event.
     *
     * @return A {@link Mono} that completes when the event is pushed to the service.
     */
    Mono<Void> send(EventData event, SendOptions options) {
        if (event == null) {
            return monoError(logger, new NullPointerException("'event' cannot be null."));
        } else if (options == null) {
            return monoError(logger, new NullPointerException("'options' cannot be null."));
        }

        return send(Flux.just(event), options);
    }

    /**
     * Sends a set of events to the associated Event Hub using a batched approach. If the size of events exceed the
     * maximum size of a single batch, an exception will be triggered and the send will fail. By default, the message
     * size is the max amount allowed on the link.
     *
     * @param events Events to send to the service.
     *
     * @return A {@link Mono} that completes when all events are pushed to the service.
     */
    Mono<Void> send(Iterable<EventData> events) {
        if (events == null) {
            return monoError(logger, new NullPointerException("'events' cannot be null."));
        }

        return send(Flux.fromIterable(events));
    }

    /**
     * Sends a set of events to the associated Event Hub using a batched approach. If the size of events exceed the
     * maximum size of a single batch, an exception will be triggered and the send will fail. By default, the message
     * size is the max amount allowed on the link.
     *
     * @param events Events to send to the service.
     * @param options The set of options to consider when sending this batch.
     *
     * @return A {@link Mono} that completes when all events are pushed to the service.
     */
    Mono<Void> send(Iterable<EventData> events, SendOptions options) {
        if (events == null) {
            return monoError(logger, new NullPointerException("'events' cannot be null."));
        } else if (options == null) {
            return monoError(logger, new NullPointerException("'options' cannot be null."));
        }

        return send(Flux.fromIterable(events), options);
    }

    /**
     * Sends a set of events to the associated Event Hub using a batched approach. If the size of events exceed the
     * maximum size of a single batch, an exception will be triggered and the send will fail. By default, the message
     * size is the max amount allowed on the link.
     *
     * @param events Events to send to the service.
     *
     * @return A {@link Mono} that completes when all events are pushed to the service.
     */
    Mono<Void> send(Flux<EventData> events) {
        if (events == null) {
            return monoError(logger, new NullPointerException("'events' cannot be null."));
        }

        return send(events, DEFAULT_SEND_OPTIONS);
    }

    /**
     * Sends a set of events to the associated Event Hub using a batched approach. If the size of events exceed the
     * maximum size of a single batch, an exception will be triggered and the send will fail. By default, the message
     * size is the max amount allowed on the link.
     *
     * @param events Events to send to the service.
     * @param options The set of options to consider when sending this batch.
     *
     * @return A {@link Mono} that completes when all events are pushed to the service.
     */
    Mono<Void> send(Flux<EventData> events, SendOptions options) {
        if (events == null) {
            return monoError(logger, new NullPointerException("'events' cannot be null."));
        } else if (options == null) {
            return monoError(logger, new NullPointerException("'options' cannot be null."));
        }

        return sendInternal(events, options);
    }

    /**
     * Sends the batch to the associated Event Hub.
     *
     * @param batch The batch to send to the service.
     *
     * @return A {@link Mono} that completes when the batch is pushed to the service.
     *
     * @throws NullPointerException if {@code batch} is {@code null}.
     * @see EventHubProducerAsyncClient#createBatch()
     * @see EventHubProducerAsyncClient#createBatch(CreateBatchOptions)
     */
    public Mono<Void> send(EventDataBatch batch) {
        if (batch == null) {
            return monoError(logger, new NullPointerException("'batch' cannot be null."));
        } else if (batch.getEvents().isEmpty()) {
            logger.warning(Messages.CANNOT_SEND_EVENT_BATCH_EMPTY);
            return Mono.empty();
        }

        if (!CoreUtils.isNullOrEmpty(batch.getPartitionId())) {
            logger.info("Sending batch with size[{}] to partitionId[{}].", batch.getCount(), batch.getPartitionId());
        } else if (!CoreUtils.isNullOrEmpty(batch.getPartitionKey())) {
            logger.info("Sending batch with size[{}] with partitionKey[{}].",
                batch.getCount(), batch.getPartitionKey());
        } else {
            logger.info("Sending batch with size[{}] to be distributed round-robin in service.", batch.getCount());
        }

        final String partitionKey = batch.getPartitionKey();
        final boolean isTracingEnabled = tracerProvider.isEnabled();
        final AtomicReference<Context> parentContext = isTracingEnabled
            ? new AtomicReference<>(Context.NONE)
            : null;

        final List<Message> messages = batch.getEvents().stream().map(event -> {
            final Message message = messageSerializer.serialize(event);
            if (isTracingEnabled) {
                parentContext.set(event.getContext());
            }
            if (!CoreUtils.isNullOrEmpty(partitionKey)) {
                final MessageAnnotations messageAnnotations = message.getMessageAnnotations() == null
                    ? new MessageAnnotations(new HashMap<>())
                    : message.getMessageAnnotations();
                messageAnnotations.getValue().put(AmqpConstants.PARTITION_KEY, partitionKey);
                message.setMessageAnnotations(messageAnnotations);
            }

            return message;
        }).collect(Collectors.toList());

        return getSendLink(batch.getPartitionId())
            .flatMap(link -> {
                if (isTracingEnabled) {
                    Context userSpanContext = parentContext.get();
                    Context entityContext = userSpanContext.addData(ENTITY_PATH_KEY, link.getEntityPath());
                    // start send span and store updated context
                    parentContext.set(tracerProvider.startSpan(
                        entityContext.addData(HOST_NAME_KEY, link.getHostname()), ProcessKind.SEND));
                }
                return messages.size() == 1
                    ? link.send(messages.get(0))
                    : link.send(messages);

            }).doOnEach(signal -> {
                if (isTracingEnabled) {
                    tracerProvider.endSpan(parentContext.get(), signal);
                }
            });
    }

    private Mono<Void> sendInternal(Flux<EventData> events, SendOptions options) {
        final String partitionKey = options.getPartitionKey();
        final String partitionId = options.getPartitionId();

        if (!CoreUtils.isNullOrEmpty(partitionKey)
            && !CoreUtils.isNullOrEmpty(partitionId)) {
            return monoError(logger, new IllegalArgumentException(String.format(Locale.US,
                "SendOptions.getPartitionKey() and SendOptions.getPartitionId() are both set. Only one or the"
                    + " other can be used. partitionKey: '%s'. partitionId: '%s'",
                partitionKey, partitionId)));
        }

        return getSendLink(options.getPartitionId())
            .flatMap(link -> link.getLinkSize()
                .flatMap(size -> {
                    final int batchSize = size > 0 ? size : MAX_MESSAGE_LENGTH_BYTES;
                    final CreateBatchOptions batchOptions = new CreateBatchOptions()
                        .setPartitionKey(options.getPartitionKey())
                        .setPartitionId(options.getPartitionId())
                        .setMaximumSizeInBytes(batchSize);
                    return events.collect(new EventDataCollector(batchOptions, 1, link::getErrorContext,
                        tracerProvider));
                })
                .flatMap(list -> sendInternal(Flux.fromIterable(list))));
    }

    private Mono<Void> sendInternal(Flux<EventDataBatch> eventBatches) {
        return eventBatches
            .flatMap(this::send)
            .then()
            .doOnError(error -> {
                logger.error(Messages.ERROR_SENDING_BATCH, error);
            });
    }

    private String getEntityPath(String partitionId) {
        return CoreUtils.isNullOrEmpty(partitionId)
            ? eventHubName
            : String.format(Locale.US, SENDER_ENTITY_PATH_FORMAT, eventHubName, partitionId);
    }

    private String getLinkName(String partitionId) {
        return CoreUtils.isNullOrEmpty(partitionId)
            ? StringUtil.getRandomString("EC")
            : StringUtil.getRandomString("PS");
    }

    private Mono<AmqpSendLink> getSendLink(String partitionId) {
        final String entityPath = getEntityPath(partitionId);
        final AmqpSendLink openLink = openLinks.get(entityPath);

        if (openLink != null) {
            return Mono.just(openLink);
        } else {
            return connection.createSendLink(getLinkName(partitionId), entityPath, retryOptions)
                .map(link -> openLinks.computeIfAbsent(entityPath, unusedKey -> link));
        }
    }

    /**
     * Disposes of the {@link EventHubProducerAsyncClient} by closing the underlying connection to the service.
     */
    @Override
    public void close() {
<<<<<<< HEAD
        if (!isDisposed.getAndSet(true)) {
            openLinks.forEach((key, value) -> {
                try {
                    value.close();
                } catch (IOException e) {
                    logger.warning(Messages.ERROR_CLOSING_LINK_FOR_PARTITION, key, e);
                }
            });
            openLinks.clear();
=======
        if (isDisposed.getAndSet(true)) {
            return;
        }
>>>>>>> 81b99a5b

        openLinks.forEach((key, value) -> value.close());
        openLinks.clear();

        if (!isSharedConnection) {
            connection.close();
        }
    }

    /**
     * Collects EventData into EventDataBatch to send to Event Hubs. If {@code maxNumberOfBatches} is {@code null} then
     * it'll collect as many batches as possible. Otherwise, if there are more events than can fit into {@code
     * maxNumberOfBatches}, then the collector throws a {@link AmqpException} with {@link
     * AmqpErrorCondition#LINK_PAYLOAD_SIZE_EXCEEDED}.
     */
    private static class EventDataCollector implements Collector<EventData, List<EventDataBatch>,
        List<EventDataBatch>> {
        private final String partitionKey;
        private final String partitionId;
        private final int maxMessageSize;
        private final Integer maxNumberOfBatches;
        private final ErrorContextProvider contextProvider;
        private final TracerProvider tracerProvider;

        private volatile EventDataBatch currentBatch;

        EventDataCollector(CreateBatchOptions options, Integer maxNumberOfBatches, ErrorContextProvider contextProvider,
            TracerProvider tracerProvider) {
            this.maxNumberOfBatches = maxNumberOfBatches;
            this.maxMessageSize = options.getMaximumSizeInBytes() > 0
                ? options.getMaximumSizeInBytes()
                : MAX_MESSAGE_LENGTH_BYTES;
            this.partitionKey = options.getPartitionKey();
            this.partitionId = options.getPartitionId();
            this.contextProvider = contextProvider;
            this.tracerProvider = tracerProvider;

            currentBatch = new EventDataBatch(maxMessageSize, partitionId, partitionKey, contextProvider,
                tracerProvider);
        }

        @Override
        public Supplier<List<EventDataBatch>> supplier() {
            return ArrayList::new;
        }

        @Override
        public BiConsumer<List<EventDataBatch>, EventData> accumulator() {
            return (list, event) -> {
                EventDataBatch batch = currentBatch;
                if (batch.tryAdd(event)) {
                    return;
                }

                if (maxNumberOfBatches != null && list.size() == maxNumberOfBatches) {
                    final String message = String.format(Locale.US,
                        Messages.EVENT_DATA_DOES_NOT_FIT, maxNumberOfBatches);

                    throw new AmqpException(false, AmqpErrorCondition.LINK_PAYLOAD_SIZE_EXCEEDED, message,
                        contextProvider.getErrorContext());
                }

                currentBatch = new EventDataBatch(maxMessageSize, partitionId, partitionKey, contextProvider,
                    tracerProvider);
                currentBatch.tryAdd(event);
                list.add(batch);
            };
        }

        @Override
        public BinaryOperator<List<EventDataBatch>> combiner() {
            return (existing, another) -> {
                existing.addAll(another);
                return existing;
            };
        }

        @Override
        public Function<List<EventDataBatch>, List<EventDataBatch>> finisher() {
            return list -> {
                EventDataBatch batch = currentBatch;
                currentBatch = null;

                if (batch != null) {
                    list.add(batch);
                }

                return list;
            };
        }

        @Override
        public Set<Characteristics> characteristics() {
            return Collections.emptySet();
        }
    }
}<|MERGE_RESOLUTION|>--- conflicted
+++ resolved
@@ -511,21 +511,9 @@
      */
     @Override
     public void close() {
-<<<<<<< HEAD
-        if (!isDisposed.getAndSet(true)) {
-            openLinks.forEach((key, value) -> {
-                try {
-                    value.close();
-                } catch (IOException e) {
-                    logger.warning(Messages.ERROR_CLOSING_LINK_FOR_PARTITION, key, e);
-                }
-            });
-            openLinks.clear();
-=======
         if (isDisposed.getAndSet(true)) {
             return;
         }
->>>>>>> 81b99a5b
 
         openLinks.forEach((key, value) -> value.close());
         openLinks.clear();
