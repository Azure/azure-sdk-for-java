// Copyright (c) Microsoft Corporation. All rights reserved.
// Licensed under the MIT License.

package com.azure.messaging.eventhubs;

import com.azure.core.amqp.AmqpRetryOptions;
import com.azure.core.amqp.AmqpTransportType;
import com.azure.core.amqp.ProxyOptions;
import com.azure.core.amqp.implementation.TracerProvider;
import com.azure.core.annotation.ServiceClientBuilder;
import com.azure.core.credential.TokenCredential;
import com.azure.core.exception.AzureException;
import com.azure.core.util.Configuration;
import com.azure.core.util.logging.ClientLogger;
import com.azure.core.util.tracing.Tracer;
import com.azure.messaging.eventhubs.implementation.PartitionProcessor;
import com.azure.messaging.eventhubs.models.CloseContext;
import com.azure.messaging.eventhubs.models.EventContext;
import com.azure.messaging.eventhubs.models.EventPosition;
import com.azure.messaging.eventhubs.models.ErrorContext;
import com.azure.messaging.eventhubs.models.InitializationContext;
import java.util.HashMap;
import java.util.Map;
import java.util.Objects;
import java.util.ServiceLoader;
import java.util.function.Consumer;
import java.util.function.Supplier;

/**
 * This class provides a fluent builder API to help aid the configuration and instantiation of the {@link
 * EventProcessorClient}. Calling {@link #buildEventProcessorClient()} constructs a new instance of {@link
 * EventProcessorClient}.
 *
 * <p>
 * To create an instance of {@link EventProcessorClient} that processes events with user-provided callback, configure
 * the following fields:
 *
 * <ul>
 * <li>{@link #consumerGroup(String) Consumer group name}.</li>
 * <li>{@link CheckpointStore} - An implementation of CheckpointStore that stores checkpoint and
 * partition ownership information to enable load balancing.</li>
 * <li>{@link #processEvent(Consumer)} - A callback that processes events received from the Event Hub.</li>
 * <li>Credentials -
 *  <strong>Credentials are required</strong> to perform operations against Azure Event Hubs. They can be set by using
 *  one of the following methods:
 *  <ul>
 *  <li>{@link #connectionString(String) connectionString(String)} with a connection string to a specific Event Hub.
 *  </li>
 *  <li>{@link #connectionString(String, String) connectionString(String, String)} with an Event Hub <i>namespace</i>
 *  connection string and the Event Hub name.</li>
 *  <li>{@link #credential(String, String, TokenCredential) credential(String, String, TokenCredential)} with the
 *  fully qualified namespace, Event Hub name, and a set of credentials authorized to use the Event Hub.
 *  </li>
 *  </ul>
 *  </li>
 * </ul>
 *
 * <p><strong>Creating an {@link EventProcessorClient}</strong></p>
 * {@codesnippet com.azure.messaging.eventhubs.eventprocessorclientbuilder.instantiation}
 *
 * @see EventProcessorClient
 * @see EventHubConsumerClient
 * @see EventHubConsumerAsyncClient
 */
@ServiceClientBuilder(serviceClients = EventProcessorClient.class)
public class EventProcessorClientBuilder {

    private final ClientLogger logger = new ClientLogger(EventProcessorClientBuilder.class);

    private final EventHubClientBuilder eventHubClientBuilder;
    private String consumerGroup;
    private CheckpointStore checkpointStore;
    private Consumer<EventContext> processEvent;
    private Consumer<ErrorContext> processError;
    private Consumer<InitializationContext> processPartitionInitialization;
    private Consumer<CloseContext> processPartitionClose;
    private boolean trackLastEnqueuedEventProperties;
    private Map<String, EventPosition> initialPartitionEventPosition = new HashMap<>();

    /**
     * Creates a new instance of {@link EventProcessorClientBuilder}.
     */
    public EventProcessorClientBuilder() {
        eventHubClientBuilder = new EventHubClientBuilder();
    }

    /**
     * Sets the credential information given a connection string to the Event Hub instance.
     *
     * <p>
     * If the connection string is copied from the Event Hubs namespace, it will likely not contain the name to the
     * desired Event Hub, which is needed. In this case, the name can be added manually by adding {@literal
     * "EntityPath=EVENT_HUB_NAME"} to the end of the connection string. For example, "EntityPath=telemetry-hub".
     * </p>
     *
     * <p>
     * If you have defined a shared access policy directly on the Event Hub itself, then copying the connection string
     * from that Event Hub will result in a connection string that contains the name.
     * </p>
     *
     * @param connectionString The connection string to use for connecting to the Event Hub instance. It is expected
     * that the Event Hub name and the shared access key properties are contained in this connection string.
     * @return The updated {@link EventProcessorClientBuilder} object.
     * @throws NullPointerException if {@code connectionString} is {@code null}.
     * @throws IllegalArgumentException if {@code connectionString} is empty. Or, the {@code connectionString} does not
     * contain the "EntityPath" key, which is the name of the Event Hub instance.
     * @throws AzureException If the shared access signature token credential could not be created using the connection
     * string.
     */
    public EventProcessorClientBuilder connectionString(String connectionString) {
        eventHubClientBuilder.connectionString(connectionString);
        return this;
    }

    /**
     * Sets the credential information given a connection string to the Event Hubs namespace and name to a specific
     * Event Hub instance.
     *
     * @param connectionString The connection string to use for connecting to the Event Hubs namespace; it is expected
     * that the shared access key properties are contained in this connection string, but not the Event Hub name.
     * @param eventHubName The name of the Event Hub to connect the client to.
     * @return The updated {@link EventProcessorClientBuilder} object.
     * @throws NullPointerException if {@code connectionString} or {@code eventHubName} is null.
     * @throws IllegalArgumentException if {@code connectionString} or {@code eventHubName} is an empty string. Or, if
     * the {@code connectionString} contains the Event Hub name.
     * @throws AzureException If the shared access signature token credential could not be created using the connection
     * string.
     */
    public EventProcessorClientBuilder connectionString(String connectionString, String eventHubName) {
        eventHubClientBuilder.connectionString(connectionString, eventHubName);
        return this;
    }

    /**
     * Sets the configuration store that is used during construction of the service client.
     *
     * If not specified, the default configuration store is used to configure the {@link EventHubAsyncClient}. Use
     * {@link Configuration#NONE} to bypass using configuration settings during construction.
     *
     * @param configuration The configuration store used to configure the {@link EventHubAsyncClient}.
     * @return The updated {@link EventProcessorClientBuilder} object.
     */
    public EventProcessorClientBuilder configuration(Configuration configuration) {
        eventHubClientBuilder.configuration(configuration);
        return this;
    }

    /**
     * Sets the credential information for which Event Hub instance to connect to, and how to authorize against it.
     *
     * @param fullyQualifiedNamespace The fully qualified name for the Event Hubs namespace. This is likely to be
     * similar to <strong>{@literal "{your-namespace}.servicebus.windows.net}"</strong>.
     * @param eventHubName The name of the Event Hub to connect the client to.
     * @param credential The token credential to use for authorization. Access controls may be specified by the Event
     * Hubs namespace or the requested Event Hub, depending on Azure configuration.
     * @return The updated {@link EventProcessorClientBuilder} object.
     * @throws IllegalArgumentException if {@code fullyQualifiedNamespace} or {@code eventHubName} is an empty string.
     * @throws NullPointerException if {@code fullyQualifiedNamespace}, {@code eventHubName}, {@code credentials} is
     * null.
     */
    public EventProcessorClientBuilder credential(String fullyQualifiedNamespace, String eventHubName,
        TokenCredential credential) {
        eventHubClientBuilder.credential(fullyQualifiedNamespace, eventHubName, credential);
        return this;
    }

    /**
     * Sets the proxy configuration to use for {@link EventHubAsyncClient}. When a proxy is configured, {@link
     * AmqpTransportType#AMQP_WEB_SOCKETS} must be used for the transport type.
     *
     * @param proxyOptions The proxy options to use.
     * @return The updated {@link EventProcessorClientBuilder} object.
     */
    public EventProcessorClientBuilder proxyOptions(ProxyOptions proxyOptions) {
        eventHubClientBuilder.proxyOptions(proxyOptions);
        return this;
    }

    /**
     * Sets the transport type by which all the communication with Azure Event Hubs occurs. Default value is {@link
     * AmqpTransportType#AMQP}.
     *
     * @param transport The transport type to use.
     * @return The updated {@link EventProcessorClientBuilder} object.
     */
    public EventProcessorClientBuilder transportType(AmqpTransportType transport) {
        eventHubClientBuilder.transportType(transport);
        return this;
    }

    /**
     * Sets the retry policy for {@link EventHubAsyncClient}. If not specified, the default retry options are used.
     *
     * @param retryOptions The retry policy to use.
     * @return The updated {@link EventProcessorClientBuilder} object.
     */
    public EventProcessorClientBuilder retry(AmqpRetryOptions retryOptions) {
        eventHubClientBuilder.retry(retryOptions);
        return this;
    }

    /**
     * Sets the consumer group name from which the {@link EventProcessorClient} should consume events.
     *
     * @param consumerGroup The consumer group name this {@link EventProcessorClient} should consume events.
     * @return The updated {@link EventProcessorClientBuilder} instance.
     * @throws NullPointerException if {@code consumerGroup} is {@code null}.
     */
    public EventProcessorClientBuilder consumerGroup(String consumerGroup) {
        this.consumerGroup = Objects.requireNonNull(consumerGroup, "'consumerGroup' cannot be null");
        return this;
    }

    /**
     * Sets the {@link CheckpointStore} the {@link EventProcessorClient} will use for storing partition ownership and
     * checkpoint information.
     *
     * <p>
     * Users can, optionally, provide their own implementation of {@link CheckpointStore} which will store ownership and
     * checkpoint information.
     * </p>
     *
     * @param checkpointStore Implementation of {@link CheckpointStore}.
     * @return The updated {@link EventProcessorClientBuilder} instance.
     * @throws NullPointerException if {@code checkpointStore} is {@code null}.
     */
    public EventProcessorClientBuilder checkpointStore(CheckpointStore checkpointStore) {
        this.checkpointStore = Objects.requireNonNull(checkpointStore, "'checkpointStore' cannot be null");
        return this;
    }

    /**
     * The function that is called for each event received by this {@link EventProcessorClient}. The input contains the
     * partition context and the event data.
     *
     * @param processEvent The callback that's called when an event is received by this {@link EventProcessorClient}.
     * @return The updated {@link EventProcessorClientBuilder} instance.
     * @throws NullPointerException if {@code processEvent} is {@code null}.
     */
    public EventProcessorClientBuilder processEvent(Consumer<EventContext> processEvent) {
        this.processEvent = Objects.requireNonNull(processEvent, "'processEvent' cannot be null");
        return this;
    }

    /**
     * The function that is called when an error occurs while processing events. The input contains the partition
     * information where the error happened.
     *
     * @param processError The callback that's called when an error occurs while processing events.
     * @return The updated {@link EventProcessorClientBuilder} instance.
     */
    public EventProcessorClientBuilder processError(Consumer<ErrorContext> processError) {
        this.processError = processError;
        return this;
    }

    /**
     * The function that is called before processing starts for a partition. The input contains the partition
     * information along with a default starting position for processing events that will be used in the case of a
     * checkpoint unavailable in {@link CheckpointStore}. Users can update this position if a different starting
     * position is preferred.
     *
     * @param initializePartition The callback that's called before processing starts for a partition
     * @return The updated {@link EventProcessorClientBuilder} instance.
     */
    public EventProcessorClientBuilder processPartitionInitialization(
        Consumer<InitializationContext> initializePartition) {
        this.processPartitionInitialization = initializePartition;
        return this;
    }

    /**
     * The function that is called when a processing for a partition stops. The input contains the partition information
     * along with the reason for stopping the event processing for this partition.
     *
     * @param closePartition The callback that's called after processing for a partition stops.
     * @return The updated {@link EventProcessorClientBuilder} instance.
     */
    public EventProcessorClientBuilder processPartitionClose(Consumer<CloseContext> closePartition) {
        this.processPartitionClose = closePartition;
        return this;
    }

    /**
     * Sets whether or not the event processor should request information on the last enqueued event on its associated
     * partition, and track that information as events are received.
     *
     * <p>When information about the partition's last enqueued event is being tracked, each event received from the
     * Event Hubs service will carry metadata about the partition that it otherwise would not. This results in a small
     * amount of additional network bandwidth consumption that is generally a favorable trade-off when considered
     * against periodically making requests for partition properties using the Event Hub client.</p>
     *
     * @param trackLastEnqueuedEventProperties {@code true} if the resulting events will keep track of the last
     *     enqueued information for that partition; {@code false} otherwise.
     * @return The updated {@link EventProcessorClientBuilder} instance.
     */
    public EventProcessorClientBuilder trackLastEnqueuedEventProperties(boolean trackLastEnqueuedEventProperties) {
        this.trackLastEnqueuedEventProperties = trackLastEnqueuedEventProperties;
        return this;
    }

    /**
     * Sets the map containing the event position to use for each partition if a checkpoint for the partition does not
     * exist in {@link CheckpointStore}. This map is keyed off of the partition id. If there is no checkpoint in
     * {@link CheckpointStore} and there is no entry in this map, the processing of the partition will start from
     * {@link EventPosition#latest() latest} position.
     *
     * @param initialPartitionEventPosition Map of initial event positions for partition ids.
     * @return The updated {@link EventProcessorClientBuilder} instance.
     */
    public EventProcessorClientBuilder initialPartitionEventPosition(
        Map<String, EventPosition> initialPartitionEventPosition) {

        this.initialPartitionEventPosition = Objects.requireNonNull(initialPartitionEventPosition,
            "'initialPartitionEventPosition' cannot be null.");
        return this;
    }

    /**
     * This will create a new {@link EventProcessorClient} configured with the options set in this builder. Each call to
     * this method will return a new instance of {@link EventProcessorClient}.
     *
     * <p>
     * All partitions processed by this {@link EventProcessorClient} will start processing from {@link
     * EventPosition#earliest() earliest} available event in the respective partitions.
     * </p>
     *
     * @return A new instance of {@link EventProcessorClient}.
     * @throws NullPointerException if {@code processEvent} or {@code processError} or {@code checkpointStore} or
     * {@code consumerGroup} is {@code null}.
     * @throws IllegalArgumentException if the credentials have not been set using either {@link
     * #connectionString(String)} or {@link #credential(String, String, TokenCredential)}. Or, if a proxy is specified
     * but the transport type is not {@link AmqpTransportType#AMQP_WEB_SOCKETS web sockets}.
     */
    public EventProcessorClient buildEventProcessorClient() {
        Objects.requireNonNull(processEvent, "'processEvent' cannot be null");
        Objects.requireNonNull(processError, "'processError' cannot be null");
        Objects.requireNonNull(checkpointStore, "'checkpointStore' cannot be null");
        Objects.requireNonNull(consumerGroup, "'consumerGroup' cannot be null");

        final TracerProvider tracerProvider = new TracerProvider(ServiceLoader.load(Tracer.class));
        return new EventProcessorClient(eventHubClientBuilder, this.consumerGroup,
            getPartitionProcessorSupplier(), checkpointStore, trackLastEnqueuedEventProperties, tracerProvider,
<<<<<<< HEAD
            processError);
=======
            processError, initialPartitionEventPosition);
>>>>>>> 0f276126
    }

    private Supplier<PartitionProcessor> getPartitionProcessorSupplier() {
        return () -> new PartitionProcessor() {
            @Override
            public void processEvent(EventContext eventContext) {
                processEvent.accept(eventContext);
            }

            @Override
            public void initialize(InitializationContext initializationContext) {
                if (processPartitionInitialization != null) {
                    processPartitionInitialization.accept(initializationContext);
                } else {
                    super.initialize(initializationContext);
                }
            }

            @Override
            public void processError(ErrorContext errorContext) {
                processError.accept(errorContext);
            }

            @Override
            public void close(CloseContext closeContext) {
                if (processPartitionClose != null) {
                    processPartitionClose.accept(closeContext);
                } else {
                    super.close(closeContext);
                }
            }
        };
    }

}<|MERGE_RESOLUTION|>--- conflicted
+++ resolved
@@ -341,11 +341,7 @@
         final TracerProvider tracerProvider = new TracerProvider(ServiceLoader.load(Tracer.class));
         return new EventProcessorClient(eventHubClientBuilder, this.consumerGroup,
             getPartitionProcessorSupplier(), checkpointStore, trackLastEnqueuedEventProperties, tracerProvider,
-<<<<<<< HEAD
-            processError);
-=======
             processError, initialPartitionEventPosition);
->>>>>>> 0f276126
     }
 
     private Supplier<PartitionProcessor> getPartitionProcessorSupplier() {
