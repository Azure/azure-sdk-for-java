// Copyright (c) Microsoft Corporation. All rights reserved.
// Licensed under the MIT License.

package com.azure.messaging.eventhubs;

import com.azure.core.amqp.AmqpRetryOptions;
import com.azure.core.amqp.AmqpTransportType;
import com.azure.core.amqp.ProxyOptions;
import com.azure.core.amqp.client.traits.AmqpTrait;
import com.azure.core.annotation.ServiceClientBuilder;
import com.azure.core.client.traits.AzureNamedKeyCredentialTrait;
import com.azure.core.client.traits.AzureSasCredentialTrait;
import com.azure.core.client.traits.ConfigurationTrait;
import com.azure.core.client.traits.ConnectionStringTrait;
import com.azure.core.client.traits.TokenCredentialTrait;
import com.azure.core.credential.AzureNamedKeyCredential;
import com.azure.core.credential.AzureSasCredential;
import com.azure.core.credential.TokenCredential;
import com.azure.core.exception.AzureException;
import com.azure.core.util.ClientOptions;
import com.azure.core.util.Configuration;
import com.azure.core.util.logging.ClientLogger;
import com.azure.messaging.eventhubs.implementation.instrumentation.EventHubsTracer;
import com.azure.messaging.eventhubs.implementation.PartitionProcessor;
import com.azure.messaging.eventhubs.models.CloseContext;
import com.azure.messaging.eventhubs.models.ErrorContext;
import com.azure.messaging.eventhubs.models.EventBatchContext;
import com.azure.messaging.eventhubs.models.EventContext;
import com.azure.messaging.eventhubs.models.EventPosition;
import com.azure.messaging.eventhubs.models.InitializationContext;

import java.net.URL;
import java.time.Duration;
import java.util.Map;
import java.util.Objects;
import java.util.function.Consumer;
import java.util.function.Function;
import java.util.function.Supplier;

/**
 * This class provides a fluent builder API to help aid the configuration and instantiation of the
 * {@link EventProcessorClient}. Calling {@link #buildEventProcessorClient()} constructs a new instance of
 * {@link EventProcessorClient}.
 *
 * <p>
 * To create an instance of {@link EventProcessorClient}, the <b>following fields are required</b>:
 *
 * <ul>
 * <li>{@link #consumerGroup(String) Consumer group name}.</li>
 * <li>{@link CheckpointStore} - An implementation of CheckpointStore that stores checkpoint and
 * partition ownership information to enable load balancing and checkpointing processed events.</li>
 * <li>{@link #processEvent(Consumer) processEvent} or
 * {@link #processEventBatch(Consumer, int, Duration) processEventBatch} - A callback that processes events received
 * from the Event Hub.</li>
 * <li>{@link #processError(Consumer) processError} - A callback that handles errors that may occur while running the
 * EventProcessorClient.</li>
 * <li>Credentials to perform operations against Azure Event Hubs. They can be set by using one of the following
 * methods:
 * <ul>
 * <li>{@link #connectionString(String) connectionString(String)} with a connection string to a specific Event Hub.
 * </li>
 * <li>{@link #connectionString(String, String) connectionString(String, String)} with an Event Hub <i>namespace</i>
 * connection string and the Event Hub name.</li>
 * <li>{@link #credential(String, String, TokenCredential) credential(String, String, TokenCredential)} with the fully
 * qualified namespace, Event Hub name, and a set of credentials authorized to use the Event Hub.
 * </li>
 * <li>{@link #credential(TokenCredential)}, {@link #credential(AzureSasCredential)}, or
 * {@link #credential(AzureNamedKeyCredential)} along with {@link #fullyQualifiedNamespace(String)} and
 * {@link #eventHubName(String)}. The fully qualified namespace, Event Hub name, and authorized credentials
 * to use the Event Hub.</li>
 * </ul>
 * </li>
 * </ul>
 *
 * <p><strong>Creating an {@link EventProcessorClient}</strong></p>
 * <!-- src_embed com.azure.messaging.eventhubs.eventprocessorclientbuilder.instantiation -->
 * <pre>
 * public EventProcessorClient createEventProcessor&#40;&#41; &#123;
 *     String connectionString = &quot;Endpoint=&#123;endpoint&#125;;SharedAccessKeyName=&#123;sharedAccessKeyName&#125;;&quot;
 *         + &quot;SharedAccessKey=&#123;sharedAccessKey&#125;;EntityPath=&#123;eventHubName&#125;&quot;;
 *
 *     EventProcessorClient eventProcessorClient = new EventProcessorClientBuilder&#40;&#41;
 *         .consumerGroup&#40;&quot;consumer-group&quot;&#41;
 *         .checkpointStore&#40;new SampleCheckpointStore&#40;&#41;&#41;
 *         .processEvent&#40;eventContext -&gt; &#123;
 *             System.out.printf&#40;&quot;Partition id = %s and sequence number of event = %s%n&quot;,
 *                 eventContext.getPartitionContext&#40;&#41;.getPartitionId&#40;&#41;,
 *                 eventContext.getEventData&#40;&#41;.getSequenceNumber&#40;&#41;&#41;;
 *         &#125;&#41;
 *         .processError&#40;errorContext -&gt; &#123;
 *             System.out.printf&#40;&quot;Error occurred in partition processor for partition %s, %s%n&quot;,
 *                 errorContext.getPartitionContext&#40;&#41;.getPartitionId&#40;&#41;,
 *                 errorContext.getThrowable&#40;&#41;&#41;;
 *         &#125;&#41;
 *         .connectionString&#40;connectionString&#41;
 *         .buildEventProcessorClient&#40;&#41;;
 *     return eventProcessorClient;
 * &#125;
 * </pre>
 * <!-- end com.azure.messaging.eventhubs.eventprocessorclientbuilder.instantiation -->
 *
 * @see EventProcessorClient
 * @see EventHubConsumerClient
 * @see EventHubConsumerAsyncClient
 */
@ServiceClientBuilder(serviceClients = EventProcessorClient.class)
public class EventProcessorClientBuilder implements
    TokenCredentialTrait<EventProcessorClientBuilder>,
    AzureNamedKeyCredentialTrait<EventProcessorClientBuilder>,
    ConnectionStringTrait<EventProcessorClientBuilder>,
    AzureSasCredentialTrait<EventProcessorClientBuilder>,
    AmqpTrait<EventProcessorClientBuilder>,
    ConfigurationTrait<EventProcessorClientBuilder> {

    /**
     * Default load balancing update interval. Balancing interval should account for latency between the client and the
     * storage account.
     */
    public static final Duration DEFAULT_LOAD_BALANCING_UPDATE_INTERVAL = Duration.ofSeconds(30);

    /**
     * Default ownership expiration.
     */
    public static final Duration DEFAULT_OWNERSHIP_EXPIRATION_INTERVAL = Duration.ofMinutes(2);

    private static final ClientLogger LOGGER = new ClientLogger(EventProcessorClientBuilder.class);

    private final EventHubClientBuilder eventHubClientBuilder;
    private String consumerGroup;
    private CheckpointStore checkpointStore;
    private Consumer<EventContext> processEvent;
    private Consumer<EventBatchContext> processEventBatch;
    private Consumer<ErrorContext> processError;
    private Consumer<InitializationContext> processPartitionInitialization;
    private Consumer<CloseContext> processPartitionClose;
    private boolean trackLastEnqueuedEventProperties;
    private Map<String, EventPosition> initialPartitionEventPosition = null;
    private int maxBatchSize = 1; // setting this to 1 by default
    private Duration maxWaitTime;
    private Duration loadBalancingUpdateInterval;
    private Duration partitionOwnershipExpirationInterval;
    private LoadBalancingStrategy loadBalancingStrategy = LoadBalancingStrategy.GREEDY;
    private Function<String, EventPosition> initialEventPositionProvider;

    /**
     * Creates a new instance of {@link EventProcessorClientBuilder}.
     */
    public EventProcessorClientBuilder() {
        eventHubClientBuilder = new EventHubClientBuilder();
    }

    /**
     * Sets the fully qualified name for the Event Hubs namespace.
     *
     * @param fullyQualifiedNamespace The fully qualified name for the Event Hubs namespace. This is likely to be
     *     similar to <strong>{@literal "{your-namespace}.servicebus.windows.net}"</strong>.
     *
     * @return The updated {@link EventProcessorClientBuilder} object.
     *
     * @throws IllegalArgumentException if {@code fullyQualifiedNamespace} is an empty string.
     * @throws NullPointerException if {@code fullyQualifiedNamespace} is null.
     */
    public EventProcessorClientBuilder fullyQualifiedNamespace(String fullyQualifiedNamespace) {
        eventHubClientBuilder.fullyQualifiedNamespace(fullyQualifiedNamespace);
        return this;
    }

    /**
     * Sets the name of the Event Hub to connect the client to.
     *
     * @param eventHubName The name of the Event Hub to connect the client to.
     *
     * @return The updated {@link EventProcessorClientBuilder} object.
     *
     * @throws IllegalArgumentException if {@code eventHubName} is an empty string.
     * @throws NullPointerException if {@code eventHubName} is null.
     */
    public EventProcessorClientBuilder eventHubName(String eventHubName) {
        eventHubClientBuilder.eventHubName(eventHubName);
        return this;
    }

    /**
     * Sets the credential information given a connection string to the Event Hub instance.
     *
     * <p>
     * If the connection string is copied from the Event Hubs namespace, it will likely not contain the name to the
     * desired Event Hub, which is needed. In this case, the name can be added manually by adding
     * {@literal "EntityPath=EVENT_HUB_NAME"} to the end of the connection string. For example,
     * "EntityPath=telemetry-hub".
     * </p>
     *
     * <p>
     * If you have defined a shared access policy directly on the Event Hub itself, then copying the connection string
     * from that Event Hub will result in a connection string that contains the name.
     * </p>
     *
     * @param connectionString The connection string to use for connecting to the Event Hub instance. It is expected
     *     that the Event Hub name and the shared access key properties are contained in this connection string.
     *
     * @return The updated {@link EventProcessorClientBuilder} object.
     *
     * @throws NullPointerException if {@code connectionString} is {@code null}.
     * @throws IllegalArgumentException if {@code connectionString} is empty. Or, the {@code connectionString} does
     *     not contain the "EntityPath" key, which is the name of the Event Hub instance.
     * @throws AzureException If the shared access signature token credential could not be created using the
     *     connection string.
     */
    @Override
    public EventProcessorClientBuilder connectionString(String connectionString) {
        eventHubClientBuilder.connectionString(connectionString);
        return this;
    }

    /**
     * Sets the credential information given a connection string to the Event Hubs namespace and name to a specific
     * Event Hub instance.
     *
     * @param connectionString The connection string to use for connecting to the Event Hubs namespace; it is
     *     expected that the shared access key properties are contained in this connection string, but not the Event Hub
     *     name.
     * @param eventHubName The name of the Event Hub to connect the client to.
     *
     * @return The updated {@link EventProcessorClientBuilder} object.
     *
     * @throws NullPointerException if {@code connectionString} or {@code eventHubName} is null.
     * @throws IllegalArgumentException if {@code connectionString} or {@code eventHubName} is an empty string. Or,
     *     if the {@code connectionString} contains the Event Hub name.
     * @throws AzureException If the shared access signature token credential could not be created using the
     *     connection string.
     */
    public EventProcessorClientBuilder connectionString(String connectionString, String eventHubName) {
        eventHubClientBuilder.connectionString(connectionString, eventHubName);
        return this;
    }

    /**
     * Sets the configuration store that is used during construction of the service client.
     *
     * If not specified, the default configuration store is used to configure the {@link EventHubAsyncClient}. Use
     * {@link Configuration#NONE} to bypass using configuration settings during construction.
     *
     * @param configuration The configuration store used to configure the {@link EventHubAsyncClient}.
     *
     * @return The updated {@link EventProcessorClientBuilder} object.
     */
    @Override
    public EventProcessorClientBuilder configuration(Configuration configuration) {
        eventHubClientBuilder.configuration(configuration);
        return this;
    }

    /**
     * Sets the credential information for which Event Hub instance to connect to, and how to authorize against it.
     *
     * @param fullyQualifiedNamespace The fully qualified name for the Event Hubs namespace. This is likely to be
     *     similar to <strong>{@literal "{your-namespace}.servicebus.windows.net}"</strong>.
     * @param eventHubName The name of the Event Hub to connect the client to.
     * @param credential The token credential to use for authorization. Access controls may be specified by the
     *     Event Hubs namespace or the requested Event Hub, depending on Azure configuration.
     *
     * @return The updated {@link EventProcessorClientBuilder} object.
     *
     * @throws IllegalArgumentException if {@code fullyQualifiedNamespace} or {@code eventHubName} is an empty
     *     string.
     * @throws NullPointerException if {@code fullyQualifiedNamespace}, {@code eventHubName}, {@code credentials} is
     *     null.
     */
    public EventProcessorClientBuilder credential(String fullyQualifiedNamespace, String eventHubName,
        TokenCredential credential) {
        eventHubClientBuilder.credential(fullyQualifiedNamespace, eventHubName, credential);
        return this;
    }

    /**
     * Sets the {@link TokenCredential} used to authorize requests sent to the service. Refer to the Azure SDK for Java
     * <a href="https://aka.ms/azsdk/java/docs/identity">identity and authentication</a>
     * documentation for more details on proper usage of the {@link TokenCredential} type.
     *
     * @param credential The token credential to use for authorization. Access controls may be specified by the
     *     Event Hubs namespace or the requested Event Hub, depending on Azure configuration.
     *
     * @return The updated {@link EventProcessorClientBuilder} object.
     *
     * @throws NullPointerException if {@code credential} is null.
     */
    @Override
    public EventProcessorClientBuilder credential(TokenCredential credential) {
        eventHubClientBuilder.credential(credential);
        return this;
    }

    /**
     * Sets the credential information for which Event Hub instance to connect to, and how to authorize against it.
     *
     * @param fullyQualifiedNamespace The fully qualified name for the Event Hubs namespace. This is likely to be
     *     similar to <strong>{@literal "{your-namespace}.servicebus.windows.net}"</strong>.
     * @param eventHubName The name of the Event Hub to connect the client to.
     * @param credential The shared access name and key credential to use for authorization. Access controls may be
     *     specified by the Event Hubs namespace or the requested Event Hub, depending on Azure configuration.
     *
     * @return The updated {@link EventProcessorClientBuilder} object.
     *
     * @throws IllegalArgumentException if {@code fullyQualifiedNamespace} or {@code eventHubName} is an empty
     *     string.
     * @throws NullPointerException if {@code fullyQualifiedNamespace}, {@code eventHubName}, {@code credentials} is
     *     null.
     */
    public EventProcessorClientBuilder credential(String fullyQualifiedNamespace, String eventHubName,
        AzureNamedKeyCredential credential) {
        eventHubClientBuilder.credential(fullyQualifiedNamespace, eventHubName, credential);
        return this;
    }

    /**
     * Sets the credential information for which Event Hub instance to connect to, and how to authorize against it.
     *
     * @param credential The shared access name and key credential to use for authorization. Access controls may be
     *     specified by the Event Hubs namespace or the requested Event Hub, depending on Azure configuration.
     *
     * @return The updated {@link EventProcessorClientBuilder} object.
     *
     * @throws NullPointerException if {@code credentials} is null.
     */
    @Override
    public EventProcessorClientBuilder credential(AzureNamedKeyCredential credential) {
        eventHubClientBuilder.credential(credential);
        return this;
    }

    /**
     * Sets the credential information for which Event Hub instance to connect to, and how to authorize against it.
     *
     * @param fullyQualifiedNamespace The fully qualified name for the Event Hubs namespace. This is likely to be
     *     similar to <strong>{@literal "{your-namespace}.servicebus.windows.net}"</strong>.
     * @param eventHubName The name of the Event Hub to connect the client to.
     * @param credential The shared access signature credential to use for authorization. Access controls may be
     *     specified by the Event Hubs namespace or the requested Event Hub, depending on Azure configuration.
     *
     * @return The updated {@link EventProcessorClientBuilder} object.
     *
     * @throws IllegalArgumentException if {@code fullyQualifiedNamespace} or {@code eventHubName} is an empty
     *     string.
     * @throws NullPointerException if {@code fullyQualifiedNamespace}, {@code eventHubName}, {@code credentials} is
     *     null.
     */
    public EventProcessorClientBuilder credential(String fullyQualifiedNamespace, String eventHubName,
        AzureSasCredential credential) {
        eventHubClientBuilder.credential(fullyQualifiedNamespace, eventHubName, credential);
        return this;
    }

    /**
     * Sets the credential information for which Event Hub instance to connect to, and how to authorize against it.
     *
     * @param credential The shared access signature credential to use for authorization. Access controls may be
     *     specified by the Event Hubs namespace or the requested Event Hub, depending on Azure configuration.
     *
     * @return The updated {@link EventProcessorClientBuilder} object.
     *
     * @throws NullPointerException if {@code credentials} is null.
     */
    @Override
    public EventProcessorClientBuilder credential(AzureSasCredential credential) {
        eventHubClientBuilder.credential(credential);
        return this;
    }

    /**
     * Sets a custom endpoint address when connecting to the Event Hubs service. This can be useful when your network
     * does not allow connecting to the standard Azure Event Hubs endpoint address, but does allow connecting through an
     * intermediary. For example: {@literal https://my.custom.endpoint.com:55300}.
     * <p>
     * If no port is specified, the default port for the {@link #transportType(AmqpTransportType) transport type} is
     * used.
     *
     * @param customEndpointAddress The custom endpoint address.
     *
     * @return The updated {@link EventProcessorClientBuilder} object.
     *
     * @throws IllegalArgumentException if {@code customEndpointAddress} cannot be parsed into a valid {@link URL}.
     */
    public EventProcessorClientBuilder customEndpointAddress(String customEndpointAddress) {
        eventHubClientBuilder.customEndpointAddress(customEndpointAddress);
        return this;
    }

    /**
     * Sets the proxy configuration to use for {@link EventHubAsyncClient}. When a proxy is configured,
     * {@link AmqpTransportType#AMQP_WEB_SOCKETS} must be used for the transport type.
     *
     * @param proxyOptions The proxy options to use.
     *
     * @return The updated {@link EventProcessorClientBuilder} object.
     */
    @Override
    public EventProcessorClientBuilder proxyOptions(ProxyOptions proxyOptions) {
        eventHubClientBuilder.proxyOptions(proxyOptions);
        return this;
    }

    /**
     * Sets the transport type by which all the communication with Azure Event Hubs occurs. Default value is
     * {@link AmqpTransportType#AMQP}.
     *
     * @param transport The transport type to use.
     *
     * @return The updated {@link EventProcessorClientBuilder} object.
     */
    @Override
    public EventProcessorClientBuilder transportType(AmqpTransportType transport) {
        eventHubClientBuilder.transportType(transport);
        return this;
    }

    /**
     * Sets the retry policy for {@link EventHubAsyncClient}. If not specified, the default retry options are used.
     *
     * @param retryOptions The retry policy to use.
     *
     * @return The updated {@link EventProcessorClientBuilder} object.
     *
     * @deprecated Replaced by {@link #retryOptions(AmqpRetryOptions)}.
     */
    @Deprecated
    public EventProcessorClientBuilder retry(AmqpRetryOptions retryOptions) {
        eventHubClientBuilder.retryOptions(retryOptions);
        return this;
    }

    /**
     * Sets the retry policy for {@link EventHubAsyncClient}. If not specified, the default retry options are used.
     *
     * @param retryOptions The retry options to use.
     *
     * @return The updated {@link EventProcessorClientBuilder} object.
     */
    @Override
    public EventProcessorClientBuilder retryOptions(AmqpRetryOptions retryOptions) {
        eventHubClientBuilder.retryOptions(retryOptions);
        return this;
    }

    /**
     * Sets the client options for the processor client. The application id set on the client options will be used for
     * tracing. The headers set on {@code ClientOptions} are currently not used but can be used in later releases to add
     * to AMQP message.
     *
     * @param clientOptions The client options.
     *
     * @return The updated {@link EventProcessorClientBuilder} object.
     */
    @Override
    public EventProcessorClientBuilder clientOptions(ClientOptions clientOptions) {
        eventHubClientBuilder.clientOptions(clientOptions);
        return this;
    }

    /**
     * Sets the consumer group name from which the {@link EventProcessorClient} should consume events.
     *
     * @param consumerGroup The consumer group name this {@link EventProcessorClient} should consume events.
     *
     * @return The updated {@link EventProcessorClientBuilder} instance.
     *
     * @throws NullPointerException if {@code consumerGroup} is {@code null}.
     */
    public EventProcessorClientBuilder consumerGroup(String consumerGroup) {
        this.consumerGroup = Objects.requireNonNull(consumerGroup, "'consumerGroup' cannot be null");
        return this;
    }

    /**
     * Sets the {@link CheckpointStore} the {@link EventProcessorClient} will use for storing partition ownership and
     * checkpoint information.
     *
     * <p>
     * Users can, optionally, provide their own implementation of {@link CheckpointStore} which will store ownership and
     * checkpoint information.
     * </p>
     *
     * @param checkpointStore Implementation of {@link CheckpointStore}.
     *
     * @return The updated {@link EventProcessorClientBuilder} instance.
     *
     * @throws NullPointerException if {@code checkpointStore} is {@code null}.
     */
    public EventProcessorClientBuilder checkpointStore(CheckpointStore checkpointStore) {
        this.checkpointStore = Objects.requireNonNull(checkpointStore, "'checkpointStore' cannot be null");
        return this;
    }

    /**
     * The time interval between load balancing update cycles. This is also generally the interval at which ownership of
     * partitions are renewed. By default, this interval is set to 10 seconds.
     *
     * @param loadBalancingUpdateInterval The time duration between load balancing update cycles.
     *
     * @return The updated {@link EventProcessorClientBuilder} instance.
     *
     * @throws NullPointerException if {@code loadBalancingUpdateInterval} is {@code null}.
     * @throws IllegalArgumentException if {@code loadBalancingUpdateInterval} is zero or a negative duration.
     */
    public EventProcessorClientBuilder loadBalancingUpdateInterval(Duration loadBalancingUpdateInterval) {
        Objects.requireNonNull(loadBalancingUpdateInterval, "'loadBalancingUpdateInterval' cannot be null");
        if (loadBalancingUpdateInterval.isZero() || loadBalancingUpdateInterval.isNegative()) {
            throw LOGGER.logExceptionAsError(new IllegalArgumentException("'loadBalancingUpdateInterval' "
                + "should be a positive duration"));
        }
        this.loadBalancingUpdateInterval = loadBalancingUpdateInterval;
        return this;
    }

    /**
     * The time duration after which the ownership of partition expires if it's not renewed by the owning processor
     * instance. This is the duration that this processor instance will wait before taking over the ownership of
     * partitions previously owned by an inactive processor. By default, this duration is set to a minute.
     *
     * @param partitionOwnershipExpirationInterval The time duration after which the ownership of partition
     *     expires.
     *
     * @return The updated {@link EventProcessorClientBuilder} instance.
     *
     * @throws NullPointerException if {@code partitionOwnershipExpirationInterval} is {@code null}.
     * @throws IllegalArgumentException if {@code partitionOwnershipExpirationInterval} is zero or a negative
     *     duration.
     */
    public EventProcessorClientBuilder partitionOwnershipExpirationInterval(
        Duration partitionOwnershipExpirationInterval) {
        Objects.requireNonNull(partitionOwnershipExpirationInterval, "'partitionOwnershipExpirationInterval' cannot "
            + "be null");
        if (partitionOwnershipExpirationInterval.isZero() || partitionOwnershipExpirationInterval.isNegative()) {
            throw LOGGER.logExceptionAsError(new IllegalArgumentException("'partitionOwnershipExpirationInterval' "
                + "should be a positive duration"));
        }
        this.partitionOwnershipExpirationInterval = partitionOwnershipExpirationInterval;
        return this;
    }

    /**
     * The {@link LoadBalancingStrategy} the {@link EventProcessorClient event processor} will use for claiming
     * partition ownership. By default, a {@link LoadBalancingStrategy#BALANCED Balanced} approach will be used.
     *
     * @param loadBalancingStrategy The {@link LoadBalancingStrategy} to use.
     *
     * @return The updated {@link EventProcessorClientBuilder} instance.
     *
     * @throws NullPointerException if {@code loadBalancingStrategy} is {@code null}.
     */
    public EventProcessorClientBuilder loadBalancingStrategy(LoadBalancingStrategy loadBalancingStrategy) {
        this.loadBalancingStrategy = Objects.requireNonNull(loadBalancingStrategy, "'loadBalancingStrategy' cannot be"
            + " null");
        return this;
    }

    /**
     * Sets the count used by the receivers to control the number of events each consumer will actively receive and
     * queue locally without regard to whether a receive operation is currently active.
     *
     * @param prefetchCount The number of events to queue locally.
     *
     * @return The updated {@link EventHubClientBuilder} object.
     *
     * @throws IllegalArgumentException if {@code prefetchCount} is less than 1 or greater than 8000.
     */
    public EventProcessorClientBuilder prefetchCount(int prefetchCount) {
        eventHubClientBuilder.prefetchCount(prefetchCount);
        return this;
    }

    /**
     * The function that is called for each event received by this {@link EventProcessorClient}. The input contains the
     * partition context and the event data.
     *
     * @param processEvent The callback that's called when an event is received by this
     *     {@link EventProcessorClient}.
     *
     * @return The updated {@link EventProcessorClientBuilder} instance.
     *
     * @throws NullPointerException if {@code processEvent} is {@code null}.
     */
    public EventProcessorClientBuilder processEvent(Consumer<EventContext> processEvent) {
        return this.processEvent(processEvent, null);
    }

    /**
     * The function that is called for each event received by this {@link EventProcessorClient}. The input contains the
     * partition context and the event data. If the max wait time is set, the receive will wait for that duration to
     * receive an event and if is no event received, the consumer will be invoked with a null event data.
     *
     * @param processEvent The callback that's called when an event is received by this {@link EventProcessorClient}
     *     or when the max wait duration has expired.
     * @param maxWaitTime The max time duration to wait to receive an event before invoking this handler.
     *
     * @return The updated {@link EventProcessorClient} instance.
     *
     * @throws NullPointerException if {@code processEvent} is {@code null}.
     */
    public EventProcessorClientBuilder processEvent(Consumer<EventContext> processEvent, Duration maxWaitTime) {
        this.processEvent = Objects.requireNonNull(processEvent, "'processEvent' cannot be null");
        if (maxWaitTime != null && maxWaitTime.isZero()) {
            throw LOGGER.logExceptionAsError(new IllegalArgumentException("'maxWaitTime' cannot be 0"));
        }
        this.maxWaitTime = maxWaitTime;
        return this;
    }

    /**
     * The function that is called for each event received by this {@link EventProcessorClient}. The input contains the
     * partition context and the event data. If the max wait time is set, the receive will wait for that duration to
     * receive an event and if is no event received, the consumer will be invoked with a null event data.
     *
     * @param processEventBatch The callback that's called when an event is received by this
     *     {@link EventProcessorClient} or when the max wait duration has expired.
     * @param maxBatchSize The maximum number of events that will be in the list when this callback is invoked.
     *
     * @return The updated {@link EventProcessorClient} instance.
     *
     * @throws NullPointerException if {@code processEvent} is {@code null}.
     */
    public EventProcessorClientBuilder processEventBatch(Consumer<EventBatchContext> processEventBatch,
        int maxBatchSize) {
        return this.processEventBatch(processEventBatch, maxBatchSize, null);
    }

    /**
     * The function that is called for each event received by this {@link EventProcessorClient}. The input contains the
     * partition context and the event data. If the max wait time is set, the receive will wait for that duration to
     * receive an event and if is no event received, the consumer will be invoked with a null event data.
     *
     * <!-- src_embed com.azure.messaging.eventhubs.eventprocessorclientbuilder.batchreceive -->
     * <pre>
     * EventProcessorClient eventProcessorClient = new EventProcessorClientBuilder&#40;&#41;
     *     .consumerGroup&#40;&quot;consumer-group&quot;&#41;
     *     .checkpointStore&#40;new SampleCheckpointStore&#40;&#41;&#41;
     *     .processEventBatch&#40;eventBatchContext -&gt; &#123;
     *         eventBatchContext.getEvents&#40;&#41;.forEach&#40;eventData -&gt; &#123;
     *             System.out.printf&#40;&quot;Partition id = %s and sequence number of event = %s%n&quot;,
     *                 eventBatchContext.getPartitionContext&#40;&#41;.getPartitionId&#40;&#41;,
     *                 eventData.getSequenceNumber&#40;&#41;&#41;;
     *         &#125;&#41;;
     *     &#125;, 50, Duration.ofSeconds&#40;30&#41;&#41;
     *     .processError&#40;errorContext -&gt; &#123;
     *         System.out.printf&#40;&quot;Error occurred in partition processor for partition %s, %s%n&quot;,
     *             errorContext.getPartitionContext&#40;&#41;.getPartitionId&#40;&#41;,
     *             errorContext.getThrowable&#40;&#41;&#41;;
     *     &#125;&#41;
     *     .connectionString&#40;connectionString&#41;
     *     .buildEventProcessorClient&#40;&#41;;
     * </pre>
     * <!-- end com.azure.messaging.eventhubs.eventprocessorclientbuilder.batchreceive -->
     *
     * @param processEventBatch The callback that's called when an event is received  or when the max wait duration
     *     has expired.
     * @param maxBatchSize The maximum number of events that will be in the list when this callback is invoked.
     * @param maxWaitTime The max time duration to wait to receive a batch of events upto the max batch size before
     *     invoking this callback.
     *
     * @return The updated {@link EventProcessorClient} instance.
     *
     * @throws NullPointerException if {@code processEvent} is {@code null}.
     */
    public EventProcessorClientBuilder processEventBatch(Consumer<EventBatchContext> processEventBatch,
        int maxBatchSize, Duration maxWaitTime) {
        if (maxBatchSize <= 0) {
            throw LOGGER.logExceptionAsError(new IllegalArgumentException("'maxBatchSize' should be greater than 0"));
        }
        if (maxWaitTime != null && maxWaitTime.isZero()) {
            throw LOGGER.logExceptionAsError(new IllegalArgumentException("'maxWaitTime' cannot be 0"));
        }
        this.processEventBatch = Objects.requireNonNull(processEventBatch, "'processEventBatch' cannot be null");
        this.maxBatchSize = maxBatchSize;
        this.maxWaitTime = maxWaitTime;

        return this;
    }

    /**
     * The function that is called when an error occurs while processing events. The input contains the partition
     * information where the error happened.
     *
     * @param processError The callback that's called when an error occurs while processing events.
     *
     * @return The updated {@link EventProcessorClientBuilder} instance.
     */
    public EventProcessorClientBuilder processError(Consumer<ErrorContext> processError) {
        this.processError = processError;
        return this;
    }

    /**
     * The function that is called before processing starts for a partition. The input contains the partition
     * information along with a default starting position for processing events that will be used in the case of a
     * checkpoint unavailable in {@link CheckpointStore}. Users can update this position if a different starting
     * position is preferred.
     *
     * @param initializePartition The callback that's called before processing starts for a partition
     *
     * @return The updated {@link EventProcessorClientBuilder} instance.
     */
    public EventProcessorClientBuilder processPartitionInitialization(
        Consumer<InitializationContext> initializePartition) {
        this.processPartitionInitialization = initializePartition;
        return this;
    }

    /**
     * The function that is called when a processing for a partition stops. The input contains the partition information
     * along with the reason for stopping the event processing for this partition.
     *
     * @param closePartition The callback that's called after processing for a partition stops.
     *
     * @return The updated {@link EventProcessorClientBuilder} instance.
     */
    public EventProcessorClientBuilder processPartitionClose(Consumer<CloseContext> closePartition) {
        this.processPartitionClose = closePartition;
        return this;
    }

    /**
     * Sets whether or not the event processor should request information on the last enqueued event on its associated
     * partition, and track that information as events are received.
     *
     * <p>When information about the partition's last enqueued event is being tracked, each event received from the
     * Event Hubs service will carry metadata about the partition that it otherwise would not. This results in a small
     * amount of additional network bandwidth consumption that is generally a favorable trade-off when considered
     * against periodically making requests for partition properties using the Event Hub client.</p>
     *
     * @param trackLastEnqueuedEventProperties {@code true} if the resulting events will keep track of the last
     *     enqueued information for that partition; {@code false} otherwise.
     *
     * @return The updated {@link EventProcessorClientBuilder} instance.
     */
    public EventProcessorClientBuilder trackLastEnqueuedEventProperties(boolean trackLastEnqueuedEventProperties) {
        this.trackLastEnqueuedEventProperties = trackLastEnqueuedEventProperties;
        return this;
    }

    /**
     * Sets the map containing the event position to use for each partition if a checkpoint for the partition does not
     * exist in {@link CheckpointStore}. This map is keyed off of the partition id.
     *
     * <p>
     * Only <strong>one overload</strong> of {@code initialPartitionEventPosition} should be used when constructing
     * an {@link EventProcessorClient}.
     * </p>
     *
     * @param initialPartitionEventPosition Map of initial event positions for partition ids.
     *
     * @return The updated {@link EventProcessorClientBuilder} instance.
     */
    public EventProcessorClientBuilder initialPartitionEventPosition(
        Map<String, EventPosition> initialPartitionEventPosition) {

        this.initialPartitionEventPosition = Objects.requireNonNull(initialPartitionEventPosition,
            "'initialPartitionEventPosition' cannot be null.");
        return this;
    }

    /**
     * Sets the default starting position for each partition if a checkpoint for that partition does not exist in the
     * {@link CheckpointStore}.
     *
     * <p>
     * Only <strong>one overload</strong> of {@code initialPartitionEventPosition} should be used when constructing
     * an {@link EventProcessorClient}.
     * </p>
     *
     * @param initialEventPositionProvider Function that maps the given {@code partitionId} to an
     *      {@link EventPosition}.
     *
     * @return The updated {@link EventProcessorClientBuilder} instance.
     * @throws NullPointerException if {@code initialEventPositionProvider} is null.
     */
    public EventProcessorClientBuilder initialPartitionEventPosition(
        Function<String, EventPosition> initialEventPositionProvider) {
        this.initialEventPositionProvider = Objects.requireNonNull(initialEventPositionProvider,
            "'initialEventPositionProvider' cannot be null.");
        return this;
    }

    /**
     * This will create a new {@link EventProcessorClient} configured with the options set in this builder. Each call to
     * this method will return a new instance of {@link EventProcessorClient}.
     *
     * <p>
     * All partitions processed by this {@link EventProcessorClient} will start processing from
     * {@link EventPosition#earliest() earliest} available event in the respective partitions.
     * </p>
     *
     * @return A new instance of {@link EventProcessorClient}.
     *
     * @throws NullPointerException if {@code processEvent} or {@code processError} or {@code checkpointStore} or
     *     {@code consumerGroup} is {@code null}.
     * @throws IllegalArgumentException if the credentials have not been set using either
     *     {@link #connectionString(String)} or {@link #credential(String, String, TokenCredential)}. Or, if a proxy is
     *     specified but the transport type is not {@link AmqpTransportType#AMQP_WEB_SOCKETS web sockets}.  Or, if more
     *     than one overload for {@code setInitialEventPositionProvider} is set.
     */
    public EventProcessorClient buildEventProcessorClient() {
        Objects.requireNonNull(processError, "'processError' cannot be null");
        Objects.requireNonNull(checkpointStore, "'checkpointStore' cannot be null");
        Objects.requireNonNull(consumerGroup, "'consumerGroup' cannot be null");

        if (processEvent == null && processEventBatch == null) {
            throw LOGGER.logExceptionAsError(new IllegalArgumentException("Either processEvent or processEventBatch "
                + "has to be set"));
        }

        if (processEvent != null && processEventBatch != null) {
            throw LOGGER.logExceptionAsError(new IllegalArgumentException("Both processEvent and processEventBatch "
                + "cannot be set"));
        }

        if (loadBalancingUpdateInterval == null) {
            loadBalancingUpdateInterval = DEFAULT_LOAD_BALANCING_UPDATE_INTERVAL;
        }

        if (partitionOwnershipExpirationInterval == null) {
            partitionOwnershipExpirationInterval = DEFAULT_OWNERSHIP_EXPIRATION_INTERVAL;
        }

<<<<<<< HEAD
        return new EventProcessorClient(eventHubClientBuilder, consumerGroup,
            getPartitionProcessorSupplier(), checkpointStore, trackLastEnqueuedEventProperties,
            processError, initialPartitionEventPosition, maxBatchSize, maxWaitTime, processEventBatch != null,
            loadBalancingUpdateInterval, partitionOwnershipExpirationInterval, loadBalancingStrategy, EventHubsTracer.getDefaultTracer());
=======
        final EventProcessorClientOptions processorOptions = new EventProcessorClientOptions()
            .setConsumerGroup(consumerGroup)
            .setBatchReceiveMode(processEventBatch != null)
            .setConsumerGroup(consumerGroup)
            .setLoadBalancingStrategy(loadBalancingStrategy)
            .setLoadBalancerUpdateInterval(loadBalancingUpdateInterval)
            .setMaxBatchSize(maxBatchSize)
            .setMaxWaitTime(maxWaitTime)
            .setPartitionOwnershipExpirationInterval(partitionOwnershipExpirationInterval)
            .setTrackLastEnqueuedEventProperties(trackLastEnqueuedEventProperties);

        int numberOfTimesSet = 0;

        if (initialPartitionEventPosition != null) {
            numberOfTimesSet++;
            processorOptions.setInitialEventPositionProvider(
                partitionId -> initialPartitionEventPosition.get(partitionId));
        }

        if (initialEventPositionProvider != null) {
            numberOfTimesSet++;
            processorOptions.setInitialEventPositionProvider(initialEventPositionProvider);
        }

        if (numberOfTimesSet > 1) {
            throw LOGGER.logExceptionAsError(new IllegalArgumentException(
                "Only 1 overload for initialEventPositionProvider can be set.  The overload is set "
                    + numberOfTimesSet + " times."));
        }

        return new EventProcessorClient(eventHubClientBuilder, getPartitionProcessorSupplier(), checkpointStore,
            processError, eventHubClientBuilder.createTracer(), processorOptions);
>>>>>>> 9e118302
    }

    private Supplier<PartitionProcessor> getPartitionProcessorSupplier() {
        return () -> new PartitionProcessor() {
            @Override
            public void processEvent(EventContext eventContext) {
                if (processEvent != null) {
                    processEvent.accept(eventContext);
                }
            }

            @Override
            public void processEventBatch(EventBatchContext eventBatchContext) {
                if (processEventBatch != null) {
                    processEventBatch.accept(eventBatchContext);
                } else {
                    super.processEventBatch(eventBatchContext);
                }
            }

            @Override
            public void initialize(InitializationContext initializationContext) {
                if (processPartitionInitialization != null) {
                    processPartitionInitialization.accept(initializationContext);
                } else {
                    super.initialize(initializationContext);
                }
            }

            @Override
            public void processError(ErrorContext errorContext) {
                processError.accept(errorContext);
            }

            @Override
            public void close(CloseContext closeContext) {
                if (processPartitionClose != null) {
                    processPartitionClose.accept(closeContext);
                } else {
                    super.close(closeContext);
                }
            }
        };
    }

}<|MERGE_RESOLUTION|>--- conflicted
+++ resolved
@@ -20,7 +20,6 @@
 import com.azure.core.util.ClientOptions;
 import com.azure.core.util.Configuration;
 import com.azure.core.util.logging.ClientLogger;
-import com.azure.messaging.eventhubs.implementation.instrumentation.EventHubsTracer;
 import com.azure.messaging.eventhubs.implementation.PartitionProcessor;
 import com.azure.messaging.eventhubs.models.CloseContext;
 import com.azure.messaging.eventhubs.models.ErrorContext;
@@ -72,32 +71,49 @@
  * </li>
  * </ul>
  *
- * <p><strong>Creating an {@link EventProcessorClient}</strong></p>
- * <!-- src_embed com.azure.messaging.eventhubs.eventprocessorclientbuilder.instantiation -->
+ * <p>The examples shown in this document use a credential object named DefaultAzureCredential for authentication,
+ * which is appropriate for most scenarios, including local development and production environments. Additionally, we
+ * recommend using
+ * <a href="https://learn.microsoft.com/azure/active-directory/managed-identities-azure-resources/">managed identity</a>
+ * for authentication in production environments. You can find more information on different ways of authenticating and
+ * their corresponding credential types in the
+ * <a href="https://learn.microsoft.com/java/api/overview/azure/identity-readme">Azure Identity documentation"</a>.
+ * </p>
+ *
+ * <p><strong>Sample: Construct an {@link EventProcessorClient}</strong></p>
+ *
+ * <p>The following code sample demonstrates the creation of the processor client.  The processor client is recommended
+ * for production scenarios because it can load balance between multiple running instances, can perform checkpointing,
+ * and reconnects on transient failures such as network outages.  The sample below uses an in-memory
+ * {@link com.azure.messaging.eventhubs.CheckpointStore} but
+ * <a href="https://central.sonatype.com/artifact/com.azure/azure-messaging-eventhubs-checkpointstore-blob">
+ *     azure-messaging-eventhubs-checkpointstore-blob</a> provides a checkpoint store backed by Azure Blob Storage.
+ * </p>
+ *
+ *  <!-- src_embed com.azure.messaging.eventhubs.eventprocessorclientbuilder.construct -->
  * <pre>
- * public EventProcessorClient createEventProcessor&#40;&#41; &#123;
- *     String connectionString = &quot;Endpoint=&#123;endpoint&#125;;SharedAccessKeyName=&#123;sharedAccessKeyName&#125;;&quot;
- *         + &quot;SharedAccessKey=&#123;sharedAccessKey&#125;;EntityPath=&#123;eventHubName&#125;&quot;;
+ * TokenCredential credential = new DefaultAzureCredentialBuilder&#40;&#41;.build&#40;&#41;;
  *
- *     EventProcessorClient eventProcessorClient = new EventProcessorClientBuilder&#40;&#41;
- *         .consumerGroup&#40;&quot;consumer-group&quot;&#41;
- *         .checkpointStore&#40;new SampleCheckpointStore&#40;&#41;&#41;
- *         .processEvent&#40;eventContext -&gt; &#123;
- *             System.out.printf&#40;&quot;Partition id = %s and sequence number of event = %s%n&quot;,
- *                 eventContext.getPartitionContext&#40;&#41;.getPartitionId&#40;&#41;,
- *                 eventContext.getEventData&#40;&#41;.getSequenceNumber&#40;&#41;&#41;;
- *         &#125;&#41;
- *         .processError&#40;errorContext -&gt; &#123;
- *             System.out.printf&#40;&quot;Error occurred in partition processor for partition %s, %s%n&quot;,
- *                 errorContext.getPartitionContext&#40;&#41;.getPartitionId&#40;&#41;,
- *                 errorContext.getThrowable&#40;&#41;&#41;;
- *         &#125;&#41;
- *         .connectionString&#40;connectionString&#41;
- *         .buildEventProcessorClient&#40;&#41;;
- *     return eventProcessorClient;
- * &#125;
+ * &#47;&#47; &quot;&lt;&lt;fully-qualified-namespace&gt;&gt;&quot; will look similar to &quot;&#123;your-namespace&#125;.servicebus.windows.net&quot;
+ * &#47;&#47; &quot;&lt;&lt;event-hub-name&gt;&gt;&quot; will be the name of the Event Hub instance you created inside the Event Hubs namespace.
+ * EventProcessorClient eventProcessorClient = new EventProcessorClientBuilder&#40;&#41;
+ *     .consumerGroup&#40;&quot;&lt;&lt; CONSUMER GROUP NAME &gt;&gt;&quot;&#41;
+ *     .credential&#40;&quot;&lt;&lt;fully-qualified-namespace&gt;&gt;&quot;, &quot;&lt;&lt;event-hub-name&gt;&gt;&quot;,
+ *         credential&#41;
+ *     .checkpointStore&#40;new SampleCheckpointStore&#40;&#41;&#41;
+ *     .processEvent&#40;eventContext -&gt; &#123;
+ *         System.out.printf&#40;&quot;Partition id = %s and sequence number of event = %s%n&quot;,
+ *             eventContext.getPartitionContext&#40;&#41;.getPartitionId&#40;&#41;,
+ *             eventContext.getEventData&#40;&#41;.getSequenceNumber&#40;&#41;&#41;;
+ *     &#125;&#41;
+ *     .processError&#40;errorContext -&gt; &#123;
+ *         System.out.printf&#40;&quot;Error occurred in partition processor for partition %s, %s%n&quot;,
+ *             errorContext.getPartitionContext&#40;&#41;.getPartitionId&#40;&#41;,
+ *             errorContext.getThrowable&#40;&#41;&#41;;
+ *     &#125;&#41;
+ *     .buildEventProcessorClient&#40;&#41;;
  * </pre>
- * <!-- end com.azure.messaging.eventhubs.eventprocessorclientbuilder.instantiation -->
+ *  <!-- end com.azure.messaging.eventhubs.eventprocessorclientbuilder.construct -->
  *
  * @see EventProcessorClient
  * @see EventHubConsumerClient
@@ -630,8 +646,12 @@
      *
      * <!-- src_embed com.azure.messaging.eventhubs.eventprocessorclientbuilder.batchreceive -->
      * <pre>
+     * TokenCredential credential = new DefaultAzureCredentialBuilder&#40;&#41;.build&#40;&#41;;
+     *
+     * &#47;&#47; &quot;&lt;&lt;fully-qualified-namespace&gt;&gt;&quot; will look similar to &quot;&#123;your-namespace&#125;.servicebus.windows.net&quot;
+     * &#47;&#47; &quot;&lt;&lt;event-hub-name&gt;&gt;&quot; will be the name of the Event Hub instance you created inside the Event Hubs namespace.
      * EventProcessorClient eventProcessorClient = new EventProcessorClientBuilder&#40;&#41;
-     *     .consumerGroup&#40;&quot;consumer-group&quot;&#41;
+     *     .consumerGroup&#40;EventHubClientBuilder.DEFAULT_CONSUMER_GROUP_NAME&#41;
      *     .checkpointStore&#40;new SampleCheckpointStore&#40;&#41;&#41;
      *     .processEventBatch&#40;eventBatchContext -&gt; &#123;
      *         eventBatchContext.getEvents&#40;&#41;.forEach&#40;eventData -&gt; &#123;
@@ -645,7 +665,6 @@
      *             errorContext.getPartitionContext&#40;&#41;.getPartitionId&#40;&#41;,
      *             errorContext.getThrowable&#40;&#41;&#41;;
      *     &#125;&#41;
-     *     .connectionString&#40;connectionString&#41;
      *     .buildEventProcessorClient&#40;&#41;;
      * </pre>
      * <!-- end com.azure.messaging.eventhubs.eventprocessorclientbuilder.batchreceive -->
@@ -820,12 +839,6 @@
             partitionOwnershipExpirationInterval = DEFAULT_OWNERSHIP_EXPIRATION_INTERVAL;
         }
 
-<<<<<<< HEAD
-        return new EventProcessorClient(eventHubClientBuilder, consumerGroup,
-            getPartitionProcessorSupplier(), checkpointStore, trackLastEnqueuedEventProperties,
-            processError, initialPartitionEventPosition, maxBatchSize, maxWaitTime, processEventBatch != null,
-            loadBalancingUpdateInterval, partitionOwnershipExpirationInterval, loadBalancingStrategy, EventHubsTracer.getDefaultTracer());
-=======
         final EventProcessorClientOptions processorOptions = new EventProcessorClientOptions()
             .setConsumerGroup(consumerGroup)
             .setBatchReceiveMode(processEventBatch != null)
@@ -858,7 +871,6 @@
 
         return new EventProcessorClient(eventHubClientBuilder, getPartitionProcessorSupplier(), checkpointStore,
             processError, eventHubClientBuilder.createTracer(), processorOptions);
->>>>>>> 9e118302
     }
 
     private Supplier<PartitionProcessor> getPartitionProcessorSupplier() {
