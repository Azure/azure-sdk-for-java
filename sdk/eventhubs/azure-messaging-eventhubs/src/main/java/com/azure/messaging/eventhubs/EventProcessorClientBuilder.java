// Copyright (c) Microsoft Corporation. All rights reserved.
// Licensed under the MIT License.

package com.azure.messaging.eventhubs;

import com.azure.core.amqp.AmqpRetryOptions;
import com.azure.core.amqp.AmqpTransportType;
import com.azure.core.amqp.ProxyOptions;
import com.azure.core.amqp.implementation.TracerProvider;
import com.azure.core.annotation.ServiceClientBuilder;
import com.azure.core.credential.TokenCredential;
import com.azure.core.exception.AzureException;
import com.azure.core.util.Configuration;
import com.azure.core.util.logging.ClientLogger;
import com.azure.core.util.tracing.Tracer;
import com.azure.messaging.eventhubs.implementation.PartitionProcessor;
import com.azure.messaging.eventhubs.models.CloseContext;
import com.azure.messaging.eventhubs.models.EventContext;
import com.azure.messaging.eventhubs.models.EventPosition;
import com.azure.messaging.eventhubs.models.ErrorContext;
import com.azure.messaging.eventhubs.models.InitializationContext;
<<<<<<< HEAD
=======
import com.azure.messaging.eventhubs.models.PartitionEvent;
import reactor.core.scheduler.Scheduler;

>>>>>>> 10b83d96
import java.util.Objects;
import java.util.ServiceLoader;
import java.util.function.Consumer;
import java.util.function.Supplier;

/**
 * This class provides a fluent builder API to help aid the configuration and instantiation of the {@link
 * EventProcessorClient}. Calling {@link #buildEventProcessorClient()} constructs a new instance of {@link
 * EventProcessorClient}.
 *
 * <p>
 * To create an instance of {@link EventProcessorClient} that processes events with user-provided callback, configure
 * the following fields:
 *
 * <ul>
 * <li>{@link #consumerGroup(String) Consumer group name}.</li>
 * <li>{@link CheckpointStore} - An implementation of CheckpointStore that stores checkpoint and
 * partition ownership information to enable load balancing.</li>
 * <li>{@link #processEvent(Consumer)} - A callback that processes events received from the Event Hub.</li>
 * <li>Credentials -
 *  <strong>Credentials are required</strong> to perform operations against Azure Event Hubs. They can be set by using
 *  one of the following methods:
 *  <ul>
 *  <li>{@link #connectionString(String) connectionString(String)} with a connection string to a specific Event Hub.
 *  </li>
 *  <li>{@link #connectionString(String, String) connectionString(String, String)} with an Event Hub <i>namespace</i>
 *  connection string and the Event Hub name.</li>
 *  <li>{@link #credential(String, String, TokenCredential) credential(String, String, TokenCredential)} with the
 *  fully qualified namespace, Event Hub name, and a set of credentials authorized to use the Event Hub.
 *  </li>
 *  </ul>
 *  </li>
 * </ul>
 *
 * <p><strong>Creating an {@link EventProcessorClient}</strong></p>
 * {@codesnippet com.azure.messaging.eventhubs.eventprocessorclientbuilder.instantiation}
 *
 * @see EventProcessorClient
 * @see EventHubConsumerClient
 * @see EventHubConsumerAsyncClient
 */
@ServiceClientBuilder(serviceClients = EventProcessorClient.class)
public class EventProcessorClientBuilder {

    private final ClientLogger logger = new ClientLogger(EventProcessorClientBuilder.class);

    private final EventHubClientBuilder eventHubClientBuilder;
    private String consumerGroup;
    private CheckpointStore checkpointStore;
    private Consumer<EventContext> processEvent;
    private Consumer<ErrorContext> processError;
    private Consumer<InitializationContext> processPartitionInitialization;
    private Consumer<CloseContext> processPartitionClose;
    private boolean trackLastEnqueuedEventProperties;

    /**
     * Creates a new instance of {@link EventProcessorClientBuilder}.
     */
    public EventProcessorClientBuilder() {
        eventHubClientBuilder = new EventHubClientBuilder();
    }

    /**
     * Sets the credential information given a connection string to the Event Hub instance.
     *
     * <p>
     * If the connection string is copied from the Event Hubs namespace, it will likely not contain the name to the
     * desired Event Hub, which is needed. In this case, the name can be added manually by adding {@literal
     * "EntityPath=EVENT_HUB_NAME"} to the end of the connection string. For example, "EntityPath=telemetry-hub".
     * </p>
     *
     * <p>
     * If you have defined a shared access policy directly on the Event Hub itself, then copying the connection string
     * from that Event Hub will result in a connection string that contains the name.
     * </p>
     *
     * @param connectionString The connection string to use for connecting to the Event Hub instance. It is expected
     * that the Event Hub name and the shared access key properties are contained in this connection string.
     * @return The updated {@link EventProcessorClientBuilder} object.
     * @throws NullPointerException if {@code connectionString} is {@code null}.
     * @throws IllegalArgumentException if {@code connectionString} is empty. Or, the {@code connectionString} does not
     * contain the "EntityPath" key, which is the name of the Event Hub instance.
     * @throws AzureException If the shared access signature token credential could not be created using the connection
     * string.
     */
    public EventProcessorClientBuilder connectionString(String connectionString) {
        eventHubClientBuilder.connectionString(connectionString);
        return this;
    }

    /**
     * Sets the credential information given a connection string to the Event Hubs namespace and name to a specific
     * Event Hub instance.
     *
     * @param connectionString The connection string to use for connecting to the Event Hubs namespace; it is expected
     * that the shared access key properties are contained in this connection string, but not the Event Hub name.
     * @param eventHubName The name of the Event Hub to connect the client to.
     * @return The updated {@link EventProcessorClientBuilder} object.
     * @throws NullPointerException if {@code connectionString} or {@code eventHubName} is null.
     * @throws IllegalArgumentException if {@code connectionString} or {@code eventHubName} is an empty string. Or, if
     * the {@code connectionString} contains the Event Hub name.
     * @throws AzureException If the shared access signature token credential could not be created using the connection
     * string.
     */
    public EventProcessorClientBuilder connectionString(String connectionString, String eventHubName) {
        eventHubClientBuilder.connectionString(connectionString, eventHubName);
        return this;
    }

    /**
     * Sets the configuration store that is used during construction of the service client.
     *
     * If not specified, the default configuration store is used to configure the {@link EventHubAsyncClient}. Use
     * {@link Configuration#NONE} to bypass using configuration settings during construction.
     *
     * @param configuration The configuration store used to configure the {@link EventHubAsyncClient}.
     * @return The updated {@link EventProcessorClientBuilder} object.
     */
    public EventProcessorClientBuilder configuration(Configuration configuration) {
        eventHubClientBuilder.configuration(configuration);
        return this;
    }

    /**
     * Sets the credential information for which Event Hub instance to connect to, and how to authorize against it.
     *
     * @param fullyQualifiedNamespace The fully qualified name for the Event Hubs namespace. This is likely to be
     * similar to <strong>{@literal "{your-namespace}.servicebus.windows.net}"</strong>.
     * @param eventHubName The name of the Event Hub to connect the client to.
     * @param credential The token credential to use for authorization. Access controls may be specified by the Event
     * Hubs namespace or the requested Event Hub, depending on Azure configuration.
     * @return The updated {@link EventProcessorClientBuilder} object.
     * @throws IllegalArgumentException if {@code fullyQualifiedNamespace} or {@code eventHubName} is an empty string.
     * @throws NullPointerException if {@code fullyQualifiedNamespace}, {@code eventHubName}, {@code credentials} is
     * null.
     */
    public EventProcessorClientBuilder credential(String fullyQualifiedNamespace, String eventHubName,
        TokenCredential credential) {
        eventHubClientBuilder.credential(fullyQualifiedNamespace, eventHubName, credential);
        return this;
    }

    /**
     * Sets the proxy configuration to use for {@link EventHubAsyncClient}. When a proxy is configured, {@link
     * AmqpTransportType#AMQP_WEB_SOCKETS} must be used for the transport type.
     *
     * @param proxyOptions The proxy options to use.
     * @return The updated {@link EventProcessorClientBuilder} object.
     */
    public EventProcessorClientBuilder proxyOptions(ProxyOptions proxyOptions) {
        eventHubClientBuilder.proxyOptions(proxyOptions);
        return this;
    }

    /**
     * Sets the scheduler for operations such as connecting to and receiving or sending data to Event Hubs. If none is
     * specified, an elastic pool is used.
     *
     * @param scheduler The scheduler for operations such as connecting to and receiving or sending data to Event Hubs.
     * @return The updated {@link EventProcessorClientBuilder} object.
     */
    public EventProcessorClientBuilder scheduler(Scheduler scheduler) {
        eventHubClientBuilder.scheduler(scheduler);
        return this;
    }

    /**
     * Sets the transport type by which all the communication with Azure Event Hubs occurs. Default value is {@link
     * AmqpTransportType#AMQP}.
     *
     * @param transport The transport type to use.
     * @return The updated {@link EventProcessorClientBuilder} object.
     */
    public EventProcessorClientBuilder transportType(AmqpTransportType transport) {
        eventHubClientBuilder.transportType(transport);
        return this;
    }

    /**
     * Sets the retry policy for {@link EventHubAsyncClient}. If not specified, the default retry options are used.
     *
     * @param retryOptions The retry policy to use.
     * @return The updated {@link EventProcessorClientBuilder} object.
     */
    public EventProcessorClientBuilder retry(AmqpRetryOptions retryOptions) {
        eventHubClientBuilder.retry(retryOptions);
        return this;
    }

    /**
     * Sets the consumer group name from which the {@link EventProcessorClient} should consume events.
     *
     * @param consumerGroup The consumer group name this {@link EventProcessorClient} should consume events.
     * @return The updated {@link EventProcessorClientBuilder} instance.
     * @throws NullPointerException if {@code consumerGroup} is {@code null}.
     */
    public EventProcessorClientBuilder consumerGroup(String consumerGroup) {
        this.consumerGroup = Objects.requireNonNull(consumerGroup, "'consumerGroup' cannot be null");
        return this;
    }

    /**
     * Sets the {@link CheckpointStore} the {@link EventProcessorClient} will use for storing partition ownership and
     * checkpoint information.
     *
     * <p>
     * Users can, optionally, provide their own implementation of {@link CheckpointStore} which will store ownership and
     * checkpoint information.
     * </p>
     *
     * @param checkpointStore Implementation of {@link CheckpointStore}.
     * @return The updated {@link EventProcessorClientBuilder} instance.
     * @throws NullPointerException if {@code checkpointStore} is {@code null}.
     */
    public EventProcessorClientBuilder checkpointStore(CheckpointStore checkpointStore) {
        this.checkpointStore = Objects.requireNonNull(checkpointStore, "'checkpointStore' cannot be null");
        return this;
    }

    /**
     * The function that is called for each event received by this {@link EventProcessorClient}. The input contains the
     * partition context and the event data.
     *
     * @param processEvent The callback that's called when an event is received by this {@link EventProcessorClient}.
     * @return The updated {@link EventProcessorClientBuilder} instance.
     * @throws NullPointerException if {@code processEvent} is {@code null}.
     */
    public EventProcessorClientBuilder processEvent(Consumer<EventContext> processEvent) {
        this.processEvent = Objects.requireNonNull(processEvent, "'processEvent' cannot be null");
        return this;
    }

    /**
     * The function that is called when an error occurs while processing events. The input contains the partition
     * information where the error happened.
     *
     * @param processError The callback that's called when an error occurs while processing events.
     * @return The updated {@link EventProcessorClientBuilder} instance.
     */
    public EventProcessorClientBuilder processError(Consumer<ErrorContext> processError) {
        this.processError = processError;
        return this;
    }

    /**
     * The function that is called before processing starts for a partition. The input contains the partition
     * information along with a default starting position for processing events that will be used in the case of a
     * checkpoint unavailable in {@link CheckpointStore}. Users can update this position if a different starting
     * position is preferred.
     *
     * @param initializePartition The callback that's called before processing starts for a partition
     * @return The updated {@link EventProcessorClientBuilder} instance.
     */
    public EventProcessorClientBuilder processPartitionInitialization(
        Consumer<InitializationContext> initializePartition) {
        this.processPartitionInitialization = initializePartition;
        return this;
    }

    /**
     * The function that is called when a processing for a partition stops. The input contains the partition information
     * along with the reason for stopping the event processing for this partition.
     *
     * @param closePartition The callback that's called after processing for a partition stops.
     * @return The updated {@link EventProcessorClientBuilder} instance.
     */
    public EventProcessorClientBuilder processPartitionClose(Consumer<CloseContext> closePartition) {
        this.processPartitionClose = closePartition;
        return this;
    }

    /**
     * Sets whether or not the event processor should request information on the last enqueued event on its associated
     * partition, and track that information as events are received.
     *
     * <p>When information about the partition's last enqueued event is being tracked, each event received from the
     * Event Hubs service will carry metadata about the partition that it otherwise would not. This results in a small
     * amount of additional network bandwidth consumption that is generally a favorable trade-off when considered
     * against periodically making requests for partition properties using the Event Hub client.</p>
     *
     * @param trackLastEnqueuedEventProperties {@code true} if the resulting events will keep track of the last
     *     enqueued information for that partition; {@code false} otherwise.
     *
     * @return The updated {@link EventProcessorClientBuilder} instance.
     */
    public EventProcessorClientBuilder trackLastEnqueuedEventProperties(boolean trackLastEnqueuedEventProperties) {
        this.trackLastEnqueuedEventProperties = trackLastEnqueuedEventProperties;
        return this;
    }

    /**
     * This will create a new {@link EventProcessorClient} configured with the options set in this builder. Each call to
     * this method will return a new instance of {@link EventProcessorClient}.
     *
     * <p>
     * All partitions processed by this {@link EventProcessorClient} will start processing from {@link
     * EventPosition#earliest() earliest} available event in the respective partitions.
     * </p>
     *
     * @return A new instance of {@link EventProcessorClient}.
     * @throws NullPointerException if {@code processEvent} or {@code checkpointStore} or {@code consumerGroup} is
     * {@code null}.
     * @throws IllegalArgumentException if the credentials have not been set using either {@link
     * #connectionString(String)} or {@link #credential(String, String, TokenCredential)}. Or, if a proxy is specified
     * but the transport type is not {@link TransportType#AMQP_WEB_SOCKETS web sockets}.
     */
    public EventProcessorClient buildEventProcessorClient() {
        Objects.requireNonNull(processEvent, "'processEvent' cannot be null");
        Objects.requireNonNull(checkpointStore, "'checkpointStore' cannot be null");
        Objects.requireNonNull(consumerGroup, "'consumerGroup' cannot be null");

        final TracerProvider tracerProvider = new TracerProvider(ServiceLoader.load(Tracer.class));
        return new EventProcessorClient(eventHubClientBuilder, this.consumerGroup,
            getPartitionProcessorSupplier(), EventPosition.earliest(), checkpointStore,
            trackLastEnqueuedEventProperties, tracerProvider);
    }

    private Supplier<PartitionProcessor> getPartitionProcessorSupplier() {
        return () -> new PartitionProcessor() {
            @Override
            public void processEvent(EventContext eventContext) {
                processEvent.accept(eventContext);
            }

            @Override
            public void initialize(InitializationContext initializationContext) {
                if (processPartitionInitialization != null) {
                    processPartitionInitialization.accept(initializationContext);
                } else {
                    super.initialize(initializationContext);
                }
            }

            @Override
            public void processError(ErrorContext errorContext) {
                processError.accept(errorContext);
            }

            @Override
            public void close(CloseContext closeContext) {
                if (processPartitionClose != null) {
                    processPartitionClose.accept(closeContext);
                } else {
                    super.close(closeContext);
                }
            }
        };
    }

}<|MERGE_RESOLUTION|>--- conflicted
+++ resolved
@@ -19,12 +19,7 @@
 import com.azure.messaging.eventhubs.models.EventPosition;
 import com.azure.messaging.eventhubs.models.ErrorContext;
 import com.azure.messaging.eventhubs.models.InitializationContext;
-<<<<<<< HEAD
-=======
-import com.azure.messaging.eventhubs.models.PartitionEvent;
 import reactor.core.scheduler.Scheduler;
-
->>>>>>> 10b83d96
 import java.util.Objects;
 import java.util.ServiceLoader;
 import java.util.function.Consumer;
@@ -329,7 +324,7 @@
      * {@code null}.
      * @throws IllegalArgumentException if the credentials have not been set using either {@link
      * #connectionString(String)} or {@link #credential(String, String, TokenCredential)}. Or, if a proxy is specified
-     * but the transport type is not {@link TransportType#AMQP_WEB_SOCKETS web sockets}.
+     * but the transport type is not {@link AmqpTransportType#AMQP_WEB_SOCKETS web sockets}.
      */
     public EventProcessorClient buildEventProcessorClient() {
         Objects.requireNonNull(processEvent, "'processEvent' cannot be null");
