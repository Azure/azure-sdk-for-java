// Copyright (c) Microsoft Corporation. All rights reserved.
// Licensed under the MIT License.

package com.azure.messaging.eventhubs.models;

import com.azure.core.implementation.annotation.Immutable;
import com.azure.messaging.eventhubs.EventData;
import com.azure.messaging.eventhubs.EventHubAsyncClient;
import com.azure.messaging.eventhubs.EventHubAsyncConsumer;
import com.azure.messaging.eventhubs.EventHubClient;
import com.azure.messaging.eventhubs.EventHubErrorCodeStrings;

import java.time.Instant;
import java.util.Locale;
import java.util.Objects;

/**
 * Defines a position of an {@link EventData} in the Event Hub partition. The position can be an offset, sequence
 * number, or enqueued time.
 *
 * @see EventHubClient#createConsumer(String, String, EventPosition)
 * @see EventHubAsyncClient#createConsumer(String, String, EventPosition)
 */
@Immutable
public final class EventPosition {
    /**
     * This is a constant defined to represent the start of a partition stream in EventHub.
     */
    private static final Long START_OF_STREAM = -1L;

    /**
     * This is a constant defined to represent the current end of a partition stream in EventHub. This can be used as an
     * offset argument in receiver creation to start receiving from the latest event, instead of a specific offset or
     * point in time.
     */
    private static final String END_OF_STREAM = "@latest";

    private static final EventPosition EARLIEST = fromOffset(START_OF_STREAM, false);
    private static final EventPosition LATEST =  new EventPosition(false, END_OF_STREAM, null, null);

    private final boolean isInclusive;
    private final String offset;
    private final Long sequenceNumber;
    private final Instant enqueuedDateTime;

    private EventPosition(final boolean isInclusive, final Long offset, final Long sequenceNumber,
                          final Instant enqueuedDateTime) {
        this(isInclusive, String.valueOf(offset), sequenceNumber, enqueuedDateTime);
    }

    private EventPosition(final boolean isInclusive, final String offset, final Long sequenceNumber,
                          final Instant enqueuedDateTime) {
        this.offset = offset;
        this.sequenceNumber = sequenceNumber;
        this.enqueuedDateTime = enqueuedDateTime;
        this.isInclusive = isInclusive;
    }

    /**
     * Corresponds to the location of the first event present in the partition. Use this position to begin receiving
     * from the first event that was enqueued in the partition which has not expired due to the retention policy.
     *
     * @return An {@link EventPosition} set to the start of an Event Hub stream.
     */
    public static EventPosition earliest() {
        return EARLIEST;
    }

    /**
     * Corresponds to the end of the partition, where no more events are currently enqueued. Use this position to begin
     * receiving from the next event to be enqueued in the partition after an {@link EventHubAsyncConsumer} is created
     * with this position.
     *
     * @return An {@link EventPosition} set to the end of an Event Hubs stream and listens for new events.
     */
    public static EventPosition latest() {
        return LATEST;
    }

    /**
     * Creates a position at the given {@link Instant}. Corresponds to a specific instance within a partition to begin
     * looking for an event. The event enqueued after the requested {@code enqueuedDateTime} becomes the current
     * position.
     *
     * @param enqueuedDateTime The instant, in UTC, from which the next available event should be chosen.
     * @return An {@link EventPosition} object.
     */
    public static EventPosition fromEnqueuedTime(Instant enqueuedDateTime) {
        return new EventPosition(false, (String) null, null, enqueuedDateTime);
    }

    /**
     * Corresponds to the event in the partition at the provided offset, inclusive of that event.
     *
     * <p>
     * The offset is the relative position for event in the context of the stream. The offset should not be considered a
     * stable value, as the same offset may refer to a different event as events reach the age limit for retention and
     * are no longer visible within the stream.
     * </p>
     *
     * @param offset The offset of the event within that partition.
     * @return An {@link EventPosition} object.
     */
    public static EventPosition fromOffset(long offset) {
        return fromOffset(offset, true);
    }

    /**
     * Creates a position to an event in the partition at the provided offset. If {@code isInclusive} is true, the event
     * with the same offset is returned. Otherwise, the next event is received.
     *
     * @param offset The offset of an event with respect to its relative position in the
     * @param isInclusive If true, the event with the {@code offset} is included; otherwise, the next event will be
     *     received.
     * @return An {@link EventPosition} object.
     */
<<<<<<< HEAD
    public static EventPosition fromOffset(String offset, boolean isInclusive) {
        Objects.requireNonNull(offset,
            EventHubErrorCodeStrings.getErrorString(EventHubErrorCodeStrings.OFFSET_CANNOT_NULL));

=======
    public static EventPosition fromOffset(long offset, boolean isInclusive) {
>>>>>>> 47ffff7e
        return new EventPosition(isInclusive, offset, null, null);
    }

    /**
     * Creates a position to an event in the partition at the provided sequence number. The event with the sequence
     * number will not be included. Instead, the next event is returned.
     *
     * @param sequenceNumber is the sequence number of the event.
     * @return An {@link EventPosition} object.
     */
    public static EventPosition fromSequenceNumber(long sequenceNumber) {
        return fromSequenceNumber(sequenceNumber, false);
    }

    /**
     * Creates a position at the given sequence number. If {@code isInclusive} is true, the event with the same sequence
     * number is returned. Otherwise, the next event in the sequence is received.
     *
     * @param sequenceNumber is the sequence number of the event.
     * @param isInclusive If true, the event with the {@code sequenceNumber} is included; otherwise, the next event
     *     will be received.
     * @return An {@link EventPosition} object.
     */
    public static EventPosition fromSequenceNumber(long sequenceNumber, boolean isInclusive) {
        return new EventPosition(isInclusive, (String) null, sequenceNumber, null);
    }

    /**
     * Gets the boolean value of if the event is included. If true, the event with the {@code sequenceNumber} is
     * included; otherwise, the next event will be received.
     *
     * @return The boolean if the event will be received.
     */
    public boolean isInclusive() {
        return isInclusive;
    }

    /**
     * Gets the relative position for event in the context of the stream. The offset should not be considered a stable
     * value, as the same offset may refer to a different event as events reach the age limit for retention and are no
     * longer visible within the stream.
     *
     * @return The offset of the event within that partition.
     */
    public String offset() {
        return offset;
    }

    /**
     * Gets the sequence number of the event.
     *
     * @return The sequence number of the event.
     */
    public Long sequenceNumber() {
        return sequenceNumber;
    }

    /**
     * Gets the instant, in UTC, from which the next available event should be chosen.
     *
     * @return The instant, in UTC, from which the next available event should be chosen.
     */
    public Instant enqueuedDateTime() {
        return this.enqueuedDateTime;
    }

    @Override
    public String toString() {
        return String.format(Locale.US, "offset[%s], sequenceNumber[%s], enqueuedTime[%s], isInclusive[%s]",
            offset, sequenceNumber,
            enqueuedDateTime != null ? enqueuedDateTime.toEpochMilli()
                : EventHubErrorCodeStrings.getErrorString(EventHubErrorCodeStrings.NULL),
            isInclusive);
    }

    @Override
    public boolean equals(Object obj) {
        if (!(obj instanceof EventPosition)) {
            return false;
        }

        final EventPosition other = (EventPosition) obj;

        return Objects.equals(isInclusive, other.isInclusive)
            && Objects.equals(offset, other.offset)
            && Objects.equals(sequenceNumber, other.sequenceNumber)
            && Objects.equals(enqueuedDateTime, other.enqueuedDateTime);
    }

    @Override
    public int hashCode() {
        return Objects.hash(isInclusive, offset, sequenceNumber, enqueuedDateTime);
    }
}<|MERGE_RESOLUTION|>--- conflicted
+++ resolved
@@ -114,14 +114,7 @@
      *     received.
      * @return An {@link EventPosition} object.
      */
-<<<<<<< HEAD
-    public static EventPosition fromOffset(String offset, boolean isInclusive) {
-        Objects.requireNonNull(offset,
-            EventHubErrorCodeStrings.getErrorString(EventHubErrorCodeStrings.OFFSET_CANNOT_NULL));
-
-=======
     public static EventPosition fromOffset(long offset, boolean isInclusive) {
->>>>>>> 47ffff7e
         return new EventPosition(isInclusive, offset, null, null);
     }
 
@@ -192,8 +185,7 @@
     public String toString() {
         return String.format(Locale.US, "offset[%s], sequenceNumber[%s], enqueuedTime[%s], isInclusive[%s]",
             offset, sequenceNumber,
-            enqueuedDateTime != null ? enqueuedDateTime.toEpochMilli()
-                : EventHubErrorCodeStrings.getErrorString(EventHubErrorCodeStrings.NULL),
+            enqueuedDateTime != null ? enqueuedDateTime.toEpochMilli() : "null",
             isInclusive);
     }
 
