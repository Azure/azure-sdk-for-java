// Copyright (c) Microsoft Corporation. All rights reserved.
// Licensed under the MIT License.

package com.azure.messaging.eventhubs;

import com.azure.core.amqp.exception.AmqpException;
import com.azure.core.amqp.exception.ErrorCondition;
import com.azure.core.amqp.implementation.TracerProvider;
import com.azure.core.implementation.annotation.Immutable;
import com.azure.core.implementation.tracing.ProcessKind;
import com.azure.core.implementation.util.ImplUtils;
import com.azure.core.util.Context;
import com.azure.core.util.logging.ClientLogger;
import com.azure.messaging.eventhubs.implementation.AmqpSendLink;
import com.azure.messaging.eventhubs.implementation.ErrorContextProvider;
import com.azure.messaging.eventhubs.implementation.EventDataUtil;
import com.azure.messaging.eventhubs.models.BatchOptions;
import com.azure.messaging.eventhubs.models.EventHubProducerOptions;
import com.azure.messaging.eventhubs.models.SendOptions;
import org.apache.qpid.proton.message.Message;
import reactor.core.publisher.Flux;
import reactor.core.publisher.Mono;
import reactor.core.publisher.Signal;

import java.io.Closeable;
import java.io.IOException;
import java.util.ArrayList;
import java.util.Collections;
import java.util.List;
import java.util.Locale;
import java.util.Objects;
import java.util.Optional;
import java.util.Set;
import java.util.concurrent.atomic.AtomicBoolean;
import java.util.concurrent.atomic.AtomicReference;
import java.util.function.BiConsumer;
import java.util.function.BinaryOperator;
import java.util.function.Function;
import java.util.function.Supplier;
import java.util.stream.Collector;

import static com.azure.core.implementation.tracing.Tracer.DIAGNOSTIC_ID_KEY;
import static com.azure.core.implementation.tracing.Tracer.ENTITY_PATH;
import static com.azure.core.implementation.tracing.Tracer.HOST_NAME;
import static com.azure.core.implementation.tracing.Tracer.SPAN_CONTEXT;

/**
 * A producer responsible for transmitting {@link EventData} to a specific Event Hub, grouped together in batches.
 * Depending on the options specified at creation, the producer may be created to allow event data to be automatically
 * routed to an available partition or specific to a partition.
 *
 * <p>
 * Allowing automatic routing of partitions is recommended when:
 * <ul>
 * <li>The sending of events needs to be highly available.</li>
 * <li>The event data should be evenly distributed among all available partitions.</li>
 * </ul>
 * </p>
 *
 * <p>
 * If no partition is specified, the following rules are used for automatically selecting one:
 * <ol>
 * <li>Distribute the events equally amongst all available partitions using a round-robin approach.</li>
 * <li>If a partition becomes unavailable, the Event Hubs service will automatically detect it and forward the
 * message to another available partition.</li>
 * </ol>
 * </p>
 *
 * <p><strong>Create a producer that routes events to any partition</strong></p>
 * To allow automatic routing of messages to available partition, do not specify the {@link
 * EventHubProducerOptions#partitionId() partitionId} when creating the {@link EventHubAsyncProducer}.
 * {@codesnippet com.azure.messaging.eventhubs.eventhubasyncproducer.instantiation}
 *
 * <p><strong>Create a producer that publishes events to partition "foo" with a timeout of 45 seconds.</strong></p>
 * Developers can push events to a single partition by specifying the {@link EventHubProducerOptions#partitionId(String)
 * partitionId} when creating an {@link EventHubAsyncProducer}.
 *
 * {@codesnippet com.azure.messaging.eventhubs.eventhubasyncproducer.instantiation#partitionId}
 *
 * <p><strong>Publish events to the same partition, grouped together using {@link SendOptions#partitionKey(String)}
 * .</strong></p>
 * If developers want to push similar events to end up at the same partition, but do not require them to go to a
 * specific partition, they can use {@link SendOptions#partitionKey(String)}.
 * <p>
 * In the sample below, all the "sandwiches" end up in the same partition, but it could end up in partition 0, 1, etc.
 * of the available partitions. All that matters to the end user is that they are grouped together.
 * </p>
 * {@codesnippet com.azure.messaging.eventhubs.eventhubasyncproducer.send#publisher-sendOptions}
 *
 * <p><strong>Publish events using an {@link EventDataBatch}.</strong></p>
 * Developers can create an {@link EventDataBatch}, add the events they want into it, and publish these
 * events together. When creating a {@link EventDataBatch batch}, developers can specify a set of {@link BatchOptions
 * options} to configure this batch.
 * <p>
 * In the scenario below, the developer is creating a networked video game. They want to receive telemetry about their
 * users' gaming systems, but do not want to slow down the network with telemetry. So they limit the size of their
 * {@link EventDataBatch batches} to be no larger than 256 bytes. The events within the batch also get hashed to the
 * same partition because they all share the same {@link BatchOptions#partitionKey()}.
 * </p>
 * {@codesnippet com.azure.messaging.eventhubs.eventhubasyncproducer.send#eventDataBatch}
 *
 * @see EventHubAsyncClient#createProducer()
 * @see EventHubAsyncClient#createProducer(EventHubProducerOptions)
 */
@Immutable
public class EventHubAsyncProducer implements Closeable {
    private static final int MAX_PARTITION_KEY_LENGTH = 128;

    /**
     * The default maximum allowable size, in bytes, for a batch to be sent.
     */
    public static final int MAX_MESSAGE_LENGTH_BYTES = 256 * 1024;

    private static final SendOptions DEFAULT_SEND_OPTIONS = new SendOptions();
    private static final BatchOptions DEFAULT_BATCH_OPTIONS = new BatchOptions();

    private final ClientLogger logger = new ClientLogger(EventHubAsyncProducer.class);
    private final AtomicBoolean isDisposed = new AtomicBoolean();
    private final EventHubProducerOptions senderOptions;
    private final Mono<AmqpSendLink> sendLinkMono;
    private final boolean isPartitionSender;
    private final TracerProvider tracerProvider;

    /**
     * Creates a new instance of this {@link EventHubAsyncProducer} that sends messages to {@link
     * EventHubProducerOptions#partitionId() options.partitionId()} if it is not {@code null} or an empty string,
     * otherwise, allows the service to load balance the messages amongst available partitions.
     */
    EventHubAsyncProducer(Mono<AmqpSendLink> amqpSendLinkMono, EventHubProducerOptions options,
                          TracerProvider tracerProvider) {
        // Caching the created link so we don't invoke another link creation.
        this.sendLinkMono = amqpSendLinkMono.cache();
        this.senderOptions = options;
        this.isPartitionSender = !ImplUtils.isNullOrEmpty(options.partitionId());
        this.tracerProvider = tracerProvider;
    }

    /**
     * Creates an {@link EventDataBatch} that can fit as many events as the transport allows.
     * @return A new {@link EventDataBatch} that can fit as many events as the transport allows.
     */
    public Mono<EventDataBatch> createBatch() {
        return createBatch(DEFAULT_BATCH_OPTIONS);
    }

    /**
     * Creates an {@link EventDataBatch} that can fit as many events as the transport allows.
     * @param options A set of options used to configure the {@link EventDataBatch}.
     * @return A new {@link EventDataBatch} that can fit as many events as the transport allows.
     */
    public Mono<EventDataBatch> createBatch(BatchOptions options) {
        Objects.requireNonNull(options,
            EventHubErrorCodeStrings.getErrorString(EventHubErrorCodeStrings.OPTIONS_CANNOT_NULL));

        final BatchOptions clone = options.clone();

        verifyPartitionKey(clone.partitionKey());

        return sendLinkMono.flatMap(link -> link.getLinkSize()
            .flatMap(size -> {
                final int maximumLinkSize = size > 0
                    ? size
                    : MAX_MESSAGE_LENGTH_BYTES;

                if (clone.maximumSizeInBytes() > maximumLinkSize) {
                    return Mono.error(new IllegalArgumentException(String.format(Locale.US,
                        EventHubErrorCodeStrings.getErrorString(
                            EventHubErrorCodeStrings.BATCH_OPTIONS_LARGER_THAN_LINK_SIZE),
                        clone.maximumSizeInBytes(), maximumLinkSize)));
                }

                final int batchSize = clone.maximumSizeInBytes() > 0
                    ? clone.maximumSizeInBytes()
                    : maximumLinkSize;

                return Mono.just(new EventDataBatch(batchSize, clone.partitionKey(), () -> link.getErrorContext()));
            }));
    }

    /**
     * Sends a single event to the associated Event Hub. If the size of the single event exceeds the maximum size
     * allowed, an exception will be triggered and the send will fail.

     * <p>
     * For more information regarding the maximum event size allowed, see
     * <a href="https://docs.microsoft.com/en-us/azure/event-hubs/event-hubs-quotas">Azure Event Hubs Quotas and
     * Limits</a>.
     * </p>
     *
     * @param event Event to send to the service.
     *
     * @return A {@link Mono} that completes when the event is pushed to the service.
     */
    public Mono<Void> send(EventData event) {
        Objects.requireNonNull(event,
            EventHubErrorCodeStrings.getErrorString(EventHubErrorCodeStrings.EVENT_CANNOT_NULL));

        return send(Flux.just(event));
    }

    /**
     * Sends a single event to the associated Event Hub with the send options. If the size of the single event exceeds
     * the maximum size allowed, an exception will be triggered and the send will fail.
     *
     * <p>
     * For more information regarding the maximum event size allowed, see
     * <a href="https://docs.microsoft.com/en-us/azure/event-hubs/event-hubs-quotas">Azure Event Hubs Quotas and
     * Limits</a>.
     * </p>
     * @param event Event to send to the service.
     * @param options The set of options to consider when sending this event.
     *
     * @return A {@link Mono} that completes when the event is pushed to the service.
     */
    public Mono<Void> send(EventData event, SendOptions options) {
        Objects.requireNonNull(event,
            EventHubErrorCodeStrings.getErrorString(EventHubErrorCodeStrings.EVENT_CANNOT_NULL));
        Objects.requireNonNull(options,
            EventHubErrorCodeStrings.getErrorString(EventHubErrorCodeStrings.OPTIONS_CANNOT_NULL));

        return send(Flux.just(event), options);
    }

    /**
     * Sends a set of events to the associated Event Hub using a batched approach. If the size of events exceed the
     * maximum size of a single batch, an exception will be triggered and the send will fail. By default, the message
     * size is the max amount allowed on the link.
     * @param events Events to send to the service.
     *
     * @return A {@link Mono} that completes when all events are pushed to the service.
     */
    public Mono<Void> send(Iterable<EventData> events) {
        Objects.requireNonNull(events,
            EventHubErrorCodeStrings.getErrorString(EventHubErrorCodeStrings.EVENTS_CANNOT_NULL));

        return send(Flux.fromIterable(events));
    }

    /**
     * Sends a set of events to the associated Event Hub using a batched approach. If the size of events exceed the
     * maximum size of a single batch, an exception will be triggered and the send will fail. By default, the message
     * size is the max amount allowed on the link.
     * @param events Events to send to the service.
     * @param options The set of options to consider when sending this batch.
     *
     * @return A {@link Mono} that completes when all events are pushed to the service.
     */
    public Mono<Void> send(Iterable<EventData> events, SendOptions options) {
        Objects.requireNonNull(events,
            EventHubErrorCodeStrings.getErrorString(EventHubErrorCodeStrings.OPTIONS_CANNOT_NULL));

        return send(Flux.fromIterable(events), options);
    }

    /**
     * Sends a set of events to the associated Event Hub using a batched approach. If the size of events exceed the
     * maximum size of a single batch, an exception will be triggered and the send will fail. By default, the message
     * size is the max amount allowed on the link.
     * @param events Events to send to the service.
     * @return A {@link Mono} that completes when all events are pushed to the service.
     */
    public Mono<Void> send(Flux<EventData> events) {
        Objects.requireNonNull(events,
            EventHubErrorCodeStrings.getErrorString(EventHubErrorCodeStrings.EVENTS_CANNOT_NULL));

        return send(events, DEFAULT_SEND_OPTIONS);
    }

    /**
     * Sends a set of events to the associated Event Hub using a batched approach. If the size of events exceed the
     * maximum size of a single batch, an exception will be triggered and the send will fail. By default, the message
     * size is the max amount allowed on the link.
     * @param events Events to send to the service.
     * @param options The set of options to consider when sending this batch.
     * @return A {@link Mono} that completes when all events are pushed to the service.
     */
    public Mono<Void> send(Flux<EventData> events, SendOptions options) {
        Objects.requireNonNull(events,
            EventHubErrorCodeStrings.getErrorString(EventHubErrorCodeStrings.EVENTS_CANNOT_NULL));
        Objects.requireNonNull(options,
            EventHubErrorCodeStrings.getErrorString(EventHubErrorCodeStrings.OPTIONS_CANNOT_NULL));

        return sendInternal(events, options);
    }

    /**
     * Sends the batch to the associated Event Hub.
     *
     * @param batch The batch to send to the service.
     * @return A {@link Mono} that completes when the batch is pushed to the service.
     * @throws NullPointerException if {@code batch} is {@code null}.
     * @see EventHubAsyncProducer#createBatch()
     * @see EventHubAsyncProducer#createBatch(BatchOptions)
     */
    public Mono<Void> send(EventDataBatch batch) {
        Objects.requireNonNull(batch,
            EventHubErrorCodeStrings.getErrorString(EventHubErrorCodeStrings.BATCH_CANNOT_NULL));

        if (batch.getEvents().isEmpty()) {
            logger.info("Cannot send an EventBatch that is empty.");
            return Mono.empty();
        }

        logger.info("Sending batch with partitionKey[{}], size[{}].", batch.getPartitionKey(), batch.getSize());

        final List<Message> messages = EventDataUtil.toAmqpMessage(batch.getPartitionKey(), batch.getEvents());

        return sendLinkMono.flatMap(link -> messages.size() == 1
            ? link.send(messages.get(0))
            : link.send(messages));
    }

    private Mono<Void> sendInternal(Flux<EventData> events, SendOptions options) {
        final String partitionKey = options.partitionKey();

        verifyPartitionKey(partitionKey);
        if (tracerProvider.isEnabled()) {
            return sendInternalTracingEnabled(events, partitionKey);
        } else {
            return sendInternalTracingDisabled(events, partitionKey);
        }
    }

    private Mono<Void> sendInternalTracingDisabled(Flux<EventData> events, String partitionKey) {
        return sendLinkMono.flatMap(link -> {
            return link.getLinkSize()
                .flatMap(size -> {
                    final int batchSize = size > 0 ? size : MAX_MESSAGE_LENGTH_BYTES;
                    final BatchOptions batchOptions = new BatchOptions()
                        .partitionKey(partitionKey)
                        .maximumSizeInBytes(batchSize);

                    return events.collect(new EventDataCollector(batchOptions, 1, () -> link.getErrorContext()));
                })
                .flatMap(list -> sendInternal(Flux.fromIterable(list)));
        });
    }

    private Mono<Void> sendInternalTracingEnabled(Flux<EventData> events, String partitionKey) {
        return sendLinkMono.flatMap(link -> {
            final AtomicReference<Context> sendSpanContext = new AtomicReference<>(Context.NONE);
            return link.getLinkSize()
                .flatMap(size -> {
                    final int batchSize = size > 0 ? size : MAX_MESSAGE_LENGTH_BYTES;
                    final BatchOptions batchOptions = new BatchOptions()
                        .partitionKey(partitionKey)
                        .maximumSizeInBytes(batchSize);

                    return events.map(eventData -> {
                        Context parentContext = eventData.context();
                        Context entityContext = parentContext.addData(ENTITY_PATH, link.getEntityPath());
                        sendSpanContext.set(tracerProvider
                            .startSpan(entityContext.addData(HOST_NAME, link.getHostname()), ProcessKind.SEND));
                        // add span context on event data
                        return setSpanContext(eventData, parentContext);
                    }).collect(new EventDataCollector(batchOptions, 1, () -> link.getErrorContext()));
                })
                .flatMap(list -> sendInternal(Flux.fromIterable(list)))
                .doOnEach(signal -> {
                    tracerProvider.endSpan(sendSpanContext.get(), signal);
                });
        });
    }

    private EventData setSpanContext(EventData event, Context parentContext) {
        Optional<Object> eventContextData = event.context().getData(SPAN_CONTEXT);
        if (eventContextData.isPresent()) {
            // if message has context (in case of retries), link it to the span
            Object spanContextObject = eventContextData.get();
            if (spanContextObject instanceof Context) {
                tracerProvider.addSpanLinks((Context) eventContextData.get());
                // TODO (samvaity): not supported in Opencensus yet
                // builder.addLink((Context)eventContextData.get());
            } else {
                logger.warning(String.format(Locale.US,
                    "Event Data context type is not of type Context, but type: %s. Not adding span links.",
                    spanContextObject != null ? spanContextObject.getClass() : "null"));
            }

            return event;
        } else {
            // Starting the span makes the sampling decision (nothing is logged at this time)
            Context eventSpanContext = tracerProvider.startSpan(parentContext, ProcessKind.RECEIVE);
            if (eventSpanContext != null) {
                Optional<Object> eventDiagnosticIdOptional = eventSpanContext.getData(DIAGNOSTIC_ID_KEY);

                if (eventDiagnosticIdOptional.isPresent()) {
                    event.addProperty(DIAGNOSTIC_ID_KEY, eventDiagnosticIdOptional.get().toString());
                    tracerProvider.endSpan(eventSpanContext, Signal.complete());
                    event.addContext(SPAN_CONTEXT, eventSpanContext);
                }
            }
        }
        return  event;
    }

    private Mono<Void> sendInternal(Flux<EventDataBatch> eventBatches) {
        return eventBatches
            .flatMap(this::send)
            .then()
            .doOnError(error -> {
                logger.error("Error sending batch.", error);
            });
    }

    private void verifyPartitionKey(String partitionKey) {
        if (ImplUtils.isNullOrEmpty(partitionKey)) {
            return;
        }

        if (isPartitionSender) {
            throw logger.logExceptionAsError(new IllegalArgumentException(String.format(Locale.US,
                "BatchOptions.partitionKey() cannot be set when an EventHubProducer is created with"
                    + "EventHubProducerOptions.partitionId() set. This EventHubProducer can only send events to "
                    + "partition '%s'.",
                senderOptions.partitionId())));
        } else if (partitionKey.length() > MAX_PARTITION_KEY_LENGTH) {
            throw logger.logExceptionAsError(new IllegalArgumentException(String.format(Locale.US,
<<<<<<< HEAD
                EventHubErrorCodeStrings.getErrorString(EventHubErrorCodeStrings.PARTITION_KEY_EXCEEDS_MAX_LENGTH),
                partitionKey, MAX_PARTITION_KEY_LENGTH)));
=======
                "PartitionKey '%s' exceeds the maximum allowed length: '%s'.", partitionKey,
                MAX_PARTITION_KEY_LENGTH)));
>>>>>>> a55d5dd9
        }
    }

    /**
     * Disposes of the {@link EventHubAsyncProducer} by closing the underlying connection to the service.
     * @throws IOException if the underlying transport could not be closed and its resources could not be
     *     disposed.
     */
    @Override
    public void close() throws IOException {
        if (!isDisposed.getAndSet(true)) {
            final AmqpSendLink block = sendLinkMono.block(senderOptions.retry().tryTimeout());
            if (block != null) {
                block.close();
            }
        }
    }

    /**
     * Collects EventData into EventDataBatch to send to Event Hubs. If {@code maxNumberOfBatches} is {@code null} then
     * it'll collect as many batches as possible. Otherwise, if there are more events than can fit into {@code
     * maxNumberOfBatches}, then the collector throws a {@link AmqpException} with {@link
     * ErrorCondition#LINK_PAYLOAD_SIZE_EXCEEDED}.
     */
    private static class EventDataCollector implements Collector<EventData, List<EventDataBatch>,
        List<EventDataBatch>> {
        private final String partitionKey;
        private final int maxMessageSize;
        private final Integer maxNumberOfBatches;
        private final ErrorContextProvider contextProvider;

        private volatile EventDataBatch currentBatch;

        EventDataCollector(BatchOptions options, Integer maxNumberOfBatches, ErrorContextProvider contextProvider) {
            this.maxNumberOfBatches = maxNumberOfBatches;
            this.maxMessageSize = options.maximumSizeInBytes() > 0
                ? options.maximumSizeInBytes()
                : MAX_MESSAGE_LENGTH_BYTES;
            this.partitionKey = options.partitionKey();
            this.contextProvider = contextProvider;

            currentBatch = new EventDataBatch(this.maxMessageSize, options.partitionKey(), contextProvider);
        }

        @Override
        public Supplier<List<EventDataBatch>> supplier() {
            return ArrayList::new;
        }

        @Override
        public BiConsumer<List<EventDataBatch>, EventData> accumulator() {
            return (list, event) -> {
                EventDataBatch batch = currentBatch;
                if (batch.tryAdd(event)) {
                    return;
                }

                if (maxNumberOfBatches != null && list.size() == maxNumberOfBatches) {
                    final String message = String.format(Locale.US,
                        EventHubErrorCodeStrings.getErrorString(
                            EventHubErrorCodeStrings.EVENT_DATA_EXCEEDS_MAX_NUM_BATCHES), maxNumberOfBatches);

                    throw new AmqpException(false, ErrorCondition.LINK_PAYLOAD_SIZE_EXCEEDED, message,
                        contextProvider.getErrorContext());
                }

                currentBatch = new EventDataBatch(maxMessageSize, partitionKey, contextProvider);
                currentBatch.tryAdd(event);
                list.add(batch);
            };
        }

        @Override
        public BinaryOperator<List<EventDataBatch>> combiner() {
            return (existing, another) -> {
                existing.addAll(another);
                return existing;
            };
        }

        @Override
        public Function<List<EventDataBatch>, List<EventDataBatch>> finisher() {
            return list -> {
                EventDataBatch batch = currentBatch;
                currentBatch = null;

                if (batch != null) {
                    list.add(batch);
                }

                return list;
            };
        }

        @Override
        public Set<Characteristics> characteristics() {
            return Collections.emptySet();
        }
    }
}<|MERGE_RESOLUTION|>--- conflicted
+++ resolved
@@ -416,13 +416,9 @@
                 senderOptions.partitionId())));
         } else if (partitionKey.length() > MAX_PARTITION_KEY_LENGTH) {
             throw logger.logExceptionAsError(new IllegalArgumentException(String.format(Locale.US,
-<<<<<<< HEAD
                 EventHubErrorCodeStrings.getErrorString(EventHubErrorCodeStrings.PARTITION_KEY_EXCEEDS_MAX_LENGTH),
-                partitionKey, MAX_PARTITION_KEY_LENGTH)));
-=======
-                "PartitionKey '%s' exceeds the maximum allowed length: '%s'.", partitionKey,
+                partitionKey,
                 MAX_PARTITION_KEY_LENGTH)));
->>>>>>> a55d5dd9
         }
     }
 
