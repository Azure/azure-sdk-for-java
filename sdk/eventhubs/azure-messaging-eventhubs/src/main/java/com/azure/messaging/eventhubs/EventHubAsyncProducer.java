--- conflicted
+++ resolved
@@ -192,10 +192,7 @@
      * For more information regarding the maximum event size allowed, see
      * <a href="https://docs.microsoft.com/en-us/azure/event-hubs/event-hubs-quotas">Azure Event Hubs Quotas and
      * Limits</a>.
-<<<<<<< HEAD
-=======
      * </p>
->>>>>>> 58142d5e
      * @param event Event to send to the service.
      * @param options The set of options to consider when sending this event.
      *
