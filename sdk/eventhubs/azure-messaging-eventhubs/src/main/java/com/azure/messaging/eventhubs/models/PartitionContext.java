// Copyright (c) Microsoft Corporation. All rights reserved.
// Licensed under the MIT License.

package com.azure.messaging.eventhubs.models;

import com.azure.core.implementation.annotation.Immutable;
<<<<<<< HEAD
import com.azure.messaging.eventhubs.EventHubErrorCodeStrings;
=======
import com.azure.messaging.eventhubs.EventData;
import com.azure.messaging.eventhubs.EventProcessor;
import com.azure.messaging.eventhubs.PartitionManager;
>>>>>>> cab5d637
import com.azure.messaging.eventhubs.PartitionProcessor;

import java.util.Objects;
import java.util.concurrent.atomic.AtomicReference;
import reactor.core.publisher.Mono;

/**
 * A model class to contain partition information that will be provided to each instance of {@link PartitionProcessor}.
 */
@Immutable
public class PartitionContext {

    private final String partitionId;
    private final String eventHubName;
    private final String consumerGroup;
    private final String ownerId;
    private final AtomicReference<String> eTag;
    private final PartitionManager partitionManager;

    /**
     * Creates an instance of PartitionContext that contains partition information available to each
     * {@link PartitionProcessor}.
     *
     * @param partitionId The partition id of the partition processed by the {@link PartitionProcessor}.
     * @param eventHubName The Event Hub name associated with the {@link EventProcessor}.
     * @param consumerGroup The consumer group name associated with the {@link EventProcessor}.
     * @param ownerId The unique identifier of the {@link EventProcessor} instance.
     * @param eTag The last known ETag stored in {@link PartitionManager} for this partition.
     * @param partitionManager A {@link PartitionManager} implementation to read and update partition ownership and
     * checkpoint information.
     */
<<<<<<< HEAD
    public PartitionContext(String partitionId, String eventHubName, String consumerGroupName) {
        this.partitionId = Objects.requireNonNull(partitionId,
            EventHubErrorCodeStrings.getErrorString(EventHubErrorCodeStrings.PARTITION_ID_CANNOT_NULL));
        this.eventHubName = Objects.requireNonNull(eventHubName,
            EventHubErrorCodeStrings.getErrorString(EventHubErrorCodeStrings.EVENTHUB_NAME_CANNOT_NULL));
        this.consumerGroupName = Objects.requireNonNull(consumerGroupName,
            EventHubErrorCodeStrings.getErrorString(EventHubErrorCodeStrings.CONSUMER_GROUP_NAME_CANNOT_NULL));
=======
    public PartitionContext(String partitionId, String eventHubName, String consumerGroup,
        String ownerId, String eTag, PartitionManager partitionManager) {
        this.partitionId = Objects.requireNonNull(partitionId, "partitionId cannot be null");
        this.eventHubName = Objects.requireNonNull(eventHubName, "eventHubName cannot be null");
        this.consumerGroup = Objects.requireNonNull(consumerGroup, "consumerGroup cannot be null");
        this.ownerId = Objects.requireNonNull(ownerId, "ownerId cannot be null");
        this.eTag = new AtomicReference<>(eTag);
        this.partitionManager = Objects.requireNonNull(partitionManager, "partitionManager cannot be null");
>>>>>>> cab5d637
    }

    /**
     * Gets the partition id associated to an instance of {@link PartitionProcessor}.
     *
     * @return The partition id associated to an instance of {@link PartitionProcessor}.
     */
    public String partitionId() {
        return partitionId;
    }

    /**
     * Gets the Event Hub name associated to an instance of {@link PartitionProcessor}.
     *
     * @return The Event Hub name associated to an instance of {@link PartitionProcessor}.
     */
    public String eventHubName() {
        return eventHubName;
    }

    /**
     * Gets the consumer group name associated to an instance of {@link PartitionProcessor}.
     *
     * @return The consumer group name associated to an instance of {@link PartitionProcessor}.
     */
    public String consumerGroup() {
        return consumerGroup;
    }

    /**
     * Updates the checkpoint for this partition using the event data. This will serve as the last known successfully
     * processed event in this partition if the update is successful.
     *
     * @param eventData The event data to use for updating the checkpoint.
     * @return a representation of deferred execution of this call.
     */
    public Mono<Void> updateCheckpoint(EventData eventData) {
        String previousETag = this.eTag.get();
        Checkpoint checkpoint = new Checkpoint()
            .consumerGroupName(consumerGroup)
            .eventHubName(eventHubName)
            .ownerId(ownerId)
            .partitionId(partitionId)
            .sequenceNumber(eventData.sequenceNumber())
            .offset(eventData.offset())
            .eTag(previousETag);
        return this.partitionManager.updateCheckpoint(checkpoint)
            .map(eTag -> this.eTag.compareAndSet(previousETag, eTag))
            .then();
    }

    /**
     * Updates a checkpoint using the given offset and sequence number. This will serve as the last known successfully
     * processed event in this partition if the update is successful.
     *
     * @param sequenceNumber The sequence number to update the checkpoint.
     * @param offset The offset to update the checkpoint.
     * @return a representation of deferred execution of this call.
     */
    public Mono<Void> updateCheckpoint(long sequenceNumber, Long offset) {
        String previousETag = this.eTag.get();
        Checkpoint checkpoint = new Checkpoint()
            .consumerGroupName(consumerGroup)
            .eventHubName(eventHubName)
            .ownerId(ownerId)
            .partitionId(partitionId)
            .sequenceNumber(sequenceNumber)
            .offset(offset)
            .eTag(previousETag);

        return this.partitionManager.updateCheckpoint(checkpoint)
            .map(eTag -> this.eTag.compareAndSet(previousETag, eTag))
            .then();
    }
}<|MERGE_RESOLUTION|>--- conflicted
+++ resolved
@@ -4,15 +4,11 @@
 package com.azure.messaging.eventhubs.models;
 
 import com.azure.core.implementation.annotation.Immutable;
-<<<<<<< HEAD
-import com.azure.messaging.eventhubs.EventHubErrorCodeStrings;
-=======
 import com.azure.messaging.eventhubs.EventData;
 import com.azure.messaging.eventhubs.EventProcessor;
 import com.azure.messaging.eventhubs.PartitionManager;
->>>>>>> cab5d637
+import com.azure.messaging.eventhubs.EventHubErrorCodeStrings;
 import com.azure.messaging.eventhubs.PartitionProcessor;
-
 import java.util.Objects;
 import java.util.concurrent.atomic.AtomicReference;
 import reactor.core.publisher.Mono;
@@ -42,24 +38,16 @@
      * @param partitionManager A {@link PartitionManager} implementation to read and update partition ownership and
      * checkpoint information.
      */
-<<<<<<< HEAD
-    public PartitionContext(String partitionId, String eventHubName, String consumerGroupName) {
+    public PartitionContext(String partitionId, String eventHubName, String consumerGroup,
+        String ownerId, String eTag, PartitionManager partitionManager) {
         this.partitionId = Objects.requireNonNull(partitionId,
             EventHubErrorCodeStrings.getErrorString(EventHubErrorCodeStrings.PARTITION_ID_CANNOT_NULL));
         this.eventHubName = Objects.requireNonNull(eventHubName,
             EventHubErrorCodeStrings.getErrorString(EventHubErrorCodeStrings.EVENTHUB_NAME_CANNOT_NULL));
-        this.consumerGroupName = Objects.requireNonNull(consumerGroupName,
-            EventHubErrorCodeStrings.getErrorString(EventHubErrorCodeStrings.CONSUMER_GROUP_NAME_CANNOT_NULL));
-=======
-    public PartitionContext(String partitionId, String eventHubName, String consumerGroup,
-        String ownerId, String eTag, PartitionManager partitionManager) {
-        this.partitionId = Objects.requireNonNull(partitionId, "partitionId cannot be null");
-        this.eventHubName = Objects.requireNonNull(eventHubName, "eventHubName cannot be null");
         this.consumerGroup = Objects.requireNonNull(consumerGroup, "consumerGroup cannot be null");
         this.ownerId = Objects.requireNonNull(ownerId, "ownerId cannot be null");
         this.eTag = new AtomicReference<>(eTag);
         this.partitionManager = Objects.requireNonNull(partitionManager, "partitionManager cannot be null");
->>>>>>> cab5d637
     }
 
     /**
