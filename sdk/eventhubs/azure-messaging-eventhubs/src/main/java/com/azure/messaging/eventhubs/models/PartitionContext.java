--- conflicted
+++ resolved
@@ -102,14 +102,8 @@
      * A set of information about the last enqueued event of a partition, as observed by the consumer as events are
      * received from the Event Hubs service.
      *
-<<<<<<< HEAD
-     * @return {@code null} if tracking last enqueued event properties was not set when
-     * creating the EventProcessorClient. Otherwise, the properties describing the most recently enqueued event in the
-     * partition.
-=======
      * @return {@code null} if {@link ReceiveOptions#getTrackLastEnqueuedEventProperties()} was not set when
      * creating the consumer. Otherwise, the properties describing the most recently enqueued event in the partition.
->>>>>>> a94e1d0f
      */
     public LastEnqueuedEventProperties getLastEnqueuedEventProperties() {
         return lastEnqueuedEventProperties;
