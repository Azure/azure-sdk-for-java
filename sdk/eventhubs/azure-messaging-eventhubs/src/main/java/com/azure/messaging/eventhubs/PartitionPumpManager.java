--- conflicted
+++ resolved
@@ -125,47 +125,26 @@
             .createConsumer(claimedOwnership.getConsumerGroupName(), EventHubClientBuilder.DEFAULT_PREFETCH_COUNT);
 
         partitionPumps.put(claimedOwnership.getPartitionId(), eventHubConsumer);
-<<<<<<< HEAD
-        eventHubConsumer.receive(claimedOwnership.getPartitionId()).subscribe(partitionEvent -> {
-            EventData eventData = partitionEvent.getData();
-            Context processSpanContext = startProcessTracingSpan(eventData);
-            if (processSpanContext.getData(SPAN_CONTEXT_KEY).isPresent()) {
-                eventData.addContext(SPAN_CONTEXT_KEY, processSpanContext);
-            }
-            try {
-                partitionProcessor.processEvent(new PartitionEvent(partitionContext, eventData));
-                endProcessTracingSpan(processSpanContext, Signal.complete());
-            } catch (Exception ex) {
-                /* event processing threw an exception */
-                handleProcessingError(claimedOwnership, eventHubConsumer, partitionProcessor, ex, partitionContext);
-                endProcessTracingSpan(processSpanContext, Signal.error(ex));
-            }
-        }, /* EventHubConsumer receive() returned an error */
-            ex -> handleReceiveError(claimedOwnership, eventHubConsumer, partitionProcessor, ex, partitionContext),
-            () -> partitionProcessor.close(new CloseContext(partitionContext, CloseReason.EVENT_PROCESSOR_SHUTDOWN)));
-=======
         eventHubConsumer.receiveFromPartition(claimedOwnership.getPartitionId(), startFromEventPosition, receiveOptions)
             .subscribe(partitionEvent -> {
                 EventData eventData = partitionEvent.getData();
+                Context processSpanContext = startProcessTracingSpan(eventData);
+                if (processSpanContext.getData(SPAN_CONTEXT_KEY).isPresent()) {
+                    eventData.addContext(SPAN_CONTEXT_KEY, processSpanContext);
+                }
                 try {
-                    Context processSpanContext = startProcessTracingSpan(eventData);
-                    if (processSpanContext.getData(SPAN_CONTEXT_KEY).isPresent()) {
-                        eventData.addContext(SPAN_CONTEXT_KEY, processSpanContext);
-                    }
-                    partitionProcessor.processEvent(new PartitionEvent(partitionContext, eventData)).doOnEach(signal ->
-                        endProcessTracingSpan(processSpanContext, signal)).subscribe(unused -> {
-                        },
-                            /* event processing returned error */
-                            ex -> handleProcessingError(claimedOwnership, partitionProcessor, ex, partitionContext));
+                    partitionProcessor.processEvent(new PartitionEvent(partitionContext, eventData));
+                    endProcessTracingSpan(processSpanContext, Signal.complete());
                 } catch (Exception ex) {
                     /* event processing threw an exception */
                     handleProcessingError(claimedOwnership, partitionProcessor, ex, partitionContext);
+                    endProcessTracingSpan(processSpanContext, Signal.error(ex));
+
                 }
             }, /* EventHubConsumer receive() returned an error */
                 ex -> handleReceiveError(claimedOwnership, eventHubConsumer, partitionProcessor, ex, partitionContext),
                 () -> partitionProcessor.close(new CloseContext(partitionContext,
                     CloseReason.EVENT_PROCESSOR_SHUTDOWN)));
->>>>>>> 871525b4
     }
 
     private void handleProcessingError(PartitionOwnership claimedOwnership, PartitionProcessor partitionProcessor,
