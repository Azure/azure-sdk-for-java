// Copyright (c) Microsoft Corporation. All rights reserved.
// Licensed under the MIT License.

package com.azure.messaging.eventhubs;

import com.azure.core.amqp.AmqpConnection;
import com.azure.core.amqp.AmqpRetryOptions;
import com.azure.core.amqp.AmqpRetryPolicy;
import com.azure.core.amqp.exception.AmqpException;
import com.azure.core.amqp.implementation.AmqpReceiveLink;
import com.azure.core.amqp.implementation.AmqpSendLink;
import com.azure.core.amqp.implementation.ConnectionOptions;
import com.azure.core.amqp.implementation.RetryUtil;
import com.azure.core.util.logging.ClientLogger;
import com.azure.messaging.eventhubs.implementation.EventHubAmqpConnection;
import com.azure.messaging.eventhubs.implementation.EventHubManagementNode;
import com.azure.messaging.eventhubs.implementation.EventHubSession;
import com.azure.messaging.eventhubs.models.EventPosition;
import com.azure.messaging.eventhubs.models.ReceiveOptions;
import reactor.core.publisher.Mono;

import java.io.Closeable;
import java.util.concurrent.atomic.AtomicBoolean;

/**
 * Class that manages the connection to Azure Event Hubs.
 */
class EventHubConnection implements Closeable {
    private final ClientLogger logger = new ClientLogger(EventHubConnection.class);
    private final AtomicBoolean hasConnection = new AtomicBoolean();
    private final ConnectionOptions connectionOptions;
    private final Mono<EventHubAmqpConnection> currentConnection;

    /**
     * Creates a new instance of {@link EventHubConnection}.
     */
    EventHubConnection(Mono<EventHubAmqpConnection> createConnectionMono, ConnectionOptions connectionOptions) {
        this.connectionOptions = connectionOptions;
        this.currentConnection = createConnectionMono
            .doOnSubscribe(c -> hasConnection.set(true))
            .cache();
    }

    /**
     * Gets the fully qualified namespace for the connection.
     *
     * @return The fully qualified namespace this is connection.
     */
    public String getFullyQualifiedNamespace() {
        return connectionOptions.getFullyQualifiedNamespace();
    }

    /**
     * Gets the name of the Event Hub.
     *
     * @return The name of the Event Hub.
     */
    public String getEventHubName() {
        return connectionOptions.getEntityPath();
    }

    AmqpRetryOptions getRetryOptions() {
        return connectionOptions.getRetry();
    }

    /**
     * Gets the Event Hub management node.
     *
     * @return The Event Hub management node.
     */
    Mono<EventHubManagementNode> getManagementNode() {
        return currentConnection.flatMap(EventHubAmqpConnection::getManagementNode);
    }

    /**
     * Creates or gets a send link. The same link is returned if there is an existing send link with the same
     * {@code linkName}. Otherwise, a new link is created and returned.
     *
     * @param linkName The name of the link.
     * @param entityPath The remote address to connect to for the message broker.
     * @param retryOptions Options to use when creating the link.
     * @return A new or existing send link that is connected to the given {@code entityPath}.
     */
    Mono<AmqpSendLink> createSendLink(String linkName, String entityPath, AmqpRetryOptions retryOptions) {
        return currentConnection.flatMap(connection -> connection.createSession(entityPath))
            .flatMap(session -> {
                logger.verbose("Creating producer for {}", entityPath);
                final AmqpRetryPolicy retryPolicy = RetryUtil.getRetryPolicy(retryOptions);

                return session.createProducer(linkName, entityPath, retryOptions.getTryTimeout(), retryPolicy)
                    .cast(AmqpSendLink.class);
            });
    }

    /**
     * Creates or gets an existing receive link. The same link is returned if there is an existing receive link with
     * the same {@code linkName}. Otherwise, a new link is created and returned.
     *
     * @param linkName The name of the link.
     * @param entityPath The remote address to connect to for the message broker.
     * @param eventPosition Position to set the receive link to.
     * @param options Consumer options to use when creating the link.
     * @return A new or existing receive link that is connected to the given {@code entityPath}.
     */
    Mono<AmqpReceiveLink> createReceiveLink(String linkName, String entityPath, EventPosition eventPosition,
            ReceiveOptions options) {
        return currentConnection.flatMap(connection -> connection.createSession(entityPath).cast(EventHubSession.class))
            .flatMap(session -> {
                logger.verbose("Creating consumer for path: {}", entityPath);
                final AmqpRetryPolicy retryPolicy = RetryUtil.getRetryPolicy(connectionOptions.getRetry());

                return session.createConsumer(linkName, entityPath, connectionOptions.getRetry().getTryTimeout(),
                    retryPolicy, eventPosition, options);
            });
    }

    /**
     * Disposes of the Event Hub connection.
     *
     * @throws AmqpException if the connection encountered an exception while closing.
     */
    @Override
    public void close() {
        if (hasConnection.getAndSet(false)) {
<<<<<<< HEAD
            final AmqpConnection connection = currentConnection.block(connectionOptions.getRetry().getTryTimeout());
            if (connection != null) {
                connection.close();
=======
            try {
                final AmqpConnection connection = currentConnection.block(connectionOptions.getRetry().getTryTimeout());
                if (connection != null) {
                    connection.close();
                }

                if (connectionOptions.getScheduler() != null && !connectionOptions.getScheduler().isDisposed()) {
                    connectionOptions.getScheduler().dispose();
                }
            } catch (IOException exception) {
                throw logger.logExceptionAsError(
                    new AmqpException(false, "Unable to close connection to service", exception,
                        new AmqpErrorContext(connectionOptions.getFullyQualifiedNamespace())));
>>>>>>> 41bf01cc
            }
        }
    }
}<|MERGE_RESOLUTION|>--- conflicted
+++ resolved
@@ -122,11 +122,6 @@
     @Override
     public void close() {
         if (hasConnection.getAndSet(false)) {
-<<<<<<< HEAD
-            final AmqpConnection connection = currentConnection.block(connectionOptions.getRetry().getTryTimeout());
-            if (connection != null) {
-                connection.close();
-=======
             try {
                 final AmqpConnection connection = currentConnection.block(connectionOptions.getRetry().getTryTimeout());
                 if (connection != null) {
@@ -140,7 +135,6 @@
                 throw logger.logExceptionAsError(
                     new AmqpException(false, "Unable to close connection to service", exception,
                         new AmqpErrorContext(connectionOptions.getFullyQualifiedNamespace())));
->>>>>>> 41bf01cc
             }
         }
     }
