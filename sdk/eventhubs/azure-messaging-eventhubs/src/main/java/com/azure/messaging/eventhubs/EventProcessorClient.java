--- conflicted
+++ resolved
@@ -9,11 +9,7 @@
 import com.azure.messaging.eventhubs.implementation.PartitionProcessor;
 import com.azure.messaging.eventhubs.implementation.instrumentation.EventHubsTracer;
 import com.azure.messaging.eventhubs.models.ErrorContext;
-<<<<<<< HEAD
-import com.azure.messaging.eventhubs.models.EventPosition;
-=======
-
->>>>>>> 9e118302
+
 import java.time.Duration;
 import java.util.HashMap;
 import java.util.Locale;
@@ -37,7 +33,44 @@
  * workload across different instances and track progress when events are processed. Based on the number of instances
  * running, each EventProcessorClient may own zero or more partitions to balance the workload among all the instances.
  *
- * <p>To create an instance of EventProcessorClient, use the fluent {@link EventProcessorClientBuilder}.</p>
+ * <p><strong>Sample: Construct an {@link com.azure.messaging.eventhubs.EventProcessorClient}</strong></p>
+ *
+ * <p>The sample below uses an in-memory {@link com.azure.messaging.eventhubs.CheckpointStore} but
+ * <a href="https://central.sonatype.com/artifact/com.azure/azure-messaging-eventhubs-checkpointstore-blob">
+ *     azure-messaging-eventhubs-checkpointstore-blob</a> provides a checkpoint store backed by Azure Blob Storage.
+ * Additionally, {@code fullyQualifiedNamespace} is the Event Hubs Namespace's host name.  It is listed under the
+ * "Essentials" panel after navigating to the Event Hubs Namespace via Azure Portal.  The credential used is
+ * {@code DefaultAzureCredential} because it combines commonly used credentials in deployment and development and
+ * chooses the credential to used based on its running environment.  The {@code consumerGroup} is found by navigating
+ * to the Event Hub instance, and selecting "Consumer groups" under the "Entities" panel. The {@code consumerGroup} is
+ * required.  The credential used is {@code DefaultAzureCredential} because it combines
+ * commonly used credentials in deployment and development and chooses the credential to used based on its running
+ * environment.</p>
+ *
+ * <!-- src_embed com.azure.messaging.eventhubs.eventprocessorclientbuilder.construct -->
+ * <pre>
+ * TokenCredential credential = new DefaultAzureCredentialBuilder&#40;&#41;.build&#40;&#41;;
+ *
+ * &#47;&#47; &quot;&lt;&lt;fully-qualified-namespace&gt;&gt;&quot; will look similar to &quot;&#123;your-namespace&#125;.servicebus.windows.net&quot;
+ * &#47;&#47; &quot;&lt;&lt;event-hub-name&gt;&gt;&quot; will be the name of the Event Hub instance you created inside the Event Hubs namespace.
+ * EventProcessorClient eventProcessorClient = new EventProcessorClientBuilder&#40;&#41;
+ *     .consumerGroup&#40;&quot;&lt;&lt; CONSUMER GROUP NAME &gt;&gt;&quot;&#41;
+ *     .credential&#40;&quot;&lt;&lt;fully-qualified-namespace&gt;&gt;&quot;, &quot;&lt;&lt;event-hub-name&gt;&gt;&quot;,
+ *         credential&#41;
+ *     .checkpointStore&#40;new SampleCheckpointStore&#40;&#41;&#41;
+ *     .processEvent&#40;eventContext -&gt; &#123;
+ *         System.out.printf&#40;&quot;Partition id = %s and sequence number of event = %s%n&quot;,
+ *             eventContext.getPartitionContext&#40;&#41;.getPartitionId&#40;&#41;,
+ *             eventContext.getEventData&#40;&#41;.getSequenceNumber&#40;&#41;&#41;;
+ *     &#125;&#41;
+ *     .processError&#40;errorContext -&gt; &#123;
+ *         System.out.printf&#40;&quot;Error occurred in partition processor for partition %s, %s%n&quot;,
+ *             errorContext.getPartitionContext&#40;&#41;.getPartitionId&#40;&#41;,
+ *             errorContext.getThrowable&#40;&#41;&#41;;
+ *     &#125;&#41;
+ *     .buildEventProcessorClient&#40;&#41;;
+ * </pre>
+ *<!-- end com.azure.messaging.eventhubs.eventprocessorclientbuilder.construct -->
  *
  * @see EventProcessorClientBuilder
  */
@@ -68,18 +101,6 @@
      * @param partitionProcessorFactory The factory to create new partition processor(s).
      * @param checkpointStore The store used for reading and updating partition ownership and checkpoints. information.
      * @param processError Error handler for any errors that occur outside the context of a partition.
-<<<<<<< HEAD
-     * @param initialPartitionEventPosition Map of initial event positions for partition ids.
-     * @param maxBatchSize The maximum batch size to receive per users' process handler invocation.
-     * @param maxWaitTime The maximum time to wait to receive a batch or a single event.
-     * @param batchReceiveMode The boolean value indicating if this processor is configured to receive in batches or
-     * single events.
-     * @param loadBalancerUpdateInterval The time duration between load balancing update cycles.
-     * @param partitionOwnershipExpirationInterval The time duration after which the ownership of partition expires.
-     * @param loadBalancingStrategy The load balancing strategy to use.
-     * @param tracer Tracer instance.
-=======
->>>>>>> 9e118302
      */
     EventProcessorClient(EventHubClientBuilder eventHubClientBuilder,
         Supplier<PartitionProcessor> partitionProcessorFactory, CheckpointStore checkpointStore,
@@ -147,8 +168,32 @@
      * <p><strong>Starting the processor to consume events from all partitions</strong></p>
      * <!-- src_embed com.azure.messaging.eventhubs.eventprocessorclient.startstop -->
      * <pre>
+     * TokenCredential credential = new DefaultAzureCredentialBuilder&#40;&#41;.build&#40;&#41;;
+     *
+     * &#47;&#47; &quot;&lt;&lt;fully-qualified-namespace&gt;&gt;&quot; will look similar to &quot;&#123;your-namespace&#125;.servicebus.windows.net&quot;
+     * &#47;&#47; &quot;&lt;&lt;event-hub-name&gt;&gt;&quot; will be the name of the Event Hub instance you created inside the Event Hubs namespace.
+     * EventProcessorClient eventProcessorClient = new EventProcessorClientBuilder&#40;&#41;
+     *     .consumerGroup&#40;EventHubClientBuilder.DEFAULT_CONSUMER_GROUP_NAME&#41;
+     *     .credential&#40;&quot;&lt;&lt;fully-qualified-namespace&gt;&gt;&quot;, &quot;&lt;&lt;event-hub-name&gt;&gt;&quot;,
+     *         credential&#41;
+     *     .processEvent&#40;eventContext -&gt; &#123;
+     *         System.out.printf&#40;&quot;Partition id = %s and sequence number of event = %s%n&quot;,
+     *             eventContext.getPartitionContext&#40;&#41;.getPartitionId&#40;&#41;,
+     *             eventContext.getEventData&#40;&#41;.getSequenceNumber&#40;&#41;&#41;;
+     *     &#125;&#41;
+     *     .processError&#40;errorContext -&gt; &#123;
+     *         System.out.printf&#40;&quot;Error occurred in partition processor for partition %s, %s%n&quot;,
+     *             errorContext.getPartitionContext&#40;&#41;.getPartitionId&#40;&#41;,
+     *             errorContext.getThrowable&#40;&#41;&#41;;
+     *     &#125;&#41;
+     *     .checkpointStore&#40;new SampleCheckpointStore&#40;&#41;&#41;
+     *     .buildEventProcessorClient&#40;&#41;;
+     *
      * eventProcessorClient.start&#40;&#41;;
+     *
      * &#47;&#47; Continue to perform other tasks while the processor is running in the background.
+     * &#47;&#47;
+     * &#47;&#47; Finally, stop the processor client when application is finished.
      * eventProcessorClient.stop&#40;&#41;;
      * </pre>
      * <!-- end com.azure.messaging.eventhubs.eventprocessorclient.startstop -->
@@ -180,8 +225,32 @@
      * <p><strong>Stopping the processor</strong></p>
      * <!-- src_embed com.azure.messaging.eventhubs.eventprocessorclient.startstop -->
      * <pre>
+     * TokenCredential credential = new DefaultAzureCredentialBuilder&#40;&#41;.build&#40;&#41;;
+     *
+     * &#47;&#47; &quot;&lt;&lt;fully-qualified-namespace&gt;&gt;&quot; will look similar to &quot;&#123;your-namespace&#125;.servicebus.windows.net&quot;
+     * &#47;&#47; &quot;&lt;&lt;event-hub-name&gt;&gt;&quot; will be the name of the Event Hub instance you created inside the Event Hubs namespace.
+     * EventProcessorClient eventProcessorClient = new EventProcessorClientBuilder&#40;&#41;
+     *     .consumerGroup&#40;EventHubClientBuilder.DEFAULT_CONSUMER_GROUP_NAME&#41;
+     *     .credential&#40;&quot;&lt;&lt;fully-qualified-namespace&gt;&gt;&quot;, &quot;&lt;&lt;event-hub-name&gt;&gt;&quot;,
+     *         credential&#41;
+     *     .processEvent&#40;eventContext -&gt; &#123;
+     *         System.out.printf&#40;&quot;Partition id = %s and sequence number of event = %s%n&quot;,
+     *             eventContext.getPartitionContext&#40;&#41;.getPartitionId&#40;&#41;,
+     *             eventContext.getEventData&#40;&#41;.getSequenceNumber&#40;&#41;&#41;;
+     *     &#125;&#41;
+     *     .processError&#40;errorContext -&gt; &#123;
+     *         System.out.printf&#40;&quot;Error occurred in partition processor for partition %s, %s%n&quot;,
+     *             errorContext.getPartitionContext&#40;&#41;.getPartitionId&#40;&#41;,
+     *             errorContext.getThrowable&#40;&#41;&#41;;
+     *     &#125;&#41;
+     *     .checkpointStore&#40;new SampleCheckpointStore&#40;&#41;&#41;
+     *     .buildEventProcessorClient&#40;&#41;;
+     *
      * eventProcessorClient.start&#40;&#41;;
+     *
      * &#47;&#47; Continue to perform other tasks while the processor is running in the background.
+     * &#47;&#47;
+     * &#47;&#47; Finally, stop the processor client when application is finished.
      * eventProcessorClient.stop&#40;&#41;;
      * </pre>
      * <!-- end com.azure.messaging.eventhubs.eventprocessorclient.startstop -->
@@ -208,7 +277,6 @@
 
     private void stopProcessing() {
         partitionPumpManager.stopAllPartitionPumps();
-
         // finally, remove ownerid from checkpointstore as the processor is shutting down
         checkpointStore.listOwnership(fullyQualifiedNamespace, eventHubName, consumerGroup)
             .filter(ownership -> identifier.equals(ownership.getOwnerId()))
