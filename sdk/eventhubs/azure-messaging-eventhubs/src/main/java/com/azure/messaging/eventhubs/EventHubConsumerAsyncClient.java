--- conflicted
+++ resolved
@@ -292,23 +292,11 @@
      */
     @Override
     public void close() {
-<<<<<<< HEAD
-        if (!isDisposed.getAndSet(true)) {
-            openPartitionConsumers.forEach((key, value) -> {
-                try {
-                    value.close();
-                } catch (IOException e) {
-                    logger.warning(Messages.EXCEPTION_OCCURRED_WHILE_CLOSING, key, e);
-                }
-            });
-            openPartitionConsumers.clear();
-=======
         if (isDisposed.getAndSet(true)) {
             return;
         }
         openPartitionConsumers.forEach((key, value) -> value.close());
         openPartitionConsumers.clear();
->>>>>>> 81b99a5b
 
         if (!isSharedConnection) {
             connection.close();
@@ -329,15 +317,7 @@
                 final EventHubPartitionAsyncConsumer consumer = openPartitionConsumers.remove(linkName);
 
                 if (consumer != null) {
-<<<<<<< HEAD
-                    try {
-                        consumer.close();
-                    } catch (IOException e) {
-                        logger.warning(Messages.EXCEPTION_CLOSING_CONSUMER, linkName, e);
-                    }
-=======
                     consumer.close();
->>>>>>> 81b99a5b
                 }
             });
     }
