--- conflicted
+++ resolved
@@ -12,10 +12,7 @@
 import com.azure.core.annotation.ServiceClient;
 import com.azure.core.annotation.ServiceMethod;
 import com.azure.core.util.logging.ClientLogger;
-<<<<<<< HEAD
-=======
 import com.azure.messaging.eventhubs.implementation.AmqpReceiveLinkProcessor;
->>>>>>> 174756db
 import com.azure.messaging.eventhubs.implementation.EventHubConnectionProcessor;
 import com.azure.messaging.eventhubs.implementation.EventHubManagementNode;
 import com.azure.messaging.eventhubs.models.EventPosition;
@@ -348,12 +345,6 @@
         final String entityPath = String.format(Locale.US, RECEIVER_ENTITY_PATH_FORMAT,
             getEventHubName(), consumerGroup, partitionId);
 
-<<<<<<< HEAD
-        final Mono<AmqpReceiveLink> receiveLinkMono =
-            connectionProcessor.flatMap(connection ->
-                connection.createReceiveLink(linkName, entityPath, startingPosition, receiveOptions))
-                .doOnNext(next -> logger.verbose("Creating consumer for path: {}", next.getEntityPath()));
-=======
         final AtomicReference<Supplier<EventPosition>> initialPosition = new AtomicReference<>(() -> startingPosition);
         final Flux<AmqpReceiveLink> receiveLinkMono =
             connectionProcessor.flatMap(connection ->
@@ -364,7 +355,6 @@
         final AmqpRetryPolicy retryPolicy = RetryUtil.getRetryPolicy(connectionProcessor.getRetryOptions());
         final AmqpReceiveLinkProcessor linkMessageProcessor = receiveLinkMono.subscribeWith(
             new AmqpReceiveLinkProcessor(prefetchCount, retryPolicy, connectionProcessor));
->>>>>>> 174756db
 
         return new EventHubPartitionAsyncConsumer(linkMessageProcessor, messageSerializer, getFullyQualifiedNamespace(),
             getEventHubName(), consumerGroup, partitionId, initialPosition,
