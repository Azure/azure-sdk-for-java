// Copyright (c) Microsoft Corporation. All rights reserved.
// Licensed under the MIT License.

package com.azure.messaging.eventhubs;

import com.azure.core.amqp.RetryOptions;
import com.azure.core.amqp.TransportType;
import com.azure.core.amqp.implementation.TracerProvider;
import com.azure.core.credentials.TokenCredential;
import com.azure.core.exception.AzureException;
import com.azure.core.implementation.annotation.ServiceClientBuilder;
import com.azure.core.implementation.tracing.Tracer;
import com.azure.core.implementation.util.ImplUtils;
import com.azure.core.util.configuration.BaseConfigurations;
import com.azure.core.util.configuration.Configuration;
import com.azure.core.util.configuration.ConfigurationManager;
import com.azure.core.util.logging.ClientLogger;
import com.azure.messaging.eventhubs.implementation.CBSAuthorizationType;
import com.azure.messaging.eventhubs.implementation.ClientConstants;
import com.azure.messaging.eventhubs.implementation.ConnectionOptions;
import com.azure.messaging.eventhubs.implementation.ConnectionStringProperties;
import com.azure.messaging.eventhubs.implementation.ReactorHandlerProvider;
import com.azure.messaging.eventhubs.implementation.ReactorProvider;
import com.azure.messaging.eventhubs.models.ProxyAuthenticationType;
import com.azure.messaging.eventhubs.models.ProxyConfiguration;
import reactor.core.scheduler.Scheduler;
import reactor.core.scheduler.Schedulers;

import java.net.InetSocketAddress;
import java.net.Proxy;
import java.security.InvalidKeyException;
import java.security.NoSuchAlgorithmException;
import java.util.Locale;
import java.util.Objects;
import java.util.ServiceLoader;

/**
 * This class provides a fluent builder API to aid the instantiation of {@link EventHubAsyncClient} and {@link
 * EventHubClient}. Calling {@link #buildAsyncClient() buildAsyncClient()} or {@link #buildClient() buildClient()}
 * constructs an instance of the respective client.
 *
 * <p>
 * <strong>Credentials are required</strong> to perform operations against Azure Event Hubs. They can be set by using
 * one of the following methods:
 * <ul>
 *     <li>{@link #connectionString(String) connectionString(String)} with a connection string to a specific Event Hub.
 *     </li>
 *     <li>{@link #connectionString(String, String) connectionString(String, String)} with an Event Hub <i>namespace</i>
 *     connection string and the Event Hub name.</li>
 *     <li>{@link #credential(String, String, TokenCredential) credential(String, String, TokenCredential)} with the
 *     fully qualified domain name (FQDN), Event Hub name, and a set of credentials authorized to use the Event Hub.
 *     </li>
 * </ul>
 *
 * <p>
 * <strong>Creating an asynchronous {@link EventHubAsyncClient} using Event Hubs namespace connection string</strong>
 * </p>
 *
 * {@codesnippet com.azure.messaging.eventhubs.eventhubasyncclient.instantiation#string-string}
 *
 * <p>
 * <strong>Creating a synchronous {@link EventHubClient} using an Event Hub instance connection string</strong>
 * </p>
 *
 * {@codesnippet com.azure.messaging.eventhubs.eventhubclient.instantiation}
 *
 * @see EventHubClient
 * @see EventHubAsyncClient
 */
@ServiceClientBuilder(serviceClients = {EventHubAsyncClient.class, EventHubClient.class})
public class EventHubClientBuilder {
    private final ClientLogger logger = new ClientLogger(EventHubClientBuilder.class);

    private static final String AZURE_EVENT_HUBS_CONNECTION_STRING = "AZURE_EVENT_HUBS_CONNECTION_STRING";
    private static final RetryOptions DEFAULT_RETRY = new RetryOptions()
        .tryTimeout(ClientConstants.OPERATION_TIMEOUT);

    private TokenCredential credentials;
    private Configuration configuration;
    private ProxyConfiguration proxyConfiguration;
    private RetryOptions retryOptions;
    private Scheduler scheduler;
    private TransportType transport;
    private String host;
    private String eventHubName;

    /**
     * Creates a new instance with the default transport {@link TransportType#AMQP}.
     */
    public EventHubClientBuilder() {
        transport = TransportType.AMQP;
    }

    /**
     * Sets the credential information given a connection string to the Event Hub instance.
     *
     * <p>
     * If the connection string is copied from the Event Hubs namespace, it will likely not contain the name to the
     * desired Event Hub, which is needed. In this case, the name can be added manually by adding {@literal
     * "EntityPath=EVENT_HUB_NAME"} to the end of the connection string. For example, "EntityPath=telemetry-hub".
     * </p>
     *
     * <p>
     * If you have defined a shared access policy directly on the Event Hub itself, then copying the connection string
     * from that Event Hub will result in a connection string that contains the name.
     * </p>
     *
     * @param connectionString The connection string to use for connecting to the Event Hub instance. It is expected
     *     that the Event Hub name and the shared access key properties are contained in this connection string.
     * @return The updated {@link EventHubClientBuilder} object.
     * @throws IllegalArgumentException if {@code connectionString} is null or empty. Or, the {@code connectionString}
     *     does not contain the "EntityPath" key, which is the name of the Event Hub instance.
     * @throws AzureException If the shared access signature token credential could not be created using the
     *     connection string.
     */
    public EventHubClientBuilder connectionString(String connectionString) {
        final ConnectionStringProperties properties = new ConnectionStringProperties(connectionString);
        final TokenCredential tokenCredential;
        try {
            tokenCredential = new EventHubSharedAccessKeyCredential(properties.sharedAccessKeyName(),
                properties.sharedAccessKey(), ClientConstants.TOKEN_VALIDITY);
        } catch (InvalidKeyException | NoSuchAlgorithmException e) {
<<<<<<< HEAD
            throw logger.logExceptionAsError(
                new AzureException(
                    EventHubErrorCodeStrings.getErrorString(
                        EventHubErrorCodeStrings.CANNOT_CREATE_EVENTHUB_SAS_KEY_CREDENTIAL), e));
=======
            throw logger.logExceptionAsError(new AzureException(
                "Could not create the EventHubSharedAccessKeyCredential.", e));
>>>>>>> a55d5dd9
        }

        return credential(properties.endpoint().getHost(), properties.eventHubName(), tokenCredential);
    }

    /**
     * Sets the credential information given a connection string to the Event Hubs namespace and name to a specific
     * Event Hub instance.
     *
     * @param connectionString The connection string to use for connecting to the Event Hubs namespace; it is
     *     expected that the shared access key properties are contained in this connection string, but not the
     *     Event Hub name.
     * @param eventHubName The name of the Event Hub to connect the client to.
     * @return The updated {@link EventHubClientBuilder} object.
     * @throws NullPointerException if {@code connectionString} or {@code eventHubName} is null.
     * @throws IllegalArgumentException if {@code connectionString} or {@code eventHubName} is an empty string. Or,
     *     if the {@code connectionString} contains the Event Hub name.
     * @throws AzureException If the shared access signature token credential could not be created using the
     *     connection string.
     */
    public EventHubClientBuilder connectionString(String connectionString, String eventHubName) {
        Objects.requireNonNull(connectionString,
            EventHubErrorCodeStrings.getErrorString(EventHubErrorCodeStrings.CONNECTION_STRING_CANNOT_NULL));
        Objects.requireNonNull(eventHubName,
            EventHubErrorCodeStrings.getErrorString(EventHubErrorCodeStrings.EVENTHUB_NAME_CANNOT_NULL));

        if (connectionString.isEmpty()) {
<<<<<<< HEAD
            throw logger.logExceptionAsError(
                new IllegalArgumentException(
                    EventHubErrorCodeStrings.getErrorString(EventHubErrorCodeStrings.CONNECTION_STRING_CANNOT_EMPTY)));
=======
            throw logger.logExceptionAsError(new IllegalArgumentException(
                "'connectionString' cannot be an empty string."));
>>>>>>> a55d5dd9
        } else if (eventHubName.isEmpty()) {
            throw logger.logExceptionAsError(
                new IllegalArgumentException(
                    EventHubErrorCodeStrings.getErrorString(EventHubErrorCodeStrings.EVENTHUB_NAME_CANNOT_EMPTY)));
        }

        final ConnectionStringProperties properties = new ConnectionStringProperties(connectionString);
        final TokenCredential tokenCredential;
        try {
            tokenCredential = new EventHubSharedAccessKeyCredential(properties.sharedAccessKeyName(),
                properties.sharedAccessKey(), ClientConstants.TOKEN_VALIDITY);
        } catch (InvalidKeyException | NoSuchAlgorithmException e) {
<<<<<<< HEAD
            throw logger.logExceptionAsError(
                new AzureException(EventHubErrorCodeStrings.getErrorString(
                    EventHubErrorCodeStrings.CANNOT_CREATE_EVENTHUB_SAS_KEY_CREDENTIAL), e));
=======
            throw logger.logExceptionAsError(new AzureException(
                "Could not create the EventHubSharedAccessKeyCredential.", e));
>>>>>>> a55d5dd9
        }

        if (!ImplUtils.isNullOrEmpty(properties.eventHubName()) && !eventHubName.equals(properties.eventHubName())) {
            throw logger.logExceptionAsError(new IllegalArgumentException(String.format(Locale.US,
                "'connectionString' contains an Event Hub name [%s] and it does not match the given "
                    + "'eventHubName' parameter [%s]. Please use the credentials(String connectionString) overload. "
                    + "Or supply a 'connectionString' without 'EntityPath' in it.",
                properties.eventHubName(), eventHubName)));
        }

        return credential(properties.endpoint().getHost(), eventHubName, tokenCredential);
    }

    /**
     * Sets the configuration store that is used during construction of the service client.
     *
     * If not specified, the default configuration store is used to configure the {@link EventHubAsyncClient}. Use
     * {@link Configuration#NONE} to bypass using configuration settings during construction.
     *
     * @param configuration The configuration store used to configure the {@link EventHubAsyncClient}.
     * @return The updated {@link EventHubClientBuilder} object.
     */
    public EventHubClientBuilder configuration(Configuration configuration) {
        this.configuration = configuration;
        return this;
    }

    /**
     * Sets the credential information for which Event Hub instance to connect to, and how to authorize against it.
     *
     * @param host The fully qualified host name for the Event Hubs namespace. This is likely to be similar to
     *     <strong>{@literal "{your-namespace}.servicebus.windows.net}"</strong>.
     * @param eventHubName The name of the Event Hub to connect the client to.
     * @param credential The token credential to use for authorization. Access controls may be specified by the
     *     Event Hubs namespace or the requested Event Hub, depending on Azure configuration.
     * @return The updated {@link EventHubClientBuilder} object.
     * @throws IllegalArgumentException if {@code host} or {@code eventHubName} is an empty string.
     * @throws NullPointerException if {@code host}, {@code eventHubName}, {@code credentials} is null.
     */
    public EventHubClientBuilder credential(String host, String eventHubName, TokenCredential credential) {
        this.host = Objects.requireNonNull(host,
            EventHubErrorCodeStrings.getErrorString(EventHubErrorCodeStrings.HOST_CANNOT_NULL));
        this.credentials = Objects.requireNonNull(credential,
            EventHubErrorCodeStrings.getErrorString(EventHubErrorCodeStrings.CREDENTIAL_CANNOT_NULL));
        this.eventHubName = Objects.requireNonNull(eventHubName,
            EventHubErrorCodeStrings.getErrorString(EventHubErrorCodeStrings.EVENTHUB_NAME_CANNOT_NULL));

        if (ImplUtils.isNullOrEmpty(host)) {
            throw logger.logExceptionAsError(new IllegalArgumentException(
                EventHubErrorCodeStrings.getErrorString(EventHubErrorCodeStrings.HOST_CANNOT_EMPTY)));
        } else if (ImplUtils.isNullOrEmpty(eventHubName)) {
            throw logger.logExceptionAsError(new IllegalArgumentException(
                EventHubErrorCodeStrings.getErrorString(EventHubErrorCodeStrings.EVENTHUB_NAME_CANNOT_EMPTY)));
        }

        return this;
    }

    /**
     * Sets the proxy configuration to use for {@link EventHubAsyncClient}. When a proxy is configured, {@link
     * TransportType#AMQP_WEB_SOCKETS} must be used for the transport type.
     *
     * @param proxyConfiguration The proxy configuration to use.
     * @return The updated {@link EventHubClientBuilder} object.
     */
    public EventHubClientBuilder proxyConfiguration(ProxyConfiguration proxyConfiguration) {
        this.proxyConfiguration = proxyConfiguration;
        return this;
    }

    /**
     * Sets the scheduler for operations such as connecting to and receiving or sending data to Event Hubs. If none is
     * specified, an elastic pool is used.
     *
     * @param scheduler The scheduler for operations such as connecting to and receiving or sending data to
     *     Event Hubs.
     * @return The updated {@link EventHubClientBuilder} object.
     */
    public EventHubClientBuilder scheduler(Scheduler scheduler) {
        this.scheduler = scheduler;
        return this;
    }

    /**
     * Sets the transport type by which all the communication with Azure Event Hubs occurs. Default value is {@link
     * TransportType#AMQP}.
     *
     * @param transport The transport type to use.
     * @return The updated {@link EventHubClientBuilder} object.
     */
    public EventHubClientBuilder transportType(TransportType transport) {
        this.transport = transport;
        return this;
    }

    /**
     * Sets the retry policy for {@link EventHubAsyncClient}. If not specified, the default retry options are used.
     *
     * @param retryOptions The retry policy to use.
     * @return The updated {@link EventHubClientBuilder} object.
     */
    public EventHubClientBuilder retry(RetryOptions retryOptions) {
        this.retryOptions = retryOptions;
        return this;
    }

    /**
     * Creates a new {@link EventHubAsyncClient} based on options set on this builder. Every time
     * {@code buildAsyncClient()} is invoked, a new instance of {@link EventHubAsyncClient} is created.
     *
     * <p>
     * The following options are used if ones are not specified in the builder:
     *
     * <ul>
     * <li>If no configuration is specified, the {@link ConfigurationManager#getConfiguration() global configuration}
     * is used to provide any shared configuration values. The configuration values read are the {@link
     * BaseConfigurations#HTTP_PROXY}, {@link ProxyConfiguration#PROXY_USERNAME}, and {@link
     * ProxyConfiguration#PROXY_PASSWORD}.</li>
     * <li>If no retry is specified, the default retry options are used.</li>
     * <li>If no proxy is specified, the builder checks the {@link ConfigurationManager#getConfiguration() global
     * configuration} for a configured proxy, then it checks to see if a system proxy is configured.</li>
     * <li>If no timeout is specified, a {@link ClientConstants#OPERATION_TIMEOUT timeout of one minute} is used.</li>
     * <li>If no scheduler is specified, an {@link Schedulers#elastic() elastic scheduler} is used.</li>
     * </ul>
     *
     * @return A new {@link EventHubAsyncClient} instance with all the configured options.
     * @throws IllegalArgumentException if the credentials have not been set using either {@link
     *     #connectionString(String)} or {@link #credential(String, String, TokenCredential)}. Or, if a proxy is
     *     specified but the transport type is not {@link TransportType#AMQP_WEB_SOCKETS web sockets}.
     */
    public EventHubAsyncClient buildAsyncClient() {
        final ConnectionOptions connectionOptions = getConnectionOptions();
        final ReactorProvider provider = new ReactorProvider();
        final ReactorHandlerProvider handlerProvider = new ReactorHandlerProvider(provider);
        final TracerProvider tracerProvider = new TracerProvider(ServiceLoader.load(Tracer.class));

        return new EventHubAsyncClient(connectionOptions, provider, handlerProvider, tracerProvider);
    }

    /**
     * Creates a new {@link EventHubClient} based on options set on this builder. Every time {@code buildClient()} is
     * invoked, a new instance of {@link EventHubClient} is created.
     *
     * <p>
     * The following options are used if ones are not specified in the builder:
     *
     * <ul>
     * <li>If no configuration is specified, the {@link ConfigurationManager#getConfiguration() global configuration}
     * is used to provide any shared configuration values. The configuration values read are the {@link
     * BaseConfigurations#HTTP_PROXY}, {@link ProxyConfiguration#PROXY_USERNAME}, and {@link
     * ProxyConfiguration#PROXY_PASSWORD}.</li>
     * <li>If no retry is specified, the default retry options are used.</li>
     * <li>If no proxy is specified, the builder checks the {@link ConfigurationManager#getConfiguration() global
     * configuration} for a configured proxy, then it checks to see if a system proxy is configured.</li>
     * <li>If no timeout is specified, a {@link ClientConstants#OPERATION_TIMEOUT timeout of one minute} is used.</li>
     * <li>If no scheduler is specified, an {@link Schedulers#elastic() elastic scheduler} is used.</li>
     * </ul>
     *
     * @return A new {@link EventHubClient} instance with all the configured options.
     * @throws IllegalArgumentException if the credentials have not been set using either {@link
     *     #connectionString(String)} or {@link #credential(String, String, TokenCredential)}. Or, if a proxy is
     *     specified but the transport type is not {@link TransportType#AMQP_WEB_SOCKETS web sockets}.
     */
    public EventHubClient buildClient() {
        final ConnectionOptions connectionOptions = getConnectionOptions();
        final ReactorProvider provider = new ReactorProvider();
        final ReactorHandlerProvider handlerProvider = new ReactorHandlerProvider(provider);
        final TracerProvider tracerProvider = new TracerProvider(ServiceLoader.load(Tracer.class));
        final EventHubAsyncClient client =
            new EventHubAsyncClient(connectionOptions, provider, handlerProvider, tracerProvider);

        return new EventHubClient(client, connectionOptions);
    }

    private ConnectionOptions getConnectionOptions() {
        configuration = configuration == null ? ConfigurationManager.getConfiguration().clone() : configuration;

        if (credentials == null) {
            final String connectionString = configuration.get(AZURE_EVENT_HUBS_CONNECTION_STRING);

            if (ImplUtils.isNullOrEmpty(connectionString)) {
                throw logger.logExceptionAsError(new IllegalArgumentException("Credentials have not been set. "
                    + "They can be set using: connectionString(String), connectionString(String, String), "
                    + "credentials(String, String, TokenCredential), or setting the environment variable '"
                    + AZURE_EVENT_HUBS_CONNECTION_STRING + "' with a connection string"));
            }

            connectionString(connectionString);
        }

        if (retryOptions == null) {
            retryOptions = DEFAULT_RETRY;
        }

        // If the proxy has been configured by the user but they have overridden the TransportType with something that
        // is not AMQP_WEB_SOCKETS.
        if (proxyConfiguration != null && proxyConfiguration.isProxyAddressConfigured()
            && transport != TransportType.AMQP_WEB_SOCKETS) {
            throw logger.logExceptionAsError(new IllegalArgumentException(
<<<<<<< HEAD
                    EventHubErrorCodeStrings.getErrorString(
                        EventHubErrorCodeStrings.CANNOT_USE_PROXY_FOR_AMQP_TRANSPORT_TYPE)));
=======
                "Cannot use a proxy when TransportType is not AMQP."));
>>>>>>> a55d5dd9
        }

        if (proxyConfiguration == null) {
            proxyConfiguration = getDefaultProxyConfiguration(configuration);
        }

        if (scheduler == null) {
            scheduler = Schedulers.elastic();
        }

        final CBSAuthorizationType authorizationType = credentials instanceof EventHubSharedAccessKeyCredential
            ? CBSAuthorizationType.SHARED_ACCESS_SIGNATURE
            : CBSAuthorizationType.JSON_WEB_TOKEN;

        return new ConnectionOptions(host, eventHubName, credentials, authorizationType,
            transport, retryOptions, proxyConfiguration, scheduler);
    }

    private ProxyConfiguration getDefaultProxyConfiguration(Configuration configuration) {
        ProxyAuthenticationType authentication = ProxyAuthenticationType.NONE;
        if (proxyConfiguration != null) {
            authentication = proxyConfiguration.authentication();
        }

        String proxyAddress = configuration.get(BaseConfigurations.HTTP_PROXY);

        if (ImplUtils.isNullOrEmpty(proxyAddress)) {
            return ProxyConfiguration.SYSTEM_DEFAULTS;
        }

        final String[] hostPort = proxyAddress.split(":");
        if (hostPort.length < 2) {
            throw logger.logExceptionAsError(new IllegalArgumentException(
                EventHubErrorCodeStrings.getErrorString(EventHubErrorCodeStrings.HTTP_PROXY_CANNOT_PARSED_TO_PROXY)));
        }

        final String host = hostPort[0];
        final int port = Integer.parseInt(hostPort[1]);
        final Proxy proxy = new Proxy(Proxy.Type.HTTP, new InetSocketAddress(host, port));
        final String username = configuration.get(ProxyConfiguration.PROXY_USERNAME);
        final String password = configuration.get(ProxyConfiguration.PROXY_PASSWORD);

        return new ProxyConfiguration(authentication, proxy, username, password);
    }
}<|MERGE_RESOLUTION|>--- conflicted
+++ resolved
@@ -120,15 +120,11 @@
             tokenCredential = new EventHubSharedAccessKeyCredential(properties.sharedAccessKeyName(),
                 properties.sharedAccessKey(), ClientConstants.TOKEN_VALIDITY);
         } catch (InvalidKeyException | NoSuchAlgorithmException e) {
-<<<<<<< HEAD
             throw logger.logExceptionAsError(
                 new AzureException(
                     EventHubErrorCodeStrings.getErrorString(
-                        EventHubErrorCodeStrings.CANNOT_CREATE_EVENTHUB_SAS_KEY_CREDENTIAL), e));
-=======
-            throw logger.logExceptionAsError(new AzureException(
-                "Could not create the EventHubSharedAccessKeyCredential.", e));
->>>>>>> a55d5dd9
+                        EventHubErrorCodeStrings.CANNOT_CREATE_EVENTHUB_SAS_KEY_CREDENTIAL),
+                    e));
         }
 
         return credential(properties.endpoint().getHost(), properties.eventHubName(), tokenCredential);
@@ -156,14 +152,9 @@
             EventHubErrorCodeStrings.getErrorString(EventHubErrorCodeStrings.EVENTHUB_NAME_CANNOT_NULL));
 
         if (connectionString.isEmpty()) {
-<<<<<<< HEAD
             throw logger.logExceptionAsError(
                 new IllegalArgumentException(
                     EventHubErrorCodeStrings.getErrorString(EventHubErrorCodeStrings.CONNECTION_STRING_CANNOT_EMPTY)));
-=======
-            throw logger.logExceptionAsError(new IllegalArgumentException(
-                "'connectionString' cannot be an empty string."));
->>>>>>> a55d5dd9
         } else if (eventHubName.isEmpty()) {
             throw logger.logExceptionAsError(
                 new IllegalArgumentException(
@@ -176,14 +167,9 @@
             tokenCredential = new EventHubSharedAccessKeyCredential(properties.sharedAccessKeyName(),
                 properties.sharedAccessKey(), ClientConstants.TOKEN_VALIDITY);
         } catch (InvalidKeyException | NoSuchAlgorithmException e) {
-<<<<<<< HEAD
             throw logger.logExceptionAsError(
                 new AzureException(EventHubErrorCodeStrings.getErrorString(
                     EventHubErrorCodeStrings.CANNOT_CREATE_EVENTHUB_SAS_KEY_CREDENTIAL), e));
-=======
-            throw logger.logExceptionAsError(new AzureException(
-                "Could not create the EventHubSharedAccessKeyCredential.", e));
->>>>>>> a55d5dd9
         }
 
         if (!ImplUtils.isNullOrEmpty(properties.eventHubName()) && !eventHubName.equals(properties.eventHubName())) {
@@ -383,12 +369,8 @@
         if (proxyConfiguration != null && proxyConfiguration.isProxyAddressConfigured()
             && transport != TransportType.AMQP_WEB_SOCKETS) {
             throw logger.logExceptionAsError(new IllegalArgumentException(
-<<<<<<< HEAD
                     EventHubErrorCodeStrings.getErrorString(
                         EventHubErrorCodeStrings.CANNOT_USE_PROXY_FOR_AMQP_TRANSPORT_TYPE)));
-=======
-                "Cannot use a proxy when TransportType is not AMQP."));
->>>>>>> a55d5dd9
         }
 
         if (proxyConfiguration == null) {
