// Copyright (c) Microsoft Corporation. All rights reserved.
// Licensed under the MIT License.

package com.azure.messaging.eventhubs;

import com.azure.core.amqp.RetryOptions;
import com.azure.core.amqp.TransportType;
import com.azure.core.credentials.TokenCredential;
import com.azure.core.exception.AzureException;
import com.azure.core.implementation.annotation.ServiceClientBuilder;
import com.azure.core.implementation.util.ImplUtils;
import com.azure.core.util.configuration.BaseConfigurations;
import com.azure.core.util.configuration.Configuration;
import com.azure.core.util.configuration.ConfigurationManager;
import com.azure.core.util.logging.ClientLogger;
import com.azure.messaging.eventhubs.implementation.CBSAuthorizationType;
import com.azure.messaging.eventhubs.implementation.ClientConstants;
import com.azure.messaging.eventhubs.implementation.ConnectionOptions;
import com.azure.messaging.eventhubs.implementation.ConnectionStringProperties;
import com.azure.messaging.eventhubs.implementation.ReactorHandlerProvider;
import com.azure.messaging.eventhubs.implementation.ReactorProvider;
import com.azure.messaging.eventhubs.models.ProxyAuthenticationType;
import com.azure.messaging.eventhubs.models.ProxyConfiguration;
import reactor.core.scheduler.Scheduler;
import reactor.core.scheduler.Schedulers;

import java.net.InetSocketAddress;
import java.net.Proxy;
import java.security.InvalidKeyException;
import java.security.NoSuchAlgorithmException;
import java.util.Locale;
import java.util.Objects;

/**
 * This class provides a fluent builder API to aid the instantiation of {@link EventHubAsyncClient} and
 * {@link EventHubClient}. Calling {@link #buildAsyncClient() buildAsyncClient()} or
 * {@link #buildClient() buildClient()} constructs an instance of the respective client.
 *
 * <p>
 * <strong>Credentials are required</strong> to perform operations against Azure Event Hubs. They can be set by using
 * one of the following methods:
 * <ul>
 *     <li>{@link #connectionString(String)} with a connection string to a specific Event Hub.</li>
 *     <li>{@link #connectionString(String, String)} with an Event Hub <i>namespace</i> connection string and the
 *     Event Hub name.</li>
 *     <li>{@link #credential(String, String, TokenCredential)} with the hostname, Event Hub name, and a set of
 *     credentials authorized to use the Event Hub.</li>
 * </ul>
 *
 * <p>
 * <strong>Creating an asynchronous {@link EventHubAsyncClient} using Event Hubs namespace connection string</strong>
 * </p>
 *
 * {@codesnippet com.azure.messaging.eventhubs.eventhubasyncclient.instantiation#string-string}
 *
 * <p>
 * <strong>Creating a synchronous {@link EventHubClient} using an Event Hub instance connection string</strong>
 * </p>
 *
 * {@codesnippet com.azure.messaging.eventhubs.eventhubclient.instantiation}
 *
<<<<<<< HEAD
=======
 * <p>
 * <strong>Creating an {@link EventProcessor} using Event Hub instance connection string</strong>
 * </p>
 *
 * {@codesnippet com.azure.messaging.eventhubs.eventprocessor.instantiation}
 *
 * @see EventHubClient
>>>>>>> 91c53042
 * @see EventHubAsyncClient
 */
@ServiceClientBuilder(serviceClients = {EventHubAsyncClient.class, EventHubClient.class})
public class EventHubClientBuilder {
    private final ClientLogger logger = new ClientLogger(EventHubClientBuilder.class);

    private static final String AZURE_EVENT_HUBS_CONNECTION_STRING = "AZURE_EVENT_HUBS_CONNECTION_STRING";
    private static final RetryOptions DEFAULT_RETRY = new RetryOptions()
        .tryTimeout(ClientConstants.OPERATION_TIMEOUT);

    private TokenCredential credentials;
    private Configuration configuration;
    private ProxyConfiguration proxyConfiguration;
    private RetryOptions retryOptions;
    private Scheduler scheduler;
    private TransportType transport;
    private String host;
    private String eventHubName;

    /**
     * Creates a new instance with the default transport {@link TransportType#AMQP}.
     */
    public EventHubClientBuilder() {
        transport = TransportType.AMQP;
    }

    /**
     * Sets the credential information given a connection string to the Event Hub instance.
     *
     * <p>
     * If the connection string is copied from the Event Hubs namespace, it will likely not contain the name to the
     * desired Event Hub, which is needed. In this case, the name can be added manually by adding {@literal
     * "EntityPath=EVENT_HUB_NAME"} to the end of the connection string. For example, "EntityPath=telemetry-hub".
     * </p>
     *
     * <p>
     * If you have defined a shared access policy directly on the Event Hub itself, then copying the connection string
     * from that Event Hub will result in a connection string that contains the name.
     * </p>
     *
     * @param connectionString The connection string to use for connecting to the Event Hub instance. It is
     *         expected that the Event Hub name and the shared access key properties are contained in this connection
     *         string.
     * @return The updated {@link EventHubClientBuilder} object.
     * @throws IllegalArgumentException if {@code connectionString} is null or empty. Or, the {@code connectionString}
     *         does not contain the "EntityPath" key, which is the name of the Event Hub instance.
     * @throws AzureException If the shared access signature token credential could not be created using the
     *         connection string.
     */
    public EventHubClientBuilder connectionString(String connectionString) {
        final ConnectionStringProperties properties = new ConnectionStringProperties(connectionString);
        final TokenCredential tokenCredential;
        try {
            tokenCredential = new EventHubSharedAccessKeyCredential(properties.sharedAccessKeyName(),
                properties.sharedAccessKey(), ClientConstants.TOKEN_VALIDITY);
        } catch (InvalidKeyException | NoSuchAlgorithmException e) {
            throw logger.logExceptionAsError(new AzureException("Could not create the EventHubSharedAccessKeyCredential.", e));
        }

        return credential(properties.endpoint().getHost(), properties.eventHubName(), tokenCredential);
    }

    /**
     * Sets the credential information given a connection string to the Event Hubs namespace and name to a specific
     * Event Hub instance.
     *
     * @param connectionString The connection string to use for connecting to the Event Hubs namespace; it is
     *         expected that the shared access key properties are contained in this connection string, but not the Event
     *         Hub name.
     * @param eventHubName The name of the Event Hub to connect the client to.
     * @return The updated {@link EventHubClientBuilder} object.
     * @throws NullPointerException if {@code connectionString} or {@code eventHubName} is null.
     * @throws IllegalArgumentException if {@code connectionString} or {@code eventHubName} is an empty string.
     *         Or, if the {@code connectionString} contains the Event Hub name.
     * @throws AzureException If the shared access signature token credential could not be created using the
     *         connection string.
     */
    public EventHubClientBuilder connectionString(String connectionString, String eventHubName) {
        Objects.requireNonNull(connectionString, "'connectionString' cannot be null.");
        Objects.requireNonNull(eventHubName, "'eventHubName' cannot be null.");

        if (connectionString.isEmpty()) {
            throw logger.logExceptionAsError(new IllegalArgumentException("'connectionString' cannot be an empty string."));
        } else if (eventHubName.isEmpty()) {
            throw logger.logExceptionAsError(new IllegalArgumentException("'eventHubName' cannot be an empty string."));
        }

        final ConnectionStringProperties properties = new ConnectionStringProperties(connectionString);
        final TokenCredential tokenCredential;
        try {
            tokenCredential = new EventHubSharedAccessKeyCredential(properties.sharedAccessKeyName(),
                properties.sharedAccessKey(), ClientConstants.TOKEN_VALIDITY);
        } catch (InvalidKeyException | NoSuchAlgorithmException e) {
            throw logger.logExceptionAsError(new AzureException("Could not create the EventHubSharedAccessKeyCredential.", e));
        }

        if (!ImplUtils.isNullOrEmpty(properties.eventHubName()) && !eventHubName.equals(properties.eventHubName())) {
            throw logger.logExceptionAsError(new IllegalArgumentException(String.format(Locale.US,
                "'connectionString' contains an Event Hub name [%s] and it does not match the given "
                    + "'eventHubName' parameter [%s]. Please use the credentials(String connectionString) overload. "
                    + "Or supply a 'connectionString' without 'EntityPath' in it.",
                properties.eventHubName(), eventHubName)));
        }

        return credential(properties.endpoint().getHost(), eventHubName, tokenCredential);
    }

    /**
     * Sets the configuration store that is used during construction of the service client.
     *
     * If not specified, the default configuration store is used to configure the {@link EventHubAsyncClient}. Use
     * {@link Configuration#NONE} to bypass using configuration settings during construction.
     *
     * @param configuration The configuration store used to configure the {@link EventHubAsyncClient}.
     * @return The updated {@link EventHubClientBuilder} object.
     */
    public EventHubClientBuilder configuration(Configuration configuration) {
        this.configuration = configuration;
        return this;
    }

    /**
     * Sets the credential information for which Event Hub instance to connect to, and how to authorize against it.
     *
     * @param host The fully qualified host name for the Event Hubs namespace. This is likely to be similar to
     *         <strong>{@literal "{your-namespace}.servicebus.windows.net}"</strong>.
     * @param eventHubName The name of the Event Hub to connect the client to.
     * @param credential The token credential to use for authorization. Access controls may be specified by the
     *         Event Hubs namespace or the requested Event Hub, depending on Azure configuration.
     * @return The updated {@link EventHubClientBuilder} object.
     * @throws IllegalArgumentException if {@code host} or {@code eventHubName} is an empty string.
     * @throws NullPointerException if {@code host}, {@code eventHubName}, {@code credentials} is null.
     */
    public EventHubClientBuilder credential(String host, String eventHubName, TokenCredential credential) {
        this.host = Objects.requireNonNull(host, "'host' cannot be null.");
        this.credentials = Objects.requireNonNull(credential, "'credential' cannot be null.");
        this.eventHubName = Objects.requireNonNull(eventHubName, "'eventHubName' cannot be null.");

        if (ImplUtils.isNullOrEmpty(host)) {
            throw logger.logExceptionAsError(new IllegalArgumentException("'host' cannot be an empty string."));
        } else if (ImplUtils.isNullOrEmpty(eventHubName)) {
            throw logger.logExceptionAsError(new IllegalArgumentException("'eventHubName' cannot be an empty string."));
        }

        return this;
    }

    /**
     * Sets the proxy configuration to use for {@link EventHubAsyncClient}. When a proxy is configured, {@link
     * TransportType#AMQP_WEB_SOCKETS} must be used for the transport type.
     *
     * @param proxyConfiguration The proxy configuration to use.
     * @return The updated {@link EventHubClientBuilder} object.
     */
    public EventHubClientBuilder proxyConfiguration(ProxyConfiguration proxyConfiguration) {
        this.proxyConfiguration = proxyConfiguration;
        return this;
    }

    /**
     * Sets the scheduler for operations such as connecting to and receiving or sending data to Event Hubs. If none is
     * specified, an elastic pool is used.
     *
     * @param scheduler The scheduler for operations such as connecting to and receiving or sending data to
     *         Event Hubs.
     * @return The updated {@link EventHubClientBuilder} object.
     */
    public EventHubClientBuilder scheduler(Scheduler scheduler) {
        this.scheduler = scheduler;
        return this;
    }

    /**
     * Sets the transport type by which all the communication with Azure Event Hubs occurs. Default value is {@link
     * TransportType#AMQP}.
     *
     * @param transport The transport type to use.
     * @return The updated {@link EventHubClientBuilder} object.
     */
    public EventHubClientBuilder transportType(TransportType transport) {
        this.transport = transport;
        return this;
    }

    /**
     * Sets the retry policy for {@link EventHubAsyncClient}. If not specified, the default retry options are used.
     *
     * @param retryOptions The retry policy to use.
     * @return The updated {@link EventHubClientBuilder} object.
     */
    public EventHubClientBuilder retry(RetryOptions retryOptions) {
        this.retryOptions = retryOptions;
        return this;
    }

    /**
     * Creates a new {@link EventHubAsyncClient} based on options set on this builder. Every time
     * {@code buildAsyncClient()} is invoked, a new instance of {@link EventHubAsyncClient} is created.
     *
     * <p>
     * The following options are used if ones are not specified in the builder:
     *
     * <ul>
     * <li>If no configuration is specified, the {@link ConfigurationManager#getConfiguration() global configuration}
     * is used to provide any shared configuration values. The configuration values read are the {@link
     * BaseConfigurations#HTTP_PROXY}, {@link ProxyConfiguration#PROXY_USERNAME}, and {@link
     * ProxyConfiguration#PROXY_PASSWORD}.</li>
     * <li>If no retry is specified, the default retry options are used.</li>
     * <li>If no proxy is specified, the builder checks the {@link ConfigurationManager#getConfiguration() global
     * configuration} for a configured proxy, then it checks to see if a system proxy is configured.</li>
     * <li>If no timeout is specified, a {@link ClientConstants#OPERATION_TIMEOUT timeout of one minute} is used.</li>
     * <li>If no scheduler is specified, an {@link Schedulers#elastic() elastic scheduler} is used.</li>
     * </ul>
     *
     * @return A new {@link EventHubAsyncClient} instance with all the configured options.
     * @throws IllegalArgumentException if the credentials have not been set using either {@link
     *         #connectionString(String)} or {@link #credential(String, String, TokenCredential)}. Or, if a proxy is
     *         specified but the transport type is not {@link TransportType#AMQP_WEB_SOCKETS web sockets}.
     */
    public EventHubAsyncClient buildAsyncClient() {
        final ConnectionOptions connectionOptions = getConnectionOptions();
        final ReactorProvider provider = new ReactorProvider();
        final ReactorHandlerProvider handlerProvider = new ReactorHandlerProvider(provider);

        return new EventHubAsyncClient(connectionOptions, provider, handlerProvider);
    }

    /**
     * Creates a new {@link EventHubClient} based on options set on this builder. Every time {@code buildClient()}
     * is invoked, a new instance of {@link EventHubClient} is created.
     *
     * <p>
     * The following options are used if ones are not specified in the builder:
     *
     * <ul>
     * <li>If no configuration is specified, the {@link ConfigurationManager#getConfiguration() global configuration}
     * is used to provide any shared configuration values. The configuration values read are the {@link
     * BaseConfigurations#HTTP_PROXY}, {@link ProxyConfiguration#PROXY_USERNAME}, and {@link
     * ProxyConfiguration#PROXY_PASSWORD}.</li>
     * <li>If no retry is specified, the default retry options are used.</li>
     * <li>If no proxy is specified, the builder checks the {@link ConfigurationManager#getConfiguration() global
     * configuration} for a configured proxy, then it checks to see if a system proxy is configured.</li>
     * <li>If no timeout is specified, a {@link ClientConstants#OPERATION_TIMEOUT timeout of one minute} is used.</li>
     * <li>If no scheduler is specified, an {@link Schedulers#elastic() elastic scheduler} is used.</li>
     * </ul>
     *
     * @return A new {@link EventHubClient} instance with all the configured options.
     * @throws IllegalArgumentException if the credentials have not been set using either {@link
     *         #connectionString(String)} or {@link #credential(String, String, TokenCredential)}. Or, if a proxy is
     *         specified but the transport type is not {@link TransportType#AMQP_WEB_SOCKETS web sockets}.
     */
    public EventHubClient buildClient() {
        final ConnectionOptions connectionOptions = getConnectionOptions();
        final ReactorProvider provider = new ReactorProvider();
        final ReactorHandlerProvider handlerProvider = new ReactorHandlerProvider(provider);
        final EventHubAsyncClient client = new EventHubAsyncClient(connectionOptions, provider, handlerProvider);

        return new EventHubClient(client, connectionOptions);
    }

    private ConnectionOptions getConnectionOptions() {
        configuration = configuration == null ? ConfigurationManager.getConfiguration().clone() : configuration;

        if (credentials == null) {
            final String connectionString = configuration.get(AZURE_EVENT_HUBS_CONNECTION_STRING);

            if (ImplUtils.isNullOrEmpty(connectionString)) {
                throw logger.logExceptionAsError(new IllegalArgumentException("Credentials have not been set. "
                    + "They can be set using: connectionString(String), connectionString(String, String), "
                    + "credentials(String, String, TokenCredential), or setting the environment variable '"
                    + AZURE_EVENT_HUBS_CONNECTION_STRING + "' with a connection string"));
            }

            connectionString(connectionString);
        }

        if (retryOptions == null) {
            retryOptions = DEFAULT_RETRY;
        }

        // If the proxy has been configured by the user but they have overridden the TransportType with something that
        // is not AMQP_WEB_SOCKETS.
        if (proxyConfiguration != null && proxyConfiguration.isProxyAddressConfigured()
            && transport != TransportType.AMQP_WEB_SOCKETS) {
            throw logger.logExceptionAsError(new IllegalArgumentException("Cannot use a proxy when TransportType is not AMQP."));
        }

        if (proxyConfiguration == null) {
            proxyConfiguration = getDefaultProxyConfiguration(configuration);
        }

        if (scheduler == null) {
            scheduler = Schedulers.elastic();
        }

        final CBSAuthorizationType authorizationType = credentials instanceof EventHubSharedAccessKeyCredential
            ? CBSAuthorizationType.SHARED_ACCESS_SIGNATURE
            : CBSAuthorizationType.JSON_WEB_TOKEN;

        return new ConnectionOptions(host, eventHubName, credentials, authorizationType,
            transport, retryOptions, proxyConfiguration, scheduler);
    }

    private ProxyConfiguration getDefaultProxyConfiguration(Configuration configuration) {
        ProxyAuthenticationType authentication = ProxyAuthenticationType.NONE;
        if (proxyConfiguration != null) {
            authentication = proxyConfiguration.authentication();
        }

        String proxyAddress = configuration.get(BaseConfigurations.HTTP_PROXY);

        if (ImplUtils.isNullOrEmpty(proxyAddress)) {
            return ProxyConfiguration.SYSTEM_DEFAULTS;
        }

        final String[] hostPort = proxyAddress.split(":");
        if (hostPort.length < 2) {
            throw logger.logExceptionAsError(new IllegalArgumentException("HTTP_PROXY cannot be parsed into a proxy"));
        }

        final String host = hostPort[0];
        final int port = Integer.parseInt(hostPort[1]);
        final Proxy proxy = new Proxy(Proxy.Type.HTTP, new InetSocketAddress(host, port));
        final String username = configuration.get(ProxyConfiguration.PROXY_USERNAME);
        final String password = configuration.get(ProxyConfiguration.PROXY_PASSWORD);

        return new ProxyConfiguration(authentication, proxy, username, password);
    }
}<|MERGE_RESOLUTION|>--- conflicted
+++ resolved
@@ -59,16 +59,7 @@
  *
  * {@codesnippet com.azure.messaging.eventhubs.eventhubclient.instantiation}
  *
-<<<<<<< HEAD
-=======
- * <p>
- * <strong>Creating an {@link EventProcessor} using Event Hub instance connection string</strong>
- * </p>
- *
- * {@codesnippet com.azure.messaging.eventhubs.eventprocessor.instantiation}
- *
  * @see EventHubClient
->>>>>>> 91c53042
  * @see EventHubAsyncClient
  */
 @ServiceClientBuilder(serviceClients = {EventHubAsyncClient.class, EventHubClient.class})
