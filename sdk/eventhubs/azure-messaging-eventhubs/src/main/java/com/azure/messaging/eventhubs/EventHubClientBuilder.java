// Copyright (c) Microsoft Corporation. All rights reserved.
// Licensed under the MIT License.

package com.azure.messaging.eventhubs;

import com.azure.core.amqp.RetryOptions;
import com.azure.core.amqp.TransportType;
import com.azure.core.amqp.implementation.TracerProvider;
import com.azure.core.credentials.TokenCredential;
import com.azure.core.exception.AzureException;
import com.azure.core.implementation.annotation.ServiceClientBuilder;
import com.azure.core.implementation.tracing.Tracer;
import com.azure.core.implementation.util.ImplUtils;
import com.azure.core.util.configuration.BaseConfigurations;
import com.azure.core.util.configuration.Configuration;
import com.azure.core.util.configuration.ConfigurationManager;
import com.azure.core.util.logging.ClientLogger;
import com.azure.messaging.eventhubs.implementation.CBSAuthorizationType;
import com.azure.messaging.eventhubs.implementation.ClientConstants;
import com.azure.messaging.eventhubs.implementation.ConnectionOptions;
import com.azure.messaging.eventhubs.implementation.ConnectionStringProperties;
import com.azure.messaging.eventhubs.implementation.ReactorHandlerProvider;
import com.azure.messaging.eventhubs.implementation.ReactorProvider;
import com.azure.messaging.eventhubs.models.EventPosition;
import com.azure.messaging.eventhubs.models.ProxyAuthenticationType;
import com.azure.messaging.eventhubs.models.ProxyConfiguration;
import reactor.core.scheduler.Scheduler;
import reactor.core.scheduler.Schedulers;

import java.net.InetSocketAddress;
import java.net.Proxy;
import java.security.InvalidKeyException;
import java.security.NoSuchAlgorithmException;
import java.util.Locale;
import java.util.Objects;
import java.util.ServiceLoader;

/**
 * This class provides a fluent builder API to aid the instantiation of {@link EventHubAsyncClient} and
 * {@link EventHubClient}. Calling {@link #buildAsyncClient() buildAsyncClient()} or
 * {@link #buildClient() buildClient()} constructs an instance of the respective client.
 *
 * <p>
 * <strong>Credentials are required</strong> to perform operations against Azure Event Hubs. They can be set by using
 * one of the following methods:
 * <ul>
 *     <li>{@link #connectionString(String)} with a connection string to a specific Event Hub.</li>
 *     <li>{@link #connectionString(String, String)} with an Event Hub <i>namespace</i> connection string and the
 *     Event Hub name.</li>
 *     <li>{@link #credential(String, String, TokenCredential)} with the hostname, Event Hub name, and a set of
 *     credentials authorized to use the Event Hub.</li>
 * </ul>
 *
 * <p>
 * <strong>Creating an asynchronous {@link EventHubAsyncClient} using Event Hubs namespace connection string</strong>
 * </p>
 *
 * {@codesnippet com.azure.messaging.eventhubs.eventhubasyncclient.instantiation#string-string}
 *
 * <p>
 * <strong>Creating a synchronous {@link EventHubClient} using an Event Hub instance connection string</strong>
 * </p>
 *
 * {@codesnippet com.azure.messaging.eventhubs.eventhubclient.instantiation}
 *
 * <p>
 * <strong>Creating an {@link EventProcessor} using Event Hub instance connection string</strong>
 * </p>
 *
 * {@codesnippet com.azure.messaging.eventhubs.eventprocessor.instantiation}
 *
 * @see EventHubClient
 * @see EventHubAsyncClient
 * @see EventProcessor
 */
@ServiceClientBuilder(serviceClients = {EventHubAsyncClient.class, EventHubClient.class, EventProcessor.class})
public class EventHubClientBuilder {
    private final ClientLogger logger = new ClientLogger(EventHubClientBuilder.class);

    private static final String AZURE_EVENT_HUBS_CONNECTION_STRING = "AZURE_EVENT_HUBS_CONNECTION_STRING";
    private static final RetryOptions DEFAULT_RETRY = new RetryOptions()
        .tryTimeout(ClientConstants.OPERATION_TIMEOUT);

    private TokenCredential credentials;
    private Configuration configuration;
    private ProxyConfiguration proxyConfiguration;
    private RetryOptions retryOptions;
    private Scheduler scheduler;
    private TransportType transport;
    private String host;
    private String eventHubName;
    private EventPosition initialEventPosition;
    private PartitionProcessorFactory partitionProcessorFactory;
    private String consumerGroupName;
    private PartitionManager partitionManager;

    /**
     * Creates a new instance with the default transport {@link TransportType#AMQP}.
     */
    public EventHubClientBuilder() {
        transport = TransportType.AMQP;
    }

    /**
     * Sets the credential information given a connection string to the Event Hub instance.
     *
     * <p>
     * If the connection string is copied from the Event Hubs namespace, it will likely not contain the name to the
     * desired Event Hub, which is needed. In this case, the name can be added manually by adding {@literal
     * "EntityPath=EVENT_HUB_NAME"} to the end of the connection string. For example, "EntityPath=telemetry-hub".
     * </p>
     *
     * <p>
     * If you have defined a shared access policy directly on the Event Hub itself, then copying the connection string
     * from that Event Hub will result in a connection string that contains the name.
     * </p>
     *
     * @param connectionString The connection string to use for connecting to the Event Hub instance. It is
     *         expected that the Event Hub name and the shared access key properties are contained in this connection
     *         string.
     * @return The updated {@link EventHubClientBuilder} object.
     * @throws IllegalArgumentException if {@code connectionString} is null or empty. Or, the {@code connectionString}
     *         does not contain the "EntityPath" key, which is the name of the Event Hub instance.
     * @throws AzureException If the shared access signature token credential could not be created using the
     *         connection string.
     */
    public EventHubClientBuilder connectionString(String connectionString) {
        final ConnectionStringProperties properties = new ConnectionStringProperties(connectionString);
        final TokenCredential tokenCredential;
        try {
            tokenCredential = new EventHubSharedAccessKeyCredential(properties.sharedAccessKeyName(),
                properties.sharedAccessKey(), ClientConstants.TOKEN_VALIDITY);
        } catch (InvalidKeyException | NoSuchAlgorithmException e) {
            throw logger.logExceptionAsError(new AzureException("Could not create the EventHubSharedAccessKeyCredential.", e));
        }

        return credential(properties.endpoint().getHost(), properties.eventHubName(), tokenCredential);
    }

    /**
     * Sets the credential information given a connection string to the Event Hubs namespace and name to a specific
     * Event Hub instance.
     *
     * @param connectionString The connection string to use for connecting to the Event Hubs namespace; it is
     *         expected that the shared access key properties are contained in this connection string, but not the Event
     *         Hub name.
     * @param eventHubName The name of the Event Hub to connect the client to.
     * @return The updated {@link EventHubClientBuilder} object.
     * @throws NullPointerException if {@code connectionString} or {@code eventHubName} is null.
     * @throws IllegalArgumentException if {@code connectionString} or {@code eventHubName} is an empty string.
     *         Or, if the {@code connectionString} contains the Event Hub name.
     * @throws AzureException If the shared access signature token credential could not be created using the
     *         connection string.
     */
    public EventHubClientBuilder connectionString(String connectionString, String eventHubName) {
        Objects.requireNonNull(connectionString, "'connectionString' cannot be null.");
        Objects.requireNonNull(eventHubName, "'eventHubName' cannot be null.");

        if (connectionString.isEmpty()) {
            throw logger.logExceptionAsError(new IllegalArgumentException("'connectionString' cannot be an empty string."));
        } else if (eventHubName.isEmpty()) {
            throw logger.logExceptionAsError(new IllegalArgumentException("'eventHubName' cannot be an empty string."));
        }

        final ConnectionStringProperties properties = new ConnectionStringProperties(connectionString);
        final TokenCredential tokenCredential;
        try {
            tokenCredential = new EventHubSharedAccessKeyCredential(properties.sharedAccessKeyName(),
                properties.sharedAccessKey(), ClientConstants.TOKEN_VALIDITY);
        } catch (InvalidKeyException | NoSuchAlgorithmException e) {
            throw logger.logExceptionAsError(new AzureException("Could not create the EventHubSharedAccessKeyCredential.", e));
        }

        if (!ImplUtils.isNullOrEmpty(properties.eventHubName()) && !eventHubName.equals(properties.eventHubName())) {
            throw logger.logExceptionAsError(new IllegalArgumentException(String.format(Locale.US,
                "'connectionString' contains an Event Hub name [%s] and it does not match the given "
                    + "'eventHubName' parameter [%s]. Please use the credentials(String connectionString) overload. "
                    + "Or supply a 'connectionString' without 'EntityPath' in it.",
                properties.eventHubName(), eventHubName)));
        }

        return credential(properties.endpoint().getHost(), eventHubName, tokenCredential);
    }

    /**
     * Sets the configuration store that is used during construction of the service client.
     *
     * If not specified, the default configuration store is used to configure the {@link EventHubAsyncClient}. Use
     * {@link Configuration#NONE} to bypass using configuration settings during construction.
     *
     * @param configuration The configuration store used to configure the {@link EventHubAsyncClient}.
     * @return The updated {@link EventHubClientBuilder} object.
     */
    public EventHubClientBuilder configuration(Configuration configuration) {
        this.configuration = configuration;
        return this;
    }

    /**
     * Sets the credential information for which Event Hub instance to connect to, and how to authorize against it.
     *
     * @param host The fully qualified host name for the Event Hubs namespace. This is likely to be similar to
     *         <strong>{@literal "{your-namespace}.servicebus.windows.net}"</strong>.
     * @param eventHubName The name of the Event Hub to connect the client to.
     * @param credential The token credential to use for authorization. Access controls may be specified by the
     *         Event Hubs namespace or the requested Event Hub, depending on Azure configuration.
     * @return The updated {@link EventHubClientBuilder} object.
     * @throws IllegalArgumentException if {@code host} or {@code eventHubName} is an empty string.
     * @throws NullPointerException if {@code host}, {@code eventHubName}, {@code credentials} is null.
     */
    public EventHubClientBuilder credential(String host, String eventHubName, TokenCredential credential) {
        this.host = Objects.requireNonNull(host, "'host' cannot be null.");
        this.credentials = Objects.requireNonNull(credential, "'credential' cannot be null.");
        this.eventHubName = Objects.requireNonNull(eventHubName, "'eventHubName' cannot be null.");

        if (ImplUtils.isNullOrEmpty(host)) {
            throw logger.logExceptionAsError(new IllegalArgumentException("'host' cannot be an empty string."));
        } else if (ImplUtils.isNullOrEmpty(eventHubName)) {
            throw logger.logExceptionAsError(new IllegalArgumentException("'eventHubName' cannot be an empty string."));
        }

        return this;
    }

    /**
     * Sets the proxy configuration to use for {@link EventHubAsyncClient}. When a proxy is configured, {@link
     * TransportType#AMQP_WEB_SOCKETS} must be used for the transport type.
     *
     * @param proxyConfiguration The proxy configuration to use.
     * @return The updated {@link EventHubClientBuilder} object.
     */
    public EventHubClientBuilder proxyConfiguration(ProxyConfiguration proxyConfiguration) {
        this.proxyConfiguration = proxyConfiguration;
        return this;
    }

    /**
     * Sets the scheduler for operations such as connecting to and receiving or sending data to Event Hubs. If none is
     * specified, an elastic pool is used.
     *
     * @param scheduler The scheduler for operations such as connecting to and receiving or sending data to
     *         Event Hubs.
     * @return The updated {@link EventHubClientBuilder} object.
     */
    public EventHubClientBuilder scheduler(Scheduler scheduler) {
        this.scheduler = scheduler;
        return this;
    }

    /**
     * Sets the transport type by which all the communication with Azure Event Hubs occurs. Default value is {@link
     * TransportType#AMQP}.
     *
     * @param transport The transport type to use.
     * @return The updated {@link EventHubClientBuilder} object.
     */
    public EventHubClientBuilder transportType(TransportType transport) {
        this.transport = transport;
        return this;
    }

    /**
     * Sets the retry policy for {@link EventHubAsyncClient}. If not specified, the default retry options are used.
     *
     * @param retryOptions The retry policy to use.
     * @return The updated {@link EventHubClientBuilder} object.
     */
    public EventHubClientBuilder retry(RetryOptions retryOptions) {
        this.retryOptions = retryOptions;
        return this;
    }

    /**
     * Creates a new {@link EventHubAsyncClient} based on options set on this builder. Every time
     * {@code buildAsyncClient()} is invoked, a new instance of {@link EventHubAsyncClient} is created.
     *
     * <p>
     * The following options are used if ones are not specified in the builder:
     *
     * <ul>
     * <li>If no configuration is specified, the {@link ConfigurationManager#getConfiguration() global configuration}
     * is used to provide any shared configuration values. The configuration values read are the {@link
     * BaseConfigurations#HTTP_PROXY}, {@link ProxyConfiguration#PROXY_USERNAME}, and {@link
     * ProxyConfiguration#PROXY_PASSWORD}.</li>
     * <li>If no retry is specified, the default retry options are used.</li>
     * <li>If no proxy is specified, the builder checks the {@link ConfigurationManager#getConfiguration() global
     * configuration} for a configured proxy, then it checks to see if a system proxy is configured.</li>
     * <li>If no timeout is specified, a {@link ClientConstants#OPERATION_TIMEOUT timeout of one minute} is used.</li>
     * <li>If no scheduler is specified, an {@link Schedulers#elastic() elastic scheduler} is used.</li>
     * </ul>
     *
     * @return A new {@link EventHubAsyncClient} instance with all the configured options.
     * @throws IllegalArgumentException if the credentials have not been set using either {@link
     *         #connectionString(String)} or {@link #credential(String, String, TokenCredential)}. Or, if a proxy is
     *         specified but the transport type is not {@link TransportType#AMQP_WEB_SOCKETS web sockets}.
     */
    public EventHubAsyncClient buildAsyncClient() {
        final ConnectionOptions connectionOptions = getConnectionOptions();
        final ReactorProvider provider = new ReactorProvider();
        final ReactorHandlerProvider handlerProvider = new ReactorHandlerProvider(provider);
        final TracerProvider tracerProvider = new TracerProvider(ServiceLoader.load(Tracer.class));

        return new EventHubAsyncClient(connectionOptions, provider, handlerProvider, tracerProvider);
    }

    /**
     * Creates a new {@link EventHubClient} based on options set on this builder. Every time {@code buildClient()}
     * is invoked, a new instance of {@link EventHubClient} is created.
     *
     * <p>
     * The following options are used if ones are not specified in the builder:
     *
     * <ul>
     * <li>If no configuration is specified, the {@link ConfigurationManager#getConfiguration() global configuration}
     * is used to provide any shared configuration values. The configuration values read are the {@link
     * BaseConfigurations#HTTP_PROXY}, {@link ProxyConfiguration#PROXY_USERNAME}, and {@link
     * ProxyConfiguration#PROXY_PASSWORD}.</li>
     * <li>If no retry is specified, the default retry options are used.</li>
     * <li>If no proxy is specified, the builder checks the {@link ConfigurationManager#getConfiguration() global
     * configuration} for a configured proxy, then it checks to see if a system proxy is configured.</li>
     * <li>If no timeout is specified, a {@link ClientConstants#OPERATION_TIMEOUT timeout of one minute} is used.</li>
     * <li>If no scheduler is specified, an {@link Schedulers#elastic() elastic scheduler} is used.</li>
     * </ul>
     *
     * @return A new {@link EventHubClient} instance with all the configured options.
     * @throws IllegalArgumentException if the credentials have not been set using either {@link
     *         #connectionString(String)} or {@link #credential(String, String, TokenCredential)}. Or, if a proxy is
     *         specified but the transport type is not {@link TransportType#AMQP_WEB_SOCKETS web sockets}.
     */
    public EventHubClient buildClient() {
        final ConnectionOptions connectionOptions = getConnectionOptions();
        final ReactorProvider provider = new ReactorProvider();
        final ReactorHandlerProvider handlerProvider = new ReactorHandlerProvider(provider);
        final TracerProvider tracerProvider = new TracerProvider(ServiceLoader.load(Tracer.class));
        final EventHubAsyncClient client = new EventHubAsyncClient(connectionOptions, provider, handlerProvider, tracerProvider);

        return new EventHubClient(client, connectionOptions);
    }

    /**
     * This property must be set for building an {@link EventProcessor}.
     *
     * Sets the consumer group name from which the {@link EventProcessor} should consume events from.
     *
     * @param consumerGroupName The consumer group name this {@link EventProcessor} should consume events
     *         from.
     * @return The updated {@link EventHubClientBuilder} object.
     */
    public EventHubClientBuilder consumerGroupName(String consumerGroupName) {
        this.consumerGroupName = consumerGroupName;
        return this;
    }

    /**
     * This property can be optionally set when building an {@link EventProcessor}.
     *
     * Sets the initial event position. If this property is not set and if checkpoint for a partition doesn't exist,
     * {@link EventPosition#earliest()} will be used as the initial event position to start consuming events.
     *
     * @param initialEventPosition The initial event position.
     * @return The updated {@link EventHubClientBuilder} object.
     */
    public EventHubClientBuilder initialEventPosition(EventPosition initialEventPosition) {
        this.initialEventPosition = initialEventPosition;
        return this;
    }

    /**
     * This property must be set when building an {@link EventProcessor}.
     *
     * Sets the {@link PartitionManager} the {@link EventProcessor} will use for storing partition
     * ownership and checkpoint information.
     *
     * @param partitionManager Implementation of {@link PartitionManager}.
     * @return The updated {@link EventHubClientBuilder} object.
     */
    public EventHubClientBuilder partitionManager(PartitionManager partitionManager) {
        // If this is not set, look for classes implementing PartitionManager interface
        // in the classpath and use it automatically. (To be implemented)
        this.partitionManager = partitionManager;
        return this;
    }

    /**
     * This property must be set when building an {@link EventProcessor}.
     *
     * Sets the partition processor factory for creating new instance(s) of {@link PartitionProcessor}.
     *
     * @param partitionProcessorFactory The factory that creates new processor for each partition.
     * @return The updated {@link EventHubClientBuilder} object.
     */
    public EventHubClientBuilder partitionProcessorFactory(PartitionProcessorFactory partitionProcessorFactory) {
        this.partitionProcessorFactory = partitionProcessorFactory;
        return this;
    }

    /**
     * This will create a new {@link EventProcessor} configured with the options set in this builder. Each call
     * to this method will return a new instance of {@link EventProcessor}.
     *
     * <p>
     * A new instance of {@link EventHubAsyncClient} will be created with configured options by calling the {@link
     * #buildAsyncClient()} that will be used by the {@link EventProcessor}.
     * </p>
     *
     * <p>
     * If the {@link #initialEventPosition(EventPosition) initial event position} is not set, all partitions processed by
     * this {@link EventProcessor} will start processing from {@link EventPosition#earliest() earliest}
     * available event in the respective partitions.
     * </p>
     *
     * @return A new instance of {@link EventProcessor}.
     */
    public EventProcessor buildEventProcessor() {
        EventPosition initialEventPosition =
            this.initialEventPosition == null ? EventPosition.earliest()
                : this.initialEventPosition;
<<<<<<< HEAD
        return new EventProcessor(buildAsyncClient(), consumerGroupName, partitionProcessorFactory,
            initialEventPosition, partitionManager);
=======
        final TracerProvider tracerProvider = new TracerProvider(ServiceLoader.load(Tracer.class));

        return new EventProcessor(buildAsyncClient(), this.consumerGroupName,
            this.partitionProcessorFactory, initialEventPosition, partitionManager, eventHubName, tracerProvider);
>>>>>>> 56585328
    }

    private ConnectionOptions getConnectionOptions() {
        configuration = configuration == null ? ConfigurationManager.getConfiguration().clone() : configuration;

        if (credentials == null) {
            final String connectionString = configuration.get(AZURE_EVENT_HUBS_CONNECTION_STRING);

            if (ImplUtils.isNullOrEmpty(connectionString)) {
                throw logger.logExceptionAsError(new IllegalArgumentException("Credentials have not been set. "
                    + "They can be set using: connectionString(String), connectionString(String, String), "
                    + "credentials(String, String, TokenCredential), or setting the environment variable '"
                    + AZURE_EVENT_HUBS_CONNECTION_STRING + "' with a connection string"));
            }

            connectionString(connectionString);
        }

        if (retryOptions == null) {
            retryOptions = DEFAULT_RETRY;
        }

        // If the proxy has been configured by the user but they have overridden the TransportType with something that
        // is not AMQP_WEB_SOCKETS.
        if (proxyConfiguration != null && proxyConfiguration.isProxyAddressConfigured()
            && transport != TransportType.AMQP_WEB_SOCKETS) {
            throw logger.logExceptionAsError(new IllegalArgumentException("Cannot use a proxy when TransportType is not AMQP."));
        }

        if (proxyConfiguration == null) {
            proxyConfiguration = getDefaultProxyConfiguration(configuration);
        }

        if (scheduler == null) {
            scheduler = Schedulers.elastic();
        }

        final CBSAuthorizationType authorizationType = credentials instanceof EventHubSharedAccessKeyCredential
            ? CBSAuthorizationType.SHARED_ACCESS_SIGNATURE
            : CBSAuthorizationType.JSON_WEB_TOKEN;

        return new ConnectionOptions(host, eventHubName, credentials, authorizationType,
            transport, retryOptions, proxyConfiguration, scheduler);
    }

    private ProxyConfiguration getDefaultProxyConfiguration(Configuration configuration) {
        ProxyAuthenticationType authentication = ProxyAuthenticationType.NONE;
        if (proxyConfiguration != null) {
            authentication = proxyConfiguration.authentication();
        }

        String proxyAddress = configuration.get(BaseConfigurations.HTTP_PROXY);

        if (ImplUtils.isNullOrEmpty(proxyAddress)) {
            return ProxyConfiguration.SYSTEM_DEFAULTS;
        }

        final String[] hostPort = proxyAddress.split(":");
        if (hostPort.length < 2) {
            throw logger.logExceptionAsError(new IllegalArgumentException("HTTP_PROXY cannot be parsed into a proxy"));
        }

        final String host = hostPort[0];
        final int port = Integer.parseInt(hostPort[1]);
        final Proxy proxy = new Proxy(Proxy.Type.HTTP, new InetSocketAddress(host, port));
        final String username = configuration.get(ProxyConfiguration.PROXY_USERNAME);
        final String password = configuration.get(ProxyConfiguration.PROXY_PASSWORD);

        return new ProxyConfiguration(authentication, proxy, username, password);
    }
}<|MERGE_RESOLUTION|>--- conflicted
+++ resolved
@@ -415,15 +415,9 @@
         EventPosition initialEventPosition =
             this.initialEventPosition == null ? EventPosition.earliest()
                 : this.initialEventPosition;
-<<<<<<< HEAD
+        final TracerProvider tracerProvider = new TracerProvider(ServiceLoader.load(Tracer.class));
         return new EventProcessor(buildAsyncClient(), consumerGroupName, partitionProcessorFactory,
-            initialEventPosition, partitionManager);
-=======
-        final TracerProvider tracerProvider = new TracerProvider(ServiceLoader.load(Tracer.class));
-
-        return new EventProcessor(buildAsyncClient(), this.consumerGroupName,
-            this.partitionProcessorFactory, initialEventPosition, partitionManager, eventHubName, tracerProvider);
->>>>>>> 56585328
+            initialEventPosition, partitionManager, tracerProvider);
     }
 
     private ConnectionOptions getConnectionOptions() {
