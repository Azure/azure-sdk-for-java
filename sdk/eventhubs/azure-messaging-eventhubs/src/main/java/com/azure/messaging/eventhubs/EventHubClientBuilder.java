// Copyright (c) Microsoft Corporation. All rights reserved.
// Licensed under the MIT License.

package com.azure.messaging.eventhubs;

import com.azure.core.amqp.ProxyAuthenticationType;
import com.azure.core.amqp.ProxyOptions;
import com.azure.core.amqp.RetryOptions;
import com.azure.core.amqp.TransportType;
import com.azure.core.amqp.implementation.AzureTokenManagerProvider;
import com.azure.core.amqp.implementation.CBSAuthorizationType;
import com.azure.core.amqp.implementation.ConnectionOptions;
import com.azure.core.amqp.implementation.ConnectionStringProperties;
import com.azure.core.amqp.implementation.MessageSerializer;
import com.azure.core.amqp.implementation.ReactorHandlerProvider;
import com.azure.core.amqp.implementation.ReactorProvider;
import com.azure.core.amqp.implementation.StringUtil;
import com.azure.core.amqp.implementation.TokenManagerProvider;
import com.azure.core.amqp.implementation.TracerProvider;
import com.azure.core.annotation.ServiceClientBuilder;
import com.azure.core.credential.TokenCredential;
import com.azure.core.exception.AzureException;
import com.azure.core.util.Configuration;
import com.azure.core.util.CoreUtils;
import com.azure.core.util.logging.ClientLogger;
import com.azure.core.util.tracing.Tracer;
import com.azure.messaging.eventhubs.implementation.ClientConstants;
import com.azure.messaging.eventhubs.implementation.EventHubAmqpConnection;
import com.azure.messaging.eventhubs.implementation.EventHubReactorAmqpConnection;
import reactor.core.publisher.Mono;
import reactor.core.scheduler.Scheduler;
import reactor.core.scheduler.Schedulers;

import java.net.InetSocketAddress;
import java.net.Proxy;
import java.security.InvalidKeyException;
import java.security.NoSuchAlgorithmException;
import java.util.Locale;
import java.util.Objects;
import java.util.ServiceLoader;

/**
 * This class provides a fluent builder API to aid the instantiation of {@link EventHubAsyncClient} and {@link
 * EventHubClient}. Calling {@link #buildAsyncClient() buildAsyncClient()} or {@link #buildClient() buildClient()}
 * constructs an instance of the respective client.
 *
 * <p>
 * <strong>Credentials are required</strong> to perform operations against Azure Event Hubs. They can be set by using
 * one of the following methods:
 * <ul>
 * <li>{@link #connectionString(String) connectionString(String)} with a connection string to a specific Event Hub.
 * </li>
 * <li>{@link #connectionString(String, String) connectionString(String, String)} with an Event Hub <i>namespace</i>
 * connection string and the Event Hub name.</li>
 * <li>{@link #credential(String, String, TokenCredential) credential(String, String, TokenCredential)} with the
 * fully qualified namespace, Event Hub name, and a set of credentials authorized to use the Event Hub.
 * </li>
 * </ul>
 *
 * <p>
 * <strong>Starting position</strong>, <strong>consumer group</strong>, and <strong>credentials</strong> are
 * <strong>required</strong> when creating an {@link EventHubConsumerAsyncClient} or {@link EventHubConsumerClient}.
 * {@link EventHubClientBuilder#prefetchCount(int) Prefetch } can be supplied for customized to change default prefetch.
 * </p>
 *
 * <p><strong>Creating an asynchronous {@link EventHubProducerAsyncClient} using Event Hubs namespace connection string
 * </strong></p>
 *
 * {@codesnippet com.azure.messaging.eventhubs.eventhubasyncproducerclient.instantiation}
 *
 * <p><strong>Creating a synchronous {@link EventHubConsumerClient} using an Event Hub instance connection string
 * </strong></p>
 *
 * {@codesnippet com.azure.messaging.eventhubs.eventhubconsumerasyncclient.instantiation}
 *
 * <p><strong>Creating producers and consumers that share the same connection</strong></p>
 * <p>By default, a dedicated connection is created for each producer and consumer created from the builder. If users
 * wish to leverage the same underlying connection, they can toggle {@link #shareConnection() shareConnection()}.</p>
 *
 * {@codesnippet com.azure.messaging.eventhubs.eventhubclientbuilder.instantiation}
 *
 * @see EventHubClient
 * @see EventHubAsyncClient
 */
@ServiceClientBuilder(serviceClients = {EventHubProducerAsyncClient.class, EventHubProducerClient.class})
public class EventHubClientBuilder {
    /**
     * The name of the default consumer group in the Event Hubs service.
     */
    public static final String DEFAULT_CONSUMER_GROUP_NAME = "$Default";
    /**
     * The minimum value allowed for the prefetch count of the consumer.
     */
    static final int MINIMUM_PREFETCH_COUNT = 1;
    /**
     * The maximum value allowed for the prefetch count of the consumer.
     */
    static final int MAXIMUM_PREFETCH_COUNT = 8000;
    // Default number of events to fetch when creating the consumer.
    static final int DEFAULT_PREFETCH_COUNT = 500;

    private final ClientLogger logger = new ClientLogger(EventHubClientBuilder.class);

    private static final String AZURE_EVENT_HUBS_CONNECTION_STRING = "AZURE_EVENT_HUBS_CONNECTION_STRING";
    private static final RetryOptions DEFAULT_RETRY = new RetryOptions()
        .setTryTimeout(ClientConstants.OPERATION_TIMEOUT);

    private TokenCredential credentials;
    private Configuration configuration;
    private ProxyOptions proxyOptions;
    private RetryOptions retryOptions;
    private Scheduler scheduler;
    private TransportType transport;
    private String fullyQualifiedNamespace;
    private String eventHubName;
    private String consumerGroup;
    private EventHubConnection eventHubConnection;
<<<<<<< HEAD
    private int prefetchCount;
=======
    private boolean isSharedConnection;
>>>>>>> e843d15e

    /**
     * Creates a new instance with the default transport {@link TransportType#AMQP} and a non-shared connection. A
     * non-shared connection means that a dedicated AMQP connection is created for every Event Hub consumer or producer
     * created using the builder.
     */
    public EventHubClientBuilder() {
        transport = TransportType.AMQP;
<<<<<<< HEAD
        prefetchCount = DEFAULT_PREFETCH_COUNT;
=======
        isSharedConnection = false;
>>>>>>> e843d15e
    }

    /**
     * Sets the credential information given a connection string to the Event Hub instance.
     *
     * <p>
     * If the connection string is copied from the Event Hubs namespace, it will likely not contain the name to the
     * desired Event Hub, which is needed. In this case, the name can be added manually by adding {@literal
     * "EntityPath=EVENT_HUB_NAME"} to the end of the connection string. For example, "EntityPath=telemetry-hub".
     * </p>
     *
     * <p>
     * If you have defined a shared access policy directly on the Event Hub itself, then copying the connection string
     * from that Event Hub will result in a connection string that contains the name.
     * </p>
     *
     * @param connectionString The connection string to use for connecting to the Event Hub instance. It is expected
     *     that the Event Hub name and the shared access key properties are contained in this connection string.
     *
     * @return The updated {@link EventHubClientBuilder} object.
     *
     * @throws IllegalArgumentException if {@code connectionString} is null or empty. Or, the {@code connectionString}
     *     does not contain the "EntityPath" key, which is the name of the Event Hub instance.
     * @throws AzureException If the shared access signature token credential could not be created using the
     *     connection string.
     */
    public EventHubClientBuilder connectionString(String connectionString) {
        final ConnectionStringProperties properties = new ConnectionStringProperties(connectionString);
        final TokenCredential tokenCredential;
        try {
            tokenCredential = new EventHubSharedAccessKeyCredential(properties.getSharedAccessKeyName(),
                properties.getSharedAccessKey(), ClientConstants.TOKEN_VALIDITY);
        } catch (InvalidKeyException | NoSuchAlgorithmException e) {
            throw logger.logExceptionAsError(new AzureException(
                "Could not create the EventHubSharedAccessKeyCredential.", e));
        }

        return credential(properties.getEndpoint().getHost(), properties.getEntityPath(), tokenCredential);
    }

    /**
     * Sets the credential information given a connection string to the Event Hubs namespace and name to a specific
     * Event Hub instance.
     *
     * @param connectionString The connection string to use for connecting to the Event Hubs namespace; it is
     *     expected that the shared access key properties are contained in this connection string, but not the Event Hub
     *     name.
     * @param eventHubName The name of the Event Hub to connect the client to.
     *
     * @return The updated {@link EventHubClientBuilder} object.
     *
     * @throws NullPointerException if {@code connectionString} or {@code eventHubName} is null.
     * @throws IllegalArgumentException if {@code connectionString} or {@code eventHubName} is an empty string. Or, if
     * the {@code connectionString} contains the Event Hub name.
     * @throws AzureException If the shared access signature token credential could not be created using the connection
     * string.
     */
    public EventHubClientBuilder connectionString(String connectionString, String eventHubName) {
        Objects.requireNonNull(connectionString, "'connectionString' cannot be null.");
        Objects.requireNonNull(eventHubName, "'eventHubName' cannot be null.");

        if (connectionString.isEmpty()) {
            throw logger.logExceptionAsError(new IllegalArgumentException(
                "'connectionString' cannot be an empty string."));
        } else if (eventHubName.isEmpty()) {
            throw logger.logExceptionAsError(new IllegalArgumentException("'eventHubName' cannot be an empty string."));
        }

        final ConnectionStringProperties properties = new ConnectionStringProperties(connectionString);
        final TokenCredential tokenCredential;
        try {
            tokenCredential = new EventHubSharedAccessKeyCredential(properties.getSharedAccessKeyName(),
                properties.getSharedAccessKey(), ClientConstants.TOKEN_VALIDITY);
        } catch (InvalidKeyException | NoSuchAlgorithmException e) {
            throw logger.logExceptionAsError(new AzureException(
                "Could not create the EventHubSharedAccessKeyCredential.", e));
        }

        if (!CoreUtils.isNullOrEmpty(properties.getEntityPath())
            && !eventHubName.equals(properties.getEntityPath())) {
            throw logger.logExceptionAsError(new IllegalArgumentException(String.format(Locale.US,
                "'connectionString' contains an Event Hub name [%s] and it does not match the given "
                    + "'eventHubName' parameter [%s]. Please use the credentials(String connectionString) overload. "
                    + "Or supply a 'connectionString' without 'EntityPath' in it.",
                properties.getEntityPath(), eventHubName)));
        }

        return credential(properties.getEndpoint().getHost(), eventHubName, tokenCredential);
    }

    /**
     * Sets the configuration store that is used during construction of the service client.
     *
     * If not specified, the default configuration store is used to configure the {@link EventHubAsyncClient}. Use
     * {@link Configuration#NONE} to bypass using configuration settings during construction.
     *
     * @param configuration The configuration store used to configure the {@link EventHubAsyncClient}.
     *
     * @return The updated {@link EventHubClientBuilder} object.
     */
    public EventHubClientBuilder configuration(Configuration configuration) {
        this.configuration = configuration;
        return this;
    }

    /**
     * Toggles the builder to use the same connection for producers or consumers that are built from this instance. By
     * default, a new connection is constructed and used created for each Event Hub consumer or producer created.
     *
     * @return The updated {@link EventHubClientBuilder} object.
     */
    public EventHubClientBuilder shareConnection() {
        this.isSharedConnection = true;
        return this;
    }

    /**
     * Sets the credential information for which Event Hub instance to connect to, and how to authorize against it.
     *
     * @param fullyQualifiedNamespace The fully qualified name for the Event Hubs namespace. This is likely to be
     *     similar to <strong>{@literal "{your-namespace}.servicebus.windows.net}"</strong>.
     * @param eventHubName The name of the Event Hub to connect the client to.
     * @param credential The token credential to use for authorization. Access controls may be specified by the
     *     Event Hubs namespace or the requested Event Hub, depending on Azure configuration.
     *
     * @return The updated {@link EventHubClientBuilder} object.
     *
     * @throws IllegalArgumentException if {@code fullyQualifiedNamespace} or {@code eventHubName} is an empty string.
     * @throws NullPointerException if {@code fullyQualifiedNamespace}, {@code eventHubName}, {@code credentials} is
     *     null.
     */
    public EventHubClientBuilder credential(String fullyQualifiedNamespace, String eventHubName,
                                            TokenCredential credential) {
        this.fullyQualifiedNamespace = Objects.requireNonNull(fullyQualifiedNamespace,
            "'fullyQualifiedNamespace' cannot be null.");
        this.credentials = Objects.requireNonNull(credential, "'credential' cannot be null.");
        this.eventHubName = Objects.requireNonNull(eventHubName, "'eventHubName' cannot be null.");

        if (CoreUtils.isNullOrEmpty(fullyQualifiedNamespace)) {
            throw logger.logExceptionAsError(new IllegalArgumentException("'host' cannot be an empty string."));
        } else if (CoreUtils.isNullOrEmpty(eventHubName)) {
            throw logger.logExceptionAsError(new IllegalArgumentException("'eventHubName' cannot be an empty string."));
        }

        return this;
    }

    /**
     * Sets the proxy configuration to use for {@link EventHubAsyncClient}. When a proxy is configured, {@link
     * TransportType#AMQP_WEB_SOCKETS} must be used for the transport type.
     *
     * @param proxyOptions The proxy configuration to use.
     *
     * @return The updated {@link EventHubClientBuilder} object.
     */
    public EventHubClientBuilder proxyOptions(ProxyOptions proxyOptions) {
        this.proxyOptions = proxyOptions;
        return this;
    }

    /**
     * Sets the scheduler for operations such as connecting to and receiving or sending data to Event Hubs. If none is
     * specified, an elastic pool is used.
     *
     * @param scheduler The scheduler for operations such as connecting to and receiving or sending data to Event Hubs.
     * @return The updated {@link EventHubClientBuilder} object.
     */
    public EventHubClientBuilder scheduler(Scheduler scheduler) {
        this.scheduler = scheduler;
        return this;
    }

    /**
     * Sets the transport type by which all the communication with Azure Event Hubs occurs. Default value is {@link
     * TransportType#AMQP}.
     *
     * @param transport The transport type to use.
     *
     * @return The updated {@link EventHubClientBuilder} object.
     */
    public EventHubClientBuilder transportType(TransportType transport) {
        this.transport = transport;
        return this;
    }

    /**
     * Sets the retry policy for {@link EventHubAsyncClient}. If not specified, the default retry options are used.
     *
     * @param retryOptions The retry policy to use.
     *
     * @return The updated {@link EventHubClientBuilder} object.
     */
    public EventHubClientBuilder retry(RetryOptions retryOptions) {
        this.retryOptions = retryOptions;
        return this;
    }

    /**
     * Sets the name of the consumer group this consumer is associated with. Events are read in the context of this
     * group. The name of the consumer group that is created by default is
     * {@link #DEFAULT_CONSUMER_GROUP_NAME "$Default"}.
     *
     * @param consumerGroup The name of the consumer group this consumer is associated with. Events are read in the
     * context of this group. The name of the consumer group that is created by default is
     * {@link #DEFAULT_CONSUMER_GROUP_NAME "$Default"}.
     * @return The updated {@link EventHubClientBuilder} object.
     */
    public EventHubClientBuilder consumerGroup(String consumerGroup) {
        this.consumerGroup = consumerGroup;
        return this;
    }

    /**
     * Sets the count used by the receiver to control the number of events the Event Hub consumer will actively receive
     * and queue locally without regard to whether a receive operation is currently active.
     *
     * @param prefetchCount The amount of events to queue locally.
     * @return The updated {@link EventHubClientBuilder} object.
     * @throws IllegalArgumentException if {@code prefetchCount} is less than the {@link #MINIMUM_PREFETCH_COUNT 1} or
     *     greater than {@link #MAXIMUM_PREFETCH_COUNT 8000}.
     */
    public EventHubClientBuilder prefetchCount(int prefetchCount) {
        if (prefetchCount < MINIMUM_PREFETCH_COUNT) {
            throw logger.logExceptionAsError(new IllegalArgumentException(String.format(Locale.US,
                "PrefetchCount, '%s' has to be above %s", prefetchCount, MINIMUM_PREFETCH_COUNT)));
        }

        if (prefetchCount > MAXIMUM_PREFETCH_COUNT) {
            throw logger.logExceptionAsError(new IllegalArgumentException(String.format(Locale.US,
                "PrefetchCount, '%s', has to be below %s", prefetchCount, MAXIMUM_PREFETCH_COUNT)));
        }

        this.prefetchCount = prefetchCount;
        return this;
    }

    /**
     * Creates a new {@link EventHubConsumerAsyncClient} based on the options set on this builder. Every time
     * {@code buildAsyncConsumer()} is invoked, a new instance of {@link EventHubConsumerAsyncClient} is created.
     *
     * @return A new {@link EventHubConsumerAsyncClient} with the configured options.
     *
     * @throws IllegalArgumentException If shared connection is not used and the credentials have not been set using
     *     either {@link #connectionString(String)} or {@link #credential(String, String, TokenCredential)}. Also, if
     *     {@link #consumerGroup(String)} have not been set. And if a proxy is specified but the transport type is not
     *     {@link TransportType#AMQP_WEB_SOCKETS web sockets}.
     */
    public EventHubConsumerAsyncClient buildAsyncConsumer() {
        if (CoreUtils.isNullOrEmpty(consumerGroup)) {
            throw logger.logExceptionAsError(new IllegalArgumentException("'consumerGroup' cannot be null or an empty "
                + "string. using EventHubClientBuilder.consumerGroup(String)"));
        }

        return buildAsyncClient().createConsumer(consumerGroup, prefetchCount);
    }

    /**
     * Creates a new {@link EventHubConsumerClient} based on the options set on this builder. Every time
     * {@code buildConsumer()} is invoked, a new instance of {@link EventHubConsumerClient} is created.
     *
     * @return A new {@link EventHubConsumerClient} with the configured options.
     *
     * @throws IllegalArgumentException If shared connection is not used and the credentials have not been set using
     *     either {@link #connectionString(String)} or {@link #credential(String, String, TokenCredential)}. Also, if
     *     {@link #consumerGroup(String)} have not been set. And if a proxy is specified but the transport type is not
     *     {@link TransportType#AMQP_WEB_SOCKETS web sockets}.
     */
    public EventHubConsumerClient buildConsumer() {
        return buildClient().createConsumer(consumerGroup, prefetchCount);
    }

    /**
     * Creates a new {@link EventHubProducerAsyncClient} based on options set on this builder. Every time
     * {@code buildAsyncProducer()} is invoked, a new instance of {@link EventHubProducerAsyncClient} is created.
     *
     * @return A new {@link EventHubProducerAsyncClient} instance with all the configured options.
     *
     * @throws IllegalArgumentException If shared connection is not used and the credentials have not been set using
     * either {@link #connectionString(String)} or {@link #credential(String, String, TokenCredential)}. Or, if a proxy
     * is specified but the transport type is not {@link TransportType#AMQP_WEB_SOCKETS web sockets}.
     */
    public EventHubProducerAsyncClient buildAsyncProducer() {
        return buildAsyncClient().createProducer();
    }

    /**
     * Creates a new {@link EventHubProducerClient} based on options set on this builder. Every time
     * {@code buildAsyncProducer()} is invoked, a new instance of {@link EventHubProducerClient} is created.
     *
     * @return A new {@link EventHubProducerClient} instance with all the configured options.
     *
     * @throws IllegalArgumentException If shared connection is not used and the credentials have not been set using
     * either {@link #connectionString(String)} or {@link #credential(String, String, TokenCredential)}. Or, if a proxy
     * is specified but the transport type is not {@link TransportType#AMQP_WEB_SOCKETS web sockets}.
     */
    public EventHubProducerClient buildProducer() {
        return buildClient().createProducer();
    }

    /**
     * Creates a new {@link EventHubAsyncClient} based on options set on this builder. Every time
     * {@code buildAsyncClient()} is invoked, a new instance of {@link EventHubAsyncClient} is created.
     *
     * <p>
     * The following options are used if ones are not specified in the builder:
     *
     * <ul>
     * <li>If no configuration is specified, the {@link Configuration#getGlobalConfiguration() global configuration}
     * is used to provide any shared configuration values. The configuration values read are the {@link
     * Configuration#PROPERTY_HTTP_PROXY}, {@link ProxyOptions#PROXY_USERNAME}, and {@link
     * ProxyOptions#PROXY_PASSWORD}.</li>
     * <li>If no retry is specified, the default retry options are used.</li>
     * <li>If no proxy is specified, the builder checks the {@link Configuration#getGlobalConfiguration() global
     * configuration} for a configured proxy, then it checks to see if a system proxy is configured.</li>
     * <li>If no timeout is specified, a {@link ClientConstants#OPERATION_TIMEOUT timeout of one minute} is used.</li>
     * <li>If no scheduler is specified, an {@link Schedulers#elastic() elastic scheduler} is used.</li>
     * </ul>
     *
     * @return A new {@link EventHubAsyncClient} instance with all the configured options.
     *
     * @throws IllegalArgumentException if the credentials have not been set using either {@link
     * #connectionString(String)} or {@link #credential(String, String, TokenCredential)}. Or, if a proxy is specified
     * but the transport type is not {@link TransportType#AMQP_WEB_SOCKETS web sockets}.
     */
    EventHubAsyncClient buildAsyncClient() {
        if (retryOptions == null) {
            retryOptions = DEFAULT_RETRY;
        }

        if (scheduler == null) {
            scheduler = Schedulers.elastic();
        }

        final MessageSerializer messageSerializer = new EventHubMessageSerializer();

        if (isSharedConnection && eventHubConnection == null) {
            eventHubConnection = buildConnection(messageSerializer);
        }

        final EventHubConnection connection = isSharedConnection
            ? eventHubConnection
            : buildConnection(messageSerializer);

        final TracerProvider tracerProvider = new TracerProvider(ServiceLoader.load(Tracer.class));

        return new EventHubAsyncClient(connection, tracerProvider, messageSerializer, isSharedConnection);
    }

    /**
     * Creates a new {@link EventHubClient} based on options set on this builder. Every time {@code buildClient()} is
     * invoked, a new instance of {@link EventHubClient} is created.
     *
     * <p>
     * The following options are used if ones are not specified in the builder:
     *
     * <ul>
     * <li>If no configuration is specified, the {@link Configuration#getGlobalConfiguration() global configuration}
     * is used to provide any shared configuration values. The configuration values read are the {@link
     * Configuration#PROPERTY_HTTP_PROXY}, {@link ProxyOptions#PROXY_USERNAME}, and {@link
     * ProxyOptions#PROXY_PASSWORD}.</li>
     * <li>If no retry is specified, the default retry options are used.</li>
     * <li>If no proxy is specified, the builder checks the {@link Configuration#getGlobalConfiguration() global
     * configuration} for a configured proxy, then it checks to see if a system proxy is configured.</li>
     * <li>If no timeout is specified, a {@link ClientConstants#OPERATION_TIMEOUT timeout of one minute} is used.</li>
     * <li>If no scheduler is specified, an {@link Schedulers#elastic() elastic scheduler} is used.</li>
     * </ul>
     *
     * @return A new {@link EventHubClient} instance with all the configured options.
     *
     * @throws IllegalArgumentException if the credentials have not been set using either {@link
     * #connectionString(String)} or {@link #credential(String, String, TokenCredential)}. Or, if a proxy is specified
     * but the transport type is not {@link TransportType#AMQP_WEB_SOCKETS web sockets}.
     */
    EventHubClient buildClient() {
        final EventHubAsyncClient client = buildAsyncClient();

        return new EventHubClient(client, retryOptions);
    }

    private EventHubConnection buildConnection(MessageSerializer messageSerializer) {
        final ConnectionOptions connectionOptions = getConnectionOptions();
        final TokenManagerProvider tokenManagerProvider = new AzureTokenManagerProvider(
            connectionOptions.getAuthorizationType(), connectionOptions.getFullyQualifiedNamespace(),
            ClientConstants.AZURE_ACTIVE_DIRECTORY_SCOPE);
        final ReactorProvider provider = new ReactorProvider();
        final ReactorHandlerProvider handlerProvider = new ReactorHandlerProvider(provider);

        final Mono<EventHubAmqpConnection> connectionMono = Mono.fromCallable(() -> {
            final String connectionId = StringUtil.getRandomString("MF");

            return new EventHubReactorAmqpConnection(connectionId, connectionOptions, provider, handlerProvider,
                tokenManagerProvider, messageSerializer);
        });

        return new EventHubConnection(connectionMono, connectionOptions);
    }

    private ConnectionOptions getConnectionOptions() {
        configuration = configuration == null ? Configuration.getGlobalConfiguration().clone() : configuration;

        if (credentials == null) {
            final String connectionString = configuration.get(AZURE_EVENT_HUBS_CONNECTION_STRING);

            if (CoreUtils.isNullOrEmpty(connectionString)) {
                throw logger.logExceptionAsError(new IllegalArgumentException("Credentials have not been set. "
                    + "They can be set using: connectionString(String), connectionString(String, String), "
                    + "credentials(String, String, TokenCredential), or setting the environment variable '"
                    + AZURE_EVENT_HUBS_CONNECTION_STRING + "' with a connection string"));
            }

            connectionString(connectionString);
        }

        // If the proxy has been configured by the user but they have overridden the TransportType with something that
        // is not AMQP_WEB_SOCKETS.
        if (proxyOptions != null && proxyOptions.isProxyAddressConfigured()
            && transport != TransportType.AMQP_WEB_SOCKETS) {
            throw logger.logExceptionAsError(new IllegalArgumentException(
                "Cannot use a proxy when TransportType is not AMQP."));
        }

        if (proxyOptions == null) {
            proxyOptions = getDefaultProxyConfiguration(configuration);
        }

        final CBSAuthorizationType authorizationType = credentials instanceof EventHubSharedAccessKeyCredential
            ? CBSAuthorizationType.SHARED_ACCESS_SIGNATURE
            : CBSAuthorizationType.JSON_WEB_TOKEN;

        return new ConnectionOptions(fullyQualifiedNamespace, eventHubName, credentials, authorizationType,
            transport, retryOptions, proxyOptions, scheduler);
    }

    private ProxyOptions getDefaultProxyConfiguration(Configuration configuration) {
        ProxyAuthenticationType authentication = ProxyAuthenticationType.NONE;
        if (proxyOptions != null) {
            authentication = proxyOptions.getAuthentication();
        }

        String proxyAddress = configuration.get(Configuration.PROPERTY_HTTP_PROXY);

        if (CoreUtils.isNullOrEmpty(proxyAddress)) {
            return ProxyOptions.SYSTEM_DEFAULTS;
        }

        final String[] hostPort = proxyAddress.split(":");
        if (hostPort.length < 2) {
            throw logger.logExceptionAsError(new IllegalArgumentException("HTTP_PROXY cannot be parsed into a proxy"));
        }

        final String host = hostPort[0];
        final int port = Integer.parseInt(hostPort[1]);
        final Proxy proxy = new Proxy(Proxy.Type.HTTP, new InetSocketAddress(host, port));
        final String username = configuration.get(ProxyOptions.PROXY_USERNAME);
        final String password = configuration.get(ProxyOptions.PROXY_PASSWORD);

        return new ProxyOptions(authentication, proxy, username, password);
    }
}<|MERGE_RESOLUTION|>--- conflicted
+++ resolved
@@ -115,11 +115,8 @@
     private String eventHubName;
     private String consumerGroup;
     private EventHubConnection eventHubConnection;
-<<<<<<< HEAD
     private int prefetchCount;
-=======
     private boolean isSharedConnection;
->>>>>>> e843d15e
 
     /**
      * Creates a new instance with the default transport {@link TransportType#AMQP} and a non-shared connection. A
@@ -128,11 +125,8 @@
      */
     public EventHubClientBuilder() {
         transport = TransportType.AMQP;
-<<<<<<< HEAD
         prefetchCount = DEFAULT_PREFETCH_COUNT;
-=======
         isSharedConnection = false;
->>>>>>> e843d15e
     }
 
     /**
