--- conflicted
+++ resolved
@@ -133,14 +133,8 @@
                 }
                 partitionProcessor.processEvent(partitionContext, eventData).doOnEach(signal ->
                     endProcessTracingSpan(processSpanContext, signal)).subscribe(unused -> {
-<<<<<<< HEAD
-                    }, /* event processing returned error */
-                        ex -> handleProcessingError(claimedOwnership, eventHubConsumer,
-                    partitionProcessor, ex));
-=======
-                    }, /* event processing returned error */ ex -> handleProcessingError(claimedOwnership, eventHubConsumer,
-                    partitionProcessor, ex, partitionContext));
->>>>>>> cab5d637
+                    }, /* event processing returned error */ ex -> handleProcessingError(claimedOwnership,
+                    eventHubConsumer, partitionProcessor, ex, partitionContext));
             } catch (Exception ex) {
                 /* event processing threw an exception */
                 handleProcessingError(claimedOwnership, eventHubConsumer, partitionProcessor, ex, partitionContext);
