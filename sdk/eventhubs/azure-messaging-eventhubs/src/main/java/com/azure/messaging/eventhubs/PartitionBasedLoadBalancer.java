--- conflicted
+++ resolved
@@ -58,7 +58,7 @@
 
     /**
      * Creates an instance of PartitionBasedLoadBalancer for the given Event Hub name and consumer group.
-     *  @param checkpointStore The partition manager that this load balancer will use to read/update ownership details.
+     * @param checkpointStore The partition manager that this load balancer will use to read/update ownership details.
      * @param eventHubAsyncClient The asynchronous Event Hub client used to consume events.
      * @param eventHubName The Event Hub name the {@link EventProcessorClient} is associated with.
      * @param consumerGroupName The consumer group name the {@link EventProcessorClient} is associated with.
@@ -121,16 +121,6 @@
          */
         final Mono<List<String>> partitionsMono = eventHubAsyncClient
             .getPartitionIds()
-<<<<<<< HEAD
-            .onErrorResume(TimeoutException.class, error -> {
-                // In the subsequent step where it tries to balance the load, it'll propagate an error to the user.
-                // So it is okay to return an empty Flux.
-                logger.warning("Unable to get partitionIds from eventHubAsyncClient.");
-                return Flux.empty();
-            })
-=======
-            .timeout(Duration.ofMinutes(1))
->>>>>>> 7a9d5f5a
             .collectList();
 
         Mono.zip(partitionOwnershipMono, partitionsMono)
