// Copyright (c) Microsoft Corporation. All rights reserved.
// Licensed under the MIT License.

package com.azure.messaging.eventhubs;

import com.azure.core.util.CoreUtils;
import com.azure.core.util.logging.ClientLogger;
import com.azure.core.util.logging.LogLevel;
import com.azure.messaging.eventhubs.models.ErrorContext;
import com.azure.messaging.eventhubs.models.PartitionContext;
import com.azure.messaging.eventhubs.models.PartitionOwnership;

import java.time.Duration;
import java.util.concurrent.atomic.AtomicBoolean;
import reactor.core.Exceptions;
import reactor.core.publisher.Mono;
import reactor.util.function.Tuple2;

import java.util.ArrayList;
import java.util.Comparator;
import java.util.List;
import java.util.Map;
import java.util.Map.Entry;
import java.util.Random;
import java.util.concurrent.TimeUnit;
import java.util.concurrent.atomic.AtomicReference;
import java.util.function.Consumer;
import java.util.function.Function;
import java.util.stream.Collectors;

import static com.azure.messaging.eventhubs.implementation.ClientConstants.ENTITY_PATH_KEY;
import static com.azure.messaging.eventhubs.implementation.ClientConstants.OWNER_ID_KEY;
import static com.azure.messaging.eventhubs.implementation.ClientConstants.PARTITION_ID_KEY;
import static java.util.stream.Collectors.mapping;
import static java.util.stream.Collectors.toList;

/**
 * This class is responsible for balancing the load of processing events from all partitions of an Event Hub by
 * distributing the number of partitions uniformly among all the  active {@link EventProcessorClient EventProcessors}.
 * <p>
 * This load balancer will retrieve partition ownership details from the {@link CheckpointStore} to find the number of
 * active {@link EventProcessorClient EventProcessorCients}. It uses the last modified time to decide if an
 * EventProcessor is active. If a partition ownership entry has not be updated for a specified duration of time, the
 * owner of that partition is considered inactive and the partition is available for other EventProcessors to own.
 * </p>
 */
final class PartitionBasedLoadBalancer {

    private static final Random RANDOM = new Random();
    private static final ClientLogger LOGGER = new ClientLogger(PartitionBasedLoadBalancer.class);

    private final String eventHubName;
    private final String consumerGroupName;
    private final CheckpointStore checkpointStore;
    private final EventHubAsyncClient eventHubAsyncClient;
    private final String ownerId;
    private final long inactiveTimeLimitInSeconds;
    private final PartitionPumpManager partitionPumpManager;
    private final String fullyQualifiedNamespace;
    private final Consumer<ErrorContext> processError;
    private final PartitionContext partitionAgnosticContext;
    private final AtomicBoolean isLoadBalancerRunning = new AtomicBoolean();
    private final LoadBalancingStrategy loadBalancingStrategy;
    private final AtomicBoolean morePartitionsToClaim = new AtomicBoolean();
    private final AtomicReference<List<String>> partitionsCache = new AtomicReference<>(new ArrayList<>());

    /**
     * Creates an instance of PartitionBasedLoadBalancer for the given Event Hub name and consumer group.
     * @param checkpointStore The partition manager that this load balancer will use to read/update ownership details.
     * @param eventHubAsyncClient The asynchronous Event Hub client used to consume events.
     * @param eventHubName The Event Hub name the {@link EventProcessorClient} is associated with.
     * @param consumerGroupName The consumer group name the {@link EventProcessorClient} is associated with.
     * @param ownerId The identifier of the {@link EventProcessorClient} that owns this load balancer.
     * @param inactiveTimeLimitInSeconds The time in seconds to wait for an update on an ownership record before
* assuming the owner of the partition is inactive.
     * @param partitionPumpManager The partition pump manager that keeps track of all EventHubConsumers and partitions
* that this {@link EventProcessorClient} is processing.
     * @param processError The callback that will be called when an error occurs while running the load balancer.
     * @param loadBalancingStrategy The load balancing strategy to use.
     */
    PartitionBasedLoadBalancer(final CheckpointStore checkpointStore,
        final EventHubAsyncClient eventHubAsyncClient, final String fullyQualifiedNamespace,
        final String eventHubName, final String consumerGroupName, final String ownerId,
        final long inactiveTimeLimitInSeconds, final PartitionPumpManager partitionPumpManager,
        final Consumer<ErrorContext> processError, LoadBalancingStrategy loadBalancingStrategy) {
        this.checkpointStore = checkpointStore;
        this.eventHubAsyncClient = eventHubAsyncClient;
        this.fullyQualifiedNamespace = fullyQualifiedNamespace;
        this.eventHubName = eventHubName;
        this.consumerGroupName = consumerGroupName;
        this.ownerId = ownerId;
        this.inactiveTimeLimitInSeconds = inactiveTimeLimitInSeconds;
        this.partitionPumpManager = partitionPumpManager;
        this.processError = processError;
        this.partitionAgnosticContext = new PartitionContext(fullyQualifiedNamespace, eventHubName,
            consumerGroupName, "NONE");
        this.loadBalancingStrategy = loadBalancingStrategy;
    }

    /**
     * This is the main method responsible for load balancing. This method is expected to be invoked by the {@link
     * EventProcessorClient} periodically. Every call to this method will result in this {@link EventProcessorClient}
     * owning <b>at most one</b> new partition.
     * <p>
     * The load is considered balanced when no active EventProcessor owns 2 partitions more than any other active
     * EventProcessor. Given that each invocation to this method results in ownership claim of at most one partition,
     * this algorithm converges gradually towards a steady state.
     * </p>
     * When a new partition is claimed, this method is also responsible for starting a partition pump that creates an
     * {@link EventHubConsumerAsyncClient} for processing events from that partition.
     */
    void loadBalance() {

        if (!isLoadBalancerRunning.compareAndSet(false, true)) {
            LOGGER.info("Load balancer already running");
            return;
        }

        LOGGER.atInfo()
            .addKeyValue(OWNER_ID_KEY, this.ownerId)
            .log("Starting load balancer.");
        /*
         * Retrieve current partition ownership details from the datastore.
         */
        final Mono<Map<String, PartitionOwnership>> partitionOwnershipMono = checkpointStore
            .listOwnership(fullyQualifiedNamespace, eventHubName, consumerGroupName)
            .timeout(Duration.ofMinutes(1))
            .collectMap(PartitionOwnership::getPartitionId, Function.identity());

        /*
         * Retrieve the list of partition ids from the Event Hub.
         */
        Mono<List<String>> partitionsMono;
        if (CoreUtils.isNullOrEmpty(partitionsCache.get())) {
            // Call Event Hubs service to get the partition ids if the cache is empty
            LOGGER.atInfo()
                .addKeyValue(ENTITY_PATH_KEY, eventHubName)
                .log("Getting partitions from Event Hubs service.");

            partitionsMono = eventHubAsyncClient
                .getPartitionIds()
                .timeout(Duration.ofMinutes(1))
                .collectList();
        } else {
            partitionsMono = Mono.just(partitionsCache.get());
            // we have the partitions, the client can be closed now
            closeClient();
        }

        Mono.zip(partitionOwnershipMono, partitionsMono)
            .flatMap(this::loadBalance)
            .then()
            .repeat(() -> LoadBalancingStrategy.GREEDY == loadBalancingStrategy && morePartitionsToClaim.get())
            .subscribe(ignored -> { },
                ex -> {
                    LOGGER.warning(Messages.LOAD_BALANCING_FAILED, ex);
                    ErrorContext errorContext = new ErrorContext(partitionAgnosticContext, ex);
                    processError.accept(errorContext);
                    isLoadBalancerRunning.set(false);
                    morePartitionsToClaim.set(false);
                },
                () -> LOGGER.info("Load balancing completed successfully"));

    }

    /*
     * This method works with the given partition ownership details and Event Hub partitions to evaluate whether the
     * current Event Processor should take on the responsibility of processing more partitions.
     */
    private Mono<Void> loadBalance(final Tuple2<Map<String, PartitionOwnership>, List<String>> tuple) {
        return Mono.fromRunnable(() -> {
            LOGGER.info("Starting next iteration of load balancer");
            Map<String, PartitionOwnership> partitionOwnershipMap = tuple.getT1();

            List<String> partitionIds = tuple.getT2();

            if (CoreUtils.isNullOrEmpty(partitionIds)) {
                // This may be due to an error when getting Event Hub metadata.
                throw LOGGER.logExceptionAsError(Exceptions.propagate(
                    new IllegalStateException("There are no partitions in Event Hub " + eventHubName)));
            }
            partitionsCache.set(partitionIds);
            int numberOfPartitions = partitionIds.size();
            LOGGER.info("Number of ownership records {}, number of partitions {}", partitionOwnershipMap.size(),
                numberOfPartitions);

            if (!isValid(partitionOwnershipMap)) {
                // User data is corrupt.
                throw LOGGER.logExceptionAsError(Exceptions.propagate(
                    new IllegalStateException("Invalid partitionOwnership data from CheckpointStore")));
            }

            /*
             * Remove all partitions' ownership that have not been modified for a configuration period of time. This
             * means that the previous EventProcessor that owned the partition is probably down and the partition is now
             * eligible to be claimed by other EventProcessors.
             */
            Map<String, PartitionOwnership> activePartitionOwnershipMap = removeInactivePartitionOwnerships(
                partitionOwnershipMap);
            LOGGER.info("Number of active ownership records {}", activePartitionOwnershipMap.size());

            /*
             * Create a map of owner id and a list of partitions it owns
             */
            Map<String, List<PartitionOwnership>> ownerPartitionMap = activePartitionOwnershipMap.values()
                .stream()
                .collect(
                    Collectors.groupingBy(PartitionOwnership::getOwnerId, mapping(Function.identity(), toList())));

            // add the current event processor to the map if it doesn't exist
            ownerPartitionMap.putIfAbsent(this.ownerId, new ArrayList<>());

            if (LOGGER.canLogAtLevel(LogLevel.VERBOSE)) {
                LOGGER.verbose("Current partition distribution {}", format(ownerPartitionMap));
            }

            if (CoreUtils.isNullOrEmpty(activePartitionOwnershipMap)) {
                /*
                 * If the active partition ownership map is empty, this is the first time an event processor is
                 * running or all Event Processors are down for this Event Hub, consumer group combination. All
                 * partitions in this Event Hub are available to claim. Choose a random partition to claim ownership.
                 */
                claimOwnership(partitionOwnershipMap, partitionIds.get(RANDOM.nextInt(numberOfPartitions)));
                return;
            }

            /*
             * Find the minimum number of partitions every event processor should own when the load is
             * evenly distributed.
             */
            int numberOfActiveEventProcessors = ownerPartitionMap.size();
            LOGGER.info("Number of active event processors {}", ownerPartitionMap.size());

            int minPartitionsPerEventProcessor = numberOfPartitions / numberOfActiveEventProcessors;

            /*
             * If the number of partitions in Event Hub is not evenly divisible by number of active event processors,
             * a few Event Processors may own 1 additional partition than the minimum when the load is balanced.
             * Calculate the number of event processors that can own additional partition.
             */
            int numberOfEventProcessorsWithAdditionalPartition = numberOfPartitions % numberOfActiveEventProcessors;

            LOGGER.info("Expected min partitions per event processor = {}, expected number of event "
                    + "processors with additional partition = {}", minPartitionsPerEventProcessor,
                numberOfEventProcessorsWithAdditionalPartition);

            if (isLoadBalanced(minPartitionsPerEventProcessor, numberOfEventProcessorsWithAdditionalPartition,
                ownerPartitionMap)) {
                // If the partitions are evenly distributed among all active event processors, no change required.
                LOGGER.info("Load is balanced with this event processor owning {} partitions",
                    ownerPartitionMap.get(ownerId).size());
                renewOwnership(partitionOwnershipMap);
                return;
            }

            if (!shouldOwnMorePartitions(minPartitionsPerEventProcessor, ownerPartitionMap)) {
                // This event processor already has enough partitions and shouldn't own more.
                LOGGER.info("This event processor owns {} partitions and shouldn't own more",
                    ownerPartitionMap.get(ownerId).size());
                renewOwnership(partitionOwnershipMap);
                return;
            }

            // If we have reached this stage, this event processor has to claim/steal ownership of at least 1
            // more partition
            LOGGER.info(
                "Load is unbalanced and this event processor owns {} partitions and should own more partitions",
                ownerPartitionMap.get(ownerId).size());
            /*
             * If some partitions are unclaimed, this could be because an event processor is down and
             * it's partitions are now available for others to own or because event processors are just
             * starting up and gradually claiming partitions to own or new partitions were added to Event Hub.
             * Find any partition that is not actively owned and claim it.
             *
             * OR
             *
             * Find a partition to steal from another event processor. Pick the event processor that has owns the
             * highest number of partitions.
             */
            String partitionToClaim = partitionIds.parallelStream()
                .filter(partitionId -> !activePartitionOwnershipMap.containsKey(partitionId))
                .findAny()
                .orElseGet(() -> {
                    LOGGER.info("No unclaimed partitions, stealing from another event processor");
                    return findPartitionToSteal(ownerPartitionMap);
                });

            claimOwnership(partitionOwnershipMap, partitionToClaim);
        });
    }

    /*
     * Closes the client used by load balancer to get the partitions.
     */
    private void closeClient() {
        try {
            // this is an idempotent operation, calling close on an already closed client is just a no-op.
            this.eventHubAsyncClient.close();
        } catch (Exception ex) {
            LOGGER.warning("Failed to close the client", ex);
        }
    }

    /*
     * This method renews the ownership of currently owned partitions
     */
    private void renewOwnership(Map<String, PartitionOwnership> partitionOwnershipMap) {
        morePartitionsToClaim.set(false);
        // renew ownership of already owned partitions
        checkpointStore.claimOwnership(partitionPumpManager.getPartitionPumps().keySet()
            .stream()
            .filter(
                partitionId -> partitionOwnershipMap.containsKey(partitionId) && partitionOwnershipMap.get(partitionId)
                    .getOwnerId().equals(this.ownerId))
            .map(partitionId -> createPartitionOwnershipRequest(partitionOwnershipMap, partitionId))
            .collect(Collectors.toList()))
            .subscribe(partitionPumpManager::verifyPartitionConnection,
                ex -> {
                    LOGGER.error("Error renewing partition ownership", ex);
<<<<<<< HEAD
=======
                    ErrorContext errorContext = new ErrorContext(partitionAgnosticContext, ex);
                    processError.accept(errorContext);
>>>>>>> 8d609db9
                    isLoadBalancerRunning.set(false);
                },
                () -> isLoadBalancerRunning.set(false));
    }

    private String format(Map<String, List<PartitionOwnership>> ownerPartitionMap) {
        return ownerPartitionMap.entrySet()
            .stream()
            .map(entry -> {
                StringBuilder sb = new StringBuilder();
                sb.append(entry.getKey()).append("=[");
                sb.append(entry.getValue().stream().map(po -> po.getPartitionId()).collect(Collectors.joining(",")));
                sb.append("]");
                return sb.toString();
            }).collect(Collectors.joining(";"));
    }

    /*
     * Check if partition ownership data is valid before proceeding with load balancing.
     */
    private boolean isValid(final Map<String, PartitionOwnership> partitionOwnershipMap) {
        return partitionOwnershipMap.values()
            .stream()
            .noneMatch(partitionOwnership -> {
                return partitionOwnership.getEventHubName() == null
                    || !partitionOwnership.getEventHubName().equals(this.eventHubName)
                    || partitionOwnership.getConsumerGroup() == null
                    || !partitionOwnership.getConsumerGroup().equals(this.consumerGroupName)
                    || partitionOwnership.getPartitionId() == null
                    || partitionOwnership.getLastModifiedTime() == null
                    || partitionOwnership.getETag() == null;
            });
    }

    /*
     * Find the event processor that owns the maximum number of partitions and steal a random partition
     * from it.
     */
    private String findPartitionToSteal(final Map<String, List<PartitionOwnership>> ownerPartitionMap) {
        Map.Entry<String, List<PartitionOwnership>> ownerWithMaxPartitions = ownerPartitionMap.entrySet()
            .stream()
            .max(Comparator.comparingInt(entry -> entry.getValue().size()))
            .get();
        int numberOfPartitions = ownerWithMaxPartitions.getValue().size();

        LOGGER.atInfo()
            .addKeyValue(OWNER_ID_KEY, ownerWithMaxPartitions.getKey())
            .log("Owner owns {} partitions, stealing a partition from it.", numberOfPartitions);

        return ownerWithMaxPartitions.getValue().get(RANDOM.nextInt(numberOfPartitions)).getPartitionId();
    }

    /*
     * When the load is balanced, all active event processors own at least {@code minPartitionsPerEventProcessor}
     * and only {@code numberOfEventProcessorsWithAdditionalPartition} event processors will own 1 additional
     * partition.
     */
    private boolean isLoadBalanced(final int minPartitionsPerEventProcessor,
        final int numberOfEventProcessorsWithAdditionalPartition,
        final Map<String, List<PartitionOwnership>> ownerPartitionMap) {

        int count = 0;
        for (List<PartitionOwnership> partitionOwnership : ownerPartitionMap.values()) {
            int numberOfPartitions = partitionOwnership.size();
            if (numberOfPartitions < minPartitionsPerEventProcessor
                || numberOfPartitions > minPartitionsPerEventProcessor + 1) {
                return false;
            }

            if (numberOfPartitions == minPartitionsPerEventProcessor + 1) {
                count++;
            }
        }
        return count == numberOfEventProcessorsWithAdditionalPartition;
    }

    /*
     * This method is called after determining that the load is not balanced. This method will evaluate
     * if the current event processor should own more partitions. Specifically, this method returns true if the
     * current event processor owns less than the minimum number of partitions or if it owns the minimum number
     * and no other event processor owns lesser number of partitions than this event processor.
     */
    private boolean shouldOwnMorePartitions(final int minPartitionsPerEventProcessor,
        final Map<String, List<PartitionOwnership>> ownerPartitionMap) {

        int numberOfPartitionsOwned = ownerPartitionMap.get(this.ownerId).size();

        int leastPartitionsOwnedByAnyEventProcessor =
            ownerPartitionMap.values().stream().min(Comparator.comparingInt(List::size)).get().size();

        return numberOfPartitionsOwned < minPartitionsPerEventProcessor
            || numberOfPartitionsOwned == leastPartitionsOwnedByAnyEventProcessor;
    }

    /*
     * This method will create a new map of partition id and PartitionOwnership containing only those partitions
     * that are actively owned. All entries in the original map returned by CheckpointStore that haven't been
     * modified for a duration of time greater than the allowed inactivity time limit are assumed to be owned by
     * dead event processors. These will not be included in the map returned by this method.
     */
    private Map<String, PartitionOwnership> removeInactivePartitionOwnerships(
        final Map<String, PartitionOwnership> partitionOwnershipMap) {
        return partitionOwnershipMap
            .entrySet()
            .stream()
            .filter(entry -> {
                return (System.currentTimeMillis() - entry.getValue().getLastModifiedTime() < TimeUnit.SECONDS
                    .toMillis(inactiveTimeLimitInSeconds))
                    && !CoreUtils.isNullOrEmpty(entry.getValue().getOwnerId());
            }).collect(Collectors.toMap(Entry::getKey, Entry::getValue));
    }

<<<<<<< HEAD
    private void claimOwnership(final Map<String, PartitionOwnership> partitionOwnershipMap, Map<String,
        List<PartitionOwnership>> ownerPartitionsMap, final String partitionIdToClaim) {
=======
    private void claimOwnership(final Map<String, PartitionOwnership> partitionOwnershipMap, final String partitionIdToClaim) {
>>>>>>> 8d609db9
        LOGGER.atInfo()
            .addKeyValue(PARTITION_ID_KEY, partitionIdToClaim)
            .log("Attempting to claim ownership of partition.");

        PartitionOwnership ownershipRequest = createPartitionOwnershipRequest(partitionOwnershipMap,
            partitionIdToClaim);

        List<PartitionOwnership> partitionsToClaim = new ArrayList<>();
        partitionsToClaim.add(ownershipRequest);
        partitionsToClaim.addAll(partitionPumpManager.getPartitionPumps()
            .keySet()
            .stream()
            .filter(
                partitionId -> partitionOwnershipMap.containsKey(partitionId) && partitionOwnershipMap.get(partitionId)
                    .getOwnerId().equals(this.ownerId))
            .map(partitionId -> createPartitionOwnershipRequest(partitionOwnershipMap, partitionId))
            .collect(Collectors.toList()));

        morePartitionsToClaim.set(true);
        checkpointStore
            .claimOwnership(partitionsToClaim)
            .doOnNext(partitionOwnership -> LOGGER.atInfo()
                    .addKeyValue(PARTITION_ID_KEY, partitionOwnership.getPartitionId())
                    .log("Successfully claimed ownership."))
            .doOnError(ex -> LOGGER
                .atWarning()
                .addKeyValue(PARTITION_ID_KEY, ownershipRequest.getPartitionId())
                .log(Messages.FAILED_TO_CLAIM_OWNERSHIP, ex))
            .collectList()
            .zipWhen(ownershipList -> checkpointStore.listCheckpoints(fullyQualifiedNamespace, eventHubName,
                consumerGroupName)
                .collectMap(checkpoint -> checkpoint.getPartitionId(), Function.identity()))
            .subscribe(ownedPartitionCheckpointsTuple -> {
                ownedPartitionCheckpointsTuple.getT1()
                    .stream()
                    .forEach(po -> partitionPumpManager.startPartitionPump(po,
                        ownedPartitionCheckpointsTuple.getT2().get(po.getPartitionId())));
            },
                ex -> {
                    LOGGER.warning("Error while listing checkpoints", ex);
                    ErrorContext errorContext = new ErrorContext(partitionAgnosticContext, ex);
                    processError.accept(errorContext);
                    if (loadBalancingStrategy == LoadBalancingStrategy.BALANCED) {
                        isLoadBalancerRunning.set(false);
                    }
                    throw LOGGER.logExceptionAsError(new IllegalStateException("Error while listing checkpoints", ex));
                },
                () -> {
                    if (loadBalancingStrategy == LoadBalancingStrategy.BALANCED) {
                        isLoadBalancerRunning.set(false);
                    }
                });
    }

    private PartitionOwnership createPartitionOwnershipRequest(
        final Map<String, PartitionOwnership> partitionOwnershipMap,
        final String partitionIdToClaim) {
        PartitionOwnership previousPartitionOwnership = partitionOwnershipMap.get(partitionIdToClaim);
        PartitionOwnership partitionOwnershipRequest = new PartitionOwnership()
            .setFullyQualifiedNamespace(this.fullyQualifiedNamespace)
            .setOwnerId(this.ownerId)
            .setPartitionId(partitionIdToClaim)
            .setConsumerGroup(this.consumerGroupName)
            .setEventHubName(this.eventHubName)
            .setETag(previousPartitionOwnership == null ? null : previousPartitionOwnership.getETag());
        return partitionOwnershipRequest;
    }
}<|MERGE_RESOLUTION|>--- conflicted
+++ resolved
@@ -317,11 +317,8 @@
             .subscribe(partitionPumpManager::verifyPartitionConnection,
                 ex -> {
                     LOGGER.error("Error renewing partition ownership", ex);
-<<<<<<< HEAD
-=======
                     ErrorContext errorContext = new ErrorContext(partitionAgnosticContext, ex);
                     processError.accept(errorContext);
->>>>>>> 8d609db9
                     isLoadBalancerRunning.set(false);
                 },
                 () -> isLoadBalancerRunning.set(false));
@@ -434,12 +431,7 @@
             }).collect(Collectors.toMap(Entry::getKey, Entry::getValue));
     }
 
-<<<<<<< HEAD
-    private void claimOwnership(final Map<String, PartitionOwnership> partitionOwnershipMap, Map<String,
-        List<PartitionOwnership>> ownerPartitionsMap, final String partitionIdToClaim) {
-=======
     private void claimOwnership(final Map<String, PartitionOwnership> partitionOwnershipMap, final String partitionIdToClaim) {
->>>>>>> 8d609db9
         LOGGER.atInfo()
             .addKeyValue(PARTITION_ID_KEY, partitionIdToClaim)
             .log("Attempting to claim ownership of partition.");
