--- conflicted
+++ resolved
@@ -4,8 +4,10 @@
 package com.azure.messaging.eventhubs;
 
 import com.azure.core.util.Context;
-import com.azure.core.util.tracing.ProcessKind;
+import com.azure.core.util.tracing.SpanKind;
+import com.azure.core.util.tracing.StartSpanOptions;
 import com.azure.core.util.tracing.Tracer;
+import com.azure.core.util.tracing.TracingLink;
 import com.azure.messaging.eventhubs.implementation.PartitionProcessor;
 import com.azure.messaging.eventhubs.models.ErrorContext;
 import com.azure.messaging.eventhubs.models.EventBatchContext;
@@ -37,17 +39,20 @@
 import java.util.concurrent.CountDownLatch;
 import java.util.concurrent.TimeUnit;
 import java.util.concurrent.atomic.AtomicBoolean;
-
-import static com.azure.core.util.tracing.Tracer.DIAGNOSTIC_ID_KEY;
-import static com.azure.core.util.tracing.Tracer.MESSAGE_ENQUEUED_TIME;
+import java.util.concurrent.atomic.AtomicInteger;
+import java.util.function.Function;
+
+import static com.azure.core.util.tracing.Tracer.ENTITY_PATH_KEY;
+import static com.azure.core.util.tracing.Tracer.HOST_NAME_KEY;
 import static com.azure.core.util.tracing.Tracer.PARENT_TRACE_CONTEXT_KEY;
-import static com.azure.core.util.tracing.Tracer.PARENT_SPAN_KEY;
-import static com.azure.core.util.tracing.Tracer.SPAN_BUILDER_KEY;
 import static com.azure.core.util.tracing.Tracer.SPAN_CONTEXT_KEY;
 import static com.azure.messaging.eventhubs.EventHubClientBuilder.DEFAULT_PREFETCH_COUNT;
+import static com.azure.messaging.eventhubs.implementation.instrumentation.EventHubsTracer.DIAGNOSTIC_ID_KEY;
+import static com.azure.messaging.eventhubs.implementation.instrumentation.EventHubsTracer.MESSAGE_ENQUEUED_TIME_ATTRIBUTE_NAME;
 import static org.junit.jupiter.api.Assertions.assertEquals;
 import static org.junit.jupiter.api.Assertions.assertIterableEquals;
 import static org.junit.jupiter.api.Assertions.assertNotNull;
+import static org.junit.jupiter.api.Assertions.assertNull;
 import static org.junit.jupiter.api.Assertions.assertTrue;
 import static org.mockito.ArgumentMatchers.any;
 import static org.mockito.ArgumentMatchers.anyBoolean;
@@ -123,14 +128,9 @@
         final String fullyQualifiedNamespace = "test-namespace";
 
         when(eventHubClientBuilder.buildAsyncClient()).thenReturn(eventHubAsyncClient);
-<<<<<<< HEAD
-        when(eventHubAsyncClient.getFullyQualifiedNamespace()).thenReturn("test-ns");
-        when(eventHubAsyncClient.getEventHubName()).thenReturn("test-eh");
-=======
         when(eventHubClientBuilder.createTracer()).thenReturn(tracer);
         when(eventHubAsyncClient.getFullyQualifiedNamespace()).thenReturn(fullyQualifiedNamespace);
         when(eventHubAsyncClient.getEventHubName()).thenReturn(eventHubName);
->>>>>>> 9e118302
         when(eventHubAsyncClient.getPartitionIds()).thenReturn(Flux.just("1"));
         when(eventHubAsyncClient.getIdentifier()).thenReturn("my-client-identifier");
         when(eventHubAsyncClient
@@ -149,19 +149,11 @@
 
         final long beforeTest = System.currentTimeMillis();
         String diagnosticId = "00-08ee063508037b1719dddcbf248e30e2-1365c684eb25daed-01";
-        when(tracer.extractContext(eq(diagnosticId), any())).thenAnswer(
+        when(tracer.extractContext(any())).thenAnswer(invocation -> new Context(SPAN_CONTEXT_KEY, "value"));
+        when(tracer.start(eq("EventHubs.process"), any(), any(Context.class))).thenAnswer(
             invocation -> {
-                Context passed = invocation.getArgument(1, Context.class);
-                return passed.addData(SPAN_CONTEXT_KEY, "value");
-            }
-        );
-        when(tracer.start(eq("EventHubs.process"), any(), eq(ProcessKind.PROCESS))).thenAnswer(
-            invocation -> {
-                Context passed = invocation.getArgument(1, Context.class);
-                return passed.addData(SPAN_CONTEXT_KEY, "value1")
-                    .addData("scope", (AutoCloseable) () -> {
-                    })
-                    .addData(PARENT_TRACE_CONTEXT_KEY, "value2");
+                assertStartOptions(invocation.getArgument(1, StartSpanOptions.class), 0);
+                return invocation.getArgument(2, Context.class).addData(PARENT_TRACE_CONTEXT_KEY, "value2");
             }
         );
 
@@ -227,12 +219,14 @@
      * @throws Exception if an error occurs while running the test.
      */
     @Test
+    @SuppressWarnings("unchecked")
     public void testProcessSpans() throws Exception {
         //Arrange
         final Tracer tracer1 = mock(Tracer.class);
-
+        when(tracer1.isEnabled()).thenReturn(true);
         when(eventHubClientBuilder.getPrefetchCount()).thenReturn(DEFAULT_PREFETCH_COUNT);
         when(eventHubClientBuilder.buildAsyncClient()).thenReturn(eventHubAsyncClient);
+        when(eventHubClientBuilder.createTracer()).thenReturn(tracer1);
         when(eventHubAsyncClient.getFullyQualifiedNamespace()).thenReturn("test-ns");
         when(eventHubAsyncClient.getEventHubName()).thenReturn("test-eh");
         when(eventHubAsyncClient.getPartitionIds()).thenReturn(Flux.just("1"));
@@ -252,18 +246,16 @@
         when(eventData1.getProperties()).thenReturn(properties);
         when(consumer1.receiveFromPartition(anyString(), any(EventPosition.class), any(ReceiveOptions.class)))
             .thenReturn(Flux.just(getEvent(eventData1)));
-        when(tracer1.extractContext(eq(diagnosticId), any())).thenAnswer(
+        when(tracer1.extractContext(any())).thenAnswer(invocation -> {
+            Function<String, String> consumer = invocation.getArgument(0, Function.class);
+            assertEquals(diagnosticId, consumer.apply("traceparent"));
+            assertNull(consumer.apply("tracestate"));
+            return new Context(SPAN_CONTEXT_KEY, "value");
+        });
+        when(tracer1.start(eq("EventHubs.process"), any(StartSpanOptions.class), any(Context.class))).thenAnswer(
             invocation -> {
-                Context passed = invocation.getArgument(1, Context.class);
-                return passed.addData(SPAN_CONTEXT_KEY, "value");
-            }
-        );
-        when(tracer1.start(eq("EventHubs.process"), any(), eq(ProcessKind.PROCESS))).thenAnswer(
-            invocation -> {
-                Context passed = invocation.getArgument(1, Context.class);
-                assertTrue(passed.getData(MESSAGE_ENQUEUED_TIME).isPresent());
-                return passed.addData(SPAN_CONTEXT_KEY, "value1").addData("scope", (AutoCloseable) () -> { })
-                    .addData(PARENT_SPAN_KEY, "value2");
+                assertStartOptions(invocation.getArgument(1, StartSpanOptions.class), 0);
+                return invocation.getArgument(2, Context.class).addData(PARENT_TRACE_CONTEXT_KEY, "value2");
             }
         );
 
@@ -273,7 +265,7 @@
         doAnswer(invocation -> {
             latch.countDown();
             return null;
-        }).when(tracer1).end(eq("success"), isNull(), any());
+        }).when(tracer1).end(isNull(), isNull(), any());
 
         final SampleCheckpointStore checkpointStore = new SampleCheckpointStore();
 
@@ -297,9 +289,9 @@
         eventProcessorClient.stop();
 
         //Assert
-        verify(tracer1, times(1)).extractContext(eq(diagnosticId), any());
-        verify(tracer1, times(1)).start(eq("EventHubs.process"), any(), eq(ProcessKind.PROCESS));
-        verify(tracer1, times(1)).end(eq("success"), isNull(), any());
+        verify(tracer1, times(1)).extractContext(any());
+        verify(tracer1, times(1)).start(eq("EventHubs.process"), any(), any(Context.class));
+        verify(tracer1, times(1)).end(isNull(), isNull(), any());
     }
 
 
@@ -309,12 +301,14 @@
      * @throws Exception if an error occurs while running the test.
      */
     @Test
+    @SuppressWarnings("unchecked")
     public void testProcessBatchSpans() throws Exception {
         //Arrange
         final Tracer tracer1 = mock(Tracer.class);
-
+        when(tracer1.isEnabled()).thenReturn(true);
         when(eventHubClientBuilder.getPrefetchCount()).thenReturn(DEFAULT_PREFETCH_COUNT);
         when(eventHubClientBuilder.buildAsyncClient()).thenReturn(eventHubAsyncClient);
+        when(eventHubClientBuilder.createTracer()).thenReturn(tracer1);
         when(eventHubAsyncClient.getFullyQualifiedNamespace()).thenReturn("test-ns");
         when(eventHubAsyncClient.getEventHubName()).thenReturn("test-eh");
         when(eventHubAsyncClient.getPartitionIds()).thenReturn(Flux.just("1"));
@@ -340,40 +334,31 @@
         when(consumer1.receiveFromPartition(anyString(), any(EventPosition.class), any(ReceiveOptions.class)))
             .thenReturn(Flux.just(getEvent(eventData1), getEvent(eventData2)));
 
-        when(tracer1.extractContext(any(), any())).thenAnswer(
+        AtomicInteger counter = new AtomicInteger(0);
+        when(tracer1.extractContext(any())).thenAnswer(invocation -> {
+            Function<String, String> consumer = invocation.getArgument(0, Function.class);
+            String traceparent = consumer.apply("traceparent");
+            if (counter.getAndIncrement() == 0) {
+                assertEquals(diagnosticId1, traceparent);
+            } else {
+                assertEquals(diagnosticId2, traceparent);
+            }
+            return new Context(SPAN_CONTEXT_KEY, traceparent);
+        });
+        when(tracer1.start(eq("EventHubs.process"), any(StartSpanOptions.class), any(Context.class))).thenAnswer(
             invocation -> {
-                String diagnosticId = invocation.getArgument(0, String.class);
-                Context passed = invocation.getArgument(1, Context.class);
-                return passed.addData(SPAN_CONTEXT_KEY, diagnosticId);
+                assertStartOptions(invocation.getArgument(1, StartSpanOptions.class), 2);
+                return invocation.getArgument(2, Context.class).addData(PARENT_TRACE_CONTEXT_KEY, "value2");
             }
         );
-        when(tracer1.getSharedSpanBuilder(eq("EventHubs.process"), any())).thenAnswer(
-            invocation -> {
-                Context passed = invocation.getArgument(1, Context.class);
-                return passed.addData(SPAN_BUILDER_KEY, "builder");
-            }
-        );
-        when(tracer1.start(eq("EventHubs.process"), any(), eq(ProcessKind.PROCESS))).thenAnswer(
-            invocation -> {
-                Context passed = invocation.getArgument(1, Context.class);
-                return passed.addData(SPAN_CONTEXT_KEY, "value1").addData("scope", (AutoCloseable) () -> { }).addData(PARENT_TRACE_CONTEXT_KEY, "value2");
-            }
-        );
-
-        doAnswer(invocation -> {
-            Context passed = invocation.getArgument(0, Context.class);
-            assertTrue(passed.getData(MESSAGE_ENQUEUED_TIME).isPresent());
-            return null;
-        }).when(tracer1).addLink(any());
-
-        //
+
         CountDownLatch latch = new CountDownLatch(1);
         when(tracer1.makeSpanCurrent(any())).thenReturn(() -> { });
 
         doAnswer(invocation -> {
             latch.countDown();
             return null;
-        }).when(tracer1).end(eq("success"), isNull(), any());
+        }).when(tracer1).end(isNull(), isNull(), any());
 
         final SampleCheckpointStore checkpointStore = new SampleCheckpointStore();
 
@@ -397,12 +382,9 @@
         eventProcessorClient.stop();
 
         //Assert
-        verify(tracer1, times(1)).extractContext(eq(diagnosticId1), any());
-        verify(tracer1, times(1)).extractContext(eq(diagnosticId2), any());
-        verify(tracer1, times(1)).start(eq("EventHubs.process"), any(), eq(ProcessKind.PROCESS));
-        verify(tracer1, times(1)).getSharedSpanBuilder(eq("EventHubs.process"), any());
-        verify(tracer1, times(2)).addLink(any());
-        verify(tracer1, times(1)).end(eq("success"), isNull(), any());
+        verify(tracer1, times(2)).extractContext(any());
+        verify(tracer1, times(1)).start(eq("EventHubs.process"), any(), any(Context.class));
+        verify(tracer1, times(1)).end(isNull(), isNull(), any());
     }
 
     /**
@@ -414,8 +396,10 @@
     public void testProcessSpansWithoutDiagnosticId() throws Exception {
         //Arrange
         final Tracer tracer = mock(Tracer.class);
+        when(tracer.isEnabled()).thenReturn(true);
         when(eventHubClientBuilder.getPrefetchCount()).thenReturn(DEFAULT_PREFETCH_COUNT);
         when(eventHubClientBuilder.buildAsyncClient()).thenReturn(eventHubAsyncClient);
+        when(eventHubClientBuilder.createTracer()).thenReturn(tracer);
         when(eventHubAsyncClient.getFullyQualifiedNamespace()).thenReturn("test-ns");
         when(eventHubAsyncClient.getEventHubName()).thenReturn("test-eh");
         when(eventHubAsyncClient.getPartitionIds()).thenReturn(Flux.just("1"));
@@ -440,11 +424,10 @@
         when(consumer1.receiveFromPartition(anyString(), any(EventPosition.class), any(ReceiveOptions.class)))
             .thenReturn(Flux.just(getEvent(eventData1), getEvent(eventData2), getEvent(eventData3)));
 
-        when(tracer.start(eq("EventHubs.process"), any(), eq(ProcessKind.PROCESS))).thenAnswer(
+        when(tracer.start(eq("EventHubs.process"), any(StartSpanOptions.class), any(Context.class))).thenAnswer(
             invocation -> {
-                Context passed = invocation.getArgument(1, Context.class);
-                assertTrue(passed.getData(MESSAGE_ENQUEUED_TIME).isPresent());
-                return passed.addData(SPAN_CONTEXT_KEY, "value1").addData("scope", (AutoCloseable) () -> { }).addData(PARENT_SPAN_KEY, "value2");
+                assertStartOptions(invocation.getArgument(1, StartSpanOptions.class), 0);
+                return invocation.getArgument(2, Context.class).addData(PARENT_TRACE_CONTEXT_KEY, "value2");
             }
         );
 
@@ -481,8 +464,8 @@
 
         // This is one less because the processEvent is called before the end span call, so it is possible for
         // to reach this line without calling it the 5th time yet. (Timing issue.)
-        verify(tracer, times(numberOfEvents)).start(eq("EventHubs.process"), any(), eq(ProcessKind.PROCESS));
-        verify(tracer, atLeast(numberOfEvents - 1)).end(eq("success"), isNull(), any());
+        verify(tracer, times(numberOfEvents)).start(eq("EventHubs.process"), any(), any(Context.class));
+        verify(tracer, atLeast(numberOfEvents - 1)).end(isNull(), isNull(), any());
     }
 
     /**
@@ -784,11 +767,13 @@
     }
 
     @Test
+    @SuppressWarnings("unchecked")
     public void testSingleEventReceiveHeartBeat() throws InterruptedException {
         // Arrange
         Tracer tracer = mock(Tracer.class);
         when(eventHubClientBuilder.getPrefetchCount()).thenReturn(DEFAULT_PREFETCH_COUNT);
         when(eventHubClientBuilder.buildAsyncClient()).thenReturn(eventHubAsyncClient);
+        when(eventHubClientBuilder.createTracer()).thenReturn(null);
         when(eventHubAsyncClient.getFullyQualifiedNamespace()).thenReturn("test-ns");
         when(eventHubAsyncClient.getEventHubName()).thenReturn("test-eh");
         when(eventHubAsyncClient.getPartitionIds()).thenReturn(Flux.just("1"));
@@ -811,20 +796,16 @@
 
         when(eventData1.getProperties()).thenReturn(properties);
         when(eventData2.getProperties()).thenReturn(properties);
-        when(tracer.extractContext(eq(diagnosticId), any())).thenAnswer(
+        when(tracer.extractContext(any())).thenAnswer(
             invocation -> {
-                Context passed = invocation.getArgument(1, Context.class);
-                return passed.addData(SPAN_CONTEXT_KEY, "value");
+                Function<String, String> getter = invocation.getArgument(0, Function.class);
+                assertEquals(diagnosticId, getter.apply(DIAGNOSTIC_ID_KEY));
+                return invocation.getArgument(1, Context.class).addData(SPAN_CONTEXT_KEY, "value");
             }
         );
-        when(tracer.start(eq("EventHubs.process"), any(), eq(ProcessKind.PROCESS))).thenAnswer(
-            invocation -> {
-                Context passed = invocation.getArgument(1, Context.class);
-                return passed.addData(SPAN_CONTEXT_KEY, "value1").addData("scope", (AutoCloseable) () -> {
-                    return;
-                }).addData(PARENT_TRACE_CONTEXT_KEY, "value2");
-            }
-        );
+        when(tracer.start(eq("EventHubs.process"), any(), any(Context.class))).thenAnswer(
+            invocation -> invocation.getArgument(1, Context.class)
+                    .addData(PARENT_TRACE_CONTEXT_KEY, "value2"));
 
         final SampleCheckpointStore checkpointStore = new SampleCheckpointStore();
         final TestPartitionProcessor testPartitionProcessor = new TestPartitionProcessor();
@@ -859,6 +840,22 @@
     private PartitionEvent getEvent(EventData event) {
         PartitionContext context = new PartitionContext("test-ns", "foo", "bar", "baz");
         return new PartitionEvent(context, event, null);
+    }
+
+    private void assertStartOptions(StartSpanOptions startOpts, int linkCount) {
+        assertEquals(SpanKind.CONSUMER, startOpts.getSpanKind());
+        assertEquals("test-eh", startOpts.getAttributes().get(ENTITY_PATH_KEY));
+        assertEquals("test-ns", startOpts.getAttributes().get(HOST_NAME_KEY));
+
+        if (linkCount == 0) {
+            assertTrue(startOpts.getAttributes().containsKey(MESSAGE_ENQUEUED_TIME_ATTRIBUTE_NAME));
+            assertNull(startOpts.getLinks());
+        } else {
+            assertEquals(linkCount, startOpts.getLinks().size());
+            for (TracingLink link : startOpts.getLinks()) {
+                assertTrue(link.getAttributes().containsKey(MESSAGE_ENQUEUED_TIME_ATTRIBUTE_NAME));
+            }
+        }
     }
 
     private static final class TestPartitionProcessor extends PartitionProcessor {
