// Copyright (c) Microsoft Corporation. All rights reserved.
// Licensed under the MIT License.

package com.azure.messaging.eventhubs;

import static com.azure.core.implementation.tracing.Tracer.DIAGNOSTIC_ID_KEY;
import static com.azure.core.implementation.tracing.Tracer.OPENTELEMETRY_SPAN_KEY;
import static com.azure.core.implementation.tracing.Tracer.SPAN_CONTEXT;
import static org.junit.Assert.assertEquals;
import static org.junit.Assert.assertNotNull;
import static org.junit.Assert.assertTrue;
import static org.junit.Assert.fail;
import static org.mockito.ArgumentMatchers.any;
import static org.mockito.ArgumentMatchers.anyString;
import static org.mockito.ArgumentMatchers.eq;
import static org.mockito.ArgumentMatchers.isNull;
import static org.mockito.Mockito.when;
import static org.mockito.Mockito.mock;
import static org.mockito.Mockito.times;
import static org.mockito.Mockito.verify;
import static org.mockito.Mockito.atLeastOnce;
import static org.mockito.Mockito.atLeast;

import com.azure.core.amqp.implementation.TracerProvider;
import com.azure.core.implementation.tracing.ProcessKind;
import com.azure.core.implementation.tracing.Tracer;
import com.azure.core.util.Context;
import com.azure.messaging.eventhubs.models.EventHubConsumerOptions;
import com.azure.messaging.eventhubs.models.EventPosition;
import com.azure.messaging.eventhubs.models.PartitionContext;
<<<<<<< HEAD
import java.io.IOException;
=======

import java.io.Closeable;
import java.util.*;
>>>>>>> 56585328
import java.util.concurrent.TimeUnit;

import org.junit.Before;
import org.junit.Test;
import org.mockito.Mock;
import org.mockito.MockitoAnnotations;
import reactor.core.publisher.Flux;
import reactor.core.publisher.Mono;
import reactor.test.StepVerifier;

/**
 * Unit tests for {@link EventProcessor}.
 */
public class EventProcessorTest {

    @Mock
    private EventHubAsyncClient eventHubAsyncClient;

    @Mock
    private EventHubAsyncConsumer consumer1, consumer2, consumer3;

    @Mock
    private EventData eventData1, eventData2, eventData3, eventData4;

    @Before
    public void setup() {
        MockitoAnnotations.initMocks(this);
    }

    /**
     * Tests all the happy cases for {@link EventProcessor}.
     *
     * @throws Exception if an error occurs while running the test.
     */
    @Test
    public void testWithSimplePartitionProcessor() throws Exception {
        // Arrange
        when(eventHubAsyncClient.eventHubName()).thenReturn("test-eh");
        when(eventHubAsyncClient.getPartitionIds()).thenReturn(Flux.just("1"));
        when(eventHubAsyncClient
            .createConsumer(anyString(), anyString(), any(EventPosition.class), any(EventHubConsumerOptions.class)))
            .thenReturn(consumer1);
        when(consumer1.receive()).thenReturn(Flux.just(eventData1, eventData2));
        when(eventData1.sequenceNumber()).thenReturn(1L);
        when(eventData2.sequenceNumber()).thenReturn(2L);
        when(eventData1.offset()).thenReturn("1");
        when(eventData2.offset()).thenReturn("100");

        final TestPartitionProcessor testPartitionProcessor = new TestPartitionProcessor();
        final InMemoryPartitionManager partitionManager = new InMemoryPartitionManager();

        final long beforeTest = System.currentTimeMillis();
        final TracerProvider tracerProvider = new TracerProvider(Collections.emptyList());

        // Act
        final EventProcessor eventProcessor = new EventProcessor(eventHubAsyncClient,
            "test-consumer",
            (partitionContext, checkpointManager) -> {
                testPartitionProcessor.checkpointManager = checkpointManager;
                testPartitionProcessor.partitionContext = partitionContext;
                return testPartitionProcessor;
<<<<<<< HEAD
            }, EventPosition.latest(), partitionManager);
=======
            }, EventPosition.latest(), partitionManager, "test-eh", tracerProvider);
>>>>>>> 56585328
        eventProcessor.start();
        Thread.sleep(TimeUnit.SECONDS.toMillis(6));
        eventProcessor.stop();

        // Assert
        assertNotNull(eventProcessor.identifier());

        assertNotNull(testPartitionProcessor.partitionContext);
        assertNotNull(testPartitionProcessor.checkpointManager);

        assertEquals("1", testPartitionProcessor.partitionContext.partitionId());
        assertEquals("test-eh", testPartitionProcessor.partitionContext.eventHubName());
        assertEquals("test-consumer", testPartitionProcessor.partitionContext.consumerGroupName());

        StepVerifier.create(partitionManager.listOwnership("test-eh", "test-consumer"))
            .expectNextCount(1).verifyComplete();

        StepVerifier.create(partitionManager.listOwnership("test-eh", "test-consumer"))
            .assertNext(partitionOwnership -> {
                assertEquals("Partition", "1", partitionOwnership.partitionId());
                assertEquals("Consumer", "test-consumer", partitionOwnership.consumerGroupName());
                assertEquals("EventHub name", "test-eh", partitionOwnership.eventHubName());
                assertEquals("Sequence number", 2, (long) partitionOwnership.sequenceNumber());
                assertEquals("Offset", "100", partitionOwnership.offset());
                assertEquals("OwnerId", eventProcessor.identifier(), partitionOwnership.ownerId());
                assertTrue("LastModifiedTime", partitionOwnership.lastModifiedTime() >= beforeTest);
                assertTrue("LastModifiedTime", partitionOwnership.lastModifiedTime() <= System.currentTimeMillis());
                assertNotNull(partitionOwnership.eTag());
            }).verifyComplete();

        verify(eventHubAsyncClient, atLeastOnce()).getPartitionIds();
        verify(eventHubAsyncClient, atLeastOnce())
            .createConsumer(anyString(), anyString(), any(EventPosition.class), any(EventHubConsumerOptions.class));
        verify(consumer1, atLeastOnce()).receive();
        verify(consumer1, atLeastOnce()).close();
    }

    /**
     * Tests process start spans invoked for {@link EventProcessor}.
     *
     * @throws Exception if an error occurs while running the test.
     */
    @Test
    public void testProcessSpans() throws Exception {
        //Arrange
        final Tracer tracer1 = mock(Tracer.class);
        final List<Tracer> tracers = Arrays.asList(tracer1);
        TracerProvider tracerProvider = new TracerProvider(tracers);
        when(eventHubAsyncClient.getPartitionIds()).thenReturn(Flux.just("1"));
        when(eventHubAsyncClient
            .createConsumer(anyString(), anyString(), any(EventPosition.class), any(EventHubConsumerOptions.class)))
            .thenReturn(consumer1);
        when(eventData1.sequenceNumber()).thenReturn(1L);
        when(eventData2.sequenceNumber()).thenReturn(2L);
        when(eventData1.offset()).thenReturn("1");
        when(eventData2.offset()).thenReturn("100");

        String diagnosticId = "00-08ee063508037b1719dddcbf248e30e2-1365c684eb25daed-01";
        Map<String, Object> properties = new HashMap<>();
        properties.put(DIAGNOSTIC_ID_KEY, diagnosticId);

        when(eventData1.properties()).thenReturn(properties);
        when(consumer1.receive()).thenReturn(Flux.just(eventData1));
        when(tracer1.extractContext(eq(diagnosticId), any())).thenAnswer(
            invocation -> {
                Context passed = invocation.getArgument(1, Context.class);
                return passed.addData(SPAN_CONTEXT, "value");
            }
        );
        when(tracer1.start(eq("Azure.eventhubs.process"), any(), eq(ProcessKind.PROCESS))).thenAnswer(
            invocation -> {
                Context passed = invocation.getArgument(1, Context.class);
                return passed.addData(SPAN_CONTEXT, "value1").addData("scope", (Closeable) () -> {
                    return;
                }).addData(OPENTELEMETRY_SPAN_KEY, "value2");
            }
        );

        final TestPartitionProcessor testPartitionProcessor = new TestPartitionProcessor();
        final InMemoryPartitionManager partitionManager = new InMemoryPartitionManager();

        //Act
        final EventProcessor eventProcessor = new EventProcessor(eventHubAsyncClient,
            "test-consumer",
            (partitionContext, checkpointManager) -> {
                testPartitionProcessor.checkpointManager = checkpointManager;
                testPartitionProcessor.partitionContext = partitionContext;
                return testPartitionProcessor;
            }, EventPosition.latest(), partitionManager, "test-eh", tracerProvider);
        eventProcessor.start();
        Thread.sleep(TimeUnit.SECONDS.toMillis(2));
        eventProcessor.stop();

        //Assert
        verify(tracer1, times(1)).extractContext(eq(diagnosticId), any());
        verify(tracer1, times(1)).start(eq("Azure.eventhubs.process"), any(), eq(ProcessKind.PROCESS));
        verify(tracer1, times(1)).end(eq("success"), isNull(), any());
    }

    /**
     * Tests process start spans error messages invoked for {@link EventProcessor}.
     *
     * @throws Exception if an error occurs while running the test.
     */
    @Test
    public void testErrorProcessSpans() throws Exception {
        //Arrange
        final Tracer tracer1 = mock(Tracer.class);
        final List<Tracer> tracers = Arrays.asList(tracer1);
        TracerProvider tracerProvider = new TracerProvider(tracers);
        when(eventHubAsyncClient.getPartitionIds()).thenReturn(Flux.just("1"));
        when(eventHubAsyncClient
            .createConsumer(anyString(), anyString(), any(EventPosition.class), any(EventHubConsumerOptions.class)))
            .thenReturn(consumer1);
        when(eventData1.sequenceNumber()).thenReturn(1L);
        when(eventData2.sequenceNumber()).thenReturn(2L);
        when(eventData1.offset()).thenReturn("1");
        when(eventData2.offset()).thenReturn("100");

        String diagnosticId = "00-08ee063508037b1719dddcbf248e30e2-1365c684eb25daed-01";
        Map<String, Object> properties = new HashMap<>();
        properties.put(DIAGNOSTIC_ID_KEY, diagnosticId);

        when(eventData1.properties()).thenReturn(properties);
        when(consumer1.receive()).thenReturn(Flux.just(eventData1));
        when(tracer1.extractContext(eq(diagnosticId), any())).thenAnswer(
            invocation -> {
                Context passed = invocation.getArgument(1, Context.class);
                return passed.addData(SPAN_CONTEXT, "value");
            }
        );
        when(tracer1.start(eq("Azure.eventhubs.process"), any(), eq(ProcessKind.PROCESS))).thenAnswer(
            invocation -> {
                Context passed = invocation.getArgument(1, Context.class);
                return passed.addData(SPAN_CONTEXT, "value1").addData("scope", (Closeable) () -> {
                    return;
                }).addData(OPENTELEMETRY_SPAN_KEY, "value2");
            }
        );

        final FaultyPartitionProcessor faultyPartitionProcessor = new FaultyPartitionProcessor();
        final InMemoryPartitionManager partitionManager = new InMemoryPartitionManager();

        //Act
        final EventProcessor eventProcessor = new EventProcessor(eventHubAsyncClient,
            "test-consumer",
            (partitionContext, checkpointManager) -> faultyPartitionProcessor,
            EventPosition.latest(), partitionManager, "test-eh", tracerProvider);
        eventProcessor.start();
        Thread.sleep(TimeUnit.SECONDS.toMillis(2));
        eventProcessor.stop();

        //Assert
        verify(tracer1, times(1)).extractContext(eq(diagnosticId), any());
        verify(tracer1, times(1)).start(eq("Azure.eventhubs.process"), any(), eq(ProcessKind.PROCESS));
        verify(tracer1, times(1)).end(eq(""), any(IllegalStateException.class), any());
    }

    /**
     * Tests {@link EventProcessor} with a partition processor that throws an exception when processing an
     * event.
     *
     * @throws Exception if an error occurs while running the test.
     */
    @Test
    public void testWithFaultyPartitionProcessor() throws Exception {
        // Arrange
        when(eventHubAsyncClient.getPartitionIds()).thenReturn(Flux.just("1"));
        when(eventHubAsyncClient.eventHubName()).thenReturn("test-eh");
        when(eventHubAsyncClient
            .createConsumer(anyString(), anyString(), any(EventPosition.class), any(EventHubConsumerOptions.class)))
            .thenReturn(consumer1);
        when(consumer1.receive()).thenReturn(Flux.just(eventData1));

        final FaultyPartitionProcessor faultyPartitionProcessor = new FaultyPartitionProcessor();
        final InMemoryPartitionManager partitionManager = new InMemoryPartitionManager();
        final TracerProvider tracerProvider = new TracerProvider(Collections.emptyList());

        // Act
        final EventProcessor eventProcessor = new EventProcessor(eventHubAsyncClient,
            "test-consumer",
            (partitionContext, checkpointManager) -> faultyPartitionProcessor,
<<<<<<< HEAD
            EventPosition.latest(), partitionManager);
=======
            EventPosition.latest(), partitionManager, "test-eh", tracerProvider);
>>>>>>> 56585328
        eventProcessor.start();
        Thread.sleep(TimeUnit.SECONDS.toMillis(6));
        eventProcessor.stop();

        // Assert
        assertTrue(faultyPartitionProcessor.error);
    }

    /**
     * Tests {@link EventProcessor} that processes events from an Event Hub configured with multiple
     * partitions.
     *
     * @throws Exception if an error occurs while running the test.
     */
    @Test
    public void testWithMultiplePartitions() throws Exception {
        // Arrange
        when(eventHubAsyncClient.getPartitionIds()).thenReturn(Flux.just("1", "2", "3"));
        when(eventHubAsyncClient.eventHubName()).thenReturn("test-eh");
        when(eventHubAsyncClient
            .createConsumer(anyString(), eq("1"), any(EventPosition.class), any(EventHubConsumerOptions.class)))
            .thenReturn(consumer1);
        when(consumer1.receive()).thenReturn(Flux.just(eventData1, eventData2));
        when(eventData1.sequenceNumber()).thenReturn(1L);
        when(eventData2.sequenceNumber()).thenReturn(2L);
        when(eventData1.offset()).thenReturn("1");
        when(eventData2.offset()).thenReturn("100");

        when(eventHubAsyncClient
            .createConsumer(anyString(), eq("2"), any(EventPosition.class), any(EventHubConsumerOptions.class)))
            .thenReturn(consumer2);
        when(consumer2.receive()).thenReturn(Flux.just(eventData3));
        when(eventData3.sequenceNumber()).thenReturn(1L);
        when(eventData3.offset()).thenReturn("1");

        when(eventHubAsyncClient
            .createConsumer(anyString(), eq("3"), any(EventPosition.class), any(EventHubConsumerOptions.class)))
            .thenReturn(consumer3);
        when(consumer3.receive()).thenReturn(Flux.just(eventData4));
        when(eventData4.sequenceNumber()).thenReturn(1L);
        when(eventData4.offset()).thenReturn("1");

        final InMemoryPartitionManager partitionManager = new InMemoryPartitionManager();
        final TracerProvider tracerProvider = new TracerProvider(Collections.emptyList());

        // Act
        final EventProcessor eventProcessor = new EventProcessor(eventHubAsyncClient,
            "test-consumer",
<<<<<<< HEAD
            TestPartitionProcessor::new, EventPosition.latest(), partitionManager);
=======
            TestPartitionProcessor::new, EventPosition.latest(), partitionManager, "test-eh", tracerProvider);
>>>>>>> 56585328
        eventProcessor.start();
        Thread.sleep(TimeUnit.SECONDS.toMillis(3));
        eventProcessor.stop();

        // Assert
        StepVerifier.create(partitionManager.listOwnership("test-eh", "test-consumer"))
            .expectNextCount(1).verifyComplete();

        verify(eventHubAsyncClient, atLeast(1)).getPartitionIds();
        verify(eventHubAsyncClient, times(1))
            .createConsumer(anyString(), anyString(), any(EventPosition.class), any(EventHubConsumerOptions.class));

        StepVerifier.create(partitionManager.listOwnership("test-eh", "test-consumer"))
            .assertNext(po -> {
                try {
                    if (po.partitionId().equals("1")) {
                        verify(consumer1, atLeastOnce()).receive();
                        verify(consumer1, atLeastOnce()).close();
                    } else if (po.partitionId().equals("2")) {
                        verify(consumer2, atLeastOnce()).receive();
                        verify(consumer2, atLeastOnce()).close();
                    } else {
                        verify(consumer3, atLeastOnce()).receive();
                        verify(consumer3, atLeastOnce()).close();
                    }
                } catch (IOException ex) {
                    fail("Failed to assert consumer close method invocation");
                }
            }).verifyComplete();
    }

    private static final class FaultyPartitionProcessor implements PartitionProcessor {

        boolean error;

        @Override
        public Mono<Void> initialize() {
            return Mono.empty();
        }

        @Override
        public Mono<Void> processEvent(EventData eventData) {
            return Mono.error(new IllegalStateException());
        }

        @Override
        public void processError(Throwable throwable) {
            error = true;
        }

        @Override
        public Mono<Void> close(CloseReason closeReason) {
            return Mono.empty();
        }
    }

    private static final class TestPartitionProcessor implements PartitionProcessor {

        PartitionContext partitionContext;
        CheckpointManager checkpointManager;

        private TestPartitionProcessor() {
            // default ctr
        }

        private TestPartitionProcessor(PartitionContext partitionContext, CheckpointManager checkpointManager) {
            this.partitionContext = partitionContext;
            this.checkpointManager = checkpointManager;
        }

        @Override
        public Mono<Void> initialize() {
            return Mono.empty();
        }

        @Override
        public Mono<Void> processEvent(EventData eventData) {
            return this.checkpointManager.updateCheckpoint(eventData);
        }

        @Override
        public void processError(Throwable throwable) {
        }

        @Override
        public Mono<Void> close(CloseReason closeReason) {
            return Mono.empty();
        }
    }

}<|MERGE_RESOLUTION|>--- conflicted
+++ resolved
@@ -28,13 +28,13 @@
 import com.azure.messaging.eventhubs.models.EventHubConsumerOptions;
 import com.azure.messaging.eventhubs.models.EventPosition;
 import com.azure.messaging.eventhubs.models.PartitionContext;
-<<<<<<< HEAD
 import java.io.IOException;
-=======
-
 import java.io.Closeable;
-import java.util.*;
->>>>>>> 56585328
+import java.util.Arrays;
+import java.util.Collections;
+import java.util.HashMap;
+import java.util.List;
+import java.util.Map;
 import java.util.concurrent.TimeUnit;
 
 import org.junit.Before;
@@ -96,11 +96,7 @@
                 testPartitionProcessor.checkpointManager = checkpointManager;
                 testPartitionProcessor.partitionContext = partitionContext;
                 return testPartitionProcessor;
-<<<<<<< HEAD
-            }, EventPosition.latest(), partitionManager);
-=======
-            }, EventPosition.latest(), partitionManager, "test-eh", tracerProvider);
->>>>>>> 56585328
+            }, EventPosition.latest(), partitionManager, tracerProvider);
         eventProcessor.start();
         Thread.sleep(TimeUnit.SECONDS.toMillis(6));
         eventProcessor.stop();
@@ -149,6 +145,7 @@
         final Tracer tracer1 = mock(Tracer.class);
         final List<Tracer> tracers = Arrays.asList(tracer1);
         TracerProvider tracerProvider = new TracerProvider(tracers);
+        when(eventHubAsyncClient.eventHubName()).thenReturn("test-eh");
         when(eventHubAsyncClient.getPartitionIds()).thenReturn(Flux.just("1"));
         when(eventHubAsyncClient
             .createConsumer(anyString(), anyString(), any(EventPosition.class), any(EventHubConsumerOptions.class)))
@@ -189,9 +186,9 @@
                 testPartitionProcessor.checkpointManager = checkpointManager;
                 testPartitionProcessor.partitionContext = partitionContext;
                 return testPartitionProcessor;
-            }, EventPosition.latest(), partitionManager, "test-eh", tracerProvider);
+            }, EventPosition.latest(), partitionManager, tracerProvider);
         eventProcessor.start();
-        Thread.sleep(TimeUnit.SECONDS.toMillis(2));
+        Thread.sleep(TimeUnit.SECONDS.toMillis(6));
         eventProcessor.stop();
 
         //Assert
@@ -211,6 +208,7 @@
         final Tracer tracer1 = mock(Tracer.class);
         final List<Tracer> tracers = Arrays.asList(tracer1);
         TracerProvider tracerProvider = new TracerProvider(tracers);
+        when(eventHubAsyncClient.eventHubName()).thenReturn("test-eh");
         when(eventHubAsyncClient.getPartitionIds()).thenReturn(Flux.just("1"));
         when(eventHubAsyncClient
             .createConsumer(anyString(), anyString(), any(EventPosition.class), any(EventHubConsumerOptions.class)))
@@ -248,9 +246,9 @@
         final EventProcessor eventProcessor = new EventProcessor(eventHubAsyncClient,
             "test-consumer",
             (partitionContext, checkpointManager) -> faultyPartitionProcessor,
-            EventPosition.latest(), partitionManager, "test-eh", tracerProvider);
+            EventPosition.latest(), partitionManager, tracerProvider);
         eventProcessor.start();
-        Thread.sleep(TimeUnit.SECONDS.toMillis(2));
+        Thread.sleep(TimeUnit.SECONDS.toMillis(6));
         eventProcessor.stop();
 
         //Assert
@@ -283,11 +281,7 @@
         final EventProcessor eventProcessor = new EventProcessor(eventHubAsyncClient,
             "test-consumer",
             (partitionContext, checkpointManager) -> faultyPartitionProcessor,
-<<<<<<< HEAD
-            EventPosition.latest(), partitionManager);
-=======
-            EventPosition.latest(), partitionManager, "test-eh", tracerProvider);
->>>>>>> 56585328
+            EventPosition.latest(), partitionManager, tracerProvider);
         eventProcessor.start();
         Thread.sleep(TimeUnit.SECONDS.toMillis(6));
         eventProcessor.stop();
@@ -336,11 +330,7 @@
         // Act
         final EventProcessor eventProcessor = new EventProcessor(eventHubAsyncClient,
             "test-consumer",
-<<<<<<< HEAD
-            TestPartitionProcessor::new, EventPosition.latest(), partitionManager);
-=======
-            TestPartitionProcessor::new, EventPosition.latest(), partitionManager, "test-eh", tracerProvider);
->>>>>>> 56585328
+            TestPartitionProcessor::new, EventPosition.latest(), partitionManager, tracerProvider);
         eventProcessor.start();
         Thread.sleep(TimeUnit.SECONDS.toMillis(3));
         eventProcessor.stop();
