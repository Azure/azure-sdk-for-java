--- conflicted
+++ resolved
@@ -255,55 +255,6 @@
     }
 
     /**
-<<<<<<< HEAD
-=======
-     * Verifies addLink method invoked when sending a single message on retry (span context already present on event).
-     */
-    @Test
-    public void sendMessageAddLink() {
-        //Arrange
-        final Tracer tracer1 = mock(Tracer.class);
-        final List<Tracer> tracers = Collections.singletonList(tracer1);
-        TracerProvider tracerProvider = new TracerProvider(tracers);
-        final Flux<EventData> testData = Flux.just(
-            new EventData(TEST_CONTENTS.getBytes(UTF_8), new Context(SPAN_CONTEXT_KEY, Context.NONE)),
-            new EventData(TEST_CONTENTS.getBytes(UTF_8), new Context(SPAN_CONTEXT_KEY, Context.NONE)));
-
-        final String partitionId = "my-partition-id";
-        final SendOptions sendOptions = new SendOptions()
-            .setPartitionId(partitionId);
-        final EventHubProducerAsyncClient asyncProducer = new EventHubProducerAsyncClient(HOSTNAME, EVENT_HUB_NAME,
-            eventHubConnection, retryOptions, tracerProvider, messageSerializer, false);
-
-        when(connection.createSession(argThat(name -> name.endsWith(partitionId))))
-            .thenReturn(Mono.just(session));
-        when(session.createProducer(
-            argThat(name -> name.startsWith("PS")),
-            argThat(name -> name.endsWith(partitionId)),
-            eq(retryOptions.getTryTimeout()), any()))
-            .thenReturn(Mono.just(sendLink));
-        when(sendLink.send(anyList())).thenReturn(Mono.empty());
-
-        when(tracer1.start(eq("Azure.eventhubs.send"), any(), eq(ProcessKind.SEND))).thenAnswer(
-            invocation -> {
-                Context passed = invocation.getArgument(1, Context.class);
-                return passed.addData(PARENT_SPAN_KEY, "value");
-            }
-        );
-
-        //Act
-        StepVerifier.create(asyncProducer.send(testData, sendOptions)).verifyComplete();
-
-        //Assert
-        verify(tracer1, times(1))
-            .start(eq("Azure.eventhubs.send"), any(), eq(ProcessKind.SEND));
-        verify(tracer1, never()).start(eq("Azure.eventhubs.message"), any(), eq(ProcessKind.MESSAGE));
-        verify(tracer1, times(2)).addLink(any());
-        verify(tracer1, times(1)).end(eq("success"), isNull(), any());
-    }
-
-    /**
->>>>>>> 15330084
      * Verifies that it fails if we try to send multiple messages that cannot fit in a single message batch.
      */
     @Test
