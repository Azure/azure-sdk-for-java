--- conflicted
+++ resolved
@@ -336,12 +336,7 @@
             connectionProcessor, retryOptions, tracerProvider, messageSerializer, Schedulers.parallel(),
             false, onClientClosed, CLIENT_IDENTIFIER);
 
-<<<<<<< HEAD
-        when(connection.createSendLink(
-            argThat(name -> name.endsWith(partitionId)), argThat(name -> name.endsWith(partitionId)), eq(retryOptions), eq(CLIENT_IDENTIFIER)))
-=======
-        when(connection.createSendLink(eq(EVENT_HUB_NAME), eq(EVENT_HUB_NAME), any()))
->>>>>>> 2297e15b
+        when(connection.createSendLink(eq(EVENT_HUB_NAME), eq(EVENT_HUB_NAME), any(), eq(CLIENT_IDENTIFIER)))
             .thenReturn(Mono.just(sendLink));
         when(sendLink.getHostname()).thenReturn(HOSTNAME);
         when(sendLink.getEntityPath()).thenReturn(EVENT_HUB_NAME);
@@ -544,7 +539,6 @@
         TracerProvider tracerProvider = new TracerProvider(tracers);
         final EventHubProducerAsyncClient asyncProducer = new EventHubProducerAsyncClient(HOSTNAME, EVENT_HUB_NAME,
             connectionProcessor, retryOptions, tracerProvider, messageSerializer, Schedulers.parallel(),
-<<<<<<< HEAD
             false, onClientClosed, CLIENT_IDENTIFIER);
         final AmqpSendLink link = mock(AmqpSendLink.class);
 
@@ -554,18 +548,11 @@
 
         // EC is the prefix they use when creating a link that sends to the service round-robin.
         when(connection.createSendLink(eq(EVENT_HUB_NAME), eq(EVENT_HUB_NAME), eq(retryOptions), eq(CLIENT_IDENTIFIER)))
-            .thenReturn(Mono.just(link));
-=======
-            false, onClientClosed);
-
-        // EC is the prefix they use when creating a link that sends to the service round-robin.
-        when(connection.createSendLink(eq(EVENT_HUB_NAME), eq(EVENT_HUB_NAME), eq(retryOptions)))
             .thenReturn(Mono.just(sendLink));
         when(sendLink.getHostname()).thenReturn(HOSTNAME);
         when(sendLink.getEntityPath()).thenReturn(EVENT_HUB_NAME);
         when(sendLink.send(anyList())).thenReturn(Mono.empty());
         when(sendLink.send(any(Message.class))).thenReturn(Mono.empty());
->>>>>>> 2297e15b
 
         final AtomicReference<Integer> eventInd = new AtomicReference<>(0);
         when(tracer1.start(eq("EventHubs.message"), any(), eq(ProcessKind.MESSAGE))).thenAnswer(
