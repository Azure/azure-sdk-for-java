// Copyright (c) Microsoft Corporation. All rights reserved.
// Licensed under the MIT License.

package com.azure.messaging.eventhubs;

import com.azure.core.amqp.exception.AmqpErrorCondition;
import com.azure.core.amqp.exception.AmqpErrorContext;
import com.azure.core.amqp.exception.AmqpException;
import com.azure.core.amqp.implementation.ErrorContextProvider;
import com.azure.core.amqp.implementation.TracerProvider;
import com.azure.messaging.eventhubs.implementation.ClientConstants;
import org.junit.jupiter.api.Assertions;
import org.junit.jupiter.api.BeforeEach;
import org.junit.jupiter.api.Test;
import org.mockito.Mock;
import org.mockito.MockitoAnnotations;

import java.util.Collections;

import static org.junit.jupiter.api.Assertions.assertThrows;
import static org.mockito.Mockito.when;

public class EventDataBatchTest {
    private static final String PARTITION_KEY = "PartitionIDCopyFromProducerOption";

    @Mock
    private ErrorContextProvider errorContextProvider;

    @BeforeEach
    public void setup() {
        MockitoAnnotations.initMocks(this);
    }

    @Test
    public void nullEventData() {
        assertThrows(IllegalArgumentException.class, () -> {
            final EventDataBatch batch = new EventDataBatch(1024, null, PARTITION_KEY, null, null);
            batch.tryAdd(null);
        });
    }

    /**
     * Verify that if we try to add a payload that is too big for the EventDataBatch, it throws.
     */
    @Test
    public void payloadExceededException() {
        when(errorContextProvider.getErrorContext()).thenReturn(new AmqpErrorContext("test-namespace"));

        final EventDataBatch batch = new EventDataBatch(1024, null, PARTITION_KEY, errorContextProvider,
            new TracerProvider(Collections.emptyList()));
        final EventData tooBig = new EventData(new byte[1024 * 1024 * 2]);
        try {
            batch.tryAdd(tooBig);
            Assertions.fail("Expected an exception");
        } catch (AmqpException e) {
            Assertions.assertFalse(e.isTransient());
            Assertions.assertEquals(AmqpErrorCondition.LINK_PAYLOAD_SIZE_EXCEEDED, e.getErrorCondition());
        }
    }

    /**
     * Verify that we can add a message that is within the batch's size limits.
     */
    @Test
    public void withinPayloadSize() {
<<<<<<< HEAD
        final int maxSize = ClientConstants.MAX_MESSAGE_LENGTH_BYTES;
        final EventDataBatch batch = new EventDataBatch(ClientConstants.MAX_MESSAGE_LENGTH_BYTES, null, PARTITION_KEY, null);
=======
        final EventDataBatch batch = new EventDataBatch(ClientConstants.MAX_MESSAGE_LENGTH_BYTES, null, PARTITION_KEY, null,
            new TracerProvider(Collections.emptyList()));
>>>>>>> 4399baf8
        final EventData within = new EventData(new byte[1024]);

        Assertions.assertEquals(maxSize, batch.getMaxSizeInBytes());
        Assertions.assertTrue(maxSize > batch.getSizeInBytes());
        Assertions.assertTrue(batch.tryAdd(within));
        Assertions.assertEquals(1, batch.getCount());
    }

    /**
     * Verify that we can create a batch with partition id and key.
     */
    @Test
    public void setsPartitionId() {
        final String partitionId = "My-partitionId";

        // Act
        final EventDataBatch batch = new EventDataBatch(ClientConstants.MAX_MESSAGE_LENGTH_BYTES, partitionId,
            PARTITION_KEY, null, null);

        // Assert
        Assertions.assertEquals(PARTITION_KEY, batch.getPartitionKey());
        Assertions.assertEquals(partitionId, batch.getPartitionId());
        Assertions.assertEquals(0, batch.getEvents().size());
    }
}<|MERGE_RESOLUTION|>--- conflicted
+++ resolved
@@ -63,13 +63,9 @@
      */
     @Test
     public void withinPayloadSize() {
-<<<<<<< HEAD
         final int maxSize = ClientConstants.MAX_MESSAGE_LENGTH_BYTES;
-        final EventDataBatch batch = new EventDataBatch(ClientConstants.MAX_MESSAGE_LENGTH_BYTES, null, PARTITION_KEY, null);
-=======
-        final EventDataBatch batch = new EventDataBatch(ClientConstants.MAX_MESSAGE_LENGTH_BYTES, null, PARTITION_KEY, null,
-            new TracerProvider(Collections.emptyList()));
->>>>>>> 4399baf8
+        final EventDataBatch batch = new EventDataBatch(ClientConstants.MAX_MESSAGE_LENGTH_BYTES, null, PARTITION_KEY,
+            null, new TracerProvider(Collections.emptyList()));
         final EventData within = new EventData(new byte[1024]);
 
         Assertions.assertEquals(maxSize, batch.getMaxSizeInBytes());
