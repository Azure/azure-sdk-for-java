--- conflicted
+++ resolved
@@ -18,11 +18,8 @@
 import reactor.test.StepVerifier;
 
 import java.nio.charset.StandardCharsets;
-<<<<<<< HEAD
 import java.security.SecureRandom;
-=======
 import java.util.ArrayList;
->>>>>>> 6a6d1020
 import java.util.List;
 import java.util.UUID;
 import java.util.concurrent.CountDownLatch;
@@ -184,15 +181,9 @@
     public void sendEventsFullBatchWithPartitionKey() {
         // Arrange
         final int maxMessageSize = 1024;
-<<<<<<< HEAD
-        final EventDataBatch batch = new EventDataBatch(maxMessageSize, PARTITION_KEY, contextProvider);
+        final EventDataBatch batch = new EventDataBatch(maxMessageSize, null, PARTITION_KEY, contextProvider);
         final SecureRandom random = new SecureRandom();
-        final SendOptions sendOptions = new SendOptions();
-=======
-        final EventDataBatch batch = new EventDataBatch(maxMessageSize, null, PARTITION_KEY, contextProvider);
-        final Random random = new Random();
         final SendOptions sendOptions = new SendOptions().setPartitionKey(PARTITION_KEY);
->>>>>>> 6a6d1020
         int count = 0;
 
         while (true) {
