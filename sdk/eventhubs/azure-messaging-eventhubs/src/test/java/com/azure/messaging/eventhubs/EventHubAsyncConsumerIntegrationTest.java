--- conflicted
+++ resolved
@@ -17,6 +17,7 @@
 import reactor.core.Disposable;
 import reactor.core.Disposables;
 import reactor.core.publisher.Flux;
+import reactor.core.scheduler.Schedulers;
 import reactor.test.StepVerifier;
 
 import java.time.Duration;
@@ -62,13 +63,9 @@
 
     @Override
     protected void beforeTest() {
-<<<<<<< HEAD
-        client = createBuilder().buildAsyncClient();
-=======
         client = createBuilder()
             .scheduler(Schedulers.single())
             .buildAsyncClient();
->>>>>>> 10d8ca6a
     }
 
     @Override
