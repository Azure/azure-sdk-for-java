// Copyright (c) Microsoft Corporation. All rights reserved.
// Licensed under the MIT License.

package com.azure.messaging.eventhubs;

import com.azure.core.util.IterableStream;
import com.azure.core.util.logging.ClientLogger;
import com.azure.messaging.eventhubs.implementation.IntegrationTestBase;
import com.azure.messaging.eventhubs.implementation.IntegrationTestEventData;
import com.azure.messaging.eventhubs.models.EventHubProducerOptions;
import com.azure.messaging.eventhubs.models.EventPosition;
import org.junit.Assert;
import org.junit.Rule;
import org.junit.Test;
import org.junit.rules.TestName;
<<<<<<< HEAD
=======
import reactor.core.scheduler.Schedulers;
>>>>>>> 10d8ca6a

import java.time.Duration;
import java.time.Instant;
import java.util.Collections;
import java.util.List;
import java.util.Map;
import java.util.concurrent.atomic.AtomicBoolean;
import java.util.function.Function;
import java.util.stream.Collectors;

import static com.azure.messaging.eventhubs.EventHubAsyncClient.DEFAULT_CONSUMER_GROUP_NAME;

public class EventHubConsumerIntegrationTest extends IntegrationTestBase {
    private static final String PARTITION_ID = "0";
    private static final int NUMBER_OF_EVENTS = 10;
    private static final AtomicBoolean HAS_PUSHED_EVENTS = new AtomicBoolean();
    private static volatile IntegrationTestEventData testData = null;

    private EventHubClient client;
    private EventHubConsumer consumer;

    // We use these values to keep track of the events we've pushed to the service and ensure the events we receive are
    // our own.

    public EventHubConsumerIntegrationTest() {
        super(new ClientLogger(EventHubConsumerIntegrationTest.class));
    }

    @Rule
    public TestName testName = new TestName();

    @Override
    protected String getTestName() {
        return testName.getMethodName();
    }

    @Override
    protected void beforeTest() {
        super.beforeTest();
        client = new EventHubClientBuilder()
            .connectionString(getConnectionString())
            .scheduler(Schedulers.single())
            .retry(RETRY_OPTIONS)
            .buildClient();

        if (HAS_PUSHED_EVENTS.getAndSet(true)) {
            logger.info("Already pushed events to partition. Skipping.");
        } else {
            final EventHubProducerOptions options = new EventHubProducerOptions().setPartitionId(PARTITION_ID);
            testData = setupEventTestData(client, NUMBER_OF_EVENTS, options);
        }

        consumer = client.createConsumer(DEFAULT_CONSUMER_GROUP_NAME, PARTITION_ID,
            EventPosition.fromEnqueuedTime(testData.getEnqueuedTime()));
    }

    @Override
    protected void afterTest() {
        dispose(consumer, client);
    }

    /**
     * Verifies that we can receive events a single time that is up to the batch size.
     */
    @Test
    public void receiveEvents() {
        // Arrange
        final int numberOfEvents = 5;

        // Act
        final IterableStream<EventData> actual = consumer.receive(numberOfEvents, Duration.ofSeconds(10));

        // Assert
        final List<EventData> asList = actual.stream().collect(Collectors.toList());
        Assert.assertEquals(numberOfEvents, asList.size());
    }

    /**
     * Verifies that we can receive multiple times.
     */
    @Test
    public void receiveEventsMultipleTimes() {
        // Arrange
        final int numberOfEvents = 5;
        final int secondNumberOfEvents = 2;
        final Duration waitTime = Duration.ofSeconds(10);

        // Act
        final IterableStream<EventData> actual = consumer.receive(numberOfEvents, waitTime);
        final IterableStream<EventData> actual2 = consumer.receive(secondNumberOfEvents, waitTime);

        // Assert
        final Map<Long, EventData> asList = actual.stream()
            .collect(Collectors.toMap(EventData::getSequenceNumber, Function.identity()));
        Assert.assertEquals(numberOfEvents, asList.size());

        final Map<Long, EventData> asList2 = actual2.stream()
            .collect(Collectors.toMap(EventData::getSequenceNumber, Function.identity()));
        Assert.assertEquals(secondNumberOfEvents, asList2.size());

        final Long maximumSequence = Collections.max(asList.keySet());
        final Long minimumSequence = Collections.min(asList2.keySet());

        Assert.assertTrue("The minimum in second receive should be less than first receive.",
            maximumSequence < minimumSequence);
    }

    /**
     * Verify that we can receive until the timeout.
     */
    @Test
    public void receiveUntilTimeout() {
        // Arrange
        final int numberOfEvents = 15;
        final String partitionId = "1";
<<<<<<< HEAD
        final List<EventData> events = getEventsAsList(numberOfEvents, TestUtils.MESSAGE_TRACKING_ID);
=======
        final List<EventData> events = getEventsAsList(numberOfEvents);
>>>>>>> 10d8ca6a

        final EventPosition position = EventPosition.fromEnqueuedTime(Instant.now());
        final EventHubConsumer consumer = client.createConsumer(DEFAULT_CONSUMER_GROUP_NAME, partitionId, position);

        final EventHubProducer producer = client.createProducer(new EventHubProducerOptions().setPartitionId(partitionId));

        try {
            producer.send(events);

            // Act
            final IterableStream<EventData> receive = consumer.receive(100, Duration.ofSeconds(5));

            // Assert
            final List<EventData> asList = receive.stream().collect(Collectors.toList());
            Assert.assertEquals(numberOfEvents, asList.size());
        } finally {
            dispose(producer, consumer);
        }
    }

    /**
     * Verify that we don't continue to fetch more events when there are no listeners.
     */
    @Test
    public void doesNotContinueToReceiveEvents() {
        // Arrange
        final int numberOfEvents = 15;
        final int secondSetOfEvents = 25;
        final int receiveNumber = 10;
        final String partitionId = "1";

<<<<<<< HEAD
        final List<EventData> events = getEventsAsList(numberOfEvents, TestUtils.MESSAGE_TRACKING_ID);
        final List<EventData> events2 = getEventsAsList(secondSetOfEvents, TestUtils.MESSAGE_TRACKING_ID);
=======
        final List<EventData> events = getEventsAsList(numberOfEvents);
        final List<EventData> events2 = getEventsAsList(secondSetOfEvents);
>>>>>>> 10d8ca6a

        final EventHubConsumer consumer = client.createConsumer(DEFAULT_CONSUMER_GROUP_NAME, partitionId,
            EventPosition.fromEnqueuedTime(Instant.now()));

        final EventHubProducer producer = client.createProducer(new EventHubProducerOptions().setPartitionId(partitionId));

        try {
            producer.send(events);

            // Act
            final IterableStream<EventData> receive = consumer.receive(receiveNumber, Duration.ofSeconds(5));

            // Assert
            final List<EventData> asList = receive.stream().collect(Collectors.toList());
            Assert.assertEquals(receiveNumber, asList.size());

            producer.send(events2);
        } finally {
            dispose(consumer, producer);
        }
    }

    /**
     * Verify that we don't continue to fetch more events when there are no listeners.
     */
    @Test
    public void multipleConsumers() {
        final int numberOfEvents = 15;
        final int receiveNumber = 10;
        final String partitionId = "1";

<<<<<<< HEAD
        final List<EventData> events = getEventsAsList(numberOfEvents, TestUtils.MESSAGE_TRACKING_ID);
=======
        final List<EventData> events = getEventsAsList(numberOfEvents);
>>>>>>> 10d8ca6a

        final EventPosition position = EventPosition.fromEnqueuedTime(Instant.now());
        final EventHubConsumer consumer = client.createConsumer(DEFAULT_CONSUMER_GROUP_NAME, partitionId, position);
        final EventHubConsumer consumer2 = client.createConsumer(DEFAULT_CONSUMER_GROUP_NAME, partitionId, position);
        final EventHubProducer producer = client.createProducer(new EventHubProducerOptions().setPartitionId(partitionId));

        try {
            producer.send(events);

            // Act
            final IterableStream<EventData> receive = consumer.receive(receiveNumber, Duration.ofSeconds(5));
            final IterableStream<EventData> receive2 = consumer2.receive(receiveNumber, Duration.ofSeconds(5));

            // Assert
            final List<Long> asList = receive.stream().map(EventData::getSequenceNumber).collect(Collectors.toList());
            final List<Long> asList2 = receive2.stream().map(EventData::getSequenceNumber).collect(Collectors.toList());

            Assert.assertEquals(receiveNumber, asList.size());
            Assert.assertEquals(receiveNumber, asList2.size());

            Collections.sort(asList);
            Collections.sort(asList2);

            final Long[] first = asList.toArray(new Long[0]);
            final Long[] second = asList2.toArray(new Long[0]);

            Assert.assertArrayEquals(first, second);
        } finally {
            dispose(consumer, producer);
        }
    }

    /**
     * Verify that we can receive until the timeout multiple times.
     */
    @Test
    public void receiveUntilTimeoutMultipleTimes() {
        // Arrange
        final int numberOfEvents = 15;
        final int numberOfEvents2 = 3;
        final String partitionId = "1";
<<<<<<< HEAD
        final List<EventData> events = getEventsAsList(numberOfEvents, TestUtils.MESSAGE_TRACKING_ID);
        final List<EventData> events2 = getEventsAsList(numberOfEvents2, TestUtils.MESSAGE_TRACKING_ID);
=======
        final List<EventData> events = getEventsAsList(numberOfEvents);
        final List<EventData> events2 = getEventsAsList(numberOfEvents2);
>>>>>>> 10d8ca6a

        final EventHubConsumer consumer = client.createConsumer(DEFAULT_CONSUMER_GROUP_NAME, partitionId,
            EventPosition.fromEnqueuedTime(Instant.now()));
        final EventHubProducer producer = client.createProducer(new EventHubProducerOptions().setPartitionId(partitionId));

        try {
            producer.send(events);

            // Act
            final IterableStream<EventData> receive = consumer.receive(100, Duration.ofSeconds(3));

            logger.info("Sending second batch.");
            producer.send(events2);

            logger.info("Receiving second batch.");
            final IterableStream<EventData> receive2 = consumer.receive(100, Duration.ofSeconds(5));

            // Assert
            final List<EventData> asList = receive.stream().collect(Collectors.toList());
            Assert.assertEquals(numberOfEvents, asList.size());

            final List<EventData> asList2 = receive2.stream().collect(Collectors.toList());
            Assert.assertEquals(numberOfEvents2, asList2.size());
        } finally {
            dispose(consumer, producer);
        }
    }

<<<<<<< HEAD
    private static List<EventData> getEventsAsList(int numberOfEvents, String messageId) {
        return TestUtils.getEvents(numberOfEvents, messageId).collectList().block();
=======
    private static List<EventData> getEventsAsList(int numberOfEvents) {
        return TestUtils.getEvents(numberOfEvents, TestUtils.MESSAGE_TRACKING_ID).collectList().block();
>>>>>>> 10d8ca6a
    }
}<|MERGE_RESOLUTION|>--- conflicted
+++ resolved
@@ -13,10 +13,7 @@
 import org.junit.Rule;
 import org.junit.Test;
 import org.junit.rules.TestName;
-<<<<<<< HEAD
-=======
 import reactor.core.scheduler.Schedulers;
->>>>>>> 10d8ca6a
 
 import java.time.Duration;
 import java.time.Instant;
@@ -132,11 +129,7 @@
         // Arrange
         final int numberOfEvents = 15;
         final String partitionId = "1";
-<<<<<<< HEAD
-        final List<EventData> events = getEventsAsList(numberOfEvents, TestUtils.MESSAGE_TRACKING_ID);
-=======
-        final List<EventData> events = getEventsAsList(numberOfEvents);
->>>>>>> 10d8ca6a
+        final List<EventData> events = getEventsAsList(numberOfEvents);
 
         final EventPosition position = EventPosition.fromEnqueuedTime(Instant.now());
         final EventHubConsumer consumer = client.createConsumer(DEFAULT_CONSUMER_GROUP_NAME, partitionId, position);
@@ -168,13 +161,8 @@
         final int receiveNumber = 10;
         final String partitionId = "1";
 
-<<<<<<< HEAD
-        final List<EventData> events = getEventsAsList(numberOfEvents, TestUtils.MESSAGE_TRACKING_ID);
-        final List<EventData> events2 = getEventsAsList(secondSetOfEvents, TestUtils.MESSAGE_TRACKING_ID);
-=======
         final List<EventData> events = getEventsAsList(numberOfEvents);
         final List<EventData> events2 = getEventsAsList(secondSetOfEvents);
->>>>>>> 10d8ca6a
 
         final EventHubConsumer consumer = client.createConsumer(DEFAULT_CONSUMER_GROUP_NAME, partitionId,
             EventPosition.fromEnqueuedTime(Instant.now()));
@@ -206,11 +194,7 @@
         final int receiveNumber = 10;
         final String partitionId = "1";
 
-<<<<<<< HEAD
-        final List<EventData> events = getEventsAsList(numberOfEvents, TestUtils.MESSAGE_TRACKING_ID);
-=======
-        final List<EventData> events = getEventsAsList(numberOfEvents);
->>>>>>> 10d8ca6a
+        final List<EventData> events = getEventsAsList(numberOfEvents);
 
         final EventPosition position = EventPosition.fromEnqueuedTime(Instant.now());
         final EventHubConsumer consumer = client.createConsumer(DEFAULT_CONSUMER_GROUP_NAME, partitionId, position);
@@ -252,13 +236,8 @@
         final int numberOfEvents = 15;
         final int numberOfEvents2 = 3;
         final String partitionId = "1";
-<<<<<<< HEAD
-        final List<EventData> events = getEventsAsList(numberOfEvents, TestUtils.MESSAGE_TRACKING_ID);
-        final List<EventData> events2 = getEventsAsList(numberOfEvents2, TestUtils.MESSAGE_TRACKING_ID);
-=======
         final List<EventData> events = getEventsAsList(numberOfEvents);
         final List<EventData> events2 = getEventsAsList(numberOfEvents2);
->>>>>>> 10d8ca6a
 
         final EventHubConsumer consumer = client.createConsumer(DEFAULT_CONSUMER_GROUP_NAME, partitionId,
             EventPosition.fromEnqueuedTime(Instant.now()));
@@ -287,12 +266,7 @@
         }
     }
 
-<<<<<<< HEAD
-    private static List<EventData> getEventsAsList(int numberOfEvents, String messageId) {
-        return TestUtils.getEvents(numberOfEvents, messageId).collectList().block();
-=======
     private static List<EventData> getEventsAsList(int numberOfEvents) {
         return TestUtils.getEvents(numberOfEvents, TestUtils.MESSAGE_TRACKING_ID).collectList().block();
->>>>>>> 10d8ca6a
     }
 }