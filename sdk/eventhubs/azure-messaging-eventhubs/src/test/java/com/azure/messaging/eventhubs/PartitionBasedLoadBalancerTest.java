--- conflicted
+++ resolved
@@ -313,11 +313,7 @@
             .thenReturn(Flux.error(new IllegalStateException()));
 
         PartitionPumpManager partitionPumpManager = new PartitionPumpManager(checkpointStore,
-<<<<<<< HEAD
-            () -> partitionProcessor, eventHubClientBuilder, false, tracerProvider);
-=======
             () -> partitionProcessor, eventHubClientBuilder, false, tracerProvider, new HashMap<>());
->>>>>>> 0f276126
         PartitionBasedLoadBalancer loadBalancer = new PartitionBasedLoadBalancer(checkpointStore,
             eventHubAsyncClient, fqNamespace, eventHubName, consumerGroupName, "owner", TimeUnit.SECONDS.toSeconds(5),
             partitionPumpManager, ec -> {
@@ -342,11 +338,7 @@
         List<String> partitionIds = Arrays.asList("1", "2", "3");
         when(eventHubAsyncClient.getPartitionIds()).thenReturn(Flux.fromIterable(partitionIds));
         PartitionPumpManager partitionPumpManager = new PartitionPumpManager(checkpointStore,
-<<<<<<< HEAD
-            () -> partitionProcessor, eventHubClientBuilder, false, tracerProvider);
-=======
             () -> partitionProcessor, eventHubClientBuilder, false, tracerProvider, new HashMap<>());
->>>>>>> 0f276126
         PartitionBasedLoadBalancer loadBalancer = new PartitionBasedLoadBalancer(checkpointStore,
             eventHubAsyncClient, fqNamespace, eventHubName, consumerGroupName, "owner", TimeUnit.SECONDS.toSeconds(5),
             partitionPumpManager, ec -> {
@@ -372,11 +364,7 @@
         List<String> partitionIds = new ArrayList<>();
         when(eventHubAsyncClient.getPartitionIds()).thenReturn(Flux.fromIterable(partitionIds));
         PartitionPumpManager partitionPumpManager = new PartitionPumpManager(checkpointStore,
-<<<<<<< HEAD
-            () -> partitionProcessor, eventHubClientBuilder, false, tracerProvider);
-=======
             () -> partitionProcessor, eventHubClientBuilder, false, tracerProvider, new HashMap<>());
->>>>>>> 0f276126
         PartitionBasedLoadBalancer loadBalancer = new PartitionBasedLoadBalancer(checkpointStore,
             eventHubAsyncClient, fqNamespace, eventHubName, consumerGroupName, "owner", TimeUnit.SECONDS.toSeconds(5),
             partitionPumpManager, ec -> {
@@ -473,11 +461,7 @@
                         eventProcessingErrorContext.getPartitionContext().getPartitionId(),
                         eventProcessingErrorContext.getThrowable());
                 }
-<<<<<<< HEAD
-            }, eventHubClientBuilder, false, tracerProvider);
-=======
             }, eventHubClientBuilder, false, tracerProvider, new HashMap<>());
->>>>>>> 0f276126
         return new PartitionBasedLoadBalancer(checkpointStore, eventHubAsyncClient, fqNamespace,
             eventHubName, consumerGroupName, owner, TimeUnit.SECONDS.toSeconds(5), partitionPumpManager,
             ec -> { });
