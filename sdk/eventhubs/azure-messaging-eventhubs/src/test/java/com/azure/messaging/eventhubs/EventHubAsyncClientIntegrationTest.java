// Copyright (c) Microsoft Corporation. All rights reserved.
// Licensed under the MIT License.

package com.azure.messaging.eventhubs;

import com.azure.core.amqp.AmqpTransportType;
import com.azure.core.amqp.implementation.ConnectionStringProperties;
import com.azure.core.credential.AzureNamedKeyCredential;
import com.azure.core.credential.AzureSasCredential;
import com.azure.core.util.logging.ClientLogger;
import com.azure.messaging.eventhubs.models.EventPosition;
import org.junit.jupiter.api.Assertions;
import org.junit.jupiter.api.Assumptions;
import org.junit.jupiter.api.Tag;
import org.junit.jupiter.api.Test;
import org.junit.jupiter.params.ParameterizedTest;
import org.junit.jupiter.params.provider.EnumSource;
import reactor.test.StepVerifier;

import java.time.Instant;
import java.util.Map;
import java.util.concurrent.CountDownLatch;
import java.util.concurrent.TimeUnit;

import static com.azure.messaging.eventhubs.EventHubClientBuilder.DEFAULT_CONSUMER_GROUP_NAME;
import static com.azure.messaging.eventhubs.TestUtils.isMatchingEvent;
import static java.nio.charset.StandardCharsets.UTF_8;
import static org.junit.jupiter.api.Assertions.assertTrue;

/**
 * Tests scenarios on {@link EventHubAsyncClient}.
 */
@Tag(TestUtils.INTEGRATION)
class EventHubAsyncClientIntegrationTest extends IntegrationTestBase {
    private static final int NUMBER_OF_EVENTS = 5;
    private static final String PARTITION_ID = "1";
    private IntegrationTestEventData testEventData;
    private static final String TEST_CONTENTS = "SSLorem ipsum dolor sit amet, consectetur adipiscing elit. Donec vehicula posuere lobortis. Aliquam finibus volutpat dolor, faucibus pellentesque ipsum bibendum vitae. Class aptent taciti sociosqu ad litora torquent per conubia nostra, per inceptos himenaeos. Ut sit amet urna hendrerit, dapibus justo a, sodales justo. Mauris finibus augue id pulvinar congue. Nam maximus luctus ipsum, at commodo ligula euismod ac. Phasellus vitae lacus sit amet diam porta placerat. \nUt sodales efficitur sapien ut posuere. Morbi sed tellus est. Proin eu erat purus. Proin massa nunc, condimentum id iaculis dignissim, consectetur et odio. Cras suscipit sem eu libero aliquam tincidunt. Nullam ut arcu suscipit, eleifend velit in, cursus libero. Ut eleifend facilisis odio sit amet feugiat. Phasellus at nunc sit amet elit sagittis commodo ac in nisi. Fusce vitae aliquam quam. Integer vel nibh euismod, tempus elit vitae, pharetra est. Duis vulputate enim a elementum dignissim. Morbi dictum enim id elit scelerisque, in elementum nulla pharetra. \nAenean aliquet aliquet condimentum. Proin dapibus dui id libero tempus feugiat. Sed commodo ligula a lectus mattis, vitae tincidunt velit auctor. Fusce quis semper dui. Phasellus eu efficitur sem. Ut non sem sit amet enim condimentum venenatis id dictum massa. Nullam sagittis lacus a neque sodales, et ultrices arcu mattis. Aliquam erat volutpat. \nAenean fringilla quam elit, id mattis purus vestibulum nec. Praesent porta eros in dapibus molestie. Vestibulum orci libero, tincidunt et turpis eget, condimentum lobortis enim. Fusce suscipit ante et mauris consequat cursus nec laoreet lorem. Maecenas in sollicitudin diam, non tincidunt purus. Nunc mauris purus, laoreet eget interdum vitae, placerat a sapien. In mi risus, blandit eu facilisis nec, molestie suscipit leo. Pellentesque molestie urna vitae dui faucibus bibendum. \nDonec quis ipsum ultricies, imperdiet ex vel, scelerisque eros. Ut at urna arcu. Vestibulum rutrum odio dolor, vitae cursus nunc pulvinar vel. Donec accumsan sapien in malesuada tempor. Maecenas in condimentum eros. Sed vestibulum facilisis massa a iaculis. Etiam et nibh felis. Donec maximus, sem quis vestibulum gravida, turpis risus congue dolor, pharetra tincidunt lectus nisi at velit.";

    EventHubAsyncClientIntegrationTest() {
        super(new ClientLogger(EventHubAsyncClientIntegrationTest.class));
    }

    @Override
    protected void beforeTest() {
        final Map<String, IntegrationTestEventData> testData = getTestData();
        testEventData = testData.get(PARTITION_ID);
        Assertions.assertNotNull(testEventData, PARTITION_ID + " should have been able to get data for partition.");
    }

    /**
     * Verifies that we can receive messages, and that the receiver continues to fetch messages when the prefetch queue
     * is exhausted.
     */
    @ParameterizedTest
    @EnumSource(value = AmqpTransportType.class)
    void receiveMessage(AmqpTransportType transportType) {
        // Arrange
        final EventHubConsumerAsyncClient consumer = createBuilder()
            .consumerGroup(DEFAULT_CONSUMER_GROUP_NAME)
            .transportType(transportType)
            .buildAsyncConsumerClient();

        final Instant lastEnqueued = testEventData.getPartitionProperties().getLastEnqueuedTime();
        final EventPosition startingPosition = EventPosition.fromEnqueuedTime(lastEnqueued);

        // Act & Assert
<<<<<<< HEAD
        try {
            StepVerifier.create(consumer.receiveFromPartition(PARTITION_ID, startingPosition)
                .take(NUMBER_OF_EVENTS))
                .expectNextCount(NUMBER_OF_EVENTS)
                .expectComplete()
                .verify();
        } finally {
            consumer.close();
        }
=======
        StepVerifier.create(consumer.receiveFromPartition(PARTITION_ID, startingPosition)
            .take(NUMBER_OF_EVENTS))
            .expectNextCount(NUMBER_OF_EVENTS)
            .expectComplete()
            .verify(TIMEOUT);
>>>>>>> 9e118302
    }

    /**
     * Verifies that we can have multiple consumers listening to the same partition + consumer group at the same time.
     */
    @ParameterizedTest
    @EnumSource(value = AmqpTransportType.class)
    void parallelEventHubClients(AmqpTransportType transportType) throws InterruptedException {
        // Arrange
        final int numberOfClients = 3;
        final int numberOfEvents = testEventData.getEvents().size() - 2;
        final CountDownLatch countDownLatch = new CountDownLatch(numberOfClients);
        final EventHubClientBuilder builder = createBuilder()
            .transportType(transportType)
            .consumerGroup(DEFAULT_CONSUMER_GROUP_NAME);

        final EventHubConsumerAsyncClient[] clients = new EventHubConsumerAsyncClient[numberOfClients];
        for (int i = 0; i < numberOfClients; i++) {
            clients[i] = builder.buildAsyncConsumerClient();
        }

        final long sequenceNumber = testEventData.getPartitionProperties().getLastEnqueuedSequenceNumber();
        final EventPosition position = EventPosition.fromSequenceNumber(sequenceNumber);

        try {

            //@formatter:off
            for (final EventHubConsumerAsyncClient consumer : clients) {
                consumer.receiveFromPartition(PARTITION_ID, position)
                    .filter(partitionEvent -> isMatchingEvent(partitionEvent.getData(), testEventData.getMessageId()))
                    .take(numberOfEvents)
                    .subscribe(partitionEvent -> {
                        EventData event = partitionEvent.getData();
                        logger.info("Event[{}] matched.", event.getSequenceNumber());
                    }, error -> Assertions.fail("An error should not have occurred:" + error.toString()),
                        () -> {
                            long count = countDownLatch.getCount();
                            logger.info("Finished consuming events. Counting down: {}", count);
                            countDownLatch.countDown();
                        });
            }
            //@formatter:on

            // Assert
            // Wait for all the events we sent to be received by each of the consumers.
            Assertions.assertTrue(countDownLatch.await(TIMEOUT.getSeconds(), TimeUnit.SECONDS));

            logger.info("Completed successfully.");
        } finally {
            logger.info("Disposing of subscriptions, consumers and clients.");
            dispose(clients);
        }
    }

    /**
     * Sending with credentials.
     */
    @Test
    void getPropertiesWithCredentials() {
        // Arrange

        // Act & Assert
        try (EventHubAsyncClient client = createBuilder(true)
            .buildAsyncClient()) {
            StepVerifier.create(client.getProperties())
                .assertNext(properties -> {
                    Assertions.assertEquals(getEventHubName(), properties.getName());
                    Assertions.assertEquals(NUMBER_OF_PARTITIONS, properties.getPartitionIds().stream().count());
                })
                .expectComplete()
                .verify(TIMEOUT);
        }
    }

    @Test
    public void sendAndReceiveEventByAzureNameKeyCredential() {
        ConnectionStringProperties properties = getConnectionStringProperties();
        String fullyQualifiedNamespace = properties.getEndpoint().getHost();
        String sharedAccessKeyName = properties.getSharedAccessKeyName();
        String sharedAccessKey = properties.getSharedAccessKey();
        String eventHubName = properties.getEntityPath();

        final EventData testData = new EventData(TEST_CONTENTS.getBytes(UTF_8));

<<<<<<< HEAD
        EventHubProducerAsyncClient asyncProducerClient = new EventHubClientBuilder()
                .credential(fullyQualifiedNamespace, eventHubName,
                        new AzureNamedKeyCredential(sharedAccessKeyName, sharedAccessKey))
                .buildAsyncProducerClient();
        try {
            StepVerifier.create(
                    asyncProducerClient.createBatch().flatMap(batch -> {
                        assertTrue(batch.tryAdd(testData));
                        return asyncProducerClient.send(batch);
                    })
            ).verifyComplete();
        } finally {
            asyncProducerClient.close();
        }
=======
        EventHubProducerAsyncClient asyncProducerClient = toClose(new EventHubClientBuilder()
            .credential(fullyQualifiedNamespace, eventHubName,
                new AzureNamedKeyCredential(sharedAccessKeyName, sharedAccessKey))
            .buildAsyncProducerClient());

        StepVerifier.create(asyncProducerClient.createBatch().flatMap(batch -> {
            assertTrue(batch.tryAdd(testData));
            return asyncProducerClient.send(batch);
        }))
            .expectComplete()
            .verify(TIMEOUT);
>>>>>>> 9e118302
    }

    @Test
    public void sendAndReceiveEventByAzureSasCredential() {
        Assumptions.assumeTrue(getConnectionString(true) != null,
                "SAS was not set. Can't run test scenario.");

        ConnectionStringProperties properties = getConnectionStringProperties(true);
        String fullyQualifiedNamespace = properties.getEndpoint().getHost();
        String sharedAccessSignature = properties.getSharedAccessSignature();
        String eventHubName = properties.getEntityPath();

        final EventData testData = new EventData(TEST_CONTENTS.getBytes(UTF_8));

        EventHubProducerAsyncClient asyncProducerClient = new EventHubClientBuilder()
                .credential(fullyQualifiedNamespace, eventHubName,
                        new AzureSasCredential(sharedAccessSignature))
<<<<<<< HEAD
                .buildAsyncProducerClient();
        try {
            StepVerifier.create(
                    asyncProducerClient.createBatch().flatMap(batch -> {
                        assertTrue(batch.tryAdd(testData));
                        return asyncProducerClient.send(batch);
                    })
            ).verifyComplete();
        } finally {
            asyncProducerClient.close();
        }
=======
                .buildAsyncProducerClient());

        StepVerifier.create(asyncProducerClient.createBatch().flatMap(batch -> {
            assertTrue(batch.tryAdd(testData));
            return asyncProducerClient.send(batch);
        }))
            .expectComplete()
            .verify(TIMEOUT);
>>>>>>> 9e118302
    }
}<|MERGE_RESOLUTION|>--- conflicted
+++ resolved
@@ -13,6 +13,8 @@
 import org.junit.jupiter.api.Assumptions;
 import org.junit.jupiter.api.Tag;
 import org.junit.jupiter.api.Test;
+import org.junit.jupiter.api.parallel.Execution;
+import org.junit.jupiter.api.parallel.ExecutionMode;
 import org.junit.jupiter.params.ParameterizedTest;
 import org.junit.jupiter.params.provider.EnumSource;
 import reactor.test.StepVerifier;
@@ -31,6 +33,7 @@
  * Tests scenarios on {@link EventHubAsyncClient}.
  */
 @Tag(TestUtils.INTEGRATION)
+@Execution(ExecutionMode.SAME_THREAD)
 class EventHubAsyncClientIntegrationTest extends IntegrationTestBase {
     private static final int NUMBER_OF_EVENTS = 5;
     private static final String PARTITION_ID = "1";
@@ -56,32 +59,20 @@
     @EnumSource(value = AmqpTransportType.class)
     void receiveMessage(AmqpTransportType transportType) {
         // Arrange
-        final EventHubConsumerAsyncClient consumer = createBuilder()
+        final EventHubConsumerAsyncClient consumer = toClose(createBuilder()
             .consumerGroup(DEFAULT_CONSUMER_GROUP_NAME)
             .transportType(transportType)
-            .buildAsyncConsumerClient();
+            .buildAsyncConsumerClient());
 
         final Instant lastEnqueued = testEventData.getPartitionProperties().getLastEnqueuedTime();
         final EventPosition startingPosition = EventPosition.fromEnqueuedTime(lastEnqueued);
 
         // Act & Assert
-<<<<<<< HEAD
-        try {
-            StepVerifier.create(consumer.receiveFromPartition(PARTITION_ID, startingPosition)
-                .take(NUMBER_OF_EVENTS))
-                .expectNextCount(NUMBER_OF_EVENTS)
-                .expectComplete()
-                .verify();
-        } finally {
-            consumer.close();
-        }
-=======
         StepVerifier.create(consumer.receiveFromPartition(PARTITION_ID, startingPosition)
             .take(NUMBER_OF_EVENTS))
             .expectNextCount(NUMBER_OF_EVENTS)
             .expectComplete()
             .verify(TIMEOUT);
->>>>>>> 9e118302
     }
 
     /**
@@ -100,40 +91,34 @@
 
         final EventHubConsumerAsyncClient[] clients = new EventHubConsumerAsyncClient[numberOfClients];
         for (int i = 0; i < numberOfClients; i++) {
-            clients[i] = builder.buildAsyncConsumerClient();
+            clients[i] = toClose(builder.buildAsyncConsumerClient());
         }
 
         final long sequenceNumber = testEventData.getPartitionProperties().getLastEnqueuedSequenceNumber();
         final EventPosition position = EventPosition.fromSequenceNumber(sequenceNumber);
 
-        try {
+        //@formatter:off
+        for (final EventHubConsumerAsyncClient consumer : clients) {
+            toClose(consumer.receiveFromPartition(PARTITION_ID, position)
+                .filter(partitionEvent -> isMatchingEvent(partitionEvent.getData(), testEventData.getMessageId()))
+                .take(numberOfEvents)
+                .subscribe(partitionEvent -> {
+                    EventData event = partitionEvent.getData();
+                    logger.info("Event[{}] matched.", event.getSequenceNumber());
+                }, error -> Assertions.fail("An error should not have occurred:" + error.toString()),
+                    () -> {
+                        long count = countDownLatch.getCount();
+                        logger.info("Finished consuming events. Counting down: {}", count);
+                        countDownLatch.countDown();
+                    }));
+        }
+        //@formatter:on
 
-            //@formatter:off
-            for (final EventHubConsumerAsyncClient consumer : clients) {
-                consumer.receiveFromPartition(PARTITION_ID, position)
-                    .filter(partitionEvent -> isMatchingEvent(partitionEvent.getData(), testEventData.getMessageId()))
-                    .take(numberOfEvents)
-                    .subscribe(partitionEvent -> {
-                        EventData event = partitionEvent.getData();
-                        logger.info("Event[{}] matched.", event.getSequenceNumber());
-                    }, error -> Assertions.fail("An error should not have occurred:" + error.toString()),
-                        () -> {
-                            long count = countDownLatch.getCount();
-                            logger.info("Finished consuming events. Counting down: {}", count);
-                            countDownLatch.countDown();
-                        });
-            }
-            //@formatter:on
+        // Assert
+        // Wait for all the events we sent to be received by each of the consumers.
+        Assertions.assertTrue(countDownLatch.await(TIMEOUT.getSeconds(), TimeUnit.SECONDS));
 
-            // Assert
-            // Wait for all the events we sent to be received by each of the consumers.
-            Assertions.assertTrue(countDownLatch.await(TIMEOUT.getSeconds(), TimeUnit.SECONDS));
-
-            logger.info("Completed successfully.");
-        } finally {
-            logger.info("Disposing of subscriptions, consumers and clients.");
-            dispose(clients);
-        }
+        logger.info("Completed successfully.");
     }
 
     /**
@@ -166,22 +151,6 @@
 
         final EventData testData = new EventData(TEST_CONTENTS.getBytes(UTF_8));
 
-<<<<<<< HEAD
-        EventHubProducerAsyncClient asyncProducerClient = new EventHubClientBuilder()
-                .credential(fullyQualifiedNamespace, eventHubName,
-                        new AzureNamedKeyCredential(sharedAccessKeyName, sharedAccessKey))
-                .buildAsyncProducerClient();
-        try {
-            StepVerifier.create(
-                    asyncProducerClient.createBatch().flatMap(batch -> {
-                        assertTrue(batch.tryAdd(testData));
-                        return asyncProducerClient.send(batch);
-                    })
-            ).verifyComplete();
-        } finally {
-            asyncProducerClient.close();
-        }
-=======
         EventHubProducerAsyncClient asyncProducerClient = toClose(new EventHubClientBuilder()
             .credential(fullyQualifiedNamespace, eventHubName,
                 new AzureNamedKeyCredential(sharedAccessKeyName, sharedAccessKey))
@@ -193,7 +162,6 @@
         }))
             .expectComplete()
             .verify(TIMEOUT);
->>>>>>> 9e118302
     }
 
     @Test
@@ -208,22 +176,9 @@
 
         final EventData testData = new EventData(TEST_CONTENTS.getBytes(UTF_8));
 
-        EventHubProducerAsyncClient asyncProducerClient = new EventHubClientBuilder()
+        EventHubProducerAsyncClient asyncProducerClient = toClose(new EventHubClientBuilder()
                 .credential(fullyQualifiedNamespace, eventHubName,
                         new AzureSasCredential(sharedAccessSignature))
-<<<<<<< HEAD
-                .buildAsyncProducerClient();
-        try {
-            StepVerifier.create(
-                    asyncProducerClient.createBatch().flatMap(batch -> {
-                        assertTrue(batch.tryAdd(testData));
-                        return asyncProducerClient.send(batch);
-                    })
-            ).verifyComplete();
-        } finally {
-            asyncProducerClient.close();
-        }
-=======
                 .buildAsyncProducerClient());
 
         StepVerifier.create(asyncProducerClient.createBatch().flatMap(batch -> {
@@ -232,6 +187,5 @@
         }))
             .expectComplete()
             .verify(TIMEOUT);
->>>>>>> 9e118302
     }
 }