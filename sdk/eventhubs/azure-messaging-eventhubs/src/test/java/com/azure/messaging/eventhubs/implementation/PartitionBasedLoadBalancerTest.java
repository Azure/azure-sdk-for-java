--- conflicted
+++ resolved
@@ -9,26 +9,16 @@
 import com.azure.messaging.eventhubs.models.EventProcessingErrorContext;
 import com.azure.messaging.eventhubs.EventData;
 import com.azure.messaging.eventhubs.EventHubAsyncClient;
-<<<<<<< HEAD
-import com.azure.messaging.eventhubs.EventHubAsyncConsumer;
 import com.azure.messaging.eventhubs.EventHubClientBuilder;
 import com.azure.messaging.eventhubs.EventProcessorStore;
 import com.azure.messaging.eventhubs.InMemoryEventProcessorStore;
 import com.azure.messaging.eventhubs.models.PartitionEvent;
-=======
 import com.azure.messaging.eventhubs.EventHubConsumerAsyncClient;
-import com.azure.messaging.eventhubs.InMemoryPartitionManager;
-import com.azure.messaging.eventhubs.PartitionManager;
->>>>>>> 3ca013a5
 import com.azure.messaging.eventhubs.PartitionProcessor;
 import com.azure.messaging.eventhubs.TestUtils;
 import com.azure.messaging.eventhubs.models.EventHubConsumerOptions;
 import com.azure.messaging.eventhubs.models.EventPosition;
-<<<<<<< HEAD
-=======
 import com.azure.messaging.eventhubs.models.PartitionContext;
-import com.azure.messaging.eventhubs.models.PartitionEvent;
->>>>>>> 3ca013a5
 import com.azure.messaging.eventhubs.models.PartitionOwnership;
 import org.junit.After;
 import org.junit.Before;
@@ -117,7 +107,7 @@
 
         when(eventHubConsumer.receive(any()))
             .thenReturn(Flux.interval(Duration.ofSeconds(1)).map(index -> {
-                final PartitionContext partitionContext = new PartitionContext("foo", "bar", "bazz", null);
+                final PartitionContext partitionContext = new PartitionContext("foo", "bar", "bazz", null, null, null);
                 return new PartitionEvent(partitionContext, eventDataList.get(index.intValue()));
             }));
 
@@ -151,7 +141,7 @@
             EventHubConsumerOptions.class))).thenReturn(eventHubConsumer);
         when(eventHubConsumer.receive(anyString()))
             .thenReturn(Flux.interval(Duration.ofSeconds(1)).map(index -> {
-                final PartitionContext partitionContext = new PartitionContext("foo", "bar", "bazz", null);
+                final PartitionContext partitionContext = new PartitionContext("foo", "bar", "bazz", null, null, null);
                 return new PartitionEvent(partitionContext, eventDataList.get(index.intValue()));
             }));
 
@@ -185,7 +175,7 @@
 
         when(eventHubConsumer.receive(anyString()))
             .thenReturn(Flux.interval(Duration.ofSeconds(1)).map(index -> {
-                final PartitionContext partitionContext = new PartitionContext("foo", "bar", "bazz", null);
+                final PartitionContext partitionContext = new PartitionContext("foo", "bar", "bazz", null, null, null);
                 return new PartitionEvent(partitionContext, eventDataList.get(index.intValue()));
             }));
 
@@ -223,7 +213,7 @@
 
         when(eventHubConsumer.receive(anyString()))
             .thenReturn(Flux.interval(Duration.ofSeconds(1)).map(index -> {
-                final PartitionContext partitionContext = new PartitionContext("foo", "bar", "bazz", null);
+                final PartitionContext partitionContext = new PartitionContext("foo", "bar", "bazz", null, null, null);
                 return new PartitionEvent(partitionContext, eventDataList.get(index.intValue()));
             }));
 
@@ -260,7 +250,7 @@
             EventHubConsumerOptions.class))).thenReturn(eventHubConsumer);
         when(eventHubConsumer.receive(anyString()))
             .thenReturn(Flux.interval(Duration.ofSeconds(1)).map(index -> {
-                final PartitionContext partitionContext = new PartitionContext("foo", "bar", "bazz", null);
+                final PartitionContext partitionContext = new PartitionContext("foo", "bar", "bazz", null, null, null);
                 return new PartitionEvent(partitionContext, eventDataList.get(index.intValue()));
             }));
 
@@ -359,15 +349,9 @@
         sleep(5);
         verify(eventHubAsyncClient, atLeast(1)).getPartitionIds();
         verify(eventHubAsyncClient, never()).createConsumer(any(), any(), any());
-<<<<<<< HEAD
-        verify(eventHubConsumer, never()).receive();
+        verify(eventHubConsumer, never()).receive(any());
         verify(partitionProcessor, never()).processEvent(any(PartitionEvent.class));
         verify(partitionProcessor, never()).processError(any(EventProcessingErrorContext.class));
-=======
-        verify(eventHubConsumer, never()).receive(any());
-        verify(partitionProcessor, never()).processEvent(any(PartitionContext.class), any(EventData.class));
-        verify(partitionProcessor, never()).processError(any(PartitionContext.class), any(IllegalStateException.class));
->>>>>>> 3ca013a5
         verify(eventHubConsumer, never()).close();
     }
 
@@ -390,15 +374,9 @@
         sleep(2);
         verify(eventHubAsyncClient, atLeast(1)).getPartitionIds();
         verify(eventHubAsyncClient, never()).createConsumer(any(), any(), any());
-<<<<<<< HEAD
-        verify(eventHubConsumer, never()).receive();
+        verify(eventHubConsumer, never()).receive(any());
         verify(partitionProcessor, never()).processEvent(any(PartitionEvent.class));
         verify(partitionProcessor, never()).processError(any(EventProcessingErrorContext.class));
-=======
-        verify(eventHubConsumer, never()).receive(any());
-        verify(partitionProcessor, never()).processEvent(any(PartitionContext.class), any(EventData.class));
-        verify(partitionProcessor, never()).processError(any(PartitionContext.class), any(IllegalStateException.class));
->>>>>>> 3ca013a5
         verify(eventHubConsumer, never()).close();
     }
 
@@ -429,7 +407,7 @@
             EventHubConsumerOptions.class))).thenReturn(eventHubConsumer);
         when(eventHubConsumer.receive(anyString()))
             .thenReturn(Flux.interval(Duration.ofSeconds(1)).map(index -> {
-                final PartitionContext partitionContext = new PartitionContext("foo", "bar", "bazz", null);
+                final PartitionContext partitionContext = new PartitionContext("foo", "bar", "bazz", null, null, null);
                 return new PartitionEvent(partitionContext, eventDataList.get(index.intValue()));
             }));
 
