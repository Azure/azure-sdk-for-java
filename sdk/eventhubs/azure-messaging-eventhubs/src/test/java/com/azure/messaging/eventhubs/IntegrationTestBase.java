// Copyright (c) Microsoft Corporation. All rights reserved.
// Licensed under the MIT License.

package com.azure.messaging.eventhubs;

import com.azure.core.amqp.AmqpRetryOptions;
import com.azure.core.amqp.AmqpTransportType;
import com.azure.core.amqp.ProxyAuthenticationType;
import com.azure.core.amqp.ProxyOptions;
import com.azure.core.amqp.implementation.ConnectionStringProperties;
import com.azure.core.test.TestBase;
import com.azure.core.test.TestMode;
import com.azure.core.util.Configuration;
import com.azure.core.util.CoreUtils;
import com.azure.core.util.logging.ClientLogger;
import com.azure.identity.ClientSecretCredential;
import com.azure.identity.ClientSecretCredentialBuilder;
import com.azure.messaging.eventhubs.models.SendOptions;
import org.junit.jupiter.api.AfterEach;
import org.junit.jupiter.api.Assumptions;
import org.junit.jupiter.api.BeforeEach;
import org.junit.jupiter.api.TestInfo;
import org.mockito.Mockito;

import java.io.Closeable;
import java.io.IOException;
import java.net.InetSocketAddress;
import java.net.Proxy;
import java.time.Duration;
import java.time.Instant;
import java.util.List;
import java.util.UUID;

import static com.azure.core.amqp.ProxyOptions.PROXY_PASSWORD;
import static com.azure.core.amqp.ProxyOptions.PROXY_USERNAME;

/**
 * Test base for running integration tests.
 */
public abstract class IntegrationTestBase extends TestBase {
    protected static final Duration TIMEOUT = Duration.ofSeconds(30);
    protected static final AmqpRetryOptions RETRY_OPTIONS = new AmqpRetryOptions().setTryTimeout(TIMEOUT);
    protected final ClientLogger logger;

    private static final String PROXY_AUTHENTICATION_TYPE = "PROXY_AUTHENTICATION_TYPE";
    private static final String EVENT_HUB_CONNECTION_STRING_ENV_NAME = "AZURE_EVENTHUBS_CONNECTION_STRING";

    private static final String AZURE_EVENTHUBS_FULLY_QUALIFIED_DOMAIN_NAME = "AZURE_EVENTHUBS_FULLY_QUALIFIED_DOMAIN_NAME";
    private static final String AZURE_EVENTHUBS_EVENT_HUB_NAME = "AZURE_EVENTHUBS_EVENT_HUB_NAME";

    private ConnectionStringProperties properties;
<<<<<<< HEAD
    private Scheduler scheduler;
    private String testName;
=======
>>>>>>> 41bf01cc

    protected IntegrationTestBase(ClientLogger logger) {
        this.logger = logger;
    }

    @BeforeEach
    public void setupTest(TestInfo testInfo) {
        logger.info("[{}]: Performing integration test set-up.", testInfo.getDisplayName());

        testName = testInfo.getDisplayName();
        skipIfNotRecordMode();

        properties = new ConnectionStringProperties(getConnectionString());

        beforeTest();
    }

    // These are overridden because we don't use the Interceptor Manager.
    @Override
    @AfterEach
    public void teardownTest(TestInfo testInfo) {
        logger.info("[{}]: Performing test clean-up.", testInfo.getDisplayName());
        afterTest();

        // Tear down any inline mocks to avoid memory leaks.
        // https://github.com/mockito/mockito/wiki/What's-new-in-Mockito-2#mockito-2250
        Mockito.framework().clearInlineMocks();
    }

    /**
     * Gets the test mode for this API test. If AZURE_TEST_MODE equals {@link TestMode#RECORD} and Event Hubs connection
     * string is set, then we return {@link TestMode#RECORD}. Otherwise, {@link TestMode#PLAYBACK} is returned.
     */
    @Override
    public TestMode getTestMode() {
        if (super.getTestMode() == TestMode.PLAYBACK) {
            return TestMode.PLAYBACK;
        }

        return CoreUtils.isNullOrEmpty(getConnectionString()) ? TestMode.PLAYBACK : TestMode.RECORD;
    }

    protected String getConnectionString() {
        return System.getenv(EVENT_HUB_CONNECTION_STRING_ENV_NAME);
    }

    /**
     * Gets the configured ProxyConfiguration from environment variables.
     */
    public ProxyOptions getProxyConfiguration() {
        final String address = System.getenv(Configuration.PROPERTY_HTTP_PROXY);

        if (address == null) {
            return null;
        }

        final String[] host = address.split(":");
        if (host.length < 2) {
            logger.warning("Environment variable '{}' cannot be parsed into a proxy. Value: {}",
                Configuration.PROPERTY_HTTP_PROXY, address);
            return null;
        }

        final String hostname = host[0];
        final int port = Integer.parseInt(host[1]);
        final Proxy proxy = new Proxy(Proxy.Type.HTTP, new InetSocketAddress(hostname, port));

        final String username = System.getenv(PROXY_USERNAME);

        if (username == null) {
            logger.info("Environment variable '{}' is not set. No authentication used.");
            return new ProxyOptions(ProxyAuthenticationType.NONE, proxy, null, null);
        }

        final String password = System.getenv(PROXY_PASSWORD);
        final String authentication = System.getenv(PROXY_AUTHENTICATION_TYPE);

        final ProxyAuthenticationType authenticationType = CoreUtils.isNullOrEmpty(authentication)
            ? ProxyAuthenticationType.NONE
            : ProxyAuthenticationType.valueOf(authentication);

        return new ProxyOptions(authenticationType, proxy, username, password);
    }

    public String getFullyQualifiedDomainName() {
        return System.getenv(AZURE_EVENTHUBS_FULLY_QUALIFIED_DOMAIN_NAME);
    }

    public String getEventHubName() {
        return System.getenv(AZURE_EVENTHUBS_EVENT_HUB_NAME);
    }

    /**
     * Creates a new instance of {@link EventHubClientBuilder} with the default integration test settings and uses a
     * connection string to authenticate.
     */
    protected EventHubClientBuilder createBuilder() {
        return createBuilder(false);
    }

    /**
     * Creates a new instance of {@link EventHubClientBuilder} with the default integration test settings and uses a
     * connection string to authenticate if {@code useCredentials} is false. Otherwise, uses a service principal through
     * {@link com.azure.identity.ClientSecretCredential}.
     */
    protected EventHubClientBuilder createBuilder(boolean useCredentials) {
        final EventHubClientBuilder builder = new EventHubClientBuilder()
            .proxyOptions(ProxyOptions.SYSTEM_DEFAULTS)
            .retry(RETRY_OPTIONS)
            .transportType(AmqpTransportType.AMQP);

        if (useCredentials) {
            final String fqdn = getFullyQualifiedDomainName();
            final String eventHubName = getEventHubName();

            Assumptions.assumeTrue(fqdn != null && !fqdn.isEmpty(), AZURE_EVENTHUBS_FULLY_QUALIFIED_DOMAIN_NAME + " variable needs to be set when using credentials.");
            Assumptions.assumeTrue(eventHubName != null && !eventHubName.isEmpty(), AZURE_EVENTHUBS_EVENT_HUB_NAME + " variable needs to be set when using credentials.");

            final ClientSecretCredential clientSecretCredential = new ClientSecretCredentialBuilder()
                .clientId(System.getenv("AZURE_CLIENT_ID"))
                .clientSecret(System.getenv("AZURE_CLIENT_SECRET"))
                .tenantId(System.getenv("AZURE_TENANT_ID"))
                .build();

            return builder.credential(fqdn, eventHubName, clientSecretCredential);
        } else {
            return builder.connectionString(getConnectionString());
        }
    }

    protected ConnectionStringProperties getConnectionStringProperties() {
        return properties;
    }

    /**
     * Pushes a set of {@link EventData} to Event Hubs.
     */
    protected IntegrationTestEventData setupEventTestData(EventHubProducerAsyncClient producer, int numberOfEvents,
            SendOptions options) {
        final String messageId = UUID.randomUUID().toString();

        logger.info("Pushing events to partition. Message tracking value: {}", messageId);

        final List<EventData> events = TestUtils.getEvents(numberOfEvents, messageId).collectList().block();
        final Instant datePushed = Instant.now();

        try {
            producer.send(events, options).block(TIMEOUT);
        } finally {
            dispose(producer);
        }

        return new IntegrationTestEventData(options.getPartitionId(), messageId, datePushed, events);
    }

    /**
     * Pushes a set of {@link EventData} to Event Hubs.
     */
    protected IntegrationTestEventData setupEventTestData(EventHubProducerClient producer, int numberOfEvents,
            SendOptions options) {
        final String messageId = UUID.randomUUID().toString();

        logger.info("Pushing events to partition. Message tracking value: {}", messageId);

        final List<EventData> events = TestUtils.getEvents(numberOfEvents, messageId).collectList().block();
        final Instant datePushed = Instant.now();

        try {
            producer.send(events, options);
        } finally {
            dispose(producer);
        }

        return new IntegrationTestEventData(options.getPartitionId(), messageId, datePushed, events);
    }

    /**
     * Disposes of any {@link Closeable} resources.
     *
     * @param closeables The closeables to dispose of. If a closeable is {@code null}, it is skipped.
     */
    protected void dispose(Closeable... closeables) {
        if (closeables == null || closeables.length == 0) {
            return;
        }

        for (final Closeable closeable : closeables) {
            if (closeable == null) {
                continue;
            }

            try {
                closeable.close();
            } catch (IOException error) {
                logger.error(String.format("[%s]: %s didn't close properly.", testName,
                    closeable.getClass().getSimpleName()), error);
            }
        }
    }

    private void skipIfNotRecordMode() {
        Assumptions.assumeTrue(getTestMode() == TestMode.RECORD);
    }
}<|MERGE_RESOLUTION|>--- conflicted
+++ resolved
@@ -49,11 +49,6 @@
     private static final String AZURE_EVENTHUBS_EVENT_HUB_NAME = "AZURE_EVENTHUBS_EVENT_HUB_NAME";
 
     private ConnectionStringProperties properties;
-<<<<<<< HEAD
-    private Scheduler scheduler;
-    private String testName;
-=======
->>>>>>> 41bf01cc
 
     protected IntegrationTestBase(ClientLogger logger) {
         this.logger = logger;
