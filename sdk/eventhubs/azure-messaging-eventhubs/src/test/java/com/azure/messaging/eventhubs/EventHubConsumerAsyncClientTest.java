// Copyright (c) Microsoft Corporation. All rights reserved.
// Licensed under the MIT License.

package com.azure.messaging.eventhubs;

import com.azure.core.amqp.AmqpEndpointState;
import com.azure.core.amqp.AmqpRetryOptions;
import com.azure.core.amqp.AmqpTransportType;
import com.azure.core.amqp.ProxyOptions;
import com.azure.core.amqp.implementation.AmqpReceiveLink;
import com.azure.core.amqp.implementation.CbsAuthorizationType;
import com.azure.core.amqp.implementation.ConnectionOptions;
import com.azure.core.amqp.implementation.MessageSerializer;
import com.azure.core.credential.TokenCredential;
import com.azure.core.util.ClientOptions;
import com.azure.core.util.logging.ClientLogger;
import com.azure.messaging.eventhubs.implementation.EventHubAmqpConnection;
import com.azure.messaging.eventhubs.implementation.EventHubConnectionProcessor;
import com.azure.messaging.eventhubs.implementation.EventHubManagementNode;
import com.azure.messaging.eventhubs.models.EventPosition;
import com.azure.messaging.eventhubs.models.LastEnqueuedEventProperties;
import com.azure.messaging.eventhubs.models.PartitionEvent;
import com.azure.messaging.eventhubs.models.ReceiveOptions;
import org.apache.qpid.proton.engine.SslDomain;
import org.apache.qpid.proton.message.Message;
import org.junit.jupiter.api.AfterAll;
import org.junit.jupiter.api.AfterEach;
import org.junit.jupiter.api.Assertions;
import org.junit.jupiter.api.BeforeAll;
import org.junit.jupiter.api.BeforeEach;
import org.junit.jupiter.api.Test;
import org.mockito.Mock;
import org.mockito.Mockito;
import org.mockito.MockitoAnnotations;
import org.reactivestreams.Subscription;
import reactor.core.Disposable;
import reactor.core.Disposables;
import reactor.core.publisher.BaseSubscriber;
import reactor.core.publisher.Flux;
import reactor.core.publisher.Mono;
import reactor.core.scheduler.Scheduler;
import reactor.core.scheduler.Schedulers;
import reactor.test.StepVerifier;
import reactor.test.publisher.TestPublisher;

import java.time.Duration;
import java.time.Instant;
import java.util.Collections;
import java.util.Map;
import java.util.UUID;
import java.util.concurrent.CountDownLatch;
import java.util.concurrent.TimeUnit;
import java.util.concurrent.atomic.AtomicInteger;

import static com.azure.messaging.eventhubs.EventHubClientBuilder.DEFAULT_PREFETCH_COUNT;
import static com.azure.messaging.eventhubs.TestUtils.getMessage;
import static com.azure.messaging.eventhubs.TestUtils.isMatchingEvent;
import static java.nio.charset.StandardCharsets.UTF_8;
import static org.mockito.ArgumentMatchers.any;
import static org.mockito.ArgumentMatchers.anyInt;
import static org.mockito.ArgumentMatchers.anyString;
import static org.mockito.ArgumentMatchers.argThat;
import static org.mockito.Mockito.atLeastOnce;
import static org.mockito.Mockito.mock;
import static org.mockito.Mockito.never;
import static org.mockito.Mockito.times;
import static org.mockito.Mockito.verify;
import static org.mockito.Mockito.verifyNoInteractions;
import static org.mockito.Mockito.when;

/**
 * Unit tests to verify functionality of {@link EventHubConsumerAsyncClient}.
 */
class EventHubConsumerAsyncClientTest {
    private static final ClientOptions CLIENT_OPTIONS = new ClientOptions();
    static final String PARTITION_ID_HEADER = "partition-id-sent";

    private static final Duration TIMEOUT = Duration.ofSeconds(10);
    private static final String PAYLOAD = "hello";
    private static final byte[] PAYLOAD_BYTES = PAYLOAD.getBytes(UTF_8);
    private static final int PREFETCH = 5;
    private static final String HOSTNAME = "hostname-foo";
    private static final String EVENT_HUB_NAME = "event-hub-name";
    private static final String CONSUMER_GROUP = "consumer-group-test";
    private static final String PARTITION_ID = "a-partition-id";

    private final ClientLogger logger = new ClientLogger(EventHubConsumerAsyncClientTest.class);
    private final AmqpRetryOptions retryOptions = new AmqpRetryOptions().setMaxRetries(2);
    private final String messageTrackingUUID = UUID.randomUUID().toString();
    private final TestPublisher<AmqpEndpointState> endpointProcessor = TestPublisher.createCold();
    private final TestPublisher<Message> messageProcessor = TestPublisher.createCold();
    private final Scheduler testScheduler = Schedulers.newSingle("eh-test");
    private final Scheduler parallelScheduler = Schedulers.newParallel("eh-parallel");
    private final MessageSerializer messageSerializer = new EventHubMessageSerializer();

    @Mock
    private AmqpReceiveLink amqpReceiveLink;
    @Mock
    private EventHubAmqpConnection connection;
    @Mock
    private TokenCredential tokenCredential;
    @Mock
    private Runnable onClientClosed;

    private EventHubConsumerAsyncClient consumer;
    private EventHubConnectionProcessor connectionProcessor;
    private AutoCloseable mockCloseable;

    @BeforeAll
    static void beforeAll() {
        StepVerifier.setDefaultTimeout(Duration.ofSeconds(30));
    }

    @AfterAll
    static void afterAll() {
        StepVerifier.resetDefaultTimeout();
    }

    @BeforeEach
    void setup() {
        mockCloseable = MockitoAnnotations.openMocks(this);

        // Forcing us to publish the messages we receive on the AMQP link on single. Similar to how it is done
        // in ReactorExecutor.
<<<<<<< HEAD
        when(amqpReceiveLink.receive()).thenReturn(messageProcessor.publishOn(testScheduler));
        when(amqpReceiveLink.getEndpointStates()).thenReturn(endpointProcessor);
        when(amqpReceiveLink.addCredits(anyInt())).thenReturn(Mono.empty());
=======
        when(amqpReceiveLink.receive()).thenReturn(messageProcessor.flux().publishOn(testScheduler));
        when(amqpReceiveLink.getEndpointStates()).thenReturn(endpointProcessor.flux());
        when(amqpReceiveLink.getLinkName()).thenReturn(PARTITION_ID);
>>>>>>> 142f6f21

        final ConnectionOptions connectionOptions = new ConnectionOptions(HOSTNAME, tokenCredential,
            CbsAuthorizationType.SHARED_ACCESS_SIGNATURE, AmqpTransportType.AMQP_WEB_SOCKETS, new AmqpRetryOptions(),
            ProxyOptions.SYSTEM_DEFAULTS, Schedulers.parallel(), CLIENT_OPTIONS, SslDomain.VerifyMode.VERIFY_PEER,
            "test-product", "test-client-version");

        when(connection.getEndpointStates()).thenReturn(endpointProcessor.flux());
        endpointProcessor.next(AmqpEndpointState.ACTIVE);

        when(connection.createReceiveLink(anyString(), argThat(name -> name.endsWith(PARTITION_ID)),
            any(EventPosition.class), any(ReceiveOptions.class))).thenReturn(Mono.just(amqpReceiveLink));
        connectionProcessor = Flux.<EventHubAmqpConnection>create(sink -> sink.next(connection))
            .subscribeWith(new EventHubConnectionProcessor(connectionOptions.getFullyQualifiedNamespace(),
                "event-hub-name", connectionOptions.getRetry()));

        consumer = new EventHubConsumerAsyncClient(HOSTNAME, EVENT_HUB_NAME, connectionProcessor, messageSerializer,
            CONSUMER_GROUP, PREFETCH, parallelScheduler, false, onClientClosed);
    }

    @AfterEach
    void teardown() throws Exception {
        parallelScheduler.dispose();
        testScheduler.dispose();
        Mockito.framework().clearInlineMocks();
        Mockito.clearInvocations(amqpReceiveLink, connection, tokenCredential);
        consumer.close();

        if (mockCloseable != null) {
            mockCloseable.close();
        }
    }

    /**
     * Verify that by default, lastEnqueuedInformation is null if {@link ReceiveOptions#getTrackLastEnqueuedEventProperties()}
     * is not set.
     */
    @Test
    void lastEnqueuedEventInformationIsNull() {
        final EventHubConsumerAsyncClient runtimeConsumer = new EventHubConsumerAsyncClient(HOSTNAME, EVENT_HUB_NAME,
            connectionProcessor, messageSerializer, CONSUMER_GROUP, DEFAULT_PREFETCH_COUNT, parallelScheduler, false, onClientClosed);
        final int numberOfEvents = 10;
        when(amqpReceiveLink.getCredits()).thenReturn(numberOfEvents);
        final int numberToReceive = 3;

        // Assert
        StepVerifier.create(runtimeConsumer.receiveFromPartition(PARTITION_ID, EventPosition.earliest()).take(numberToReceive))
            .then(() -> sendMessages(messageProcessor, numberOfEvents, PARTITION_ID))
            .assertNext(event -> Assertions.assertNull(event.getLastEnqueuedEventProperties()))
            .assertNext(event -> Assertions.assertNull(event.getLastEnqueuedEventProperties()))
            .assertNext(event -> Assertions.assertNull(event.getLastEnqueuedEventProperties()))
            .verifyComplete();

        verifyNoInteractions(onClientClosed);
    }

    /**
     * Verify that the default information is set and is null because no information has been received.
     */
    @Test
    void lastEnqueuedEventInformationCreated() {
        // Arrange
        final EventHubConsumerAsyncClient runtimeConsumer = new EventHubConsumerAsyncClient(HOSTNAME, EVENT_HUB_NAME,
            connectionProcessor, messageSerializer, CONSUMER_GROUP, DEFAULT_PREFETCH_COUNT, Schedulers.parallel(), false, onClientClosed);
        final int numberOfEvents = 10;
        final ReceiveOptions receiveOptions = new ReceiveOptions().setTrackLastEnqueuedEventProperties(true);
        when(amqpReceiveLink.getCredits()).thenReturn(numberOfEvents);

        // Assert
        StepVerifier.create(runtimeConsumer.receiveFromPartition(PARTITION_ID, EventPosition.earliest(), receiveOptions)
            .take(1))
            .then(() -> sendMessages(messageProcessor, numberOfEvents, PARTITION_ID))
            .assertNext(event -> {
                LastEnqueuedEventProperties properties = event.getLastEnqueuedEventProperties();
                Assertions.assertNotNull(properties);
                Assertions.assertNull(properties.getOffset());
                Assertions.assertNull(properties.getSequenceNumber());
                Assertions.assertNull(properties.getRetrievalTime());
                Assertions.assertNull(properties.getEnqueuedTime());
            })
            .verifyComplete();

        verifyNoInteractions(onClientClosed);
    }

    /**
     * Verifies that this receives a number of events. Verifies that the initial credits we add are equal to the
     * prefetch value.
     */
    @Test
    void receivesNumberOfEvents() {
        // Arrange
        final int numberOfEvents = 10;

        // Act & Assert
        StepVerifier.create(consumer.receiveFromPartition(PARTITION_ID, EventPosition.earliest()).take(numberOfEvents))
            .then(() -> sendMessages(messageProcessor, numberOfEvents, PARTITION_ID))
            .expectNextCount(numberOfEvents)
            .verifyComplete();

        verify(amqpReceiveLink, times(1)).addCredits(PREFETCH);
    }

    /**
     * Verifies that this receives a number of events. Verifies that the initial credits we add are equal to the
     * prefetch value.
     */
    @Test
    void receivesNumberOfEventsAllowsBlock() throws InterruptedException {
        // Arrange
        final int numberOfEvents = 10;
        final CountDownLatch countDownLatch = new CountDownLatch(numberOfEvents);

        // Scheduling on elastic to simulate a user passed in scheduler (this is the default in EventHubClientBuilder).
        final EventHubConsumerAsyncClient myConsumer = new EventHubConsumerAsyncClient(HOSTNAME, EVENT_HUB_NAME,
            connectionProcessor, messageSerializer, CONSUMER_GROUP, PREFETCH, Schedulers.boundedElastic(),
            false, onClientClosed);
        final Flux<PartitionEvent> eventsFlux = myConsumer.receiveFromPartition(PARTITION_ID, EventPosition.earliest())
            .take(numberOfEvents);

        // Act
        eventsFlux.subscribe(event -> {
            logger.info("Current count: {}", countDownLatch.getCount());
            saveAction(event.getData()).block(Duration.ofSeconds(2));
            countDownLatch.countDown();
        });

        sendMessages(messageProcessor, numberOfEvents, PARTITION_ID);

        // Assert
        Assertions.assertTrue(countDownLatch.await(30, TimeUnit.SECONDS));
        verifyNoInteractions(onClientClosed);
    }

    private Mono<Instant> saveAction(EventData event) {
        return Mono.delay(Duration.ofMillis(500)).then(Mono.fromCallable(() -> {
            logger.info("Saved the event: {}", event.getBodyAsString());
            return Instant.now();
        }));
    }

    /**
     * Verifies that we can resubscribe to the receiver multiple times.
     */
    @SuppressWarnings("unchecked")
    @Test
    void returnsNewListener() {
        // Arrange
        final int numberOfEvents = 10;

        EventHubAmqpConnection connection1 = mock(EventHubAmqpConnection.class);
        EventHubConnectionProcessor eventHubConnection = Flux.<EventHubAmqpConnection>create(sink -> sink.next(connection1))
            .subscribeWith(new EventHubConnectionProcessor(HOSTNAME, EVENT_HUB_NAME, retryOptions));

        when(connection1.getEndpointStates()).thenReturn(endpointProcessor.flux());

        TestPublisher<Message> processor2 = TestPublisher.create();
        AmqpReceiveLink link2 = mock(AmqpReceiveLink.class);

        TestPublisher<Message> processor3 = TestPublisher.create();
        AmqpReceiveLink link3 = mock(AmqpReceiveLink.class);

        when(link2.receive()).thenReturn(processor2.flux());
        when(link2.getEndpointStates()).thenReturn(Flux.create(sink -> sink.next(AmqpEndpointState.ACTIVE)));
        when(link2.getCredits()).thenReturn(numberOfEvents);

        when(link3.receive()).thenReturn(processor3.flux());
        when(link3.getEndpointStates()).thenReturn(Flux.create(sink -> sink.next(AmqpEndpointState.ACTIVE)));
        when(link3.getCredits()).thenReturn(numberOfEvents);

        when(connection1.createReceiveLink(any(), argThat(arg -> arg.endsWith(PARTITION_ID)), any(EventPosition.class),
            any(ReceiveOptions.class))).thenReturn(Mono.just(link2), Mono.just(link3));

        EventHubConsumerAsyncClient asyncClient = new EventHubConsumerAsyncClient(HOSTNAME, EVENT_HUB_NAME,
            eventHubConnection, messageSerializer, CONSUMER_GROUP, PREFETCH, testScheduler, false, onClientClosed);

        // Act & Assert
        StepVerifier.create(asyncClient.receiveFromPartition(PARTITION_ID, EventPosition.earliest()).take(numberOfEvents))
            .then(() -> sendMessages(processor2, numberOfEvents, PARTITION_ID))
            .expectNextCount(numberOfEvents)
            .verifyComplete();

        StepVerifier.create(asyncClient.receiveFromPartition(PARTITION_ID, EventPosition.earliest()).take(numberOfEvents))
            .then(() -> sendMessages(processor3, numberOfEvents, PARTITION_ID))
            .expectNextCount(numberOfEvents)
            .verifyComplete();

        // After the initial prefetch, when we subscribe, and when we do, it'll ask for Long.MAXVALUE, which will set
        // the limit request to MAXIMUM_REQUEST = 100.
        verify(link2, times(1)).addCredits(PREFETCH);
        verify(link3, times(1)).addCredits(PREFETCH);

        verifyNoInteractions(onClientClosed);
    }

    /**
     * Verify that receive can have multiple subscribers.
     */
    @Test
    void canHaveMultipleSubscribers() throws InterruptedException {
        // Arrange
        final int numberOfEvents = 7;
        final CountDownLatch firstConsumerCountDown = new CountDownLatch(numberOfEvents);
        final CountDownLatch secondConsumerCountDown = new CountDownLatch(numberOfEvents);
        final CountDownLatch thirdCountDownEvent = new CountDownLatch(numberOfEvents);

        when(amqpReceiveLink.getCredits()).thenReturn(numberOfEvents);

        // Act
        final Disposable.Composite subscriptions = Disposables.composite(
            consumer.receiveFromPartition(PARTITION_ID, EventPosition.earliest()).filter(e -> isMatchingEvent(e, messageTrackingUUID)).take(numberOfEvents)
                .subscribe(event -> firstConsumerCountDown.countDown()),
            consumer.receiveFromPartition(PARTITION_ID, EventPosition.earliest()).filter(e -> isMatchingEvent(e, messageTrackingUUID)).take(numberOfEvents)
                .subscribe(event -> secondConsumerCountDown.countDown()),
            consumer.receiveFromPartition(PARTITION_ID, EventPosition.earliest()).filter(e -> isMatchingEvent(e, messageTrackingUUID)).take(numberOfEvents)
                .subscribe(event -> thirdCountDownEvent.countDown())
        );

        sendMessages(messageProcessor, numberOfEvents, PARTITION_ID);
        try {
            firstConsumerCountDown.await(TIMEOUT.getSeconds(), TimeUnit.SECONDS);
            secondConsumerCountDown.await(TIMEOUT.getSeconds(), TimeUnit.SECONDS);
            thirdCountDownEvent.await(TIMEOUT.getSeconds(), TimeUnit.SECONDS);
        } finally {
            subscriptions.dispose();
        }

        // Assert that we were able to see all these events.
        Assertions.assertEquals(0, firstConsumerCountDown.getCount());
        Assertions.assertEquals(0, secondConsumerCountDown.getCount());
        Assertions.assertEquals(0, thirdCountDownEvent.getCount());
    }

    /**
     * Verifies that we can limit the number of deliveries added on the link at a given time.
     */
    @Test
    void canLimitRequestsBackpressure() throws InterruptedException {
        // Arrange
        final int numberOfEvents = 20;
        final int backpressureRequest = 2;
        final CountDownLatch countDownLatch = new CountDownLatch(numberOfEvents);

        when(amqpReceiveLink.getCredits()).thenReturn(PREFETCH);
        consumer.receiveFromPartition(PARTITION_ID, EventPosition.earliest()).take(numberOfEvents).subscribe(new BaseSubscriber<PartitionEvent>() {
            final AtomicInteger count = new AtomicInteger();

            @Override
            protected void hookOnSubscribe(Subscription subscription) {
                subscription.request(backpressureRequest);
                super.hookOnSubscribe(subscription);
            }

            @Override
            protected void hookOnNext(PartitionEvent value) {
                if (count.incrementAndGet() == backpressureRequest) {
                    request(backpressureRequest);
                    count.set(0);
                }

                logger.verbose("Event Received. {}", countDownLatch.getCount());
                countDownLatch.countDown();
                super.hookOnNext(value);
            }
        });

        // Act
        sendMessages(messageProcessor, numberOfEvents, PARTITION_ID);
        countDownLatch.await(30, TimeUnit.SECONDS);

        // Assert
        Assertions.assertEquals(0, countDownLatch.getCount());
        verify(amqpReceiveLink, atLeastOnce()).addCredits(PREFETCH);
    }

    /**
     * Verifies that if we have limited the request, the number of credits added is the same as that limit.
     */
    @Test
    void returnsCorrectCreditRequest() throws InterruptedException {
        // Arrange
        final int numberOfEvents = 20;
        final int backpressureRequest = 2;
        final CountDownLatch countDownLatch = new CountDownLatch(numberOfEvents);

        when(amqpReceiveLink.getCredits()).thenReturn(PREFETCH);
        consumer.receiveFromPartition(PARTITION_ID, EventPosition.earliest()).take(numberOfEvents).subscribe(new BaseSubscriber<PartitionEvent>() {
            final AtomicInteger count = new AtomicInteger();

            @Override
            protected void hookOnSubscribe(Subscription subscription) {
                subscription.request(backpressureRequest);
                super.hookOnSubscribe(subscription);
            }

            @Override
            protected void hookOnNext(PartitionEvent value) {
                if (count.incrementAndGet() == backpressureRequest) {
                    request(backpressureRequest);
                    count.set(0);
                }

                logger.info("Event Received. {}", countDownLatch.getCount());
                countDownLatch.countDown();
                super.hookOnNext(value);
            }
        });

        // Act
        sendMessages(messageProcessor, numberOfEvents, PARTITION_ID);
        countDownLatch.await(30, TimeUnit.SECONDS);

        // Assert
        Assertions.assertEquals(0, countDownLatch.getCount());
        verify(amqpReceiveLink, atLeastOnce()).addCredits(PREFETCH);
    }

    /**
     * Verify that backpressure is respected.
     */
    @Test
    void suppliesCreditsWhenSubscribers() throws InterruptedException {
        // Arrange
        final int backPressure = 8;
        final CountDownLatch semaphore = new CountDownLatch(8);
        final AtomicInteger counter = new AtomicInteger();

        when(amqpReceiveLink.getCredits()).thenReturn(PREFETCH);

        final Disposable subscription = consumer.receiveFromPartition(PARTITION_ID, EventPosition.earliest()).subscribe(
            e -> {
                logger.info("Event received");
                final int count = counter.incrementAndGet();
                if (count > backPressure) {
                    Assertions.fail("Shouldn't have more than " + backPressure + " events. Count: " + count);
                }

                semaphore.countDown();
            },
            error -> Assertions.fail(error.toString()),
            () -> {
                logger.info("Complete");
            }, sub -> {
                logger.info("requesting backpressure: {}", backPressure);
                sub.request(backPressure);
            });

        try {
            // Act
            sendMessages(messageProcessor, 11, PARTITION_ID);

            // Assert
            Assertions.assertTrue(semaphore.await(10, TimeUnit.SECONDS));
            Assertions.assertEquals(backPressure, counter.get());
        } finally {
            subscription.dispose();
        }
    }

    @Test
    void setsCorrectProperties() {
        // Act
        EventHubConsumerAsyncClient consumer = new EventHubClientBuilder()
            .connectionString("Endpoint=sb://doesnotexist.servicebus.windows.net/;SharedAccessKeyName=doesnotexist;SharedAccessKey=dGhpcyBpcyBub3QgYSB2YWxpZCBrZXkgLi4uLi4uLi4=;EntityPath=dummy-event-hub")
            .consumerGroup(CONSUMER_GROUP)
            .buildAsyncConsumerClient();

        Assertions.assertEquals("dummy-event-hub", consumer.getEventHubName());
        Assertions.assertEquals("doesnotexist.servicebus.windows.net", consumer.getFullyQualifiedNamespace());
        Assertions.assertEquals(CONSUMER_GROUP, consumer.getConsumerGroup());
    }

    @Test
    void receivesMultiplePartitions() {
        // Arrange
        int numberOfEvents = 10;
        when(amqpReceiveLink.getCredits()).thenReturn(numberOfEvents);

        EventHubAmqpConnection connection1 = mock(EventHubAmqpConnection.class);
        EventHubConnectionProcessor eventHubConnection = Flux.<EventHubAmqpConnection>create(sink -> sink.next(connection1))
            .subscribeWith(new EventHubConnectionProcessor(HOSTNAME, EVENT_HUB_NAME, retryOptions));

        when(connection1.getEndpointStates()).thenReturn(endpointProcessor.flux());

        String id2 = "partition-2";
        String id3 = "partition-3";
        String[] partitions = new String[]{PARTITION_ID, id2, id3};

        // Set-up management node returns.
        EventHubManagementNode managementNode = mock(EventHubManagementNode.class);
        when(connection1.getManagementNode()).thenReturn(Mono.just(managementNode));
        when(managementNode.getEventHubProperties())
            .thenReturn(Mono.just(new EventHubProperties(EVENT_HUB_NAME, Instant.EPOCH, partitions)));

        EventHubConsumerAsyncClient asyncClient = new EventHubConsumerAsyncClient(HOSTNAME, EVENT_HUB_NAME,
            eventHubConnection, messageSerializer, CONSUMER_GROUP, PREFETCH, parallelScheduler, false, onClientClosed);

        TestPublisher<Message> processor2 = TestPublisher.createCold();
        AmqpReceiveLink link2 = mock(AmqpReceiveLink.class);

        TestPublisher<Message> processor3 = TestPublisher.createCold();
        AmqpReceiveLink link3 = mock(AmqpReceiveLink.class);

        when(link2.getLinkName()).thenReturn(id2);
        when(link2.receive()).thenReturn(processor2.flux());
        when(link2.getEndpointStates()).thenReturn(Flux.create(sink -> sink.next(AmqpEndpointState.ACTIVE)));
        when(link2.getCredits()).thenReturn(numberOfEvents);

        when(link3.getLinkName()).thenReturn(id3);
        when(link3.receive()).thenReturn(processor3.flux());
        when(link3.getEndpointStates()).thenReturn(Flux.create(sink -> sink.next(AmqpEndpointState.ACTIVE)));
        when(link3.getCredits()).thenReturn(numberOfEvents);

        when(connection1.createReceiveLink(any(), anyString(), any(EventPosition.class), any(ReceiveOptions.class)))
            .thenAnswer(mock -> {
                String name = mock.getArgument(1);
                if (name.endsWith(PARTITION_ID)) {
                    return Mono.just(amqpReceiveLink);
                } else if (name.endsWith(id2)) {
                    return Mono.just(link2);
                } else if (name.endsWith(id3)) {
                    return Mono.just(link3);
                } else {
                    return Mono.error(new IllegalArgumentException("Unknown entityPath: " + name));
                }
            });

        // Act & Assert
        StepVerifier.create(asyncClient.receive(true).filter(e -> isMatchingEvent(e, messageTrackingUUID)))
            .then(() -> sendMessages(processor2, 2, id2))
            .assertNext(event -> assertPartition(id2, event))
            .assertNext(event -> assertPartition(id2, event))
            .then(() -> sendMessages(processor3, 1, id3))
            .assertNext(event -> assertPartition(id3, event))
            .then(() -> sendMessages(processor2, 1, id2))
            .assertNext(event -> assertPartition(id2, event))
            .thenCancel()
            .verify(TIMEOUT);

        verifyNoInteractions(onClientClosed);
    }

    /**
     * Verifies that even if one link closes, it still continues to receive.
     */
    @Test
    void receivesMultiplePartitionsWhenOneCloses() {
        // Arrange
        int numberOfEvents = 10;
        when(amqpReceiveLink.getCredits()).thenReturn(numberOfEvents);

        EventHubAmqpConnection connection1 = mock(EventHubAmqpConnection.class);
        EventHubConnectionProcessor eventHubConnection = Flux.<EventHubAmqpConnection>create(sink -> sink.next(connection1))
            .subscribeWith(new EventHubConnectionProcessor(HOSTNAME, EVENT_HUB_NAME, retryOptions));

        when(connection1.getEndpointStates()).thenReturn(endpointProcessor.flux());

        String id2 = "partition-2";
        String id3 = "partition-3";
        String[] partitions = new String[]{PARTITION_ID, id2, id3};

        // Set-up management node returns.
        EventHubManagementNode managementNode = mock(EventHubManagementNode.class);
        when(connection1.getManagementNode()).thenReturn(Mono.just(managementNode));
        when(managementNode.getEventHubProperties())
            .thenReturn(Mono.just(new EventHubProperties(EVENT_HUB_NAME, Instant.EPOCH, partitions)));

        EventHubConsumerAsyncClient asyncClient = new EventHubConsumerAsyncClient(HOSTNAME, EVENT_HUB_NAME,
            eventHubConnection, messageSerializer, CONSUMER_GROUP, PREFETCH, Schedulers.parallel(), false, onClientClosed);

        TestPublisher<Message> processor2 = TestPublisher.create();
        AmqpReceiveLink link2 = mock(AmqpReceiveLink.class);

        TestPublisher<Message> processor3 = TestPublisher.create();
        AmqpReceiveLink link3 = mock(AmqpReceiveLink.class);

        when(link2.receive()).thenReturn(processor2.flux());
        when(link2.getEndpointStates()).thenReturn(Flux.create(sink -> sink.next(AmqpEndpointState.ACTIVE)));
        when(link2.getCredits()).thenReturn(numberOfEvents);

        when(link3.receive()).thenReturn(processor3.flux());
        when(link3.getEndpointStates()).thenReturn(Flux.create(sink -> sink.next(AmqpEndpointState.ACTIVE)));
        when(link3.getCredits()).thenReturn(numberOfEvents);

        when(connection1.createReceiveLink(any(), anyString(), any(EventPosition.class), any(ReceiveOptions.class)))
            .thenAnswer(mock -> {
                String name = mock.getArgument(1);
                if (name.endsWith(PARTITION_ID)) {
                    return Mono.just(amqpReceiveLink);
                } else if (name.endsWith(id2)) {
                    return Mono.just(link2);
                } else if (name.endsWith(id3)) {
                    return Mono.just(link3);
                } else {
                    return Mono.error(new IllegalArgumentException("Unknown session: " + name));
                }
            });

        // Act & Assert
        StepVerifier.create(asyncClient.receive(true).filter(e -> isMatchingEvent(e, messageTrackingUUID)))
            .then(() -> sendMessages(processor2, 2, id2))
            .assertNext(event -> assertPartition(id2, event))
            .assertNext(event -> assertPartition(id2, event))
            .then(() -> sendMessages(processor3, 1, id3))
            .assertNext(event -> assertPartition(id3, event))
            .then(() -> {
                processor2.complete();
                sendMessages(messageProcessor, 1, PARTITION_ID);
            })
            .assertNext(event -> assertPartition(PARTITION_ID, event))
            .thenCancel()
            .verify(TIMEOUT);

        verifyNoInteractions(onClientClosed);
    }

    /**
     * Verifies that when we have a shared connection, the consumer does not close that connection.
     */
    @Test
    void doesNotCloseSharedConnection() {
        // Arrange
        EventHubAmqpConnection connection1 = mock(EventHubAmqpConnection.class);
        EventHubConnectionProcessor eventHubConnection = Flux.<EventHubAmqpConnection>create(sink -> sink.next(connection1))
            .subscribeWith(new EventHubConnectionProcessor(HOSTNAME, EVENT_HUB_NAME, retryOptions));
        EventHubConsumerAsyncClient sharedConsumer = new EventHubConsumerAsyncClient(HOSTNAME, EVENT_HUB_NAME,
            eventHubConnection, messageSerializer, CONSUMER_GROUP, PREFETCH, Schedulers.parallel(), true, onClientClosed);

        // Act
        sharedConsumer.close();

        // Verify
        Assertions.assertFalse(eventHubConnection.isDisposed());
        verify(connection1, never()).dispose();

        verify(onClientClosed).run();
    }

    /**
     * Verifies that when we have a non-shared connection, the consumer closes that connection.
     */
    @Test
    void closesDedicatedConnection() {
        // Arrange
        EventHubConnectionProcessor hubConnection = mock(EventHubConnectionProcessor.class);
        EventHubConsumerAsyncClient dedicatedConsumer = new EventHubConsumerAsyncClient(HOSTNAME, EVENT_HUB_NAME,
            hubConnection, messageSerializer, CONSUMER_GROUP, PREFETCH, Schedulers.parallel(), false, onClientClosed);

        // Act
        dedicatedConsumer.close();

        // Verify
        verify(hubConnection, times(1)).dispose();

        verifyNoInteractions(onClientClosed);
    }

    private void assertPartition(String partitionId, PartitionEvent event) {
        System.out.println("Event received: " + event.getPartitionContext().getPartitionId());
        final Object value = event.getData().getProperties().get(PARTITION_ID_HEADER);
        Assertions.assertTrue(value instanceof String);
        Assertions.assertEquals(partitionId, value);

        Assertions.assertEquals(partitionId, event.getPartitionContext().getPartitionId());
        Assertions.assertEquals(EVENT_HUB_NAME, event.getPartitionContext().getEventHubName());
        Assertions.assertEquals(CONSUMER_GROUP, event.getPartitionContext().getConsumerGroup());
    }

    private void sendMessages(TestPublisher<Message> testPublisher, int numberOfEvents, String partitionId) {
        Map<String, String> map = Collections.singletonMap(PARTITION_ID_HEADER, partitionId);

        for (int i = 0; i < numberOfEvents; i++) {
            testPublisher.next(getMessage(PAYLOAD_BYTES, messageTrackingUUID, map));
        }
    }
}<|MERGE_RESOLUTION|>--- conflicted
+++ resolved
@@ -122,15 +122,10 @@
 
         // Forcing us to publish the messages we receive on the AMQP link on single. Similar to how it is done
         // in ReactorExecutor.
-<<<<<<< HEAD
-        when(amqpReceiveLink.receive()).thenReturn(messageProcessor.publishOn(testScheduler));
-        when(amqpReceiveLink.getEndpointStates()).thenReturn(endpointProcessor);
-        when(amqpReceiveLink.addCredits(anyInt())).thenReturn(Mono.empty());
-=======
         when(amqpReceiveLink.receive()).thenReturn(messageProcessor.flux().publishOn(testScheduler));
         when(amqpReceiveLink.getEndpointStates()).thenReturn(endpointProcessor.flux());
         when(amqpReceiveLink.getLinkName()).thenReturn(PARTITION_ID);
->>>>>>> 142f6f21
+        when(amqpReceiveLink.addCredits(anyInt())).thenReturn(Mono.empty());
 
         final ConnectionOptions connectionOptions = new ConnectionOptions(HOSTNAME, tokenCredential,
             CbsAuthorizationType.SHARED_ACCESS_SIGNATURE, AmqpTransportType.AMQP_WEB_SOCKETS, new AmqpRetryOptions(),
