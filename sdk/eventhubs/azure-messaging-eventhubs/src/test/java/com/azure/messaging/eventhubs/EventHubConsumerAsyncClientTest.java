// Copyright (c) Microsoft Corporation. All rights reserved.
// Licensed under the MIT License.

package com.azure.messaging.eventhubs;

import com.azure.core.amqp.AmqpEndpointState;
import com.azure.core.amqp.AmqpRetryOptions;
import com.azure.core.amqp.AmqpTransportType;
import com.azure.core.amqp.ProxyOptions;
import com.azure.core.amqp.implementation.AmqpReceiveLink;
import com.azure.core.amqp.implementation.ConnectionOptions;
import com.azure.core.amqp.implementation.MessageSerializer;
import com.azure.core.amqp.models.CbsAuthorizationType;
import com.azure.core.credential.TokenCredential;
import com.azure.core.test.utils.metrics.TestHistogram;
import com.azure.core.test.utils.metrics.TestMeasurement;
import com.azure.core.test.utils.metrics.TestMeter;
import com.azure.core.util.ClientOptions;
import com.azure.core.util.Configuration;
import com.azure.core.util.Context;
import com.azure.core.util.CoreUtils;
import com.azure.core.util.logging.ClientLogger;
<<<<<<< HEAD
import com.azure.core.util.metrics.Meter;
import com.azure.core.util.tracing.ProcessKind;
=======
import com.azure.core.util.tracing.SpanKind;
import com.azure.core.util.tracing.StartSpanOptions;
>>>>>>> 9e118302
import com.azure.core.util.tracing.Tracer;
import com.azure.messaging.eventhubs.implementation.ClientConstants;
import com.azure.messaging.eventhubs.implementation.EventHubAmqpConnection;
import com.azure.messaging.eventhubs.implementation.EventHubConnectionProcessor;
import com.azure.messaging.eventhubs.implementation.EventHubManagementNode;
import com.azure.messaging.eventhubs.implementation.instrumentation.EventHubsConsumerInstrumentation;
import com.azure.messaging.eventhubs.models.EventPosition;
import com.azure.messaging.eventhubs.models.LastEnqueuedEventProperties;
import com.azure.messaging.eventhubs.models.PartitionEvent;
import com.azure.messaging.eventhubs.models.ReceiveOptions;
import org.apache.qpid.proton.amqp.Symbol;
import org.apache.qpid.proton.engine.SslDomain;
import org.apache.qpid.proton.message.Message;
import org.junit.jupiter.api.AfterEach;
import org.junit.jupiter.api.Assertions;
import org.junit.jupiter.api.BeforeEach;
import org.junit.jupiter.api.Test;
import org.mockito.Mock;
import org.mockito.Mockito;
import org.mockito.MockitoAnnotations;
import org.reactivestreams.Subscription;
import reactor.core.Disposable;
import reactor.core.Disposables;
import reactor.core.publisher.BaseSubscriber;
import reactor.core.publisher.Flux;
import reactor.core.publisher.Mono;
import reactor.core.scheduler.Scheduler;
import reactor.core.scheduler.Schedulers;
import reactor.test.StepVerifier;
import reactor.test.publisher.TestPublisher;

import java.time.Duration;
import java.time.Instant;
import java.time.OffsetDateTime;
import java.util.Collections;
import java.util.List;
import java.util.Map;
import java.util.concurrent.CountDownLatch;
import java.util.concurrent.TimeUnit;
import java.util.concurrent.atomic.AtomicInteger;

import static com.azure.core.amqp.AmqpMessageConstant.ENQUEUED_TIME_UTC_ANNOTATION_NAME;
import static com.azure.core.util.tracing.Tracer.AZ_TRACING_NAMESPACE_KEY;
import static com.azure.core.util.tracing.Tracer.HOST_NAME_KEY;
import static com.azure.core.util.tracing.Tracer.PARENT_TRACE_CONTEXT_KEY;
import static com.azure.messaging.eventhubs.EventHubClientBuilder.DEFAULT_PREFETCH_COUNT;
import static com.azure.messaging.eventhubs.TestUtils.getMessage;
import static com.azure.messaging.eventhubs.TestUtils.isMatchingEvent;
import static com.azure.messaging.eventhubs.implementation.ClientConstants.AZ_NAMESPACE_VALUE;
import static java.nio.charset.StandardCharsets.UTF_8;
import static org.junit.jupiter.api.Assertions.assertEquals;
import static org.junit.jupiter.api.Assertions.assertFalse;
import static org.junit.jupiter.api.Assertions.assertNotNull;
import static org.junit.jupiter.api.Assertions.assertSame;
import static org.mockito.ArgumentMatchers.any;
import static org.mockito.ArgumentMatchers.anyInt;
import static org.mockito.ArgumentMatchers.anyString;
import static org.mockito.ArgumentMatchers.argThat;
import static org.mockito.ArgumentMatchers.eq;
import static org.mockito.ArgumentMatchers.isNull;
import static org.mockito.Mockito.atLeastOnce;
import static org.mockito.Mockito.mock;
import static org.mockito.Mockito.never;
import static org.mockito.Mockito.times;
import static org.mockito.Mockito.verify;
import static org.mockito.Mockito.verifyNoInteractions;
import static org.mockito.Mockito.when;

/**
 * Unit tests to verify functionality of {@link EventHubConsumerAsyncClient}.
 */
class EventHubConsumerAsyncClientTest {
    private static final ClientOptions CLIENT_OPTIONS = new ClientOptions();
    static final String PARTITION_ID_HEADER = "partition-id-sent";

    private static final Duration TIMEOUT = Duration.ofSeconds(10);
    private static final String PAYLOAD = "hello";
    private static final byte[] PAYLOAD_BYTES = PAYLOAD.getBytes(UTF_8);
    private static final int PREFETCH = 5;
    private static final String HOSTNAME = "hostname-foo";
    private static final String EVENT_HUB_NAME = "event-hub-name";
    private static final String CONSUMER_GROUP = "consumer-group-test";
    private static final String PARTITION_ID = "a-partition-id";
    private static final String CLIENT_IDENTIFIER = "my-client-identifier";
    private static final Duration DEFAULT_TIMEOUT = Duration.ofSeconds(30);

    private static final ClientLogger LOGGER = new ClientLogger(EventHubConsumerAsyncClientTest.class);
    private static final EventHubsConsumerInstrumentation DEFAULT_INSTRUMENTATION = new EventHubsConsumerInstrumentation(null, null,
        HOSTNAME, EVENT_HUB_NAME, CONSUMER_GROUP, false);
    private final AmqpRetryOptions retryOptions = new AmqpRetryOptions().setMaxRetries(2);
    private final String messageTrackingUUID = CoreUtils.randomUuid().toString();
    private final TestPublisher<AmqpEndpointState> endpointProcessor = TestPublisher.createCold();
    private final TestPublisher<Message> messageProcessor = TestPublisher.createCold();
    private final Scheduler testScheduler = Schedulers.newSingle("eh-test");
    private final MessageSerializer messageSerializer = new EventHubMessageSerializer();

    @Mock
    private AmqpReceiveLink amqpReceiveLink;
    @Mock
    private EventHubAmqpConnection connection;
    @Mock
    private TokenCredential tokenCredential;
    @Mock
    private Runnable onClientClosed;

    private EventHubConsumerAsyncClient consumer;
    private EventHubConnectionProcessor connectionProcessor;
    private AutoCloseable mockCloseable;

    @BeforeEach
    void setup() {
        mockCloseable = MockitoAnnotations.openMocks(this);

        // Forcing us to publish the messages we receive on the AMQP link on single. Similar to how it is done
        // in ReactorExecutor.
        when(amqpReceiveLink.receive()).thenReturn(messageProcessor.flux().publishOn(testScheduler));
        when(amqpReceiveLink.getEndpointStates()).thenReturn(endpointProcessor.flux());
        when(amqpReceiveLink.getLinkName()).thenReturn(PARTITION_ID);
        when(amqpReceiveLink.addCredits(anyInt())).thenReturn(Mono.empty());

        final ConnectionOptions connectionOptions = new ConnectionOptions(HOSTNAME, tokenCredential,
            CbsAuthorizationType.SHARED_ACCESS_SIGNATURE, ClientConstants.AZURE_ACTIVE_DIRECTORY_SCOPE,
            AmqpTransportType.AMQP_WEB_SOCKETS, new AmqpRetryOptions(), ProxyOptions.SYSTEM_DEFAULTS,
            Schedulers.parallel(), CLIENT_OPTIONS, SslDomain.VerifyMode.VERIFY_PEER,
            "test-product", "test-client-version");

        when(connection.getEndpointStates()).thenReturn(endpointProcessor.flux());
        endpointProcessor.next(AmqpEndpointState.ACTIVE);

        when(connection.createReceiveLink(anyString(), argThat(name -> name.endsWith(PARTITION_ID)),
            any(EventPosition.class), any(ReceiveOptions.class), anyString())).thenReturn(Mono.just(amqpReceiveLink));

        when(connection.closeAsync()).thenReturn(Mono.empty());

        connectionProcessor = Flux.<EventHubAmqpConnection>create(sink -> sink.next(connection))
            .subscribeWith(new EventHubConnectionProcessor(connectionOptions.getFullyQualifiedNamespace(),
                "event-hub-name", connectionOptions.getRetry()));

        consumer = new EventHubConsumerAsyncClient(HOSTNAME, EVENT_HUB_NAME, connectionProcessor, messageSerializer,
            CONSUMER_GROUP, PREFETCH, false, onClientClosed, CLIENT_IDENTIFIER, DEFAULT_INSTRUMENTATION);
    }

    @AfterEach
    void teardown() throws Exception {
        testScheduler.dispose();
        Mockito.framework().clearInlineMock(this);
        Mockito.clearInvocations(amqpReceiveLink, connection, tokenCredential);
        consumer.close();

        if (mockCloseable != null) {
            mockCloseable.close();
        }
    }

    /**
     * Verify that by default, lastEnqueuedInformation is null if {@link ReceiveOptions#getTrackLastEnqueuedEventProperties()}
     * is not set.
     */
    @Test
    void lastEnqueuedEventInformationIsNull() {
        final EventHubConsumerAsyncClient runtimeConsumer = new EventHubConsumerAsyncClient(HOSTNAME, EVENT_HUB_NAME,
            connectionProcessor, messageSerializer, CONSUMER_GROUP, DEFAULT_PREFETCH_COUNT, false, onClientClosed,
            CLIENT_IDENTIFIER, DEFAULT_INSTRUMENTATION);
        final int numberOfEvents = 10;
        when(amqpReceiveLink.getCredits()).thenReturn(numberOfEvents);
        final int numberToReceive = 3;

        // Assert
        StepVerifier.create(runtimeConsumer.receiveFromPartition(PARTITION_ID, EventPosition.earliest()).take(numberToReceive))
            .then(() -> sendMessages(messageProcessor, numberOfEvents, PARTITION_ID))
            .assertNext(event -> Assertions.assertNull(event.getLastEnqueuedEventProperties()))
            .assertNext(event -> Assertions.assertNull(event.getLastEnqueuedEventProperties()))
            .assertNext(event -> Assertions.assertNull(event.getLastEnqueuedEventProperties()))
            .expectComplete()
            .verify(DEFAULT_TIMEOUT);

        verifyNoInteractions(onClientClosed);
    }

    /**
     * Verify that the default information is set and is null because no information has been received.
     */
    @Test
    void lastEnqueuedEventInformationCreated() {
        // Arrange
        final EventHubConsumerAsyncClient runtimeConsumer = new EventHubConsumerAsyncClient(HOSTNAME, EVENT_HUB_NAME,
            connectionProcessor, messageSerializer, CONSUMER_GROUP, DEFAULT_PREFETCH_COUNT, false, onClientClosed,
            CLIENT_IDENTIFIER, DEFAULT_INSTRUMENTATION);
        final int numberOfEvents = 10;
        final ReceiveOptions receiveOptions = new ReceiveOptions().setTrackLastEnqueuedEventProperties(true);
        when(amqpReceiveLink.getCredits()).thenReturn(numberOfEvents);

        // Assert
        StepVerifier.create(runtimeConsumer.receiveFromPartition(PARTITION_ID, EventPosition.earliest(), receiveOptions)
            .take(1))
            .then(() -> sendMessages(messageProcessor, numberOfEvents, PARTITION_ID))
            .assertNext(event -> {
                LastEnqueuedEventProperties properties = event.getLastEnqueuedEventProperties();
                assertNotNull(properties);
                Assertions.assertNull(properties.getOffset());
                Assertions.assertNull(properties.getSequenceNumber());
                Assertions.assertNull(properties.getRetrievalTime());
                Assertions.assertNull(properties.getEnqueuedTime());
            })
            .expectComplete()
            .verify(DEFAULT_TIMEOUT);

        verifyNoInteractions(onClientClosed);
    }

    /**
     * Verifies that this receives a number of events. Verifies that the initial credits we add are equal to the
     * prefetch value.
     */
    @Test
    void receivesNumberOfEvents() {
        // Arrange
        final int numberOfEvents = 10;
        when(amqpReceiveLink.getCredits()).thenReturn(numberOfEvents);

        // Act & Assert
        StepVerifier.create(consumer.receiveFromPartition(PARTITION_ID, EventPosition.earliest()).take(numberOfEvents))
            .then(() -> sendMessages(messageProcessor, numberOfEvents, PARTITION_ID))
            .expectNextCount(numberOfEvents)
            .expectComplete()
            .verify(DEFAULT_TIMEOUT);

        verify(amqpReceiveLink, times(1)).addCredits(PREFETCH);
    }

    /**
     * Verifies that this receives a number of events. Verifies that the initial credits we add are equal to the
     * prefetch value.
     */
    @Test
    void receivesNumberOfEventsAllowsBlock() throws InterruptedException {
        // Arrange
        final int numberOfEvents = 10;
        final CountDownLatch countDownLatch = new CountDownLatch(numberOfEvents);

        // Scheduling on elastic to simulate a user passed in scheduler (this is the default in EventHubClientBuilder).
        final EventHubConsumerAsyncClient myConsumer = new EventHubConsumerAsyncClient(HOSTNAME, EVENT_HUB_NAME,
            connectionProcessor, messageSerializer, CONSUMER_GROUP, PREFETCH, false, onClientClosed, CLIENT_IDENTIFIER,
            DEFAULT_INSTRUMENTATION);
        final Flux<PartitionEvent> eventsFlux = myConsumer.receiveFromPartition(PARTITION_ID, EventPosition.earliest())
            .take(numberOfEvents);

        // Act
        eventsFlux.publishOn(Schedulers.boundedElastic()).subscribe(event -> {
            LOGGER.info("Current count: {}", countDownLatch.getCount());
            saveAction(event.getData()).block(Duration.ofSeconds(2));
            countDownLatch.countDown();
        });

        sendMessages(messageProcessor, numberOfEvents, PARTITION_ID);

        // Assert
        Assertions.assertTrue(countDownLatch.await(30, TimeUnit.SECONDS));
        verifyNoInteractions(onClientClosed);
    }

    private Mono<Instant> saveAction(EventData event) {
        return Mono.delay(Duration.ofMillis(500)).then(Mono.fromCallable(() -> {
            LOGGER.info("Saved the event: {}", event.getBodyAsString());
            return Instant.now();
        }));
    }

    /**
     * Verifies that we can resubscribe to the receiver multiple times.
     */
    @SuppressWarnings("unchecked")
    @Test
    void returnsNewListener() {
        // Arrange
        final int numberOfEvents = 10;

        EventHubAmqpConnection connection1 = mock(EventHubAmqpConnection.class);
        EventHubConnectionProcessor eventHubConnection = Flux.<EventHubAmqpConnection>create(sink -> sink.next(connection1))
            .subscribeWith(new EventHubConnectionProcessor(HOSTNAME, EVENT_HUB_NAME, retryOptions));

        when(connection1.getEndpointStates()).thenReturn(endpointProcessor.flux());

        TestPublisher<Message> processor2 = TestPublisher.create();
        AmqpReceiveLink link2 = mock(AmqpReceiveLink.class);

        TestPublisher<Message> processor3 = TestPublisher.create();
        AmqpReceiveLink link3 = mock(AmqpReceiveLink.class);

        when(link2.receive()).thenReturn(processor2.flux());
        when(link2.getEndpointStates()).thenReturn(Flux.create(sink -> sink.next(AmqpEndpointState.ACTIVE)));
        when(link2.getCredits()).thenReturn(numberOfEvents);
        when(link2.addCredits(anyInt())).thenReturn(Mono.empty());

        when(link3.receive()).thenReturn(processor3.flux());
        when(link3.getEndpointStates()).thenReturn(Flux.create(sink -> sink.next(AmqpEndpointState.ACTIVE)));
        when(link3.getCredits()).thenReturn(numberOfEvents);
        when(link3.addCredits(anyInt())).thenReturn(Mono.empty());

        when(connection1.createReceiveLink(any(), argThat(arg -> arg.endsWith(PARTITION_ID)), any(EventPosition.class),
            any(ReceiveOptions.class), anyString())).thenReturn(Mono.just(link2), Mono.just(link3));

        EventHubConsumerAsyncClient asyncClient = new EventHubConsumerAsyncClient(HOSTNAME, EVENT_HUB_NAME,
            eventHubConnection, messageSerializer, CONSUMER_GROUP, PREFETCH, false, onClientClosed, CLIENT_IDENTIFIER,
            DEFAULT_INSTRUMENTATION);

        // Act & Assert
        StepVerifier.create(asyncClient.receiveFromPartition(PARTITION_ID, EventPosition.earliest()).take(numberOfEvents))
            .then(() -> sendMessages(processor2, numberOfEvents, PARTITION_ID))
            .expectNextCount(numberOfEvents)
            .expectComplete()
            .verify(DEFAULT_TIMEOUT);

        StepVerifier.create(asyncClient.receiveFromPartition(PARTITION_ID, EventPosition.earliest()).take(numberOfEvents))
            .then(() -> sendMessages(processor3, numberOfEvents, PARTITION_ID))
            .expectNextCount(numberOfEvents)
            .expectComplete()
            .verify(DEFAULT_TIMEOUT);

        // After the initial prefetch, when we subscribe, and when we do, it'll ask for Long.MAXVALUE, which will set
        // the limit request to MAXIMUM_REQUEST = 100.
        verify(link2, times(1)).addCredits(PREFETCH);
        verify(link3, times(1)).addCredits(PREFETCH);

        verifyNoInteractions(onClientClosed);
    }

    /**
     * Verify that receive can have multiple subscribers.
     */
    @Test
    void canHaveMultipleSubscribers() throws InterruptedException {
        // Arrange
        final int numberOfEvents = 7;
        final CountDownLatch firstConsumerCountDown = new CountDownLatch(numberOfEvents);
        final CountDownLatch secondConsumerCountDown = new CountDownLatch(numberOfEvents);
        final CountDownLatch thirdCountDownEvent = new CountDownLatch(numberOfEvents);

        when(amqpReceiveLink.getCredits()).thenReturn(numberOfEvents);

        // Act
        final Disposable.Composite subscriptions = Disposables.composite(
            consumer.receiveFromPartition(PARTITION_ID, EventPosition.earliest()).filter(e -> isMatchingEvent(e, messageTrackingUUID)).take(numberOfEvents)
                .subscribe(event -> firstConsumerCountDown.countDown()),
            consumer.receiveFromPartition(PARTITION_ID, EventPosition.earliest()).filter(e -> isMatchingEvent(e, messageTrackingUUID)).take(numberOfEvents)
                .subscribe(event -> secondConsumerCountDown.countDown()),
            consumer.receiveFromPartition(PARTITION_ID, EventPosition.earliest()).filter(e -> isMatchingEvent(e, messageTrackingUUID)).take(numberOfEvents)
                .subscribe(event -> thirdCountDownEvent.countDown())
        );

        sendMessages(messageProcessor, numberOfEvents, PARTITION_ID);
        try {
            firstConsumerCountDown.await(TIMEOUT.getSeconds(), TimeUnit.SECONDS);
            secondConsumerCountDown.await(TIMEOUT.getSeconds(), TimeUnit.SECONDS);
            thirdCountDownEvent.await(TIMEOUT.getSeconds(), TimeUnit.SECONDS);
        } finally {
            subscriptions.dispose();
        }

        // Assert that we were able to see all these events.
        Assertions.assertEquals(0, firstConsumerCountDown.getCount());
        Assertions.assertEquals(0, secondConsumerCountDown.getCount());
        Assertions.assertEquals(0, thirdCountDownEvent.getCount());
    }

    /**
     * Verifies that we can limit the number of deliveries added on the link at a given time.
     */
    @Test
    void canLimitRequestsBackpressure() throws InterruptedException {
        // Arrange
        final int numberOfEvents = 20;
        final int backpressureRequest = 2;
        final CountDownLatch countDownLatch = new CountDownLatch(numberOfEvents);

        when(amqpReceiveLink.getCredits()).thenReturn(PREFETCH);
        consumer.receiveFromPartition(PARTITION_ID, EventPosition.earliest()).take(numberOfEvents).subscribe(new BaseSubscriber<PartitionEvent>() {
            final AtomicInteger count = new AtomicInteger();

            @Override
            protected void hookOnSubscribe(Subscription subscription) {
                subscription.request(backpressureRequest);
                super.hookOnSubscribe(subscription);
            }

            @Override
            protected void hookOnNext(PartitionEvent value) {
                if (count.incrementAndGet() == backpressureRequest) {
                    request(backpressureRequest);
                    count.set(0);
                }

                LOGGER.verbose("Event Received. {}", countDownLatch.getCount());
                countDownLatch.countDown();
                super.hookOnNext(value);
            }
        });

        // Act
        sendMessages(messageProcessor, numberOfEvents, PARTITION_ID);
        countDownLatch.await(30, TimeUnit.SECONDS);

        // Assert
        Assertions.assertEquals(0, countDownLatch.getCount());
        verify(amqpReceiveLink, atLeastOnce()).addCredits(PREFETCH);
    }

    /**
     * Verifies that if we have limited the request, the number of credits added is the same as that limit.
     */
    @Test
    void returnsCorrectCreditRequest() throws InterruptedException {
        // Arrange
        final int numberOfEvents = 20;
        final int backpressureRequest = 2;
        final CountDownLatch countDownLatch = new CountDownLatch(numberOfEvents);

        when(amqpReceiveLink.getCredits()).thenReturn(PREFETCH);
        consumer.receiveFromPartition(PARTITION_ID, EventPosition.earliest()).take(numberOfEvents).subscribe(new BaseSubscriber<PartitionEvent>() {
            final AtomicInteger count = new AtomicInteger();

            @Override
            protected void hookOnSubscribe(Subscription subscription) {
                subscription.request(backpressureRequest);
                super.hookOnSubscribe(subscription);
            }

            @Override
            protected void hookOnNext(PartitionEvent value) {
                if (count.incrementAndGet() == backpressureRequest) {
                    request(backpressureRequest);
                    count.set(0);
                }

                LOGGER.info("Event Received. {}", countDownLatch.getCount());
                countDownLatch.countDown();
                super.hookOnNext(value);
            }
        });

        // Act
        sendMessages(messageProcessor, numberOfEvents, PARTITION_ID);
        countDownLatch.await(30, TimeUnit.SECONDS);

        // Assert
        Assertions.assertEquals(0, countDownLatch.getCount());
        verify(amqpReceiveLink, atLeastOnce()).addCredits(PREFETCH);
    }

    /**
     * Verify that backpressure is respected.
     */
    @Test
    void suppliesCreditsWhenSubscribers() throws InterruptedException {
        // Arrange
        final int backPressure = 8;
        final CountDownLatch semaphore = new CountDownLatch(8);
        final AtomicInteger counter = new AtomicInteger();

        when(amqpReceiveLink.getCredits()).thenReturn(PREFETCH);

        final Disposable subscription = consumer.receiveFromPartition(PARTITION_ID, EventPosition.earliest()).subscribe(
            e -> {
                LOGGER.info("Event received");
                final int count = counter.incrementAndGet();
                if (count > backPressure) {
                    Assertions.fail("Shouldn't have more than " + backPressure + " events. Count: " + count);
                }

                semaphore.countDown();
            },
            error -> Assertions.fail(error.toString()),
            () -> {
                LOGGER.info("Complete");
            }, sub -> {
                LOGGER.info("requesting backpressure: {}", backPressure);
                sub.request(backPressure);
            });

        try {
            // Act
            sendMessages(messageProcessor, 11, PARTITION_ID);

            // Assert
            Assertions.assertTrue(semaphore.await(10, TimeUnit.SECONDS));
            Assertions.assertEquals(backPressure, counter.get());
        } finally {
            subscription.dispose();
        }
    }

    @Test
    void setsCorrectProperties() {
        // Act
        String endpointSuffix = Configuration.getGlobalConfiguration()
            .get("AZURE_EVENTHUBS_ENDPOINT_SUFFIX", ".servicebus.windows.net");
        EventHubConsumerAsyncClient consumer = new EventHubClientBuilder()
            .connectionString(String.format("Endpoint=sb://doesnotexist%s/;SharedAccessKeyName=doesnotexist;SharedAccessKey=fakekey;EntityPath=dummy-event-hub", endpointSuffix))
            .consumerGroup(CONSUMER_GROUP)
            .buildAsyncConsumerClient();

        Assertions.assertEquals("dummy-event-hub", consumer.getEventHubName());
        Assertions.assertEquals(String.format("doesnotexist%s", endpointSuffix), consumer.getFullyQualifiedNamespace());
        Assertions.assertEquals(CONSUMER_GROUP, consumer.getConsumerGroup());
    }

    @Test
    void receivesMultiplePartitions() {
        // Arrange
        int numberOfEvents = 10;
        when(amqpReceiveLink.getCredits()).thenReturn(numberOfEvents);

        EventHubAmqpConnection connection1 = mock(EventHubAmqpConnection.class);
        EventHubConnectionProcessor eventHubConnection = Flux.<EventHubAmqpConnection>create(sink -> sink.next(connection1))
            .subscribeWith(new EventHubConnectionProcessor(HOSTNAME, EVENT_HUB_NAME, retryOptions));

        when(connection1.getEndpointStates()).thenReturn(endpointProcessor.flux());

        String id2 = "partition-2";
        String id3 = "partition-3";
        String[] partitions = new String[]{PARTITION_ID, id2, id3};

        // Set-up management node returns.
        EventHubManagementNode managementNode = mock(EventHubManagementNode.class);
        when(connection1.getManagementNode()).thenReturn(Mono.just(managementNode));
        when(managementNode.getEventHubProperties())
            .thenReturn(Mono.just(new EventHubProperties(EVENT_HUB_NAME, Instant.EPOCH, partitions)));

        EventHubConsumerAsyncClient asyncClient = new EventHubConsumerAsyncClient(HOSTNAME, EVENT_HUB_NAME,
            eventHubConnection, messageSerializer, CONSUMER_GROUP, PREFETCH, false, onClientClosed, CLIENT_IDENTIFIER,
            DEFAULT_INSTRUMENTATION);

        TestPublisher<Message> processor2 = TestPublisher.createCold();
        AmqpReceiveLink link2 = mock(AmqpReceiveLink.class);

        TestPublisher<Message> processor3 = TestPublisher.createCold();
        AmqpReceiveLink link3 = mock(AmqpReceiveLink.class);

        when(link2.getLinkName()).thenReturn(id2);
        when(link2.receive()).thenReturn(processor2.flux());
        when(link2.getEndpointStates()).thenReturn(Flux.create(sink -> sink.next(AmqpEndpointState.ACTIVE)));
        when(link2.getCredits()).thenReturn(numberOfEvents);
        when(link2.addCredits(anyInt())).thenReturn(Mono.empty());

        when(link3.getLinkName()).thenReturn(id3);
        when(link3.receive()).thenReturn(processor3.flux());
        when(link3.getEndpointStates()).thenReturn(Flux.create(sink -> sink.next(AmqpEndpointState.ACTIVE)));
        when(link3.getCredits()).thenReturn(numberOfEvents);
        when(link3.addCredits(anyInt())).thenReturn(Mono.empty());

        when(connection1.createReceiveLink(any(), anyString(), any(EventPosition.class), any(ReceiveOptions.class), anyString()))
            .thenAnswer(mock -> {
                String name = mock.getArgument(1);
                if (name.endsWith(PARTITION_ID)) {
                    return Mono.just(amqpReceiveLink);
                } else if (name.endsWith(id2)) {
                    return Mono.just(link2);
                } else if (name.endsWith(id3)) {
                    return Mono.just(link3);
                } else {
                    return Mono.error(new IllegalArgumentException("Unknown entityPath: " + name));
                }
            });

        // Act & Assert
        StepVerifier.create(asyncClient.receive(true).filter(e -> isMatchingEvent(e, messageTrackingUUID)))
            .then(() -> sendMessages(processor2, 2, id2))
            .assertNext(event -> assertPartition(id2, event))
            .assertNext(event -> assertPartition(id2, event))
            .then(() -> sendMessages(processor3, 1, id3))
            .assertNext(event -> assertPartition(id3, event))
            .then(() -> sendMessages(processor2, 1, id2))
            .assertNext(event -> assertPartition(id2, event))
            .thenCancel()
            .verify(TIMEOUT);

        verifyNoInteractions(onClientClosed);
    }

    /**
     * Verifies that even if one link closes, it still continues to receive.
     */
    @Test
    void receivesMultiplePartitionsWhenOneCloses() {
        // Arrange
        int numberOfEvents = 10;
        when(amqpReceiveLink.getCredits()).thenReturn(numberOfEvents);

        EventHubAmqpConnection connection1 = mock(EventHubAmqpConnection.class);
        EventHubConnectionProcessor eventHubConnection = Flux.<EventHubAmqpConnection>create(sink -> sink.next(connection1))
            .subscribeWith(new EventHubConnectionProcessor(HOSTNAME, EVENT_HUB_NAME, retryOptions));

        when(connection1.getEndpointStates()).thenReturn(endpointProcessor.flux());

        String id2 = "partition-2";
        String id3 = "partition-3";
        String[] partitions = new String[]{PARTITION_ID, id2, id3};

        // Set-up management node returns.
        EventHubManagementNode managementNode = mock(EventHubManagementNode.class);
        when(connection1.getManagementNode()).thenReturn(Mono.just(managementNode));
        when(managementNode.getEventHubProperties())
            .thenReturn(Mono.just(new EventHubProperties(EVENT_HUB_NAME, Instant.EPOCH, partitions)));

        EventHubConsumerAsyncClient asyncClient = new EventHubConsumerAsyncClient(HOSTNAME, EVENT_HUB_NAME,
            eventHubConnection, messageSerializer, CONSUMER_GROUP, PREFETCH, false, onClientClosed, CLIENT_IDENTIFIER,
            DEFAULT_INSTRUMENTATION);

        TestPublisher<Message> processor2 = TestPublisher.create();
        AmqpReceiveLink link2 = mock(AmqpReceiveLink.class);

        TestPublisher<Message> processor3 = TestPublisher.create();
        AmqpReceiveLink link3 = mock(AmqpReceiveLink.class);

        when(link2.receive()).thenReturn(processor2.flux());
        when(link2.getEndpointStates()).thenReturn(Flux.create(sink -> sink.next(AmqpEndpointState.ACTIVE)));
        when(link2.getCredits()).thenReturn(numberOfEvents);
        when(link2.addCredits(anyInt())).thenReturn(Mono.empty());

        when(link3.receive()).thenReturn(processor3.flux());
        when(link3.getEndpointStates()).thenReturn(Flux.create(sink -> sink.next(AmqpEndpointState.ACTIVE)));
        when(link3.getCredits()).thenReturn(numberOfEvents);
        when(link3.addCredits(anyInt())).thenReturn(Mono.empty());

        when(connection1.createReceiveLink(any(), anyString(), any(EventPosition.class), any(ReceiveOptions.class), anyString()))
            .thenAnswer(mock -> {
                String name = mock.getArgument(1);
                if (name.endsWith(PARTITION_ID)) {
                    return Mono.just(amqpReceiveLink);
                } else if (name.endsWith(id2)) {
                    return Mono.just(link2);
                } else if (name.endsWith(id3)) {
                    return Mono.just(link3);
                } else {
                    return Mono.error(new IllegalArgumentException("Unknown session: " + name));
                }
            });

        // Act & Assert
        StepVerifier.create(asyncClient.receive(true).filter(e -> isMatchingEvent(e, messageTrackingUUID)))
            .then(() -> sendMessages(processor2, 2, id2))
            .assertNext(event -> assertPartition(id2, event))
            .assertNext(event -> assertPartition(id2, event))
            .then(() -> sendMessages(processor3, 1, id3))
            .assertNext(event -> assertPartition(id3, event))
            .then(() -> {
                processor2.complete();
                sendMessages(messageProcessor, 1, PARTITION_ID);
            })
            .assertNext(event -> assertPartition(PARTITION_ID, event))
            .thenCancel()
            .verify(TIMEOUT);

        verifyNoInteractions(onClientClosed);
    }

    /**
     * Verifies that when we have a shared connection, the consumer does not close that connection.
     */
    @Test
    void doesNotCloseSharedConnection() {
        // Arrange
        EventHubAmqpConnection connection1 = mock(EventHubAmqpConnection.class);
        EventHubConnectionProcessor eventHubConnection = Flux.<EventHubAmqpConnection>create(sink -> sink.next(connection1))
            .subscribeWith(new EventHubConnectionProcessor(HOSTNAME, EVENT_HUB_NAME, retryOptions));
        EventHubConsumerAsyncClient sharedConsumer = new EventHubConsumerAsyncClient(HOSTNAME, EVENT_HUB_NAME,
            eventHubConnection, messageSerializer, CONSUMER_GROUP, PREFETCH, true, onClientClosed, CLIENT_IDENTIFIER,
            DEFAULT_INSTRUMENTATION);

        // Act
        sharedConsumer.close();

        // Verify
        Assertions.assertFalse(eventHubConnection.isDisposed());
        verify(connection1, never()).dispose();

        verify(onClientClosed).run();
    }

    /**
     * Verifies that when we have a non-shared connection, the consumer closes that connection.
     */
    @Test
    void closesDedicatedConnection() {
        // Arrange
        EventHubConnectionProcessor hubConnection = mock(EventHubConnectionProcessor.class);
        EventHubConsumerAsyncClient dedicatedConsumer = new EventHubConsumerAsyncClient(HOSTNAME, EVENT_HUB_NAME,
            hubConnection, messageSerializer, CONSUMER_GROUP, PREFETCH, false, onClientClosed, CLIENT_IDENTIFIER,
            DEFAULT_INSTRUMENTATION);

        // Act
        dedicatedConsumer.close();

        // Verify
        verify(hubConnection, times(1)).dispose();

        verifyNoInteractions(onClientClosed);
    }

    @Test
    void receiveReportsMetrics() {
        // Arrange
        final int numberOfEvents = 2;
        when(amqpReceiveLink.getCredits()).thenReturn(numberOfEvents);

        TestMeter meter = new TestMeter();
        EventHubsConsumerInstrumentation instrumentation = new EventHubsConsumerInstrumentation(null, meter,
            HOSTNAME, EVENT_HUB_NAME, CONSUMER_GROUP, false);
        consumer = new EventHubConsumerAsyncClient(HOSTNAME, EVENT_HUB_NAME, connectionProcessor, messageSerializer,
            CONSUMER_GROUP, PREFETCH, false, onClientClosed, CLIENT_IDENTIFIER, instrumentation);

        Flux<PartitionEvent> receive = consumer.receiveFromPartition(PARTITION_ID, EventPosition.earliest())
            .filter(e -> isMatchingEvent(e, messageTrackingUUID))
            .take(numberOfEvents);

        Instant enqueuedTime = Instant.now().minusSeconds(1000);
        sendMessages(messageProcessor, numberOfEvents, PARTITION_ID, enqueuedTime);

        // Act
        StepVerifier.create(receive)
            .thenConsumeWhile(e -> {
                TestHistogram consumerLag = meter.getHistograms().get("messaging.eventhubs.consumer.lag");
                assertNotNull(consumerLag);
                Instant afterReceived = Instant.now();

                List<TestMeasurement<Double>> measurements = consumerLag.getMeasurements();
                TestMeasurement<Double> last = measurements.get(measurements.size() - 1);
                assertEquals(Duration.between(enqueuedTime, afterReceived).toMillis() / 1000d, last.getValue(), 1);
                assertAttributes(EVENT_HUB_NAME, e.getPartitionContext().getPartitionId(), last.getAttributes());
                return true;
            })
            .expectComplete()
            .verify(DEFAULT_TIMEOUT);

        assertEquals(numberOfEvents, meter.getHistograms().get("messaging.eventhubs.consumer.lag").getMeasurements().size());
    }

    @Test
    void receiveReportsMetricsNegativeLag() {
        // Arrange
        when(amqpReceiveLink.getCredits()).thenReturn(1);

        TestMeter meter = new TestMeter();
        EventHubsConsumerInstrumentation instrumentation = new EventHubsConsumerInstrumentation(null, meter,
            HOSTNAME, EVENT_HUB_NAME, CONSUMER_GROUP, false);
        consumer = new EventHubConsumerAsyncClient(HOSTNAME, EVENT_HUB_NAME, connectionProcessor, messageSerializer,
            CONSUMER_GROUP, PREFETCH, false, onClientClosed, CLIENT_IDENTIFIER, instrumentation);

        Flux<PartitionEvent> receive = consumer.receiveFromPartition(PARTITION_ID, EventPosition.earliest())
            .filter(e -> isMatchingEvent(e, messageTrackingUUID))
            .take(1);

        Instant enqueuedTime1 = Instant.now().plusSeconds(1000);
        sendMessages(messageProcessor, 1, PARTITION_ID, enqueuedTime1);

        // Act
        StepVerifier.create(receive)
            .consumeNextWith(e -> {
                TestHistogram consumerLag = meter.getHistograms().get("messaging.eventhubs.consumer.lag");
                assertNotNull(consumerLag);
                Instant afterReceived = Instant.now();

                List<TestMeasurement<Double>> measurements = consumerLag.getMeasurements();
                TestMeasurement<Double> last = measurements.get(measurements.size() - 1);
                assertEquals(0, last.getValue());
                assertAttributes(EVENT_HUB_NAME, e.getPartitionContext().getPartitionId(), last.getAttributes());
            })
            .expectComplete()
            .verify(DEFAULT_TIMEOUT);

        assertEquals(1, meter.getHistograms().get("messaging.eventhubs.consumer.lag").getMeasurements().size());
    }

    @Test
    void receiveDoesNotReportDisabledMetrics() {
        // Arrange
        when(amqpReceiveLink.getCredits()).thenReturn(1);

        TestMeter meter = new TestMeter(false);
        EventHubsConsumerInstrumentation instrumentation = new EventHubsConsumerInstrumentation(null, meter,
            HOSTNAME, EVENT_HUB_NAME, CONSUMER_GROUP, false);

        consumer = new EventHubConsumerAsyncClient(HOSTNAME, EVENT_HUB_NAME, connectionProcessor, messageSerializer,
            CONSUMER_GROUP, PREFETCH, false, onClientClosed, CLIENT_IDENTIFIER, instrumentation);

        Flux<PartitionEvent> receive = consumer.receiveFromPartition(PARTITION_ID, EventPosition.earliest())
            .filter(e -> isMatchingEvent(e, messageTrackingUUID))
            .take(1);

        // Act
        sendMessages(messageProcessor, 1, PARTITION_ID);
        StepVerifier.create(receive)
            .expectNextCount(1)
            .expectComplete()
            .verify(DEFAULT_TIMEOUT);

        assertFalse(meter.getHistograms().containsKey("messaging.eventhubs.consumer.lag"));
    }

    @Test
    void receiveNullMeterDoesNotThrow() {
        // Arrange
        when(amqpReceiveLink.getCredits()).thenReturn(1);

        consumer = new EventHubConsumerAsyncClient(HOSTNAME, EVENT_HUB_NAME, connectionProcessor, messageSerializer,
            CONSUMER_GROUP, PREFETCH, false, onClientClosed, CLIENT_IDENTIFIER, DEFAULT_INSTRUMENTATION);

        Flux<PartitionEvent> receive = consumer.receiveFromPartition(PARTITION_ID, EventPosition.earliest())
            .filter(e -> isMatchingEvent(e, messageTrackingUUID))
            .take(1);

        // Act
        sendMessages(messageProcessor, 1, PARTITION_ID);
        StepVerifier.create(receive)
            .expectNextCount(1)
            .expectComplete()
            .verify(DEFAULT_TIMEOUT);
    }

    /**
     * Verifies tracing for getEventHubsProperties and getPartitionProperties
     */
    @Test
    void startSpanForGetProperties() {
        // Arrange
        final Tracer tracer1 = mock(Tracer.class);
        EventHubsConsumerInstrumentation instrumentation = new EventHubsConsumerInstrumentation(tracer1, null,
            HOSTNAME, EVENT_HUB_NAME, CONSUMER_GROUP, false);
        EventHubConsumerAsyncClient consumer = new EventHubConsumerAsyncClient(HOSTNAME, EVENT_HUB_NAME,
            connectionProcessor, messageSerializer, CONSUMER_GROUP, PREFETCH, false, onClientClosed, CLIENT_IDENTIFIER,
            instrumentation);

        EventHubProperties ehProperties = new EventHubProperties(EVENT_HUB_NAME, Instant.now(), new String[]{"0"});
        PartitionProperties partitionProperties = new PartitionProperties(EVENT_HUB_NAME, "0",
            1L, 2L, OffsetDateTime.now().toString(), Instant.now(), false);
        EventHubManagementNode managementNode = mock(EventHubManagementNode.class);
        when(connection.getManagementNode()).thenReturn(Mono.just(managementNode));
        when(managementNode.getEventHubProperties()).thenReturn(Mono.just(ehProperties));
        when(managementNode.getPartitionProperties(anyString())).thenReturn(Mono.just(partitionProperties));

        when(tracer1.start(eq("EventHubs.getPartitionProperties"), any(), eq(ProcessKind.SEND))).thenAnswer(
            invocation -> {
                Context passed = invocation.getArgument(1, Context.class);
                assertEquals(passed.getData(AZ_TRACING_NAMESPACE_KEY).get(), AZ_NAMESPACE_VALUE);
                assertEquals(passed.getData(Tracer.ENTITY_PATH_KEY).get(), EVENT_HUB_NAME);
                assertEquals(passed.getData(HOST_NAME_KEY).get(), HOSTNAME);
                return passed.addData(PARENT_TRACE_CONTEXT_KEY, "getPartitionProperties");
            }
        );
        when(tracer1.start(eq("EventHubs.getEventHubProperties"), any(), eq(ProcessKind.SEND))).thenAnswer(
            invocation -> {
                Context passed = invocation.getArgument(1, Context.class);
                assertEquals(passed.getData(AZ_TRACING_NAMESPACE_KEY).get(), AZ_NAMESPACE_VALUE);
                assertEquals(passed.getData(Tracer.ENTITY_PATH_KEY).get(), EVENT_HUB_NAME);
                assertEquals(passed.getData(HOST_NAME_KEY).get(), HOSTNAME);
                return passed.addData(PARENT_TRACE_CONTEXT_KEY, "getEventHubsProperties");
            }
        );

        // Act
        StepVerifier.create(consumer.getEventHubProperties())
            .consumeNextWith(p -> assertSame(ehProperties, p))
            .expectComplete()
            .verify(DEFAULT_TIMEOUT);

        StepVerifier.create(consumer.getPartitionProperties("0"))
            .consumeNextWith(p -> assertSame(partitionProperties, p))
            .expectComplete()
            .verify(DEFAULT_TIMEOUT);

        //Assert
        verify(tracer1, times(1))
            .start(eq("EventHubs.getPartitionProperties"), any(), eq(ProcessKind.SEND));
        verify(tracer1, times(1))
            .start(eq("EventHubs.getEventHubProperties"), any(), eq(ProcessKind.SEND));
        verify(tracer1, times(2)).end(eq("success"), isNull(), any());

        verifyNoInteractions(onClientClosed);
    }

    private void assertPartition(String partitionId, PartitionEvent event) {
        System.out.println("Event received: " + event.getPartitionContext().getPartitionId());
        final Object value = event.getData().getProperties().get(PARTITION_ID_HEADER);
        Assertions.assertTrue(value instanceof String);
        Assertions.assertEquals(partitionId, value);

        Assertions.assertEquals(partitionId, event.getPartitionContext().getPartitionId());
        Assertions.assertEquals(EVENT_HUB_NAME, event.getPartitionContext().getEventHubName());
        Assertions.assertEquals(CONSUMER_GROUP, event.getPartitionContext().getConsumerGroup());
    }

    private void sendMessages(TestPublisher<Message> testPublisher, int numberOfEvents, String partitionId) {
        Map<String, String> map = Collections.singletonMap(PARTITION_ID_HEADER, partitionId);

        for (int i = 0; i < numberOfEvents; i++) {
            testPublisher.next(getMessage(PAYLOAD_BYTES, messageTrackingUUID, map));
        }
    }

    private void sendMessages(TestPublisher<Message> testPublisher, int numberOfEvents, String partitionId, Instant enqueueTime) {
        Map<String, String> map = Collections.singletonMap(PARTITION_ID_HEADER, partitionId);

        for (int i = 0; i < numberOfEvents; i++) {
            Message message = getMessage(PAYLOAD_BYTES, messageTrackingUUID, map);
            message.getMessageAnnotations().getValue().put(Symbol.valueOf(ENQUEUED_TIME_UTC_ANNOTATION_NAME.getValue()), enqueueTime);
            testPublisher.next(message);
        }
    }


    private void assertAttributes(String entityName, String entityPath, Map<String, Object> attributes) {
        assertEquals(4, attributes.size());
        assertEquals(HOSTNAME, attributes.get("hostName"));
        assertEquals(entityName, attributes.get("entityName"));
        assertEquals(CONSUMER_GROUP, attributes.get("consumerGroup"));
        assertEquals(entityPath, attributes.get("partitionId"));
    }
}<|MERGE_RESOLUTION|>--- conflicted
+++ resolved
@@ -20,13 +20,8 @@
 import com.azure.core.util.Context;
 import com.azure.core.util.CoreUtils;
 import com.azure.core.util.logging.ClientLogger;
-<<<<<<< HEAD
-import com.azure.core.util.metrics.Meter;
-import com.azure.core.util.tracing.ProcessKind;
-=======
 import com.azure.core.util.tracing.SpanKind;
 import com.azure.core.util.tracing.StartSpanOptions;
->>>>>>> 9e118302
 import com.azure.core.util.tracing.Tracer;
 import com.azure.messaging.eventhubs.implementation.ClientConstants;
 import com.azure.messaging.eventhubs.implementation.EventHubAmqpConnection;
@@ -69,13 +64,12 @@
 import java.util.concurrent.atomic.AtomicInteger;
 
 import static com.azure.core.amqp.AmqpMessageConstant.ENQUEUED_TIME_UTC_ANNOTATION_NAME;
-import static com.azure.core.util.tracing.Tracer.AZ_TRACING_NAMESPACE_KEY;
+import static com.azure.core.util.tracing.Tracer.ENTITY_PATH_KEY;
 import static com.azure.core.util.tracing.Tracer.HOST_NAME_KEY;
 import static com.azure.core.util.tracing.Tracer.PARENT_TRACE_CONTEXT_KEY;
 import static com.azure.messaging.eventhubs.EventHubClientBuilder.DEFAULT_PREFETCH_COUNT;
 import static com.azure.messaging.eventhubs.TestUtils.getMessage;
 import static com.azure.messaging.eventhubs.TestUtils.isMatchingEvent;
-import static com.azure.messaging.eventhubs.implementation.ClientConstants.AZ_NAMESPACE_VALUE;
 import static java.nio.charset.StandardCharsets.UTF_8;
 import static org.junit.jupiter.api.Assertions.assertEquals;
 import static org.junit.jupiter.api.Assertions.assertFalse;
@@ -853,6 +847,7 @@
     void startSpanForGetProperties() {
         // Arrange
         final Tracer tracer1 = mock(Tracer.class);
+        when(tracer1.isEnabled()).thenReturn(true);
         EventHubsConsumerInstrumentation instrumentation = new EventHubsConsumerInstrumentation(tracer1, null,
             HOSTNAME, EVENT_HUB_NAME, CONSUMER_GROUP, false);
         EventHubConsumerAsyncClient consumer = new EventHubConsumerAsyncClient(HOSTNAME, EVENT_HUB_NAME,
@@ -867,22 +862,18 @@
         when(managementNode.getEventHubProperties()).thenReturn(Mono.just(ehProperties));
         when(managementNode.getPartitionProperties(anyString())).thenReturn(Mono.just(partitionProperties));
 
-        when(tracer1.start(eq("EventHubs.getPartitionProperties"), any(), eq(ProcessKind.SEND))).thenAnswer(
+        when(tracer1.start(eq("EventHubs.getPartitionProperties"), any(StartSpanOptions.class), any(Context.class))).thenAnswer(
             invocation -> {
-                Context passed = invocation.getArgument(1, Context.class);
-                assertEquals(passed.getData(AZ_TRACING_NAMESPACE_KEY).get(), AZ_NAMESPACE_VALUE);
-                assertEquals(passed.getData(Tracer.ENTITY_PATH_KEY).get(), EVENT_HUB_NAME);
-                assertEquals(passed.getData(HOST_NAME_KEY).get(), HOSTNAME);
-                return passed.addData(PARENT_TRACE_CONTEXT_KEY, "getPartitionProperties");
+                assertStartOptions(invocation.getArgument(1, StartSpanOptions.class));
+                return invocation.getArgument(2, Context.class)
+                        .addData(PARENT_TRACE_CONTEXT_KEY, "getPartitionProperties");
             }
         );
-        when(tracer1.start(eq("EventHubs.getEventHubProperties"), any(), eq(ProcessKind.SEND))).thenAnswer(
+        when(tracer1.start(eq("EventHubs.getEventHubProperties"), any(StartSpanOptions.class), any(Context.class))).thenAnswer(
             invocation -> {
-                Context passed = invocation.getArgument(1, Context.class);
-                assertEquals(passed.getData(AZ_TRACING_NAMESPACE_KEY).get(), AZ_NAMESPACE_VALUE);
-                assertEquals(passed.getData(Tracer.ENTITY_PATH_KEY).get(), EVENT_HUB_NAME);
-                assertEquals(passed.getData(HOST_NAME_KEY).get(), HOSTNAME);
-                return passed.addData(PARENT_TRACE_CONTEXT_KEY, "getEventHubsProperties");
+                assertStartOptions(invocation.getArgument(1, StartSpanOptions.class));
+                return invocation.getArgument(2, Context.class)
+                    .addData(PARENT_TRACE_CONTEXT_KEY, "getEventHubsProperties");
             }
         );
 
@@ -899,12 +890,18 @@
 
         //Assert
         verify(tracer1, times(1))
-            .start(eq("EventHubs.getPartitionProperties"), any(), eq(ProcessKind.SEND));
+            .start(eq("EventHubs.getPartitionProperties"), any(StartSpanOptions.class), any(Context.class));
         verify(tracer1, times(1))
-            .start(eq("EventHubs.getEventHubProperties"), any(), eq(ProcessKind.SEND));
-        verify(tracer1, times(2)).end(eq("success"), isNull(), any());
+            .start(eq("EventHubs.getEventHubProperties"), any(StartSpanOptions.class), any(Context.class));
+        verify(tracer1, times(2)).end(isNull(), isNull(), any());
 
         verifyNoInteractions(onClientClosed);
+    }
+
+    private void assertStartOptions(StartSpanOptions startOpts) {
+        assertEquals(SpanKind.CLIENT, startOpts.getSpanKind());
+        assertEquals(EVENT_HUB_NAME, startOpts.getAttributes().get(ENTITY_PATH_KEY));
+        assertEquals(HOSTNAME, startOpts.getAttributes().get(HOST_NAME_KEY));
     }
 
     private void assertPartition(String partitionId, PartitionEvent event) {
