--- conflicted
+++ resolved
@@ -416,89 +416,6 @@
     }
 
     @Test
-<<<<<<< HEAD
-    void suppliesNoCreditsWhenNoSubscribers() {
-        // Arrange
-        final int backPressure = 8;
-
-        when(amqpReceiveLink.getCredits()).thenReturn(PREFETCH);
-
-        final Disposable subscription = consumer.receiveFromPartition(PARTITION_ID, EventPosition.earliest()).subscribe(
-            e -> logger.info("Event received"),
-            error -> Assertions.fail(error.toString()),
-            () -> logger.info("Complete"),
-            sub -> sub.request(backPressure));
-
-        // Capturing the credit supplier that we set when the link was received.
-        verify(amqpReceiveLink).setEmptyCreditListener(creditSupplier.capture());
-        final Supplier<Integer> supplier = creditSupplier.getValue();
-
-        // Disposing of the downstream listener we had.
-        subscription.dispose();
-
-        // Act
-        final int actualCredits = supplier.get();
-
-        // Assert
-        Assertions.assertEquals(0, actualCredits);
-    }
-
-    /**
-     * Verifies that the consumer closes and completes any listeners on a shutdown signal.
-     */
-    @Test
-    void listensToShutdownSignals() throws InterruptedException {
-        // Arrange
-        final int numberOfEvents = 7;
-        final CountDownLatch shutdownReceived = new CountDownLatch(3);
-
-        when(amqpReceiveLink.getCredits()).thenReturn(numberOfEvents);
-
-        final Disposable.Composite subscriptions = Disposables.composite(
-            consumer.receiveFromPartition(PARTITION_ID, EventPosition.earliest()).filter(e -> isMatchingEvent(e, messageTrackingUUID))
-                .subscribe(
-                    event -> logger.verbose("1. Received: {}", event.getData().getSequenceNumber()),
-                    error -> Assertions.fail(error.toString()),
-                    () -> {
-                        logger.info("1. Shutdown received");
-                        shutdownReceived.countDown();
-                    }),
-            consumer.receiveFromPartition(PARTITION_ID, EventPosition.earliest()).filter(e -> isMatchingEvent(e, messageTrackingUUID))
-                .subscribe(
-                    event -> logger.verbose("2. Received: {}", event.getData().getSequenceNumber()),
-                    error -> Assertions.fail(error.toString()),
-                    () -> {
-                        logger.info("2. Shutdown received");
-                        shutdownReceived.countDown();
-                    }),
-            consumer.receiveFromPartition(PARTITION_ID, EventPosition.earliest()).filter(e -> isMatchingEvent(e, messageTrackingUUID))
-                .subscribe(
-                    event -> logger.verbose("3. Received: {}", event.getData().getSequenceNumber()),
-                    error -> Assertions.fail(error.toString()),
-                    () -> {
-                        logger.info("3. Shutdown received");
-                        shutdownReceived.countDown();
-                    }));
-
-        // Act
-        sendMessages(messageProcessor.sink(), numberOfEvents, PARTITION_ID);
-        endpointProcessor.onNext(AmqpEndpointState.CLOSED);
-        endpointProcessor.onComplete();
-
-        // Assert
-        try {
-            boolean successful = shutdownReceived.await(5, TimeUnit.SECONDS);
-            Assertions.assertTrue(successful);
-            Assertions.assertEquals(0, shutdownReceived.getCount());
-            verify(amqpReceiveLink, times(3)).close();
-        } finally {
-            subscriptions.dispose();
-        }
-    }
-
-    @Test
-=======
->>>>>>> 174756db
     void setsCorrectProperties() {
         // Act
         EventHubConsumerAsyncClient consumer = new EventHubClientBuilder()
@@ -673,11 +590,7 @@
 
         // Verify
         Assertions.assertFalse(eventHubConnection.isDisposed());
-<<<<<<< HEAD
-        verify(connection1, never()).close();
-=======
         verify(connection1, never()).dispose();
->>>>>>> 174756db
     }
 
     /**
