--- conflicted
+++ resolved
@@ -12,6 +12,8 @@
 import org.junit.jupiter.api.Disabled;
 import org.junit.jupiter.api.Tag;
 import org.junit.jupiter.api.Test;
+import org.junit.jupiter.api.parallel.Execution;
+import org.junit.jupiter.api.parallel.ExecutionMode;
 import reactor.test.StepVerifier;
 
 import java.time.Duration;
@@ -20,17 +22,21 @@
 import java.util.List;
 import java.util.Map;
 import java.util.UUID;
+import java.util.concurrent.CountDownLatch;
+import java.util.concurrent.TimeUnit;
 import java.util.concurrent.atomic.AtomicBoolean;
 import java.util.stream.Collectors;
 
 import static com.azure.messaging.eventhubs.EventHubClientBuilder.DEFAULT_CONSUMER_GROUP_NAME;
 import static com.azure.messaging.eventhubs.TestUtils.isMatchingEvent;
 import static java.nio.charset.StandardCharsets.UTF_8;
-
+import static org.junit.jupiter.api.Assertions.assertTrue;
+import static org.junit.jupiter.api.Assertions.fail;
 /**
  * Tests that {@link EventHubConsumerAsyncClient} can be created with various {@link EventPosition EventPositions}.
  */
 @Tag(TestUtils.INTEGRATION)
+@Execution(ExecutionMode.SAME_THREAD)
 class EventPositionIntegrationTest extends IntegrationTestBase {
     // We use these values to keep track of the events we've pushed to the service and ensure the events we receive are
     // our own.
@@ -38,7 +44,6 @@
     private static EventData[] receivedEvents;
     private static IntegrationTestEventData testData;
     private static int numberOfEvents;
-
     private EventHubConsumerAsyncClient consumer;
     private EventHubConsumerAsyncClient enqueuedTimeConsumer;
 
@@ -58,10 +63,9 @@
             }
 
             logger.info("Receiving the events we sent.");
-            final EventHubConsumerClient consumer = createBuilder()
+            final EventHubConsumerClient consumer = toClose(createBuilder()
                 .consumerGroup(DEFAULT_CONSUMER_GROUP_NAME)
-                .buildConsumerClient();
-
+                .buildConsumerClient());
             numberOfEvents = testData.getEvents().size() - 1;
 
             final EventPosition startingPosition = EventPosition.fromSequenceNumber(
@@ -82,21 +86,25 @@
             Assertions.assertEquals(numberOfEvents, received.size());
 
             receivedEvents = received.toArray(new EventData[0]);
+            for (int i = 0; i < received.size(); i++) {
+                logger.atInfo()
+                    .addKeyValue("index", i)
+                    .addKeyValue("sequenceNo", receivedEvents[i].getSequenceNumber())
+                    .addKeyValue("offset", receivedEvents[i].getOffset())
+                    .addKeyValue("enqueued", receivedEvents[i].getEnqueuedTime())
+                    .log("receivedEvents");
+            }
         }
 
         Assertions.assertNotNull(testData, "testData should not be null. Or we have set this up incorrectly.");
 
-        consumer = createBuilder()
+        consumer = toClose(createBuilder()
             .consumerGroup(DEFAULT_CONSUMER_GROUP_NAME)
-            .buildAsyncConsumerClient();
-        enqueuedTimeConsumer = createBuilder()
+            .buildAsyncConsumerClient());
+
+        enqueuedTimeConsumer = toClose(createBuilder()
             .consumerGroup(DEFAULT_CONSUMER_GROUP_NAME)
-            .buildAsyncConsumerClient();
-    }
-
-    @Override
-    protected void afterTest() {
-        dispose(consumer, enqueuedTimeConsumer);
+            .buildAsyncConsumerClient());
     }
 
     /**
@@ -161,26 +169,22 @@
      * Test for receiving message from latest offset
      */
     @Test
-    void receiveLatestMessages() {
+    void receiveLatestMessages() throws InterruptedException {
         // Arrange
         final String messageId = UUID.randomUUID().toString();
         final SendOptions options = new SendOptions().setPartitionId(testData.getPartitionId());
-        final EventHubProducerClient producer = createBuilder().buildProducerClient();
+        final EventHubProducerClient producer = toClose(createBuilder().buildProducerClient());
         final List<EventData> events = TestUtils.getEvents(15, messageId);
-
-        try {
-            StepVerifier.create(consumer.receiveFromPartition(testData.getPartitionId(), EventPosition.latest())
-                .filter(event -> isMatchingEvent(event, messageId))
-                .take(numberOfEvents))
-                .then(() -> producer.send(events, options))
-                .expectNextCount(numberOfEvents)
-                .expectComplete()
-                .verify(TIMEOUT);
-
-            // Act
-        } finally {
-            dispose(producer);
-        }
+        final CountDownLatch receivedAll = new CountDownLatch(numberOfEvents);
+        toClose(consumer.receiveFromPartition(testData.getPartitionId(), EventPosition.latest())
+            .filter(event -> isMatchingEvent(event, messageId))
+            .take(numberOfEvents)
+            .subscribe(e -> receivedAll.countDown(), (ex) -> fail(ex)));
+
+        producer.send(events, options);
+        logger.atInfo().log("sent events");
+
+        assertTrue(receivedAll.await(TIMEOUT.getSeconds(), TimeUnit.SECONDS));
     }
 
     /**
@@ -189,20 +193,18 @@
     @Test
     void receiveMessageFromEnqueuedTime() {
         // Arrange
-        final EventPosition position = EventPosition.fromEnqueuedTime(testData.getPartitionProperties().getLastEnqueuedTime());
         final EventData expectedEvent = receivedEvents[0];
-
-        // Act & Assert
-        StepVerifier.create(consumer.receiveFromPartition(testData.getPartitionId(), position)
-<<<<<<< HEAD
-                .map(PartitionEvent::getData)
-                .take(1))
-                .assertNext(event -> {
-                    Assertions.assertEquals(expectedEvent.getEnqueuedTime(), event.getEnqueuedTime());
-                    Assertions.assertEquals(expectedEvent.getSequenceNumber(), event.getSequenceNumber());
-                    Assertions.assertEquals(expectedEvent.getOffset(), event.getOffset());
-                }).verifyComplete();
-=======
+        final Instant enqueuedTime = expectedEvent.getEnqueuedTime();
+
+        logger.atInfo()
+            .addKeyValue("partitionId", testData.getPartitionId())
+            .addKeyValue("from", enqueuedTime)
+            .log("Receiving events");
+
+        final EventPosition position = EventPosition.fromEnqueuedTime(enqueuedTime.minusMillis(1));
+
+        // Act & Assert
+        StepVerifier.create(consumer.receiveFromPartition(testData.getPartitionId(), position)
             .map(PartitionEvent::getData)
             .take(1))
             .assertNext(event -> {
@@ -218,7 +220,6 @@
             })
             .expectComplete()
             .verify(TIMEOUT);
->>>>>>> 9e118302
     }
 
     /**
