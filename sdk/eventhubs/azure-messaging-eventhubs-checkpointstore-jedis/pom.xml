<?xml version="1.0" encoding="UTF-8"?>
<!--
  ~ Copyright (c) Microsoft Corporation. All rights reserved.
  ~ Licensed under the MIT License.
  -->

<project xmlns="http://maven.apache.org/POM/4.0.0" xmlns:xsi="http://www.w3.org/2001/XMLSchema-instance"
         xsi:schemaLocation="http://maven.apache.org/POM/4.0.0 http://maven.apache.org/maven-v4_0_0.xsd">
  <parent>
    <artifactId>azure-client-sdk-parent</artifactId>
    <groupId>com.azure</groupId>
    <version>1.7.0</version> <!-- {x-version-update;com.azure:azure-client-sdk-parent;current} -->
    <relativePath>../../parents/azure-client-sdk-parent</relativePath>
  </parent>

  <modelVersion>4.0.0</modelVersion>

  <groupId>com.azure</groupId>
  <artifactId>azure-messaging-eventhubs-checkpointstore-jedis</artifactId>
  <version>1.0.0-beta.3</version> <!-- {x-version-update;com.azure:azure-messaging-eventhubs-checkpointstore-jedis;current} -->


  <name>Microsoft Azure client library for storing checkpoints in Azure Redis</name>
  <description>Library for using storing checkpoints in Azure Redis</description>
  <url>https://github.com/Azure/azure-sdk-for-java</url>

  <distributionManagement>
    <site>
      <id>azure-java-build-docs</id>
      <url>${site.url}/site/${project.artifactId}</url>
    </site>
  </distributionManagement>

  <scm>
    <url>scm:git:https://github.com/Azure/azure-sdk-for-java</url>
    <connection>scm:git:git@github.com:Azure/azure-sdk-for-java.git</connection>
    <tag>HEAD</tag>
  </scm>

  <dependencies>
    <dependency>
      <groupId>com.azure</groupId>
      <artifactId>azure-messaging-eventhubs</artifactId>
      <version>5.17.0-beta.1</version> <!-- {x-version-update;com.azure:azure-messaging-eventhubs;current} -->
    </dependency>
    <dependency>
      <groupId>redis.clients</groupId>
      <artifactId>jedis</artifactId>
      <version>4.3.2</version> <!-- {x-version-update;redis.clients:jedis;external_dependency} -->
    </dependency>

    <!-- Test dependencies -->
    <dependency>
      <groupId>com.azure</groupId>
      <artifactId>azure-identity</artifactId>
      <version>1.10.4</version> <!-- {x-version-update;com.azure:azure-identity;dependency} -->
      <scope>test</scope>
    </dependency>
    <dependency>
      <groupId>org.junit.jupiter</groupId>
      <artifactId>junit-jupiter-api</artifactId>
      <version>5.9.3</version> <!-- {x-version-update;org.junit.jupiter:junit-jupiter-api;external_dependency} -->
      <scope>test</scope>
    </dependency>
    <dependency>
      <groupId>org.junit.jupiter</groupId>
      <artifactId>junit-jupiter-engine</artifactId>
      <version>5.9.3</version> <!-- {x-version-update;org.junit.jupiter:junit-jupiter-engine;external_dependency} -->
      <scope>test</scope>
    </dependency>
    <dependency>
      <groupId>org.junit.jupiter</groupId>
      <artifactId>junit-jupiter-params</artifactId>
      <version>5.9.3</version> <!-- {x-version-update;org.junit.jupiter:junit-jupiter-params;external_dependency} -->
      <scope>test</scope>
    </dependency>
    <dependency>
      <groupId>io.projectreactor</groupId>
      <artifactId>reactor-test</artifactId>
<<<<<<< HEAD
      <version>3.5.9</version> <!-- {x-version-update;io.projectreactor:reactor-test;external_dependency} -->
=======
      <version>3.4.32</version> <!-- {x-version-update;io.projectreactor:reactor-test;external_dependency} -->
>>>>>>> 21a51c6f
      <scope>test</scope>
    </dependency>
    <dependency>
      <groupId>org.mockito</groupId>
      <artifactId>mockito-core</artifactId>
      <version>5.3.1</version> <!-- {x-version-update;org.mockito:mockito-core;external_dependency} -->
      <scope>test</scope>
    </dependency>
    <dependency>
      <groupId>org.mockito</groupId>
      <artifactId>mockito-inline</artifactId>
      <version>4.11.0</version> <!-- {x-version-update;org.mockito:mockito-inline;external_dependency} -->
      <scope>test</scope>
    </dependency>
  </dependencies>

  <build>
    <plugins>
      <plugin>
        <groupId>org.apache.maven.plugins</groupId>
        <artifactId>maven-enforcer-plugin</artifactId>
        <version>3.3.0</version> <!-- {x-version-update;org.apache.maven.plugins:maven-enforcer-plugin;external_dependency} -->
        <configuration>
          <rules>
            <bannedDependencies>
              <includes>
                <include>redis.clients:jedis:[4.3.2]</include> <!-- {x-include-update;redis.clients:jedis;external_dependency} -->
                <include>org.mockito:mockito-inline:[4.11.0]</include> <!-- {x-include-update;org.mockito:mockito-inline;external_dependency} -->
              </includes>
            </bannedDependencies>
          </rules>
        </configuration>
      </plugin>
    </plugins>
  </build>
</project><|MERGE_RESOLUTION|>--- conflicted
+++ resolved
@@ -46,7 +46,7 @@
     <dependency>
       <groupId>redis.clients</groupId>
       <artifactId>jedis</artifactId>
-      <version>4.3.2</version> <!-- {x-version-update;redis.clients:jedis;external_dependency} -->
+      <version>4.3.1</version> <!-- {x-version-update;redis.clients:jedis;external_dependency} -->
     </dependency>
 
     <!-- Test dependencies -->
@@ -77,17 +77,13 @@
     <dependency>
       <groupId>io.projectreactor</groupId>
       <artifactId>reactor-test</artifactId>
-<<<<<<< HEAD
-      <version>3.5.9</version> <!-- {x-version-update;io.projectreactor:reactor-test;external_dependency} -->
-=======
       <version>3.4.32</version> <!-- {x-version-update;io.projectreactor:reactor-test;external_dependency} -->
->>>>>>> 21a51c6f
       <scope>test</scope>
     </dependency>
     <dependency>
       <groupId>org.mockito</groupId>
       <artifactId>mockito-core</artifactId>
-      <version>5.3.1</version> <!-- {x-version-update;org.mockito:mockito-core;external_dependency} -->
+      <version>4.11.0</version> <!-- {x-version-update;org.mockito:mockito-core;external_dependency} -->
       <scope>test</scope>
     </dependency>
     <dependency>
@@ -103,12 +99,12 @@
       <plugin>
         <groupId>org.apache.maven.plugins</groupId>
         <artifactId>maven-enforcer-plugin</artifactId>
-        <version>3.3.0</version> <!-- {x-version-update;org.apache.maven.plugins:maven-enforcer-plugin;external_dependency} -->
+        <version>3.0.0-M3</version> <!-- {x-version-update;org.apache.maven.plugins:maven-enforcer-plugin;external_dependency} -->
         <configuration>
           <rules>
             <bannedDependencies>
               <includes>
-                <include>redis.clients:jedis:[4.3.2]</include> <!-- {x-include-update;redis.clients:jedis;external_dependency} -->
+                <include>redis.clients:jedis:[4.3.1]</include> <!-- {x-include-update;redis.clients:jedis;external_dependency} -->
                 <include>org.mockito:mockito-inline:[4.11.0]</include> <!-- {x-include-update;org.mockito:mockito-inline;external_dependency} -->
               </includes>
             </bannedDependencies>
