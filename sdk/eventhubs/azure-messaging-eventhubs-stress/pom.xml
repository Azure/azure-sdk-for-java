--- conflicted
+++ resolved
@@ -33,7 +33,7 @@
     <dependency>
       <groupId>org.springframework.boot</groupId>
       <artifactId>spring-boot-starter</artifactId>
-      <version>3.2.4</version> <!-- {x-version-update;org.springframework.boot:spring-boot-starter;external_dependency} -->
+      <version>2.7.18</version> <!-- {x-version-update;org.springframework.boot:spring-boot-starter;external_dependency} -->
     </dependency>
     <dependency>
       <groupId>com.azure</groupId>
@@ -79,7 +79,7 @@
       <plugin>
         <groupId>org.springframework.boot</groupId>
         <artifactId>spring-boot-maven-plugin</artifactId>
-        <version>3.2.4</version> <!-- {x-version-update;org.springframework.boot:spring-boot-maven-plugin;external_dependency} -->
+        <version>2.7.18</version> <!-- {x-version-update;org.springframework.boot:spring-boot-maven-plugin;external_dependency} -->
         <executions>
           <execution>
             <goals>
@@ -91,20 +91,14 @@
       <plugin>
         <groupId>org.apache.maven.plugins</groupId>
         <artifactId>maven-enforcer-plugin</artifactId>
-        <version>3.4.1</version> <!-- {x-version-update;org.apache.maven.plugins:maven-enforcer-plugin;external_dependency} -->
+        <version>3.0.0-M3</version> <!-- {x-version-update;org.apache.maven.plugins:maven-enforcer-plugin;external_dependency} -->
         <configuration>
           <rules>
             <bannedDependencies>
               <includes>
-<<<<<<< HEAD
-                <include>org.springframework.boot:spring-boot-starter:[3.2.4]</include> <!-- {x-include-update;org.springframework.boot:spring-boot-starter;external_dependency} -->
-                <include>io.opentelemetry.instrumentation:opentelemetry-runtime-telemetry-java8:[2.1.0-alpha]</include> <!-- {x-include-update;io.opentelemetry.instrumentation:opentelemetry-runtime-telemetry-java8;external_dependency} -->
-                <include>io.opentelemetry.instrumentation:opentelemetry-logback-appender-1.0:[2.1.0-alpha]</include> <!-- {x-include-update;io.opentelemetry.instrumentation:opentelemetry-logback-appender-1.0;external_dependency} -->
-=======
                 <include>org.springframework.boot:spring-boot-starter:[2.7.18]</include> <!-- {x-include-update;org.springframework.boot:spring-boot-starter;external_dependency} -->
                 <include>io.opentelemetry.instrumentation:opentelemetry-runtime-telemetry-java8:[2.2.0-alpha]</include> <!-- {x-include-update;io.opentelemetry.instrumentation:opentelemetry-runtime-telemetry-java8;external_dependency} -->
                 <include>io.opentelemetry.instrumentation:opentelemetry-logback-appender-1.0:[2.2.0-alpha]</include> <!-- {x-include-update;io.opentelemetry.instrumentation:opentelemetry-logback-appender-1.0;external_dependency} -->
->>>>>>> 029ceb77
               </includes>
             </bannedDependencies>
           </rules>
