--- conflicted
+++ resolved
@@ -33,7 +33,7 @@
     <dependency>
       <groupId>org.springframework.boot</groupId>
       <artifactId>spring-boot-starter</artifactId>
-      <version>3.0.0</version> <!-- {x-version-update;org.springframework.boot:spring-boot-starter;external_dependency} -->
+      <version>2.7.6</version> <!-- {x-version-update;org.springframework.boot:spring-boot-starter;external_dependency} -->
     </dependency>
 
     <dependency>
@@ -73,7 +73,7 @@
       <plugin>
         <groupId>org.springframework.boot</groupId>
         <artifactId>spring-boot-maven-plugin</artifactId>
-        <version>3.0.0-M5</version> <!-- {x-version-update;org.springframework.boot:spring-boot-maven-plugin;external_dependency} -->
+        <version>2.7.4</version> <!-- {x-version-update;org.springframework.boot:spring-boot-maven-plugin;external_dependency} -->
         <executions>
           <execution>
             <goals>
@@ -91,12 +91,8 @@
             <bannedDependencies>
               <includes>
                 <include>com.microsoft.azure:applicationinsights-core:[3.4.1]</include> <!-- {x-include-update;com.microsoft.azure:applicationinsights-core;external_dependency} -->
-<<<<<<< HEAD
-                <include>org.springframework.boot:spring-boot-starter:[3.0.0]</include> <!-- {x-include-update;org.springframework.boot:spring-boot-starter;external_dependency} -->
-=======
                 <include>org.springframework.boot:spring-boot-starter:[2.7.6]</include> <!-- {x-include-update;org.springframework.boot:spring-boot-starter;external_dependency} -->
                 <include>org.codehaus.janino:janino:[3.1.9]</include> <!-- {x-include-update;org.codehaus.janino:janino;external_dependency} -->
->>>>>>> 46b290af
               </includes>
             </bannedDependencies>
           </rules>
