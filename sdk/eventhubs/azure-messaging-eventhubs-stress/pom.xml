<!-- Copyright (c) Microsoft Corporation. All rights reserved.
     Licensed under the MIT License. -->
<project xmlns="http://maven.apache.org/POM/4.0.0"
         xmlns:xsi="http://www.w3.org/2001/XMLSchema-instance"
         xsi:schemaLocation="http://maven.apache.org/POM/4.0.0
                             http://maven.apache.org/xsd/maven-4.0.0.xsd">
  <modelVersion>4.0.0</modelVersion>
  <parent>
    <groupId>com.azure</groupId>
    <artifactId>azure-client-sdk-parent</artifactId>
    <version>1.7.0</version> <!-- {x-version-update;com.azure:azure-client-sdk-parent;current} -->
    <relativePath>../../parents/azure-client-sdk-parent</relativePath>
  </parent>

  <groupId>com.azure</groupId>
  <artifactId>azure-messaging-eventhubs-stress</artifactId>
  <version>1.0.0-beta.1</version> <!-- {x-version-update;com.azure:azure-messaging-eventhubs-stress;current} -->
  <packaging>jar</packaging>

  <properties>
    <project.build.sourceEncoding>UTF-8</project.build.sourceEncoding>
    <project.reporting.outputEncoding>UTF-8</project.reporting.outputEncoding>

    <!-- Always target the minimum supported Java release in stress tests. -->
    <maven.compiler.source>1.8</maven.compiler.source>
    <maven.compiler.target>1.8</maven.compiler.target>

    <!-- Skip missing Javadocs in stress tests. -->
    <doclint>all,-missing</doclint>
  </properties>

  <dependencies>
    <dependency>
      <groupId>org.springframework.boot</groupId>
      <artifactId>spring-boot-starter</artifactId>
      <version>3.2.5</version> <!-- {x-version-update;org.springframework.boot:spring-boot-starter;external_dependency} -->
    </dependency>
    <dependency>
      <groupId>com.azure</groupId>
      <artifactId>azure-messaging-eventhubs</artifactId>
      <version>5.19.0-beta.1</version> <!-- {x-version-update;com.azure:azure-messaging-eventhubs;current} -->
    </dependency>
    <dependency>
      <groupId>com.azure</groupId>
      <artifactId>azure-messaging-eventhubs-checkpointstore-blob</artifactId>
      <version>1.20.0-beta.1</version> <!-- {x-version-update;com.azure:azure-messaging-eventhubs-checkpointstore-blob;current} -->
    </dependency>

    <!-- logging, tracing, metrics -->
    <dependency>
      <groupId>com.azure</groupId>
      <artifactId>azure-monitor-opentelemetry-exporter</artifactId>
      <version>1.0.0-beta.22</version> <!-- {x-version-update;com.azure:azure-monitor-opentelemetry-exporter;dependency} -->
    </dependency>
    <dependency>
      <groupId>io.opentelemetry.instrumentation</groupId>
      <artifactId>opentelemetry-runtime-telemetry-java8</artifactId>
      <version>2.4.0-alpha</version> <!-- {x-version-update;io.opentelemetry.instrumentation:opentelemetry-runtime-telemetry-java8;external_dependency} -->
    </dependency>
    <dependency>
      <groupId>io.opentelemetry.instrumentation</groupId>
      <artifactId>opentelemetry-logback-appender-1.0</artifactId>
      <version>2.4.0-alpha</version> <!-- {x-version-update;io.opentelemetry.instrumentation:opentelemetry-logback-appender-1.0;external_dependency} -->
    </dependency>
    <dependency>
      <groupId>com.azure</groupId>
      <artifactId>azure-core-tracing-opentelemetry</artifactId>
      <version>1.0.0-beta.46</version> <!--{x-version-update;com.azure:azure-core-tracing-opentelemetry;dependency} -->
    </dependency>
    <dependency>
      <groupId>com.azure</groupId>
      <artifactId>azure-core-metrics-opentelemetry</artifactId>
      <version>1.0.0-beta.19</version> <!--{x-version-update;com.azure:azure-core-metrics-opentelemetry;dependency} -->
    </dependency>
  </dependencies>

  <build>
    <plugins>
      <plugin>
        <groupId>org.springframework.boot</groupId>
        <artifactId>spring-boot-maven-plugin</artifactId>
        <version>3.2.5</version> <!-- {x-version-update;org.springframework.boot:spring-boot-maven-plugin;external_dependency} -->
        <executions>
          <execution>
            <goals>
              <goal>repackage</goal>
            </goals>
          </execution>
        </executions>
      </plugin>
      <plugin>
        <groupId>org.apache.maven.plugins</groupId>
        <artifactId>maven-enforcer-plugin</artifactId>
        <version>3.4.1</version> <!-- {x-version-update;org.apache.maven.plugins:maven-enforcer-plugin;external_dependency} -->
        <configuration>
          <rules>
            <bannedDependencies>
              <includes>
<<<<<<< HEAD
                <include>org.springframework.boot:spring-boot-starter:[3.2.5]</include> <!-- {x-include-update;org.springframework.boot:spring-boot-starter;external_dependency} -->
                <include>io.opentelemetry.instrumentation:opentelemetry-runtime-telemetry-java8:[2.3.0-alpha]</include> <!-- {x-include-update;io.opentelemetry.instrumentation:opentelemetry-runtime-telemetry-java8;external_dependency} -->
                <include>io.opentelemetry.instrumentation:opentelemetry-logback-appender-1.0:[2.3.0-alpha]</include> <!-- {x-include-update;io.opentelemetry.instrumentation:opentelemetry-logback-appender-1.0;external_dependency} -->
=======
                <include>org.springframework.boot:spring-boot-starter:[2.7.18]</include> <!-- {x-include-update;org.springframework.boot:spring-boot-starter;external_dependency} -->
                <include>io.opentelemetry.instrumentation:opentelemetry-runtime-telemetry-java8:[2.4.0-alpha]</include> <!-- {x-include-update;io.opentelemetry.instrumentation:opentelemetry-runtime-telemetry-java8;external_dependency} -->
                <include>io.opentelemetry.instrumentation:opentelemetry-logback-appender-1.0:[2.4.0-alpha]</include> <!-- {x-include-update;io.opentelemetry.instrumentation:opentelemetry-logback-appender-1.0;external_dependency} -->
>>>>>>> 32343339
              </includes>
            </bannedDependencies>
          </rules>
        </configuration>
      </plugin>
    </plugins>
  </build>
</project><|MERGE_RESOLUTION|>--- conflicted
+++ resolved
@@ -96,15 +96,9 @@
           <rules>
             <bannedDependencies>
               <includes>
-<<<<<<< HEAD
                 <include>org.springframework.boot:spring-boot-starter:[3.2.5]</include> <!-- {x-include-update;org.springframework.boot:spring-boot-starter;external_dependency} -->
-                <include>io.opentelemetry.instrumentation:opentelemetry-runtime-telemetry-java8:[2.3.0-alpha]</include> <!-- {x-include-update;io.opentelemetry.instrumentation:opentelemetry-runtime-telemetry-java8;external_dependency} -->
-                <include>io.opentelemetry.instrumentation:opentelemetry-logback-appender-1.0:[2.3.0-alpha]</include> <!-- {x-include-update;io.opentelemetry.instrumentation:opentelemetry-logback-appender-1.0;external_dependency} -->
-=======
-                <include>org.springframework.boot:spring-boot-starter:[2.7.18]</include> <!-- {x-include-update;org.springframework.boot:spring-boot-starter;external_dependency} -->
                 <include>io.opentelemetry.instrumentation:opentelemetry-runtime-telemetry-java8:[2.4.0-alpha]</include> <!-- {x-include-update;io.opentelemetry.instrumentation:opentelemetry-runtime-telemetry-java8;external_dependency} -->
                 <include>io.opentelemetry.instrumentation:opentelemetry-logback-appender-1.0:[2.4.0-alpha]</include> <!-- {x-include-update;io.opentelemetry.instrumentation:opentelemetry-logback-appender-1.0;external_dependency} -->
->>>>>>> 32343339
               </includes>
             </bannedDependencies>
           </rules>
