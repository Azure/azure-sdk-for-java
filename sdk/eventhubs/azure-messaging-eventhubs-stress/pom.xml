<!-- Copyright (c) Microsoft Corporation. All rights reserved.
     Licensed under the MIT License. -->
<project xmlns="http://maven.apache.org/POM/4.0.0"
         xmlns:xsi="http://www.w3.org/2001/XMLSchema-instance"
         xsi:schemaLocation="http://maven.apache.org/POM/4.0.0
                             http://maven.apache.org/xsd/maven-4.0.0.xsd">
  <modelVersion>4.0.0</modelVersion>
  <parent>
    <groupId>com.azure</groupId>
    <artifactId>azure-client-sdk-parent</artifactId>
    <version>1.7.0</version> <!-- {x-version-update;com.azure:azure-client-sdk-parent;current} -->
    <relativePath>../../parents/azure-client-sdk-parent</relativePath>
  </parent>

  <groupId>com.azure</groupId>
  <artifactId>azure-messaging-eventhubs-stress</artifactId>
  <version>1.0.0-beta.1</version> <!-- {x-version-update;com.azure:azure-messaging-eventhubs-stress;current} -->
  <packaging>jar</packaging>

  <properties>
    <project.build.sourceEncoding>UTF-8</project.build.sourceEncoding>
    <project.reporting.outputEncoding>UTF-8</project.reporting.outputEncoding>

    <!-- Always target the minimum supported Java release in stress tests. -->
    <maven.compiler.source>1.8</maven.compiler.source>
    <maven.compiler.target>1.8</maven.compiler.target>

    <!-- Skip missing Javadocs in stress tests. -->
    <doclint>all,-missing</doclint>
  </properties>

  <dependencies>
    <dependency>
      <groupId>org.springframework.boot</groupId>
      <artifactId>spring-boot-starter</artifactId>
      <version>2.7.6</version> <!-- {x-version-update;org.springframework.boot:spring-boot-starter;external_dependency} -->
    </dependency>

    <dependency>
      <groupId>com.azure</groupId>
      <artifactId>azure-messaging-eventhubs</artifactId>
      <version>5.16.0-beta.1</version> <!-- {x-version-update;com.azure:azure-messaging-eventhubs;current} -->
    </dependency>
    <dependency>
      <groupId>com.azure</groupId>
      <artifactId>azure-messaging-eventhubs-checkpointstore-blob</artifactId>
      <version>1.17.0-beta.1</version> <!-- {x-version-update;com.azure:azure-messaging-eventhubs-checkpointstore-blob;current} -->
    </dependency>

    <dependency>
      <groupId>com.microsoft.azure</groupId>
      <artifactId>applicationinsights-core</artifactId>
      <version>3.4.1</version> <!-- {x-version-update;com.microsoft.azure:applicationinsights-core;external_dependency} -->
    </dependency>

    <!-- Enable SDK metrics -->
    <dependency>
      <groupId>com.azure</groupId>
      <artifactId>azure-core-metrics-opentelemetry</artifactId>
      <version>1.0.0-beta.3</version> <!--{x-version-update;com.azure:azure-core-metrics-opentelemetry;dependency} -->
    </dependency>

    <!-- Dependencies required for logback -->
    <dependency>
      <groupId>org.codehaus.janino</groupId>
      <artifactId>janino</artifactId>
      <version>3.1.8</version> <!-- {x-version-update;org.codehaus.janino:janino;external_dependency} -->
    </dependency>
  </dependencies>

  <build>
    <plugins>
      <plugin>
        <groupId>org.springframework.boot</groupId>
        <artifactId>spring-boot-maven-plugin</artifactId>
        <version>2.7.4</version> <!-- {x-version-update;org.springframework.boot:spring-boot-maven-plugin;external_dependency} -->
        <executions>
          <execution>
            <goals>
              <goal>repackage</goal>
            </goals>
          </execution>
        </executions>
      </plugin>
      <plugin>
        <groupId>org.apache.maven.plugins</groupId>
        <artifactId>maven-enforcer-plugin</artifactId>
        <version>3.0.0-M3</version> <!-- {x-version-update;org.apache.maven.plugins:maven-enforcer-plugin;external_dependency} -->
        <configuration>
          <rules>
            <bannedDependencies>
              <includes>
                <include>com.microsoft.azure:applicationinsights-core:[3.4.1]</include> <!-- {x-include-update;com.microsoft.azure:applicationinsights-core;external_dependency} -->
<<<<<<< HEAD
                <include>org.springframework.boot:spring-boot-starter:[2.7.4]</include> <!-- {x-include-update;org.springframework.boot:spring-boot-starter;external_dependency} -->
                <include>org.codehaus.janino:janino:[3.1.8]</include> <!-- {x-include-update;org.codehaus.janino:janino;external_dependency} -->
=======
                <include>org.springframework.boot:spring-boot-starter:[2.7.6]</include> <!-- {x-include-update;org.springframework.boot:spring-boot-starter;external_dependency} -->
>>>>>>> a33b77fd
              </includes>
            </bannedDependencies>
          </rules>
        </configuration>
      </plugin>
    </plugins>
  </build>
</project><|MERGE_RESOLUTION|>--- conflicted
+++ resolved
@@ -91,12 +91,8 @@
             <bannedDependencies>
               <includes>
                 <include>com.microsoft.azure:applicationinsights-core:[3.4.1]</include> <!-- {x-include-update;com.microsoft.azure:applicationinsights-core;external_dependency} -->
-<<<<<<< HEAD
-                <include>org.springframework.boot:spring-boot-starter:[2.7.4]</include> <!-- {x-include-update;org.springframework.boot:spring-boot-starter;external_dependency} -->
+                <include>org.springframework.boot:spring-boot-starter:[2.7.6]</include> <!-- {x-include-update;org.springframework.boot:spring-boot-starter;external_dependency} -->
                 <include>org.codehaus.janino:janino:[3.1.8]</include> <!-- {x-include-update;org.codehaus.janino:janino;external_dependency} -->
-=======
-                <include>org.springframework.boot:spring-boot-starter:[2.7.6]</include> <!-- {x-include-update;org.springframework.boot:spring-boot-starter;external_dependency} -->
->>>>>>> a33b77fd
               </includes>
             </bannedDependencies>
           </rules>
