# Release History

<<<<<<< HEAD
## 1.5.0 (2020-02-15)
### Dependency Updates
- Update `azure-messaging-eventhubs` dependency to `5.5.0`.
- Update `azure-storage-blob` dependency to `12.10.0`.
=======
## 1.6.0-beta.1 (Unreleased)

>>>>>>> 2ccf99d0

## 1.5.0 (2020-02-15)
### Dependency Updates
- Update `azure-messaging-eventhubs` dependency to `5.5.0`.
- Update `azure-storage-blob` dependency to `12.10.0`.

## 1.4.0 (2021-01-14)
### Dependency Updates
- Update `azure-messaging-eventhubs` dependency to `5.4.0`.

## 1.4.0-beta.1 (2020-11-12)
### Dependency Updates
- Update `azure-messaging-eventhubs` dependency to `5.4.0-beta.1`.

## 1.3.1 (2020-10-30)
### Dependency Updates
- Update `azure-messaging-eventhubs` dependency to `5.3.1`.

## 1.3.0 (2020-10-12)
### Dependency Updates
- Update `azure-messaging-eventhubs` dependency to `5.3.0`.

## 1.2.0 (2020-09-11)
- Updated dependency version of `azure-messaging-eventhubs` to `5.2.0`.

## 1.2.0-beta.2 (2020-08-14)
- Updated dependency version of `azure-messaging-eventhubs` to `5.2.0-beta.2`.

## 1.1.2 (2020-07-08)
- Updated dependency version of `azure-messaging-eventhubs` to `5.1.2`

## 1.1.1 (2020-06-12)
- Updated dependency version of `azure-messaging-eventhubs` to `5.1.1`

## 1.1.0 (2020-05-07)
- Updated version of `azure-messaging-eventhubs` to `5.1.0`.

## 1.1.0-beta.1 (2020-04-08)
- Updated version of `azure-messaging-eventhubs` to `5.1.0-beta.1` that supports receiving events in batches.

## 1.0.3 (2020-04-08)
- Fix bug where processor would hang after a reconnect due to being unable to load balance partitions.

## 1.0.2 (2020-02-12)
- Dependency fixed so `EventProcessor` consumers can use blocking method calls in their code.

## 1.0.1 (2020-02-11)

## 1.0.0-beta.4 (2019-12-02)
- Artifact name changed from `preview` to `beta`.
- `BlobCheckpointStore` implementation updated to match changes in `CheckpointStore` interface.

## 1.0.0-preview.3 (2019-11-01)
- Renamed `BlobPartitionManager` to `BlobEventProcessorStore`
- Added fully qualified namespace to list ownership API.

## 1.0.0-preview.2 (2019-10-08)
- Added modules support for JDK 9+.

## 1.0.0-preview.1 (2019-09-09)

Version 1.0.0-preview.1 is a preview of our efforts in creating a client library that is developer-friendly, idiomatic
to the Java ecosystem, and as consistent across different languages and platforms as possible. The principles that guide
our efforts can be found in the [Azure SDK Design Guidelines for Java](https://azure.github.io/azure-sdk/java_introduction.html).

### Features

- Reactive streams support using [Project Reactor](https://projectreactor.io/).
- Receive messages from all partitions of an Azure Event Hub using `EventProcessor`.
- Provide an instance of `BlobCheckpointStore` to your Event Processor. `BlobCheckpointStore` uses Azure Blob Storage to
store checkpoints and balance partition load among all instances of Event Processors.
- Store checkpoint and partition ownership details in [Azure Storage Blobs](https://azure.microsoft.com/services/storage/blobs/).

### Known issues

- Initial offset provider for each partition is not implemented.
- Interoperability with Event Processors of other language SDKs like Python is not supported.

![Impressions](https://azure-sdk-impressions.azurewebsites.net/api/impressions/azure-sdk-for-java%2Fsdk%2Feventhubs%2Fazure-messaging-eventhubs-checkpointstore-blob%2FCHANGELOG.png)<|MERGE_RESOLUTION|>--- conflicted
+++ resolved
@@ -1,14 +1,6 @@
 # Release History
 
-<<<<<<< HEAD
-## 1.5.0 (2020-02-15)
-### Dependency Updates
-- Update `azure-messaging-eventhubs` dependency to `5.5.0`.
-- Update `azure-storage-blob` dependency to `12.10.0`.
-=======
 ## 1.6.0-beta.1 (Unreleased)
-
->>>>>>> 2ccf99d0
 
 ## 1.5.0 (2020-02-15)
 ### Dependency Updates
