# Release History

<<<<<<< HEAD
## 1.4.0-beta.1 (Unreleased)

=======
## 1.4.0 (2021-01-14)
### Dependency Updates
- Update `azure-messaging-eventhubs` dependency to `5.3.2`.

## 1.4.0-beta.1 (2020-11-12)
### Dependency Updates
- Update `azure-messaging-eventhubs` dependency to `5.4.0-beta.1`.

>>>>>>> e2018a87
## 1.3.1 (2020-10-30)
### Dependency Updates
- Update `azure-messaging-eventhubs` dependency to `5.3.1`.

## 1.3.0 (2020-10-12)
### Dependency Updates
- Update `azure-messaging-eventhubs` dependency to `5.3.0`.

## 1.2.0 (2020-09-11)
- Updated dependency version of `azure-messaging-eventhubs` to `5.2.0`.

## 1.2.0-beta.2 (2020-08-14)
- Updated dependency version of `azure-messaging-eventhubs` to `5.2.0-beta.2`.

## 1.1.2 (2020-07-08)
- Updated dependency version of `azure-messaging-eventhubs` to `5.1.2`

## 1.1.1 (2020-06-12)
- Updated dependency version of `azure-messaging-eventhubs` to `5.1.1`

## 1.1.0 (2020-05-07)
- Updated version of `azure-messaging-eventhubs` to `5.1.0`.

## 1.1.0-beta.1 (2020-04-08)
- Updated version of `azure-messaging-eventhubs` to `5.1.0-beta.1` that supports receiving events in batches.

## 1.0.3 (2020-04-08)
- Fix bug where processor would hang after a reconnect due to being unable to load balance partitions.

## 1.0.2 (2020-02-12)
- Dependency fixed so `EventProcessor` consumers can use blocking method calls in their code.

## 1.0.1 (2020-02-11)

## 1.0.0-beta.4 (2019-12-02)
- Artifact name changed from `preview` to `beta`.
- `BlobCheckpointStore` implementation updated to match changes in `CheckpointStore` interface.

## 1.0.0-preview.3 (2019-11-01)
- Renamed `BlobPartitionManager` to `BlobEventProcessorStore`
- Added fully qualified namespace to list ownership API.

## 1.0.0-preview.2 (2019-10-08)
- Added modules support for JDK 9+.

## 1.0.0-preview.1 (2019-09-09)

Version 1.0.0-preview.1 is a preview of our efforts in creating a client library that is developer-friendly, idiomatic
to the Java ecosystem, and as consistent across different languages and platforms as possible. The principles that guide
our efforts can be found in the [Azure SDK Design Guidelines for Java](https://azure.github.io/azure-sdk/java_introduction.html).

### Features

- Reactive streams support using [Project Reactor](https://projectreactor.io/).
- Receive messages from all partitions of an Azure Event Hub using `EventProcessor`.
- Provide an instance of `BlobCheckpointStore` to your Event Processor. `BlobCheckpointStore` uses Azure Blob Storage to
store checkpoints and balance partition load among all instances of Event Processors.
- Store checkpoint and partition ownership details in [Azure Storage Blobs](https://azure.microsoft.com/services/storage/blobs/).

### Known issues

- Initial offset provider for each partition is not implemented.
- Interoperability with Event Processors of other language SDKs like Python is not supported.

![Impressions](https://azure-sdk-impressions.azurewebsites.net/api/impressions/azure-sdk-for-java%2Fsdk%2Feventhubs%2Fazure-messaging-eventhubs-checkpointstore-blob%2FCHANGELOG.png)<|MERGE_RESOLUTION|>--- conflicted
+++ resolved
@@ -1,9 +1,5 @@
 # Release History
 
-<<<<<<< HEAD
-## 1.4.0-beta.1 (Unreleased)
-
-=======
 ## 1.4.0 (2021-01-14)
 ### Dependency Updates
 - Update `azure-messaging-eventhubs` dependency to `5.3.2`.
@@ -12,7 +8,6 @@
 ### Dependency Updates
 - Update `azure-messaging-eventhubs` dependency to `5.4.0-beta.1`.
 
->>>>>>> e2018a87
 ## 1.3.1 (2020-10-30)
 ### Dependency Updates
 - Update `azure-messaging-eventhubs` dependency to `5.3.1`.
