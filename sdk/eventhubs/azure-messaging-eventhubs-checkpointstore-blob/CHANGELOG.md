--- conflicted
+++ resolved
@@ -1,16 +1,11 @@
 # Release History
 
-<<<<<<< HEAD
-## 1.4.0-beta.1 (Unreleased)
-
-=======
 ## 1.4.0-beta.2 (Unreleased)
 
 ## 1.4.0-beta.1 (2020-11-12)
 ### Dependency Updates
 - Update `azure-messaging-eventhubs` dependency to `5.4.0-beta.1`.
 
->>>>>>> 6f033d77
 ## 1.3.1 (2020-10-30)
 ### Dependency Updates
 - Update `azure-messaging-eventhubs` dependency to `5.3.1`.
