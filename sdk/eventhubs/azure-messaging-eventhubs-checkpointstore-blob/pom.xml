--- conflicted
+++ resolved
@@ -54,22 +54,14 @@
     <dependency>
       <groupId>com.azure</groupId>
       <artifactId>azure-storage-blob</artifactId>
-<<<<<<< HEAD
-      <version>12.16.0</version> <!-- {x-version-update;com.azure:azure-storage-blob;dependency} -->
-=======
       <version>12.17.0</version> <!-- {x-version-update;com.azure:azure-storage-blob;dependency} -->
->>>>>>> 8d609db9
     </dependency>
 
     <!-- Test dependencies -->
     <dependency>
       <groupId>com.azure</groupId>
       <artifactId>azure-identity</artifactId>
-<<<<<<< HEAD
-      <version>1.5.1</version> <!-- {x-version-update;com.azure:azure-identity;dependency} -->
-=======
       <version>1.5.2</version> <!-- {x-version-update;com.azure:azure-identity;dependency} -->
->>>>>>> 8d609db9
       <scope>test</scope>
     </dependency>
     <dependency>
