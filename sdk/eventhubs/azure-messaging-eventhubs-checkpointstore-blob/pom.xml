<?xml version="1.0" encoding="UTF-8"?>
<!--
  ~ Copyright (c) Microsoft Corporation. All rights reserved.
  ~ Licensed under the MIT License.
  -->

<project xmlns="http://maven.apache.org/POM/4.0.0"
    xmlns:xsi="http://www.w3.org/2001/XMLSchema-instance"
    xsi:schemaLocation="http://maven.apache.org/POM/4.0.0 http://maven.apache.org/xsd/maven-4.0.0.xsd">
  <parent>
    <artifactId>azure-client-sdk-parent</artifactId>
    <groupId>com.azure</groupId>
    <version>1.7.0</version> <!-- {x-version-update;com.azure:azure-client-sdk-parent;current} -->
    <relativePath>../../../pom.client.xml</relativePath>
  </parent>
  <modelVersion>4.0.0</modelVersion>

  <groupId>com.azure</groupId>
  <artifactId>azure-messaging-eventhubs-checkpointstore-blob</artifactId>
<<<<<<< HEAD
  <version>1.0.0-beta.5</version> <!-- {x-version-update;com.azure:azure-messaging-eventhubs-checkpointstore-blob;current} -->
=======
  <version>1.0.1</version> <!-- {x-version-update;com.azure:azure-messaging-eventhubs-checkpointstore-blob;current} -->
>>>>>>> 0f276126

  <name>Microsoft Azure client library for storing checkpoints in Storage Blobs</name>
  <description>Library for using storing checkpoints in Storage Blobs</description>
  <url>https://github.com/Azure/azure-sdk-for-java</url>

  <distributionManagement>
    <site>
      <id>azure-java-build-docs</id>
      <url>${site.url}/site/${project.artifactId}</url>
    </site>
  </distributionManagement>

  <scm>
    <url>scm:git:https://github.com/Azure/azure-sdk-for-java</url>
    <connection>scm:git:git@github.com:Azure/azure-sdk-for-java.git</connection>
    <tag>HEAD</tag>
  </scm>

  <dependencies>
    <dependency>
      <groupId>com.azure</groupId>
      <artifactId>azure-messaging-eventhubs</artifactId>
<<<<<<< HEAD
      <version>5.0.0-beta.7</version> <!-- {x-version-update;com.azure:azure-messaging-eventhubs;current} -->
=======
      <version>5.0.1</version> <!-- {x-version-update;com.azure:azure-messaging-eventhubs;current} -->
>>>>>>> 0f276126
    </dependency>
    <dependency>
      <groupId>com.azure</groupId>
      <artifactId>azure-storage-blob</artifactId>
      <version>12.2.0-beta.1</version> <!-- {x-version-update;com.azure:azure-storage-blob;dependency} -->
    </dependency>

    <!-- Test dependencies -->
    <dependency>
      <groupId>org.junit.jupiter</groupId>
      <artifactId>junit-jupiter-api</artifactId>
      <version>5.4.2</version> <!-- {x-version-update;org.junit.jupiter:junit-jupiter-api;external_dependency} -->
      <scope>test</scope>
    </dependency>
    <dependency>
      <groupId>org.junit.jupiter</groupId>
      <artifactId>junit-jupiter-engine</artifactId>
      <version>5.4.2</version> <!-- {x-version-update;org.junit.jupiter:junit-jupiter-engine;external_dependency} -->
      <scope>test</scope>
    </dependency>
    <dependency>
      <groupId>org.junit.jupiter</groupId>
      <artifactId>junit-jupiter-params</artifactId>
      <version>5.4.2</version> <!-- {x-version-update;org.junit.jupiter:junit-jupiter-params;external_dependency} -->
      <scope>test</scope>
    </dependency>
    <dependency>
      <groupId>org.slf4j</groupId>
      <artifactId>slf4j-simple</artifactId>
      <version>1.7.25</version> <!-- {x-version-update;org.slf4j:slf4j-simple;external_dependency} -->
      <scope>test</scope>
    </dependency>
    <dependency>
      <groupId>io.projectreactor</groupId>
      <artifactId>reactor-test</artifactId>
      <version>3.3.0.RELEASE</version> <!-- {x-version-update;io.projectreactor:reactor-test;external_dependency} -->
      <scope>test</scope>
    </dependency>
    <dependency>
      <groupId>org.mockito</groupId>
      <artifactId>mockito-core</artifactId>
      <version>3.0.0</version> <!-- {x-version-update;org.mockito:mockito-core;external_dependency} -->
      <scope>test</scope>
    </dependency>
  </dependencies>

</project><|MERGE_RESOLUTION|>--- conflicted
+++ resolved
@@ -17,11 +17,7 @@
 
   <groupId>com.azure</groupId>
   <artifactId>azure-messaging-eventhubs-checkpointstore-blob</artifactId>
-<<<<<<< HEAD
-  <version>1.0.0-beta.5</version> <!-- {x-version-update;com.azure:azure-messaging-eventhubs-checkpointstore-blob;current} -->
-=======
   <version>1.0.1</version> <!-- {x-version-update;com.azure:azure-messaging-eventhubs-checkpointstore-blob;current} -->
->>>>>>> 0f276126
 
   <name>Microsoft Azure client library for storing checkpoints in Storage Blobs</name>
   <description>Library for using storing checkpoints in Storage Blobs</description>
@@ -44,11 +40,7 @@
     <dependency>
       <groupId>com.azure</groupId>
       <artifactId>azure-messaging-eventhubs</artifactId>
-<<<<<<< HEAD
-      <version>5.0.0-beta.7</version> <!-- {x-version-update;com.azure:azure-messaging-eventhubs;current} -->
-=======
       <version>5.0.1</version> <!-- {x-version-update;com.azure:azure-messaging-eventhubs;current} -->
->>>>>>> 0f276126
     </dependency>
     <dependency>
       <groupId>com.azure</groupId>
