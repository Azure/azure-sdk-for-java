<?xml version="1.0" encoding="UTF-8"?>
<!--
  ~ Copyright (c) Microsoft Corporation. All rights reserved.
  ~ Licensed under the MIT License.
  -->

<project xmlns="http://maven.apache.org/POM/4.0.0"
    xmlns:xsi="http://www.w3.org/2001/XMLSchema-instance"
    xsi:schemaLocation="http://maven.apache.org/POM/4.0.0 http://maven.apache.org/xsd/maven-4.0.0.xsd">
  <parent>
    <artifactId>azure-client-sdk-parent</artifactId>
    <groupId>com.azure</groupId>
    <version>1.7.0</version> <!-- {x-version-update;com.azure:azure-client-sdk-parent;current} -->
    <relativePath>../../parents/azure-client-sdk-parent</relativePath>
  </parent>
  <modelVersion>4.0.0</modelVersion>

  <groupId>com.azure</groupId>
  <artifactId>azure-messaging-eventhubs-checkpointstore-blob</artifactId>
  <version>1.19.0</version> <!-- {x-version-update;com.azure:azure-messaging-eventhubs-checkpointstore-blob;current} -->

  <name>Microsoft Azure client library for storing checkpoints in Storage Blobs</name>
  <description>Library for using storing checkpoints in Storage Blobs</description>
  <url>https://github.com/Azure/azure-sdk-for-java</url>

  <distributionManagement>
    <site>
      <id>azure-java-build-docs</id>
      <url>${site.url}/site/${project.artifactId}</url>
    </site>
  </distributionManagement>

  <scm>
    <url>scm:git:https://github.com/Azure/azure-sdk-for-java</url>
    <connection>scm:git:git@github.com:Azure/azure-sdk-for-java.git</connection>
    <tag>HEAD</tag>
  </scm>

  <properties>
    <!-- Configures the Java 9+ run to perform the required module exports, opens, and reads that are necessary for testing but shouldn't be part of the module-info. -->
    <javaModulesSurefireArgLine>
      --add-opens com.azure.messaging.eventhubs.checkpointstore.blob/com.azure.messaging.eventhubs.checkpointstore.blob=ALL-UNNAMED

      --add-reads com.azure.messaging.eventhubs=ALL-UNNAMED
    </javaModulesSurefireArgLine>
  </properties>

  <dependencies>
    <dependency>
      <groupId>com.azure</groupId>
      <artifactId>azure-messaging-eventhubs</artifactId>
<<<<<<< HEAD
      <version>5.17.0-beta.1</version> <!-- {x-version-update;com.azure:azure-messaging-eventhubs;current} -->
=======
      <version>5.18.0</version> <!-- {x-version-update;com.azure:azure-messaging-eventhubs;current} -->
>>>>>>> ac3c0baa
    </dependency>
    <dependency>
      <groupId>com.azure</groupId>
      <artifactId>azure-storage-blob</artifactId>
      <version>12.25.1</version> <!-- {x-version-update;com.azure:azure-storage-blob;dependency} -->
    </dependency>

    <!-- Test dependencies -->
    <dependency>
      <groupId>com.azure</groupId>
      <artifactId>azure-core-test</artifactId>
      <version>1.22.1</version> <!-- {x-version-update;com.azure:azure-core-test;dependency} -->
      <scope>test</scope>
    </dependency>
    <dependency>
      <groupId>com.azure</groupId>
      <artifactId>azure-identity</artifactId>
      <version>1.11.1</version> <!-- {x-version-update;com.azure:azure-identity;dependency} -->
      <scope>test</scope>
    </dependency>
    <dependency>
      <groupId>org.junit.jupiter</groupId>
      <artifactId>junit-jupiter-api</artifactId>
      <version>5.10.1</version> <!-- {x-version-update;org.junit.jupiter:junit-jupiter-api;external_dependency} -->
      <scope>test</scope>
    </dependency>
    <dependency>
      <groupId>org.junit.jupiter</groupId>
      <artifactId>junit-jupiter-engine</artifactId>
      <version>5.10.1</version> <!-- {x-version-update;org.junit.jupiter:junit-jupiter-engine;external_dependency} -->
      <scope>test</scope>
    </dependency>
    <dependency>
      <groupId>org.junit.jupiter</groupId>
      <artifactId>junit-jupiter-params</artifactId>
      <version>5.10.1</version> <!-- {x-version-update;org.junit.jupiter:junit-jupiter-params;external_dependency} -->
      <scope>test</scope>
    </dependency>
    <dependency>
      <groupId>io.projectreactor</groupId>
      <artifactId>reactor-test</artifactId>
      <version>3.6.0</version> <!-- {x-version-update;io.projectreactor:reactor-test;external_dependency} -->
      <scope>test</scope>
    </dependency>
    <dependency>
      <groupId>org.mockito</groupId>
      <artifactId>mockito-core</artifactId>
      <version>4.11.0</version> <!-- {x-version-update;org.mockito:mockito-core;external_dependency} -->
      <scope>test</scope>
    </dependency>
    <!-- bytebuddy dependencies are required for mockito 4.11.0 to work with Java 21. Mockito 4.11.0 is the last release -->
    <!-- of Mockito supporting Java 8 as a baseline. -->
    <dependency>
      <groupId>net.bytebuddy</groupId>
      <artifactId>byte-buddy</artifactId>
      <version>1.14.8</version> <!-- {x-version-update;testdep_net.bytebuddy:byte-buddy;external_dependency} -->
      <scope>test</scope>
    </dependency>
    <dependency>
      <groupId>net.bytebuddy</groupId>
      <artifactId>byte-buddy-agent</artifactId>
      <version>1.14.8</version> <!-- {x-version-update;testdep_net.bytebuddy:byte-buddy-agent;external_dependency} -->
      <scope>test</scope>
    </dependency>
  </dependencies>
</project><|MERGE_RESOLUTION|>--- conflicted
+++ resolved
@@ -49,11 +49,7 @@
     <dependency>
       <groupId>com.azure</groupId>
       <artifactId>azure-messaging-eventhubs</artifactId>
-<<<<<<< HEAD
-      <version>5.17.0-beta.1</version> <!-- {x-version-update;com.azure:azure-messaging-eventhubs;current} -->
-=======
       <version>5.18.0</version> <!-- {x-version-update;com.azure:azure-messaging-eventhubs;current} -->
->>>>>>> ac3c0baa
     </dependency>
     <dependency>
       <groupId>com.azure</groupId>
