// Copyright (c) Microsoft Corporation. All rights reserved.
// Licensed under the MIT License.

package com.azure.messaging.eventhubs.checkpointstore.blob;

import com.azure.core.http.policy.HttpLogDetailLevel;
import com.azure.messaging.eventhubs.models.Checkpoint;
import com.azure.messaging.eventhubs.models.PartitionOwnership;
import com.azure.storage.blob.BlobContainerAsyncClient;
import com.azure.storage.blob.BlobContainerClientBuilder;
<<<<<<< HEAD
import com.azure.storage.common.credentials.SasTokenCredential;
=======

>>>>>>> 1e5c0005
import java.util.StringJoiner;

/**
 * Sample that demonstrates the use {@link BlobPartitionManager} for storing and updating partition ownership records in
 * Storage Blobs.
 */
public class BlobPartitionManagerSample {

    /**
     * The main method to run the sample.
     *
     * @param args Unused arguments to the sample.
     * @throws Exception If there are any errors while running the sample.
     */
    public static void main(String[] args) throws Exception {
<<<<<<< HEAD
        SasTokenCredential sasTokenCredential = SasTokenCredential.fromSasTokenString("");
=======
        String sasToken = "";
>>>>>>> 1e5c0005
        BlobContainerAsyncClient blobContainerAsyncClient = new BlobContainerClientBuilder()
            .connectionString("")
            .containerName("")
            .sasToken(sasToken)
            .httpLogDetailLevel(HttpLogDetailLevel.BODY_AND_HEADERS)
            .buildAsyncClient();

        BlobPartitionManager blobPartitionManager = new BlobPartitionManager(blobContainerAsyncClient);
        blobPartitionManager.listOwnership("abc", "xyz")
            .subscribe(BlobPartitionManagerSample::printPartitionOwnership);

        System.out.println("Updating checkpoint");
        Checkpoint checkpoint = new Checkpoint()
            .setConsumerGroupName("xyz")
            .setEventHubName("abc")
            .setOwnerId("owner1")
            .setPartitionId("0")
            .setETag("")
            .setSequenceNumber(2L)
            .setOffset(250L);
        blobPartitionManager.updateCheckpoint(checkpoint)
            .subscribe(etag -> System.out.println(etag), error -> System.out
                .println(error.getMessage()));

        PartitionOwnership[] pos = new PartitionOwnership[5];
        for (int i = 0; i < 5; i++) {
            PartitionOwnership po = new PartitionOwnership()
                .setEventHubName("abc")
                .setConsumerGroupName("xyz")
                .setOwnerId("owner1")
                .setPartitionId(String.valueOf(i))
                .setOwnerLevel(0);
            pos[i] = po;
        }
        blobPartitionManager.claimOwnership(pos).subscribe(BlobPartitionManagerSample::printPartitionOwnership,
            System.out::println);
    }

    static void printPartitionOwnership(PartitionOwnership partitionOwnership) {
        String po =
            new StringJoiner(",")
                .add("pid=" + partitionOwnership.getPartitionId())
                .add("ownerId=" + partitionOwnership.getOwnerId())
                .add("cg=" + partitionOwnership.getConsumerGroupName())
                .add("eh=" + partitionOwnership.getEventHubName())
                .add("offset=" + partitionOwnership.getOffset())
                .add("etag=" + partitionOwnership.getETag())
                .add("lastModified=" + partitionOwnership.getLastModifiedTime())
                .toString();
        System.out.println(po);
    }

}
<|MERGE_RESOLUTION|>--- conflicted
+++ resolved
@@ -8,11 +8,6 @@
 import com.azure.messaging.eventhubs.models.PartitionOwnership;
 import com.azure.storage.blob.BlobContainerAsyncClient;
 import com.azure.storage.blob.BlobContainerClientBuilder;
-<<<<<<< HEAD
-import com.azure.storage.common.credentials.SasTokenCredential;
-=======
-
->>>>>>> 1e5c0005
 import java.util.StringJoiner;
 
 /**
@@ -28,11 +23,7 @@
      * @throws Exception If there are any errors while running the sample.
      */
     public static void main(String[] args) throws Exception {
-<<<<<<< HEAD
-        SasTokenCredential sasTokenCredential = SasTokenCredential.fromSasTokenString("");
-=======
         String sasToken = "";
->>>>>>> 1e5c0005
         BlobContainerAsyncClient blobContainerAsyncClient = new BlobContainerClientBuilder()
             .connectionString("")
             .containerName("")
