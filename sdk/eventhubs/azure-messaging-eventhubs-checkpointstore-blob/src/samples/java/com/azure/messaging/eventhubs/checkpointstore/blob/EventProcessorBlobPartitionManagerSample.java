// Copyright (c) Microsoft Corporation. All rights reserved.
// Licensed under the MIT License.

package com.azure.messaging.eventhubs.checkpointstore.blob;

import com.azure.core.http.policy.HttpLogDetailLevel;
import com.azure.messaging.eventhubs.EventData;
import com.azure.messaging.eventhubs.EventHubAsyncClient;
import com.azure.messaging.eventhubs.EventHubClientBuilder;
import com.azure.messaging.eventhubs.EventProcessor;
import com.azure.messaging.eventhubs.EventProcessorBuilder;
import com.azure.messaging.eventhubs.PartitionProcessor;
import com.azure.messaging.eventhubs.models.PartitionContext;
import com.azure.storage.blob.BlobContainerAsyncClient;
import com.azure.storage.blob.BlobContainerClientBuilder;
<<<<<<< HEAD
import com.azure.storage.common.credentials.SasTokenCredential;
import java.util.concurrent.TimeUnit;
=======
>>>>>>> 1e5c0005
import reactor.core.publisher.Mono;

import java.util.concurrent.TimeUnit;

/**
 * Sample for using {@link BlobPartitionManager} with {@link EventProcessor}.
 */
public class EventProcessorBlobPartitionManagerSample {

    private static final String EH_CONNECTION_STRING = "";
    private static final String SAS_TOKEN_STRING = "";
    private static final String STORAGE_CONNECTION_STRING = "";
    public static final PartitionProcessor PARTITION_PROCESSOR = new PartitionProcessor() {

        @Override
        public Mono<Void> processEvent(
            PartitionContext partitionContext, EventData eventData) {
            System.out.printf("Processing event from partition %s with sequence number %d %n",
                partitionContext.getPartitionId(), eventData.getSequenceNumber());

            if (eventData.getSequenceNumber() % 10 == 0) {
                return partitionContext.updateCheckpoint(eventData);
            }
            return Mono.empty();
        }
    };

    /**
     * The main method to run the sample.
     *
     * @param args Unused arguments to the sample.
     * @throws Exception if there are any errors while running the sample program.
     */
    public static void main(String[] args) throws Exception {
        EventHubAsyncClient eventHubAsyncClient = new EventHubClientBuilder()
            .connectionString(EH_CONNECTION_STRING)
            .buildAsyncClient();

<<<<<<< HEAD
        SasTokenCredential sasTokenCredential = SasTokenCredential.fromSasTokenString(SAS_TOKEN_STRING);
=======
>>>>>>> 1e5c0005
        BlobContainerAsyncClient blobContainerAsyncClient = new BlobContainerClientBuilder()
            .connectionString(STORAGE_CONNECTION_STRING)
            .containerName("")
            .sasToken(SAS_TOKEN_STRING)
            .httpLogDetailLevel(HttpLogDetailLevel.BODY_AND_HEADERS)
            .buildAsyncClient();

        EventProcessorBuilder eventProcessorBuilder = new EventProcessorBuilder()
            .consumerGroup("")
            .eventHubClient(eventHubAsyncClient)
            .partitionProcessorFactory(() -> PARTITION_PROCESSOR)
            .partitionManager(new BlobPartitionManager(blobContainerAsyncClient));

        EventProcessor ep1 = eventProcessorBuilder.buildEventProcessor();
        EventProcessor ep2 = eventProcessorBuilder.buildEventProcessor();
        ep1.start();
        ep2.start();
        TimeUnit.MINUTES.sleep(5);
        ep1.stop();
        ep2.stop();
    }

}<|MERGE_RESOLUTION|>--- conflicted
+++ resolved
@@ -13,14 +13,8 @@
 import com.azure.messaging.eventhubs.models.PartitionContext;
 import com.azure.storage.blob.BlobContainerAsyncClient;
 import com.azure.storage.blob.BlobContainerClientBuilder;
-<<<<<<< HEAD
-import com.azure.storage.common.credentials.SasTokenCredential;
 import java.util.concurrent.TimeUnit;
-=======
->>>>>>> 1e5c0005
 import reactor.core.publisher.Mono;
-
-import java.util.concurrent.TimeUnit;
 
 /**
  * Sample for using {@link BlobPartitionManager} with {@link EventProcessor}.
@@ -56,10 +50,6 @@
             .connectionString(EH_CONNECTION_STRING)
             .buildAsyncClient();
 
-<<<<<<< HEAD
-        SasTokenCredential sasTokenCredential = SasTokenCredential.fromSasTokenString(SAS_TOKEN_STRING);
-=======
->>>>>>> 1e5c0005
         BlobContainerAsyncClient blobContainerAsyncClient = new BlobContainerClientBuilder()
             .connectionString(STORAGE_CONNECTION_STRING)
             .containerName("")
