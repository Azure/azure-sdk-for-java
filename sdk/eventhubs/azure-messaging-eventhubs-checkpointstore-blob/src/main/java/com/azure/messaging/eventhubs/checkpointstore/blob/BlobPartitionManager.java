// Copyright (c) Microsoft Corporation. All rights reserved.
// Licensed under the MIT License.

package com.azure.messaging.eventhubs.checkpointstore.blob;

import com.azure.core.implementation.util.ImplUtils;
import com.azure.core.util.logging.ClientLogger;
import com.azure.messaging.eventhubs.EventProcessor;
import com.azure.messaging.eventhubs.PartitionManager;
import com.azure.messaging.eventhubs.models.Checkpoint;
import com.azure.messaging.eventhubs.models.PartitionOwnership;
import com.azure.storage.blob.BlobAsyncClient;
import com.azure.storage.blob.ContainerAsyncClient;
import com.azure.storage.blob.models.BlobAccessConditions;
import com.azure.storage.blob.models.BlobItem;
import com.azure.storage.blob.models.BlobListDetails;
import com.azure.storage.blob.models.BlobProperties;
import com.azure.storage.blob.models.ListBlobsOptions;
import com.azure.storage.blob.models.Metadata;
import com.azure.storage.blob.models.ModifiedAccessConditions;
import reactor.core.Exceptions;
import reactor.core.publisher.Flux;
import reactor.core.publisher.Mono;

import java.nio.ByteBuffer;
import java.util.Map;
import java.util.concurrent.ConcurrentHashMap;

import static java.nio.charset.StandardCharsets.UTF_8;

/**
 * Implementation of {@link PartitionManager} that uses
 * <a href="https://docs.microsoft.com/en-us/azure/storage/common/storage-introduction#blob-storage">Storage Blobs</a>
 * for persisting partition ownership and checkpoint information. {@link EventProcessor EventProcessors} can use this
 * implementation to load balance and update checkpoints.
 *
 * @see EventProcessor
 */
public class BlobPartitionManager implements PartitionManager {

    private static final String SEQUENCE_NUMBER = "SequenceNumber";
    private static final String OFFSET = "Offset";
    private static final String OWNER_ID = "OwnerId";
    private static final String ETAG = "eTag";

    private static final String BLOB_PATH_SEPARATOR = "/";
    private static final ByteBuffer UPLOAD_DATA = ByteBuffer.wrap("" .getBytes(UTF_8));

    private final ContainerAsyncClient containerAsyncClient;
    private final ClientLogger logger = new ClientLogger(BlobPartitionManager.class);
    private final Map<String, BlobAsyncClient> blobClients = new ConcurrentHashMap<>();

    /**
     * Creates an instance of BlobPartitionManager.
     *
     * @param containerAsyncClient The {@link ContainerAsyncClient} this instance will use to read and update blobs in
     * the storage container.
     */
    public BlobPartitionManager(ContainerAsyncClient containerAsyncClient) {
        this.containerAsyncClient = containerAsyncClient;
    }

    /**
     * This method is called by the {@link EventProcessor} to get the list of all existing partition ownership from the
     * Storage Blobs. Could return empty results if there are is no existing ownership information.
     *
     * @param eventHubName The Event Hub name to get ownership information.
     * @param consumerGroupName The consumer group name.
     * @return A flux of partition ownership details of all the partitions that have/had an owner.
     */
    @Override
    public Flux<PartitionOwnership> listOwnership(String eventHubName, String consumerGroupName) {
        String prefix = getBlobPrefix(eventHubName, consumerGroupName);
        BlobListDetails details = new BlobListDetails().metadata(true);
        ListBlobsOptions options = new ListBlobsOptions().prefix(prefix).details(details);
        return containerAsyncClient.listBlobsFlat(options)
            // Blob names should be of the pattern eventhub/consumergroup/<partitionId>
            // While we can further check if the partition id is numeric, it may not necessarily be the case in future.
            .filter(blobItem -> blobItem.getName().split(BLOB_PATH_SEPARATOR).length == 3)
            .map(this::convertToPartitionOwnership);
    }

    /**
     * This method is called by the {@link EventProcessor} to claim ownership of a list of partitions. This will return
     * the list of partitions that were owned successfully.
     *
     * @param requestedPartitionOwnerships Array of partition ownerships this instance is requesting to own.
     * @return A flux of partitions this instance successfully claimed ownership.
     */
    @Override
    public Flux<PartitionOwnership> claimOwnership(PartitionOwnership... requestedPartitionOwnerships) {

        return Flux.fromArray(requestedPartitionOwnerships).flatMap(
            partitionOwnership -> {

                String partitionId = partitionOwnership.getPartitionId();
                String blobName = getBlobName(partitionOwnership.getEventHubName(),
                    partitionOwnership.getConsumerGroupName(), partitionId);

                if (!blobClients.containsKey(blobName)) {
                    blobClients.put(blobName, containerAsyncClient.getBlobAsyncClient(blobName));
                }

                BlobAsyncClient blobAsyncClient = blobClients.get(blobName);

                Metadata metadata = new Metadata();
                metadata.put(OWNER_ID, partitionOwnership.getOwnerId());
                Long offset = partitionOwnership.getOffset();
                metadata.put(OFFSET, offset == null ? null : String.valueOf(offset));
                Long sequenceNumber = partitionOwnership.getSequenceNumber();
                metadata.put(SEQUENCE_NUMBER, sequenceNumber == null ? null : String.valueOf(sequenceNumber));
                BlobAccessConditions blobAccessConditions = new BlobAccessConditions();
                if (ImplUtils.isNullOrEmpty(partitionOwnership.getETag())) {
                    // New blob should be created
                    blobAccessConditions.modifiedAccessConditions(new ModifiedAccessConditions()
                        .setIfNoneMatch("*"));
                    return blobAsyncClient.asBlockBlobAsyncClient()
                        .uploadWithResponse(Flux.just(UPLOAD_DATA), 0, null, metadata, null,
                            blobAccessConditions)
                        .flatMapMany(response -> {
                            partitionOwnership.setETag(response.getHeaders().get(ETAG).getValue());
                            return Mono.just(partitionOwnership);
                        }, error -> {
                                logger.info("Couldn't claim ownership of partition {}, error {}", partitionId,
                                    error.getMessage());
                                return Mono.empty();
                            }, Mono::empty);
                } else {
                    // update existing blob
                    blobAccessConditions.modifiedAccessConditions(new ModifiedAccessConditions()
<<<<<<< HEAD
                        .ifMatch(partitionOwnership.getETag()));
=======
                        .setIfMatch(partitionOwnership.eTag()));
>>>>>>> 9f362581
                    return blobAsyncClient.setMetadataWithResponse(metadata, blobAccessConditions)
                        .flatMapMany(response -> {
                            partitionOwnership.setETag(response.getHeaders().get(ETAG).getValue());
                            return Mono.just(partitionOwnership);
                        }, error -> {
                                logger.info("Couldn't claim ownership of partition {}, error {}", partitionId,
                                    error.getMessage());
                                return Mono.empty();
                            }, () -> Mono.empty());
                }
            }
        );
    }

    /**
     * Updates the checkpoint in Storage Blobs for a partition.
     *
     * @param checkpoint Checkpoint information containing sequence number and offset to be stored for this partition.
     * @return The new ETag on successful update.
     */
    @Override
    public Mono<String> updateCheckpoint(Checkpoint checkpoint) {
        if (checkpoint.getSequenceNumber() == null && checkpoint.getOffset() == null) {
            throw logger.logExceptionAsWarning(Exceptions
                .propagate(new IllegalStateException(
                    "Both sequence number and offset cannot be null when updating a checkpoint")));
        }

        String partitionId = checkpoint.getPartitionId();
        String blobName = getBlobName(checkpoint.getEventHubName(), checkpoint.getConsumerGroupName(), partitionId);
        if (!blobClients.containsKey(blobName)) {
            blobClients.put(blobName, containerAsyncClient.getBlobAsyncClient(blobName));
        }

        Metadata metadata = new Metadata();
        String sequenceNumber = checkpoint.getSequenceNumber() == null ? null
            : String.valueOf(checkpoint.getSequenceNumber());

        String offset = checkpoint.getOffset() == null ? null : String.valueOf(checkpoint.getOffset());
        metadata.put(SEQUENCE_NUMBER, sequenceNumber);
        metadata.put(OFFSET, offset);
        metadata.put(OWNER_ID, checkpoint.getOwnerId());
        BlobAsyncClient blobAsyncClient = blobClients.get(blobName);
        BlobAccessConditions blobAccessConditions = new BlobAccessConditions()
<<<<<<< HEAD
            .modifiedAccessConditions(new ModifiedAccessConditions().ifMatch(checkpoint.getETag()));
=======
            .modifiedAccessConditions(new ModifiedAccessConditions().setIfMatch(checkpoint.eTag()));
>>>>>>> 9f362581

        return blobAsyncClient.setMetadataWithResponse(metadata, blobAccessConditions)
            .map(response -> response.getHeaders().get(ETAG).getValue());
    }

    private String getBlobPrefix(String eventHubName, String consumerGroupName) {
        return eventHubName + BLOB_PATH_SEPARATOR + consumerGroupName;
    }

    private String getBlobName(String eventHubName, String consumerGroupName, String partitionId) {
        return eventHubName + BLOB_PATH_SEPARATOR + consumerGroupName + BLOB_PATH_SEPARATOR + partitionId;
    }

    private PartitionOwnership convertToPartitionOwnership(BlobItem blobItem) {
        PartitionOwnership partitionOwnership = new PartitionOwnership();
        logger.info("Found blob for partition {}", blobItem.getName());

<<<<<<< HEAD
        String[] names = blobItem.name().split(BLOB_PATH_SEPARATOR);
        partitionOwnership.setEventHubName(names[0]);
        partitionOwnership.setConsumerGroupName(names[1]);
        partitionOwnership.setPartitionId(names[2]);
=======
        String[] names = blobItem.getName().split(BLOB_PATH_SEPARATOR);
        partitionOwnership.eventHubName(names[0]);
        partitionOwnership.consumerGroupName(names[1]);
        partitionOwnership.partitionId(names[2]);
>>>>>>> 9f362581

        if (ImplUtils.isNullOrEmpty(blobItem.getMetadata())) {
            logger.warning("No metadata available for blob {}", blobItem.getName());
            return partitionOwnership;
        }

<<<<<<< HEAD
        blobItem.metadata().entrySet().stream()
            .forEach(entry -> {
                switch (entry.getKey()) {
                    case OWNER_ID:
                        partitionOwnership.setOwnerId(entry.getValue());
                        break;
                    case SEQUENCE_NUMBER:
                        partitionOwnership.setSequenceNumber(Long.valueOf(entry.getValue()));
                        break;
                    case OFFSET:
                        partitionOwnership.setOffset(Long.valueOf(entry.getValue()));
                        break;
                    default:
                        // do nothing, other metadata that we don't use
                        break;
                }
            });
        BlobProperties blobProperties = blobItem.properties();
        partitionOwnership.setLastModifiedTime(blobProperties.lastModified().toInstant().toEpochMilli());
        partitionOwnership.setETag(blobProperties.etag());
=======
        blobItem.getMetadata().forEach((key, value) -> {
            switch (key) {
                case OWNER_ID:
                    partitionOwnership.ownerId(value);
                    break;
                case SEQUENCE_NUMBER:
                    partitionOwnership.sequenceNumber(Long.valueOf(value));
                    break;
                case OFFSET:
                    partitionOwnership.offset(Long.valueOf(value));
                    break;
                default:
                    // do nothing, other metadata that we don't use
                    break;
            }
        });
        BlobProperties blobProperties = blobItem.getProperties();
        partitionOwnership.lastModifiedTime(blobProperties.getLastModified().toInstant().toEpochMilli());
        partitionOwnership.eTag(blobProperties.getEtag());
>>>>>>> 9f362581
        return partitionOwnership;
    }

}<|MERGE_RESOLUTION|>--- conflicted
+++ resolved
@@ -71,8 +71,8 @@
     @Override
     public Flux<PartitionOwnership> listOwnership(String eventHubName, String consumerGroupName) {
         String prefix = getBlobPrefix(eventHubName, consumerGroupName);
-        BlobListDetails details = new BlobListDetails().metadata(true);
-        ListBlobsOptions options = new ListBlobsOptions().prefix(prefix).details(details);
+        BlobListDetails details = new BlobListDetails().setMetadata(true);
+        ListBlobsOptions options = new ListBlobsOptions().setPrefix(prefix).setDetails(details);
         return containerAsyncClient.listBlobsFlat(options)
             // Blob names should be of the pattern eventhub/consumergroup/<partitionId>
             // While we can further check if the partition id is numeric, it may not necessarily be the case in future.
@@ -112,7 +112,7 @@
                 BlobAccessConditions blobAccessConditions = new BlobAccessConditions();
                 if (ImplUtils.isNullOrEmpty(partitionOwnership.getETag())) {
                     // New blob should be created
-                    blobAccessConditions.modifiedAccessConditions(new ModifiedAccessConditions()
+                    blobAccessConditions.setModifiedAccessConditions(new ModifiedAccessConditions()
                         .setIfNoneMatch("*"));
                     return blobAsyncClient.asBlockBlobAsyncClient()
                         .uploadWithResponse(Flux.just(UPLOAD_DATA), 0, null, metadata, null,
@@ -127,12 +127,8 @@
                             }, Mono::empty);
                 } else {
                     // update existing blob
-                    blobAccessConditions.modifiedAccessConditions(new ModifiedAccessConditions()
-<<<<<<< HEAD
-                        .ifMatch(partitionOwnership.getETag()));
-=======
-                        .setIfMatch(partitionOwnership.eTag()));
->>>>>>> 9f362581
+                    blobAccessConditions.setModifiedAccessConditions(new ModifiedAccessConditions()
+                        .setIfMatch(partitionOwnership.getETag()));
                     return blobAsyncClient.setMetadataWithResponse(metadata, blobAccessConditions)
                         .flatMapMany(response -> {
                             partitionOwnership.setETag(response.getHeaders().get(ETAG).getValue());
@@ -177,11 +173,7 @@
         metadata.put(OWNER_ID, checkpoint.getOwnerId());
         BlobAsyncClient blobAsyncClient = blobClients.get(blobName);
         BlobAccessConditions blobAccessConditions = new BlobAccessConditions()
-<<<<<<< HEAD
-            .modifiedAccessConditions(new ModifiedAccessConditions().ifMatch(checkpoint.getETag()));
-=======
-            .modifiedAccessConditions(new ModifiedAccessConditions().setIfMatch(checkpoint.eTag()));
->>>>>>> 9f362581
+            .setModifiedAccessConditions(new ModifiedAccessConditions().setIfMatch(checkpoint.getETag()));
 
         return blobAsyncClient.setMetadataWithResponse(metadata, blobAccessConditions)
             .map(response -> response.getHeaders().get(ETAG).getValue());
@@ -199,55 +191,26 @@
         PartitionOwnership partitionOwnership = new PartitionOwnership();
         logger.info("Found blob for partition {}", blobItem.getName());
 
-<<<<<<< HEAD
-        String[] names = blobItem.name().split(BLOB_PATH_SEPARATOR);
+        String[] names = blobItem.getName().split(BLOB_PATH_SEPARATOR);
         partitionOwnership.setEventHubName(names[0]);
         partitionOwnership.setConsumerGroupName(names[1]);
         partitionOwnership.setPartitionId(names[2]);
-=======
-        String[] names = blobItem.getName().split(BLOB_PATH_SEPARATOR);
-        partitionOwnership.eventHubName(names[0]);
-        partitionOwnership.consumerGroupName(names[1]);
-        partitionOwnership.partitionId(names[2]);
->>>>>>> 9f362581
 
         if (ImplUtils.isNullOrEmpty(blobItem.getMetadata())) {
             logger.warning("No metadata available for blob {}", blobItem.getName());
             return partitionOwnership;
         }
 
-<<<<<<< HEAD
-        blobItem.metadata().entrySet().stream()
-            .forEach(entry -> {
-                switch (entry.getKey()) {
-                    case OWNER_ID:
-                        partitionOwnership.setOwnerId(entry.getValue());
-                        break;
-                    case SEQUENCE_NUMBER:
-                        partitionOwnership.setSequenceNumber(Long.valueOf(entry.getValue()));
-                        break;
-                    case OFFSET:
-                        partitionOwnership.setOffset(Long.valueOf(entry.getValue()));
-                        break;
-                    default:
-                        // do nothing, other metadata that we don't use
-                        break;
-                }
-            });
-        BlobProperties blobProperties = blobItem.properties();
-        partitionOwnership.setLastModifiedTime(blobProperties.lastModified().toInstant().toEpochMilli());
-        partitionOwnership.setETag(blobProperties.etag());
-=======
         blobItem.getMetadata().forEach((key, value) -> {
             switch (key) {
                 case OWNER_ID:
-                    partitionOwnership.ownerId(value);
+                    partitionOwnership.setOwnerId(value);
                     break;
                 case SEQUENCE_NUMBER:
-                    partitionOwnership.sequenceNumber(Long.valueOf(value));
+                    partitionOwnership.setSequenceNumber(Long.valueOf(value));
                     break;
                 case OFFSET:
-                    partitionOwnership.offset(Long.valueOf(value));
+                    partitionOwnership.setOffset(Long.valueOf(value));
                     break;
                 default:
                     // do nothing, other metadata that we don't use
@@ -255,9 +218,8 @@
             }
         });
         BlobProperties blobProperties = blobItem.getProperties();
-        partitionOwnership.lastModifiedTime(blobProperties.getLastModified().toInstant().toEpochMilli());
-        partitionOwnership.eTag(blobProperties.getEtag());
->>>>>>> 9f362581
+        partitionOwnership.setLastModifiedTime(blobProperties.getLastModified().toInstant().toEpochMilli());
+        partitionOwnership.setETag(blobProperties.getEtag());
         return partitionOwnership;
     }
 
