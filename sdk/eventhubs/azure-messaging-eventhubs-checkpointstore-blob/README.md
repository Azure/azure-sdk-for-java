--- conflicted
+++ resolved
@@ -128,15 +128,12 @@
 example, setting `AZURE_LOG_LEVEL=2` would show all informational, warning, and error log messages. The log levels can
 be found here: [log levels][source_loglevels].
 
-<<<<<<< HEAD
-=======
 ### Default SSL library
 All client libraries, by default, use the Tomcat-native Boring SSL library to enable native-level performance for SSL
 operations. The Boring SSL library is an uber jar containing native libraries for Linux / macOS / Windows, and provides
 better performance compared to the default SSL implementation within the JDK. For more information, including how to
 reduce the dependency size, refer to the [performance tuning][performance_tuning] section of the wiki.
 
->>>>>>> 174756db
 ## Next steps
 Get started by exploring the samples [here][samples_readme].
 
