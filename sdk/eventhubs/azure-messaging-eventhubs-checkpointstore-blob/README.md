# Azure Event Hubs Checkpoint Store client library for Java using Storage Blobs

Azure Event Hubs Checkpoint Store can be used for storing checkpoints while processing events from Azure Event Hubs. 
This package uses Storage Blobs as a persistent store for maintaining checkpoints and partition ownership information. 
The `BlobPartitionManager` provided in this package can be plugged in to `EventProcessor`.

[Source code][source_code] | [API reference documentation][api_documentation] | [Product
documentation][event_hubs_product_docs] | [Samples][sample_examples]

## Getting started

### Prerequisites

- Java Development Kit (JDK) with version 8 or above
- [Maven][maven]
- Microsoft Azure subscription
    - You can create a free account at: https://azure.microsoft.com
- Azure Event Hubs instance
    - Step-by-step guide for [creating an Event Hub using the Azure Portal][event_hubs_create]
- Azure Storage account
    - Step-by-step guide for [creating a Storage account using the Azure Portal][storage_account]

### Adding the package to your product

```xml
<dependency>
    <groupId>com.azure</groupId>
    <artifactId>azure-messaging-eventhubs-checkpointstore-blob</artifactId>
    <version>1.0.0-preview.1</version>
</dependency>
```

<<<<<<< HEAD
### Authenticate the storage container client
In order to create an instance of `BlobPartitionManager`, a `ContainerAsyncClient` should first be created with 
appropriate SAS token with write access and connection string. To make this possible you'll need the Account SAS 
(shared access signature) string of Storage account. Learn more at [SAS Token][sas_token].
=======
### Default HTTP Client
By default all client libraries ship without any baked-in HTTP client. Users who want to use a client library are encouraged to opt-in to the relevant HTTP client for their needs. For most situations, this is achieved by including the following dependency in the Maven pom.xml file:

```xml
<dependency>
  <groupId>com.azure</groupId>
  <artifactId>azure-core-http-netty</artifactId>
  <version>1.0.0-preview.4</version>
</dependency>
```

This will automatically configure all client libraries on the same classpath to make use of Netty for the HTTP client.

If, instead of Netty it is preferable to use OkHTTP, there is a HTTP client available for that too. Simply include the following dependency instead:

```xml
<dependency>
  <groupId>com.azure</groupId>
  <artifactId>azure-core-http-okhttp</artifactId>
  <version>1.0.0-preview.4</version>
</dependency>
```

### Configuring HTTP Clients
When an HTTP client is included on the classpath, as shown above, it is not necessary to specify it in the client library builders, unless you want to customize the HTTP client in some fashion. If this is desired, the `httpClient` builder method is often available to achieve just this, by allowing users to provide a custom (or customized) `com.azure.core.http.HttpClient` instances.

For starters, by having the Netty or OkHTTP dependencies on your classpath, as shown above, you can create new instances of these `HttpClient` types using their builder APIs. For example, here is how you would create a Netty HttpClient instance:

```java
HttpClient client = new NettyAsyncHttpClientBuilder()
    .port(8080)
    .wiretap(true)
    .build();
```
>>>>>>> d9e85054

## Key concepts

### Checkpointing

Checkpointing is a process by which readers mark or commit their position within a partition event sequence. 
Checkpointing is the responsibility of the consumer and occurs on a per-partition basis within a consumer group. 
This responsibility means that for each consumer group, each partition reader must keep track of its current position 
in the event stream, and can inform the service when it considers the data stream complete. If a reader disconnects from
a partition, when it reconnects it begins reading at the checkpoint that was previously submitted by the last reader of
that partition in that consumer group. When the reader connects, it passes the offset to the event hub to specify the 
location at which to start reading. In this way, you can use checkpointing to both mark events as "complete" by 
downstream applications, and to provide resiliency if a failover between readers running on different machines occurs. 
It is possible to return to older data by specifying a lower offset from this checkpointing process. Through this 
mechanism, checkpointing enables both failover resiliency and event stream replay.

### Offsets & sequence numbers
Both offset & sequence number refer to the position of an event within a partition. You can think of them as a 
client-side cursor. The offset is a byte numbering of the event. The offset/sequence number enables an event consumer 
(reader) to specify a point in the event stream from which they want to begin reading events. You can specify the a 
timestamp such that you receive events that were enqueued only after the given timestamp. Consumers are responsible for 
storing their own offset values outside of the Event Hubs service. Within a partition, each event includes an offset, 
sequence number and the timestamp of when it was enqueued.

## Examples
- [Create an instance of Storage Container client][sample_container_client]
- [Consume events from all Event Hub partitions][sample_event_processor]

### Create an instance of Storage container with SAS token
```java
SASTokenCredential sasTokenCredential = SASTokenCredential.fromSASTokenString("<SAS_TOKEN_WITH_WRITE_PERMISSION>");
ContainerAsyncClient containerAsyncClient = new ContainerClientBuilder()
    .connectionString("<STORAGE_ACCOUNT_CONNECTION_STRING>")
    .containerName("<CONTAINER_NAME>")
    .credential(sasTokenCredential)
    .buildAsyncClient();
``` 

### Consume events using an Event Processor

To consume events for all partitions of an Event Hub, you'll create an [`EventProcessor`][source_eventprocessor] for a
specific consumer group. When an Event Hub is created, it provides a default consumer group that can be used to get
started.

The [`EventProcessor`][source_eventprocessor] will delegate processing of events to a
[`PartitionProcessor`][source_partition_processor] implementation that you provide, allowing your application to focus on the
business logic needed to provide value while the processor holds responsibility for managing the underlying consumer operations.

In our example, we will focus on building the [`EventProcessor`][source_eventprocessor], use the 
[`BlobPartitionManager`][source_blobpartitionmanager], and a  simple `PartitionProcessor` implementation that logs
events received from Event Hubs to console.

```java
class Program {
    public static void main(String[] args) {
        EventProcessor eventProcessor = new EventHubClientBuilder()
            .connectionString("<< CONNECTION STRING FOR THE EVENT HUB INSTANCE >>")
            .consumerGroupName("<< CONSUMER GROUP NAME>>")
            .partitionProcessorFactory(SimplePartitionProcessor::new)
            .partitionManager(new BlobPartitionManager(containerAsyncClient))
            .buildEventProcessor();

        // This will start the processor. It will start processing events from all partitions.
        eventProcessor.start();

        // When the user wishes to stop processing events, they can call `stop()`.
        eventProcessor.stop();
    }
}

class SimplePartitionProcessor extends PartitionProcessor {
    @Override
    Mono<Void> processEvent(PartitionContext partitionContext, EventData eventData) {
        System.out.printf("Event received. Sequence number: %s%n.", eventData.sequenceNumber());
        return partitionContext.updateCheckpoint(eventData);
    }
}
```

## Troubleshooting

### Enable client logging

You can set the `AZURE_LOG_LEVEL` environment variable to view logging statements made in the client library. For
example, setting `AZURE_LOG_LEVEL=2` would show all informational, warning, and error log messages. The log levels can
be found here: [log levels][source_loglevels].

## Next steps
Get started by exploring the following samples:

1. [Blob Partition Manager samples][sample_examples]
1. [Event Hubs and Event Processor samples][sample_event_hubs]

## Contributing

If you would like to become an active contributor to this project please refer to our [Contribution
Guidelines](./CONTRIBUTING.md) for more information.

<!-- Links -->
[api_documentation]: http://azure.github.io/azure-sdk-for-java/track2reports/index.html
[event_hubs_product_docs]: https://docs.microsoft.com/azure/event-hubs/
[java_8_sdk_javadocs]: https://docs.oracle.com/javase/8/docs/api/java/util/logging/package-summary.html
[maven]: https://maven.apache.org/
[sample_container_client]: ./src/samples/java/com/azure/messaging/eventhubs/checkpointstore/blob/BlobPartitionManagerSample.java
[sample_event_hubs]: ./src/samples/java/com/azure/messaging/eventhubs
[sample_event_processor]: ./src/samples/java/com/azure/messaging/eventhubs/checkpointstore/blob/EventProcessorBlobPartitionManagerSample.java
[sample_examples]: ./src/samples/java/com/azure/messaging/eventhubs/checkpointstore/blob
[sas_token]: https://docs.microsoft.com/azure/storage/common/storage-dotnet-shared-access-signature-part-1
[source_code]: ./
[source_eventprocessor]: ./src/main/java/com/azure/messaging/eventhubs/EventProcessor.java
[source_blobpartitionmanager]: ./src/main/java/com/azure/messaging/eventhubs/checkpointstore/blob/BlobPartitionManager.java
[source_loglevels]: ../../core/azure-core/src/main/java/com/azure/core/util/logging/ClientLogger.java
[source_partition_processor]: ./src/main/java/com/azure/messaging/eventhubs/PartitionProcessor.java
[storage_account]: https://docs.microsoft.com/azure/storage/common/storage-quickstart-create-account?tabs=azure-portal

![Impressions](https://azure-sdk-impressions.azurewebsites.net/api/impressions/azure-sdk-for-java/sdk/eventhubs/azure-messaging-eventhubs/README.png)<|MERGE_RESOLUTION|>--- conflicted
+++ resolved
@@ -30,12 +30,6 @@
 </dependency>
 ```
 
-<<<<<<< HEAD
-### Authenticate the storage container client
-In order to create an instance of `BlobPartitionManager`, a `ContainerAsyncClient` should first be created with 
-appropriate SAS token with write access and connection string. To make this possible you'll need the Account SAS 
-(shared access signature) string of Storage account. Learn more at [SAS Token][sas_token].
-=======
 ### Default HTTP Client
 By default all client libraries ship without any baked-in HTTP client. Users who want to use a client library are encouraged to opt-in to the relevant HTTP client for their needs. For most situations, this is achieved by including the following dependency in the Maven pom.xml file:
 
@@ -60,7 +54,7 @@
 ```
 
 ### Configuring HTTP Clients
-When an HTTP client is included on the classpath, as shown above, it is not necessary to specify it in the client library builders, unless you want to customize the HTTP client in some fashion. If this is desired, the `httpClient` builder method is often available to achieve just this, by allowing users to provide a custom (or customized) `com.azure.core.http.HttpClient` instances.
+When an HTTP client is included on the classpath, as shown above, it is not necessary to specify it in the client library [builders](#create-an-instance-of-storage-container-client), unless you want to customize the HTTP client in some fashion. If this is desired, the `httpClient` builder method is often available to achieve just this, by allowing users to provide a custom (or customized) `com.azure.core.http.HttpClient` instances.
 
 For starters, by having the Netty or OkHTTP dependencies on your classpath, as shown above, you can create new instances of these `HttpClient` types using their builder APIs. For example, here is how you would create a Netty HttpClient instance:
 
@@ -70,7 +64,11 @@
     .wiretap(true)
     .build();
 ```
->>>>>>> d9e85054
+
+### Authenticate the storage container client
+In order to create an instance of `BlobPartitionManager`, a `ContainerAsyncClient` should first be created with 
+appropriate SAS token with write access and connection string. To make this possible you'll need the Account SAS 
+(shared access signature) string of Storage account. Learn more at [SAS Token][sas_token].
 
 ## Key concepts
 
