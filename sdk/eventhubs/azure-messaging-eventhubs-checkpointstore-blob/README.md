# Azure Event Hubs Checkpoint Store client library for Java using Storage Blobs

Azure Event Hubs Checkpoint Store can be used for storing checkpoints while processing events from Azure Event Hubs. 
This package uses Storage Blobs as a persistent store for maintaining checkpoints and partition ownership information. 
The `BlobPartitionManager` provided in this package can be plugged in to `EventProcessor`.

[Source code][source_code] | [API reference documentation][api_documentation] | [Product
documentation][event_hubs_product_docs] | [Samples][sample_examples]

## Getting started

### Prerequisites

- Java Development Kit (JDK) with version 8 or above
- [Maven][maven]
- Microsoft Azure subscription
    - You can create a free account at: https://azure.microsoft.com
- Azure Event Hubs instance
    - Step-by-step guide for [creating an Event Hub using the Azure Portal][event_hubs_create]
- Azure Storage account
    - Step-by-step guide for [creating a Storage account using the Azure Portal][storage_account]

### Adding the package to your product

[//]: # ({x-version-update-start;com.azure:azure-messaging-eventhubs-checkpointstore-blob;current})
```xml
<dependency>
    <groupId>com.azure</groupId>
    <artifactId>azure-messaging-eventhubs-checkpointstore-blob</artifactId>
    <version>1.0.0-preview.3</version>
</dependency>
```
[//]: # ({x-version-update-end})

### Authenticate the storage container client
In order to create an instance of `BlobPartitionManager`, a `ContainerAsyncClient` should first be created with 
appropriate SAS token with write access and connection string. To make this possible you'll need the Account SAS 
(shared access signature) string of Storage account. Learn more at [SAS Token][sas_token].

## Key concepts

### Checkpointing

Checkpointing is a process by which readers mark or commit their position within a partition event sequence. 
Checkpointing is the responsibility of the consumer and occurs on a per-partition basis within a consumer group. 
This responsibility means that for each consumer group, each partition reader must keep track of its current position 
in the event stream, and can inform the service when it considers the data stream complete. If a reader disconnects from
a partition, when it reconnects it begins reading at the checkpoint that was previously submitted by the last reader of
that partition in that consumer group. When the reader connects, it passes the offset to the event hub to specify the 
location at which to start reading. In this way, you can use checkpointing to both mark events as "complete" by 
downstream applications, and to provide resiliency if a failover between readers running on different machines occurs. 
It is possible to return to older data by specifying a lower offset from this checkpointing process. Through this 
mechanism, checkpointing enables both failover resiliency and event stream replay.

### Offsets & sequence numbers
Both offset & sequence number refer to the position of an event within a partition. You can think of them as a 
client-side cursor. The offset is a byte numbering of the event. The offset/sequence number enables an event consumer 
(reader) to specify a point in the event stream from which they want to begin reading events. You can specify the a 
timestamp such that you receive events that were enqueued only after the given timestamp. Consumers are responsible for 
storing their own offset values outside of the Event Hubs service. Within a partition, each event includes an offset, 
sequence number and the timestamp of when it was enqueued.

## Examples
- [Create an instance of Storage Container client][sample_container_client]
- [Consume events from all Event Hub partitions][sample_event_processor]

### Create an instance of Storage container with SAS token

```java
BlobContainerAsyncClient blobContainerAsyncClient = new BlobContainerClientBuilder()
    .connectionString("<STORAGE_ACCOUNT_CONNECTION_STRING>")
    .containerName("<CONTAINER_NAME>")
    .sasToken("<SAS_TOKEN>")
    .buildAsyncClient();
```

### Consume events using an Event Processor

To consume events for all partitions of an Event Hub, you'll create an [`EventProcessor`][source_eventprocessor] for a
specific consumer group. When an Event Hub is created, it provides a default consumer group that can be used to get
started.

The [`EventProcessor`][source_eventprocessor] will delegate processing of events to a
[`PartitionProcessor`][source_partition_processor] implementation that you provide, allowing your application to focus on the
business logic needed to provide value while the processor holds responsibility for managing the underlying consumer operations.

In our example, we will focus on building the [`EventProcessor`][source_eventprocessor], use the 
[`BlobPartitionManager`][source_blobpartitionmanager], and a  simple `PartitionProcessor` implementation that logs
events received from Event Hubs to console.

```java
class Program {
    public static void main(String[] args) {
        Function<PartitionEvent, Mono<Void>> processEvent = partitionEvent -> {
            System.out.printf("Event received. Sequence number: %s%n.", partitionEvent.getEventData().sequenceNumber());
            return partitionEvent.getPartitionContext().updateCheckpoint(eventData);
          };                 

        EventProcessor eventProcessor = new EventProcessorBuilder()
            .connectionString("<< CONNECTION STRING FOR THE EVENT HUB INSTANCE >>")
            .consumerGroupName("<< CONSUMER GROUP NAME>>")
            .processEvent(processEvent)
            .eventProcessorStore(new BlobEventProcessorStore(blobContainerAsyncClient))
            .buildEventProcessor();

        // This will start the processor. It will start processing events from all partitions.
        eventProcessor.start();

        // When the user wishes to stop processing events, they can call `stop()`.
        eventProcessor.stop();
    }
}
<<<<<<< HEAD
=======

class SimplePartitionProcessor extends PartitionProcessor {
    // @Override
    Mono<Void> processEvent(PartitionContext partitionContext, EventData eventData) {
        System.out.printf("Event received. Sequence number: %s%n.", eventData.sequenceNumber());
        return partitionContext.updateCheckpoint(eventData);
    }
}
>>>>>>> 4531b07a
```

## Troubleshooting

### Enable client logging

You can set the `AZURE_LOG_LEVEL` environment variable to view logging statements made in the client library. For
example, setting `AZURE_LOG_LEVEL=2` would show all informational, warning, and error log messages. The log levels can
be found here: [log levels][source_loglevels].

## Next steps
Get started by exploring the following samples:

1. [Blob Partition Manager samples][sample_examples]
1. [Event Hubs and Event Processor samples][sample_event_hubs]

## Contributing

If you would like to become an active contributor to this project please refer to our [Contribution
Guidelines](./CONTRIBUTING.md) for more information.

<!-- Links -->
[api_documentation]: http://azure.github.io/azure-sdk-for-java
[event_hubs_product_docs]: https://docs.microsoft.com/azure/event-hubs/
[java_8_sdk_javadocs]: https://docs.oracle.com/javase/8/docs/api/java/util/logging/package-summary.html
[maven]: https://maven.apache.org/
[sample_container_client]: ./src/samples/java/com/azure/messaging/eventhubs/checkpointstore/blob/BlobPartitionManagerSample.java
[sample_event_hubs]: ./src/samples/java/com/azure/messaging/eventhubs
[sample_event_processor]: ./src/samples/java/com/azure/messaging/eventhubs/checkpointstore/blob/EventProcessorBlobPartitionManagerSample.java
[sample_examples]: ./src/samples/java/com/azure/messaging/eventhubs/checkpointstore/blob
[sas_token]: https://docs.microsoft.com/azure/storage/common/storage-dotnet-shared-access-signature-part-1
[source_code]: ./
[source_eventprocessor]: ./src/main/java/com/azure/messaging/eventhubs/EventProcessor.java
[source_blobpartitionmanager]: ./src/main/java/com/azure/messaging/eventhubs/checkpointstore/blob/BlobPartitionManager.java
[source_loglevels]: ../../core/azure-core/src/main/java/com/azure/core/util/logging/ClientLogger.java
[source_partition_processor]: ./src/main/java/com/azure/messaging/eventhubs/PartitionProcessor.java
[storage_account]: https://docs.microsoft.com/azure/storage/common/storage-quickstart-create-account?tabs=azure-portal

![Impressions](https://azure-sdk-impressions.azurewebsites.net/api/impressions/azure-sdk-for-java/sdk/eventhubs/azure-messaging-eventhubs/README.png)<|MERGE_RESOLUTION|>--- conflicted
+++ resolved
@@ -80,13 +80,13 @@
 specific consumer group. When an Event Hub is created, it provides a default consumer group that can be used to get
 started.
 
-The [`EventProcessor`][source_eventprocessor] will delegate processing of events to a
-[`PartitionProcessor`][source_partition_processor] implementation that you provide, allowing your application to focus on the
-business logic needed to provide value while the processor holds responsibility for managing the underlying consumer operations.
+The [`EventProcessor`][source_eventprocessor] will delegate processing of events to a callback function that you 
+provide, allowing your application to focus on the business logic needed to provide value while the processor 
+holds responsibility for managing the underlying consumer operations.
 
 In our example, we will focus on building the [`EventProcessor`][source_eventprocessor], use the 
-[`BlobPartitionManager`][source_blobpartitionmanager], and a  simple `PartitionProcessor` implementation that logs
-events received from Event Hubs to console.
+[`BlobPartitionManager`][source_blobpartitionmanager], and a simple callback function to process the events received 
+ from the Event Hubs, writes to console and updates the checkpoint in Blob storage after each event.
 
 ```java
 class Program {
@@ -98,7 +98,7 @@
 
         EventProcessor eventProcessor = new EventProcessorBuilder()
             .connectionString("<< CONNECTION STRING FOR THE EVENT HUB INSTANCE >>")
-            .consumerGroupName("<< CONSUMER GROUP NAME>>")
+            .consumerGroupName("<< CONSUMER GROUP NAME >>")
             .processEvent(processEvent)
             .eventProcessorStore(new BlobEventProcessorStore(blobContainerAsyncClient))
             .buildEventProcessor();
@@ -110,17 +110,6 @@
         eventProcessor.stop();
     }
 }
-<<<<<<< HEAD
-=======
-
-class SimplePartitionProcessor extends PartitionProcessor {
-    // @Override
-    Mono<Void> processEvent(PartitionContext partitionContext, EventData eventData) {
-        System.out.printf("Event received. Sequence number: %s%n.", eventData.sequenceNumber());
-        return partitionContext.updateCheckpoint(eventData);
-    }
-}
->>>>>>> 4531b07a
 ```
 
 ## Troubleshooting
