--- conflicted
+++ resolved
@@ -12,11 +12,6 @@
         - name: azure-messaging-eventhubs-checkpointstore-blob
           groupId: com.azure
           safeName: azuremessagingeventhubscheckpointstoreblob
-<<<<<<< HEAD
-      TimeoutInMinutes: 240
-=======
       TimeoutInMinutes: 120
-      Clouds: 'Public'
->>>>>>> c1a0007b
       EnvVars:
         AZURE_LOG_LEVEL: 2