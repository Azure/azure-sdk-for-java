// Copyright (c) Microsoft Corporation. All rights reserved.
// Licensed under the MIT License.

package com.microsoft.azure.eventhubs.impl;


import com.microsoft.azure.eventhubs.CommunicationException;
import com.microsoft.azure.eventhubs.ConnectionStringBuilder;
import com.microsoft.azure.eventhubs.EventHubException;
import com.microsoft.azure.eventhubs.ITokenProvider;
import com.microsoft.azure.eventhubs.ManagedIdentityTokenProvider;
import com.microsoft.azure.eventhubs.OperationCancelledException;
import com.microsoft.azure.eventhubs.ProxyConfiguration;
import com.microsoft.azure.eventhubs.RetryPolicy;
import com.microsoft.azure.eventhubs.TimeoutException;
import com.microsoft.azure.eventhubs.TransportType;

import org.apache.qpid.proton.amqp.Symbol;
import org.apache.qpid.proton.amqp.transport.ErrorCondition;
import org.apache.qpid.proton.engine.BaseHandler;
import org.apache.qpid.proton.engine.Connection;
import org.apache.qpid.proton.engine.EndpointState;
import org.apache.qpid.proton.engine.Event;
import org.apache.qpid.proton.engine.Handler;
import org.apache.qpid.proton.engine.HandlerException;
import org.apache.qpid.proton.engine.Link;
import org.apache.qpid.proton.engine.Session;
import org.apache.qpid.proton.reactor.Reactor;
import org.slf4j.Logger;
import org.slf4j.LoggerFactory;

import java.io.IOException;
import java.nio.channels.UnresolvedAddressException;
import java.time.Duration;
import java.time.Instant;
import java.util.LinkedList;
import java.util.List;
import java.util.Locale;
import java.util.Objects;
import java.util.concurrent.CancellationException;
import java.util.concurrent.CompletableFuture;
import java.util.concurrent.RejectedExecutionException;
import java.util.concurrent.ScheduledExecutorService;
import java.util.concurrent.TimeUnit;
import java.util.function.BiConsumer;
import java.util.function.Consumer;

/**
 * Abstracts all amqp related details and exposes AmqpConnection object
 * Manages connection life-cycle
 */
public final class MessagingFactory extends ClientEntity implements AmqpConnection, SessionProvider, SchedulerProvider {
    public static final Duration DefaultOperationTimeout = Duration.ofSeconds(60);

    private static final Logger TRACE_LOGGER = LoggerFactory.getLogger(MessagingFactory.class);
    private final String hostName;
    private final CompletableFuture<Void> closeTask;
    private final ConnectionHandler connectionHandler;
    private final LinkedList<Link> registeredLinks;
    private final Object reactorLock;
    private final Object cbsChannelCreateLock;
    private final Object mgmtChannelCreateLock;
    private final ITokenProvider tokenProvider;
    private final ReactorFactory reactorFactory;

    private Reactor reactor;
    private ReactorDispatcher reactorDispatcher;
    private Connection connection;
    private CBSChannel cbsChannel;
    private ManagementChannel mgmtChannel;
    private Duration operationTimeout;
    private RetryPolicy retryPolicy;
    private CompletableFuture<MessagingFactory> open;
    private CompletableFuture<?> openTimer;
    private CompletableFuture<?> closeTimer;
    private String reactorCreationTime;            // used when looking at Java dumps, do not remove

    MessagingFactory(final String hostname,
                      final Duration operationTimeout,
                      final TransportType transportType,
                      final ITokenProvider tokenProvider,
                     final RetryPolicy retryPolicy,
                     final ScheduledExecutorService executor,
                     final ReactorFactory reactorFactory,
                     final ProxyConfiguration proxyConfiguration) {
        super(StringUtil.getRandomString("MF"), null, executor);

        if (StringUtil.isNullOrWhiteSpace(hostname)) {
            throw new IllegalArgumentException("Endpoint hostname cannot be null or empty");
        }
<<<<<<< HEAD
        Objects.requireNonNull(operationTimeout, "Operation timeout cannot be null");
        Objects.requireNonNull(transportType, "Transport type cannot be null");
        Objects.requireNonNull(tokenProvider, "Token provider cannot be null");
        Objects.requireNonNull(retryPolicy, "Retry policy cannot be null");
        Objects.requireNonNull(executor, "Executor cannot be null");
        Objects.requireNonNull(reactorFactory, "Reactor factory cannot be null");
=======
        Objects.requireNonNull(operationTimeout, "Operation timeout cannot be null.");
        Objects.requireNonNull(transportType, "Transport type cannot be null.");
        Objects.requireNonNull(tokenProvider, "Token provider cannot be null.");
        Objects.requireNonNull(retryPolicy, "Retry policy cannot be null.");
        Objects.requireNonNull(executor, "Executor cannot be null.");
        Objects.requireNonNull(reactorFactory, "Reactor factory cannot be null.");
>>>>>>> f9b68898

        this.hostName = hostname;
        this.reactorFactory = reactorFactory;
        this.operationTimeout = operationTimeout;
        this.retryPolicy = retryPolicy;
        this.connectionHandler = ConnectionHandler.create(transportType, this, this.getClientId(), proxyConfiguration);
        this.tokenProvider = tokenProvider;

        this.registeredLinks = new LinkedList<>();
        this.reactorLock = new Object();
        this.cbsChannelCreateLock = new Object();
        this.mgmtChannelCreateLock = new Object();

        this.closeTask = new CompletableFuture<>();
    }

    public static CompletableFuture<MessagingFactory> createFromConnectionString(final String connectionString, final ScheduledExecutorService executor) throws IOException {
        return createFromConnectionString(connectionString, null, executor, null);
    }

    public static CompletableFuture<MessagingFactory> createFromConnectionString(
            final String connectionString,
            final RetryPolicy retryPolicy,
            final ScheduledExecutorService executor,
            final ProxyConfiguration proxyConfiguration) throws IOException {
        return createFromConnectionString(connectionString, retryPolicy, executor, null, proxyConfiguration);
    }

    public static CompletableFuture<MessagingFactory> createFromConnectionString(
            final String connectionString,
            final RetryPolicy retryPolicy,
            final ScheduledExecutorService executor,
            final ReactorFactory reactorFactory,
            final ProxyConfiguration proxyConfiguration) throws IOException {
        final ConnectionStringBuilder csb = new ConnectionStringBuilder(connectionString);
        ITokenProvider tokenProvider = null;
        if (!StringUtil.isNullOrWhiteSpace(csb.getSharedAccessSignature())) {
            tokenProvider = new SharedAccessSignatureTokenProvider(csb.getSharedAccessSignature());
        } else if (!StringUtil.isNullOrWhiteSpace(csb.getSasKey())) {
            tokenProvider = new SharedAccessSignatureTokenProvider(csb.getSasKeyName(), csb.getSasKey());
        } else if ((csb.getAuthentication() != null) && csb.getAuthentication().equalsIgnoreCase(ConnectionStringBuilder.MANAGED_IDENTITY_AUTHENTICATION)) {
            tokenProvider = new ManagedIdentityTokenProvider();
        } else {
            throw new IllegalArgumentException("Connection string must specify a Shared Access Signature, Shared Access Key, or Managed Identity");
        }

        final MessagingFactoryBuilder builder = new MessagingFactoryBuilder(csb.getEndpoint().getHost(), tokenProvider, executor)
                .setOperationTimeout(csb.getOperationTimeout())
                .setTransportType(csb.getTransportType())
                .setRetryPolicy(retryPolicy)
                .setReactorFactory(reactorFactory)
                .setProxyConfiguration(proxyConfiguration);

        return builder.build();
    }

    public static class MessagingFactoryBuilder {
        // These parameters must always be specified by the caller
        private final String hostname;
        private final ITokenProvider tokenProvider;
        private final ScheduledExecutorService executor;

        // Optional parameters with defaults
        private Duration operationTimeout = DefaultOperationTimeout;
        private TransportType transportType = TransportType.AMQP;
        private RetryPolicy retryPolicy = RetryPolicy.getDefault();
        private ReactorFactory reactorFactory = new ReactorFactory();
        private ProxyConfiguration proxyConfiguration;

        public MessagingFactoryBuilder(final String hostname, final ITokenProvider tokenProvider, final ScheduledExecutorService executor) {
            if (StringUtil.isNullOrWhiteSpace(hostname)) {
                throw new IllegalArgumentException("Endpoint hostname cannot be null or empty");
            }
            this.hostname = hostname;

            this.tokenProvider = Objects.requireNonNull(tokenProvider);
            this.executor = Objects.requireNonNull(executor);
        }

        public MessagingFactoryBuilder setOperationTimeout(Duration operationTimeout) {
            if (operationTimeout != null) {
                this.operationTimeout = operationTimeout;
            }
            return this;
        }

        public MessagingFactoryBuilder setTransportType(TransportType transportType) {
            if (transportType != null) {
                this.transportType = transportType;
            }
            return this;
        }

        public MessagingFactoryBuilder setRetryPolicy(RetryPolicy retryPolicy) {
            if (retryPolicy != null) {
                this.retryPolicy = retryPolicy;
            }
            return this;
        }

        public MessagingFactoryBuilder setReactorFactory(ReactorFactory reactorFactory) {
            if (reactorFactory != null) {
                this.reactorFactory = reactorFactory;
            }
            return this;
        }

        public MessagingFactoryBuilder setProxyConfiguration(ProxyConfiguration proxyConfiguration) {
            this.proxyConfiguration = proxyConfiguration;
            return this;
        }

        public CompletableFuture<MessagingFactory> build() throws IOException {
            final MessagingFactory messagingFactory = new MessagingFactory(this.hostname,
                    this.operationTimeout,
                    this.transportType,
                    this.tokenProvider,
                    this.retryPolicy,
                    this.executor,
                    this.reactorFactory,
                    this.proxyConfiguration);
            return MessagingFactory.factoryStartup(messagingFactory);
        }
    }

    private static CompletableFuture<MessagingFactory> factoryStartup(MessagingFactory messagingFactory) throws IOException {
        messagingFactory.createConnection();

        final Timer timer = new Timer(messagingFactory);
        messagingFactory.openTimer = timer.schedule(
                new Runnable() {
                    @Override
                    public void run() {
                        if (!messagingFactory.open.isDone()) {
                            messagingFactory.open.completeExceptionally(new TimeoutException("Opening MessagingFactory timed out."));
                            messagingFactory.getReactor().stop();
                        }
                    }
                },
                messagingFactory.getOperationTimeout());

        // if scheduling messagingfactory openTimer fails - notify user and stop
        messagingFactory.openTimer.handleAsync(
            (unUsed, exception) -> {
                if (exception != null && !(exception instanceof CancellationException)) {
                    messagingFactory.open.completeExceptionally(exception);
                    messagingFactory.getReactor().stop();
                }
                return null;
            }, messagingFactory.executor);

        return messagingFactory.open;
    }

    @Override
    public String getHostName() {
        return this.hostName;
    }

    private Reactor getReactor() {
        synchronized (this.reactorLock) {
            return this.reactor;
        }
    }

    public ReactorDispatcher getReactorDispatcher() {
        synchronized (this.reactorLock) {
            return this.reactorDispatcher;
        }
    }

    public ITokenProvider getTokenProvider() {
        return this.tokenProvider;
    }

    private void createConnection() throws IOException {
        this.open = new CompletableFuture<>();
        this.startReactor(new ReactorHandlerWithConnection());
    }

    private void startReactor(final ReactorHandler reactorHandler) throws IOException {
        final Reactor newReactor = this.reactorFactory.create(reactorHandler, this.connectionHandler.getMaxFrameSize(), this.getClientId());
        synchronized (this.reactorLock) {
            this.reactor = newReactor;
            this.reactorDispatcher = new ReactorDispatcher(newReactor);
            reactorHandler.unsafeSetReactorDispatcher(this.reactorDispatcher);
        }

        this.reactorCreationTime = Instant.now().toString();

        executor.execute(new RunReactor(newReactor, executor));
    }

    public CBSChannel getCBSChannel() {
        synchronized (this.cbsChannelCreateLock) {
            if (this.cbsChannel == null) {
                this.cbsChannel = new CBSChannel(this, this, this.getClientId(), this.executor);
            }
        }

        return this.cbsChannel;
    }

    public ManagementChannel getManagementChannel() {
        synchronized (this.mgmtChannelCreateLock) {
            if (this.mgmtChannel == null) {
                this.mgmtChannel = new ManagementChannel(this, this, this.getClientId());
            }
        }

        return this.mgmtChannel;
    }

    @Override
    public Session getSession(final String path, final Consumer<Session> onRemoteSessionOpen, final BiConsumer<ErrorCondition, Exception> onRemoteSessionOpenError) {
        if (this.getIsClosingOrClosed()) {
            onRemoteSessionOpenError.accept(null, new OperationCancelledException("underlying messagingFactory instance is closed"));
            return null;
        }

        if (TRACE_LOGGER.isInfoEnabled()) {
            TRACE_LOGGER.info(
                    String.format(Locale.US, "messagingFactory[%s], hostName[%s], getting a session.",
                            getClientId(), getHostName()));
        }

        if (this.connection == null || this.connection.getLocalState() == EndpointState.CLOSED || this.connection.getRemoteState() == EndpointState.CLOSED) {
            this.connection = this.getReactor().connectionToHost(
                    this.connectionHandler.getRemoteHostName(),
                    this.connectionHandler.getRemotePort(),
                    this.connectionHandler);
        }

        final Session session = this.connection.session();
        BaseHandler.setHandler(session, new SessionHandler(path, onRemoteSessionOpen, onRemoteSessionOpenError, this.operationTimeout, this.getClientId()));
        session.open();

        return session;
    }

    public Duration getOperationTimeout() {
        return this.operationTimeout;
    }

    public RetryPolicy getRetryPolicy() {
        return this.retryPolicy;
    }

    @Override
    public void onOpenComplete(Exception exception) {
        if (exception == null) {
            this.open.complete(this);

            // if connection creation is in progress and then msgFactory.close call came thru
            if (this.getIsClosingOrClosed()) {
                this.connection.close();
            }
        } else {
            this.open.completeExceptionally(exception);
        }

        if (this.openTimer != null) {
            this.openTimer.cancel(false);
        }
    }

    @Override
    public void onConnectionError(ErrorCondition error) {
        if (TRACE_LOGGER.isWarnEnabled()) {
            TRACE_LOGGER.warn(String.format(Locale.US, "onConnectionError messagingFactory[%s], hostname[%s], error[%s]",
                    this.getClientId(),
                    this.hostName,
                    error != null ? error.getDescription() : "n/a"));
        }

        if (!this.open.isDone()) {
            if (TRACE_LOGGER.isWarnEnabled()) {
                TRACE_LOGGER.warn(String.format(Locale.US, "onConnectionError messagingFactory[%s], hostname[%s], open hasn't complete, stopping the reactor",
                        this.getClientId(),
                        this.hostName));
            }

            this.getReactor().stop();
            this.onOpenComplete(ExceptionUtil.toException(error));
        } else {
            final Connection oldConnection = this.connection;
            final List<Link> oldRegisteredLinksCopy = new LinkedList<>(this.registeredLinks);
            final List<Link> closedLinks = new LinkedList<>();

            for (Link link : oldRegisteredLinksCopy) {
                if (link.getLocalState() != EndpointState.CLOSED) {
                    if (TRACE_LOGGER.isWarnEnabled()) {
                        TRACE_LOGGER.warn(String.format(Locale.US, "onConnectionError messagingFactory[%s], hostname[%s], closing link [%s]",
                                this.getClientId(),
                                this.hostName, link.getName()));
                    }

                    link.setCondition(error);
                    link.close();
                    closedLinks.add(link);
                }
            }

            // if proton-j detects transport error - onConnectionError is invoked, but, the connection state is not set to closed
            // in connection recreation we depend on currentConnection state to evaluate need for recreation
            if (oldConnection.getLocalState() != EndpointState.CLOSED) {
                if (TRACE_LOGGER.isWarnEnabled()) {
                    TRACE_LOGGER.warn(String.format(Locale.US, "onConnectionError messagingFactory[%s], hostname[%s], closing current connection",
                            this.getClientId(),
                            this.hostName));
                }

                // this should ideally be done in Connectionhandler
                // - but, since proton doesn't automatically emit close events
                // for all child objects (links & sessions) we are doing it here
                oldConnection.setCondition(error);
                oldConnection.close();
            }

            for (Link link : closedLinks) {
                final Handler handler = BaseHandler.getHandler(link);
                if (handler instanceof BaseLinkHandler) {
                    final BaseLinkHandler linkHandler = (BaseLinkHandler) handler;
                    linkHandler.processOnClose(link, error);
                }
            }
        }

        if (this.getIsClosingOrClosed() && !this.closeTask.isDone()) {
            this.getReactor().stop();
        }
    }

    private void onReactorError(Exception cause) {
        if (!this.open.isDone()) {
            this.onOpenComplete(cause);
        } else {
            if (this.getIsClosingOrClosed()) {
                return;
            }

            TRACE_LOGGER.warn(String.format(Locale.US, "onReactorError messagingFactory[%s], hostName[%s], error[%s]",
                    this.getClientId(), this.getHostName(),
                    cause.getMessage()));

            final Connection oldConnection = this.connection;
            final List<Link> oldRegisteredLinksCopy = new LinkedList<>(this.registeredLinks);

            try {
                TRACE_LOGGER.info(String.format(Locale.US, "onReactorError messagingFactory[%s], hostName[%s], message[%s]",
                        this.getClientId(), this.getHostName(),
                        "starting new reactor"));

                this.startReactor(new ReactorHandlerWithConnection());
            } catch (IOException e) {
                TRACE_LOGGER.error(String.format(Locale.US, "messagingFactory[%s], hostName[%s], error[%s]",
                        this.getClientId(), this.getHostName(),
                        ExceptionUtil.toStackTraceString(e, "Re-starting reactor failed with error")));

                // TODO: stop retrying on the error after multiple attempts.
                this.onReactorError(cause);
            }

            // when the instance of the reactor itself faults - Connection and Links will not be cleaned up even after the
            // below .close() calls (local closes).
            // But, we still need to change the states of these to Closed - so that subsequent retries - will
            // treat the links and connection as closed and re-establish them and continue running on new Reactor instance.
            ErrorCondition errorCondition = new ErrorCondition(Symbol.getSymbol("messagingfactory.onreactorerror"), cause.getMessage());
            if (oldConnection.getLocalState() != EndpointState.CLOSED) {
                if (TRACE_LOGGER.isWarnEnabled()) {
                    TRACE_LOGGER.warn(String.format(Locale.US, "onReactorError: messagingFactory[%s], hostname[%s], closing current connection",
                            this.getClientId(),
                            this.hostName));
                }

                oldConnection.setCondition(errorCondition);
                oldConnection.close();
            }

            for (final Link link : oldRegisteredLinksCopy) {
                if (link.getLocalState() != EndpointState.CLOSED) {
                    link.setCondition(errorCondition);
                    link.close();
                }

                final Handler handler = BaseHandler.getHandler(link);
                if (handler instanceof BaseLinkHandler) {
                    final BaseLinkHandler linkHandler = (BaseLinkHandler) handler;
                    linkHandler.processOnClose(link, cause);
                }
            }
        }
    }

    @Override
    protected CompletableFuture<Void> onClose() {
        if (!this.getIsClosed()) {
            final Timer timer = new Timer(this);
            this.closeTimer = timer.schedule(new Runnable() {
                    @Override
                    public void run() {
                        if (!closeTask.isDone()) {
                            closeTask.completeExceptionally(new TimeoutException("Closing MessagingFactory timed out."));
                            getReactor().stop();
                        }
                    }
            }, operationTimeout);

            if (this.closeTimer.isCompletedExceptionally()) {
                this.closeTask.completeExceptionally(ExceptionUtil.getExceptionFromCompletedFuture(this.closeTimer));
            } else {
                try {
                    this.scheduleOnReactorThread(new CloseWork());
                } catch (IOException | RejectedExecutionException schedulerException) {
                    this.closeTask.completeExceptionally(schedulerException);
                }
            }
        }

        return this.closeTask;
    }

    @Override
    public void registerForConnectionError(Link link) {
        this.registeredLinks.add(link);
    }

    @Override
    public void deregisterForConnectionError(Link link) {
        this.registeredLinks.remove(link);
    }

    public void scheduleOnReactorThread(final DispatchHandler handler) throws IOException, RejectedExecutionException {
        this.getReactorDispatcher().invoke(handler);
    }

    public void scheduleOnReactorThread(final int delay, final DispatchHandler handler) throws IOException, RejectedExecutionException {
        this.getReactorDispatcher().invoke(delay, handler);
    }

    public static class ReactorFactory {

        public Reactor create(final ReactorHandler reactorHandler, final int maxFrameSize, final String name) throws IOException {
            return ProtonUtil.reactor(reactorHandler, maxFrameSize, name);
        }
    }

    private class CloseWork extends DispatchHandler {
        @Override
        public void onEvent() {
            final ReactorDispatcher dispatcher = getReactorDispatcher();
            synchronized (cbsChannelCreateLock) {
                if (cbsChannel != null) {
                    cbsChannel.close(
                            dispatcher,
                            new OperationResult<Void, Exception>() {
                                @Override
                                public void onComplete(Void result) {
                                    if (TRACE_LOGGER.isInfoEnabled()) {
                                        TRACE_LOGGER.info(
                                                String.format(Locale.US, "messagingFactory[%s], hostName[%s], info[%s]",
                                                        getClientId(), getHostName(), "cbsChannel closed"));
                                    }
                                }

                                @Override
                                public void onError(Exception error) {
                                    if (TRACE_LOGGER.isWarnEnabled()) {
                                        TRACE_LOGGER.warn(String.format(Locale.US,
                                                "messagingFactory[%s], hostName[%s], cbsChannelCloseError[%s]",
                                                getClientId(), getHostName(), error.getMessage()));
                                    }
                                }
                            });
                }
            }

            synchronized (mgmtChannelCreateLock) {
                if (mgmtChannel != null) {
                    mgmtChannel.close(
                            dispatcher,
                            new OperationResult<Void, Exception>() {
                                @Override
                                public void onComplete(Void result) {
                                    if (TRACE_LOGGER.isInfoEnabled()) {
                                        TRACE_LOGGER.info(
                                                String.format(Locale.US, "messagingFactory[%s], hostName[%s], info[%s]",
                                                        getClientId(), getHostName(), "mgmtChannel closed"));
                                    }
                                }

                                @Override
                                public void onError(Exception error) {

                                    if (TRACE_LOGGER.isWarnEnabled()) {
                                        TRACE_LOGGER.warn(String.format(Locale.US,
                                                "messagingFactory[%s], hostName[%s], mgmtChannelCloseError[%s]",
                                                getClientId(), getHostName(), error.getMessage()));
                                    }
                                }
                            });
                }
            }

            if (connection != null && connection.getRemoteState() != EndpointState.CLOSED && connection.getLocalState() != EndpointState.CLOSED) {
                connection.close();
            }
        }
    }

    private class RunReactor implements Runnable {
        private final Reactor rctr;
        private final ScheduledExecutorService executor;

        volatile boolean hasStarted;

        RunReactor(final Reactor reactor, final ScheduledExecutorService executor) {
            this.rctr = reactor;
            this.executor = executor;
            this.hasStarted = false;
        }

        public void run() {
            boolean reScheduledReactor = false;

            try {
                if (!this.hasStarted) {
                    if (TRACE_LOGGER.isInfoEnabled()) {
                        TRACE_LOGGER.info(String.format(Locale.US, "messagingFactory[%s], hostName[%s], info[%s]",
                                getClientId(), getHostName(), "starting reactor instance."));
                    }

                    this.rctr.start();
                    this.hasStarted = true;
                }

                if (!Thread.interrupted() && this.rctr.process()) {
                    try {
                        this.executor.execute(this);
                        reScheduledReactor = true;
                    } catch (RejectedExecutionException exception) {
                        if (TRACE_LOGGER.isWarnEnabled()) {
                            TRACE_LOGGER.warn(String.format(Locale.US, "messagingFactory[%s], hostName[%s], error[%s]",
                                    getClientId(), getHostName(),
                                    ExceptionUtil.toStackTraceString(exception, "scheduling reactor failed because the executor has been shut down")));
                        }

                        this.rctr.attachments().set(RejectedExecutionException.class, RejectedExecutionException.class, exception);
                    }

                    return;
                }

                if (TRACE_LOGGER.isWarnEnabled()) {
                    TRACE_LOGGER.warn(String.format(Locale.US, "messagingFactory[%s], hostName[%s], message[%s]",
                            getClientId(), getHostName(),
                            "stopping the reactor because thread was interrupted or the reactor has no more events to process."));
                }

                this.rctr.stop();
            } catch (HandlerException handlerException) {
                Throwable cause = handlerException.getCause();
                if (cause == null) {
                    cause = handlerException;
                }

                if (TRACE_LOGGER.isWarnEnabled()) {
                    TRACE_LOGGER.warn(String.format(Locale.US, "messagingFactory[%s], hostName[%s], error[%s]",
                            getClientId(), getHostName(), ExceptionUtil.toStackTraceString(handlerException,
                                    "Unhandled exception while processing events in reactor, report this error.")));
                }

                final String message = !StringUtil.isNullOrEmpty(cause.getMessage())
                        ? cause.getMessage()
                        : !StringUtil.isNullOrEmpty(handlerException.getMessage())
                            ? handlerException.getMessage()
                            : "Reactor encountered unrecoverable error";

                final EventHubException sbException;

                if (cause instanceof UnresolvedAddressException) {
                    sbException = new CommunicationException(
                            String.format(Locale.US, "%s. This is usually caused by incorrect hostname or network configuration. Check correctness of namespace information. %s",
                                    message, ExceptionUtil.getTrackingIDAndTimeToLog()),
                            cause);
                } else {
                    sbException = new EventHubException(
                            true,
                            String.format(Locale.US, "%s, %s", message, ExceptionUtil.getTrackingIDAndTimeToLog()),
                            cause);
                }

                MessagingFactory.this.onReactorError(sbException);
            } finally {
                if (reScheduledReactor) {
                    return;
                }

                if (getIsClosingOrClosed() && !closeTask.isDone()) {
                    this.rctr.free();
                    closeTask.complete(null);
                    if (closeTimer != null) {
                        closeTimer.cancel(false);
                    }
                } else {
                    scheduleCompletePendingTasks();
                }
            }
        }

        private void scheduleCompletePendingTasks() {
            this.executor.schedule(new Runnable() {
                @Override
                public void run() {
                    if (TRACE_LOGGER.isWarnEnabled()) {
                        TRACE_LOGGER.warn(String.format(Locale.US, "messagingFactory[%s], hostName[%s], message[%s]",
                                getClientId(), getHostName(),
                                "Processing all pending tasks and closing old reactor."));
                    }

                    try {
                        rctr.stop();
                        rctr.process();
                    } catch (HandlerException e) {
                        if (TRACE_LOGGER.isWarnEnabled()) {
                            TRACE_LOGGER.warn(String.format(Locale.US, "messagingFactory[%s], hostName[%s], error[%s]",
                                    getClientId(), getHostName(), ExceptionUtil.toStackTraceString(e,
                                            "scheduleCompletePendingTasks - exception occurred while processing events.")));
                        }
                    } finally {
                        rctr.free();
                    }
                }
            }, MessagingFactory.this.getOperationTimeout().getSeconds(), TimeUnit.SECONDS);
        }
    }

    private class ReactorHandlerWithConnection extends ReactorHandler {
        ReactorHandlerWithConnection() {
            super(getClientId());
        }

        @Override
        public void onReactorInit(Event e) {
            super.onReactorInit(e);

            final Reactor r = e.getReactor();
            connection = r.connectionToHost(
                    connectionHandler.getRemoteHostName(),
                    connectionHandler.getRemotePort(),
                    connectionHandler);
        }
    }
}<|MERGE_RESOLUTION|>--- conflicted
+++ resolved
@@ -88,21 +88,12 @@
         if (StringUtil.isNullOrWhiteSpace(hostname)) {
             throw new IllegalArgumentException("Endpoint hostname cannot be null or empty");
         }
-<<<<<<< HEAD
-        Objects.requireNonNull(operationTimeout, "Operation timeout cannot be null");
-        Objects.requireNonNull(transportType, "Transport type cannot be null");
-        Objects.requireNonNull(tokenProvider, "Token provider cannot be null");
-        Objects.requireNonNull(retryPolicy, "Retry policy cannot be null");
-        Objects.requireNonNull(executor, "Executor cannot be null");
-        Objects.requireNonNull(reactorFactory, "Reactor factory cannot be null");
-=======
         Objects.requireNonNull(operationTimeout, "Operation timeout cannot be null.");
         Objects.requireNonNull(transportType, "Transport type cannot be null.");
         Objects.requireNonNull(tokenProvider, "Token provider cannot be null.");
         Objects.requireNonNull(retryPolicy, "Retry policy cannot be null.");
         Objects.requireNonNull(executor, "Executor cannot be null.");
         Objects.requireNonNull(reactorFactory, "Reactor factory cannot be null.");
->>>>>>> f9b68898
 
         this.hostName = hostname;
         this.reactorFactory = reactorFactory;
