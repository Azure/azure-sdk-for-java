--- conflicted
+++ resolved
@@ -15,25 +15,6 @@
     @Test
     public void createDefault() {
         SendOptions options = new SendOptions();
-<<<<<<< HEAD
-=======
-
-        // Assert.assertEquals(EventHubProducer.MAX_MESSAGE_LENGTH_BYTES, options.maximumSizeInBytes());
-        Assert.assertNull(options.partitionKey());
-    }
-
-    /**
-     * Verifies we can set maximumSizeInBytes on the send options.
-     */
-    @Test
-    public void setMaximumSize() {
-        int size = 1024;
-        SendOptions options = new SendOptions();
-
-        // options.maximumSizeInBytes(size);
-
-        // Assert.assertEquals(size, options.maximumSizeInBytes());
->>>>>>> 89c2aa23
         Assert.assertNull(options.partitionKey());
     }
 
@@ -46,11 +27,6 @@
         SendOptions options = new SendOptions();
 
         options.partitionKey(partitionKey);
-<<<<<<< HEAD
-=======
-
-        // Assert.assertEquals(EventHubProducer.MAX_MESSAGE_LENGTH_BYTES, options.maximumSizeInBytes());
->>>>>>> 89c2aa23
         Assert.assertEquals(partitionKey, options.partitionKey());
     }
 
@@ -61,11 +37,6 @@
     public void cloneIdentical() {
         // Arrange
         String partitionKey = "My partition key";
-<<<<<<< HEAD
-=======
-        int size = 800;
-        // SendOptions options = new SendOptions().partitionKey(partitionKey).maximumSizeInBytes(size);
->>>>>>> 89c2aa23
         SendOptions options = new SendOptions().partitionKey(partitionKey);
 
         // Act
@@ -73,18 +44,9 @@
 
         // Assert
         Assert.assertNotSame(clone, options);
-<<<<<<< HEAD
-=======
-        // Assert.assertEquals(size, options.maximumSizeInBytes());
-        Assert.assertEquals(partitionKey, options.partitionKey());
->>>>>>> 89c2aa23
 
         Assert.assertEquals(partitionKey, options.partitionKey());
         Assert.assertEquals(partitionKey, clone.partitionKey());
-<<<<<<< HEAD
-=======
-        // Assert.assertEquals(size, clone.maximumSizeInBytes());
->>>>>>> 89c2aa23
     }
 
 
@@ -97,29 +59,14 @@
         String originalPartitionKey = "Some partition key";
         String partitionKey = "A new partition key";
 
-<<<<<<< HEAD
         SendOptions options = new SendOptions().partitionKey(originalPartitionKey);
         SendOptions clone = (SendOptions) options.clone();
 
         // Act
-=======
-        // SendOptions options = new SendOptions().partitionKey(originalPartitionKey).maximumSizeInBytes(originalSize);
-        SendOptions options = new SendOptions().partitionKey(originalPartitionKey);
-        SendOptions clone = options.clone();
-
-        // Act
-        // clone.partitionKey(partitionKey).maximumSizeInBytes(size);
->>>>>>> 89c2aa23
         clone.partitionKey(partitionKey);
 
         // Assert
         Assert.assertEquals(partitionKey, clone.partitionKey());
-<<<<<<< HEAD
-=======
-        // Assert.assertEquals(size, clone.maximumSizeInBytes());
-
-        // Assert.assertEquals(originalSize, options.maximumSizeInBytes());
->>>>>>> 89c2aa23
         Assert.assertEquals(originalPartitionKey, options.partitionKey());
     }
 }