--- conflicted
+++ resolved
@@ -73,13 +73,8 @@
         final ReactorHandlerProvider handlerProvider = new ReactorHandlerProvider(getReactorProvider());
         final ConnectionStringProperties properties = new ConnectionStringProperties(getConnectionString());
         final ConnectionOptions connectionOptions = new ConnectionOptions(properties.endpoint().getHost(),
-<<<<<<< HEAD
             properties.eventHubPath(), getTokenCredential(), getAuthorizationType(), TransportType.AMQP,
             RETRY_OPTIONS, ProxyConfiguration.SYSTEM_DEFAULTS, Schedulers.newSingle("single-threaded"));
-=======
-            properties.eventHubPath(), getTokenCredential(), getAuthorizationType(), TIMEOUT, TransportType.AMQP,
-            Retry.getNoRetry(), ProxyConfiguration.SYSTEM_DEFAULTS, Schedulers.newElastic("test-pool"));
->>>>>>> 77a64628
 
         client = new EventHubAsyncClient(connectionOptions, getReactorProvider(), handlerProvider);
     }
