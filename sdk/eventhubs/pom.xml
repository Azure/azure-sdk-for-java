<!-- Copyright (c) Microsoft Corporation. All rights reserved.
     Licensed under the MIT License. -->
<project xmlns="http://maven.apache.org/POM/4.0.0"
  xmlns:xsi="http://www.w3.org/2001/XMLSchema-instance" xsi:schemaLocation="http://maven.apache.org/POM/4.0.0 http://maven.apache.org/xsd/maven-4.0.0.xsd">
  <modelVersion>4.0.0</modelVersion>
  <groupId>com.azure</groupId>
  <artifactId>azure-eventhubs-service</artifactId>
  <packaging>pom</packaging>
  <version>1.0.0</version>  <!-- Need not change for every release-->

<<<<<<< HEAD
  <profiles>
    <profile>
      <id>coverage</id>
      <modules>
        <module>azure-messaging-eventhubs</module>
        <module>azure-messaging-eventhubs-checkpointstore-blob</module>
        <module>azure-messaging-eventhubs-checkpointstore-redis</module>
      </modules>

      <dependencies>
        <dependency>
          <groupId>com.azure</groupId>
          <artifactId>azure-messaging-eventhubs</artifactId>
          <version>5.12.1</version> <!-- {x-version-update;com.azure:azure-messaging-eventhubs;current} -->
        </dependency>
        <dependency>
          <groupId>com.azure</groupId>
          <artifactId>azure-messaging-eventhubs-checkpointstore-blob</artifactId>
          <version>1.13.0</version> <!-- {x-version-update;com.azure:azure-messaging-eventhubs-checkpointstore-blob;current} -->
        </dependency>
        <dependency>
          <groupId>com.azure</groupId>
          <artifactId>azure-messaging-eventhubs-checkpointstore-redis</artifactId>
          <version>1.0.0-beta.1</version> <!-- {x-version-update;com.azure:azure-messaging-eventhubs-checkpointstore-redis;current} -->
        </dependency>
      </dependencies>

      <build>
        <plugins>
          <plugin>
            <groupId>org.jacoco</groupId>
            <artifactId>jacoco-maven-plugin</artifactId>
            <version>0.8.8</version> <!-- {x-version-update;org.jacoco:jacoco-maven-plugin;external_dependency} -->
            <configuration>
              <outputDirectory>${project.reporting.outputDirectory}/test-coverage</outputDirectory>
            </configuration>
          </plugin>
        </plugins>
      </build>
    </profile>
    <profile>
      <id>default</id>
      <activation>
        <activeByDefault>true</activeByDefault>
      </activation>
      <modules>
        <module>microsoft-azure-eventhubs</module>
        <module>microsoft-azure-eventhubs-eph</module>
        <module>microsoft-azure-eventhubs-extensions</module>
        <module>azure-messaging-eventhubs</module>
        <module>azure-messaging-eventhubs-checkpointstore-blob</module>
        <module>azure-messaging-eventhubs-checkpointstore-redis</module>
        <module>azure-messaging-eventhubs-stress</module>
        <module>azure-messaging-eventhubs-track1-perf</module>
        <module>azure-messaging-eventhubs-track2-perf</module>
      </modules>
    </profile>
  </profiles>
=======
  <modules>
      <module>microsoft-azure-eventhubs</module>
      <module>microsoft-azure-eventhubs-eph</module>
      <module>microsoft-azure-eventhubs-extensions</module>
      <module>azure-messaging-eventhubs</module>
      <module>azure-messaging-eventhubs-checkpointstore-blob</module>
      <module>azure-messaging-eventhubs-checkpointstore-redis</module>
      <module>azure-messaging-eventhubs-track1-perf</module>
      <module>azure-messaging-eventhubs-track2-perf</module>
  </modules>
>>>>>>> 2e559fe8

</project><|MERGE_RESOLUTION|>--- conflicted
+++ resolved
@@ -8,66 +8,6 @@
   <packaging>pom</packaging>
   <version>1.0.0</version>  <!-- Need not change for every release-->
 
-<<<<<<< HEAD
-  <profiles>
-    <profile>
-      <id>coverage</id>
-      <modules>
-        <module>azure-messaging-eventhubs</module>
-        <module>azure-messaging-eventhubs-checkpointstore-blob</module>
-        <module>azure-messaging-eventhubs-checkpointstore-redis</module>
-      </modules>
-
-      <dependencies>
-        <dependency>
-          <groupId>com.azure</groupId>
-          <artifactId>azure-messaging-eventhubs</artifactId>
-          <version>5.12.1</version> <!-- {x-version-update;com.azure:azure-messaging-eventhubs;current} -->
-        </dependency>
-        <dependency>
-          <groupId>com.azure</groupId>
-          <artifactId>azure-messaging-eventhubs-checkpointstore-blob</artifactId>
-          <version>1.13.0</version> <!-- {x-version-update;com.azure:azure-messaging-eventhubs-checkpointstore-blob;current} -->
-        </dependency>
-        <dependency>
-          <groupId>com.azure</groupId>
-          <artifactId>azure-messaging-eventhubs-checkpointstore-redis</artifactId>
-          <version>1.0.0-beta.1</version> <!-- {x-version-update;com.azure:azure-messaging-eventhubs-checkpointstore-redis;current} -->
-        </dependency>
-      </dependencies>
-
-      <build>
-        <plugins>
-          <plugin>
-            <groupId>org.jacoco</groupId>
-            <artifactId>jacoco-maven-plugin</artifactId>
-            <version>0.8.8</version> <!-- {x-version-update;org.jacoco:jacoco-maven-plugin;external_dependency} -->
-            <configuration>
-              <outputDirectory>${project.reporting.outputDirectory}/test-coverage</outputDirectory>
-            </configuration>
-          </plugin>
-        </plugins>
-      </build>
-    </profile>
-    <profile>
-      <id>default</id>
-      <activation>
-        <activeByDefault>true</activeByDefault>
-      </activation>
-      <modules>
-        <module>microsoft-azure-eventhubs</module>
-        <module>microsoft-azure-eventhubs-eph</module>
-        <module>microsoft-azure-eventhubs-extensions</module>
-        <module>azure-messaging-eventhubs</module>
-        <module>azure-messaging-eventhubs-checkpointstore-blob</module>
-        <module>azure-messaging-eventhubs-checkpointstore-redis</module>
-        <module>azure-messaging-eventhubs-stress</module>
-        <module>azure-messaging-eventhubs-track1-perf</module>
-        <module>azure-messaging-eventhubs-track2-perf</module>
-      </modules>
-    </profile>
-  </profiles>
-=======
   <modules>
       <module>microsoft-azure-eventhubs</module>
       <module>microsoft-azure-eventhubs-eph</module>
@@ -75,9 +15,9 @@
       <module>azure-messaging-eventhubs</module>
       <module>azure-messaging-eventhubs-checkpointstore-blob</module>
       <module>azure-messaging-eventhubs-checkpointstore-redis</module>
+      <module>azure-messaging-eventhubs-stress</module>
       <module>azure-messaging-eventhubs-track1-perf</module>
       <module>azure-messaging-eventhubs-track2-perf</module>
   </modules>
->>>>>>> 2e559fe8
 
 </project>