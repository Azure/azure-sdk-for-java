--- conflicted
+++ resolved
@@ -9,15 +9,10 @@
   <packaging>pom</packaging>
   <version>1.0.0</version><!-- Need not change for every release-->
   <modules>
-<<<<<<< HEAD
     <module>microsoft-azure-eventhubs</module>
     <module>microsoft-azure-eventhubs-eph</module>
     <module>microsoft-azure-eventhubs-extensions</module>
-
-    <module>../../core</module>
-=======
     <module>../core</module>
->>>>>>> 3474de90
     <module>azure-eventhubs</module>
   </modules>
 </project>