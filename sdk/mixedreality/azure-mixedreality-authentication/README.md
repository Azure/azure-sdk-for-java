# Azure Mixed Reality client library for Java

Mixed Reality services, like Azure Spatial Anchors, Azure Remote Rendering, and others, use the Mixed Reality security
token service (STS) for authentication. This package supports exchanging Mixed Reality account credentials for an access
token from the STS that can be used to access Mixed Reality services.

[Source code][source] | [Package (Maven)][package] | [API reference documentation][api_documentation]
| [Product documentation][product_docs]

![Mixed Reality service authentication diagram](https://docs.microsoft.com/azure/spatial-anchors/concepts/media/spatial-anchors-authentication-overview.png)

## Getting started

### Prerequisites

- You must have an [Azure subscription](https://azure.microsoft.com/free/).
- You must have an account with an [Azure Mixed Reality service](https://azure.microsoft.com/topic/mixed-reality/):
  - [Azure Remote Rendering](https://docs.microsoft.com/azure/remote-rendering/)
  - [Azure Spatial Anchors](https://docs.microsoft.com/azure/spatial-anchors/)
- [Java Development Kit (JDK)](https://docs.microsoft.com/java/azure/jdk/?view=azure-java-stable) version 8 or above.
- [Apache Maven](https://maven.apache.org/download.cgi).
- Familiarity with the authentication and credential concepts from [Azure.Identity](https://github.com/Azure/azure-sdk-for-java/tree/main/sdk/identity/azure-identity).

### Include the package

#### Include the BOM file

Please include the azure-sdk-bom to your project to take dependency on the General Availability (GA) version of the library. In the following snippet, replace the {bom_version_to_target} placeholder with the version number.
To learn more about the BOM, see the [AZURE SDK BOM README](https://github.com/Azure/azure-sdk-for-java/blob/main/sdk/boms/azure-sdk-bom/README.md).

```xml
<dependencyManagement>
    <dependencies>
        <dependency>
            <groupId>com.azure</groupId>
            <artifactId>azure-sdk-bom</artifactId>
            <version>{bom_version_to_target}</version>
            <type>pom</type>
            <scope>import</scope>
        </dependency>
    </dependencies>
</dependencyManagement>
```
and then include the direct dependency in the dependencies section without the version tag as shown below.

```xml
<dependencies>
    <dependency>
        <groupId>com.azure</groupId>
        <artifactId>azure-mixedreality-authentication</artifactId>
    </dependency>
</dependencies>
```

#### Include direct dependency
If you want to take dependency on a particular version of the library that is not present in the BOM,
add the direct dependency to your project as follows.

[//]: # ({x-version-update-start;com.azure:azure-mixedreality-authentication;current})
```xml
<dependency>
    <groupId>com.azure</groupId>
    <artifactId>azure-mixedreality-authentication</artifactId>
<<<<<<< HEAD
    <version>1.2.1</version>
=======
    <version>1.2.2</version>
>>>>>>> 8d609db9
</dependency>
```

### Authenticate the client

Mixed Reality services support a few different forms of authentication:

- Account Key authentication
  - Account keys enable you to get started quickly with using Mixed Reality services. But before you deploy your application
    to production, we recommend that you update your app to use Azure AD authentication.
- Azure Active Directory (AD) token authentication
  - If you're building an enterprise application and your company is using Azure AD as its identity system, you can use
    user-based Azure AD authentication in your app. You then grant access to your Mixed Reality accounts by using your
    existing Azure AD security groups. You can also grant access directly to users in your organization.
  - Otherwise, we recommend that you obtain Azure AD tokens from a web service that supports your app. We recommend this
    method for production applications because it allows you to avoid embedding the credentials for access to a Mixed
    Reality service in your client application.

See [here](https://docs.microsoft.com/azure/spatial-anchors/concepts/authentication) for detailed instructions and information.

## Key concepts

### MixedRealityStsClient

The `MixedRealityStsClient` is the client library used to access the Mixed Reality STS to get an access token.

Tokens obtained from the Mixed Reality STS have a lifetime of **24 hours**.

## Examples

### Create the client

For a synchronous client:

```java
AzureKeyCredential keyCredential = new AzureKeyCredential(accountKey);
MixedRealityStsClient client = new MixedRealityStsClientBuilder()
    .accountDomain(accountDomain)
    .accountId(accountId)
    .credential(keyCredential)
    .buildClient();
```

For an asynchronous client (note the call to `buildAsyncClient` instead of `buildClient`):

```java
AzureKeyCredential keyCredential = new AzureKeyCredential(accountKey);
MixedRealityStsAsyncClient client = new MixedRealityStsClientBuilder()
    .accountDomain(accountDomain)
    .accountId(accountId)
    .credential(keyCredential)
    .buildAsyncClient();
```

### Retrieve an access token

```java
AzureKeyCredential keyCredential = new AzureKeyCredential(accountKey);
MixedRealityStsClient client = new MixedRealityStsClientBuilder()
    .accountDomain(accountDomain)
    .accountId(accountId)
    .credential(keyCredential)
    .buildClient();

AccessToken token = client.getToken();
```

See the authentication examples [above](#authenticate-the-client) for more complex authentication scenarios.

#### Using the access token in a Mixed Reality client library

Some Mixed Reality client libraries might accept an access token in place of a credential. For example:

```java
// getMixedRealityAccessTokenFromWebService is a hypothetical method that retrieves
// a Mixed Reality access token from a web service. The web service would use the
// MixedRealityStsClient and credentials to obtain an access token to be returned
// to the client.
AccessToken accessToken = getMixedRealityAccessTokenFromWebService();

SpatialAnchorsAccount account = new SpatialAnchorsAccount(accountId, accountDomain);
SpatialAnchorsClient client = new SpatialAnchorsClient(account, accessToken);
```

Note: The `SpatialAnchorsClient` usage above is hypothetical and may not reflect the actual library. Consult the
documentation for the client library you're using to determine if and how this might be supported.

## Troubleshooting

Describe common errors and exceptions, how to "unpack" them if necessary, and include guidance for graceful handling and recovery.

Provide information to help developers avoid throttling or other service-enforced errors they might encounter. For example, provide guidance and examples for using retry or connection policies in the API.

If the package or a related package supports it, include tips for logging or enabling instrumentation to help them debug their code.

## Next steps

### Client libraries supporting authentication with Mixed Reality Authentication

Libraries supporting the Mixed Reality Authentication are coming soon.

## Contributing

This project welcomes contributions and suggestions. Most contributions require you to agree to a Contributor License
Agreement (CLA) declaring that you have the right to, and actually do, grant us the rights to use your contribution.
For details, visit [https://cla.microsoft.com](https://cla.microsoft.com).

When you submit a pull request, a CLA-bot will automatically determine whether you need to provide a CLA and decorate the
PR appropriately (e.g., label, comment). Simply follow the instructions provided by the bot. You will only need to do this
once across all repos using our CLA.

This project has adopted the [Microsoft Open Source Code of Conduct](https://opensource.microsoft.com/codeofconduct/).
For more information see the [Code of Conduct FAQ](https://opensource.microsoft.com/codeofconduct/faq/) or contact
[opencode@microsoft.com](mailto:opencode@microsoft.com) with any additional questions or comments.

<!-- LINKS -->
[cla]: https://cla.microsoft.com
[coc]: https://opensource.microsoft.com/codeofconduct/
[coc_faq]: https://opensource.microsoft.com/codeofconduct/faq/
[coc_contact]: mailto:opencode@microsoft.com
[product_docs]: https://azure.microsoft.com/topic/mixed-reality/
[package]: https://search.maven.org/artifact/com.azure/azure-mixedreality-authentication
[api_documentation]: https://aka.ms/java-docs
[source]: https://github.com/Azure/azure-sdk-for-java/tree/main/sdk/mixedreality/azure-mixedreality-authentication

![Impressions](https://azure-sdk-impressions.azurewebsites.net/api/impressions/azure-sdk-for-java%2Fsdk%2Fmixedreality%2Fazure-mixedreality-authentication%2FREADME.png)<|MERGE_RESOLUTION|>--- conflicted
+++ resolved
@@ -61,11 +61,7 @@
 <dependency>
     <groupId>com.azure</groupId>
     <artifactId>azure-mixedreality-authentication</artifactId>
-<<<<<<< HEAD
-    <version>1.2.1</version>
-=======
     <version>1.2.2</version>
->>>>>>> 8d609db9
 </dependency>
 ```
 
