--- conflicted
+++ resolved
@@ -55,46 +55,33 @@
 
     @Override
     public void beforeTest() {
-<<<<<<< HEAD
         final TokenCredential credential = new AzurePowerShellCredentialBuilder().build();
         final AzureProfile profile = new AzureProfile(AzureEnvironment.AZURE);
 
         resourceManager = ResourceManager
-            .configure()
-            .withLogOptions(new HttpLogOptions().setLogLevel(HttpLogDetailLevel.BASIC))
-            .authenticate(credential, profile)
-            .withDefaultSubscription();
+          .configure()
+          .withLogOptions(new HttpLogOptions().setLogLevel(HttpLogDetailLevel.BASIC))
+          .authenticate(credential, profile)
+          .withDefaultSubscription();
 
         batchManager = BatchManager
-            .configure().withLogOptions(new HttpLogOptions().setLogLevel(HttpLogDetailLevel.BASIC))
-            .withPolicy(new ProviderRegistrationPolicy(resourceManager))
-            .authenticate(new AzurePowerShellCredentialBuilder().build(), new AzureProfile(AzureEnvironment.AZURE));
+          .configure().withLogOptions(new HttpLogOptions().setLogLevel(HttpLogDetailLevel.BASIC))
+          .withPolicy(new ProviderRegistrationPolicy(resourceManager))
+          .authenticate(new AzurePowerShellCredentialBuilder().build(), new AzureProfile(AzureEnvironment.AZURE));
 
         storageManager = StorageManager
-            .configure().withLogOptions(new HttpLogOptions().setLogLevel(HttpLogDetailLevel.BASIC))
-            .withPolicy(new ProviderRegistrationPolicy(resourceManager))
-=======
-        batchManager = BatchManager.configure()
-            .withLogOptions(new HttpLogOptions().setLogLevel(HttpLogDetailLevel.BASIC))
-            .authenticate(new AzurePowerShellCredentialBuilder().build(), new AzureProfile(AzureEnvironment.AZURE));
-
-        storageManager = StorageManager.configure()
-            .withLogOptions(new HttpLogOptions().setLogLevel(HttpLogDetailLevel.BASIC))
->>>>>>> e8a52833
-            .authenticate(new AzurePowerShellCredentialBuilder().build(), new AzureProfile(AzureEnvironment.AZURE));
+          .configure().withLogOptions(new HttpLogOptions().setLogLevel(HttpLogDetailLevel.BASIC))
+          .withPolicy(new ProviderRegistrationPolicy(resourceManager))
+          .authenticate(new AzurePowerShellCredentialBuilder().build(), new AzureProfile(AzureEnvironment.AZURE));
 
         String testResourceGroup = Configuration.getGlobalConfiguration().get("AZURE_RESOURCE_GROUP_NAME");
         testEnv = !CoreUtils.isNullOrEmpty(testResourceGroup);
         if (testEnv) {
             resourceGroup = testResourceGroup;
         } else {
-<<<<<<< HEAD
             resourceManager.resourceGroups().define(resourceGroup)
-                .withRegion(REGION)
-                .create();
-=======
-            storageManager.resourceManager().resourceGroups().define(resourceGroup).withRegion(REGION).create();
->>>>>>> e8a52833
+              .withRegion(REGION)
+              .create();
         }
     }
 
