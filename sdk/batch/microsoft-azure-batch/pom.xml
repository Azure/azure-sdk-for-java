<!--
 Copyright (c) Microsoft Corporation. All rights reserved.
 Licensed under the MIT License. See License.txt in the project root for
 license information.
-->
<project xmlns="http://maven.apache.org/POM/4.0.0" xmlns:xsi="http://www.w3.org/2001/XMLSchema-instance"
         xsi:schemaLocation="http://maven.apache.org/POM/4.0.0 http://maven.apache.org/xsd/maven-4.0.0.xsd">
  <modelVersion>4.0.0</modelVersion>
  <parent>
    <groupId>com.azure</groupId>
    <artifactId>azure-data-sdk-parent</artifactId>
    <version>1.3.0</version> <!-- {x-version-update;com.azure:azure-data-sdk-parent;current} -->
    <relativePath>../../parents/azure-data-sdk-parent</relativePath>
  </parent>

  <groupId>com.microsoft.azure</groupId>
  <artifactId>azure-batch</artifactId>
  <packaging>jar</packaging>
  <version>11.1.0-beta.1</version> <!-- {x-version-update;com.microsoft.azure:azure-batch;current} -->

  <name>Microsoft Azure Batch SDK Root</name>
  <description>This package contains the root module of Microsoft Azure Batch SDK.</description>
  <url>https://github.com/Azure/azure-sdk-for-java</url>

  <distributionManagement>
    <site>
      <id>azure-java-build-docs</id>
      <url>${site.url}/site/${project.artifactId}</url>
    </site>
  </distributionManagement>

  <scm>
    <url>https://github.com/Azure/azure-sdk-for-java</url>
  </scm>

  <dependencies>
    <dependency>
      <groupId>com.microsoft.azure</groupId>
      <artifactId>azure-client-runtime</artifactId>
      <version>1.7.14</version> <!-- {x-version-update;com.microsoft.azure:azure-client-runtime;external_dependency} -->
    </dependency>

    <dependency>
      <groupId>com.microsoft.azure</groupId>
      <artifactId>adal4j</artifactId>
      <version>1.6.5</version> <!-- {x-version-update;com.microsoft.azure:adal4j;external_dependency} -->
    </dependency>

    <dependency>
      <groupId>commons-codec</groupId>
      <artifactId>commons-codec</artifactId>
      <version>1.16.0</version> <!-- {x-version-update;commons-codec:commons-codec;external_dependency} -->
    </dependency>

    <!-- Test dependencies -->
    <dependency>
      <groupId>junit</groupId>
      <artifactId>junit</artifactId>
      <version>4.13.2</version> <!-- {x-version-update;junit:junit;external_dependency} -->
      <scope>test</scope>
    </dependency>

    <dependency>
      <groupId>com.microsoft.azure</groupId>
      <artifactId>azure-storage</artifactId>
      <version>8.0.0</version> <!-- {x-version-update;com.microsoft.azure:azure-storage;external_dependency} -->
      <scope>test</scope>
    </dependency>

    <!-- Storage pulls in an old version of jackson-core; so we explicitly set it in test. -->
    <dependency>
      <groupId>com.fasterxml.jackson.core</groupId>
      <artifactId>jackson-core</artifactId>
      <version>2.15.3</version> <!-- {x-version-update;com.fasterxml.jackson.core:jackson-core;external_dependency} -->
      <scope>test</scope>
    </dependency>

    <dependency>
      <groupId>com.microsoft.azure</groupId>
      <artifactId>azure</artifactId>
      <version>1.24.1</version> <!-- {x-version-update;com.microsoft.azure:azure;external_dependency} -->
      <scope>test</scope>
    </dependency>

    <dependency>
      <groupId>com.azure</groupId>
      <artifactId>azure-core</artifactId>
      <version>1.46.0</version> <!-- {x-version-update;com.azure:azure-core;dependency} -->
      <scope>test</scope>
    </dependency>

    <dependency>
      <groupId>com.microsoft.azure</groupId>
      <artifactId>azure-mgmt-network</artifactId>
      <version>1.33.0</version> <!-- {x-version-update;com.microsoft.azure:azure-mgmt-network;external_dependency} -->
      <scope>test</scope>
    </dependency>

    <dependency>
      <groupId>commons-io</groupId>
      <artifactId>commons-io</artifactId>
      <version>2.11.0</version> <!-- {x-version-update;commons-io:commons-io;external_dependency} -->
      <scope>test</scope>
    </dependency>

    <dependency>
      <groupId>com.microsoft.azure</groupId>
      <artifactId>azure-mgmt-resources</artifactId>
      <version>1.3.1-SNAPSHOT</version> <!-- {x-version-update;test_jar_com.microsoft.azure:azure-mgmt-resources;external_dependency} -->
      <type>test-jar</type>
      <scope>test</scope>
    </dependency>

    <dependency>
      <groupId>com.microsoft.azure</groupId>
      <artifactId>azure-mgmt-resources</artifactId>
      <version>1.3.0</version> <!-- {x-version-update;com.microsoft.azure:azure-mgmt-resources;external_dependency} -->
      <scope>test</scope>
    </dependency>

  </dependencies>
  <build>
    <plugins>

      <plugin>
        <groupId>org.eclipse.jetty</groupId>
        <artifactId>jetty-maven-plugin</artifactId>
        <version>9.4.33.v20201020</version> <!-- {x-version-update;org.eclipse.jetty:jetty-maven-plugin;external_dependency} -->
        <configuration>
          <scanIntervalSeconds>0</scanIntervalSeconds>
          <stopPort>11079</stopPort>
          <stopKey>stop-azure-batch</stopKey>
          <stopWait>20</stopWait>
          <waitForChild>false</waitForChild>
          <jettyXml>../../../jetty.xml</jettyXml>
          <supportedPackagings>jar</supportedPackagings>
        </configuration>
        <executions>
          <execution>
            <id>start-jetty</id>
            <phase>process-test-classes</phase>
            <goals>
              <goal>run-forked</goal>
            </goals>
          </execution>
          <execution>
            <id>stop-jetty</id>
            <phase>post-integration-test</phase>
            <goals>
              <goal>stop</goal>
            </goals>
          </execution>
        </executions>
      </plugin>

      <plugin>
        <groupId>org.apache.maven.plugins</groupId>
        <artifactId>maven-compiler-plugin</artifactId>
<<<<<<< HEAD
        <version>3.11.0</version> <!-- {x-version-update;org.apache.maven.plugins:maven-compiler-plugin;external_dependency} -->
=======
        <version>3.12.1</version> <!-- {x-version-update;org.apache.maven.plugins:maven-compiler-plugin;external_dependency} -->
>>>>>>> ceef3747
        <configuration>
          <source>1.7</source>
          <target>1.7</target>
          <showWarnings>true</showWarnings>
          <showDeprecation>true</showDeprecation>
        </configuration>
      </plugin>

      <plugin>
        <groupId>org.apache.maven.plugins</groupId>
        <artifactId>maven-resources-plugin</artifactId>
        <version>3.3.1</version> <!-- {x-version-update;org.apache.maven.plugins:maven-resources-plugin;external_dependency} -->
        <configuration>
          <outputDirectory>${basedir}/target/test-classes/session-records</outputDirectory>
          <resources>
            <resource>
              <directory>${basedir}/src/test/resources/test-recordings</directory>
            </resource>
          </resources>
        </configuration>
      </plugin>

    </plugins>

  </build>
  <profiles>
    <profile>
      <id>java9plus</id>
      <activation>
        <jdk>[9,)</jdk>
      </activation>
      <build>
        <plugins>
          <plugin>
            <groupId>org.apache.maven.plugins</groupId>
            <artifactId>maven-surefire-plugin</artifactId>
<<<<<<< HEAD
            <version>3.1.2</version><!-- {x-version-update;org.apache.maven.plugins:maven-surefire-plugin;external_dependency} -->
=======
            <version>3.2.5</version><!-- {x-version-update;org.apache.maven.plugins:maven-surefire-plugin;external_dependency} -->
>>>>>>> ceef3747
            <configuration>
              <reuseForks>false</reuseForks>
              <argLine>
                -Xmx4096m
                --add-exports com.azure.core/com.azure.core.implementation.http=ALL-UNNAMED
                --add-opens com.microsoft.azure.batch/com.microsoft.azure.batch=ALL-UNNAMED
                --add-opens java.base/java.util=ALL-UNNAMED
              </argLine>
            </configuration>
          </plugin>
        </plugins>
      </build>
    </profile>
  </profiles>

</project><|MERGE_RESOLUTION|>--- conflicted
+++ resolved
@@ -49,7 +49,7 @@
     <dependency>
       <groupId>commons-codec</groupId>
       <artifactId>commons-codec</artifactId>
-      <version>1.16.0</version> <!-- {x-version-update;commons-codec:commons-codec;external_dependency} -->
+      <version>1.15</version> <!-- {x-version-update;commons-codec:commons-codec;external_dependency} -->
     </dependency>
 
     <!-- Test dependencies -->
@@ -71,7 +71,7 @@
     <dependency>
       <groupId>com.fasterxml.jackson.core</groupId>
       <artifactId>jackson-core</artifactId>
-      <version>2.15.3</version> <!-- {x-version-update;com.fasterxml.jackson.core:jackson-core;external_dependency} -->
+      <version>2.13.5</version> <!-- {x-version-update;com.fasterxml.jackson.core:jackson-core;external_dependency} -->
       <scope>test</scope>
     </dependency>
 
@@ -156,11 +156,7 @@
       <plugin>
         <groupId>org.apache.maven.plugins</groupId>
         <artifactId>maven-compiler-plugin</artifactId>
-<<<<<<< HEAD
-        <version>3.11.0</version> <!-- {x-version-update;org.apache.maven.plugins:maven-compiler-plugin;external_dependency} -->
-=======
         <version>3.12.1</version> <!-- {x-version-update;org.apache.maven.plugins:maven-compiler-plugin;external_dependency} -->
->>>>>>> ceef3747
         <configuration>
           <source>1.7</source>
           <target>1.7</target>
@@ -172,7 +168,7 @@
       <plugin>
         <groupId>org.apache.maven.plugins</groupId>
         <artifactId>maven-resources-plugin</artifactId>
-        <version>3.3.1</version> <!-- {x-version-update;org.apache.maven.plugins:maven-resources-plugin;external_dependency} -->
+        <version>3.3.0</version> <!-- {x-version-update;org.apache.maven.plugins:maven-resources-plugin;external_dependency} -->
         <configuration>
           <outputDirectory>${basedir}/target/test-classes/session-records</outputDirectory>
           <resources>
@@ -197,11 +193,7 @@
           <plugin>
             <groupId>org.apache.maven.plugins</groupId>
             <artifactId>maven-surefire-plugin</artifactId>
-<<<<<<< HEAD
-            <version>3.1.2</version><!-- {x-version-update;org.apache.maven.plugins:maven-surefire-plugin;external_dependency} -->
-=======
             <version>3.2.5</version><!-- {x-version-update;org.apache.maven.plugins:maven-surefire-plugin;external_dependency} -->
->>>>>>> ceef3747
             <configuration>
               <reuseForks>false</reuseForks>
               <argLine>
