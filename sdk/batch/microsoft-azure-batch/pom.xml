<!--
 Copyright (c) Microsoft Corporation. All rights reserved.
 Licensed under the MIT License. See License.txt in the project root for
 license information.
-->
<project xmlns="http://maven.apache.org/POM/4.0.0" xmlns:xsi="http://www.w3.org/2001/XMLSchema-instance"
         xsi:schemaLocation="http://maven.apache.org/POM/4.0.0 http://maven.apache.org/xsd/maven-4.0.0.xsd">
  <modelVersion>4.0.0</modelVersion>
  <parent>
    <groupId>com.azure</groupId>
    <artifactId>azure-data-sdk-parent</artifactId>
    <version>1.3.0</version> <!-- {x-version-update;com.azure:azure-data-sdk-parent;current} -->
    <relativePath>../../parents/azure-data-sdk-parent</relativePath>
  </parent>

  <groupId>com.microsoft.azure</groupId>
  <artifactId>azure-batch</artifactId>
  <packaging>jar</packaging>
  <version>10.2.0-beta.1</version> <!-- {x-version-update;com.microsoft.azure:azure-batch;current} -->

  <name>Microsoft Azure Batch SDK Root</name>
  <description>This package contains the root module of Microsoft Azure Batch SDK.</description>
  <url>https://github.com/Azure/azure-sdk-for-java</url>

  <distributionManagement>
    <site>
      <id>azure-java-build-docs</id>
      <url>${site.url}/site/${project.artifactId}</url>
    </site>
  </distributionManagement>

  <scm>
    <url>https://github.com/Azure/azure-sdk-for-java</url>
  </scm>

  <dependencies>
    <dependency>
      <groupId>com.microsoft.azure</groupId>
      <artifactId>azure-client-runtime</artifactId>
      <version>1.7.14</version> <!-- {x-version-update;com.microsoft.azure:azure-client-runtime;external_dependency} -->
    </dependency>

    <dependency>
      <groupId>com.microsoft.azure</groupId>
      <artifactId>adal4j</artifactId>
      <version>1.6.5</version> <!-- {x-version-update;com.microsoft.azure:adal4j;external_dependency} -->
    </dependency>

    <dependency>
      <groupId>commons-codec</groupId>
      <artifactId>commons-codec</artifactId>
      <version>1.15</version> <!-- {x-version-update;commons-codec:commons-codec;external_dependency} -->
    </dependency>

    <!-- Test dependencies -->
    <dependency>
      <groupId>junit</groupId>
      <artifactId>junit</artifactId>
      <version>4.13.2</version> <!-- {x-version-update;junit:junit;external_dependency} -->
      <scope>test</scope>
    </dependency>

    <dependency>
      <groupId>com.microsoft.azure</groupId>
      <artifactId>azure-storage</artifactId>
      <version>8.0.0</version> <!-- {x-version-update;com.microsoft.azure:azure-storage;external_dependency} -->
      <scope>test</scope>
    </dependency>

    <!-- Storage pulls in an old version of jackson-core; so we explicitly set it in test. -->
    <dependency>
      <groupId>com.fasterxml.jackson.core</groupId>
      <artifactId>jackson-core</artifactId>
<<<<<<< HEAD
      <version>2.14.1</version> <!-- {x-version-update;com.fasterxml.jackson.core:jackson-core;external_dependency} -->
=======
      <version>2.13.5</version> <!-- {x-version-update;com.fasterxml.jackson.core:jackson-core;external_dependency} -->
>>>>>>> cbba900b
      <scope>test</scope>
    </dependency>

    <dependency>
      <groupId>com.microsoft.azure</groupId>
      <artifactId>azure</artifactId>
      <version>1.24.1</version> <!-- {x-version-update;com.microsoft.azure:azure;external_dependency} -->
      <scope>test</scope>
    </dependency>

    <dependency>
      <groupId>com.azure</groupId>
      <artifactId>azure-core</artifactId>
      <version>1.36.0</version> <!-- {x-version-update;com.azure:azure-core;dependency} -->
      <scope>test</scope>
    </dependency>

    <dependency>
      <groupId>com.microsoft.azure</groupId>
      <artifactId>azure-mgmt-network</artifactId>
      <version>1.33.0</version> <!-- {x-version-update;com.microsoft.azure:azure-mgmt-network;external_dependency} -->
      <scope>test</scope>
    </dependency>

    <dependency>
      <groupId>commons-io</groupId>
      <artifactId>commons-io</artifactId>
      <version>2.11.0</version> <!-- {x-version-update;commons-io:commons-io;external_dependency} -->
      <scope>test</scope>
    </dependency>

    <dependency>
      <groupId>com.microsoft.azure</groupId>
      <artifactId>azure-mgmt-resources</artifactId>
      <version>1.3.1-SNAPSHOT</version> <!-- {x-version-update;test_jar_com.microsoft.azure:azure-mgmt-resources;external_dependency} -->
      <type>test-jar</type>
      <scope>test</scope>
    </dependency>

    <dependency>
      <groupId>com.microsoft.azure</groupId>
      <artifactId>azure-mgmt-resources</artifactId>
      <version>1.3.0</version> <!-- {x-version-update;com.microsoft.azure:azure-mgmt-resources;external_dependency} -->
      <scope>test</scope>
    </dependency>

  </dependencies>
  <build>
    <plugins>

      <plugin>
        <groupId>org.eclipse.jetty</groupId>
        <artifactId>jetty-maven-plugin</artifactId>
        <version>9.4.33.v20201020</version> <!-- {x-version-update;org.eclipse.jetty:jetty-maven-plugin;external_dependency} -->
        <configuration>
          <scanIntervalSeconds>0</scanIntervalSeconds>
          <stopPort>11079</stopPort>
          <stopKey>stop-azure-batch</stopKey>
          <stopWait>20</stopWait>
          <waitForChild>false</waitForChild>
          <jettyXml>../../../jetty.xml</jettyXml>
          <supportedPackagings>jar</supportedPackagings>
        </configuration>
        <executions>
          <execution>
            <id>start-jetty</id>
            <phase>process-test-classes</phase>
            <goals>
              <goal>run-forked</goal>
            </goals>
          </execution>
          <execution>
            <id>stop-jetty</id>
            <phase>post-integration-test</phase>
            <goals>
              <goal>stop</goal>
            </goals>
          </execution>
        </executions>
      </plugin>

      <plugin>
        <groupId>org.apache.maven.plugins</groupId>
        <artifactId>maven-compiler-plugin</artifactId>
        <version>3.10.1</version> <!-- {x-version-update;org.apache.maven.plugins:maven-compiler-plugin;external_dependency} -->
        <configuration>
          <source>1.7</source>
          <target>1.7</target>
          <showWarnings>true</showWarnings>
          <showDeprecation>true</showDeprecation>
        </configuration>
      </plugin>

      <plugin>
        <groupId>org.apache.maven.plugins</groupId>
        <artifactId>maven-resources-plugin</artifactId>
        <version>3.3.0</version> <!-- {x-version-update;org.apache.maven.plugins:maven-resources-plugin;external_dependency} -->
        <configuration>
          <outputDirectory>${basedir}/target/test-classes/session-records</outputDirectory>
          <resources>
            <resource>
              <directory>${basedir}/src/test/resources/test-recordings</directory>
            </resource>
          </resources>
        </configuration>
      </plugin>

    </plugins>

  </build>
  <profiles>
    <profile>
      <id>java9plus</id>
      <activation>
        <jdk>[9,)</jdk>
      </activation>
      <build>
        <plugins>
          <plugin>
            <groupId>org.apache.maven.plugins</groupId>
            <artifactId>maven-surefire-plugin</artifactId>
            <version>3.0.0-M7</version><!-- {x-version-update;org.apache.maven.plugins:maven-surefire-plugin;external_dependency} -->
            <configuration>
              <reuseForks>false</reuseForks>
              <argLine>
                -Xmx4096m
                --add-exports com.azure.core/com.azure.core.implementation.http=ALL-UNNAMED
                --add-opens com.microsoft.azure.batch/com.microsoft.azure.batch=ALL-UNNAMED
                --add-opens java.base/java.util=ALL-UNNAMED
              </argLine>
            </configuration>
          </plugin>
        </plugins>
      </build>
    </profile>
  </profiles>

</project><|MERGE_RESOLUTION|>--- conflicted
+++ resolved
@@ -71,11 +71,7 @@
     <dependency>
       <groupId>com.fasterxml.jackson.core</groupId>
       <artifactId>jackson-core</artifactId>
-<<<<<<< HEAD
-      <version>2.14.1</version> <!-- {x-version-update;com.fasterxml.jackson.core:jackson-core;external_dependency} -->
-=======
       <version>2.13.5</version> <!-- {x-version-update;com.fasterxml.jackson.core:jackson-core;external_dependency} -->
->>>>>>> cbba900b
       <scope>test</scope>
     </dependency>
 
