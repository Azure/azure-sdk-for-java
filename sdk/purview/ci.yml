--- conflicted
+++ resolved
@@ -53,13 +53,10 @@
     displayName: azure-resourcemanager-purview
     type: boolean
     default: false
-<<<<<<< HEAD
   - name: release_azureanalyticspurviewsharing
     displayName: azure-analytics-purview-sharing
-=======
   - name: release_azureanalyticspurviewworkflow
     displayName: azure-analytics-purview-workflow
->>>>>>> b08918a7
     type: boolean
     default: true
 
@@ -85,14 +82,11 @@
         groupId: com.azure.resourcemanager
         safeName: azureresourcemanagerpurview
         releaseInBatch: ${{ parameters.release_azureresourcemanagerpurview }}
-<<<<<<< HEAD
       - name: azure-analytics-purview-sharing
         groupId: com.azure
         safeName: azureanalyticspurviewsharing
         releaseInBatch: ${{ parameters.release_azureanalyticspurviewsharing }}
-=======
       - name: azure-analytics-purview-workflow
         groupId: com.azure
         safeName: azureanalyticspurviewworkflow
-        releaseInBatch: ${{ parameters.release_azureanalyticspurviewworkflow }}
->>>>>>> b08918a7
+        releaseInBatch: ${{ parameters.release_azureanalyticspurviewworkflow }}