# Azure Monitor Query client library for Java

The Azure Monitor Query client library is used to execute read-only queries against [Azure Monitor][azure_monitor_overview]'s two data platforms:

- [Logs](https://docs.microsoft.com/azure/azure-monitor/logs/data-platform-logs) - Collects and organizes log and performance data from monitored resources. Data from different sources such as platform logs from Azure services, log and performance data from virtual machines agents, and usage and performance data from apps can be consolidated into a single [Azure Log Analytics workspace](https://docs.microsoft.com/azure/azure-monitor/logs/data-platform-logs#log-analytics-workspaces). The various data types can be analyzed together using the [Kusto Query Language][kusto_query_language].
- [Metrics](https://docs.microsoft.com/azure/azure-monitor/essentials/data-platform-metrics) - Collects numeric data from monitored resources into a time series database. Metrics are numerical values that are collected at regular intervals and describe some aspect of a system at a particular time. Metrics are lightweight and capable of supporting near real-time scenarios, making them particularly useful for alerting and fast detection of issues.

**Resources:**

- [Source code][source]
- [Package (Maven)][package]
- [Service documentation][azure_monitor_overview]
- [Samples][samples]
- [Change log][changelog]

## Getting started

### Prerequisites

- A [Java Development Kit (JDK)][jdk_link], version 8 or later
- An [Azure subscription][azure_subscription]
- To query Logs, you need an [Azure Log Analytics workspace][azure_monitor_create_using_portal].
- To query Metrics, you need an Azure resource of any kind (Storage Account, Key Vault, Cosmos DB, etc.).

### Install the package

Install the Azure Monitor Query client library for Java by adding the following to your *pom.xml* file:

[//]: # ({x-version-update-start;com.azure:azure-monitor-query;current})

```xml
<dependency>
    <groupId>com.azure</groupId>
    <artifactId>azure-monitor-query</artifactId>
    <version>1.0.0-beta.4</version>
</dependency>
```

[//]: # ({x-version-update-end})

### Create the client

An authenticated client is required to query Logs or Metrics. The library includes both synchronous and asynchronous forms of the clients. To authenticate, the following examples use `DefaultAzureCredentialBuilder` from the [com.azure:azure-identity](https://search.maven.org/artifact/com.azure/azure-identity) package.

#### Synchronous clients

<!-- embedme ./src/samples/java/com/azure/monitor/query/ReadmeSamples.java#L39-L41 -->
```java
public void createLogsClients() {
    LogsQueryClient logsQueryClient = new LogsQueryClientBuilder()
        .credential(new DefaultAzureCredentialBuilder().build())
```

<<<<<<< HEAD
### Create Logs query async client

<!-- embedme ./src/samples/java/com/azure/monitor/query/ReadmeSamples.java#L43-L45 -->
```java

LogsQueryAsyncClient logsQueryAsyncClient = new LogsQueryClientBuilder()
    .credential(new DefaultAzureCredentialBuilder().build())
```
### Create Metrics query client

=======
>>>>>>> 71c35754
<!-- embedme ./src/samples/java/com/azure/monitor/query/ReadmeSamples.java#L52-L54 -->
```java
public void createMetricsClients() {
    MetricsQueryClient metricsQueryClient = new MetricsQueryClientBuilder()
        .credential(new DefaultAzureCredentialBuilder().build())
```

#### Asynchronous clients

<!-- embedme ./src/samples/java/com/azure/monitor/query/ReadmeSamples.java#L43-L45 -->
```java
LogsQueryAsyncClient logsQueryAsyncClient = new LogsQueryClientBuilder()
    .credential(new DefaultAzureCredentialBuilder().build())
    .buildAsyncClient();
```

<!-- embedme ./src/samples/java/com/azure/monitor/query/ReadmeSamples.java#L56-L58 -->
```java

MetricsQueryAsyncClient metricsQueryAsyncClient = new MetricsQueryClientBuilder()
    .credential(new DefaultAzureCredentialBuilder().build())
```

### Execute the query

For examples of Logs and Metrics queries, see the [Examples](#examples) section.

## Key concepts

### Logs query rate limits and throttling

Each Azure Active Directory user is able to make up to 200 requests per 30 seconds, with no cap on the total calls per day. If requests are made at a rate higher than this, these requests will receive HTTP status code 429 (Too Many Requests) along with the `Retry-After: <delta-seconds>` header. The header indicates the number of seconds until requests to this app are likely to be accepted.

In addition to call rate limits and daily quota caps, there are limits on queries themselves. Queries cannot:

- Return more than 500,000 rows.
- Return more than 64,000,000 bytes (~61 MiB total data).
- Run longer than 10 minutes by default. See this for details.

### Metrics data structure

Each set of metric values is a time series with the following characteristics:

- The time the value was collected
- The resource associated with the value
- A namespace that acts like a category for the metric
- A metric name
- The value itself
- Some metrics may have multiple dimensions as described in multi-dimensional metrics. Custom metrics can have up to 10 dimensions.

## Examples

- [Logs query](#logs-query)
  - [Map logs query results to a model](#map-logs-query-results-to-a-model)
  - [Handle logs query response](#handle-logs-query-response)
- [Batch logs query](#batch-logs-query)
- [Advanced logs query scenarios](#advanced-logs-query-scenarios)
  - [Set logs query timeout](#set-logs-query-timeout)
  - [Query multiple workspaces](#query-multiple-workspaces)
- [Metrics query](#metrics-query)
  - [Handle metrics query response](#handle-metrics-query-response)
  - [Get average and count metrics](#get-average-and-count-metrics)

### Logs query

<!-- embedme ./src/samples/java/com/azure/monitor/query/ReadmeSamples.java#L65-L74 -->
```java
ic void queryLogs() {
LogsQueryClient logsQueryClient = new LogsQueryClientBuilder()
        .credential(new DefaultAzureCredentialBuilder().build())
        .buildClient();

LogsQueryResult queryResults = logsQueryClient.query("{workspace-id}", "{kusto-query}",
        new QueryTimeInterval(Duration.ofDays(2)));

for (LogsTableRow row : queryResults.getTable().getRows()) {
    System.out.println(row.getColumnValue("OperationName") + " " + row.getColumnValue("ResourceGroup"));
```

#### Map logs query results to a model

<!-- embedme ./src/samples/java/com/azure/monitor/query/ReadmeSamples.java#L80-L91 -->
```java

ic class CustomLogModel {
private String resourceGroup;
private String operationName;

public String getResourceGroup() {
    return resourceGroup;
}

public String getOperationName() {
    return operationName;
}
```

<!-- embedme ./src/samples/java/com/azure/monitor/query/ReadmeSamples.java#L97-L106 -->
```java
ic void queryLogsAsModel() {
LogsQueryClient logsQueryClient = new LogsQueryClientBuilder()
        .credential(new DefaultAzureCredentialBuilder().build())
        .buildClient();

List<CustomLogModel> customLogModels = logsQueryClient.query("{workspace-id}", "{kusto-query}",
        new QueryTimeInterval(Duration.ofDays(2)), CustomLogModel.class);

for (CustomLogModel customLogModel : customLogModels) {
    System.out.println(customLogModel.getOperationName() + " " + customLogModel.getResourceGroup());
```

#### Handle logs query response

The `query` API returns the `LogsQueryResult`, while the `queryBatch` API returns the `LogsBatchQueryResult`. Here's a hierarchy of the response:

```
LogsQueryResult / LogsBatchQueryResult
|---id (this exists in `LogsBatchQueryResult` object only)
|---status (this exists in `LogsBatchQueryResult` object only)
|---statistics
|---visualization
|---error
|---tables (list of `LogsTable` objects)
    |---name
    |---rows (list of `LogsTableRow` objects)
        |--- rowIndex
        |--- rowCells (list of `LogsTableCell` objects)
    |---columns (list of `LogsTableColumn` objects)
        |---name
        |---type
```

### Batch logs query

<!-- embedme ./src/samples/java/com/azure/monitor/query/ReadmeSamples.java#L113-L138 -->
```java
ic void queryBatch() {
LogsQueryClient logsQueryClient = new LogsQueryClientBuilder()
        .credential(new DefaultAzureCredentialBuilder().build())
        .buildClient();

LogsBatchQuery logsBatchQuery = new LogsBatchQuery();
String query1 = logsBatchQuery.addQuery("{workspace-id}", "{query-1}", new QueryTimeInterval(Duration.ofDays(2)));
String query2 = logsBatchQuery.addQuery("{workspace-id}", "{query-2}", new QueryTimeInterval(Duration.ofDays(30)));
String query3 = logsBatchQuery.addQuery("{workspace-id}", "{query-3}", new QueryTimeInterval(Duration.ofDays(10)));

LogsBatchQueryResultCollection batchResults = logsQueryClient
        .queryBatchWithResponse(logsBatchQuery, Context.NONE).getValue();

LogsBatchQueryResult query1Result = batchResults.getResult(query1);
for (LogsTableRow row : query1Result.getTable().getRows()) {
    System.out.println(row.getColumnValue("OperationName") + " " + row.getColumnValue("ResourceGroup"));
}

List<CustomLogModel> customLogModels = batchResults.getResult(query2, CustomLogModel.class);
for (CustomLogModel customLogModel : customLogModels) {
    System.out.println(customLogModel.getOperationName() + " " + customLogModel.getResourceGroup());
}

LogsBatchQueryResult query3Result = batchResults.getResult(query3);
if (query3Result.getQueryResultStatus() == LogsQueryResultStatus.FAILURE) {
    System.out.println(query3Result.getError().getMessage());
```

### Advanced logs query scenarios

#### Set logs query timeout

<!-- embedme ./src/samples/java/com/azure/monitor/query/ReadmeSamples.java#L146-L155 -->
```java
ic void getLogsWithServerTimeout() {
LogsQueryClient logsQueryClient = new LogsQueryClientBuilder()
    .credential(new DefaultAzureCredentialBuilder().build())
    .buildClient();

// set request options: server timeout
LogsQueryOptions options = new LogsQueryOptions()
    .setServerTimeout(Duration.ofMinutes(10));

Response<LogsQueryResult> response = logsQueryClient.queryWithResponse("{workspace-id}",
```

#### Query multiple workspaces

To run the same query against multiple Log Analytics workspaces, use the `LogsQueryOptions.setAdditionalWorkspaces` method:

When multiple workspaces are included in the query, the logs in the result table are not grouped according to the 
workspace from which it was retrieved. To identify the workspace of a row in the result table, you can inspect the 
"TenantId" column in the result table. If this column is not in the table, then you may have to update your query string
to include this column.

<!-- embedme ./src/samples/java/com/azure/monitor/query/ReadmeSamples.java#L162-L170 -->
```java
ic void getLogsQueryFromMultipleWorkspaces() {
LogsQueryClient logsQueryClient = new LogsQueryClientBuilder()
        .credential(new DefaultAzureCredentialBuilder().build())
        .buildClient();

Response<LogsQueryResult> response = logsQueryClient.queryWithResponse("{workspace-id}", "{kusto-query}",
        new QueryTimeInterval(Duration.ofDays(2)), new LogsQueryOptions()
                .setAdditionalWorkspaces(Arrays.asList("{additional-workspace-identifiers}")),
        Context.NONE);
```

### Metrics query

A resource ID, as denoted by the `{resource-id}` placeholder in the sample below, is required to query metrics. To find the resource ID:

1. Navigate to your resource's page in the Azure portal.
2. From the **Overview** blade, select the **JSON View** link.
3. In the resulting JSON, copy the value of the `id` property.

<!-- embedme ./src/samples/java/com/azure/monitor/query/ReadmeSamples.java#L178-L193 -->
```java
ic void getMetrics() {
MetricsQueryClient metricsQueryClient = new MetricsQueryClientBuilder()
        .credential(new DefaultAzureCredentialBuilder().build())
        .buildClient();

MetricsQueryResult metricsQueryResult = metricsQueryClient.query("{resource-uri}",
        Arrays.asList("SuccessfulCalls", "TotalCalls"));

for (MetricResult metric : metricsQueryResult.getMetrics()) {
    System.out.println("Metric name " + metric.getMetricName());
    for (TimeSeriesElement timeSeriesElement : metric.getTimeSeries()) {
        System.out.println("Dimensions " + timeSeriesElement.getMetadata());
        for (MetricValue metricValue : timeSeriesElement.getValues()) {
            System.out.println(metricValue.getTimeStamp() + " " + metricValue.getTotal());
        }
    }
```

#### Handle metrics query response

The metrics query API returns a `MetricsQueryResult` object. The `MetricsQueryResult` object contains properties such as a list of `MetricResult`-typed objects, `granularity`, `namespace`, and `timeInterval`. The `MetricResult` objects list can be accessed using the `metrics` param. Each `MetricResult` object in this list contains a list of `TimeSeriesElement` objects. Each `TimeSeriesElement` contains `data` and `metadata_values` properties. In visual form, the object hierarchy of the response resembles the following structure:

```
MetricsQueryResult
|---granularity
|---timeInterval
|---cost
|---namespace
|---resourceRegion
|---metrics (list of `MetricResult` objects)
    |---id
    |---type
    |---name
    |---unit
    |---timeSeries (list of `TimeSeriesElement` objects)
        |---metadata (dimensions)
        |---metricValues (list of data points represented by `MetricValue` objects)
             |--- timeStamp
             |--- count
             |--- average
             |--- total
             |--- maximum
             |--- minimum
```

#### Get average and count metrics

<!-- embedme ./src/samples/java/com/azure/monitor/query/ReadmeSamples.java#L200-L221 -->
```java
ic void getMetricsWithOptions() {
MetricsQueryClient metricsQueryClient = new MetricsQueryClientBuilder()
    .credential(new DefaultAzureCredentialBuilder().build())
    .buildClient();

Response<MetricsQueryResult> metricsResponse = metricsQueryClient
    .queryWithResponse("{resource-id}", Arrays.asList("SuccessfulCalls", "TotalCalls"),
        new MetricsQueryOptions()
            .setGranularity(Duration.ofHours(1))
            .setAggregations(Arrays.asList(AggregationType.AVERAGE, AggregationType.COUNT)),
        Context.NONE);

MetricsQueryResult metricsQueryResult = metricsResponse.getValue();

for (MetricResult metric : metricsQueryResult.getMetrics()) {
    System.out.println("Metric name " + metric.getMetricName());
    for (TimeSeriesElement timeSeriesElement : metric.getTimeSeries()) {
        System.out.println("Dimensions " + timeSeriesElement.getMetadata());
        for (MetricValue metricValue : timeSeriesElement.getValues()) {
            System.out.println(metricValue.getTimeStamp() + " " + metricValue.getTotal());
        }
    }
```

## Troubleshooting

### Enable client logging

You can set the `AZURE_LOG_LEVEL` environment variable to view logging statements made in the client library. For
example, setting `AZURE_LOG_LEVEL=2` would show all informational, warning, and error log messages. The log levels can
be found here: [log levels][log_levels].

### Default HTTP client

All client libraries by default use the Netty HTTP client. Adding the above dependency will automatically configure the
client library to use the Netty HTTP client. Configuring or changing the HTTP client is detailed in the
[HTTP clients wiki](https://github.com/Azure/azure-sdk-for-java/wiki/HTTP-clients).

### Default SSL library

All client libraries, by default, use the Tomcat-native Boring SSL library to enable native-level performance for SSL
operations. The Boring SSL library is an uber jar containing native libraries for Linux / macOS / Windows, and provides
better performance compared to the default SSL com.azure.monitor.collect.metrics.implementation within the JDK. For more information, including how to
reduce the dependency size, refer to the [performance tuning][performance_tuning] section of the wiki.

## Next steps

To learn more about Azure Monitor, see the [Azure Monitor service documentation][azure_monitor_overview].

## Contributing

This project welcomes contributions and suggestions. Most contributions require you to agree to a [Contributor License Agreement (CLA)][cla] declaring that you have the right to, and actually do, grant us the rights to use your contribution.

When you submit a pull request, a CLA-bot will automatically determine whether you need to provide a CLA and decorate
the PR appropriately (e.g., label, comment). Simply follow the instructions provided by the bot. You will only need to
do this once across all repos using our CLA.

This project has adopted the [Microsoft Open Source Code of Conduct][coc]. For more information, see
the [Code of Conduct FAQ][coc_faq] or contact [opencode@microsoft.com][coc_contact] with any additional questions or
comments.

<!-- LINKS -->

[azure_monitor_create_using_portal]: https://docs.microsoft.com/azure/azure-monitor/logs/quick-create-workspace
[azure_monitor_overview]: https://docs.microsoft.com/azure/azure-monitor/overview
[azure_subscription]: https://azure.microsoft.com/free/java
[changelog]: https://github.com/Azure/azure-sdk-for-java/blob/main/sdk/monitor/azure-monitor-query/CHANGELOG.md
[jdk_link]: https://docs.microsoft.com/java/azure/jdk/?view=azure-java-stable
[kusto_query_language]: https://docs.microsoft.com/azure/data-explorer/kusto/query/
[log_levels]: https://github.com/Azure/azure-sdk-for-java/blob/main/sdk/core/azure-core/src/main/java/com/azure/core/util/logging/ClientLogger.java
[package]: https://search.maven.org/artifact/com.azure/azure-monitor-query
[samples]: https://github.com/Azure/azure-sdk-for-java/blob/main/sdk/monitor/azure-monitor-query/src/samples/java/README.md
[source]: https://github.com/Azure/azure-sdk-for-java/tree/main/sdk/monitor/azure-monitor-query/src
[performance_tuning]: https://github.com/Azure/azure-sdk-for-java/wiki/Performance-Tuning

[cla]: https://cla.microsoft.com
[coc]: https://opensource.microsoft.com/codeofconduct/
[coc_faq]: https://opensource.microsoft.com/codeofconduct/faq/
[coc_contact]: mailto:opencode@microsoft.com

![Impressions](https://azure-sdk-impressions.azurewebsites.net/api/impressions/azure-sdk-for-java%2Fsdk%2Fmonitor%2Fazure-monitor-query%2FREADME.png)<|MERGE_RESOLUTION|>--- conflicted
+++ resolved
@@ -51,7 +51,6 @@
         .credential(new DefaultAzureCredentialBuilder().build())
 ```
 
-<<<<<<< HEAD
 ### Create Logs query async client
 
 <!-- embedme ./src/samples/java/com/azure/monitor/query/ReadmeSamples.java#L43-L45 -->
@@ -62,8 +61,6 @@
 ```
 ### Create Metrics query client
 
-=======
->>>>>>> 71c35754
 <!-- embedme ./src/samples/java/com/azure/monitor/query/ReadmeSamples.java#L52-L54 -->
 ```java
 public void createMetricsClients() {
