# Azure Monitor Query client library for Java

The Azure Monitor Query client library is used to execute read-only queries against [Azure Monitor][azure_monitor_overview]'s two data platforms:

- [Logs](https://docs.microsoft.com/azure/azure-monitor/logs/data-platform-logs) - Collects and organizes log and performance data from monitored resources. Data from different sources such as platform logs from Azure services, log and performance data from virtual machines agents, and usage and performance data from apps can be consolidated into a single [Azure Log Analytics workspace](https://docs.microsoft.com/azure/azure-monitor/logs/data-platform-logs#log-analytics-and-workspaces). The various data types can be analyzed together using the [Kusto Query Language][kusto_query_language].
- [Metrics](https://docs.microsoft.com/azure/azure-monitor/essentials/data-platform-metrics) - Collects numeric data from monitored resources into a time series database. Metrics are numerical values that are collected at regular intervals and describe some aspect of a system at a particular time. Metrics are lightweight and capable of supporting near real-time scenarios, making them particularly useful for alerting and fast detection of issues.

**Resources:**

- [Source code][source]
- [Package (Maven)][package]
- [API reference documentation][msdocs_apiref]
- [Service documentation][azure_monitor_overview]
- [Samples][samples]
- [Change log][changelog]

## Getting started

### Prerequisites

- A [Java Development Kit (JDK)][jdk_link], version 8 or later
- An [Azure subscription][azure_subscription]
- To query Logs, you need an [Azure Log Analytics workspace][azure_monitor_create_using_portal].
- To query Metrics, you need an Azure resource of any kind (Storage Account, Key Vault, Cosmos DB, etc.).

### Include the package

#### Include the BOM file

Please include the azure-sdk-bom to your project to take dependency on the General Availability (GA) version of the library. In the following snippet, replace the {bom_version_to_target} placeholder with the version number.
To learn more about the BOM, see the [AZURE SDK BOM README](https://github.com/Azure/azure-sdk-for-java/blob/main/sdk/boms/azure-sdk-bom/README.md).

```xml
<dependencyManagement>
    <dependencies>
        <dependency>
            <groupId>com.azure</groupId>
            <artifactId>azure-sdk-bom</artifactId>
            <version>{bom_version_to_target}</version>
            <type>pom</type>
            <scope>import</scope>
        </dependency>
    </dependencies>
</dependencyManagement>
```
and then include the direct dependency in the dependencies section without the version tag as shown below.

```xml
<dependencies>
  <dependency>
    <groupId>com.azure</groupId>
    <artifactId>azure-monitor-query</artifactId>
  </dependency>
</dependencies>
```

#### Include direct dependency
If you want to take dependency on a particular version of the library that is not present in the BOM,
add the direct dependency to your project as follows.

[//]: # ({x-version-update-start;com.azure:azure-monitor-query;current})

```xml
<dependency>
    <groupId>com.azure</groupId>
    <artifactId>azure-monitor-query</artifactId>
<<<<<<< HEAD
    <version>1.0.5</version>
=======
    <version>1.0.7</version>
>>>>>>> 8d609db9
</dependency>
```

[//]: # ({x-version-update-end})

### Create the client

An authenticated client is required to query Logs or Metrics. The library includes both synchronous and asynchronous forms of the clients. To authenticate, the following examples use `DefaultAzureCredentialBuilder` from the [com.azure:azure-identity](https://search.maven.org/artifact/com.azure/azure-identity) package.

### Authenticating using Azure Active Directory

You can authenticate with Azure Active Directory using the [Azure Identity library][azure_identity]. Note that regional endpoints do not support AAD authentication. Create a [custom subdomain][custom_subdomain] for your resource in order to use this type of authentication.

To use the [DefaultAzureCredential][DefaultAzureCredential] provider shown below, or other credential providers provided with the Azure SDK, please include the `azure-identity` package:

[//]: # ({x-version-update-start;com.azure:azure-identity;dependency})
```xml
<dependency>
    <groupId>com.azure</groupId>
    <artifactId>azure-identity</artifactId>
<<<<<<< HEAD
    <version>1.5.0</version>
=======
    <version>1.5.2</version>
>>>>>>> 8d609db9
</dependency>
```
Set the values of the client ID, tenant ID, and client secret of the AAD application as environment variables: AZURE_CLIENT_ID, AZURE_TENANT_ID, AZURE_CLIENT_SECRET.

#### Synchronous clients

```java readme-sample-createLogsQueryClient
LogsQueryClient logsQueryClient = new LogsQueryClientBuilder()
    .credential(new DefaultAzureCredentialBuilder().build())
    .buildClient();
```

```java readme-sample-createMetricsQueryClient
MetricsQueryClient metricsQueryClient = new MetricsQueryClientBuilder()
    .credential(new DefaultAzureCredentialBuilder().build())
    .buildClient();
```

#### Asynchronous clients

```java readme-sample-createLogsQueryAsyncClient
LogsQueryAsyncClient logsQueryAsyncClient = new LogsQueryClientBuilder()
    .credential(new DefaultAzureCredentialBuilder().build())
    .buildAsyncClient();
```

```java readme-sample-createMetricsQueryAsyncClient
MetricsQueryAsyncClient metricsQueryAsyncClient = new MetricsQueryClientBuilder()
    .credential(new DefaultAzureCredentialBuilder().build())
    .buildAsyncClient();
```

### Execute the query

For examples of Logs and Metrics queries, see the [Examples](#examples) section.

## Key concepts

### Logs query rate limits and throttling

The Log Analytics service applies throttling when the request rate is too high. Limits, such as the maximum number of rows returned, are also applied on the Kusto queries. For more information, see [Query API](https://docs.microsoft.com/azure/azure-monitor/service-limits#la-query-api).

### Metrics data structure

Each set of metric values is a time series with the following characteristics:

- The time the value was collected
- The resource associated with the value
- A namespace that acts like a category for the metric
- A metric name
- The value itself
- Some metrics may have multiple dimensions as described in multi-dimensional metrics. Custom metrics can have up to 10 dimensions.

## Examples

- [Logs query](#logs-query)
  - [Map logs query results to a model](#map-logs-query-results-to-a-model)
  - [Handle logs query response](#handle-logs-query-response)
- [Batch logs query](#batch-logs-query)
- [Advanced logs query scenarios](#advanced-logs-query-scenarios)
  - [Set logs query timeout](#set-logs-query-timeout)
  - [Query multiple workspaces](#query-multiple-workspaces)
  - [Include statistics](#include-statistics)
  - [Include visualization](#include-visualization)
- [Metrics query](#metrics-query)
  - [Handle metrics query response](#handle-metrics-query-response)
  - [Get average and count metrics](#get-average-and-count-metrics)

### Logs query

```java readme-sample-logsquery
LogsQueryClient logsQueryClient = new LogsQueryClientBuilder()
        .credential(new DefaultAzureCredentialBuilder().build())
        .buildClient();

LogsQueryResult queryResults = logsQueryClient.queryWorkspace("{workspace-id}", "{kusto-query}",
        new QueryTimeInterval(Duration.ofDays(2)));

for (LogsTableRow row : queryResults.getTable().getRows()) {
    System.out.println(row.getColumnValue("OperationName") + " " + row.getColumnValue("ResourceGroup"));
}
```

#### Map logs query results to a model

```java readme-sample-custommodel
public class CustomLogModel {
    private String resourceGroup;
    private String operationName;

    public String getResourceGroup() {
        return resourceGroup;
    }

    public String getOperationName() {
        return operationName;
    }
}
```

```java readme-sample-logsquerycustommodel
LogsQueryClient logsQueryClient = new LogsQueryClientBuilder()
        .credential(new DefaultAzureCredentialBuilder().build())
        .buildClient();

List<CustomLogModel> customLogModels = logsQueryClient.queryWorkspace("{workspace-id}", "{kusto-query}",
        new QueryTimeInterval(Duration.ofDays(2)), CustomLogModel.class);

for (CustomLogModel customLogModel : customLogModels) {
    System.out.println(customLogModel.getOperationName() + " " + customLogModel.getResourceGroup());
}
```

#### Handle logs query response

The `query` API returns the `LogsQueryResult`, while the `queryBatch` API returns the `LogsBatchQueryResult`. Here's a hierarchy of the response:

```
LogsQueryResult / LogsBatchQueryResult
|---id (this exists in `LogsBatchQueryResult` object only)
|---status (this exists in `LogsBatchQueryResult` object only)
|---statistics
|---visualization
|---error
|---tables (list of `LogsTable` objects)
    |---name
    |---rows (list of `LogsTableRow` objects)
        |--- rowIndex
        |--- rowCells (list of `LogsTableCell` objects)
    |---columns (list of `LogsTableColumn` objects)
        |---name
        |---type
```

### Batch logs query

```java readme-sample-batchlogsquery
LogsQueryClient logsQueryClient = new LogsQueryClientBuilder()
        .credential(new DefaultAzureCredentialBuilder().build())
        .buildClient();

LogsBatchQuery logsBatchQuery = new LogsBatchQuery();
String query1 = logsBatchQuery.addWorkspaceQuery("{workspace-id}", "{query-1}", new QueryTimeInterval(Duration.ofDays(2)));
String query2 = logsBatchQuery.addWorkspaceQuery("{workspace-id}", "{query-2}", new QueryTimeInterval(Duration.ofDays(30)));
String query3 = logsBatchQuery.addWorkspaceQuery("{workspace-id}", "{query-3}", new QueryTimeInterval(Duration.ofDays(10)));

LogsBatchQueryResultCollection batchResults = logsQueryClient
        .queryBatchWithResponse(logsBatchQuery, Context.NONE).getValue();

LogsBatchQueryResult query1Result = batchResults.getResult(query1);
for (LogsTableRow row : query1Result.getTable().getRows()) {
    System.out.println(row.getColumnValue("OperationName") + " " + row.getColumnValue("ResourceGroup"));
}

List<CustomLogModel> customLogModels = batchResults.getResult(query2, CustomLogModel.class);
for (CustomLogModel customLogModel : customLogModels) {
    System.out.println(customLogModel.getOperationName() + " " + customLogModel.getResourceGroup());
}

LogsBatchQueryResult query3Result = batchResults.getResult(query3);
if (query3Result.getQueryResultStatus() == LogsQueryResultStatus.FAILURE) {
    System.out.println(query3Result.getError().getMessage());
}
```

### Advanced logs query scenarios

#### Set logs query timeout

```java readme-sample-logsquerytimeout
LogsQueryClient logsQueryClient = new LogsQueryClientBuilder()
    .credential(new DefaultAzureCredentialBuilder().build())
    .buildClient();

// set request options: server timeout
LogsQueryOptions options = new LogsQueryOptions()
    .setServerTimeout(Duration.ofMinutes(10));

Response<LogsQueryResult> response = logsQueryClient.queryWorkspaceWithResponse("{workspace-id}",
        "{kusto-query}", new QueryTimeInterval(Duration.ofDays(2)), options, Context.NONE);
```

#### Query multiple workspaces

To run the same query against multiple Log Analytics workspaces, use the `LogsQueryOptions.setAdditionalWorkspaces` method:

When multiple workspaces are included in the query, the logs in the result table are not grouped according to the 
workspace from which it was retrieved. To identify the workspace of a row in the result table, you can inspect the 
"TenantId" column in the result table. If this column is not in the table, then you may have to update your query string
to include this column.

```java readme-sample-logsquerymultipleworkspaces
LogsQueryClient logsQueryClient = new LogsQueryClientBuilder()
        .credential(new DefaultAzureCredentialBuilder().build())
        .buildClient();

Response<LogsQueryResult> response = logsQueryClient.queryWorkspaceWithResponse("{workspace-id}", "{kusto-query}",
        new QueryTimeInterval(Duration.ofDays(2)), new LogsQueryOptions()
                .setAdditionalWorkspaces(Arrays.asList("{additional-workspace-identifiers}")),
        Context.NONE);
LogsQueryResult result = response.getValue();
```

#### Include statistics

To get logs query execution statistics, such as CPU and memory consumption:

1. Use `LogsQueryOptions` to request for statistics in the response by setting `setIncludeStatistics()` to `true`.
2. Invoke the `getStatistics` method on the `LogsQueryResult` object.

The following example prints the query execution time:
```java readme-sample-includestatistics
LogsQueryClient client = new LogsQueryClientBuilder()
        .credential(credential)
        .buildClient();

LogsQueryOptions options = new LogsQueryOptions()
        .setIncludeStatistics(true);
Response<LogsQueryResult> response = client.queryWorkspaceWithResponse("{workspace-id}",
        "AzureActivity | top 10 by TimeGenerated", QueryTimeInterval.LAST_1_HOUR, options, Context.NONE);
LogsQueryResult result = response.getValue();
BinaryData statistics = result.getStatistics();

ObjectMapper objectMapper = new ObjectMapper();
JsonNode statisticsJson = objectMapper.readTree(statistics.toBytes());
JsonNode queryStatistics = statisticsJson.get("query");
System.out.println("Query execution time = " + queryStatistics.get("executionTime").asDouble());
```

Because the structure of the statistics payload varies by query, a `BinaryData` return type is used. It contains the 
raw JSON response. The statistics are found within the `query` property of the JSON. For example:

```json
{
  "query": {
    "executionTime": 0.0156478,
    "resourceUsage": {...},
    "inputDatasetStatistics": {...},
    "datasetStatistics": [{...}]
  }
}
```

#### Include visualization
To get visualization data for logs queries using the [render operator](https://docs.microsoft.com/azure/data-explorer/kusto/query/renderoperator?pivots=azuremonitor):

1. Use `LogsQueryOptions` to request for visualization data in the response by setting `setIncludeVisualization()` to `true`.
2. Invoke the `getVisualization` method on the `LogsQueryResult` object.

For example:
```java readme-sample-includevisualization
LogsQueryClient client = new LogsQueryClientBuilder()
        .credential(credential)
        .buildClient();

String visualizationQuery = "StormEvents"
        + "| summarize event_count = count() by State"
        + "| where event_count > 10"
        + "| project State, event_count"
        + "| render columnchart";
LogsQueryOptions options = new LogsQueryOptions()
        .setIncludeVisualization(true);
Response<LogsQueryResult> response = client.queryWorkspaceWithResponse("{workspace-id}", visualizationQuery,
        QueryTimeInterval.LAST_7_DAYS, options, Context.NONE);
LogsQueryResult result = response.getValue();
BinaryData visualization = result.getVisualization();

ObjectMapper objectMapper = new ObjectMapper();
JsonNode visualizationJson = objectMapper.readTree(visualization.toBytes());
System.out.println("Visualization graph type = " + visualizationJson.get("visualization").asText());
```

Because the structure of the visualization payload varies by query, a `BinaryData` return type is used. It contains the
raw JSON response. For example:

```json
{
  "visualization": "columnchart",
  "title": null,
  "accumulate": false,
  "isQuerySorted": false,
  "kind": null,
  "legend": null,
  "series": null,
  "yMin": "",
  "yMax": "",
  "xAxis": null,
  "xColumn": null,
  "xTitle": null,
  "yAxis": null,
  "yColumns": null,
  "ySplit": null,
  "yTitle": null,
  "anomalyColumns": null
}
```

### Metrics query

A resource ID, as denoted by the `{resource-id}` placeholder in the sample below, is required to query metrics. To find the resource ID:

1. Navigate to your resource's page in the Azure portal.
2. From the **Overview** blade, select the **JSON View** link.
3. In the resulting JSON, copy the value of the `id` property.

```java readme-sample-metricsquery
MetricsQueryClient metricsQueryClient = new MetricsQueryClientBuilder()
        .credential(new DefaultAzureCredentialBuilder().build())
        .buildClient();

MetricsQueryResult metricsQueryResult = metricsQueryClient.queryResource("{resource-uri}",
        Arrays.asList("SuccessfulCalls", "TotalCalls"));

for (MetricResult metric : metricsQueryResult.getMetrics()) {
    System.out.println("Metric name " + metric.getMetricName());
    for (TimeSeriesElement timeSeriesElement : metric.getTimeSeries()) {
        System.out.println("Dimensions " + timeSeriesElement.getMetadata());
        for (MetricValue metricValue : timeSeriesElement.getValues()) {
            System.out.println(metricValue.getTimeStamp() + " " + metricValue.getTotal());
        }
    }
}
```

#### Handle metrics query response

The metrics query API returns a `MetricsQueryResult` object. The `MetricsQueryResult` object contains properties such as a list of `MetricResult`-typed objects, `granularity`, `namespace`, and `timeInterval`. The `MetricResult` objects list can be accessed using the `metrics` param. Each `MetricResult` object in this list contains a list of `TimeSeriesElement` objects. Each `TimeSeriesElement` contains `data` and `metadata_values` properties. In visual form, the object hierarchy of the response resembles the following structure:

```
MetricsQueryResult
|---granularity
|---timeInterval
|---cost
|---namespace
|---resourceRegion
|---metrics (list of `MetricResult` objects)
    |---id
    |---type
    |---name
    |---unit
    |---timeSeries (list of `TimeSeriesElement` objects)
        |---metadata (dimensions)
        |---metricValues (list of data points represented by `MetricValue` objects)
             |--- timeStamp
             |--- count
             |--- average
             |--- total
             |--- maximum
             |--- minimum
```

#### Get average and count metrics

```java readme-sample-metricsqueryaggregation
MetricsQueryClient metricsQueryClient = new MetricsQueryClientBuilder()
    .credential(new DefaultAzureCredentialBuilder().build())
    .buildClient();

Response<MetricsQueryResult> metricsResponse = metricsQueryClient
    .queryResourceWithResponse("{resource-id}", Arrays.asList("SuccessfulCalls", "TotalCalls"),
        new MetricsQueryOptions()
            .setGranularity(Duration.ofHours(1))
            .setAggregations(Arrays.asList(AggregationType.AVERAGE, AggregationType.COUNT)),
        Context.NONE);

MetricsQueryResult metricsQueryResult = metricsResponse.getValue();

for (MetricResult metric : metricsQueryResult.getMetrics()) {
    System.out.println("Metric name " + metric.getMetricName());
    for (TimeSeriesElement timeSeriesElement : metric.getTimeSeries()) {
        System.out.println("Dimensions " + timeSeriesElement.getMetadata());
        for (MetricValue metricValue : timeSeriesElement.getValues()) {
            System.out.println(metricValue.getTimeStamp() + " " + metricValue.getTotal());
        }
    }
}
```

## Troubleshooting

See our [troubleshooting guide](https://github.com/Azure/azure-sdk-for-java/blob/main/sdk/monitor/azure-monitor-query/TROUBLESHOOTING.md)
for details on how to diagnose various failure scenarios.

## Next steps

To learn more about Azure Monitor, see the [Azure Monitor service documentation][azure_monitor_overview].

## Contributing

This project welcomes contributions and suggestions. Most contributions require you to agree to a [Contributor License Agreement (CLA)][cla] declaring that you have the right to, and actually do, grant us the rights to use your contribution.

When you submit a pull request, a CLA-bot will automatically determine whether you need to provide a CLA and decorate
the PR appropriately (e.g., label, comment). Simply follow the instructions provided by the bot. You will only need to
do this once across all repos using our CLA.

This project has adopted the [Microsoft Open Source Code of Conduct][coc]. For more information, see
the [Code of Conduct FAQ][coc_faq] or contact [opencode@microsoft.com][coc_contact] with any additional questions or
comments.

<!-- LINKS -->

[azure_monitor_create_using_portal]: https://docs.microsoft.com/azure/azure-monitor/logs/quick-create-workspace
[azure_monitor_overview]: https://docs.microsoft.com/azure/azure-monitor/overview
[azure_subscription]: https://azure.microsoft.com/free/java
[changelog]: https://github.com/Azure/azure-sdk-for-java/blob/main/sdk/monitor/azure-monitor-query/CHANGELOG.md
[jdk_link]: https://docs.microsoft.com/java/azure/jdk/?view=azure-java-stable
[kusto_query_language]: https://docs.microsoft.com/azure/data-explorer/kusto/query/
[log_levels]: https://github.com/Azure/azure-sdk-for-java/blob/main/sdk/core/azure-core/src/main/java/com/azure/core/util/logging/ClientLogger.java
[msdocs_apiref]: https://docs.microsoft.com/java/api/com.azure.monitor.query?view=azure-java-stable
[package]: https://search.maven.org/artifact/com.azure/azure-monitor-query
[samples]: https://github.com/Azure/azure-sdk-for-java/blob/main/sdk/monitor/azure-monitor-query/src/samples/java/README.md
[source]: https://github.com/Azure/azure-sdk-for-java/tree/main/sdk/monitor/azure-monitor-query/src
[performance_tuning]: https://github.com/Azure/azure-sdk-for-java/wiki/Performance-Tuning

[cla]: https://cla.microsoft.com
[coc]: https://opensource.microsoft.com/codeofconduct/
[coc_faq]: https://opensource.microsoft.com/codeofconduct/faq/
[coc_contact]: mailto:opencode@microsoft.com

![Impressions](https://azure-sdk-impressions.azurewebsites.net/api/impressions/azure-sdk-for-java%2Fsdk%2Fmonitor%2Fazure-monitor-query%2FREADME.png)<|MERGE_RESOLUTION|>--- conflicted
+++ resolved
@@ -64,11 +64,7 @@
 <dependency>
     <groupId>com.azure</groupId>
     <artifactId>azure-monitor-query</artifactId>
-<<<<<<< HEAD
-    <version>1.0.5</version>
-=======
     <version>1.0.7</version>
->>>>>>> 8d609db9
 </dependency>
 ```
 
@@ -89,11 +85,7 @@
 <dependency>
     <groupId>com.azure</groupId>
     <artifactId>azure-identity</artifactId>
-<<<<<<< HEAD
-    <version>1.5.0</version>
-=======
     <version>1.5.2</version>
->>>>>>> 8d609db9
 </dependency>
 ```
 Set the values of the client ID, tenant ID, and client secret of the AAD application as environment variables: AZURE_CLIENT_ID, AZURE_TENANT_ID, AZURE_CLIENT_SECRET.
