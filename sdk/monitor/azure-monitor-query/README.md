--- conflicted
+++ resolved
@@ -76,38 +76,20 @@
 
 ## Key concepts
 
+### Logs query rate limits and throttling
+
+Each Azure Active Directory user is able to make up to 200 requests per 30 seconds, with no cap on the total calls per day. If requests are made at a rate higher than this, these requests will receive HTTP status code 429 
+(Too Many Requests) along with the `Retry-After: <delta-seconds>` header. The header indicates the number of seconds until requests to this app are likely to be accepted.
+
+In addition to call rate limits and daily quota caps, there are limits on queries themselves. Queries cannot:
+
+- Return more than 500,000 rows.
+- Return more than 64,000,000 bytes (~61 MiB total data).
+- Run longer than 10 minutes by default. See this for details.
+
 ### Metrics data structure
 
-<<<<<<< HEAD
 Each set of metric values is a time series with the following characteristics:
-=======
-#### Logs query rate limits and throttling
-
-Each AAD user is able to make up to 200 requests per 30 seconds, with no cap on the total calls per day.If requests are 
-being made at a rate higher than this, then these requests will receive HTTP status code 429 
-(Too Many Requests) along with the Retry-After: <delta-seconds> header which indicates the number of seconds until 
-requests to this application are likely to be accepted.
-
-As well as call rate limits and daily quota caps, there are also limits on queries themselves:
-
-- Queries cannot return more than 500,000 rows
-- Queries cannot return more than 64,000,000 bytes (~61 MiB total data)
-- Queries cannot run longer than 10 minutes by default. See this for details.
-
-### Metrics
-
-Azure Monitor Metrics is a feature of Azure Monitor that collects numeric data from monitored resources into a time
-series database. Metrics are numerical values that are collected at regular intervals and describe some aspect of a
-system at a particular time. Metrics in Azure Monitor are lightweight and capable of supporting near real-time scenarios
-making them particularly useful for alerting and fast detection of issues. You can analyze them interactively with
-metrics explorer, be proactively notified with an alert when a value crosses a threshold, or visualize them in a
-workbook or dashboard.
-
-#### Metrics data structure
-
-Data collected by Azure Monitor Metrics is stored in a time-series database which is optimized for analyzing
-time-stamped data. Each set of metric values is a time series with the following properties:
->>>>>>> d39a03bf
 
 - The time the value was collected
 - The resource associated with the value
@@ -352,40 +334,6 @@
     }
 }
 ```
-<<<<<<< HEAD
-=======
-### Response structure for Metrics query
-
-The metrics query API returns a `MetricsQueryResult` object. The `MetricsQueryResult` object contains properties such as a 
-list of `MetricResult`-typed objects, `granularity`, `namespace`, and `timeInterval`. The `MetricResult` objects list 
-can be accessed using the `metrics` param. Each `MetricResult` object in this list contains a list of `TimeSeriesElement` objects. 
-Each `TimeSeriesElement` contains `data` and `metadata_values` properties. The `MetricResult` list is ordered 
-according to the list of metrics names provided in the request. In visual form, the object hierarchy of the 
-response resembles the following structure:
-
-```
-MetricsQueryResult
-|---granularity
-|---timeInterval
-|---cost
-|---namespace
-|---resourceRegion
-|---metrics (list of `MetricResult` objects)
-    |---id
-    |---type
-    |---name
-    |---unit
-    |---timeSeries (list of `TimeSeriesElement` objects)
-        |---metadata (dimensions)
-        |---metricValues (list of data points represented by `MetricValue` objects)
-             |--- timeStamp
-             |--- count
-             |--- average
-             |--- total
-             |--- maximum
-             |--- minimum
-```
->>>>>>> d39a03bf
 
 ## Troubleshooting
 
