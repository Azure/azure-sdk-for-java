--- conflicted
+++ resolved
@@ -66,11 +66,7 @@
 <dependency>
     <groupId>com.azure</groupId>
     <artifactId>azure-monitor-query</artifactId>
-<<<<<<< HEAD
-    <version>1.2.4</version>
-=======
     <version>1.3.0-beta.2</version>
->>>>>>> 9e118302
 </dependency>
 ```
 
@@ -91,11 +87,7 @@
 <dependency>
     <groupId>com.azure</groupId>
     <artifactId>azure-identity</artifactId>
-<<<<<<< HEAD
-    <version>1.9.0</version>
-=======
     <version>1.10.1</version>
->>>>>>> 9e118302
 </dependency>
 ```
 [//]: # ({x-version-update-end})
@@ -116,6 +108,13 @@
     .buildClient();
 ```
 
+```java readme-sample-createMetricsBatchQueryClient
+MetricsBatchQueryClient metricsBatchQueryClient = new MetricsBatchQueryClientBuilder()
+    .credential(new DefaultAzureCredentialBuilder().build())
+    .endpoint("{endpoint}")
+    .buildClient();
+```
+
 #### Asynchronous clients
 
 ```java readme-sample-createLogsQueryAsyncClient
@@ -127,6 +126,13 @@
 ```java readme-sample-createMetricsQueryAsyncClient
 MetricsQueryAsyncClient metricsQueryAsyncClient = new MetricsQueryClientBuilder()
     .credential(new DefaultAzureCredentialBuilder().build())
+    .buildAsyncClient();
+```
+
+```java readme-sample-createMetricsBatchQueryAsyncClient
+MetricsBatchQueryAsyncClient metricsBatchQueryAsyncClient = new MetricsBatchQueryClientBuilder()
+    .credential(new DefaultAzureCredentialBuilder().build())
+    .endpoint("{endpoint}")
     .buildAsyncClient();
 ```
 
@@ -190,16 +196,17 @@
   - [Handle metrics query response](#handle-metrics-query-response)
   - [Get average and count metrics](#get-average-and-count-metrics)
   - [Create a metrics client for non-public Azure clouds](#configure-clients-for-non-public-azure-clouds)
-
+- [Metrics batch query](#metrics-batch-query)
+  - [Handle metrics batch query response](#handle-metrics-batch-query-response)
 ### Logs query
 
 ```java readme-sample-logsquery
 LogsQueryClient logsQueryClient = new LogsQueryClientBuilder()
-        .credential(new DefaultAzureCredentialBuilder().build())
-        .buildClient();
+    .credential(new DefaultAzureCredentialBuilder().build())
+    .buildClient();
 
 LogsQueryResult queryResults = logsQueryClient.queryWorkspace("{workspace-id}", "{kusto-query}",
-        new QueryTimeInterval(Duration.ofDays(2)));
+    new QueryTimeInterval(Duration.ofDays(2)));
 
 for (LogsTableRow row : queryResults.getTable().getRows()) {
     System.out.println(row.getColumnValue("OperationName") + " " + row.getColumnValue("ResourceGroup"));
@@ -225,11 +232,11 @@
 
 ```java readme-sample-logsquerycustommodel
 LogsQueryClient logsQueryClient = new LogsQueryClientBuilder()
-        .credential(new DefaultAzureCredentialBuilder().build())
-        .buildClient();
+    .credential(new DefaultAzureCredentialBuilder().build())
+    .buildClient();
 
 List<CustomLogModel> customLogModels = logsQueryClient.queryWorkspace("{workspace-id}", "{kusto-query}",
-        new QueryTimeInterval(Duration.ofDays(2)), CustomLogModel.class);
+    new QueryTimeInterval(Duration.ofDays(2)), CustomLogModel.class);
 
 for (CustomLogModel customLogModel : customLogModels) {
     System.out.println(customLogModel.getOperationName() + " " + customLogModel.getResourceGroup());
@@ -278,8 +285,8 @@
 
 ```java readme-sample-batchlogsquery
 LogsQueryClient logsQueryClient = new LogsQueryClientBuilder()
-        .credential(new DefaultAzureCredentialBuilder().build())
-        .buildClient();
+    .credential(new DefaultAzureCredentialBuilder().build())
+    .buildClient();
 
 LogsBatchQuery logsBatchQuery = new LogsBatchQuery();
 String query1 = logsBatchQuery.addWorkspaceQuery("{workspace-id}", "{query-1}", new QueryTimeInterval(Duration.ofDays(2)));
@@ -287,7 +294,7 @@
 String query3 = logsBatchQuery.addWorkspaceQuery("{workspace-id}", "{query-3}", new QueryTimeInterval(Duration.ofDays(10)));
 
 LogsBatchQueryResultCollection batchResults = logsQueryClient
-        .queryBatchWithResponse(logsBatchQuery, Context.NONE).getValue();
+    .queryBatchWithResponse(logsBatchQuery, Context.NONE).getValue();
 
 LogsBatchQueryResult query1Result = batchResults.getResult(query1);
 for (LogsTableRow row : query1Result.getTable().getRows()) {
@@ -319,7 +326,7 @@
     .setServerTimeout(Duration.ofMinutes(10));
 
 Response<LogsQueryResult> response = logsQueryClient.queryWorkspaceWithResponse("{workspace-id}",
-        "{kusto-query}", new QueryTimeInterval(Duration.ofDays(2)), options, Context.NONE);
+    "{kusto-query}", new QueryTimeInterval(Duration.ofDays(2)), options, Context.NONE);
 ```
 
 #### Query multiple workspaces
@@ -333,13 +340,13 @@
 
 ```java readme-sample-logsquerymultipleworkspaces
 LogsQueryClient logsQueryClient = new LogsQueryClientBuilder()
-        .credential(new DefaultAzureCredentialBuilder().build())
-        .buildClient();
+    .credential(new DefaultAzureCredentialBuilder().build())
+    .buildClient();
 
 Response<LogsQueryResult> response = logsQueryClient.queryWorkspaceWithResponse("{workspace-id}", "{kusto-query}",
-        new QueryTimeInterval(Duration.ofDays(2)), new LogsQueryOptions()
-                .setAdditionalWorkspaces(Arrays.asList("{additional-workspace-identifiers}")),
-        Context.NONE);
+    new QueryTimeInterval(Duration.ofDays(2)), new LogsQueryOptions()
+        .setAdditionalWorkspaces(Arrays.asList("{additional-workspace-identifiers}")),
+    Context.NONE);
 LogsQueryResult result = response.getValue();
 ```
 
@@ -353,13 +360,13 @@
 The following example prints the query execution time:
 ```java readme-sample-includestatistics
 LogsQueryClient client = new LogsQueryClientBuilder()
-        .credential(credential)
-        .buildClient();
+    .credential(credential)
+    .buildClient();
 
 LogsQueryOptions options = new LogsQueryOptions()
-        .setIncludeStatistics(true);
+    .setIncludeStatistics(true);
 Response<LogsQueryResult> response = client.queryWorkspaceWithResponse("{workspace-id}",
-        "AzureActivity | top 10 by TimeGenerated", QueryTimeInterval.LAST_1_HOUR, options, Context.NONE);
+    "AzureActivity | top 10 by TimeGenerated", QueryTimeInterval.LAST_1_HOUR, options, Context.NONE);
 LogsQueryResult result = response.getValue();
 BinaryData statistics = result.getStatistics();
 
@@ -392,18 +399,18 @@
 For example:
 ```java readme-sample-includevisualization
 LogsQueryClient client = new LogsQueryClientBuilder()
-        .credential(credential)
-        .buildClient();
+    .credential(credential)
+    .buildClient();
 
 String visualizationQuery = "StormEvents"
-        + "| summarize event_count = count() by State"
-        + "| where event_count > 10"
-        + "| project State, event_count"
-        + "| render columnchart";
+    + "| summarize event_count = count() by State"
+    + "| where event_count > 10"
+    + "| project State, event_count"
+    + "| render columnchart";
 LogsQueryOptions options = new LogsQueryOptions()
-        .setIncludeVisualization(true);
+    .setIncludeVisualization(true);
 Response<LogsQueryResult> response = client.queryWorkspaceWithResponse("{workspace-id}", visualizationQuery,
-        QueryTimeInterval.LAST_7_DAYS, options, Context.NONE);
+    QueryTimeInterval.LAST_7_DAYS, options, Context.NONE);
 LogsQueryResult result = response.getValue();
 BinaryData visualization = result.getVisualization();
 
@@ -451,11 +458,11 @@
 
 ```java readme-sample-metricsquery
 MetricsQueryClient metricsQueryClient = new MetricsQueryClientBuilder()
-        .credential(new DefaultAzureCredentialBuilder().build())
-        .buildClient();
+    .credential(new DefaultAzureCredentialBuilder().build())
+    .buildClient();
 
 MetricsQueryResult metricsQueryResult = metricsQueryClient.queryResource("{resource-uri}",
-        Arrays.asList("SuccessfulCalls", "TotalCalls"));
+    Arrays.asList("SuccessfulCalls", "TotalCalls"));
 
 for (MetricResult metric : metricsQueryResult.getMetrics()) {
     System.out.println("Metric name " + metric.getMetricName());
@@ -522,6 +529,41 @@
 }
 ```
 
+### Metrics batch query
+
+#### Handle metrics batch query response
+
+```java readme-sample-metricsquerybatch
+MetricsBatchQueryClient metricsBatchQueryClient = new MetricsBatchQueryClientBuilder()
+    .credential(new DefaultAzureCredentialBuilder().build())
+    .endpoint("{endpoint}")
+    .buildClient();
+
+MetricsBatchResult metricsBatchResult = metricsBatchQueryClient.queryBatch(
+    Arrays.asList("{resourceId1}", "{resourceId2}"),
+    Arrays.asList("{metric1}", "{metric2}"),
+    "{metricNamespace}");
+
+for (MetricsQueryResult metricsQueryResult : metricsBatchResult.getMetricsQueryResults()) {
+    // Each MetricsQueryResult corresponds to one of the resourceIds in the batch request.
+    List<MetricResult> metrics = metricsQueryResult.getMetrics();
+    metrics.forEach(metric -> {
+        System.out.println(metric.getMetricName());
+        System.out.println(metric.getId());
+        System.out.println(metric.getResourceType());
+        System.out.println(metric.getUnit());
+        System.out.println(metric.getTimeSeries().size());
+        System.out.println(metric.getTimeSeries().get(0).getValues().size());
+        metric.getTimeSeries()
+            .stream()
+            .flatMap(ts -> ts.getValues().stream())
+            .forEach(mv -> System.out.println(mv.getTimeStamp().toString()
+                + "; Count = " + mv.getCount()
+                + "; Average = " + mv.getAverage()));
+    });
+}
+```
+
 ## Troubleshooting
 
 See our [troubleshooting guide](https://github.com/Azure/azure-sdk-for-java/blob/main/sdk/monitor/azure-monitor-query/TROUBLESHOOTING.md)
