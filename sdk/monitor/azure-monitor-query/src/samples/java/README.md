---
page_type: sample
languages:
- java
  products:
- azure
- azure-monitor
  urlFragment: query-azuremonitor-java-samples
---

# Azure Monitor Logs and Metrics query client library samples for Java

Azure Monitor query samples are a set of self-contained Java programs that demonstrate interacting with Azure self
-contained service using the client library. Each sample focuses on a specific scenario and can be executed independently.

## Key concepts

Key concepts are explained in detail [here][SDK_README_KEY_CONCEPTS].

## Getting started

Getting started explained in detail [here][SDK_README_GETTING_STARTED].

## Examples

The following sections provide code samples covering common operations with the Azure Monitor Query client library.

* [Get logs for a query][get_logs]
* [Get logs for a batch for queries][get_batch_logs]
* [Get logs for a query with server timeout][get_servertimeout_logs]
* [Get metrics][get_metrics]

## Run large log queries using Log Analytics

Due to Log Analytics [service limits][monitor_service_limits], sometimes it may
not be possible to retrieve all the expected data in a single query. For example, the number of rows returned or the maximum size of the
data returned may exceed the stated limits. One approach for overcoming these limits is to split the queries into multiple smaller queries
using different time ranges.

This workaround allows you to avoid the cost of exporting data to a storage account (and potentially the cost of the storage account as well).

**Disclaimer:** This approach of splitting data retrieval into smaller queries is useful when dealing with a few GBs of data or a few million records per hour. For larger data sets, [exporting][logs_data_export] is recommended.

<<<<<<< HEAD
We've provided a sample that demonstrates how to split a large query into a batch query based on the number of rows. The sample can be found here.
We've also provided a sample that demonstrates how to split a large query into a batch query based on the size of the data returned. The sample can be found here.

These sample shows how to partition a large query into smaller queries using the `LogsBatchQuery` class. The partitioning is based on the timestamp "TimeGenerated".
=======
This sample shows how to partition a large query into smaller queries using the `LogsBatchQuery` class. The sample provides examples for 
row-based partitioning and byte-size partitioning. The partitioning is based on the timestamp "TimeGenerated". 
>>>>>>> 9a707d55

This sample is suitable for simple data retrieval queries that utilize a subset of KQL operators. The subset of supported KQL operators can be found [here][kql_language_subset].

## Troubleshooting

Troubleshooting steps can be found [here][SDK_README_TROUBLESHOOTING].

## Next steps

See [Next steps][SDK_README_NEXT_STEPS].

## Contributing

If you would like to become an active contributor to this project please refer to our [Contribution
Guidelines][SDK_README_CONTRIBUTING] for more information.

<!-- LINKS -->
[SDK_README_CONTRIBUTING]: https://github.com/Azure/azure-sdk-for-java/blob/main/sdk/monitor/azure-monitor-query
[SDK_README_GETTING_STARTED]: https://github.com/Azure/azure-sdk-for-java/blob/main/sdk/monitor/azure-monitor-query
[SDK_README_TROUBLESHOOTING]: https://github.com/Azure/azure-sdk-for-java/blob/main/sdk/monitor/azure-monitor-query
[SDK_README_KEY_CONCEPTS]: https://github.com/Azure/azure-sdk-for-java/blob/main/sdk/monitor/azure-monitor-query
[SDK_README_DEPENDENCY]: https://github.com/Azure/azure-sdk-for-java/blob/main/sdk/monitor/azure-monitor-query
[SDK_README_NEXT_STEPS]: https://github.com/Azure/azure-sdk-for-java/blob/main/sdk/monitor/azure-monitor-query
[get_logs]: https://github.com/Azure/azure-sdk-for-java/blob/main/sdk/monitor/azure-monitor-query/src/samples/java/com/azure/monitor/query/LogsQuerySample.java
[get_batch_logs]: https://github.com/Azure/azure-sdk-for-java/blob/main/sdk/monitor/azure-monitor-query/src/samples/java/com/azure/monitor/query/LogsQueryBatchSample.java
[get_servertimeout_logs]: https://github.com/Azure/azure-sdk-for-java/blob/main/sdk/monitor/azure-monitor-query/src/samples/java/com/azure/monitor/query/ServerTimeoutSample.java
[get_metrics]: https://github.com/Azure/azure-sdk-for-java/blob/main/sdk/monitor/azure-monitor-query/src/samples/java/com/azure/monitor/query/MetricsQuerySample.java
[monitor_service_limits]: https://learn.microsoft.com/azure/azure-monitor/service-limits#la-query-api
[logs_data_export]: https://learn.microsoft.com/azure/azure-monitor/logs/logs-data-export?tabs=portal
[kql_language_subset]: https://learn.microsoft.com/azure/azure-monitor/logs/basic-logs-query?tabs=portal-1#kql-language-limits<|MERGE_RESOLUTION|>--- conflicted
+++ resolved
@@ -41,15 +41,10 @@
 
 **Disclaimer:** This approach of splitting data retrieval into smaller queries is useful when dealing with a few GBs of data or a few million records per hour. For larger data sets, [exporting][logs_data_export] is recommended.
 
-<<<<<<< HEAD
 We've provided a sample that demonstrates how to split a large query into a batch query based on the number of rows. The sample can be found here.
 We've also provided a sample that demonstrates how to split a large query into a batch query based on the size of the data returned. The sample can be found here.
 
 These sample shows how to partition a large query into smaller queries using the `LogsBatchQuery` class. The partitioning is based on the timestamp "TimeGenerated".
-=======
-This sample shows how to partition a large query into smaller queries using the `LogsBatchQuery` class. The sample provides examples for 
-row-based partitioning and byte-size partitioning. The partitioning is based on the timestamp "TimeGenerated". 
->>>>>>> 9a707d55
 
 This sample is suitable for simple data retrieval queries that utilize a subset of KQL operators. The subset of supported KQL operators can be found [here][kql_language_subset].
 
