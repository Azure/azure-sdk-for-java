--- conflicted
+++ resolved
@@ -429,52 +429,6 @@
         }
         String preferHeader = LogsQueryHelper.buildPreferHeaderString(options);
         context = updateContext(options.getServerTimeout(), context);
-<<<<<<< HEAD
-=======
-
-        QueryBody queryBody = new QueryBody(query);
-        if (timeInterval != null) {
-            queryBody.setTimespan(LogsQueryHelper.toIso8601Format(timeInterval));
-        }
-        queryBody.setWorkspaces(getAllWorkspaces(options));
-        return innerClient
-            .getQueries()
-            .resourceExecuteWithResponseAsync(resourceId,
-                queryBody,
-                preferHeader,
-                context)
-            .onErrorMap(ex -> {
-                if (ex instanceof ErrorResponseException) {
-                    ErrorResponseException error = (ErrorResponseException) ex;
-                    ErrorInfo errorInfo = error.getValue().getError();
-                    return new HttpResponseException(error.getMessage(), error.getResponse(),
-                        mapLogsQueryError(errorInfo));
-                }
-                return ex;
-            })
-            .map(this::convertToLogQueryResult)
-            .handle((Response<LogsQueryResult> response, SynchronousSink<Response<LogsQueryResult>> sink) -> {
-                if (response.getValue().getQueryResultStatus() == LogsQueryResultStatus.PARTIAL_FAILURE
-                    && !options.isAllowPartialErrors()) {
-
-                    sink.error(new ServiceResponseException("Query execution returned partial errors. To "
-                        + "disable exceptions on partial errors, set setAllowPartialErrors in "
-                        + "LogsQueryOptions to true."));
-                } else {
-                    sink.next(response);
-                }
-            });
-    }
-
-    private Response<LogsQueryResult> convertToLogQueryResult(Response<QueryResults> response) {
-        QueryResults queryResults = response.getValue();
-        LogsQueryResult logsQueryResult = getLogsQueryResult(queryResults.getTables(), queryResults.getStatistics(),
-                queryResults.getRender(), queryResults.getError());
-        return new SimpleResponse<>(response.getRequest(), response.getStatusCode(),
-                response.getHeaders(), logsQueryResult);
-    }
->>>>>>> 148b7041
-
         QueryBody queryBody = new QueryBody(query);
         if (timeInterval != null) {
             queryBody.setTimespan(LogsQueryHelper.toIso8601Format(timeInterval));
@@ -508,10 +462,4 @@
                 }
             });
     }
-
-
-
-
-
-
 }