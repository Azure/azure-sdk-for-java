--- conflicted
+++ resolved
@@ -11,7 +11,7 @@
 
   <groupId>com.azure</groupId>
   <artifactId>azure-monitor-query</artifactId>
-  <version>1.2.7</version> <!-- {x-version-update;com.azure:azure-monitor-query;current} -->
+  <version>1.3.0-beta.3</version> <!-- {x-version-update;com.azure:azure-monitor-query;current} -->
 
   <name>Microsoft Azure SDK for Azure Monitor Logs and Metrics Query</name>
   <description>This package contains the Microsoft Azure SDK for querying Azure Monitor's Logs and Metrics data sources.</description>
@@ -85,14 +85,11 @@
       <version>1.4.8</version> <!-- {x-version-update;com.azure:azure-core-serializer-json-jackson;dependency} -->
       <scope>test</scope>
     </dependency>
-<<<<<<< HEAD
-=======
     <dependency>
       <groupId>com.azure</groupId>
       <artifactId>azure-data-appconfiguration</artifactId>
       <version>1.5.1</version> <!-- {x-version-update;com.azure:azure-data-appconfiguration;dependency} -->
       <scope>test</scope>
     </dependency>
->>>>>>> 94e3cac5
   </dependencies>
 </project>