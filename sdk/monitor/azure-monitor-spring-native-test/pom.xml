--- conflicted
+++ resolved
@@ -22,22 +22,7 @@
     <maven.compiler.target>17</maven.compiler.target>
     <project.build.sourceEncoding>UTF-8</project.build.sourceEncoding>
   </properties>
-
-<<<<<<< HEAD
-  <dependencyManagement>
-    <dependencies>
-      <dependency>
-        <groupId>org.springframework.boot</groupId>
-        <artifactId>spring-boot-dependencies</artifactId>
-        <version>2.7.13</version> <!-- {x-version-update;org.springframework.boot:spring-boot-dependencies;external_dependency} -->
-        <type>pom</type>
-        <scope>import</scope>
-      </dependency>
-    </dependencies>
-  </dependencyManagement>
-
-=======
->>>>>>> 307c5172
+  
   <dependencies>
     <dependency>
       <groupId>com.azure.spring</groupId>
