--- conflicted
+++ resolved
@@ -32,11 +32,7 @@
 
     @Test
     void initialStateIsDisabled() {
-<<<<<<< HEAD
-    assertThat(new QuickPulseDataCollector(true, new QuickPulseConfiguration()).peek()).isNull();
-=======
         assertThat(new QuickPulseDataCollector(true, new QuickPulseConfiguration()).peek()).isNull();
->>>>>>> 640a32ec
     }
 
     @Test
@@ -46,11 +42,7 @@
         collector.enable(FAKE_CONNECTION_STRING::getInstrumentationKey);
         QuickPulseDataCollector.FinalCounters counters = collector.peek();
         assertCountersReset(counters);
-<<<<<<< HEAD
-        ArrayList<QuickPulseMetrics> storedMetrics = collector.retrieveOTelMetrics();
-=======
         ArrayList<QuickPulseMetrics> storedMetrics = collector.retrieveOtelMetrics();
->>>>>>> 640a32ec
         assertThat(storedMetrics).isEmpty();
     }
 
@@ -61,11 +53,7 @@
         collector.enable(FAKE_CONNECTION_STRING::getInstrumentationKey);
         collector.disable();
         assertThat(collector.peek()).isNull();
-<<<<<<< HEAD
-        assertThat(collector.retrieveOTelMetrics()).isEmpty();
-=======
         assertThat(collector.retrieveOtelMetrics()).isEmpty();
->>>>>>> 640a32ec
     }
 
     @Test
@@ -191,21 +179,11 @@
         metricsList.add(point);
         data.setBaseData(new MetricsData().setMetrics(metricsList));
         telemetry.setData(data);
-<<<<<<< HEAD
-        Attributes attributes = Attributes.builder()
-            .put("telemetry.sdk.name", "opentelemetry")
-            .build();
-        Resource resource = Resource.create(attributes);
-        telemetry.setResource(resource);
-        collector.addOtelMetric(telemetry);
-        ConcurrentHashMap<String, OTelMetric> storedMetrics = collector.getOTelMetrics();
-=======
         Attributes attributes = Attributes.builder().put("telemetry.sdk.name", "opentelemetry").build();
         Resource resource = Resource.create(attributes);
         telemetry.setResource(resource);
         collector.addOtelMetric(telemetry);
         ConcurrentHashMap<String, OTelMetric> storedMetrics = collector.getOtelMetrics();
->>>>>>> 640a32ec
         assertThat(storedMetrics.size()).isEqualTo(1);
         assertThat(storedMetrics.containsKey("TestMetric")).isTrue();
         assertThat(storedMetrics.get("TestMetric").getDataValues().get(0)).isEqualTo(123.456);
@@ -213,22 +191,13 @@
         point.setName("TestMetric2");
         point.setValue(789.012);
         collector.addOtelMetric(telemetry);
-<<<<<<< HEAD
-        storedMetrics = collector.getOTelMetrics();
-=======
         storedMetrics = collector.getOtelMetrics();
->>>>>>> 640a32ec
         assertThat(storedMetrics.size()).isEqualTo(2);
         assertThat(storedMetrics.containsKey("TestMetric2")).isTrue();
         assertThat(storedMetrics.get("TestMetric2").getDataValues().get(0)).isEqualTo(789.012);
 
-<<<<<<< HEAD
-        collector.flushOTelMetrics();
-        assertThat(collector.getOTelMetrics().size()).isEqualTo(0);
-=======
         collector.flushOtelMetrics();
         assertThat(collector.getOtelMetrics().size()).isEqualTo(0);
->>>>>>> 640a32ec
     }
 
     @Test
