--- conflicted
+++ resolved
@@ -25,45 +25,6 @@
     private static final ConnectionString connectionString = ConnectionString.parse("InstrumentationKey=ikey123");
     private static final String instrumentationKey = "ikey123";
 
-<<<<<<< HEAD
-
-    private QuickPulsePingSender getQuickPulsePingSender(QuickPulseConfiguration quickPulseConfiguration) {
-        return new QuickPulsePingSender(
-            getHttpPipeline(),
-            connectionString::getLiveEndpoint,
-            connectionString::getInstrumentationKey,
-            null,
-            "instance1",
-            "machine1",
-            "qpid123",
-            "testSdkVersion",
-            quickPulseConfiguration);
-    }
-
-    private QuickPulsePingSender getQuickPulsePingSenderWithAuthentication(QuickPulseConfiguration quickPulseConfiguration) {
-        return new QuickPulsePingSender(
-            getHttpPipelineWithAuthentication(),
-            connectionString::getLiveEndpoint,
-            connectionString::getInstrumentationKey,
-            null,
-            "instance1",
-            "machine1",
-            "qpid123",
-            "testSdkVersion",
-            quickPulseConfiguration);
-    }
-
-    private QuickPulsePingSender getQuickPulsePingSenderWithValidator(HttpPipelinePolicy validator, QuickPulseConfiguration quickPulseConfiguration) {
-        return new QuickPulsePingSender(
-            getHttpPipeline(validator),
-            connectionString::getLiveEndpoint,
-            connectionString::getInstrumentationKey,
-            null,
-            "instance1",
-            "machine1",
-            "qpid123",
-            "testSdkVersion",
-=======
     private QuickPulsePingSender getQuickPulsePingSender(QuickPulseConfiguration quickPulseConfiguration) {
         return new QuickPulsePingSender(getHttpPipeline(), connectionString::getLiveEndpoint,
             connectionString::getInstrumentationKey, null, "instance1", "machine1", "qpid123", "testSdkVersion",
@@ -81,7 +42,6 @@
         QuickPulseConfiguration quickPulseConfiguration) {
         return new QuickPulsePingSender(getHttpPipeline(validator), connectionString::getLiveEndpoint,
             connectionString::getInstrumentationKey, null, "instance1", "machine1", "qpid123", "testSdkVersion",
->>>>>>> 640a32ec
             quickPulseConfiguration);
     }
 
@@ -96,12 +56,8 @@
     @Disabled
     @Test
     public void testPingWithAuthentication() {
-<<<<<<< HEAD
-        QuickPulsePingSender quickPulsePingSender = getQuickPulsePingSenderWithAuthentication(new QuickPulseConfiguration());
-=======
         QuickPulsePingSender quickPulsePingSender
             = getQuickPulsePingSenderWithAuthentication(new QuickPulseConfiguration());
->>>>>>> 640a32ec
         QuickPulseHeaderInfo quickPulseHeaderInfo = quickPulsePingSender.ping(null);
         assertThat(quickPulseHeaderInfo.getQuickPulseStatus()).isEqualTo(QuickPulseStatus.QP_IS_ON);
     }
@@ -110,18 +66,10 @@
     @Test
     public void testPingRequestBody() throws InterruptedException {
         CountDownLatch pingCountDown = new CountDownLatch(1);
-<<<<<<< HEAD
-        String expectedRequestBody =
-            "\\{\"Documents\":null,\"InstrumentationKey\":null,\"Metrics\":null,\"InvariantVersion\":6,\"Timestamp\":\"\\\\/Date\\(\\d+\\)\\\\/\",\"Version\":\"testSdkVersion\",\"StreamId\":\"qpid123\",\"MachineName\":\"machine1\",\"Instance\":\"instance1\",\"RoleName\":null\\}";
-        QuickPulsePingSender quickPulsePingSender =
-            getQuickPulsePingSenderWithValidator(
-                new ValidationPolicy(pingCountDown, expectedRequestBody), new QuickPulseConfiguration());
-=======
         String expectedRequestBody
             = "\\{\"Documents\":null,\"InstrumentationKey\":null,\"Metrics\":null,\"InvariantVersion\":1,\"Timestamp\":\"\\\\/Date\\(\\d+\\)\\\\/\",\"Version\":\"testSdkVersion\",\"StreamId\":\"qpid123\",\"MachineName\":\"machine1\",\"Instance\":\"instance1\",\"RoleName\":null\\}";
         QuickPulsePingSender quickPulsePingSender = getQuickPulsePingSenderWithValidator(
             new ValidationPolicy(pingCountDown, expectedRequestBody), new QuickPulseConfiguration());
->>>>>>> 640a32ec
         QuickPulseHeaderInfo quickPulseHeaderInfo = quickPulsePingSender.ping(null);
         assertThat(quickPulseHeaderInfo.getQuickPulseStatus()).isEqualTo(QuickPulseStatus.QP_IS_ON);
         assertTrue(pingCountDown.await(60, TimeUnit.SECONDS));
@@ -135,36 +83,6 @@
         CountDownLatch postCountDown = new CountDownLatch(1);
         Date currDate = new Date();
         QuickPulseConfiguration quickPulseConfiguration = new QuickPulseConfiguration();
-<<<<<<< HEAD
-        String expectedPingRequestBody =
-            "\\{\"Documents\":null,\"InstrumentationKey\":null,\"Metrics\":null,\"InvariantVersion\":6,\"Timestamp\":\"\\\\/Date\\(\\d+\\)\\\\/\",\"Version\":\"testSdkVersion\",\"StreamId\":\"qpid123\",\"MachineName\":\"machine1\",\"Instance\":\"instance1\",\"RoleName\":null\\}";
-        String expectedPostRequestBody =
-            "\\[\\{\"Documents\":\\[\\{\"__type\":\"RequestTelemetryDocument\",\"DocumentType\":\"Request\",\"Version\":\"1.0\",\"OperationId\":null,\"Properties\":\\{\"customProperty\":\"customValue\"\\},\"Name\":\"request-test\",\"Success\":true,\"Duration\":\"PT.*S\",\"ResponseCode\":\"200\",\"OperationName\":null,\"Url\":\"foo\"\\},\\{\"__type\":\"DependencyTelemetryDocument\",\"DocumentType\":\"RemoteDependency\",\"Version\":\"1.0\",\"OperationId\":null,\"Properties\":\\{\"customProperty\":\"customValue\"\\},\"Name\":\"dep-test\",\"Target\":null,\"Success\":true,\"Duration\":\"PT.*S\",\"ResultCode\":null,\"CommandName\":\"dep-test-cmd\",\"DependencyTypeName\":null,\"OperationName\":null\\},\\{\"__type\":\"ExceptionTelemetryDocument\",\"DocumentType\":\"Exception\",\"Version\":\"1.0\",\"OperationId\":null,\"Properties\":null,\"Exception\":\"\",\"ExceptionMessage\":\"test\",\"ExceptionType\":\"java.lang.Exception\"\\}\\],\"InstrumentationKey\":\""
-                + instrumentationKey
-                + "\",\"Metrics\":\\[\\{\"Name\":\"\\\\\\\\ApplicationInsights\\\\\\\\Requests\\\\\\/Sec\",\"Value\":[0-9.]+,\"Weight\":\\d+\\},\\{\"Name\":\"\\\\\\\\ApplicationInsights\\\\\\\\Request Duration\",\"Value\":[0-9.]+,\"Weight\":\\d+\\},\\{\"Name\":\"\\\\\\\\ApplicationInsights\\\\\\\\Requests Failed\\\\\\/Sec\",\"Value\":[0-9.]+,\"Weight\":\\d+\\},\\{\"Name\":\"\\\\\\\\ApplicationInsights\\\\\\\\Requests Succeeded\\\\\\/Sec\",\"Value\":[0-9.]+,\"Weight\":\\d+\\},\\{\"Name\":\"\\\\\\\\ApplicationInsights\\\\\\\\Dependency Calls\\\\\\/Sec\",\"Value\":[0-9.]+,\"Weight\":\\d+\\},\\{\"Name\":\"\\\\\\\\ApplicationInsights\\\\\\\\Dependency Call Duration\",\"Value\":[0-9.]+,\"Weight\":\\d+\\},\\{\"Name\":\"\\\\\\\\ApplicationInsights\\\\\\\\Dependency Calls Failed\\\\\\/Sec\",\"Value\":[0-9.]+,\"Weight\":\\d+\\},\\{\"Name\":\"\\\\\\\\ApplicationInsights\\\\\\\\Dependency Calls Succeeded\\\\\\/Sec\",\"Value\":[0-9.]+,\"Weight\":\\d+\\},\\{\"Name\":\"\\\\\\\\ApplicationInsights\\\\\\\\Exceptions\\\\\\/Sec\",\"Value\":[0-9.]+,\"Weight\":\\d+\\},\\{\"Name\":\"\\\\\\\\Memory\\\\\\\\Committed Bytes\",\"Value\":[0-9.E]+,\"Weight\":\\d+\\},\\{\"Name\":\"\\\\\\\\Processor\\(_Total\\)\\\\\\\\% Processor Time\",\"Value\":-?[0-9.]+,\"Weight\":\\d+\\}\\],\"InvariantVersion\":1,\"Timestamp\":\"\\\\\\/Date\\(\\d+\\)\\\\\\/\",\"Version\":\"[^\"]*\",\"StreamId\":null,\"MachineName\":\"machine1\",\"Instance\":\"instance1\",\"RoleName\":null\\}\\]";
-    QuickPulsePingSender pingSender =
-        getQuickPulsePingSenderWithValidator(
-            new ValidationPolicy(pingCountDown, expectedPingRequestBody),
-            new QuickPulseConfiguration());
-        QuickPulseHeaderInfo quickPulseHeaderInfo = pingSender.ping(null);
-        QuickPulseDataSender dataSender =
-            new QuickPulseDataSender(
-                getHttpPipeline(new ValidationPolicy(postCountDown, expectedPostRequestBody)),
-                sendQueue,
-                quickPulseConfiguration);
-        QuickPulseDataCollector collector = new QuickPulseDataCollector(true, quickPulseConfiguration);
-        QuickPulseDataFetcher dataFetcher =
-            new QuickPulseDataFetcher(
-                collector,
-                sendQueue,
-                connectionString::getLiveEndpoint,
-                connectionString::getInstrumentationKey,
-                null,
-                "instance1",
-                "machine1",
-                null,
-                quickPulseConfiguration);
-=======
         String expectedPingRequestBody
             = "\\{\"Documents\":null,\"InstrumentationKey\":null,\"Metrics\":null,\"InvariantVersion\":1,\"Timestamp\":\"\\\\/Date\\(\\d+\\)\\\\/\",\"Version\":\"testSdkVersion\",\"StreamId\":\"qpid123\",\"MachineName\":\"machine1\",\"Instance\":\"instance1\",\"RoleName\":null\\}";
         String expectedPostRequestBody
@@ -181,7 +99,6 @@
         QuickPulseDataFetcher dataFetcher
             = new QuickPulseDataFetcher(collector, sendQueue, connectionString::getLiveEndpoint,
                 connectionString::getInstrumentationKey, null, "instance1", "machine1", null, quickPulseConfiguration);
->>>>>>> 640a32ec
 
         collector.setQuickPulseStatus(QuickPulseStatus.QP_IS_ON);
         collector.enable(connectionString::getInstrumentationKey);
