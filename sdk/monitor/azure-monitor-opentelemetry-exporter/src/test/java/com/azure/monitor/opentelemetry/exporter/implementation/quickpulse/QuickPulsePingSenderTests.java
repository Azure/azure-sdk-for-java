// Copyright (c) Microsoft Corporation. All rights reserved.
// Licensed under the MIT License.

package com.azure.monitor.opentelemetry.exporter.implementation.quickpulse;

import com.azure.core.http.HttpHeaders;
import com.azure.core.http.HttpPipeline;
import com.azure.core.http.HttpPipelineBuilder;
<<<<<<< HEAD
import com.azure.monitor.opentelemetry.exporter.implementation.MockHttpResponse;
import com.azure.monitor.opentelemetry.exporter.implementation.NoopTracer;
import com.azure.monitor.opentelemetry.exporter.implementation.configuration.ConnectionString;
import com.fasterxml.jackson.databind.ObjectMapper;
=======
import com.azure.json.JsonProviders;
import com.azure.json.JsonWriter;
import com.azure.monitor.opentelemetry.exporter.implementation.MockHttpResponse;
import com.azure.monitor.opentelemetry.exporter.implementation.NoopTracer;
import com.azure.monitor.opentelemetry.exporter.implementation.configuration.ConnectionString;
import org.apache.commons.io.output.ByteArrayOutputStream;
>>>>>>> 640a32ec
import org.junit.jupiter.api.Test;
import reactor.core.publisher.Mono;
import com.fasterxml.jackson.databind.JsonNode;
import com.fasterxml.jackson.databind.ObjectMapper;
import com.fasterxml.jackson.databind.node.ArrayNode;

<<<<<<< HEAD
=======
import java.io.IOException;
import java.io.OutputStream;
>>>>>>> 640a32ec
import java.net.URI;
import java.net.URISyntaxException;
import java.nio.charset.StandardCharsets;
import java.util.ArrayList;
import java.util.HashMap;
import java.util.List;
import java.util.Map;

import static org.assertj.core.api.Assertions.assertThat;

class QuickPulsePingSenderTests {

    @Test
    void endpointIsFormattedCorrectlyWhenUsingConnectionString() throws URISyntaxException {
        ConnectionString connectionString = ConnectionString.parse("InstrumentationKey=testing-123");
        QuickPulseConfiguration quickPulseConfiguration = new QuickPulseConfiguration();
<<<<<<< HEAD
        QuickPulsePingSender quickPulsePingSender =
            new QuickPulsePingSender(
                null,
                connectionString::getLiveEndpoint,
                connectionString::getInstrumentationKey,
                null,
                null,
                null,
                null,
                null,
                quickPulseConfiguration);
=======
        QuickPulsePingSender quickPulsePingSender = new QuickPulsePingSender(null, connectionString::getLiveEndpoint,
            connectionString::getInstrumentationKey, null, null, null, null, null, quickPulseConfiguration);
>>>>>>> 640a32ec
        String quickPulseEndpoint = quickPulsePingSender.getQuickPulseEndpoint();
        String endpointUrl = quickPulsePingSender.getQuickPulsePingUri(quickPulseEndpoint);
        URI uri = new URI(endpointUrl);
        assertThat(uri).isNotNull();
        assertThat(endpointUrl).endsWith("/ping?ikey=testing-123");
        assertThat(endpointUrl)
<<<<<<< HEAD
            .isEqualTo(
                "https://rt.services.visualstudio.com/QuickPulseService.svc/ping?ikey=testing-123");
=======
            .isEqualTo("https://rt.services.visualstudio.com/QuickPulseService.svc/ping?ikey=testing-123");
>>>>>>> 640a32ec
    }

    @Test
    void endpointIsFormattedCorrectlyWhenUsingInstrumentationKey() throws URISyntaxException {
<<<<<<< HEAD
        ConnectionString connectionString =
            ConnectionString.parse("InstrumentationKey=A-test-instrumentation-key");
        QuickPulseConfiguration quickPulseConfiguration = new QuickPulseConfiguration();
        QuickPulsePingSender quickPulsePingSender =
            new QuickPulsePingSender(
                null,
                connectionString::getLiveEndpoint,
                connectionString::getInstrumentationKey,
                null,
                null,
                null,
                null,
                null,
                quickPulseConfiguration);
=======
        ConnectionString connectionString = ConnectionString.parse("InstrumentationKey=A-test-instrumentation-key");
        QuickPulseConfiguration quickPulseConfiguration = new QuickPulseConfiguration();
        QuickPulsePingSender quickPulsePingSender = new QuickPulsePingSender(null, connectionString::getLiveEndpoint,
            connectionString::getInstrumentationKey, null, null, null, null, null, quickPulseConfiguration);
>>>>>>> 640a32ec
        String quickPulseEndpoint = quickPulsePingSender.getQuickPulseEndpoint();
        String endpointUrl = quickPulsePingSender.getQuickPulsePingUri(quickPulseEndpoint);
        URI uri = new URI(endpointUrl);
        assertThat(uri).isNotNull();
<<<<<<< HEAD
        assertThat(endpointUrl)
            .endsWith(
                "/ping?ikey=A-test-instrumentation-key"); // from resources/ApplicationInsights.xml
        assertThat(endpointUrl)
            .isEqualTo(
                "https://rt.services.visualstudio.com/QuickPulseService.svc/ping?ikey=A-test-instrumentation-key");
=======
        assertThat(endpointUrl).endsWith("/ping?ikey=A-test-instrumentation-key"); // from resources/ApplicationInsights.xml
        assertThat(endpointUrl).isEqualTo(
            "https://rt.services.visualstudio.com/QuickPulseService.svc/ping?ikey=A-test-instrumentation-key");
>>>>>>> 640a32ec
    }

    @Test
    void endpointChangesWithRedirectHeaderAndGetNewPingInterval() {
        Map<String, String> headers = new HashMap<>();
        headers.put("x-ms-qps-service-polling-interval-hint", "1000");
        headers.put("x-ms-qps-service-endpoint-redirect-v2", "https://new.endpoint.com");
        headers.put("x-ms-qps-subscribed", "true");
<<<<<<< HEAD
        headers.put("x-ms-qps-configuration-etag", "1::randometag::2::");
        HttpHeaders httpHeaders = new HttpHeaders(headers);
        ConnectionString connectionString = ConnectionString.parse("InstrumentationKey=fake-ikey");
        QuickPulseConfiguration quickPulseConfiguration = new QuickPulseConfiguration();
        HttpPipeline httpPipeline =
            new HttpPipelineBuilder()
                .httpClient(request -> Mono.just(new MockHttpResponse(request, 200, httpHeaders)))
                .tracer(new NoopTracer())
                .build();
        QuickPulsePingSender quickPulsePingSender =
            new QuickPulsePingSender(
                httpPipeline,
                connectionString::getLiveEndpoint,
                connectionString::getInstrumentationKey,
                null,
                "instance1",
                "machine1",
                "qpid123",
                "testSdkVersion",
                quickPulseConfiguration);
        QuickPulseHeaderInfo quickPulseHeaderInfo = quickPulsePingSender.ping(null);
        assertThat(QuickPulseStatus.QP_IS_ON).isEqualTo(quickPulseHeaderInfo.getQuickPulseStatus());
        assertThat(1000).isEqualTo(quickPulseHeaderInfo.getQpsServicePollingInterval());
        assertThat("https://new.endpoint.com")
            .isEqualTo(quickPulseHeaderInfo.getQpsServiceEndpointRedirect());
        assertThat(quickPulseConfiguration.getEtag()).isEqualTo("1::randometag::2::");
=======
        headers.put("x-ms-qps-configuration-etag", "0::randometag::1::");
        HttpHeaders httpHeaders = new HttpHeaders(headers);
        ConnectionString connectionString = ConnectionString.parse("InstrumentationKey=fake-ikey");
        QuickPulseConfiguration quickPulseConfiguration = new QuickPulseConfiguration();
        HttpPipeline httpPipeline = new HttpPipelineBuilder()
            .httpClient(request -> Mono.just(new MockHttpResponse(request, 200, httpHeaders)))
            .tracer(new NoopTracer())
            .build();
        QuickPulsePingSender quickPulsePingSender = new QuickPulsePingSender(httpPipeline,
            connectionString::getLiveEndpoint, connectionString::getInstrumentationKey, null, "instance1", "machine1",
            "qpid123", "testSdkVersion", quickPulseConfiguration);
        QuickPulseHeaderInfo quickPulseHeaderInfo = quickPulsePingSender.ping(null);
        assertThat(QuickPulseStatus.QP_IS_ON).isEqualTo(quickPulseHeaderInfo.getQuickPulseStatus());
        assertThat(1000).isEqualTo(quickPulseHeaderInfo.getQpsServicePollingInterval());
        assertThat("https://new.endpoint.com").isEqualTo(quickPulseHeaderInfo.getQpsServiceEndpointRedirect());
        assertThat(quickPulseConfiguration.getEtag()).isEqualTo("0::randometag::1::");
>>>>>>> 640a32ec
    }

    @Test
    void successfulPingReturnsWithEtagHeaderAndRequestedMetrics() throws IOException {
        Map<String, String> headers = new HashMap<>();
        headers.put("x-ms-qps-service-polling-interval-hint", "1000");
        headers.put("x-ms-qps-service-endpoint-redirect-v2", "https://new.endpoint.com");
        headers.put("x-ms-qps-subscribed", "true");
        headers.put("x-ms-qps-configuration-etag", "3::randometag::4::");
        HttpHeaders httpHeaders = new HttpHeaders(headers);
        ConnectionString connectionString = ConnectionString.parse("InstrumentationKey=fake-ikey");
        QuickPulseConfiguration quickPulseConfiguration = new QuickPulseConfiguration();

        List<Map<String, Object>> metrics = new ArrayList<>();
        Map<String, Object> metric1 = new HashMap<>();
        metric1.put("Id", "my_gauge");
        metric1.put("Aggregation", "Avg");
        metric1.put("TelemetryType", "Metric");
        metric1.put("Projection", "my_gauge");
        metric1.put("BackendAggregation", "Min");

        ArrayList<HashMap<String, ArrayList<HashMap<String, String>>>> filterGroups = new ArrayList<>();
        HashMap<String, ArrayList<HashMap<String, String>>> filterGroup = new HashMap<>();
        ArrayList<HashMap<String, String>> filters = new ArrayList<>();
        HashMap<String, String> filterOne = new HashMap<>();
        filterOne.put("FieldName", "Test");
        filterOne.put("Predicate", "Equals");
        filterOne.put("Comparand", "Value");
        filters.add(filterOne);
        filterGroup.put("Filters", filters);
        filterGroups.add(filterGroup);
        metric1.put("FilterGroups", filterGroups);

        Map<String, Object> metric2 = new HashMap<>();
        metric2.put("Id", "MyFruitCounter");
        metric2.put("Aggregation", "Sum");
        metric2.put("TelemetryType", "Metric");
        metric2.put("Projection", "MyFruitCounter");
        metric2.put("BackendAggregation", "Max");
        metric2.put("FilterGroups", new ArrayList<>());
        metrics.add(metric1);
        metrics.add(metric2);

        Map<String, Object> metricsMap = new HashMap<>();
        metricsMap.put("DocumentStreams", null);
<<<<<<< HEAD
        metricsMap.put("ETag", "3::randometag::4::");
=======
        metricsMap.put("ETag", "2::randometag::3::");
>>>>>>> 640a32ec
        metricsMap.put("Metrics", metrics);
        metricsMap.put("QuotaInfo", null);
        ObjectMapper objectMapper = new ObjectMapper();
        String jsonBody;

        try {
            jsonBody = objectMapper.writeValueAsString(metricsMap);
        } catch (com.fasterxml.jackson.core.JsonProcessingException e) {
            jsonBody = "{}";
        }
        byte[] bodyBytes = jsonBody.getBytes(StandardCharsets.UTF_8);

<<<<<<< HEAD
        HttpPipeline httpPipeline =
            new HttpPipelineBuilder()
                .httpClient(request -> Mono.just(new MockHttpResponse(request, 200, httpHeaders, bodyBytes)))
                .tracer(new NoopTracer())
                .build();
        QuickPulsePingSender quickPulsePingSender =
            new QuickPulsePingSender(
                httpPipeline,
                connectionString::getLiveEndpoint,
                connectionString::getInstrumentationKey,
                null,
                "instance1",
                "machine1",
                "qpid123",
                "testSdkVersion",
                quickPulseConfiguration);

        QuickPulseHeaderInfo quickPulseHeaderInfo = quickPulsePingSender.ping(null);
        assertThat(QuickPulseStatus.QP_IS_ON).isEqualTo(quickPulseHeaderInfo.getQuickPulseStatus());
        assertThat("https://new.endpoint.com")
            .isEqualTo(quickPulseHeaderInfo.getQpsServiceEndpointRedirect());
        assertThat(quickPulseConfiguration.getEtag()).isEqualTo("3::randometag::4::");
        assertThat(quickPulseConfiguration.getDerivedMetrics().size()).isEqualTo(1);
        assertThat(quickPulseConfiguration.getDerivedMetrics().get("Metric").size()).isEqualTo(2);
        ArrayList<QuickPulseConfiguration.DerivedMetricInfo> metricCategory =
            quickPulseConfiguration.getDerivedMetrics().get("Metric");
        assertThat(metricCategory.get(0).getAggregation())
            .isEqualTo("Avg");
        assertThat(metricCategory.get(0).getTelemetryType())
            .isEqualTo("Metric");
        assertThat(metricCategory.get(0).getFilterGroups().size() == 1);
        assertThat(metricCategory.get(0).getFilterGroups().get(0).getFieldName())
            .isEqualTo("Test");
=======
        HttpPipeline httpPipeline = new HttpPipelineBuilder()
            .httpClient(request -> Mono.just(new MockHttpResponse(request, 200, httpHeaders, bodyBytes)))
            .tracer(new NoopTracer())
            .build();
        QuickPulsePingSender quickPulsePingSender = new QuickPulsePingSender(httpPipeline,
            connectionString::getLiveEndpoint, connectionString::getInstrumentationKey, null, "instance1", "machine1",
            "qpid123", "testSdkVersion", quickPulseConfiguration);

        QuickPulseHeaderInfo quickPulseHeaderInfo = quickPulsePingSender.ping(null);
        assertThat(QuickPulseStatus.QP_IS_ON).isEqualTo(quickPulseHeaderInfo.getQuickPulseStatus());
        assertThat("https://new.endpoint.com").isEqualTo(quickPulseHeaderInfo.getQpsServiceEndpointRedirect());
        assertThat(quickPulseConfiguration.getEtag()).isEqualTo("2::randometag::3::");
        assertThat(quickPulseConfiguration.getDerivedMetrics().size()).isEqualTo(1);
        assertThat(quickPulseConfiguration.getDerivedMetrics().get("Metric").size()).isEqualTo(2);
        ArrayList<QuickPulseConfiguration.DerivedMetricInfo> metricCategory
            = quickPulseConfiguration.getDerivedMetrics().get("Metric");
        assertThat(metricCategory.get(0).getAggregation()).isEqualTo("Avg");
        assertThat(metricCategory.get(0).getTelemetryType()).isEqualTo("Metric");
        assertThat(metricCategory.get(0).getFilterGroups().size() == 1);
        assertThat(metricCategory.get(0).getFilterGroups().get(0).getFieldName()).isEqualTo("Test");
>>>>>>> 640a32ec
        assertThat(metricCategory.get(0).getFilterGroups().get(0).getOperator()).isEqualTo("Equals");
        assertThat(metricCategory.get(0).getFilterGroups().get(0).getComparand()).isEqualTo("Value");
        assertThat(metricCategory.get(0).getProjection()).isEqualTo("my_gauge");
        assertThat(metricCategory.get(0).getId()).isEqualTo("my_gauge");
        assertThat(metricCategory.get(1).getAggregation()).isEqualTo("Sum");
        assertThat(metricCategory.get(1).getTelemetryType()).isEqualTo("Metric");
        assertThat(metricCategory.get(1).getProjection()).isEqualTo("MyFruitCounter");
        assertThat(metricCategory.get(1).getId()).isEqualTo("MyFruitCounter");
    }
}<|MERGE_RESOLUTION|>--- conflicted
+++ resolved
@@ -6,30 +6,20 @@
 import com.azure.core.http.HttpHeaders;
 import com.azure.core.http.HttpPipeline;
 import com.azure.core.http.HttpPipelineBuilder;
-<<<<<<< HEAD
-import com.azure.monitor.opentelemetry.exporter.implementation.MockHttpResponse;
-import com.azure.monitor.opentelemetry.exporter.implementation.NoopTracer;
-import com.azure.monitor.opentelemetry.exporter.implementation.configuration.ConnectionString;
-import com.fasterxml.jackson.databind.ObjectMapper;
-=======
 import com.azure.json.JsonProviders;
 import com.azure.json.JsonWriter;
 import com.azure.monitor.opentelemetry.exporter.implementation.MockHttpResponse;
 import com.azure.monitor.opentelemetry.exporter.implementation.NoopTracer;
 import com.azure.monitor.opentelemetry.exporter.implementation.configuration.ConnectionString;
 import org.apache.commons.io.output.ByteArrayOutputStream;
->>>>>>> 640a32ec
 import org.junit.jupiter.api.Test;
 import reactor.core.publisher.Mono;
 import com.fasterxml.jackson.databind.JsonNode;
 import com.fasterxml.jackson.databind.ObjectMapper;
 import com.fasterxml.jackson.databind.node.ArrayNode;
 
-<<<<<<< HEAD
-=======
 import java.io.IOException;
 import java.io.OutputStream;
->>>>>>> 640a32ec
 import java.net.URI;
 import java.net.URISyntaxException;
 import java.nio.charset.StandardCharsets;
@@ -46,75 +36,30 @@
     void endpointIsFormattedCorrectlyWhenUsingConnectionString() throws URISyntaxException {
         ConnectionString connectionString = ConnectionString.parse("InstrumentationKey=testing-123");
         QuickPulseConfiguration quickPulseConfiguration = new QuickPulseConfiguration();
-<<<<<<< HEAD
-        QuickPulsePingSender quickPulsePingSender =
-            new QuickPulsePingSender(
-                null,
-                connectionString::getLiveEndpoint,
-                connectionString::getInstrumentationKey,
-                null,
-                null,
-                null,
-                null,
-                null,
-                quickPulseConfiguration);
-=======
         QuickPulsePingSender quickPulsePingSender = new QuickPulsePingSender(null, connectionString::getLiveEndpoint,
             connectionString::getInstrumentationKey, null, null, null, null, null, quickPulseConfiguration);
->>>>>>> 640a32ec
         String quickPulseEndpoint = quickPulsePingSender.getQuickPulseEndpoint();
         String endpointUrl = quickPulsePingSender.getQuickPulsePingUri(quickPulseEndpoint);
         URI uri = new URI(endpointUrl);
         assertThat(uri).isNotNull();
         assertThat(endpointUrl).endsWith("/ping?ikey=testing-123");
         assertThat(endpointUrl)
-<<<<<<< HEAD
-            .isEqualTo(
-                "https://rt.services.visualstudio.com/QuickPulseService.svc/ping?ikey=testing-123");
-=======
             .isEqualTo("https://rt.services.visualstudio.com/QuickPulseService.svc/ping?ikey=testing-123");
->>>>>>> 640a32ec
     }
 
     @Test
     void endpointIsFormattedCorrectlyWhenUsingInstrumentationKey() throws URISyntaxException {
-<<<<<<< HEAD
-        ConnectionString connectionString =
-            ConnectionString.parse("InstrumentationKey=A-test-instrumentation-key");
-        QuickPulseConfiguration quickPulseConfiguration = new QuickPulseConfiguration();
-        QuickPulsePingSender quickPulsePingSender =
-            new QuickPulsePingSender(
-                null,
-                connectionString::getLiveEndpoint,
-                connectionString::getInstrumentationKey,
-                null,
-                null,
-                null,
-                null,
-                null,
-                quickPulseConfiguration);
-=======
         ConnectionString connectionString = ConnectionString.parse("InstrumentationKey=A-test-instrumentation-key");
         QuickPulseConfiguration quickPulseConfiguration = new QuickPulseConfiguration();
         QuickPulsePingSender quickPulsePingSender = new QuickPulsePingSender(null, connectionString::getLiveEndpoint,
             connectionString::getInstrumentationKey, null, null, null, null, null, quickPulseConfiguration);
->>>>>>> 640a32ec
         String quickPulseEndpoint = quickPulsePingSender.getQuickPulseEndpoint();
         String endpointUrl = quickPulsePingSender.getQuickPulsePingUri(quickPulseEndpoint);
         URI uri = new URI(endpointUrl);
         assertThat(uri).isNotNull();
-<<<<<<< HEAD
-        assertThat(endpointUrl)
-            .endsWith(
-                "/ping?ikey=A-test-instrumentation-key"); // from resources/ApplicationInsights.xml
-        assertThat(endpointUrl)
-            .isEqualTo(
-                "https://rt.services.visualstudio.com/QuickPulseService.svc/ping?ikey=A-test-instrumentation-key");
-=======
         assertThat(endpointUrl).endsWith("/ping?ikey=A-test-instrumentation-key"); // from resources/ApplicationInsights.xml
         assertThat(endpointUrl).isEqualTo(
             "https://rt.services.visualstudio.com/QuickPulseService.svc/ping?ikey=A-test-instrumentation-key");
->>>>>>> 640a32ec
     }
 
     @Test
@@ -123,34 +68,6 @@
         headers.put("x-ms-qps-service-polling-interval-hint", "1000");
         headers.put("x-ms-qps-service-endpoint-redirect-v2", "https://new.endpoint.com");
         headers.put("x-ms-qps-subscribed", "true");
-<<<<<<< HEAD
-        headers.put("x-ms-qps-configuration-etag", "1::randometag::2::");
-        HttpHeaders httpHeaders = new HttpHeaders(headers);
-        ConnectionString connectionString = ConnectionString.parse("InstrumentationKey=fake-ikey");
-        QuickPulseConfiguration quickPulseConfiguration = new QuickPulseConfiguration();
-        HttpPipeline httpPipeline =
-            new HttpPipelineBuilder()
-                .httpClient(request -> Mono.just(new MockHttpResponse(request, 200, httpHeaders)))
-                .tracer(new NoopTracer())
-                .build();
-        QuickPulsePingSender quickPulsePingSender =
-            new QuickPulsePingSender(
-                httpPipeline,
-                connectionString::getLiveEndpoint,
-                connectionString::getInstrumentationKey,
-                null,
-                "instance1",
-                "machine1",
-                "qpid123",
-                "testSdkVersion",
-                quickPulseConfiguration);
-        QuickPulseHeaderInfo quickPulseHeaderInfo = quickPulsePingSender.ping(null);
-        assertThat(QuickPulseStatus.QP_IS_ON).isEqualTo(quickPulseHeaderInfo.getQuickPulseStatus());
-        assertThat(1000).isEqualTo(quickPulseHeaderInfo.getQpsServicePollingInterval());
-        assertThat("https://new.endpoint.com")
-            .isEqualTo(quickPulseHeaderInfo.getQpsServiceEndpointRedirect());
-        assertThat(quickPulseConfiguration.getEtag()).isEqualTo("1::randometag::2::");
-=======
         headers.put("x-ms-qps-configuration-etag", "0::randometag::1::");
         HttpHeaders httpHeaders = new HttpHeaders(headers);
         ConnectionString connectionString = ConnectionString.parse("InstrumentationKey=fake-ikey");
@@ -167,7 +84,6 @@
         assertThat(1000).isEqualTo(quickPulseHeaderInfo.getQpsServicePollingInterval());
         assertThat("https://new.endpoint.com").isEqualTo(quickPulseHeaderInfo.getQpsServiceEndpointRedirect());
         assertThat(quickPulseConfiguration.getEtag()).isEqualTo("0::randometag::1::");
->>>>>>> 640a32ec
     }
 
     @Test
@@ -176,7 +92,7 @@
         headers.put("x-ms-qps-service-polling-interval-hint", "1000");
         headers.put("x-ms-qps-service-endpoint-redirect-v2", "https://new.endpoint.com");
         headers.put("x-ms-qps-subscribed", "true");
-        headers.put("x-ms-qps-configuration-etag", "3::randometag::4::");
+        headers.put("x-ms-qps-configuration-etag", "2::randometag::3::");
         HttpHeaders httpHeaders = new HttpHeaders(headers);
         ConnectionString connectionString = ConnectionString.parse("InstrumentationKey=fake-ikey");
         QuickPulseConfiguration quickPulseConfiguration = new QuickPulseConfiguration();
@@ -213,11 +129,7 @@
 
         Map<String, Object> metricsMap = new HashMap<>();
         metricsMap.put("DocumentStreams", null);
-<<<<<<< HEAD
-        metricsMap.put("ETag", "3::randometag::4::");
-=======
         metricsMap.put("ETag", "2::randometag::3::");
->>>>>>> 640a32ec
         metricsMap.put("Metrics", metrics);
         metricsMap.put("QuotaInfo", null);
         ObjectMapper objectMapper = new ObjectMapper();
@@ -230,41 +142,6 @@
         }
         byte[] bodyBytes = jsonBody.getBytes(StandardCharsets.UTF_8);
 
-<<<<<<< HEAD
-        HttpPipeline httpPipeline =
-            new HttpPipelineBuilder()
-                .httpClient(request -> Mono.just(new MockHttpResponse(request, 200, httpHeaders, bodyBytes)))
-                .tracer(new NoopTracer())
-                .build();
-        QuickPulsePingSender quickPulsePingSender =
-            new QuickPulsePingSender(
-                httpPipeline,
-                connectionString::getLiveEndpoint,
-                connectionString::getInstrumentationKey,
-                null,
-                "instance1",
-                "machine1",
-                "qpid123",
-                "testSdkVersion",
-                quickPulseConfiguration);
-
-        QuickPulseHeaderInfo quickPulseHeaderInfo = quickPulsePingSender.ping(null);
-        assertThat(QuickPulseStatus.QP_IS_ON).isEqualTo(quickPulseHeaderInfo.getQuickPulseStatus());
-        assertThat("https://new.endpoint.com")
-            .isEqualTo(quickPulseHeaderInfo.getQpsServiceEndpointRedirect());
-        assertThat(quickPulseConfiguration.getEtag()).isEqualTo("3::randometag::4::");
-        assertThat(quickPulseConfiguration.getDerivedMetrics().size()).isEqualTo(1);
-        assertThat(quickPulseConfiguration.getDerivedMetrics().get("Metric").size()).isEqualTo(2);
-        ArrayList<QuickPulseConfiguration.DerivedMetricInfo> metricCategory =
-            quickPulseConfiguration.getDerivedMetrics().get("Metric");
-        assertThat(metricCategory.get(0).getAggregation())
-            .isEqualTo("Avg");
-        assertThat(metricCategory.get(0).getTelemetryType())
-            .isEqualTo("Metric");
-        assertThat(metricCategory.get(0).getFilterGroups().size() == 1);
-        assertThat(metricCategory.get(0).getFilterGroups().get(0).getFieldName())
-            .isEqualTo("Test");
-=======
         HttpPipeline httpPipeline = new HttpPipelineBuilder()
             .httpClient(request -> Mono.just(new MockHttpResponse(request, 200, httpHeaders, bodyBytes)))
             .tracer(new NoopTracer())
@@ -285,7 +162,6 @@
         assertThat(metricCategory.get(0).getTelemetryType()).isEqualTo("Metric");
         assertThat(metricCategory.get(0).getFilterGroups().size() == 1);
         assertThat(metricCategory.get(0).getFilterGroups().get(0).getFieldName()).isEqualTo("Test");
->>>>>>> 640a32ec
         assertThat(metricCategory.get(0).getFilterGroups().get(0).getOperator()).isEqualTo("Equals");
         assertThat(metricCategory.get(0).getFilterGroups().get(0).getComparand()).isEqualTo("Value");
         assertThat(metricCategory.get(0).getProjection()).isEqualTo("my_gauge");
@@ -295,4 +171,5 @@
         assertThat(metricCategory.get(1).getProjection()).isEqualTo("MyFruitCounter");
         assertThat(metricCategory.get(1).getId()).isEqualTo("MyFruitCounter");
     }
+
 }