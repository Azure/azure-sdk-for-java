--- conflicted
+++ resolved
@@ -6,25 +6,16 @@
 import com.azure.core.http.HttpHeaders;
 import com.azure.core.http.HttpPipeline;
 import com.azure.core.http.HttpPipelineBuilder;
-import com.azure.json.implementation.jackson.core.JsonProcessingException;
 import com.azure.monitor.opentelemetry.exporter.implementation.MockHttpResponse;
 import com.azure.monitor.opentelemetry.exporter.implementation.NoopTracer;
 import com.azure.monitor.opentelemetry.exporter.implementation.configuration.ConnectionString;
-import com.fasterxml.jackson.databind.ObjectMapper;
-import org.junit.jupiter.api.BeforeEach;
 import org.junit.jupiter.api.Test;
 import reactor.core.publisher.Mono;
 
-import java.lang.reflect.Field;
 import java.net.URI;
 import java.net.URISyntaxException;
-import java.nio.charset.StandardCharsets;
-import java.util.ArrayList;
 import java.util.HashMap;
-import java.util.List;
 import java.util.Map;
-import java.util.concurrent.ConcurrentHashMap;
-import java.util.concurrent.atomic.AtomicReference;
 
 import static org.assertj.core.api.Assertions.assertThat;
 
@@ -41,13 +32,8 @@
         assertThat(uri).isNotNull();
         assertThat(endpointUrl).endsWith("/ping?ikey=testing-123");
         assertThat(endpointUrl)
-<<<<<<< HEAD
-            .isEqualTo(
-                "https://rt.services.visualstudio.com/QuickPulseService.svc/ping?ikey=testing-123");
+            .isEqualTo("https://rt.services.visualstudio.com/QuickPulseService.svc/ping?ikey=testing-123");
         QuickPulseConfiguration.getInstance().reset();
-=======
-            .isEqualTo("https://rt.services.visualstudio.com/QuickPulseService.svc/ping?ikey=testing-123");
->>>>>>> e40aa594
     }
 
     @Test
@@ -59,19 +45,10 @@
         String endpointUrl = quickPulsePingSender.getQuickPulsePingUri(quickPulseEndpoint);
         URI uri = new URI(endpointUrl);
         assertThat(uri).isNotNull();
-<<<<<<< HEAD
-        assertThat(endpointUrl)
-            .endsWith(
-                "/ping?ikey=A-test-instrumentation-key"); // from resources/ApplicationInsights.xml
-        assertThat(endpointUrl)
-            .isEqualTo(
-                "https://rt.services.visualstudio.com/QuickPulseService.svc/ping?ikey=A-test-instrumentation-key");
-        QuickPulseConfiguration.getInstance().reset();
-=======
         assertThat(endpointUrl).endsWith("/ping?ikey=A-test-instrumentation-key"); // from resources/ApplicationInsights.xml
         assertThat(endpointUrl).isEqualTo(
             "https://rt.services.visualstudio.com/QuickPulseService.svc/ping?ikey=A-test-instrumentation-key");
->>>>>>> e40aa594
+        QuickPulseConfiguration.getInstance().reset();
     }
 
     @Test
@@ -93,13 +70,9 @@
         QuickPulseHeaderInfo quickPulseHeaderInfo = quickPulsePingSender.ping(null);
         assertThat(QuickPulseStatus.QP_IS_ON).isEqualTo(quickPulseHeaderInfo.getQuickPulseStatus());
         assertThat(1000).isEqualTo(quickPulseHeaderInfo.getQpsServicePollingInterval());
-<<<<<<< HEAD
-        assertThat("https://new.endpoint.com")
-            .isEqualTo(quickPulseHeaderInfo.getQpsServiceEndpointRedirect());
+        assertThat("https://new.endpoint.com").isEqualTo(quickPulseHeaderInfo.getQpsServiceEndpointRedirect());
         QuickPulseConfiguration.getInstance().reset();
-=======
-        assertThat("https://new.endpoint.com").isEqualTo(quickPulseHeaderInfo.getQpsServiceEndpointRedirect());
->>>>>>> e40aa594
+
     }
 
     @Test
