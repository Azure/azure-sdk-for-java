// Copyright (c) Microsoft Corporation. All rights reserved.
// Licensed under the MIT License.

package com.azure.monitor.opentelemetry.exporter.implementation.quickpulse;

import com.azure.core.http.HttpPipeline;
import com.azure.core.http.HttpRequest;
import com.azure.monitor.opentelemetry.exporter.implementation.MetricDataMapper;
import com.azure.monitor.opentelemetry.exporter.implementation.models.TelemetryItem;
import com.azure.monitor.opentelemetry.exporter.implementation.utils.HostName;
import com.azure.monitor.opentelemetry.exporter.implementation.utils.Strings;
import com.azure.monitor.opentelemetry.exporter.implementation.utils.ThreadPoolUtils;
import reactor.util.annotation.Nullable;

import java.net.URL;
import java.util.UUID;
import java.util.concurrent.ArrayBlockingQueue;
import java.util.concurrent.ExecutorService;
import java.util.concurrent.Executors;
import java.util.function.Supplier;

public class QuickPulse {

<<<<<<< HEAD
    //supports OTel metrics but not live filtering
    static final int QP_INVARIANT_VERSION = 6;


    private volatile QuickPulseDataCollector collector;

    public static QuickPulse create(
        HttpPipeline httpPipeline,
        Supplier<URL> endpointUrl,
        Supplier<String> instrumentationKey,
        @Nullable String roleName,
        @Nullable String roleInstance,
        boolean useNormalizedValueForNonNormalizedCpuPercentage,
        QuickPulseMetricReader quickPulseMetricReader,
        MetricDataMapper metricDataMapper,
        String sdkVersion) {
=======
    // 6 represents filtering support for Otel metrics only is enabled
    static final int QP_INVARIANT_VERSION = 6;

    private volatile QuickPulseDataCollector collector;

    public static QuickPulse create(HttpPipeline httpPipeline, Supplier<URL> endpointUrl,
        Supplier<String> instrumentationKey, @Nullable String roleName, @Nullable String roleInstance,
        boolean useNormalizedValueForNonNormalizedCpuPercentage, QuickPulseMetricReader quickPulseMetricReader,
        MetricDataMapper metricDataMapper, String sdkVersion) {
>>>>>>> 640a32ec

        QuickPulse quickPulse = new QuickPulse();

        // initialization is delayed and performed in the background because initializing the random
        // seed via UUID.randomUUID() below can cause slowness during startup in some environments
<<<<<<< HEAD
        ExecutorService executor =
            Executors.newSingleThreadExecutor(
                ThreadPoolUtils.createDaemonThreadFactory(QuickPulse.class));
        executor.execute(
            () -> {
                try {
                    Thread.sleep(5000);
                } catch (InterruptedException e) {
                    Thread.currentThread().interrupt();
                }
                quickPulse.initialize(
                    httpPipeline,
                    endpointUrl,
                    instrumentationKey,
                    roleName,
                    roleInstance,
                    useNormalizedValueForNonNormalizedCpuPercentage,
                    quickPulseMetricReader,
                    metricDataMapper,
                    sdkVersion);
            });
=======
        ExecutorService executor
            = Executors.newSingleThreadExecutor(ThreadPoolUtils.createDaemonThreadFactory(QuickPulse.class));
        executor.execute(() -> {
            try {
                Thread.sleep(5000);
            } catch (InterruptedException e) {
                Thread.currentThread().interrupt();
            }
            quickPulse.initialize(httpPipeline, endpointUrl, instrumentationKey, roleName, roleInstance,
                useNormalizedValueForNonNormalizedCpuPercentage, quickPulseMetricReader, metricDataMapper, sdkVersion);
        });
>>>>>>> 640a32ec
        // the condition below will always be false, but by referencing the executor it ensures the
        // executor can't become unreachable in the middle of the execute() method execution above
        // (and prior to the task being registered), which can lead to the executor being terminated and
        // scheduleAtFixedRate throwing a RejectedExecutionException
        // (see https://bugs.openjdk.org/browse/JDK-8145304)
        if (executor.isTerminated()) {
            throw new AssertionError();
        }
        return quickPulse;
    }

    public boolean isEnabled() {
        return collector.isEnabled();
    }

    public void add(TelemetryItem telemetryItem) {
        if (collector != null) {
            collector.add(telemetryItem);
        }
    }

<<<<<<< HEAD
    private void initialize(
        HttpPipeline httpPipeline,
        Supplier<URL> endpointUrl,
        Supplier<String> instrumentationKey,
        @Nullable String roleName,
        @Nullable String roleInstance,
        boolean useNormalizedValueForNonNormalizedCpuPercentage,
        QuickPulseMetricReader quickPulseMetricReader,
        MetricDataMapper metricDataMapper,
        String sdkVersion) {
=======
    private void initialize(HttpPipeline httpPipeline, Supplier<URL> endpointUrl, Supplier<String> instrumentationKey,
        @Nullable String roleName, @Nullable String roleInstance,
        boolean useNormalizedValueForNonNormalizedCpuPercentage, QuickPulseMetricReader quickPulseMetricReader,
        MetricDataMapper metricDataMapper, String sdkVersion) {
>>>>>>> 640a32ec

        String quickPulseId = UUID.randomUUID().toString().replace("-", "");
        ArrayBlockingQueue<HttpRequest> sendQueue = new ArrayBlockingQueue<>(256, true);
        QuickPulseConfiguration quickPulseConfiguration = new QuickPulseConfiguration();

<<<<<<< HEAD
        QuickPulseDataSender quickPulseDataSender = new QuickPulseDataSender(httpPipeline, sendQueue, quickPulseConfiguration);
=======
        QuickPulseDataSender quickPulseDataSender
            = new QuickPulseDataSender(httpPipeline, sendQueue, quickPulseConfiguration);
>>>>>>> 640a32ec

        String instanceName = roleInstance;
        String machineName = HostName.get();

        if (Strings.isNullOrEmpty(instanceName)) {
            instanceName = machineName;
        }
        if (Strings.isNullOrEmpty(instanceName)) {
            instanceName = "Unknown host";
        }

<<<<<<< HEAD
        QuickPulseDataCollector collector =
            new QuickPulseDataCollector(useNormalizedValueForNonNormalizedCpuPercentage, quickPulseConfiguration);

        QuickPulsePingSender quickPulsePingSender =
            new QuickPulsePingSender(
                httpPipeline,
                endpointUrl,
                instrumentationKey,
                roleName,
                instanceName,
                machineName,
                quickPulseId,
                sdkVersion,
                quickPulseConfiguration);

        QuickPulseDataFetcher quickPulseDataFetcher =
            new QuickPulseDataFetcher(
                collector,
                sendQueue,
                endpointUrl,
                instrumentationKey,
                roleName,
                instanceName,
                machineName,
                quickPulseId,
                quickPulseConfiguration);

        QuickPulseCoordinatorInitData coordinatorInitData =
            new QuickPulseCoordinatorInitDataBuilder()
                .withPingSender(quickPulsePingSender)
=======
        QuickPulseDataCollector collector
            = new QuickPulseDataCollector(useNormalizedValueForNonNormalizedCpuPercentage, quickPulseConfiguration);

        QuickPulsePingSender quickPulsePingSender = new QuickPulsePingSender(httpPipeline, endpointUrl,
            instrumentationKey, roleName, instanceName, machineName, quickPulseId, sdkVersion, quickPulseConfiguration);
        QuickPulseDataFetcher quickPulseDataFetcher = new QuickPulseDataFetcher(collector, sendQueue, endpointUrl,
            instrumentationKey, roleName, instanceName, machineName, quickPulseId, quickPulseConfiguration);

        QuickPulseCoordinatorInitData coordinatorInitData
            = new QuickPulseCoordinatorInitDataBuilder().withPingSender(quickPulsePingSender)
>>>>>>> 640a32ec
                .withDataFetcher(quickPulseDataFetcher)
                .withDataSender(quickPulseDataSender)
                .withCollector(collector)
                .build();

        QuickPulseCoordinator coordinator = new QuickPulseCoordinator(coordinatorInitData);

<<<<<<< HEAD
        QuickPulseMetricReceiver quickPulseMetricReceiver = new QuickPulseMetricReceiver(quickPulseMetricReader, metricDataMapper, collector);

        Thread metricReceiverThread =
            new Thread(quickPulseMetricReceiver, QuickPulseMetricReceiver.class.getSimpleName());
        metricReceiverThread.setDaemon(true);
        metricReceiverThread.start();

        Thread senderThread =
            new Thread(quickPulseDataSender, QuickPulseDataSender.class.getSimpleName());
=======
        QuickPulseMetricReceiver quickPulseMetricReceiver
            = new QuickPulseMetricReceiver(quickPulseMetricReader, metricDataMapper, collector);

        Thread metricReceiverThread
            = new Thread(quickPulseMetricReceiver, QuickPulseMetricReceiver.class.getSimpleName());
        metricReceiverThread.setDaemon(true);
        metricReceiverThread.start();

        Thread senderThread = new Thread(quickPulseDataSender, QuickPulseDataSender.class.getSimpleName());
>>>>>>> 640a32ec
        senderThread.setDaemon(true);
        senderThread.start();

        Thread thread = new Thread(coordinator, QuickPulseCoordinator.class.getSimpleName());
        thread.setDaemon(true);
        thread.start();

        collector.enable(instrumentationKey);

        this.collector = collector;
    }
}<|MERGE_RESOLUTION|>--- conflicted
+++ resolved
@@ -21,24 +21,6 @@
 
 public class QuickPulse {
 
-<<<<<<< HEAD
-    //supports OTel metrics but not live filtering
-    static final int QP_INVARIANT_VERSION = 6;
-
-
-    private volatile QuickPulseDataCollector collector;
-
-    public static QuickPulse create(
-        HttpPipeline httpPipeline,
-        Supplier<URL> endpointUrl,
-        Supplier<String> instrumentationKey,
-        @Nullable String roleName,
-        @Nullable String roleInstance,
-        boolean useNormalizedValueForNonNormalizedCpuPercentage,
-        QuickPulseMetricReader quickPulseMetricReader,
-        MetricDataMapper metricDataMapper,
-        String sdkVersion) {
-=======
     // 6 represents filtering support for Otel metrics only is enabled
     static final int QP_INVARIANT_VERSION = 6;
 
@@ -48,35 +30,11 @@
         Supplier<String> instrumentationKey, @Nullable String roleName, @Nullable String roleInstance,
         boolean useNormalizedValueForNonNormalizedCpuPercentage, QuickPulseMetricReader quickPulseMetricReader,
         MetricDataMapper metricDataMapper, String sdkVersion) {
->>>>>>> 640a32ec
 
         QuickPulse quickPulse = new QuickPulse();
 
         // initialization is delayed and performed in the background because initializing the random
         // seed via UUID.randomUUID() below can cause slowness during startup in some environments
-<<<<<<< HEAD
-        ExecutorService executor =
-            Executors.newSingleThreadExecutor(
-                ThreadPoolUtils.createDaemonThreadFactory(QuickPulse.class));
-        executor.execute(
-            () -> {
-                try {
-                    Thread.sleep(5000);
-                } catch (InterruptedException e) {
-                    Thread.currentThread().interrupt();
-                }
-                quickPulse.initialize(
-                    httpPipeline,
-                    endpointUrl,
-                    instrumentationKey,
-                    roleName,
-                    roleInstance,
-                    useNormalizedValueForNonNormalizedCpuPercentage,
-                    quickPulseMetricReader,
-                    metricDataMapper,
-                    sdkVersion);
-            });
-=======
         ExecutorService executor
             = Executors.newSingleThreadExecutor(ThreadPoolUtils.createDaemonThreadFactory(QuickPulse.class));
         executor.execute(() -> {
@@ -88,7 +46,6 @@
             quickPulse.initialize(httpPipeline, endpointUrl, instrumentationKey, roleName, roleInstance,
                 useNormalizedValueForNonNormalizedCpuPercentage, quickPulseMetricReader, metricDataMapper, sdkVersion);
         });
->>>>>>> 640a32ec
         // the condition below will always be false, but by referencing the executor it ensures the
         // executor can't become unreachable in the middle of the execute() method execution above
         // (and prior to the task being registered), which can lead to the executor being terminated and
@@ -110,34 +67,17 @@
         }
     }
 
-<<<<<<< HEAD
-    private void initialize(
-        HttpPipeline httpPipeline,
-        Supplier<URL> endpointUrl,
-        Supplier<String> instrumentationKey,
-        @Nullable String roleName,
-        @Nullable String roleInstance,
-        boolean useNormalizedValueForNonNormalizedCpuPercentage,
-        QuickPulseMetricReader quickPulseMetricReader,
-        MetricDataMapper metricDataMapper,
-        String sdkVersion) {
-=======
     private void initialize(HttpPipeline httpPipeline, Supplier<URL> endpointUrl, Supplier<String> instrumentationKey,
         @Nullable String roleName, @Nullable String roleInstance,
         boolean useNormalizedValueForNonNormalizedCpuPercentage, QuickPulseMetricReader quickPulseMetricReader,
         MetricDataMapper metricDataMapper, String sdkVersion) {
->>>>>>> 640a32ec
 
         String quickPulseId = UUID.randomUUID().toString().replace("-", "");
         ArrayBlockingQueue<HttpRequest> sendQueue = new ArrayBlockingQueue<>(256, true);
         QuickPulseConfiguration quickPulseConfiguration = new QuickPulseConfiguration();
 
-<<<<<<< HEAD
-        QuickPulseDataSender quickPulseDataSender = new QuickPulseDataSender(httpPipeline, sendQueue, quickPulseConfiguration);
-=======
         QuickPulseDataSender quickPulseDataSender
             = new QuickPulseDataSender(httpPipeline, sendQueue, quickPulseConfiguration);
->>>>>>> 640a32ec
 
         String instanceName = roleInstance;
         String machineName = HostName.get();
@@ -149,38 +89,6 @@
             instanceName = "Unknown host";
         }
 
-<<<<<<< HEAD
-        QuickPulseDataCollector collector =
-            new QuickPulseDataCollector(useNormalizedValueForNonNormalizedCpuPercentage, quickPulseConfiguration);
-
-        QuickPulsePingSender quickPulsePingSender =
-            new QuickPulsePingSender(
-                httpPipeline,
-                endpointUrl,
-                instrumentationKey,
-                roleName,
-                instanceName,
-                machineName,
-                quickPulseId,
-                sdkVersion,
-                quickPulseConfiguration);
-
-        QuickPulseDataFetcher quickPulseDataFetcher =
-            new QuickPulseDataFetcher(
-                collector,
-                sendQueue,
-                endpointUrl,
-                instrumentationKey,
-                roleName,
-                instanceName,
-                machineName,
-                quickPulseId,
-                quickPulseConfiguration);
-
-        QuickPulseCoordinatorInitData coordinatorInitData =
-            new QuickPulseCoordinatorInitDataBuilder()
-                .withPingSender(quickPulsePingSender)
-=======
         QuickPulseDataCollector collector
             = new QuickPulseDataCollector(useNormalizedValueForNonNormalizedCpuPercentage, quickPulseConfiguration);
 
@@ -191,7 +99,6 @@
 
         QuickPulseCoordinatorInitData coordinatorInitData
             = new QuickPulseCoordinatorInitDataBuilder().withPingSender(quickPulsePingSender)
->>>>>>> 640a32ec
                 .withDataFetcher(quickPulseDataFetcher)
                 .withDataSender(quickPulseDataSender)
                 .withCollector(collector)
@@ -199,17 +106,6 @@
 
         QuickPulseCoordinator coordinator = new QuickPulseCoordinator(coordinatorInitData);
 
-<<<<<<< HEAD
-        QuickPulseMetricReceiver quickPulseMetricReceiver = new QuickPulseMetricReceiver(quickPulseMetricReader, metricDataMapper, collector);
-
-        Thread metricReceiverThread =
-            new Thread(quickPulseMetricReceiver, QuickPulseMetricReceiver.class.getSimpleName());
-        metricReceiverThread.setDaemon(true);
-        metricReceiverThread.start();
-
-        Thread senderThread =
-            new Thread(quickPulseDataSender, QuickPulseDataSender.class.getSimpleName());
-=======
         QuickPulseMetricReceiver quickPulseMetricReceiver
             = new QuickPulseMetricReceiver(quickPulseMetricReader, metricDataMapper, collector);
 
@@ -219,7 +115,6 @@
         metricReceiverThread.start();
 
         Thread senderThread = new Thread(quickPulseDataSender, QuickPulseDataSender.class.getSimpleName());
->>>>>>> 640a32ec
         senderThread.setDaemon(true);
         senderThread.start();
 
