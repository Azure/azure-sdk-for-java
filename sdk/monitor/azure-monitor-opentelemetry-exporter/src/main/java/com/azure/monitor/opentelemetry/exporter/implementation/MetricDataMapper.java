// Copyright (c) Microsoft Corporation. All rights reserved.
// Licensed under the MIT License.

package com.azure.monitor.opentelemetry.exporter.implementation;

import com.azure.core.util.logging.ClientLogger;
import com.azure.monitor.opentelemetry.exporter.implementation.builders.AbstractTelemetryBuilder;
import com.azure.monitor.opentelemetry.exporter.implementation.builders.MetricPointBuilder;
import com.azure.monitor.opentelemetry.exporter.implementation.builders.MetricTelemetryBuilder;
import com.azure.monitor.opentelemetry.exporter.implementation.configuration.ConnectionString;
import com.azure.monitor.opentelemetry.exporter.implementation.models.ContextTagKeys;
import com.azure.monitor.opentelemetry.exporter.implementation.models.TelemetryItem;
import com.azure.monitor.opentelemetry.exporter.implementation.preaggregatedmetrics.DependencyExtractor;
import com.azure.monitor.opentelemetry.exporter.implementation.preaggregatedmetrics.RequestExtractor;
import com.azure.monitor.opentelemetry.exporter.implementation.utils.FormattedTime;
import io.opentelemetry.api.common.AttributeKey;
import io.opentelemetry.api.common.Attributes;
import io.opentelemetry.sdk.metrics.data.DoublePointData;
import io.opentelemetry.sdk.metrics.data.HistogramPointData;
import io.opentelemetry.sdk.metrics.data.LongPointData;
import io.opentelemetry.sdk.metrics.data.MetricData;
import io.opentelemetry.sdk.metrics.data.MetricDataType;
import io.opentelemetry.sdk.metrics.data.PointData;
import io.opentelemetry.sdk.resources.Resource;
import reactor.util.annotation.Nullable;

import java.util.ArrayList;
import java.util.HashSet;
import java.util.List;
import java.util.Set;
import java.util.function.BiConsumer;
import java.util.function.Consumer;

import static com.azure.monitor.opentelemetry.exporter.implementation.AiSemanticAttributes.IS_SYNTHETIC;
import static com.azure.monitor.opentelemetry.exporter.implementation.SpanDataMapper.getStableOrOldAttribute;
import static com.azure.monitor.opentelemetry.exporter.implementation.MappingsBuilder.MappingType.METRIC;
import static io.opentelemetry.api.internal.Utils.checkArgument;
import static io.opentelemetry.sdk.metrics.data.MetricDataType.DOUBLE_GAUGE;
import static io.opentelemetry.sdk.metrics.data.MetricDataType.DOUBLE_SUM;
import static io.opentelemetry.sdk.metrics.data.MetricDataType.HISTOGRAM;
import static io.opentelemetry.sdk.metrics.data.MetricDataType.LONG_GAUGE;
import static io.opentelemetry.sdk.metrics.data.MetricDataType.LONG_SUM;

public class MetricDataMapper {

    private static final ClientLogger logger = new ClientLogger(MetricDataMapper.class);

    private static final Set<String> OTEL_UNSTABLE_METRICS_TO_EXCLUDE = new HashSet<>();
    private static final String OTEL_INSTRUMENTATION_NAME_PREFIX = "io.opentelemetry";
    private static final Set<String> OTEL_PRE_AGGREGATED_STANDARD_METRIC_NAMES = new HashSet<>(4);
    public static final AttributeKey<String> APPLICATIONINSIGHTS_INTERNAL_METRIC_NAME
        = AttributeKey.stringKey("applicationinsights.internal.metric_name");

    private final BiConsumer<AbstractTelemetryBuilder, Resource> telemetryInitializer;
    private final boolean captureHttpServer4xxAsError;

    static {
        // HTTP unstable metrics to be excluded via Otel auto instrumentation
        OTEL_UNSTABLE_METRICS_TO_EXCLUDE.add("rpc.client.duration");
        OTEL_UNSTABLE_METRICS_TO_EXCLUDE.add("rpc.server.duration");

        // Application Insights pre-aggregated standard metrics
        OTEL_PRE_AGGREGATED_STANDARD_METRIC_NAMES.add("http.server.request.duration");
        OTEL_PRE_AGGREGATED_STANDARD_METRIC_NAMES.add("http.client.request.duration");
        OTEL_PRE_AGGREGATED_STANDARD_METRIC_NAMES.add("rpc.client.duration");
        OTEL_PRE_AGGREGATED_STANDARD_METRIC_NAMES.add("rpc.server.duration");
    }

    public MetricDataMapper(BiConsumer<AbstractTelemetryBuilder, Resource> telemetryInitializer,
        boolean captureHttpServer4xxAsError) {
        this.telemetryInitializer = telemetryInitializer;
        this.captureHttpServer4xxAsError = captureHttpServer4xxAsError;
    }

    public void mapMetrics(MetricData metricData, Consumer<TelemetryItem> consumer) {
        MetricDataType type = metricData.getType();
<<<<<<< HEAD
        if (type == DOUBLE_SUM
            || type == DOUBLE_GAUGE
            || type == LONG_SUM
            || type == LONG_GAUGE
            || type == HISTOGRAM) {
=======
        if (type == DOUBLE_SUM || type == DOUBLE_GAUGE || type == LONG_SUM || type == LONG_GAUGE || type == HISTOGRAM) {
>>>>>>> 640a32ec

            // DO NOT emit unstable metrics from the OpenTelemetry auto instrumentation libraries
            // custom metrics are always emitted
            if (OTEL_UNSTABLE_METRICS_TO_EXCLUDE.contains(metricData.getName())
                && metricData.getInstrumentationScopeInfo().getName().startsWith(OTEL_INSTRUMENTATION_NAME_PREFIX)) {
                return;
            }
            List<TelemetryItem> stableOtelMetrics = convertOtelMetricToAzureMonitorMetric(metricData, false);
            stableOtelMetrics.forEach(consumer::accept);
        } else {
            logger.warning("metric data type {} is not supported yet.", metricData.getType());
        }
    }

    public void map(MetricData metricData, Consumer<TelemetryItem> consumer) {
        MetricDataType type = metricData.getType();
        if (type == DOUBLE_SUM || type == DOUBLE_GAUGE || type == LONG_SUM || type == LONG_GAUGE || type == HISTOGRAM) {
            boolean isPreAggregatedStandardMetric
                = OTEL_PRE_AGGREGATED_STANDARD_METRIC_NAMES.contains(metricData.getName());
            if (isPreAggregatedStandardMetric) {
                List<TelemetryItem> preAggregatedStandardMetrics
                    = convertOtelMetricToAzureMonitorMetric(metricData, true);
                preAggregatedStandardMetrics.forEach(consumer::accept);
            }

            // DO NOT emit unstable metrics from the OpenTelemetry auto instrumentation libraries
            // custom metrics are always emitted
            if (OTEL_UNSTABLE_METRICS_TO_EXCLUDE.contains(metricData.getName())
                && metricData.getInstrumentationScopeInfo().getName().startsWith(OTEL_INSTRUMENTATION_NAME_PREFIX)) {
                return;
            }
            List<TelemetryItem> stableOtelMetrics = convertOtelMetricToAzureMonitorMetric(metricData, false);
            stableOtelMetrics.forEach(consumer::accept);
        } else {
            logger.warning("metric data type {} is not supported yet.", metricData.getType());
        }
    }

    private List<TelemetryItem> convertOtelMetricToAzureMonitorMetric(MetricData metricData,
        boolean isPreAggregatedStandardMetric) {
        List<TelemetryItem> telemetryItems = new ArrayList<>();

        for (PointData pointData : metricData.getData().getPoints()) {
            MetricTelemetryBuilder builder = MetricTelemetryBuilder.create();
            telemetryInitializer.accept(builder, metricData.getResource());

            builder.setTime(FormattedTime.offSetDateTimeFromEpochNanos(pointData.getEpochNanos()));
            updateMetricPointBuilder(builder, metricData, pointData, captureHttpServer4xxAsError,
                isPreAggregatedStandardMetric);

            telemetryItems.add(builder.build());
        }
        return telemetryItems;
    }

    // visible for testing
    public static void updateMetricPointBuilder(MetricTelemetryBuilder metricTelemetryBuilder, MetricData metricData,
        PointData pointData, boolean captureHttpServer4xxAsError, boolean isPreAggregatedStandardMetric) {
        checkArgument(metricData != null, "MetricData cannot be null.");

        MetricPointBuilder pointBuilder = new MetricPointBuilder();
        MetricDataType type = metricData.getType();
        double pointDataValue;
        switch (type) {
            case LONG_SUM:
            case LONG_GAUGE:
                pointDataValue = (double) ((LongPointData) pointData).getValue();
                break;

            case DOUBLE_SUM:
            case DOUBLE_GAUGE:
                pointDataValue = ((DoublePointData) pointData).getValue();
                break;

            case HISTOGRAM:
                long histogramCount = ((HistogramPointData) pointData).getCount();
                if (histogramCount <= Integer.MAX_VALUE && histogramCount >= Integer.MIN_VALUE) {
                    pointBuilder.setCount((int) histogramCount);
                }
                HistogramPointData histogramPointData = (HistogramPointData) pointData;
                double min = histogramPointData.getMin();
                double max = histogramPointData.getMax();
                if (shouldConvertToMilliseconds(metricData.getName(), isPreAggregatedStandardMetric)) {
                    min = min * 1000;
                    max = max * 1000;
                }
                pointDataValue = histogramPointData.getSum();
                pointBuilder.setMin(min);
                pointBuilder.setMax(max);
                break;

            case SUMMARY: // not supported yet in OpenTelemetry SDK
            case EXPONENTIAL_HISTOGRAM: // not supported yet in OpenTelemetry SDK
            default:
                throw new IllegalArgumentException("metric data type '" + type + "' is not supported yet");
        }

        // new http semconv metrics use seconds, but we want to send milliseconds to Breeze
        if (shouldConvertToMilliseconds(metricData.getName(), isPreAggregatedStandardMetric)) {
            pointDataValue = pointDataValue * 1000;
        }

        pointBuilder.setValue(pointDataValue);

        // We emit some metrics via OpenTelemetry that have names which use characters that aren't
        // supported in OpenTelemetry metric names, and so we put the real metric names into an attribute
        // (where these characters are supported) and then pull the name back out when sending it to Breeze.
        String metricName = pointData.getAttributes().get(APPLICATIONINSIGHTS_INTERNAL_METRIC_NAME);
        if (metricName != null) {
            pointBuilder.setName(metricName);
        } else {
            pointBuilder.setName(metricData.getName());
        }

        metricTelemetryBuilder.setMetricPoint(pointBuilder);

        Attributes attributes = pointData.getAttributes();
        if (isPreAggregatedStandardMetric) {
            Long statusCode = getStableOrOldAttribute(attributes, SemanticAttributes.HTTP_RESPONSE_STATUS_CODE,
                SemanticAttributes.HTTP_STATUS_CODE);
            boolean success = isSuccess(metricData.getName(), statusCode, captureHttpServer4xxAsError);
            Boolean isSynthetic = attributes.get(IS_SYNTHETIC);

            attributes.forEach(
                (key, value) -> applyConnectionStringAndRoleNameOverrides(metricTelemetryBuilder, value, key.getKey()));

            if (isServer(metricData.getName())) {
                RequestExtractor.extract(metricTelemetryBuilder, statusCode, success, isSynthetic);
            } else if (isClient(metricData.getName())) {
                String dependencyType;
                int defaultPort;
                if (metricData.getName().startsWith("http")) {
                    dependencyType = "Http";
                    defaultPort = getDefaultPortForHttpScheme(getStableOrOldAttribute(attributes,
                        SemanticAttributes.URL_SCHEME, SemanticAttributes.HTTP_SCHEME));
                } else {
                    dependencyType = attributes.get(SemanticAttributes.RPC_SYSTEM);
                    if (dependencyType == null) {
                        // rpc.system is required by the semantic conventions
                        dependencyType = "Unknown";
                    }
                    defaultPort = Integer.MAX_VALUE; // no default port for rpc
                }
                String target = SpanDataMapper.getTargetOrDefault(attributes, defaultPort, dependencyType);
                DependencyExtractor.extract(metricTelemetryBuilder, statusCode, success, dependencyType, target,
                    isSynthetic);
            }
        } else {
            MappingsBuilder mappingsBuilder = new MappingsBuilder(METRIC);
            mappingsBuilder.build().map(attributes, metricTelemetryBuilder);
        }
    }

    private static boolean shouldConvertToMilliseconds(String metricName, boolean isPreAggregatedStandardMetric) {
        return isPreAggregatedStandardMetric
            && (metricName.equals("http.server.request.duration") || metricName.equals("http.client.request.duration"));
    }

    private static boolean applyConnectionStringAndRoleNameOverrides(AbstractTelemetryBuilder telemetryBuilder,
        Object value, String key) {
        if (key.equals(AiSemanticAttributes.INTERNAL_CONNECTION_STRING.getKey()) && value instanceof String) {
            // intentionally letting exceptions from parse bubble up
            telemetryBuilder.setConnectionString(ConnectionString.parse((String) value));
            return true;
        }
        if (key.equals(AiSemanticAttributes.INTERNAL_ROLE_NAME.getKey()) && value instanceof String) {
            telemetryBuilder.addTag(ContextTagKeys.AI_CLOUD_ROLE.toString(), (String) value);
            return true;
        }
        return false;
    }

    private static int getDefaultPortForHttpScheme(@Nullable String httpScheme) {
        if (httpScheme == null) {
            return Integer.MAX_VALUE;
        }
        if (httpScheme.equals("https")) {
            return 443;
        }
        if (httpScheme.equals("http")) {
            return 80;
        }
        return Integer.MAX_VALUE;
    }

    // https://github.com/open-telemetry/semantic-conventions/blob/main/docs/http/http-spans.md#status
    private static boolean isSuccess(String metricName, Long statusCode, boolean captureHttpServer4xxAsError) {
        if (statusCode == null) {
            return true;
        }

        if (isClient(metricName)) {
            return statusCode < 400;
        }

        if (isServer(metricName)) {
            if (captureHttpServer4xxAsError) {
                return statusCode < 400;
            }
            return statusCode < 500;
        }

        return false;
    }

    private static boolean isClient(String metricName) {
        return metricName.contains(".client.");
    }

    private static boolean isServer(String metricName) {
        return metricName.contains(".server.");
    }
}<|MERGE_RESOLUTION|>--- conflicted
+++ resolved
@@ -74,15 +74,7 @@
 
     public void mapMetrics(MetricData metricData, Consumer<TelemetryItem> consumer) {
         MetricDataType type = metricData.getType();
-<<<<<<< HEAD
-        if (type == DOUBLE_SUM
-            || type == DOUBLE_GAUGE
-            || type == LONG_SUM
-            || type == LONG_GAUGE
-            || type == HISTOGRAM) {
-=======
         if (type == DOUBLE_SUM || type == DOUBLE_GAUGE || type == LONG_SUM || type == LONG_GAUGE || type == HISTOGRAM) {
->>>>>>> 640a32ec
 
             // DO NOT emit unstable metrics from the OpenTelemetry auto instrumentation libraries
             // custom metrics are always emitted
