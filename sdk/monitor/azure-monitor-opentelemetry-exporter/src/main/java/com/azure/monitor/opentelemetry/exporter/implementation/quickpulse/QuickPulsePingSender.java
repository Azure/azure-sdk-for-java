--- conflicted
+++ resolved
@@ -18,10 +18,7 @@
 import java.net.URL;
 import java.util.ArrayList;
 import java.util.Date;
-<<<<<<< HEAD
-=======
 import java.util.Objects;
->>>>>>> 640a32ec
 import java.util.concurrent.ConcurrentHashMap;
 import java.util.concurrent.atomic.AtomicBoolean;
 import java.util.function.Supplier;
@@ -53,20 +50,8 @@
     private long lastValidTransmission = 0;
     private final String sdkVersion;
 
-<<<<<<< HEAD
-    QuickPulsePingSender(
-        HttpPipeline httpPipeline,
-        Supplier<URL> endpointUrl,
-        Supplier<String> instrumentationKey,
-        String roleName,
-        String instanceName,
-        String machineName,
-        String quickPulseId,
-        String sdkVersion,
-=======
     QuickPulsePingSender(HttpPipeline httpPipeline, Supplier<URL> endpointUrl, Supplier<String> instrumentationKey,
         String roleName, String instanceName, String machineName, String quickPulseId, String sdkVersion,
->>>>>>> 640a32ec
         QuickPulseConfiguration quickPulseConfiguration) {
         this.httpPipeline = httpPipeline;
         this.endpointUrl = endpointUrl;
@@ -105,19 +90,14 @@
 
             if (networkHelper.isSuccess(response)) {
                 QuickPulseHeaderInfo quickPulseHeaderInfo = networkHelper.getQuickPulseHeaderInfo(response);
-                QuickPulseMetricReceiver.setQuickPulseHeaderInfo(quickPulseHeaderInfo);
                 switch (quickPulseHeaderInfo.getQuickPulseStatus()) {
                     case QP_IS_OFF:
                     case QP_IS_ON:
                         lastValidTransmission = sendTime;
                         String etagValue = networkHelper.getEtagHeaderValue(response);
                         if (etagValue != null) {
-<<<<<<< HEAD
-                            ConcurrentHashMap<String, ArrayList<QuickPulseConfiguration.DerivedMetricInfo>> otelMetrics = quickPulseConfiguration.parseDerivedMetrics(response);
-=======
                             ConcurrentHashMap<String, ArrayList<QuickPulseConfiguration.DerivedMetricInfo>> otelMetrics
                                 = quickPulseConfiguration.parseDerivedMetrics(response);
->>>>>>> 640a32ec
                             quickPulseConfiguration.updateConfig(etagValue, otelMetrics);
                         }
                         operationLogger.recordSuccess();
@@ -134,10 +114,7 @@
             }
         } finally {
             if (response != null) {
-<<<<<<< HEAD
-=======
 
->>>>>>> 640a32ec
                 // need to consume the body or close the response, otherwise get netty ByteBuf leak
                 // warnings:
                 // io.netty.util.ResourceLeakDetector - LEAK: ByteBuf.release() was not called before
