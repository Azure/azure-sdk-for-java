// Copyright (c) Microsoft Corporation. All rights reserved.
// Licensed under the MIT License.

package com.azure.monitor.opentelemetry.exporter;

import com.azure.core.credential.TokenCredential;
import com.azure.core.http.HttpClient;
import com.azure.core.http.HttpPipeline;
import com.azure.core.http.policy.BearerTokenAuthenticationPolicy;
import com.azure.core.http.policy.CookiePolicy;
import com.azure.core.http.policy.HttpLogDetailLevel;
import com.azure.core.http.policy.HttpLogOptions;
import com.azure.core.http.policy.HttpLoggingPolicy;
import com.azure.core.http.policy.HttpPipelinePolicy;
import com.azure.core.http.policy.UserAgentPolicy;
import com.azure.core.util.ClientOptions;
import com.azure.core.util.Configuration;
import com.azure.core.util.CoreUtils;
import com.azure.core.util.logging.ClientLogger;
import com.azure.monitor.opentelemetry.exporter.implementation.AzureMonitorExporterProviderKeys;
import com.azure.monitor.opentelemetry.exporter.implementation.AzureMonitorLogRecordExporterProvider;
import com.azure.monitor.opentelemetry.exporter.implementation.AzureMonitorMetricExporterProvider;
import com.azure.monitor.opentelemetry.exporter.implementation.AzureMonitorSpanExporterProvider;
import com.azure.monitor.opentelemetry.exporter.implementation.LogDataMapper;
import com.azure.monitor.opentelemetry.exporter.implementation.MetricDataMapper;
import com.azure.monitor.opentelemetry.exporter.implementation.NoopTracer;
import com.azure.monitor.opentelemetry.exporter.implementation.SpanDataMapper;
import com.azure.monitor.opentelemetry.exporter.implementation.builders.AbstractTelemetryBuilder;
import com.azure.monitor.opentelemetry.exporter.implementation.configuration.ConnectionString;
import com.azure.monitor.opentelemetry.exporter.implementation.configuration.StatsbeatConnectionString;
import com.azure.monitor.opentelemetry.exporter.implementation.heartbeat.HeartbeatExporter;
import com.azure.monitor.opentelemetry.exporter.implementation.localstorage.LocalStorageStats;
import com.azure.monitor.opentelemetry.exporter.implementation.localstorage.LocalStorageTelemetryPipelineListener;
import com.azure.monitor.opentelemetry.exporter.implementation.models.ContextTagKeys;
import com.azure.monitor.opentelemetry.exporter.implementation.pipeline.TelemetryItemExporter;
import com.azure.monitor.opentelemetry.exporter.implementation.pipeline.TelemetryPipeline;
import com.azure.monitor.opentelemetry.exporter.implementation.pipeline.TelemetryPipelineListener;
import com.azure.monitor.opentelemetry.exporter.implementation.statsbeat.Feature;
import com.azure.monitor.opentelemetry.exporter.implementation.statsbeat.StatsbeatModule;
import com.azure.monitor.opentelemetry.exporter.implementation.utils.PropertyHelper;
import com.azure.monitor.opentelemetry.exporter.implementation.utils.ResourceParser;
import com.azure.monitor.opentelemetry.exporter.implementation.utils.TempDirs;
import com.azure.monitor.opentelemetry.exporter.implementation.utils.VersionGenerator;
import io.opentelemetry.sdk.autoconfigure.AutoConfiguredOpenTelemetrySdkBuilder;
import io.opentelemetry.sdk.autoconfigure.spi.ConfigProperties;
import io.opentelemetry.sdk.autoconfigure.spi.internal.DefaultConfigProperties;
import io.opentelemetry.sdk.logs.export.LogRecordExporter;
import io.opentelemetry.sdk.metrics.Aggregation;
import io.opentelemetry.sdk.metrics.InstrumentSelector;
import io.opentelemetry.sdk.metrics.View;
import io.opentelemetry.sdk.metrics.export.MetricExporter;
import io.opentelemetry.sdk.resources.Resource;
import io.opentelemetry.sdk.trace.export.SpanExporter;

import java.io.File;
import java.util.ArrayList;
import java.util.Collections;
import java.util.HashMap;
import java.util.List;
import java.util.Map;
import java.util.Objects;
import java.util.Set;
import java.util.function.BiConsumer;

import static java.util.concurrent.TimeUnit.DAYS;
import static java.util.concurrent.TimeUnit.MINUTES;

/**
 * This class provides a fluent builder API to configure the OpenTelemetry SDK with Azure Monitor Exporters.
 */
public final class AzureMonitorExporterBuilder {

    private static final ClientLogger LOGGER = new ClientLogger(AzureMonitorExporterBuilder.class);

    private static final String APPLICATIONINSIGHTS_CONNECTION_STRING =
        "APPLICATIONINSIGHTS_CONNECTION_STRING";
    private static final String APPLICATIONINSIGHTS_AUTHENTICATION_SCOPE =
        "https://monitor.azure.com//.default";

    private static final String STATSBEAT_LONG_INTERVAL_SECONDS_PROPERTY_NAME = "STATSBEAT_LONG_INTERVAL_SECONDS_PROPERTY_NAME";
    private static final String STATSBEAT_SHORT_INTERVAL_SECONDS_PROPERTY_NAME = "STATSBEAT_SHORT_INTERVAL_SECONDS_PROPERTY_NAME";

    private static final Map<String, String> PROPERTIES =
        CoreUtils.getProperties("azure-monitor-opentelemetry-exporter.properties");

    private ConnectionString connectionString;
    private TokenCredential credential;

    // suppress warnings is needed in ApplicationInsights-Java repo, can be removed when upstreaming
    @SuppressWarnings({"UnusedVariable", "FieldCanBeLocal"})
    private AzureMonitorExporterServiceVersion serviceVersion;

    private HttpPipeline httpPipeline;
    private HttpClient httpClient;
    private HttpLogOptions httpLogOptions;
    private final List<HttpPipelinePolicy> httpPipelinePolicies = new ArrayList<>();
    private ClientOptions clientOptions;

    private boolean frozen;

    // these are only populated after the builder is frozen
    private HttpPipeline builtHttpPipeline;
    private TelemetryItemExporter builtTelemetryItemExporter;

    /**
     * Creates an instance of {@link AzureMonitorExporterBuilder}.
     */
    public AzureMonitorExporterBuilder() {
    }

    /**
     * Sets the HTTP pipeline to use for the service client. If {@code httpPipeline} is set, all other
     * settings are ignored.
     *
     * @param httpPipeline The HTTP pipeline to use for sending service requests and receiving
     *                     responses.
     * @return The updated {@link AzureMonitorExporterBuilder} object.
     */
    public AzureMonitorExporterBuilder httpPipeline(HttpPipeline httpPipeline) {
        if (frozen) {
            throw LOGGER.logExceptionAsError(new IllegalStateException(
                "httpPipeline cannot be changed after any of the build methods have been called"));
        }
        this.httpPipeline = httpPipeline;
        return this;
    }

    /**
     * Sets the HTTP client to use for sending and receiving requests to and from the service.
     *
     * @param httpClient The HTTP client to use for requests.
     * @return The updated {@link AzureMonitorExporterBuilder} object.
     */
    public AzureMonitorExporterBuilder httpClient(HttpClient httpClient) {
        if (frozen) {
            throw LOGGER.logExceptionAsError(new IllegalStateException(
                "httpClient cannot be changed after any of the build methods have been called"));
        }
        this.httpClient = httpClient;
        return this;
    }

    /**
     * Sets the logging configuration for HTTP requests and responses.
     *
     * <p>If logLevel is not provided, default value of {@link HttpLogDetailLevel#NONE} is set.
     *
     * @param httpLogOptions The logging configuration to use when sending and receiving HTTP
     *                       requests/responses.
     * @return The updated {@link AzureMonitorExporterBuilder} object.
     */
    public AzureMonitorExporterBuilder httpLogOptions(HttpLogOptions httpLogOptions) {
        if (frozen) {
            throw LOGGER.logExceptionAsError(new IllegalStateException(
                "httpLogOptions cannot be changed after any of the build methods have been called"));
        }
        this.httpLogOptions = httpLogOptions;
        return this;
    }

    /**
     * Adds a policy to the set of existing policies that are executed after required policies.
     *
     * @param httpPipelinePolicy a policy to be added to the http pipeline.
     * @return The updated {@link AzureMonitorExporterBuilder} object.
     * @throws NullPointerException If {@code policy} is {@code null}.
     */
    public AzureMonitorExporterBuilder addHttpPipelinePolicy(HttpPipelinePolicy httpPipelinePolicy) {
        if (frozen) {
            throw LOGGER.logExceptionAsError(new IllegalStateException(
                "httpPipelinePolicies cannot be added after any of the build methods have been called"));
        }
        httpPipelinePolicies.add(
            Objects.requireNonNull(httpPipelinePolicy, "'policy' cannot be null."));
        return this;
    }

    /**
     * Sets the client options such as application ID and custom headers to set on a request.
     *
     * @param clientOptions The client options.
     * @return The updated {@link AzureMonitorExporterBuilder} object.
     */
    public AzureMonitorExporterBuilder clientOptions(ClientOptions clientOptions) {
        if (frozen) {
            throw LOGGER.logExceptionAsError(new IllegalStateException(
                "clientOptions cannot be changed after any of the build methods have been called"));
        }
        this.clientOptions = clientOptions;
        return this;
    }

    /**
     * Sets the connection string to use for exporting telemetry events to Azure Monitor.
     *
     * @param connectionString The connection string for the Azure Monitor resource.
     * @return The updated {@link AzureMonitorExporterBuilder} object.
     * @throws NullPointerException If the connection string is {@code null}.
     * @throws IllegalArgumentException If the connection string is invalid.
     */
    public AzureMonitorExporterBuilder connectionString(String connectionString) {
        if (frozen) {
            throw LOGGER.logExceptionAsError(new IllegalStateException(
                "connectionString cannot be changed after any of the build methods have been called"));
        }
        this.connectionString = ConnectionString.parse(connectionString);
        return this;
    }

    /**
     * Sets the Azure Monitor service version.
     *
     * @param serviceVersion The Azure Monitor service version.
     * @return The update {@link AzureMonitorExporterBuilder} object.
     */
    public AzureMonitorExporterBuilder serviceVersion(
        AzureMonitorExporterServiceVersion serviceVersion) {
        if (frozen) {
            throw LOGGER.logExceptionAsError(new IllegalStateException(
                "serviceVersion cannot be changed after any of the build methods have been called"));
        }
        this.serviceVersion = serviceVersion;
        return this;
    }

    /**
     * Sets the token credential required for authentication with the ingestion endpoint service.
     *
     * @param credential The Azure Identity TokenCredential.
     * @return The updated {@link AzureMonitorExporterBuilder} object.
     */
    public AzureMonitorExporterBuilder credential(TokenCredential credential) {
        if (frozen) {
            throw LOGGER.logExceptionAsError(new IllegalStateException(
                "credential cannot be changed after any of the build methods have been called"));
        }
        this.credential = credential;
        return this;
    }

    /**
     * Creates an {@link AzureMonitorTraceExporter} based on the options set in the builder. This
     * exporter is an implementation of OpenTelemetry {@link SpanExporter}.
     *
     * @return An instance of {@link AzureMonitorTraceExporter}.
     * @throws NullPointerException if the connection string is not set on this builder or if the
     * environment variable "APPLICATIONINSIGHTS_CONNECTION_STRING" is not set.
     */
    public SpanExporter buildTraceExporter() {
        ConfigProperties defaultConfig = DefaultConfigProperties.create(Collections.emptyMap());
        internalBuildAndFreeze(defaultConfig);
        // TODO (trask) how to pass along configuration properties?
<<<<<<< HEAD
        return buildTraceExporter(DefaultConfigProperties.create(Collections.emptyMap()));
=======
        return buildTraceExporter(defaultConfig);
>>>>>>> 0a080105
    }

    /**
     * Creates an {@link AzureMonitorMetricExporter} based on the options set in the builder. This
     * exporter is an implementation of OpenTelemetry {@link MetricExporter}.
     *
     * <p>When a new {@link MetricExporter} is created, it will automatically start {@link
     * HeartbeatExporter}.
     *
     * @return An instance of {@link AzureMonitorMetricExporter}.
     * @throws NullPointerException if the connection string is not set on this builder or if the
     * environment variable "APPLICATIONINSIGHTS_CONNECTION_STRING" is not set.
     */
    public MetricExporter buildMetricExporter() {
        ConfigProperties defaultConfig = DefaultConfigProperties.create(Collections.emptyMap());
        internalBuildAndFreeze(defaultConfig);
        // TODO (trask) how to pass along configuration properties?
        return buildMetricExporter(defaultConfig);
    }

    /**
     * Creates an {@link AzureMonitorLogRecordExporter} based on the options set in the builder. This
     * exporter is an implementation of OpenTelemetry {@link LogRecordExporter}.
     *
     * @return An instance of {@link AzureMonitorLogRecordExporter}.
     * @throws NullPointerException if the connection string is not set on this builder or if the
     * environment variable "APPLICATIONINSIGHTS_CONNECTION_STRING" is not set.
     */
    public LogRecordExporter buildLogRecordExporter() {
        ConfigProperties defaultConfig = DefaultConfigProperties.create(Collections.emptyMap());
        internalBuildAndFreeze(defaultConfig);
        // TODO (trask) how to pass along configuration properties?
        return buildLogRecordExporter(defaultConfig);
    }

    /**
     * Configures an {@link AutoConfiguredOpenTelemetrySdkBuilder} based on the options set in the builder.
     *
     * @param sdkBuilder the {@link AutoConfiguredOpenTelemetrySdkBuilder} in which to install the azure monitor exporter.
     */
    public void build(AutoConfiguredOpenTelemetrySdkBuilder sdkBuilder) {
        sdkBuilder.addPropertiesSupplier(() -> {
            Map<String, String> props = new HashMap<>();
            props.put("otel.traces.exporter", AzureMonitorExporterProviderKeys.EXPORTER_NAME);
            props.put("otel.metrics.exporter", AzureMonitorExporterProviderKeys.EXPORTER_NAME);
            props.put("otel.logs.exporter", AzureMonitorExporterProviderKeys.EXPORTER_NAME);
            props.put(AzureMonitorExporterProviderKeys.INTERNAL_USING_AZURE_MONITOR_EXPORTER_BUILDER, "true");
            return props;
        });
        sdkBuilder.addSpanExporterCustomizer(
            (spanExporter, configProperties) -> {
                if (spanExporter instanceof AzureMonitorSpanExporterProvider.MarkerSpanExporter) {
                    internalBuildAndFreeze(configProperties);
                    spanExporter = buildTraceExporter(configProperties);
                }
                return spanExporter;
            });
        sdkBuilder.addMetricExporterCustomizer(
            (metricExporter, configProperties) -> {
                if (metricExporter instanceof AzureMonitorMetricExporterProvider.MarkerMetricExporter) {
                    internalBuildAndFreeze(configProperties);
                    metricExporter = buildMetricExporter(configProperties);
                }
                return metricExporter;
            });
        sdkBuilder.addLogRecordExporterCustomizer(
            (logRecordExporter, configProperties) -> {
                if (logRecordExporter instanceof AzureMonitorLogRecordExporterProvider.MarkerLogRecordExporter) {
                    internalBuildAndFreeze(configProperties);
                    logRecordExporter = buildLogRecordExporter(configProperties);
                }
                return logRecordExporter;
            });
        // TODO
//        sdkBuilder.addTracerProviderCustomizer((sdkTracerProviderBuilder, configProperties) -> {
//            QuickPulse quickPulse = QuickPulse.create(getHttpPipeline());
//            return sdkTracerProviderBuilder.addSpanProcessor(
//                new LiveMetricsSpanProcessor(quickPulse, createSpanDataMapper()));
//        });
        sdkBuilder.addMeterProviderCustomizer((sdkMeterProviderBuilder, config) ->
            sdkMeterProviderBuilder.registerView(
                InstrumentSelector.builder()
                    .setMeterName("io.opentelemetry.sdk.trace")
                    .build(),
                View.builder()
                    .setAggregation(Aggregation.drop())
                    .build()
            ).registerView(
                InstrumentSelector.builder()
                    .setMeterName("io.opentelemetry.sdk.logs")
                    .build(),
                View.builder()
                    .setAggregation(Aggregation.drop())
                    .build()
            ));
    }

    // One caveat: ConfigProperties will get used only once when initializing/starting StatsbeatModule.
    // When a customer call build(AutoConfiguredOpenTelemetrySdkBuilder sdkBuilder) multiple times with a diff ConfigProperties each time,
    // the new ConfigProperties will not get applied to StatsbeatModule because of "frozen" guard. Luckily, we're using the config properties
    // in StatsbeatModule for testing only. We might need to revisit this approach later.
    private void internalBuildAndFreeze(ConfigProperties configProperties) {
        if (!frozen) {
            builtHttpPipeline = createHttpPipeline();
            StatsbeatModule statsbeatModule = initStatsbeatModule(configProperties);
            builtTelemetryItemExporter = createTelemetryItemExporter(statsbeatModule);
            startStatsbeatModule(statsbeatModule, configProperties); // wait till TelemetryItemExporter has been initialized before starting StatsbeatModule
            frozen = true;
        }
    }

    private SpanExporter buildTraceExporter(ConfigProperties configProperties) {
        return new AzureMonitorTraceExporter(createSpanDataMapper(configProperties), builtTelemetryItemExporter);
    }

    private MetricExporter buildMetricExporter(ConfigProperties configProperties) {
        HeartbeatExporter.start(
            MINUTES.toSeconds(15), createDefaultsPopulator(configProperties), builtTelemetryItemExporter::send);
        return new AzureMonitorMetricExporter(
            new MetricDataMapper(createDefaultsPopulator(configProperties), true), builtTelemetryItemExporter);
    }

    private Set<Feature> initStatsbeatFeatures() {
        // TODO (jean): start tracking native image usage based on a system property or env var to indicate it's from the native image path
        return Collections.emptySet();
    }

    private StatsbeatConnectionString getStatsbeatConnectionString() {
        return StatsbeatConnectionString.create(connectionString, null, null);
    }

    private LogRecordExporter buildLogRecordExporter(ConfigProperties configProperties) {
        return new AzureMonitorLogRecordExporter(
            new LogDataMapper(true, false, createDefaultsPopulator(configProperties)), builtTelemetryItemExporter);
    }

    private SpanDataMapper createSpanDataMapper(ConfigProperties configProperties) {
        return new SpanDataMapper(
            true,
            createDefaultsPopulator(configProperties),
            (event, instrumentationName) -> false,
            (span, event) -> false);
    }

    private BiConsumer<AbstractTelemetryBuilder, Resource> createDefaultsPopulator(ConfigProperties configProperties) {
        ConnectionString connectionString = getConnectionString(configProperties);
        return (builder, resource) -> {
            builder.setConnectionString(connectionString);
            builder.setResource(resource);
            builder.addTag(
                ContextTagKeys.AI_INTERNAL_SDK_VERSION.toString(), VersionGenerator.getSdkVersion());
            // TODO (trask) unify these
            ResourceParser.updateRoleNameAndInstance(builder, resource, configProperties);
        };
    }

    private ConnectionString getConnectionString(ConfigProperties configProperties) {
        if (connectionString != null) {
            return connectionString;
        }
        ConnectionString connectionString = ConnectionString.parse(configProperties.getString(APPLICATIONINSIGHTS_CONNECTION_STRING));
        return Objects.requireNonNull(connectionString, "'connectionString' cannot be null");
    }

    private HttpPipeline createHttpPipeline() {

        if (httpPipeline != null) {
            if (credential != null) {
                throw LOGGER.logExceptionAsError(new IllegalStateException(
                    "'credential' is not supported when custom 'httpPipeline' is specified"));
            }
            if (httpClient != null) {
                throw LOGGER.logExceptionAsError(new IllegalStateException(
                    "'httpClient' is not supported when custom 'httpPipeline' is specified"));
            }
            if (httpLogOptions != null) {
                throw LOGGER.logExceptionAsError(new IllegalStateException(
                    "'httpLogOptions' is not supported when custom 'httpPipeline' is specified"));
            }
            if (!httpPipelinePolicies.isEmpty()) {
                throw LOGGER.logExceptionAsError(new IllegalStateException(
                    "'httpPipelinePolicies' is not supported when custom 'httpPipeline' is specified"));
            }
            if (clientOptions != null) {
                throw LOGGER.logExceptionAsError(new IllegalStateException(
                    "'clientOptions' is not supported when custom 'httpPipeline' is specified"));
            }
            return httpPipeline;
        }

        List<HttpPipelinePolicy> policies = new ArrayList<>();
        String clientName = PROPERTIES.getOrDefault("name", "UnknownName");
        String clientVersion = PROPERTIES.getOrDefault("version", "UnknownVersion");

        String applicationId = CoreUtils.getApplicationId(clientOptions, httpLogOptions);

        policies.add(new UserAgentPolicy(applicationId, clientName, clientVersion, Configuration.getGlobalConfiguration()));
        policies.add(new CookiePolicy());
        if (credential != null) {
            policies.add(new BearerTokenAuthenticationPolicy(credential, APPLICATIONINSIGHTS_AUTHENTICATION_SCOPE));
        }
        policies.addAll(httpPipelinePolicies);
        policies.add(new HttpLoggingPolicy(httpLogOptions));
        return new com.azure.core.http.HttpPipelineBuilder()
            .policies(policies.toArray(new HttpPipelinePolicy[0]))
            .httpClient(httpClient)
            .tracer(new NoopTracer())
            .build();
    }

    private StatsbeatModule initStatsbeatModule(ConfigProperties configProperties) {
        return new StatsbeatModule(PropertyHelper::lazyUpdateVmRpIntegration);
    }

    private void startStatsbeatModule(StatsbeatModule statsbeatModule, ConfigProperties configProperties) {
        statsbeatModule.start(
            builtTelemetryItemExporter,
            this::getStatsbeatConnectionString,
            getConnectionString(configProperties)::getInstrumentationKey,
            false,
            configProperties.getLong(STATSBEAT_SHORT_INTERVAL_SECONDS_PROPERTY_NAME, MINUTES.toSeconds(15)), // Statsbeat short interval
            configProperties.getLong(STATSBEAT_LONG_INTERVAL_SECONDS_PROPERTY_NAME, DAYS.toSeconds(1)), // Statsbeat long interval
            false,
            initStatsbeatFeatures());
    }

    private TelemetryItemExporter createTelemetryItemExporter(StatsbeatModule statsbeatModule) {
        TelemetryPipeline telemetryPipeline = new TelemetryPipeline(httpPipeline, statsbeatModule);
        File tempDir =
            TempDirs.getApplicationInsightsTempDir(
                LOGGER,
                "Telemetry will not be stored to disk and retried on sporadic network failures");

        TelemetryItemExporter telemetryItemExporter;
        if (tempDir != null) {
            telemetryItemExporter =
                new TelemetryItemExporter(
                    telemetryPipeline,
                    new LocalStorageTelemetryPipelineListener(
                        50, // default to 50MB
                        TempDirs.getSubDir(tempDir, "telemetry"),
                        telemetryPipeline,
                        LocalStorageStats.noop(),
                        false));
        } else {
            telemetryItemExporter = new TelemetryItemExporter(
                telemetryPipeline,
                TelemetryPipelineListener.noop());
        }
        return telemetryItemExporter;
    }
}<|MERGE_RESOLUTION|>--- conflicted
+++ resolved
@@ -250,11 +250,7 @@
         ConfigProperties defaultConfig = DefaultConfigProperties.create(Collections.emptyMap());
         internalBuildAndFreeze(defaultConfig);
         // TODO (trask) how to pass along configuration properties?
-<<<<<<< HEAD
-        return buildTraceExporter(DefaultConfigProperties.create(Collections.emptyMap()));
-=======
         return buildTraceExporter(defaultConfig);
->>>>>>> 0a080105
     }
 
     /**
