// Copyright (c) Microsoft Corporation. All rights reserved.
// Licensed under the MIT License.

package com.azure.monitor.opentelemetry.exporter.implementation.quickpulse;

import com.azure.core.http.HttpPipeline;
import com.azure.core.http.HttpRequest;
import com.azure.core.http.HttpResponse;
<<<<<<< HEAD
import com.azure.core.util.logging.ClientLogger;
=======
import com.fasterxml.jackson.databind.JsonNode;
import com.fasterxml.jackson.databind.ObjectMapper;
>>>>>>> f9c2a03e

import java.util.ArrayList;
import java.util.HashSet;
import java.util.Objects;
import java.util.concurrent.ArrayBlockingQueue;
import java.util.concurrent.ConcurrentHashMap;

class QuickPulseDataSender implements Runnable {

    private static final ClientLogger logger = new ClientLogger(QuickPulseCoordinator.class);

    private final QuickPulseNetworkHelper networkHelper = new QuickPulseNetworkHelper();
    private QuickPulseConfiguration quickPulseConfiguration = QuickPulseConfiguration.getInstance();
    private final HttpPipeline httpPipeline;
    private volatile QuickPulseHeaderInfo quickPulseHeaderInfo;
    private long lastValidTransmission = 0;

    private final ArrayBlockingQueue<HttpRequest> sendQueue;

    QuickPulseDataSender(HttpPipeline httpPipeline, ArrayBlockingQueue<HttpRequest> sendQueue) {
        this.httpPipeline = httpPipeline;
        this.sendQueue = sendQueue;
    }

    @Override
    public void run() {
        while (true) {
            HttpRequest post;
            try {
                post = sendQueue.take();
            } catch (InterruptedException e) {
                Thread.currentThread().interrupt();
                logger.error("QuickPulseDataSender was interrupted while waiting for a request", e);
                return;
            }
            if (quickPulseHeaderInfo.getQuickPulseStatus() != QuickPulseStatus.QP_IS_ON) {
                logger.verbose("QuickPulseDataSender is not sending data because QP is " + quickPulseHeaderInfo.getQuickPulseStatus());
                continue;
            }

            long sendTime = System.nanoTime();
            try (HttpResponse response = httpPipeline.send(post).block()) {
                if (response == null) {
                    // this shouldn't happen, the mono should complete with a response or a failure
                    throw new AssertionError("http response mono returned empty");
                }

                if (networkHelper.isSuccess(response)) {
                    QuickPulseHeaderInfo quickPulseHeaderInfo =
                        networkHelper.getQuickPulseHeaderInfo(response);
                    switch (quickPulseHeaderInfo.getQuickPulseStatus()) {
                        case QP_IS_OFF:
                        case QP_IS_ON:
                            lastValidTransmission = sendTime;
                            this.quickPulseHeaderInfo = quickPulseHeaderInfo;
                            String etagValue = networkHelper.getEtagHeaderValue(response);
                            if (!Objects.equals(etagValue, quickPulseConfiguration.getEtag())) {
                                ConcurrentHashMap<String, QuickPulseConfiguration.OpenTelMetricInfo> otelMetrics = quickPulseConfiguration.parseMetrics(response);
                                quickPulseConfiguration.updateConfig(etagValue, otelMetrics);
                            }
                            break;

                        case ERROR:
                            onPostError(sendTime);
                            break;
                    }
                }
<<<<<<< HEAD
            } catch (Throwable t) {
                logger.error("QuickPulseDataSender failed to send a request", t);
=======

>>>>>>> f9c2a03e
            }
            /* Debugging purposes
            System.out.println("POST*********************");
            System.out.println("ETAG: " + quickPulseConfiguration.getEtag());
            System.out.println("METRICS: " + quickPulseConfiguration.getMetrics());
            */
        }
    }

    void startSending() {
        quickPulseHeaderInfo = new QuickPulseHeaderInfo(QuickPulseStatus.QP_IS_ON);
    }

    QuickPulseHeaderInfo getQuickPulseHeaderInfo() {
        return quickPulseHeaderInfo;
    }

    private void onPostError(long sendTime) {
        double timeFromLastValidTransmission = (sendTime - lastValidTransmission) / 1000000000.0;
        if (timeFromLastValidTransmission >= 20.0) {
            quickPulseHeaderInfo = new QuickPulseHeaderInfo(QuickPulseStatus.ERROR);
        }
    }
}<|MERGE_RESOLUTION|>--- conflicted
+++ resolved
@@ -6,13 +6,9 @@
 import com.azure.core.http.HttpPipeline;
 import com.azure.core.http.HttpRequest;
 import com.azure.core.http.HttpResponse;
-<<<<<<< HEAD
 import com.azure.core.util.logging.ClientLogger;
-=======
 import com.fasterxml.jackson.databind.JsonNode;
 import com.fasterxml.jackson.databind.ObjectMapper;
->>>>>>> f9c2a03e
-
 import java.util.ArrayList;
 import java.util.HashSet;
 import java.util.Objects;
@@ -79,12 +75,9 @@
                             break;
                     }
                 }
-<<<<<<< HEAD
+
             } catch (Throwable t) {
                 logger.error("QuickPulseDataSender failed to send a request", t);
-=======
-
->>>>>>> f9c2a03e
             }
             /* Debugging purposes
             System.out.println("POST*********************");
