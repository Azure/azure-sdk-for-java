// Copyright (c) Microsoft Corporation. All rights reserved.
// Licensed under the MIT License.

package com.azure.monitor.opentelemetry.exporter.implementation.quickpulse;

import com.azure.core.http.HttpHeaderName;
import com.azure.core.http.HttpHeaders;
import com.azure.core.http.HttpMethod;
import com.azure.core.http.HttpRequest;
import com.azure.core.http.HttpResponse;
import com.azure.monitor.opentelemetry.exporter.implementation.utils.Strings;
import com.fasterxml.jackson.core.JsonProcessingException;
import com.fasterxml.jackson.databind.JsonNode;
import com.fasterxml.jackson.databind.ObjectMapper;


import java.util.Date;

final class QuickPulseNetworkHelper {
    private static final long TICKS_AT_EPOCH = 621355968000000000L;
<<<<<<< HEAD
    private static final String HEADER_TRANSMISSION_TIME = "x-ms-qps-transmission-time";
    private static final String QPS_STATUS_HEADER = "x-ms-qps-subscribed";
    private static final String QPS_SERVICE_POLLING_INTERVAL_HINT =
        "x-ms-qps-service-polling-interval-hint";
    private static final String QPS_SERVICE_ENDPOINT_REDIRECT =
        "x-ms-qps-service-endpoint-redirect-v2";
    private static final String QPS_INSTANCE_NAME_HEADER = "x-ms-qps-instance-name";
    private static final String QPS_STREAM_ID_HEADER = "x-ms-qps-stream-id";
    private static final String QPS_MACHINE_NAME_HEADER = "x-ms-qps-machine-name";
    private static final String QPS_ROLE_NAME_HEADER = "x-ms-qps-role-name";
    private static final String QPS_INVARIANT_VERSION_HEADER = "x-ms-qps-invariant-version";
    private static final String QPS_CONFIGURATION_ETAG_HEADER = "x-ms-qps-configuration-etag";
    private static final HttpHeaderName QPS_ROLE_NAME_HEADER_NAME = HttpHeaderName.fromString(QPS_ROLE_NAME_HEADER);
    private static final HttpHeaderName QPS_MACHINE_NAME_HEADER_NAME = HttpHeaderName.fromString(QPS_MACHINE_NAME_HEADER);
    private static final HttpHeaderName QPS_STREAM_ID_HEADER_NAME = HttpHeaderName.fromString(QPS_STREAM_ID_HEADER);
    private static final HttpHeaderName QPS_INSTANCE_NAME_HEADER_NAME = HttpHeaderName.fromString(QPS_INSTANCE_NAME_HEADER);
    private static final HttpHeaderName QPS_INVARIANT_VERSION_HEADER_NAME = HttpHeaderName.fromString(QPS_INVARIANT_VERSION_HEADER);
    private static final HttpHeaderName QPS_CONFIGURATION_ETAG_HEADER_NAME = HttpHeaderName.fromString(QPS_CONFIGURATION_ETAG_HEADER);
    private static final ObjectMapper objectMapper = new ObjectMapper();
=======
    private static final HttpHeaderName HEADER_TRANSMISSION_TIME
        = HttpHeaderName.fromString("x-ms-qps-transmission-time");
    private static final HttpHeaderName QPS_STATUS_HEADER = HttpHeaderName.fromString("x-ms-qps-subscribed");
    private static final HttpHeaderName QPS_SERVICE_POLLING_INTERVAL_HINT
        = HttpHeaderName.fromString("x-ms-qps-service-polling-interval-hint");
    private static final HttpHeaderName QPS_SERVICE_ENDPOINT_REDIRECT
        = HttpHeaderName.fromString("x-ms-qps-service-endpoint-redirect-v2");
    private static final HttpHeaderName QPS_ROLE_NAME = HttpHeaderName.fromString("x-ms-qps-role-name");
    private static final HttpHeaderName QPS_MACHINE_NAME = HttpHeaderName.fromString("x-ms-qps-machine-name");
    private static final HttpHeaderName QPS_STREAM_ID = HttpHeaderName.fromString("x-ms-qps-stream-id");
    private static final HttpHeaderName QPS_INSTANCE_NAME = HttpHeaderName.fromString("x-ms-qps-instance-name");
    private static final HttpHeaderName QPS_INVARIANT_VERSION = HttpHeaderName.fromString("x-ms-qps-invariant-version");
>>>>>>> e40aa594

    HttpRequest buildPingRequest(Date currentDate, String address, String quickPulseId, String machineName,
        String roleName, String instanceName) {

<<<<<<< HEAD
        HttpRequest request = buildRequest(currentDate, address, "");
        request.setHeader(QPS_ROLE_NAME_HEADER_NAME, roleName);
        request.setHeader(QPS_MACHINE_NAME_HEADER_NAME, machineName);
        request.setHeader(QPS_STREAM_ID_HEADER_NAME, quickPulseId);
        request.setHeader(QPS_INSTANCE_NAME_HEADER_NAME, instanceName);
        request.setHeader(QPS_INVARIANT_VERSION_HEADER_NAME, Integer.toString(QuickPulse.QP_INVARIANT_VERSION));
=======
        HttpRequest request = buildRequest(currentDate, address);
        request.setHeader(QPS_ROLE_NAME, roleName);
        request.setHeader(QPS_MACHINE_NAME, machineName);
        request.setHeader(QPS_STREAM_ID, quickPulseId);
        request.setHeader(QPS_INSTANCE_NAME, instanceName);
        request.setHeader(QPS_INVARIANT_VERSION, Integer.toString(QuickPulse.QP_INVARIANT_VERSION));
>>>>>>> e40aa594
        return request;
    }

    HttpRequest buildRequest(Date currentDate, String address, String etag) {
        long ticks = currentDate.getTime() * 10000 + TICKS_AT_EPOCH;

        HttpRequest request = new HttpRequest(HttpMethod.POST, address);
<<<<<<< HEAD
        request.setHeader(HttpHeaderName.fromString(HEADER_TRANSMISSION_TIME), String.valueOf(ticks));
        request.setHeader(QPS_CONFIGURATION_ETAG_HEADER_NAME, etag);
=======
        request.setHeader(HEADER_TRANSMISSION_TIME, String.valueOf(ticks));
>>>>>>> e40aa594
        return request;
    }

    boolean isSuccess(HttpResponse response) {
        return response.getStatusCode() == 200;
    }

    QuickPulseHeaderInfo getQuickPulseHeaderInfo(HttpResponse response) {
        HttpHeaders headers = response.getHeaders();
        QuickPulseStatus status = QuickPulseStatus.ERROR;
        long servicePollingIntervalHint = -1;

        String qpStatus = headers.getValue(QPS_STATUS_HEADER);
        if (qpStatus != null) {
            if ("true".equalsIgnoreCase(qpStatus)) {
                status = QuickPulseStatus.QP_IS_ON;
            } else {
                status = QuickPulseStatus.QP_IS_OFF;
            }
        }

        String servicePollingIntervalHintHeaderValue = headers.getValue(QPS_SERVICE_POLLING_INTERVAL_HINT);
        if (!Strings.isNullOrEmpty(servicePollingIntervalHintHeaderValue)) {
            servicePollingIntervalHint = Long.parseLong(servicePollingIntervalHintHeaderValue);
        }

        return new QuickPulseHeaderInfo(status, headers.getValue(QPS_SERVICE_ENDPOINT_REDIRECT),
            servicePollingIntervalHint);
    }

    String getEtagHeaderValue(HttpResponse response) {
        HttpHeaders headers = response.getHeaders();
        HttpHeader etagHeader = headers.get(QPS_CONFIGURATION_ETAG_HEADER_NAME);
        return etagHeader != null ? etagHeader.getValue() : null;
    }

}<|MERGE_RESOLUTION|>--- conflicted
+++ resolved
@@ -18,27 +18,6 @@
 
 final class QuickPulseNetworkHelper {
     private static final long TICKS_AT_EPOCH = 621355968000000000L;
-<<<<<<< HEAD
-    private static final String HEADER_TRANSMISSION_TIME = "x-ms-qps-transmission-time";
-    private static final String QPS_STATUS_HEADER = "x-ms-qps-subscribed";
-    private static final String QPS_SERVICE_POLLING_INTERVAL_HINT =
-        "x-ms-qps-service-polling-interval-hint";
-    private static final String QPS_SERVICE_ENDPOINT_REDIRECT =
-        "x-ms-qps-service-endpoint-redirect-v2";
-    private static final String QPS_INSTANCE_NAME_HEADER = "x-ms-qps-instance-name";
-    private static final String QPS_STREAM_ID_HEADER = "x-ms-qps-stream-id";
-    private static final String QPS_MACHINE_NAME_HEADER = "x-ms-qps-machine-name";
-    private static final String QPS_ROLE_NAME_HEADER = "x-ms-qps-role-name";
-    private static final String QPS_INVARIANT_VERSION_HEADER = "x-ms-qps-invariant-version";
-    private static final String QPS_CONFIGURATION_ETAG_HEADER = "x-ms-qps-configuration-etag";
-    private static final HttpHeaderName QPS_ROLE_NAME_HEADER_NAME = HttpHeaderName.fromString(QPS_ROLE_NAME_HEADER);
-    private static final HttpHeaderName QPS_MACHINE_NAME_HEADER_NAME = HttpHeaderName.fromString(QPS_MACHINE_NAME_HEADER);
-    private static final HttpHeaderName QPS_STREAM_ID_HEADER_NAME = HttpHeaderName.fromString(QPS_STREAM_ID_HEADER);
-    private static final HttpHeaderName QPS_INSTANCE_NAME_HEADER_NAME = HttpHeaderName.fromString(QPS_INSTANCE_NAME_HEADER);
-    private static final HttpHeaderName QPS_INVARIANT_VERSION_HEADER_NAME = HttpHeaderName.fromString(QPS_INVARIANT_VERSION_HEADER);
-    private static final HttpHeaderName QPS_CONFIGURATION_ETAG_HEADER_NAME = HttpHeaderName.fromString(QPS_CONFIGURATION_ETAG_HEADER);
-    private static final ObjectMapper objectMapper = new ObjectMapper();
-=======
     private static final HttpHeaderName HEADER_TRANSMISSION_TIME
         = HttpHeaderName.fromString("x-ms-qps-transmission-time");
     private static final HttpHeaderName QPS_STATUS_HEADER = HttpHeaderName.fromString("x-ms-qps-subscribed");
@@ -51,26 +30,18 @@
     private static final HttpHeaderName QPS_STREAM_ID = HttpHeaderName.fromString("x-ms-qps-stream-id");
     private static final HttpHeaderName QPS_INSTANCE_NAME = HttpHeaderName.fromString("x-ms-qps-instance-name");
     private static final HttpHeaderName QPS_INVARIANT_VERSION = HttpHeaderName.fromString("x-ms-qps-invariant-version");
->>>>>>> e40aa594
+    private static final HttpHeaderName QPS_CONFIGURATION_ETAG_HEADER = HttpHeaderName.fromString("x-ms-qps-configuration-etag");
+    private static final ObjectMapper objectMapper = new ObjectMapper();
 
     HttpRequest buildPingRequest(Date currentDate, String address, String quickPulseId, String machineName,
         String roleName, String instanceName) {
 
-<<<<<<< HEAD
         HttpRequest request = buildRequest(currentDate, address, "");
-        request.setHeader(QPS_ROLE_NAME_HEADER_NAME, roleName);
-        request.setHeader(QPS_MACHINE_NAME_HEADER_NAME, machineName);
-        request.setHeader(QPS_STREAM_ID_HEADER_NAME, quickPulseId);
-        request.setHeader(QPS_INSTANCE_NAME_HEADER_NAME, instanceName);
-        request.setHeader(QPS_INVARIANT_VERSION_HEADER_NAME, Integer.toString(QuickPulse.QP_INVARIANT_VERSION));
-=======
-        HttpRequest request = buildRequest(currentDate, address);
         request.setHeader(QPS_ROLE_NAME, roleName);
         request.setHeader(QPS_MACHINE_NAME, machineName);
         request.setHeader(QPS_STREAM_ID, quickPulseId);
         request.setHeader(QPS_INSTANCE_NAME, instanceName);
         request.setHeader(QPS_INVARIANT_VERSION, Integer.toString(QuickPulse.QP_INVARIANT_VERSION));
->>>>>>> e40aa594
         return request;
     }
 
@@ -78,12 +49,8 @@
         long ticks = currentDate.getTime() * 10000 + TICKS_AT_EPOCH;
 
         HttpRequest request = new HttpRequest(HttpMethod.POST, address);
-<<<<<<< HEAD
-        request.setHeader(HttpHeaderName.fromString(HEADER_TRANSMISSION_TIME), String.valueOf(ticks));
+        request.setHeader(HEADER_TRANSMISSION_TIME, String.valueOf(ticks));
         request.setHeader(QPS_CONFIGURATION_ETAG_HEADER_NAME, etag);
-=======
-        request.setHeader(HEADER_TRANSMISSION_TIME, String.valueOf(ticks));
->>>>>>> e40aa594
         return request;
     }
 
