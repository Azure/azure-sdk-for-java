<!-- Copyright (c) Microsoft Corporation. All rights reserved.
     Licensed under the MIT License. -->

<project xmlns="http://maven.apache.org/POM/4.0.0"
  xmlns:xsi="http://www.w3.org/2001/XMLSchema-instance" xsi:schemaLocation="http://maven.apache.org/POM/4.0.0 http://maven.apache.org/maven-v4_0_0.xsd">
  <modelVersion>4.0.0</modelVersion>

  <parent>
    <groupId>com.azure</groupId>
    <artifactId>azure-client-sdk-parent</artifactId>
    <version>1.7.0</version> <!-- {x-version-update;com.azure:azure-client-sdk-parent;current} -->
    <relativePath>../../parents/azure-client-sdk-parent</relativePath>
  </parent>

  <groupId>com.azure</groupId>
  <artifactId>azure-monitor-opentelemetry-exporter</artifactId>
  <version>1.0.0-beta.5</version> <!-- {x-version-update;com.azure:azure-monitor-opentelemetry-exporter;current} -->

  <name>Microsoft Azure SDK for OpenTelemetry Azure Monitor Exporter</name>
  <description>This package contains Microsoft Azure SDK for OpenTelemetry Azure Monitor Exporter.</description>

  <distributionManagement>
    <site>
      <id>azure-java-build-docs</id>
      <url>${site.url}/site/${project.artifactId}</url>
    </site>
  </distributionManagement>

  <scm>
    <url>https://github.com/Azure/azure-sdk-for-java</url>
  </scm>

  <dependencies>
    <dependency>
      <groupId>com.azure</groupId>
      <artifactId>azure-core</artifactId>
      <version>1.16.0</version> <!-- {x-version-update;com.azure:azure-core;dependency} -->
    </dependency>
    <dependency>
      <groupId>com.azure</groupId>
      <artifactId>azure-core-http-netty</artifactId>
      <version>1.9.2</version> <!-- {x-version-update;com.azure:azure-core-http-netty;dependency} -->
    </dependency>
    <dependency>
      <groupId>io.opentelemetry</groupId>
      <artifactId>opentelemetry-api</artifactId>
      <version>1.7.0</version> <!-- {x-version-update;io.opentelemetry:opentelemetry-api;external_dependency} -->
    </dependency>
    <dependency>
      <groupId>io.opentelemetry</groupId>
      <artifactId>opentelemetry-sdk</artifactId>
      <version>1.7.0</version> <!-- {x-version-update;io.opentelemetry:opentelemetry-sdk;external_dependency} -->
    </dependency>

    <dependency>
      <groupId>com.google.code.findbugs</groupId>
      <artifactId>jsr305</artifactId>
      <version>3.0.2</version> <!-- {x-version-update;com.google.code.findbugs:jsr305;external_dependency} -->
      <scope>provided</scope>
    </dependency>
    <!-- Test dependencies -->
    <dependency>
      <groupId>org.junit.jupiter</groupId>
      <artifactId>junit-jupiter-api</artifactId>
      <version>5.7.2</version> <!-- {x-version-update;org.junit.jupiter:junit-jupiter-api;external_dependency} -->
      <scope>test</scope>
    </dependency>
    <dependency>
      <groupId>org.junit.jupiter</groupId>
      <artifactId>junit-jupiter-engine</artifactId>
      <version>5.7.2</version> <!-- {x-version-update;org.junit.jupiter:junit-jupiter-engine;external_dependency} -->
      <scope>test</scope>
    </dependency>
    <dependency>
      <groupId>org.junit.jupiter</groupId>
      <artifactId>junit-jupiter-params</artifactId>
      <version>5.7.2</version> <!-- {x-version-update;org.junit.jupiter:junit-jupiter-params;external_dependency} -->
      <scope>test</scope>
    </dependency>

    <dependency>
      <groupId>com.azure</groupId>
      <artifactId>azure-data-appconfiguration</artifactId>
<<<<<<< HEAD
      <version>1.1.12</version> <!-- {x-version-update;com.azure:azure-data-appconfiguration;dependency} -->
=======
      <version>1.2.4</version> <!-- {x-version-update;com.azure:azure-data-appconfiguration;dependency} -->
>>>>>>> 37f50f43
      <scope>test</scope>
    </dependency>

    <dependency>
      <groupId>com.azure</groupId>
      <artifactId>azure-messaging-eventhubs</artifactId>
      <version>5.7.1</version> <!-- {x-version-update;com.azure:azure-messaging-eventhubs;dependency} -->
      <scope>test</scope>
    </dependency>

    <dependency>
      <groupId>com.azure</groupId>
      <artifactId>azure-core-tracing-opentelemetry</artifactId>
      <version>1.0.0-beta.10</version> <!-- {x-version-update;com.azure:azure-core-tracing-opentelemetry;dependency} -->
      <scope>test</scope>
    </dependency>
    <dependency>
        <groupId>com.azure</groupId>
        <artifactId>azure-core-test</artifactId>
        <version>1.6.2</version>  <!-- {x-version-update;com.azure:azure-core-test;dependency} -->
        <scope>test</scope>
    </dependency>
    <dependency>
      <groupId>com.azure</groupId>
      <artifactId>azure-messaging-eventhubs-checkpointstore-blob</artifactId>
      <version>1.7.0</version>  <!-- {x-version-update;com.azure:azure-messaging-eventhubs-checkpointstore-blob;dependency} -->
      <scope>test</scope>
    </dependency>

  </dependencies>

  <build>
    <plugins>
      <plugin>
        <groupId>org.jacoco</groupId>
        <artifactId>jacoco-maven-plugin</artifactId>
        <version>0.8.7</version> <!-- {x-version-update;org.jacoco:jacoco-maven-plugin;external_dependency} -->
        <configuration>
          <skip>true</skip>
        </configuration>
      </plugin>
      <plugin>
        <groupId>org.apache.maven.plugins</groupId>
        <artifactId>maven-enforcer-plugin</artifactId>
        <version>3.0.0-M3</version> <!-- {x-version-update;org.apache.maven.plugins:maven-enforcer-plugin;external_dependency} -->
        <configuration>
          <rules>
            <bannedDependencies>
              <includes>
                <include>io.opentelemetry:opentelemetry-api:[1.7.0]</include> <!-- {x-include-update;io.opentelemetry:opentelemetry-api;external_dependency} -->
                <include>io.opentelemetry:opentelemetry-sdk:[1.7.0]</include> <!-- {x-include-update;io.opentelemetry:opentelemetry-sdk;external_dependency} -->
              </includes>
            </bannedDependencies>
          </rules>
        </configuration>
      </plugin>
    </plugins>
  </build>

  <profiles>
    <profile>
      <id>java-lts</id>
      <activation>
        <jdk>[11,)</jdk>
      </activation>
      <build>
        <plugins>
          <plugin>
            <groupId>org.apache.maven.plugins</groupId>
            <artifactId>maven-surefire-plugin</artifactId>
            <version>3.0.0-M3</version> <!-- {x-version-update;org.apache.maven.plugins:maven-surefire-plugin;external_dependency} -->
            <configuration>
              <argLine>
                --add-opens com.azure.monitor.opentelemetry.exporter/com.azure.monitor.opentelemetry.exporter=ALL-UNNAMED
              </argLine>
            </configuration>
          </plugin>
        </plugins>
      </build>
    </profile>
  </profiles>
</project><|MERGE_RESOLUTION|>--- conflicted
+++ resolved
@@ -81,11 +81,7 @@
     <dependency>
       <groupId>com.azure</groupId>
       <artifactId>azure-data-appconfiguration</artifactId>
-<<<<<<< HEAD
-      <version>1.1.12</version> <!-- {x-version-update;com.azure:azure-data-appconfiguration;dependency} -->
-=======
       <version>1.2.4</version> <!-- {x-version-update;com.azure:azure-data-appconfiguration;dependency} -->
->>>>>>> 37f50f43
       <scope>test</scope>
     </dependency>
 
