<!-- Copyright (c) Microsoft Corporation. All rights reserved.
     Licensed under the MIT License. -->

<project xmlns="http://maven.apache.org/POM/4.0.0"
         xmlns:xsi="http://www.w3.org/2001/XMLSchema-instance" xsi:schemaLocation="http://maven.apache.org/POM/4.0.0 http://maven.apache.org/maven-v4_0_0.xsd">
  <modelVersion>4.0.0</modelVersion>

  <parent>
    <groupId>com.azure</groupId>
    <artifactId>azure-client-sdk-parent</artifactId>
    <version>1.7.0</version> <!-- {x-version-update;com.azure:azure-client-sdk-parent;current} -->
    <relativePath>../../parents/azure-client-sdk-parent</relativePath>
  </parent>

  <groupId>com.azure</groupId>
  <artifactId>azure-monitor-opentelemetry-exporter</artifactId>
  <version>1.0.0-beta.22</version> <!-- {x-version-update;com.azure:azure-monitor-opentelemetry-exporter;current} -->

  <name>Microsoft Azure SDK for OpenTelemetry Azure Monitor Exporter</name>
  <description>This package contains Microsoft Azure SDK for OpenTelemetry Azure Monitor Exporter.</description>

  <distributionManagement>
    <site>
      <id>azure-java-build-docs</id>
      <url>${site.url}/site/${project.artifactId}</url>
    </site>
  </distributionManagement>

  <scm>
    <url>https://github.com/Azure/azure-sdk-for-java</url>
  </scm>

  <properties>
    <jacoco.min.linecoverage>0.30</jacoco.min.linecoverage>
    <jacoco.min.branchcoverage>0.20</jacoco.min.branchcoverage>
    <!-- Configures the Java 9+ run to perform the required module exports, opens, and reads that are necessary for testing but shouldn't be part of the module-info. -->
    <javaModulesSurefireArgLine>
      --add-opens com.azure.monitor.opentelemetry.exporter/com.azure.monitor.opentelemetry.exporter=ALL-UNNAMED
    </javaModulesSurefireArgLine>
    <checkstyle.excludes>**/implementation/**/*.java</checkstyle.excludes>
  </properties>

  <dependencies>
    <dependency>
      <groupId>com.azure</groupId>
      <artifactId>azure-core</artifactId>
      <version>1.47.0</version> <!-- {x-version-update;com.azure:azure-core;dependency} -->
    </dependency>
    <dependency>
      <groupId>com.azure</groupId>
      <artifactId>azure-core-http-netty</artifactId>
      <version>1.14.1</version> <!-- {x-version-update;com.azure:azure-core-http-netty;dependency} -->
    </dependency>
    <dependency>
      <groupId>io.opentelemetry</groupId>
      <artifactId>opentelemetry-api</artifactId>
      <version>1.36.0</version> <!-- {x-version-update;io.opentelemetry:opentelemetry-api;external_dependency} -->
    </dependency>
    <dependency>
      <groupId>io.opentelemetry</groupId>
      <artifactId>opentelemetry-sdk</artifactId>
      <version>1.36.0</version> <!-- {x-version-update;io.opentelemetry:opentelemetry-sdk;external_dependency} -->
    </dependency>
    <dependency>
      <groupId>io.opentelemetry</groupId>
      <artifactId>opentelemetry-sdk-metrics</artifactId>
      <version>1.36.0</version> <!-- {x-version-update;io.opentelemetry:opentelemetry-sdk-metrics;external_dependency} -->
    </dependency>
    <dependency>
      <groupId>io.opentelemetry</groupId>
      <artifactId>opentelemetry-sdk-logs</artifactId>
      <version>1.36.0</version> <!-- {x-version-update;io.opentelemetry:opentelemetry-sdk-logs;external_dependency} -->
    </dependency>
    <dependency>
      <groupId>io.opentelemetry</groupId>
      <artifactId>opentelemetry-sdk-extension-autoconfigure-spi</artifactId>
      <version>1.36.0</version> <!-- {x-version-update;io.opentelemetry:opentelemetry-sdk-extension-autoconfigure-spi;external_dependency} -->
    </dependency>
    <dependency>
      <groupId>io.opentelemetry</groupId>
      <artifactId>opentelemetry-sdk-extension-autoconfigure</artifactId>
      <version>1.36.0</version> <!-- {x-version-update;io.opentelemetry:opentelemetry-sdk-extension-autoconfigure;external_dependency} -->
    </dependency>

    <!-- Added this dependency to include necessary annotations used by reactor core.
    Without this dependency, javadoc throws a warning as it cannot find enum When.MAYBE
    which is used in @Nullable annotation in reactor core classes -->
    <dependency>
      <groupId>com.google.code.findbugs</groupId>
      <artifactId>jsr305</artifactId>
      <version>3.0.2</version> <!-- {x-version-update;com.google.code.findbugs:jsr305;external_dependency} -->
      <scope>provided</scope>
    </dependency>

    <!-- Test dependencies -->
    <dependency>
      <groupId>org.slf4j</groupId>
      <artifactId>slf4j-simple</artifactId>
      <version>1.7.36</version> <!-- {x-version-update;org.slf4j:slf4j-simple;external_dependency} -->
      <scope>test</scope>
    </dependency>
    <dependency>
      <groupId>org.junit.jupiter</groupId>
      <artifactId>junit-jupiter-api</artifactId>
      <version>5.9.3</version> <!-- {x-version-update;org.junit.jupiter:junit-jupiter-api;external_dependency} -->
      <scope>test</scope>
    </dependency>
    <dependency>
      <groupId>org.junit.jupiter</groupId>
      <artifactId>junit-jupiter-engine</artifactId>
      <version>5.9.3</version> <!-- {x-version-update;org.junit.jupiter:junit-jupiter-engine;external_dependency} -->
      <scope>test</scope>
    </dependency>
    <dependency>
      <groupId>org.junit.jupiter</groupId>
      <artifactId>junit-jupiter-params</artifactId>
      <version>5.9.3</version> <!-- {x-version-update;org.junit.jupiter:junit-jupiter-params;external_dependency} -->
      <scope>test</scope>
    </dependency>
    <dependency>
      <groupId>org.assertj</groupId>
      <artifactId>assertj-core</artifactId>
      <version>3.22.0</version> <!-- {x-version-update;org.assertj:assertj-core;external_dependency} -->
      <scope>test</scope>
    </dependency>
    <dependency>
      <groupId>org.mockito</groupId>
      <artifactId>mockito-core</artifactId>
      <version>4.11.0</version> <!-- {x-version-update;org.mockito:mockito-core;external_dependency} -->
      <scope>test</scope>
    </dependency>
    <!-- bytebuddy dependencies are required for mockito 4.11.0 to work with Java 21. Mockito 4.11.0 is the last release -->
    <!-- of Mockito supporting Java 8 as a baseline. -->
    <dependency>
      <groupId>net.bytebuddy</groupId>
      <artifactId>byte-buddy</artifactId>
      <version>1.14.12</version> <!-- {x-version-update;testdep_net.bytebuddy:byte-buddy;external_dependency} -->
      <scope>test</scope>
    </dependency>
    <dependency>
      <groupId>net.bytebuddy</groupId>
      <artifactId>byte-buddy-agent</artifactId>
      <version>1.14.12</version> <!-- {x-version-update;testdep_net.bytebuddy:byte-buddy-agent;external_dependency} -->
      <scope>test</scope>
    </dependency>
    <dependency>
      <groupId>io.opentelemetry</groupId>
      <artifactId>opentelemetry-sdk-testing</artifactId>
      <version>1.36.0</version> <!-- {x-version-update;io.opentelemetry:opentelemetry-sdk-testing;external_dependency} -->
      <scope>test</scope>
    </dependency>
    <dependency>
      <groupId>com.azure</groupId>
      <artifactId>azure-data-appconfiguration</artifactId>
      <version>1.5.2</version> <!-- {x-version-update;com.azure:azure-data-appconfiguration;dependency} -->
      <scope>test</scope>
    </dependency>
    <dependency>
      <groupId>com.azure</groupId>
      <artifactId>azure-messaging-eventhubs</artifactId>
      <version>5.18.1</version> <!-- {x-version-update;com.azure:azure-messaging-eventhubs;dependency} -->
      <scope>test</scope>
    </dependency>
    <dependency>
      <groupId>com.azure</groupId>
      <artifactId>azure-core-tracing-opentelemetry</artifactId>
      <version>1.0.0-beta.44</version> <!-- {x-version-update;com.azure:azure-core-tracing-opentelemetry;dependency} -->
      <scope>test</scope>
    </dependency>
    <dependency>
      <groupId>com.azure</groupId>
      <artifactId>azure-core-test</artifactId>
      <version>1.24.0</version>  <!-- {x-version-update;com.azure:azure-core-test;dependency} -->
      <scope>test</scope>
    </dependency>
    <dependency>
      <groupId>com.azure</groupId>
      <artifactId>azure-messaging-eventhubs-checkpointstore-blob</artifactId>
      <version>1.19.1</version>  <!-- {x-version-update;com.azure:azure-messaging-eventhubs-checkpointstore-blob;dependency} -->
      <scope>test</scope>
    </dependency>
    <dependency>
      <groupId>com.azure</groupId>
      <artifactId>azure-identity</artifactId>
      <version>1.11.4</version> <!-- {x-version-update;com.azure:azure-identity;dependency} -->
      <scope>test</scope>
    </dependency>
    <dependency>
      <groupId>org.awaitility</groupId>
      <artifactId>awaitility</artifactId>
      <version>4.2.0</version> <!-- {x-version-update;org.awaitility:awaitility;external_dependency} -->
      <scope>test</scope>
    </dependency>
    <dependency>
      <groupId>io.github.hakky54</groupId>
      <artifactId>logcaptor</artifactId>
      <version>2.9.0</version> <!-- {x-version-update;io.github.hakky54:logcaptor;external_dependency} -->
      <scope>test</scope>
    </dependency>
    <dependency>
      <groupId>com.squareup.okio</groupId>
      <artifactId>okio</artifactId>
      <version>3.9.0</version> <!-- {x-version-update;com.squareup.okio:okio;external_dependency} -->
      <scope>test</scope>
    </dependency>
  </dependencies>

  <build>
    <plugins>
      <plugin>
        <groupId>org.apache.maven.plugins</groupId>
        <artifactId>maven-enforcer-plugin</artifactId>
        <version>3.0.0-M3</version> <!-- {x-version-update;org.apache.maven.plugins:maven-enforcer-plugin;external_dependency} -->
        <configuration>
          <rules>
            <bannedDependencies>
              <includes>
<<<<<<< HEAD
                <include>io.opentelemetry:opentelemetry-api:[1.36.0]</include> <!-- {x-include-update;io.opentelemetry:opentelemetry-api;external_dependency} -->
                <include>io.opentelemetry:opentelemetry-sdk:[1.36.0]</include> <!-- {x-include-update;io.opentelemetry:opentelemetry-sdk;external_dependency} -->
                <include>io.opentelemetry:opentelemetry-sdk-metrics:[1.36.0]</include> <!-- {x-include-update;io.opentelemetry:opentelemetry-sdk-metrics;external_dependency} -->
                <include>io.opentelemetry:opentelemetry-sdk-logs:[1.36.0]</include> <!-- {x-include-update;io.opentelemetry:opentelemetry-sdk-logs;external_dependency} -->
                <include>io.opentelemetry:opentelemetry-sdk-extension-autoconfigure-spi:[1.36.0]</include> <!-- {x-include-update;io.opentelemetry:opentelemetry-sdk-extension-autoconfigure-spi;external_dependency} -->
                <include>io.opentelemetry:opentelemetry-sdk-extension-autoconfigure:[1.36.0]</include> <!-- {x-include-update;io.opentelemetry:opentelemetry-sdk-extension-autoconfigure;external_dependency} -->
                <include>com.squareup.okio:okio:[3.6.0]</include> <!-- {x-include-update;com.squareup.okio:okio;external_dependency} -->
=======
                <include>io.opentelemetry:opentelemetry-api:[1.35.0]</include> <!-- {x-include-update;io.opentelemetry:opentelemetry-api;external_dependency} -->
                <include>io.opentelemetry:opentelemetry-sdk:[1.35.0]</include> <!-- {x-include-update;io.opentelemetry:opentelemetry-sdk;external_dependency} -->
                <include>io.opentelemetry:opentelemetry-sdk-metrics:[1.35.0]</include> <!-- {x-include-update;io.opentelemetry:opentelemetry-sdk-metrics;external_dependency} -->
                <include>io.opentelemetry:opentelemetry-sdk-logs:[1.35.0]</include> <!-- {x-include-update;io.opentelemetry:opentelemetry-sdk-logs;external_dependency} -->
                <include>io.opentelemetry:opentelemetry-sdk-extension-autoconfigure-spi:[1.35.0]</include> <!-- {x-include-update;io.opentelemetry:opentelemetry-sdk-extension-autoconfigure-spi;external_dependency} -->
                <include>io.opentelemetry:opentelemetry-sdk-extension-autoconfigure:[1.35.0]</include> <!-- {x-include-update;io.opentelemetry:opentelemetry-sdk-extension-autoconfigure;external_dependency} -->
                <include>com.squareup.okio:okio:[3.9.0]</include> <!-- {x-include-update;com.squareup.okio:okio;external_dependency} -->
>>>>>>> 3eec5530
              </includes>
            </bannedDependencies>
          </rules>
        </configuration>
      </plugin>

      <plugin>
        <groupId>org.apache.maven.plugins</groupId>
        <artifactId>maven-surefire-plugin</artifactId>
        <version>3.2.5</version> <!-- {x-version-update;org.apache.maven.plugins:maven-surefire-plugin;external_dependency} -->
      </plugin>
    </plugins>
  </build>
</project><|MERGE_RESOLUTION|>--- conflicted
+++ resolved
@@ -215,23 +215,13 @@
           <rules>
             <bannedDependencies>
               <includes>
-<<<<<<< HEAD
                 <include>io.opentelemetry:opentelemetry-api:[1.36.0]</include> <!-- {x-include-update;io.opentelemetry:opentelemetry-api;external_dependency} -->
                 <include>io.opentelemetry:opentelemetry-sdk:[1.36.0]</include> <!-- {x-include-update;io.opentelemetry:opentelemetry-sdk;external_dependency} -->
                 <include>io.opentelemetry:opentelemetry-sdk-metrics:[1.36.0]</include> <!-- {x-include-update;io.opentelemetry:opentelemetry-sdk-metrics;external_dependency} -->
                 <include>io.opentelemetry:opentelemetry-sdk-logs:[1.36.0]</include> <!-- {x-include-update;io.opentelemetry:opentelemetry-sdk-logs;external_dependency} -->
                 <include>io.opentelemetry:opentelemetry-sdk-extension-autoconfigure-spi:[1.36.0]</include> <!-- {x-include-update;io.opentelemetry:opentelemetry-sdk-extension-autoconfigure-spi;external_dependency} -->
                 <include>io.opentelemetry:opentelemetry-sdk-extension-autoconfigure:[1.36.0]</include> <!-- {x-include-update;io.opentelemetry:opentelemetry-sdk-extension-autoconfigure;external_dependency} -->
-                <include>com.squareup.okio:okio:[3.6.0]</include> <!-- {x-include-update;com.squareup.okio:okio;external_dependency} -->
-=======
-                <include>io.opentelemetry:opentelemetry-api:[1.35.0]</include> <!-- {x-include-update;io.opentelemetry:opentelemetry-api;external_dependency} -->
-                <include>io.opentelemetry:opentelemetry-sdk:[1.35.0]</include> <!-- {x-include-update;io.opentelemetry:opentelemetry-sdk;external_dependency} -->
-                <include>io.opentelemetry:opentelemetry-sdk-metrics:[1.35.0]</include> <!-- {x-include-update;io.opentelemetry:opentelemetry-sdk-metrics;external_dependency} -->
-                <include>io.opentelemetry:opentelemetry-sdk-logs:[1.35.0]</include> <!-- {x-include-update;io.opentelemetry:opentelemetry-sdk-logs;external_dependency} -->
-                <include>io.opentelemetry:opentelemetry-sdk-extension-autoconfigure-spi:[1.35.0]</include> <!-- {x-include-update;io.opentelemetry:opentelemetry-sdk-extension-autoconfigure-spi;external_dependency} -->
-                <include>io.opentelemetry:opentelemetry-sdk-extension-autoconfigure:[1.35.0]</include> <!-- {x-include-update;io.opentelemetry:opentelemetry-sdk-extension-autoconfigure;external_dependency} -->
                 <include>com.squareup.okio:okio:[3.9.0]</include> <!-- {x-include-update;com.squareup.okio:okio;external_dependency} -->
->>>>>>> 3eec5530
               </includes>
             </bannedDependencies>
           </rules>
