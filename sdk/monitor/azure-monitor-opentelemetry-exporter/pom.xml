--- conflicted
+++ resolved
@@ -175,7 +175,7 @@
     <dependency>
       <groupId>uk.org.webcompere</groupId>
       <artifactId>system-stubs-jupiter</artifactId>
-      <version>2.0.2</version> <!-- {x-version-update;uk.org.webcompere:system-stubs-jupiter;external_dependency} -->
+      <version>2.0.1</version> <!-- {x-version-update;uk.org.webcompere:system-stubs-jupiter;external_dependency} -->
       <scope>test</scope>
     </dependency>
     <dependency>
@@ -196,20 +196,15 @@
           <rules>
             <bannedDependencies>
               <includes>
-<<<<<<< HEAD
                 <include>io.opentelemetry:opentelemetry-api:[1.23.0]</include> <!-- {x-include-update;io.opentelemetry:opentelemetry-api;external_dependency} -->
                 <include>io.opentelemetry:opentelemetry-sdk:[1.23.0]</include> <!-- {x-include-update;io.opentelemetry:opentelemetry-sdk;external_dependency} -->
-=======
-                <include>io.opentelemetry:opentelemetry-api:[1.28.0]</include> <!-- {x-include-update;io.opentelemetry:opentelemetry-api;external_dependency} -->
-                <include>io.opentelemetry:opentelemetry-sdk:[1.28.0]</include> <!-- {x-include-update;io.opentelemetry:opentelemetry-sdk;external_dependency} -->
                 <include>io.opentelemetry:opentelemetry-sdk-metrics:[1.28.0]</include> <!-- {x-include-update;io.opentelemetry:opentelemetry-sdk-metrics;external_dependency} -->
                 <include>io.opentelemetry:opentelemetry-sdk-logs:[1.28.0]</include> <!-- {x-include-update;io.opentelemetry:opentelemetry-sdk-logs;external_dependency} -->
                 <include>io.opentelemetry:opentelemetry-sdk-extension-autoconfigure-spi:[1.28.0]</include> <!-- {x-include-update;io.opentelemetry:opentelemetry-sdk-extension-autoconfigure-spi;external_dependency} -->
->>>>>>> e4fe6abb
                 <include>com.github.spotbugs:spotbugs-annotations:[4.2.2]</include> <!-- {x-include-update;com.github.spotbugs:spotbugs-annotations;external_dependency} -->
                 <include>org.awaitility:awaitility:[4.2.0]</include> <!-- {x-include-update;org.awaitility:awaitility;external_dependency} -->
                 <include>io.github.hakky54:logcaptor:[2.9.0]</include> <!-- {x-include-update;io.github.hakky54:logcaptor;external_dependency} -->
-                <include>uk.org.webcompere:system-stubs-jupiter:[2.0.2]</include> <!-- {x-include-update;uk.org.webcompere:system-stubs-jupiter;external_dependency} -->
+                <include>uk.org.webcompere:system-stubs-jupiter:[2.0.1]</include> <!-- {x-include-update;uk.org.webcompere:system-stubs-jupiter;external_dependency} -->
                 <include>com.squareup.okio:okio:[3.3.0]</include> <!-- {x-include-update;com.squareup.okio:okio;external_dependency} -->
               </includes>
             </bannedDependencies>
