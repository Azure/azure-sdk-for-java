--- conflicted
+++ resolved
@@ -7,12 +7,8 @@
 import com.azure.monitor.opentelemetry.autoconfigure.implementation.quickpulse.swagger.models.CollectionConfigurationInfo;
 import com.azure.monitor.opentelemetry.autoconfigure.implementation.quickpulse.swagger.models.DocumentStreamInfo;
 import com.azure.monitor.opentelemetry.autoconfigure.implementation.quickpulse.swagger.models.DocumentFilterConjunctionGroupInfo;
-<<<<<<< HEAD
 import com.azure.monitor.opentelemetry.autoconfigure.implementation.quickpulse.swagger.models.AggregationType;
-
-=======
 import com.azure.monitor.opentelemetry.autoconfigure.implementation.quickpulse.swagger.models.TelemetryType;
->>>>>>> 1011b4d7
 
 import java.util.Set;
 import java.util.List;
@@ -32,6 +28,7 @@
 
     private final String etag;
 
+    // key is the derived metric id
     private Map<String, AggregationType> validProjectionInfo;
 
     public FilteringConfiguration() {
@@ -70,15 +67,11 @@
         return etag;
     }
 
-<<<<<<< HEAD
     public Map<String, AggregationType> getValidProjectionInitInfo() {
         return new HashMap<>(validProjectionInfo);
     }
 
-    private Map<String, Map<String, List<FilterConjunctionGroupInfo>>>
-=======
     private Map<TelemetryType, Map<String, List<FilterConjunctionGroupInfo>>>
->>>>>>> 1011b4d7
         parseDocumentFilterConfiguration(CollectionConfigurationInfo configuration) {
         Map<TelemetryType, Map<String, List<FilterConjunctionGroupInfo>>> result = new HashMap<>();
         for (DocumentStreamInfo documentStreamInfo : configuration.getDocumentStreams()) {
