// Copyright (c) Microsoft Corporation. All rights reserved.
// Licensed under the MIT License.
package com.azure.monitor.opentelemetry.autoconfigure.implementation.quickpulse.filtering;

<<<<<<< HEAD
import com.azure.monitor.opentelemetry.autoconfigure.implementation.quickpulse.swagger.models.*;
=======
import com.azure.monitor.opentelemetry.autoconfigure.implementation.quickpulse.swagger.models.DerivedMetricInfo;
import com.azure.monitor.opentelemetry.autoconfigure.implementation.quickpulse.swagger.models.FilterConjunctionGroupInfo;
import com.azure.monitor.opentelemetry.autoconfigure.implementation.quickpulse.swagger.models.CollectionConfigurationInfo;
import com.azure.monitor.opentelemetry.autoconfigure.implementation.quickpulse.swagger.models.DocumentStreamInfo;
import com.azure.monitor.opentelemetry.autoconfigure.implementation.quickpulse.swagger.models.DocumentFilterConjunctionGroupInfo;
import com.azure.monitor.opentelemetry.autoconfigure.implementation.quickpulse.swagger.models.AggregationType;
import com.azure.monitor.opentelemetry.autoconfigure.implementation.quickpulse.swagger.models.TelemetryType;
>>>>>>> c5e74a81

import java.util.Set;
import java.util.List;
import java.util.ArrayList;
import java.util.Map;
import java.util.HashSet;
import java.util.HashMap;


public class FilteringConfiguration {

    // key is the telemetry type
    private final Map<TelemetryType, List<DerivedMetricInfo>> validDerivedMetricInfos;

    // first key is the telemetry type, second key is the id associated with the document filters
    private final Map<TelemetryType, Map<String, List<FilterConjunctionGroupInfo>>> validDocumentFilterConjunctionGroupInfos;

    private final String etag;

    // key is the derived metric id
    private final Map<String, AggregationType> validProjectionInfo;

<<<<<<< HEAD
    private final Validator validator = new Validator();

=======
>>>>>>> c5e74a81
    public FilteringConfiguration() {
        validDerivedMetricInfos = new HashMap<>();
        validDocumentFilterConjunctionGroupInfos = new HashMap<>();
        etag = "";
        validProjectionInfo = new HashMap<>();
    }

    public FilteringConfiguration(CollectionConfigurationInfo configuration) {
        validDerivedMetricInfos = parseMetricFilterConfiguration(configuration);
        validDocumentFilterConjunctionGroupInfos = parseDocumentFilterConfiguration(configuration);
        etag = configuration.getETag();
        validProjectionInfo = initValidProjectionInfo();
    }

    public List<DerivedMetricInfo> fetchMetricConfigForTelemetryType(TelemetryType telemetryType) {
        if (validDerivedMetricInfos.containsKey(telemetryType)) {
            return new ArrayList<>(validDerivedMetricInfos.get(telemetryType));
        }
        return new ArrayList<>();
    }

    public Map<String, List<FilterConjunctionGroupInfo>>
        fetchDocumentsConfigForTelemetryType(TelemetryType telemetryType) {
        Map<String, List<FilterConjunctionGroupInfo>> result;
        if (validDocumentFilterConjunctionGroupInfos.containsKey(telemetryType)) {
            result = new HashMap<>(validDocumentFilterConjunctionGroupInfos.get(telemetryType));
        } else {
            result = new HashMap<>();
        }
        return result;
    }

    public String getETag() {
        return etag;
    }

    public Map<String, AggregationType> getValidProjectionInitInfo() {
        return new HashMap<>(validProjectionInfo);
    }

    private Map<TelemetryType, Map<String, List<FilterConjunctionGroupInfo>>>
        parseDocumentFilterConfiguration(CollectionConfigurationInfo configuration) {
        Map<TelemetryType, Map<String, List<FilterConjunctionGroupInfo>>> result = new HashMap<>();
        for (DocumentStreamInfo documentStreamInfo : configuration.getDocumentStreams()) {
            String documentStreamId = documentStreamInfo.getId();
            for (DocumentFilterConjunctionGroupInfo documentFilterGroupInfo : documentStreamInfo
                .getDocumentFilterGroups()) {
                TelemetryType telemetryType = documentFilterGroupInfo.getTelemetryType();
                FilterConjunctionGroupInfo filterGroup = documentFilterGroupInfo.getFilters();
                if (validator.isValidDocConjunctionGroupInfo(documentFilterGroupInfo)) {
                    if (!result.containsKey(telemetryType)) {
                        result.put(telemetryType, new HashMap<>());
                    }

                    Map<String, List<FilterConjunctionGroupInfo>> innerMap = result.get(telemetryType);
                    if (innerMap.containsKey(documentStreamId)) {
                        innerMap.get(documentStreamId).add(filterGroup);
                    } else {
                        List<FilterConjunctionGroupInfo> filterGroups = new ArrayList<>();
                        filterGroups.add(filterGroup);
                        innerMap.put(documentStreamId, filterGroups);
                    }
                }
            }
        }
        return result;
    }

    private Map<TelemetryType, List<DerivedMetricInfo>>
        parseMetricFilterConfiguration(CollectionConfigurationInfo configuration) {
        Set<String> seenMetricIds = new HashSet<>();
        Map<TelemetryType, List<DerivedMetricInfo>> result = new HashMap<>();
        for (DerivedMetricInfo derivedMetricInfo : configuration.getMetrics()) {
            TelemetryType telemetryType = TelemetryType.fromString(derivedMetricInfo.getTelemetryType());
            String id = derivedMetricInfo.getId();

            if (!seenMetricIds.contains(id)) {
                seenMetricIds.add(id);
                if (validator.isValidDerivedMetricInfo(derivedMetricInfo)) {
                    if (result.containsKey(telemetryType)) {
                        result.get(telemetryType).add(derivedMetricInfo);
                    } else {
                        List<DerivedMetricInfo> infos = new ArrayList<>();
                        infos.add(derivedMetricInfo);
                        result.put(telemetryType, infos);
                    }
                }
            } else {
                validator.constructAndTrackCollectionConfigurationError(CollectionConfigurationErrorType.METRIC_DUPLICATE_IDS,
                    "A duplicate metric id was found in this configuration",
                    configuration.getETag(), id, true);
            }

        }
        return result;
    }

    private Map<String, AggregationType> initValidProjectionInfo() {
        Map<String, AggregationType> result = new HashMap<>();
        for (List<DerivedMetricInfo> derivedMetricInfoList : validDerivedMetricInfos.values()) {
            for (DerivedMetricInfo derivedMetricInfo : derivedMetricInfoList) {
                result.put(derivedMetricInfo.getId(), derivedMetricInfo.getAggregation());
            }
        }
        return result;
    }

    private Map<String, AggregationType> initValidProjectionInfo() {
        Map<String, AggregationType> result = new HashMap<>();
        for (List<DerivedMetricInfo> derivedMetricInfoList : validDerivedMetricInfos.values()) {
            for (DerivedMetricInfo derivedMetricInfo : derivedMetricInfoList) {
                result.put(derivedMetricInfo.getId(), derivedMetricInfo.getAggregation());
            }
        }
        return result;
    }

}<|MERGE_RESOLUTION|>--- conflicted
+++ resolved
@@ -2,9 +2,6 @@
 // Licensed under the MIT License.
 package com.azure.monitor.opentelemetry.autoconfigure.implementation.quickpulse.filtering;
 
-<<<<<<< HEAD
-import com.azure.monitor.opentelemetry.autoconfigure.implementation.quickpulse.swagger.models.*;
-=======
 import com.azure.monitor.opentelemetry.autoconfigure.implementation.quickpulse.swagger.models.DerivedMetricInfo;
 import com.azure.monitor.opentelemetry.autoconfigure.implementation.quickpulse.swagger.models.FilterConjunctionGroupInfo;
 import com.azure.monitor.opentelemetry.autoconfigure.implementation.quickpulse.swagger.models.CollectionConfigurationInfo;
@@ -12,7 +9,7 @@
 import com.azure.monitor.opentelemetry.autoconfigure.implementation.quickpulse.swagger.models.DocumentFilterConjunctionGroupInfo;
 import com.azure.monitor.opentelemetry.autoconfigure.implementation.quickpulse.swagger.models.AggregationType;
 import com.azure.monitor.opentelemetry.autoconfigure.implementation.quickpulse.swagger.models.TelemetryType;
->>>>>>> c5e74a81
+import com.azure.monitor.opentelemetry.autoconfigure.implementation.quickpulse.swagger.models.CollectionConfigurationErrorType;
 
 import java.util.Set;
 import java.util.List;
@@ -35,11 +32,8 @@
     // key is the derived metric id
     private final Map<String, AggregationType> validProjectionInfo;
 
-<<<<<<< HEAD
     private final Validator validator = new Validator();
 
-=======
->>>>>>> c5e74a81
     public FilteringConfiguration() {
         validDerivedMetricInfos = new HashMap<>();
         validDocumentFilterConjunctionGroupInfos = new HashMap<>();
@@ -147,14 +141,4 @@
         return result;
     }
 
-    private Map<String, AggregationType> initValidProjectionInfo() {
-        Map<String, AggregationType> result = new HashMap<>();
-        for (List<DerivedMetricInfo> derivedMetricInfoList : validDerivedMetricInfos.values()) {
-            for (DerivedMetricInfo derivedMetricInfo : derivedMetricInfoList) {
-                result.put(derivedMetricInfo.getId(), derivedMetricInfo.getAggregation());
-            }
-        }
-        return result;
-    }
-
 }