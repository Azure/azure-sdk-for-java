// Copyright (c) Microsoft Corporation. All rights reserved.
// Licensed under the MIT License.
package com.azure.monitor.opentelemetry.autoconfigure.implementation.quickpulse.filtering;

<<<<<<< HEAD
import com.azure.monitor.opentelemetry.autoconfigure.implementation.quickpulse.swagger.models.*;
=======
import com.azure.monitor.opentelemetry.autoconfigure.implementation.quickpulse.swagger.models.DerivedMetricInfo;
import com.azure.monitor.opentelemetry.autoconfigure.implementation.quickpulse.swagger.models.FilterConjunctionGroupInfo;
import com.azure.monitor.opentelemetry.autoconfigure.implementation.quickpulse.swagger.models.CollectionConfigurationInfo;
import com.azure.monitor.opentelemetry.autoconfigure.implementation.quickpulse.swagger.models.DocumentStreamInfo;
import com.azure.monitor.opentelemetry.autoconfigure.implementation.quickpulse.swagger.models.DocumentFilterConjunctionGroupInfo;
import com.azure.monitor.opentelemetry.autoconfigure.implementation.quickpulse.swagger.models.AggregationType;
import com.azure.monitor.opentelemetry.autoconfigure.implementation.quickpulse.swagger.models.TelemetryType;
import com.azure.monitor.opentelemetry.autoconfigure.implementation.quickpulse.swagger.models.CollectionConfigurationErrorType;
>>>>>>> 35893875

import java.util.Set;
import java.util.List;
import java.util.ArrayList;
import java.util.Map;
import java.util.HashSet;
import java.util.HashMap;

public class FilteringConfiguration {

    // key is the telemetry type
    private final Map<TelemetryType, List<DerivedMetricInfo>> validDerivedMetricInfos;

    // first key is the telemetry type, second key is the id associated with the document filters
    private final Map<TelemetryType, Map<String, List<FilterConjunctionGroupInfo>>> validDocumentFilterConjunctionGroupInfos;

    private final String etag;

    // key is the derived metric id
    private final Map<String, AggregationType> validProjectionInfo;

    private final Validator validator = new Validator();

    public FilteringConfiguration() {
        validDerivedMetricInfos = new HashMap<>();
        validDocumentFilterConjunctionGroupInfos = new HashMap<>();
        etag = "";
        validProjectionInfo = new HashMap<>();
    }

    public FilteringConfiguration(CollectionConfigurationInfo configuration) {
        validDerivedMetricInfos = parseMetricFilterConfiguration(configuration);
        validDocumentFilterConjunctionGroupInfos = parseDocumentFilterConfiguration(configuration);
        etag = configuration.getETag();
        validProjectionInfo = initValidProjectionInfo();
    }

    public List<DerivedMetricInfo> fetchMetricConfigForTelemetryType(TelemetryType telemetryType) {
        if (validDerivedMetricInfos.containsKey(telemetryType)) {
            return new ArrayList<>(validDerivedMetricInfos.get(telemetryType));
        }
        return new ArrayList<>();
    }

    public Map<String, List<FilterConjunctionGroupInfo>>
        fetchDocumentsConfigForTelemetryType(TelemetryType telemetryType) {
        Map<String, List<FilterConjunctionGroupInfo>> result;
        if (validDocumentFilterConjunctionGroupInfos.containsKey(telemetryType)) {
            result = new HashMap<>(validDocumentFilterConjunctionGroupInfos.get(telemetryType));
        } else {
            result = new HashMap<>();
        }
        return result;
    }

    public String getETag() {
        return etag;
    }

    public Map<String, AggregationType> getValidProjectionInitInfo() {
        return new HashMap<>(validProjectionInfo);
    }

    public List<CollectionConfigurationError> getErrors() {
        return validator.getErrors();
    }

    private Map<TelemetryType, Map<String, List<FilterConjunctionGroupInfo>>>
        parseDocumentFilterConfiguration(CollectionConfigurationInfo configuration) {
        Map<TelemetryType, Map<String, List<FilterConjunctionGroupInfo>>> result = new HashMap<>();
        for (DocumentStreamInfo documentStreamInfo : configuration.getDocumentStreams()) {
            String documentStreamId = documentStreamInfo.getId();
            for (DocumentFilterConjunctionGroupInfo documentFilterGroupInfo : documentStreamInfo
                .getDocumentFilterGroups()) {
                TelemetryType telemetryType = documentFilterGroupInfo.getTelemetryType();
                FilterConjunctionGroupInfo filterGroup = documentFilterGroupInfo.getFilters();
<<<<<<< HEAD
                if (validator.isValidDocConjunctionGroupInfo(documentFilterGroupInfo, configuration.getETag(), documentStreamId)) {
=======
                if (validator.isValidDocConjunctionGroupInfo(documentFilterGroupInfo)) {
>>>>>>> 35893875
                    if (!result.containsKey(telemetryType)) {
                        result.put(telemetryType, new HashMap<>());
                    }

                    Map<String, List<FilterConjunctionGroupInfo>> innerMap = result.get(telemetryType);
                    if (innerMap.containsKey(documentStreamId)) {
                        innerMap.get(documentStreamId).add(filterGroup);
                    } else {
                        List<FilterConjunctionGroupInfo> filterGroups = new ArrayList<>();
                        filterGroups.add(filterGroup);
                        innerMap.put(documentStreamId, filterGroups);
                    }
                }
            }
        }
        return result;
    }

    private Map<TelemetryType, List<DerivedMetricInfo>>
        parseMetricFilterConfiguration(CollectionConfigurationInfo configuration) {
        Set<String> seenMetricIds = new HashSet<>();
        Map<TelemetryType, List<DerivedMetricInfo>> result = new HashMap<>();
        for (DerivedMetricInfo derivedMetricInfo : configuration.getMetrics()) {
            TelemetryType telemetryType = TelemetryType.fromString(derivedMetricInfo.getTelemetryType());
            String id = derivedMetricInfo.getId();

            if (!seenMetricIds.contains(id)) {
                seenMetricIds.add(id);
<<<<<<< HEAD
                if (validator.isValidDerivedMetricInfo(derivedMetricInfo, configuration.getETag())) {
=======
                if (validator.isValidDerivedMetricInfo(derivedMetricInfo)) {
>>>>>>> 35893875
                    if (result.containsKey(telemetryType)) {
                        result.get(telemetryType).add(derivedMetricInfo);
                    } else {
                        List<DerivedMetricInfo> infos = new ArrayList<>();
                        infos.add(derivedMetricInfo);
                        result.put(telemetryType, infos);
                    }
                }
            } else {
                validator.constructAndTrackCollectionConfigurationError(
                    CollectionConfigurationErrorType.METRIC_DUPLICATE_IDS,
                    "A duplicate metric id was found in this configuration", configuration.getETag(), id, true);
            }

        }
        return result;
    }

    private Map<String, AggregationType> initValidProjectionInfo() {
        Map<String, AggregationType> result = new HashMap<>();
        for (List<DerivedMetricInfo> derivedMetricInfoList : validDerivedMetricInfos.values()) {
            for (DerivedMetricInfo derivedMetricInfo : derivedMetricInfoList) {
                result.put(derivedMetricInfo.getId(), derivedMetricInfo.getAggregation());
            }
        }
        return result;
    }

}<|MERGE_RESOLUTION|>--- conflicted
+++ resolved
@@ -2,9 +2,7 @@
 // Licensed under the MIT License.
 package com.azure.monitor.opentelemetry.autoconfigure.implementation.quickpulse.filtering;
 
-<<<<<<< HEAD
-import com.azure.monitor.opentelemetry.autoconfigure.implementation.quickpulse.swagger.models.*;
-=======
+import com.azure.core.util.logging.ClientLogger;
 import com.azure.monitor.opentelemetry.autoconfigure.implementation.quickpulse.swagger.models.DerivedMetricInfo;
 import com.azure.monitor.opentelemetry.autoconfigure.implementation.quickpulse.swagger.models.FilterConjunctionGroupInfo;
 import com.azure.monitor.opentelemetry.autoconfigure.implementation.quickpulse.swagger.models.CollectionConfigurationInfo;
@@ -13,7 +11,7 @@
 import com.azure.monitor.opentelemetry.autoconfigure.implementation.quickpulse.swagger.models.AggregationType;
 import com.azure.monitor.opentelemetry.autoconfigure.implementation.quickpulse.swagger.models.TelemetryType;
 import com.azure.monitor.opentelemetry.autoconfigure.implementation.quickpulse.swagger.models.CollectionConfigurationErrorType;
->>>>>>> 35893875
+import com.azure.monitor.opentelemetry.autoconfigure.implementation.quickpulse.swagger.models.CollectionConfigurationError;
 
 import java.util.Set;
 import java.util.List;
@@ -37,14 +35,18 @@
 
     private final Validator validator = new Validator();
 
+    private static final ClientLogger logger = new ClientLogger(FilteringConfiguration.class);
+
     public FilteringConfiguration() {
         validDerivedMetricInfos = new HashMap<>();
         validDocumentFilterConjunctionGroupInfos = new HashMap<>();
         etag = "";
         validProjectionInfo = new HashMap<>();
+        logger.verbose("Initializing an empty live metrics filtering configuration - did not yet receive a configuration from ping or post.");
     }
 
     public FilteringConfiguration(CollectionConfigurationInfo configuration) {
+        logger.verbose("About to parse and validate a new live metrics filtering configuration with etag {}", configuration.getETag());
         validDerivedMetricInfos = parseMetricFilterConfiguration(configuration);
         validDocumentFilterConjunctionGroupInfos = parseDocumentFilterConfiguration(configuration);
         etag = configuration.getETag();
@@ -90,11 +92,7 @@
                 .getDocumentFilterGroups()) {
                 TelemetryType telemetryType = documentFilterGroupInfo.getTelemetryType();
                 FilterConjunctionGroupInfo filterGroup = documentFilterGroupInfo.getFilters();
-<<<<<<< HEAD
                 if (validator.isValidDocConjunctionGroupInfo(documentFilterGroupInfo, configuration.getETag(), documentStreamId)) {
-=======
-                if (validator.isValidDocConjunctionGroupInfo(documentFilterGroupInfo)) {
->>>>>>> 35893875
                     if (!result.containsKey(telemetryType)) {
                         result.put(telemetryType, new HashMap<>());
                     }
@@ -123,11 +121,7 @@
 
             if (!seenMetricIds.contains(id)) {
                 seenMetricIds.add(id);
-<<<<<<< HEAD
                 if (validator.isValidDerivedMetricInfo(derivedMetricInfo, configuration.getETag())) {
-=======
-                if (validator.isValidDerivedMetricInfo(derivedMetricInfo)) {
->>>>>>> 35893875
                     if (result.containsKey(telemetryType)) {
                         result.get(telemetryType).add(derivedMetricInfo);
                     } else {
