// Copyright (c) Microsoft Corporation. All rights reserved.
// Licensed under the MIT License.

package com.azure.monitor.opentelemetry.autoconfigure.implementation.quickpulse.filtering;

import com.azure.monitor.opentelemetry.autoconfigure.implementation.quickpulse.swagger.models.AggregationType;
import com.azure.monitor.opentelemetry.autoconfigure.implementation.quickpulse.swagger.models.DerivedMetricInfo;

import java.util.HashMap;
import java.util.Map;

public class DerivedMetricProjections {

    public static final String COUNT = "Count()";
    private final Map<String, DerivedMetricAggregation> derivedMetricValues = new HashMap<>();

    public DerivedMetricProjections(Map<String, AggregationType> projectionInfo) {
        for (Map.Entry<String, AggregationType> entry : projectionInfo.entrySet()) {
            AggregationType aggregationType = entry.getValue();
            DerivedMetricAggregation value;
            if (aggregationType.equals(AggregationType.MIN)) {
                value = new DerivedMetricAggregation(Double.MAX_VALUE, aggregationType);
            } else if (aggregationType.equals(AggregationType.MAX)) {
                value = new DerivedMetricAggregation(Double.MIN_VALUE, aggregationType);
            } else if (aggregationType.equals(AggregationType.SUM) || aggregationType.equals(AggregationType.AVG)) {
                value = new DerivedMetricAggregation(0, aggregationType);
            } else {
                value = null; // we should never hit this case - that means the UI gave us an invalid aggregation type
            }
            derivedMetricValues.put(entry.getKey(), value);
        }
    }

    // This is intended to be called once for every post request
    public Map<String, Double> fetchFinalDerivedMetricValues() {
        Map<String, Double> result = new HashMap<>();
        for (Map.Entry<String, DerivedMetricAggregation> entry : derivedMetricValues.entrySet()) {
            String id = entry.getKey();
            DerivedMetricAggregation dma = entry.getValue();
            result.put(id, dma.getFinalValue());
        }
        return result;
    }

    // Once a telemetry item passes a metric chart filter, we use that telemetry item to increment
    // a derived metric
    public void calculateProjection(DerivedMetricInfo derivedMetricInfo, TelemetryColumns columns) {
        double incrementBy = Double.NaN;
        if (COUNT.equals(derivedMetricInfo.getProjection())) {
            incrementBy = 1.0;
        } else if (KnownRequestColumns.DURATION.equals(derivedMetricInfo.getProjection())) {
            long duration = columns.getFieldValue(KnownRequestColumns.DURATION, Long.class);
            // in case duration from telemetrycolumns doesn't parse correctly.
            // also quickpulse expects duration derived metrics to be reported in millis.
            incrementBy = duration != -1 ? (double) duration / 1000.0 : Double.NaN;
        } else if (derivedMetricInfo.getProjection().startsWith(Filter.CUSTOM_DIM_FIELDNAME_PREFIX)) {
            String customDimKey
                = derivedMetricInfo.getProjection().substring(Filter.CUSTOM_DIM_FIELDNAME_PREFIX.length());
            incrementBy = columns.getCustomDimValueForProjection(customDimKey);
            // It is possible for the custom dim value to not parse to a double, or for the custom dim key to not be present.
            // For now, such cases produce Double.Nan and get skipped when calculating projection.
        }

        if (!Double.isNaN(incrementBy)) {
            calculateAggregation(derivedMetricInfo.getAggregation(), derivedMetricInfo.getId(), incrementBy);
        }
    }

    private void calculateAggregation(AggregationType type, String id, double incrementBy) {
        DerivedMetricAggregation dma = derivedMetricValues.get(id);
        dma.update(incrementBy);
    }

<<<<<<< HEAD
    private static class DerivedMetricAggregation {
        // This class represents the intermediate state of a derived metric value.
        // It keeps track of the count and the aggregated value so that these two
        // fields can be used to determine the final value of a derived metric
        // when the data fetcher asks for it.

        // Depending on the aggregationType, aggregation holds different values.
        // For min, it is the current minimum value
        // For max, it is the current max value
        // For sum & avg, this represents the current sum.
        // When metric values are retrieved by the data fetcher, the final value will
        // be determined based on the count and the aggregation.

        final AtomicDouble aggregation;
        final AtomicLong count = new AtomicLong(0);
        final AggregationType aggregationType;

        DerivedMetricAggregation(long initValue, AggregationType type) {
            aggregation = new AtomicDouble(initValue);
            aggregationType = type;
        }
    }
=======
>>>>>>> d8b618fb
}<|MERGE_RESOLUTION|>--- conflicted
+++ resolved
@@ -62,38 +62,13 @@
         }
 
         if (!Double.isNaN(incrementBy)) {
-            calculateAggregation(derivedMetricInfo.getAggregation(), derivedMetricInfo.getId(), incrementBy);
+            calculateAggregation(derivedMetricInfo.getId(), incrementBy);
         }
     }
 
-    private void calculateAggregation(AggregationType type, String id, double incrementBy) {
+    private void calculateAggregation(String id, double incrementBy) {
         DerivedMetricAggregation dma = derivedMetricValues.get(id);
         dma.update(incrementBy);
     }
 
-<<<<<<< HEAD
-    private static class DerivedMetricAggregation {
-        // This class represents the intermediate state of a derived metric value.
-        // It keeps track of the count and the aggregated value so that these two
-        // fields can be used to determine the final value of a derived metric
-        // when the data fetcher asks for it.
-
-        // Depending on the aggregationType, aggregation holds different values.
-        // For min, it is the current minimum value
-        // For max, it is the current max value
-        // For sum & avg, this represents the current sum.
-        // When metric values are retrieved by the data fetcher, the final value will
-        // be determined based on the count and the aggregation.
-
-        final AtomicDouble aggregation;
-        final AtomicLong count = new AtomicLong(0);
-        final AggregationType aggregationType;
-
-        DerivedMetricAggregation(long initValue, AggregationType type) {
-            aggregation = new AtomicDouble(initValue);
-            aggregationType = type;
-        }
-    }
-=======
->>>>>>> d8b618fb
 }