--- conflicted
+++ resolved
@@ -37,8 +37,6 @@
       <groupId>com.azure</groupId>
       <artifactId>azure-identity</artifactId>
       <version>1.5.5</version> <!-- {x-version-update;com.azure:azure-identity;dependency} -->
-<<<<<<< HEAD
-=======
     </dependency>
 
     <dependency>
@@ -50,7 +48,6 @@
       <groupId>com.azure</groupId>
       <artifactId>azure-core-http-netty</artifactId>
       <version>1.12.5</version> <!-- {x-version-update;com.azure:azure-core-http-netty;dependency} -->
->>>>>>> ae606de1
     </dependency>
   </dependencies>
 </project>