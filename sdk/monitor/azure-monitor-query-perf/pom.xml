--- conflicted
+++ resolved
@@ -36,11 +36,7 @@
     <dependency>
       <groupId>com.azure</groupId>
       <artifactId>azure-identity</artifactId>
-<<<<<<< HEAD
-      <version>1.5.1</version> <!-- {x-version-update;com.azure:azure-identity;dependency} -->
-=======
       <version>1.5.2</version> <!-- {x-version-update;com.azure:azure-identity;dependency} -->
->>>>>>> 8d609db9
     </dependency>
   </dependencies>
 </project>