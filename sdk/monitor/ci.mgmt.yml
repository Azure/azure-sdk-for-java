--- conflicted
+++ resolved
@@ -10,11 +10,7 @@
     include:
       - sdk/monitor/
     exclude:
-<<<<<<< HEAD
-      - sdk/monitor/opentelemetry-exporters-azuremonitor
-=======
       - sdk/monitor/azure-opentelemetry-exporter-azuremonitor
->>>>>>> e2018a87
 
 pr:
   branches:
@@ -27,11 +23,7 @@
     include:
       - sdk/monitor/
     exclude:
-<<<<<<< HEAD
-      - sdk/monitor/opentelemetry-exporters-azuremonitor
-=======
       - sdk/monitor/azure-opentelemetry-exporter-azuremonitor
->>>>>>> e2018a87
 
 stages:
   - template: ../../eng/pipelines/templates/stages/archetype-sdk-management.yml
