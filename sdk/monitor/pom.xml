<!-- Copyright (c) Microsoft Corporation. All rights reserved. -->
<!-- Licensed under the MIT License. -->
<project xmlns="http://maven.apache.org/POM/4.0.0"
         xmlns:xsi="http://www.w3.org/2001/XMLSchema-instance"
         xsi:schemaLocation="http://maven.apache.org/POM/4.0.0 http://maven.apache.org/xsd/maven-4.0.0.xsd">
  <modelVersion>4.0.0</modelVersion>
  <groupId>com.azure</groupId>
  <artifactId>azure-monitor-opentelemetry-exporter-service</artifactId>
  <packaging>pom</packaging>
  <version>1.0.0</version><!-- Need not change for every release-->

  <profiles>
    <profile>
      <id>coverage</id>
      <modules>
        <module>azure-monitor-opentelemetry-exporter</module>
      </modules>

      <dependencies>
        <dependency>
          <groupId>com.azure</groupId>
          <artifactId>azure-monitor-opentelemetry-exporter</artifactId>
<<<<<<< HEAD
          <version>1.0.0-beta.3</version> <!-- {x-version-update;com.azure:azure-monitor-opentelemetry-exporter;current} -->
=======
          <version>1.0.0-beta.4</version> <!-- {x-version-update;com.azure:azure-monitor-opentelemetry-exporter;current} -->
>>>>>>> 2ccf99d0
        </dependency>
      </dependencies>

      <build>
        <plugins>
          <plugin>
            <groupId>org.jacoco</groupId>
            <artifactId>jacoco-maven-plugin</artifactId>
            <version>0.8.5</version> <!-- {x-version-update;org.jacoco:jacoco-maven-plugin;external_dependency} -->
            <executions>
              <execution>
                <id>report-aggregate</id>
                <phase>verify</phase>
                <goals>
                  <goal>report-aggregate</goal>
                </goals>
                <configuration>
                  <outputDirectory>${project.reporting.outputDirectory}/test-coverage</outputDirectory>
                </configuration>
              </execution>
            </executions>
          </plugin>
        </plugins>
      </build>
    </profile>
    <profile>
      <id>default</id>
      <activation>
        <activeByDefault>true</activeByDefault>
      </activation>
      <modules>
        <module>azure-monitor-opentelemetry-exporter</module>
      </modules>
    </profile>
  </profiles>
</project><|MERGE_RESOLUTION|>--- conflicted
+++ resolved
@@ -20,11 +20,7 @@
         <dependency>
           <groupId>com.azure</groupId>
           <artifactId>azure-monitor-opentelemetry-exporter</artifactId>
-<<<<<<< HEAD
-          <version>1.0.0-beta.3</version> <!-- {x-version-update;com.azure:azure-monitor-opentelemetry-exporter;current} -->
-=======
           <version>1.0.0-beta.4</version> <!-- {x-version-update;com.azure:azure-monitor-opentelemetry-exporter;current} -->
->>>>>>> 2ccf99d0
         </dependency>
       </dependencies>
 
