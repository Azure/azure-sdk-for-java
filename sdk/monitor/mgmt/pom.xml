--- conflicted
+++ resolved
@@ -4,20 +4,12 @@
     <parent>
         <groupId>com.azure.resourcemanager</groupId>
         <artifactId>azure-resourcemanager-parent</artifactId>
-<<<<<<< HEAD
-        <version>2.0.0-beta.1</version>
-=======
         <version>2.0.0-SNAPSHOT</version>
->>>>>>> 846f5853
         <relativePath>../../management/pom.xml</relativePath>
     </parent>
 
     <artifactId>azure-resourcemanager-monitor</artifactId>
-<<<<<<< HEAD
-  <version>2.0.0-beta.1</version>
-=======
   <version>2.0.0-SNAPSHOT</version>
->>>>>>> 846f5853
     <packaging>jar</packaging>
 
     <name>Microsoft Azure SDK for Monitor Management</name>
@@ -35,7 +27,7 @@
     <scm>
         <url>https://github.com/Azure/azure-sdk-for-java</url>
         <connection>scm:git:git@github.com:Azure/azure-sdk-for-java.git</connection>
-        <tag>v2.0.0-beta.1</tag>
+        <tag>HEAD</tag>
     </scm>
 
     <properties>
@@ -54,11 +46,7 @@
         <dependency>
             <groupId>com.azure.resourcemanager</groupId>
             <artifactId>azure-resourcemanager-resources</artifactId>
-<<<<<<< HEAD
-            <version>2.0.0-beta.1</version>
-=======
             <version>2.0.0-SNAPSHOT</version>
->>>>>>> 846f5853
         </dependency>
         <dependency>
             <groupId>org.junit.jupiter</groupId>
@@ -78,54 +66,30 @@
         <dependency>
             <groupId>com.azure</groupId>
             <artifactId>azure-identity</artifactId>
-<<<<<<< HEAD
-=======
             <scope>test</scope>
         </dependency>
         <dependency>
             <groupId>com.azure.resourcemanager</groupId>
             <artifactId>azure-resourcemanager-compute</artifactId>
             <version>2.0.0-SNAPSHOT</version>
->>>>>>> 846f5853
             <scope>test</scope>
         </dependency>
         <dependency>
             <groupId>com.azure.resourcemanager</groupId>
-<<<<<<< HEAD
-            <artifactId>azure-resourcemanager-compute</artifactId>
-            <version>2.0.0-beta.1</version>
-=======
             <artifactId>azure-resourcemanager-appservice</artifactId>
             <version>2.0.0-SNAPSHOT</version>
->>>>>>> 846f5853
             <scope>test</scope>
         </dependency>
         <dependency>
             <groupId>com.azure.resourcemanager</groupId>
-<<<<<<< HEAD
-            <artifactId>azure-resourcemanager-appservice</artifactId>
-            <version>2.0.0-beta.1</version>
-=======
             <artifactId>azure-resourcemanager-storage</artifactId>
             <version>2.0.0-SNAPSHOT</version>
->>>>>>> 846f5853
-            <scope>test</scope>
-        </dependency>
-        <dependency>
-            <groupId>com.azure.resourcemanager</groupId>
-<<<<<<< HEAD
-            <artifactId>azure-resourcemanager-storage</artifactId>
-            <version>2.0.0-beta.1</version>
             <scope>test</scope>
         </dependency>
         <dependency>
             <groupId>com.azure.resourcemanager</groupId>
             <artifactId>azure-resourcemanager-compute</artifactId>
-            <version>2.0.0-beta.1</version>
-=======
-            <artifactId>azure-resourcemanager-compute</artifactId>
             <version>2.0.0-SNAPSHOT</version>
->>>>>>> 846f5853
             <scope>test</scope>
         </dependency>
         <dependency>
@@ -158,11 +122,7 @@
                 <dependency>
                     <groupId>com.azure.resourcemanager</groupId>
                     <artifactId>azure-resourcemanager-resources</artifactId>
-<<<<<<< HEAD
-                    <version>2.0.0-beta.1</version>
-=======
                     <version>2.0.0-SNAPSHOT</version>
->>>>>>> 846f5853
                     <type>test-jar</type>
                     <scope>test</scope>
                 </dependency>
