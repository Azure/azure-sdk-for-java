--- conflicted
+++ resolved
@@ -3,6 +3,8 @@
 
 package com.azure.monitor.ingestion;
 
+import com.azure.core.http.policy.HttpLogDetailLevel;
+import com.azure.core.http.policy.HttpLogOptions;
 import com.azure.core.util.Context;
 import com.azure.identity.DefaultAzureCredential;
 import com.azure.identity.DefaultAzureCredentialBuilder;
@@ -110,8 +112,6 @@
         // END: readme-sample-uploadLogs-error-handler
     }
 
-<<<<<<< HEAD
-=======
     /**
      * Enable HTTP request and response logging.
      */
@@ -129,7 +129,6 @@
 
 
 
->>>>>>> 9e118302
     private List<Object> getLogs() {
         return null;
     }
