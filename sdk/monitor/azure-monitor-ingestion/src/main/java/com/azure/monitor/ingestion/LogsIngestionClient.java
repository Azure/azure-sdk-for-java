// Copyright (c) Microsoft Corporation. All rights reserved.
// Licensed under the MIT License.

package com.azure.monitor.ingestion;

import com.azure.core.annotation.ReturnType;
import com.azure.core.annotation.ServiceClient;
import com.azure.core.annotation.ServiceMethod;
import com.azure.core.credential.TokenCredential;
import com.azure.core.exception.ClientAuthenticationException;
import com.azure.core.exception.HttpResponseException;
import com.azure.core.exception.ResourceModifiedException;
import com.azure.core.exception.ResourceNotFoundException;
<<<<<<< HEAD
=======
import com.azure.core.http.HttpHeader;
import com.azure.core.http.HttpHeaderName;
>>>>>>> 9e118302
import com.azure.core.http.rest.RequestOptions;
import com.azure.core.http.rest.Response;
import com.azure.core.util.BinaryData;
import com.azure.core.util.Context;
import com.azure.monitor.ingestion.models.LogsUploadOptions;

/**
 * This class provides a synchronous client for uploading custom logs to an Azure Monitor Log Analytics workspace.
 *
 * <h2>Getting Started</h2>
 *
 * <p>To create an instance of the {@link LogsIngestionClient}, use the {@link LogsIngestionClientBuilder} and configure
 * the various options provided by the builder to customize the client as per your requirements. There are two required
 * properties that should be set to build a client:
 * <ol>
 * <li>{@code endpoint} - The <a href="https://learn.microsoft.com/azure/azure-monitor/essentials/data-collection-endpoint-overview?tabs=portal#create-a-data-collection-endpoint">data collection endpoint</a>.
 * See {@link LogsIngestionClientBuilder#endpoint(String) endpoint} method for more details.</li>
 * <li>{@code credential} - The AAD authentication credential that has the "Monitoring Metrics Publisher" role assigned to it.
 * <a href="https://learn.microsoft.com/java/api/overview/azure/identity-readme?view=azure-java-stable">Azure Identity</a>
 * provides a variety of AAD credential types that can be used. See {@link LogsIngestionClientBuilder#credential(TokenCredential) credential } method for more details.</li>
 * </ol>
 *
 * <p><strong>Instantiating a synchronous Logs ingestion client</strong></p>
 * <!-- src_embed com.azure.monitor.ingestion.LogsIngestionClient.instantiation -->
 * <pre>
 * LogsIngestionClient logsIngestionClient = new LogsIngestionClientBuilder&#40;&#41;
 *         .credential&#40;tokenCredential&#41;
 *         .endpoint&#40;&quot;&lt;data-collection-endpoint&gt;&quot;&#41;
 *         .buildClient&#40;&#41;;
 * </pre>
 * <!-- end com.azure.monitor.ingestion.LogsIngestionClient.instantiation -->
 *
 * @see LogsIngestionClientBuilder
 * @see LogsIngestionAsyncClient
 * @see com.azure.monitor.ingestion
 */
@ServiceClient(builder = LogsIngestionClientBuilder.class)
public final class LogsIngestionClient {

    private final LogsIngestionAsyncClient asyncClient;

<<<<<<< HEAD
    LogsIngestionClient(LogsIngestionAsyncClient asyncClient) {
        this.asyncClient = asyncClient;
=======
    /**
     * Creates a {@link LogsIngestionClient} that sends requests to the data collection endpoint.
     *
     * @param client The {@link IngestionUsingDataCollectionRulesClient} that the client routes its request through.
     */
    LogsIngestionClient(IngestionUsingDataCollectionRulesClient client) {
        this.client = client;
        this.threadPool = createThreadPool();
        this.shutdownHook = registerShutdownHook(this.threadPool, 5);
>>>>>>> 9e118302
    }

    /**
     * Uploads logs to Azure Monitor with specified data collection rule id and stream name. The input logs may be
     * too large to be sent as a single request to the Azure Monitor service. In such cases, this method will split
     * the input logs into multiple smaller requests before sending to the service. This method will block until all
     * the logs are uploaded or an error occurs.
     *
     * <p>
     * Each log in the input collection must be a valid JSON object. The JSON object should match the
     * <a href="https://learn.microsoft.com/azure/azure-monitor/essentials/data-collection-rule-structure#streamdeclarations">schema defined
     * by the stream name</a>. The stream's schema can be found in the Azure portal.
     * </p>
     *
     * <p><strong>Upload logs to Azure Monitor</strong></p>
     * <!-- src_embed com.azure.monitor.ingestion.LogsIngestionClient.upload -->
     * <pre>
     * List&lt;Object&gt; logs = getLogs&#40;&#41;;
     * logsIngestionClient.upload&#40;&quot;&lt;data-collection-rule-id&gt;&quot;, &quot;&lt;stream-name&gt;&quot;, logs&#41;;
     * System.out.println&#40;&quot;Logs uploaded successfully&quot;&#41;;
     * </pre>
     * <!-- end com.azure.monitor.ingestion.LogsIngestionClient.upload -->
     *
     * @param ruleId the data collection rule id that is configured to collect and transform the logs.
     * @param streamName the stream name configured in data collection rule that matches defines the structure of the
     * logs sent in this request.
     * @param logs the collection of logs to be uploaded.
     * @throws NullPointerException if any of {@code ruleId}, {@code streamName} or {@code logs} are null.
     * @throws IllegalArgumentException if {@code logs} is empty.
     */
    @ServiceMethod(returns = ReturnType.SINGLE)
    public void upload(String ruleId, String streamName, Iterable<Object> logs) {
        asyncClient.upload(ruleId, streamName, logs).block();
    }

    /**
     * Uploads logs to Azure Monitor with specified data collection rule id and stream name. The input logs may be
     * too large to be sent as a single request to the Azure Monitor service. In such cases, this method will split
     * the input logs into multiple smaller requests before sending to the service. This method will block until all
     * the logs are uploaded or an error occurs. If an {@link LogsUploadOptions#setLogsUploadErrorConsumer(Consumer) error handler} is set,
     * then the service errors are surfaced to the error handler and this method won't throw an exception.
     *
     * <p>
     * Each log in the input collection must be a valid JSON object. The JSON object should match the
     * <a href="https://learn.microsoft.com/azure/azure-monitor/essentials/data-collection-rule-structure#streamdeclarations">schema defined
     * by the stream name</a>. The stream's schema can be found in the Azure portal.
     * </p>
     *
     * <p><strong>Upload logs to Azure Monitor</strong></p>
     * <!-- src_embed com.azure.monitor.ingestion.LogsIngestionClient.uploadWithConcurrency -->
     * <pre>
     * List&lt;Object&gt; logs = getLogs&#40;&#41;;
     * LogsUploadOptions logsUploadOptions = new LogsUploadOptions&#40;&#41;.setMaxConcurrency&#40;4&#41;;
     * logsIngestionClient.upload&#40;&quot;&lt;data-collection-rule-id&gt;&quot;, &quot;&lt;stream-name&gt;&quot;, logs,
     *         logsUploadOptions, Context.NONE&#41;;
     * System.out.println&#40;&quot;Logs uploaded successfully&quot;&#41;;
     * </pre>
     * <!-- end com.azure.monitor.ingestion.LogsIngestionClient.uploadWithConcurrency -->
     * @param ruleId the data collection rule id that is configured to collect and transform the logs.
     * @param streamName the stream name configured in data collection rule that matches defines the structure of the
     * logs sent in this request.
     * @param logs the collection of logs to be uploaded.
     * @param options the options to configure the upload request.
     * @throws NullPointerException if any of {@code ruleId}, {@code streamName} or {@code logs} are null.
     * @throws IllegalArgumentException if {@code logs} is empty.
     */
    @ServiceMethod(returns = ReturnType.SINGLE)
    public void upload(String ruleId, String streamName,
                                   Iterable<Object> logs, LogsUploadOptions options) {
        asyncClient.upload(ruleId, streamName, logs, options, Context.NONE).block();
    }

    /**
     * Uploads logs to Azure Monitor with specified data collection rule id and stream name. The input logs may be
     * too large to be sent as a single request to the Azure Monitor service. In such cases, this method will split
     * the input logs into multiple smaller requests before sending to the service. This method will block until all
     * the logs are uploaded or an error occurs. If an {@link LogsUploadOptions#setLogsUploadErrorConsumer(Consumer) error handler} is set,
     * then the service errors are surfaced to the error handler and this method won't throw an exception.
     *
     * <p>
     * Each log in the input collection must be a valid JSON object. The JSON object should match the
     * <a href="https://learn.microsoft.com/azure/azure-monitor/essentials/data-collection-rule-structure#streamdeclarations">schema defined
     * by the stream name</a>. The stream's schema can be found in the Azure portal.
     * </p>
     *
     * @param ruleId the data collection rule id that is configured to collect and transform the logs.
     * @param streamName the stream name configured in data collection rule that matches defines the structure of the
     * logs sent in this request.
     * @param logs the collection of logs to be uploaded.
     * @param options the options to configure the upload request.
     * @param context additional context that is passed through the Http pipeline during the service call. If no
     * additional context is required, pass {@link Context#NONE} instead.
     * @throws NullPointerException if any of {@code ruleId}, {@code streamName} or {@code logs} are null.
     * @throws IllegalArgumentException if {@code logs} is empty.
     */
    @ServiceMethod(returns = ReturnType.SINGLE)
    public void upload(String ruleId, String streamName,
                       Iterable<Object> logs, LogsUploadOptions options, Context context) {
        asyncClient.upload(ruleId, streamName, logs, options, context).block();
    }

    /**
     * This method is used to upload logs to Azure Monitor Log Analytics with specified data collection rule id and stream name. This
     * upload method provides a more granular control of the HTTP request sent to the service. Use {@link RequestOptions}
     * to configure the HTTP request.
     *
     * <p>
     * The input logs should be a JSON array with each element in the array
     * matching the <a href="https://learn.microsoft.com/azure/azure-monitor/essentials/data-collection-rule-structure#streamdeclarations">schema defined
     * by the stream name</a>. The stream's schema can be found in the Azure portal. This content will be gzipped before sending to the service.
     * If the content is already gzipped, then set the {@code Content-Encoding} header to {@code gzip} using {@link RequestOptions#setHeader(HttpHeaderName, String) requestOptions}
     * and pass the content as is.
     * </p>
     *
     * <p><strong>Header Parameters</strong>
     *
     * <table border="1">
     *     <caption>Header Parameters</caption>
     *     <tr><th>Name</th><th>Type</th><th>Required</th><th>Description</th></tr>
     *     <tr><td>Content-Encoding</td><td>String</td><td>No</td><td>gzip</td></tr>
     *     <tr><td>x-ms-client-request-id</td><td>String</td><td>No</td><td>Client request Id</td></tr>
     * </table>
     *
     * <p><strong>Request Body Schema</strong>
     *
     * <pre>{@code
     * [
     *     Object
     * ]
     * }</pre>
     *
     * @param ruleId The immutable Id of the Data Collection Rule resource.
     * @param streamName The streamDeclaration name as defined in the Data Collection Rule.
     * @param logs An array of objects matching the schema defined by the provided stream.
     * @param requestOptions The options to configure the HTTP request before HTTP client sends it.
     * @throws HttpResponseException thrown if the request is rejected by server.
     * @throws ClientAuthenticationException thrown if the request is rejected by server on status code 401.
     * @throws ResourceNotFoundException thrown if the request is rejected by server on status code 404.
     * @throws ResourceModifiedException thrown if the request is rejected by server on status code 409.
     * @return the {@link Response}.
     */
    @ServiceMethod(returns = ReturnType.SINGLE)
    public Response<Void> uploadWithResponse(
            String ruleId, String streamName, BinaryData logs, RequestOptions requestOptions) {
        return asyncClient.uploadWithResponse(ruleId, streamName, logs, requestOptions).block();
    }
}<|MERGE_RESOLUTION|>--- conflicted
+++ resolved
@@ -11,16 +11,35 @@
 import com.azure.core.exception.HttpResponseException;
 import com.azure.core.exception.ResourceModifiedException;
 import com.azure.core.exception.ResourceNotFoundException;
-<<<<<<< HEAD
-=======
 import com.azure.core.http.HttpHeader;
 import com.azure.core.http.HttpHeaderName;
->>>>>>> 9e118302
 import com.azure.core.http.rest.RequestOptions;
 import com.azure.core.http.rest.Response;
 import com.azure.core.util.BinaryData;
 import com.azure.core.util.Context;
+import com.azure.core.util.logging.ClientLogger;
+import com.azure.monitor.ingestion.implementation.Batcher;
+import com.azure.monitor.ingestion.implementation.IngestionUsingDataCollectionRulesClient;
+import com.azure.monitor.ingestion.implementation.LogsIngestionRequest;
+import com.azure.monitor.ingestion.implementation.UploadLogsResponseHolder;
+import com.azure.monitor.ingestion.models.LogsUploadError;
+import com.azure.monitor.ingestion.models.LogsUploadException;
 import com.azure.monitor.ingestion.models.LogsUploadOptions;
+
+import java.util.List;
+import java.util.Objects;
+import java.util.concurrent.ExecutionException;
+import java.util.concurrent.ExecutorService;
+import java.util.function.Consumer;
+import java.util.stream.Collectors;
+import java.util.stream.Stream;
+
+import static com.azure.monitor.ingestion.implementation.Utils.CONTENT_ENCODING;
+import static com.azure.monitor.ingestion.implementation.Utils.GZIP;
+import static com.azure.monitor.ingestion.implementation.Utils.createThreadPool;
+import static com.azure.monitor.ingestion.implementation.Utils.getConcurrency;
+import static com.azure.monitor.ingestion.implementation.Utils.gzipRequest;
+import static com.azure.monitor.ingestion.implementation.Utils.registerShutdownHook;
 
 /**
  * This class provides a synchronous client for uploading custom logs to an Azure Monitor Log Analytics workspace.
@@ -53,14 +72,14 @@
  * @see com.azure.monitor.ingestion
  */
 @ServiceClient(builder = LogsIngestionClientBuilder.class)
-public final class LogsIngestionClient {
-
-    private final LogsIngestionAsyncClient asyncClient;
-
-<<<<<<< HEAD
-    LogsIngestionClient(LogsIngestionAsyncClient asyncClient) {
-        this.asyncClient = asyncClient;
-=======
+public final class LogsIngestionClient implements AutoCloseable {
+    private static final ClientLogger LOGGER = new ClientLogger(LogsIngestionClient.class);
+    private final IngestionUsingDataCollectionRulesClient client;
+
+    // dynamic thread pool that scales up and down on demand.
+    private final ExecutorService threadPool;
+    private final Thread shutdownHook;
+
     /**
      * Creates a {@link LogsIngestionClient} that sends requests to the data collection endpoint.
      *
@@ -70,7 +89,6 @@
         this.client = client;
         this.threadPool = createThreadPool();
         this.shutdownHook = registerShutdownHook(this.threadPool, 5);
->>>>>>> 9e118302
     }
 
     /**
@@ -103,7 +121,7 @@
      */
     @ServiceMethod(returns = ReturnType.SINGLE)
     public void upload(String ruleId, String streamName, Iterable<Object> logs) {
-        asyncClient.upload(ruleId, streamName, logs).block();
+        upload(ruleId, streamName, logs, null);
     }
 
     /**
@@ -140,7 +158,7 @@
     @ServiceMethod(returns = ReturnType.SINGLE)
     public void upload(String ruleId, String streamName,
                                    Iterable<Object> logs, LogsUploadOptions options) {
-        asyncClient.upload(ruleId, streamName, logs, options, Context.NONE).block();
+        upload(ruleId, streamName, logs, options, Context.NONE);
     }
 
     /**
@@ -169,7 +187,62 @@
     @ServiceMethod(returns = ReturnType.SINGLE)
     public void upload(String ruleId, String streamName,
                        Iterable<Object> logs, LogsUploadOptions options, Context context) {
-        asyncClient.upload(ruleId, streamName, logs, options, context).block();
+        Objects.requireNonNull(ruleId, "'ruleId' cannot be null.");
+        Objects.requireNonNull(streamName, "'streamName' cannot be null.");
+        Objects.requireNonNull(logs, "'logs' cannot be null.");
+
+        Consumer<LogsUploadError> uploadLogsErrorConsumer = options == null ? null : options.getLogsUploadErrorConsumer();
+
+        RequestOptions requestOptions = new RequestOptions();
+        requestOptions.addHeader(CONTENT_ENCODING, GZIP);
+        requestOptions.setContext(context);
+
+        Stream<UploadLogsResponseHolder> responses = new Batcher(options, logs)
+            .toStream()
+            .map(r -> uploadToService(ruleId, streamName, requestOptions, r));
+
+        responses = submit(responses, getConcurrency(options))
+            .filter(response -> response.getException() != null);
+
+        if (uploadLogsErrorConsumer != null) {
+            responses.forEach(response -> uploadLogsErrorConsumer.accept(new LogsUploadError(response.getException(), response.getRequest().getLogs())));
+            return;
+        }
+
+        final int[] failedLogCount = new int[1];
+        List<HttpResponseException> exceptions = responses
+            .map(response -> {
+                failedLogCount[0] += response.getRequest().getLogs().size();
+                return response.getException();
+            })
+            .collect(Collectors.toList());
+
+        if (exceptions.size() > 0) {
+            throw LOGGER.logExceptionAsError(new LogsUploadException(exceptions, failedLogCount[0]));
+        }
+    }
+
+    private Stream<UploadLogsResponseHolder> submit(Stream<UploadLogsResponseHolder> responseStream, int concurrency) {
+        if (concurrency == 1) {
+            return responseStream;
+        }
+
+        try {
+            return threadPool.submit(() -> responseStream).get();
+        } catch (InterruptedException | ExecutionException e) {
+            throw LOGGER.logExceptionAsError(new RuntimeException(e));
+        }
+    }
+
+    private UploadLogsResponseHolder uploadToService(String ruleId, String streamName, RequestOptions requestOptions, LogsIngestionRequest request) {
+        HttpResponseException exception = null;
+        try {
+            client.uploadWithResponse(ruleId, streamName, BinaryData.fromBytes(request.getRequestBody()), requestOptions);
+        } catch (HttpResponseException ex) {
+            exception = ex;
+        }
+
+        return new UploadLogsResponseHolder(request, exception);
     }
 
     /**
@@ -215,6 +288,28 @@
     @ServiceMethod(returns = ReturnType.SINGLE)
     public Response<Void> uploadWithResponse(
             String ruleId, String streamName, BinaryData logs, RequestOptions requestOptions) {
-        return asyncClient.uploadWithResponse(ruleId, streamName, logs, requestOptions).block();
+        Objects.requireNonNull(ruleId, "'ruleId' cannot be null.");
+        Objects.requireNonNull(streamName, "'streamName' cannot be null.");
+        Objects.requireNonNull(logs, "'logs' cannot be null.");
+
+        if (requestOptions == null) {
+            requestOptions = new RequestOptions();
+        }
+
+        requestOptions.addRequestCallback(request -> {
+            HttpHeader httpHeader = request.getHeaders().get(CONTENT_ENCODING);
+            if (httpHeader == null) {
+                BinaryData gzippedRequest = BinaryData.fromBytes(gzipRequest(logs.toBytes()));
+                request.setBody(gzippedRequest);
+                request.setHeader(CONTENT_ENCODING, GZIP);
+            }
+        });
+        return client.uploadWithResponse(ruleId, streamName, logs, requestOptions);
+    }
+
+    @Override
+    public void close() {
+        threadPool.shutdown();
+        Runtime.getRuntime().removeShutdownHook(shutdownHook);
     }
 }