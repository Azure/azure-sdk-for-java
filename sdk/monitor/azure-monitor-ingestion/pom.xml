<!-- Copyright (c) Microsoft Corporation. All rights reserved.
     Licensed under the MIT License. -->
<project xmlns="http://maven.apache.org/POM/4.0.0" xmlns:xsi="http://www.w3.org/2001/XMLSchema-instance"
         xsi:schemaLocation="http://maven.apache.org/POM/4.0.0 https://maven.apache.org/xsd/maven-4.0.0.xsd">

    <modelVersion>4.0.0</modelVersion>

    <groupId>com.azure</groupId>
    <artifactId>azure-monitor-ingestion</artifactId>
<<<<<<< HEAD
    <version>1.0.6</version> <!-- {x-version-update;com.azure:azure-monitor-ingestion;current} -->
=======
    <version>1.1.0</version> <!-- {x-version-update;com.azure:azure-monitor-ingestion;current} -->
>>>>>>> 9e118302

    <packaging>jar</packaging>
    <name>Microsoft Azure SDK for Azure Monitor Data Ingestion</name>
    <description>This package contains Microsoft Azure Monitor Data Ingestion SDK.</description>
    <parent>
        <groupId>com.azure</groupId>
        <artifactId>azure-client-sdk-parent</artifactId>
        <version>1.7.0</version> <!-- {x-version-update;com.azure:azure-client-sdk-parent;current} -->
        <relativePath>../../parents/azure-client-sdk-parent</relativePath>
    </parent>
    <url>https://github.com/Azure/azure-sdk-for-java</url>

    <licenses>
        <license>
            <name>The MIT License (MIT)</name>
            <url>http://opensource.org/licenses/MIT</url>
            <distribution>repo</distribution>
        </license>
    </licenses>

    <distributionManagement>
        <site>
            <id>azure-java-build-docs</id>
            <url>${site.url}/site/${project.artifactId}</url>
        </site>
    </distributionManagement>

    <scm>
        <url>scm:git:https://github.com/Azure/azure-sdk-for-java</url>
        <connection>scm:git:git@github.com:Azure/azure-sdk-for-java.git</connection>
        <tag>HEAD</tag>
    </scm>

    <properties>
        <project.build.sourceEncoding>UTF-8</project.build.sourceEncoding>
        <legal>
            <![CDATA[[INFO] Any downloads listed may be third party software. Microsoft grants you no rights for third party software.]]></legal>
        <javaModulesSurefireArgLine>
            --add-exports com.azure.core/com.azure.core.implementation.jackson=ALL-UNNAMED
            --add-exports com.azure.core/com.azure.core.implementation.util=ALL-UNNAMED
            --add-opens com.azure.monitor.ingestion/com.azure.monitor.ingestion=ALL-UNNAMED
        </javaModulesSurefireArgLine>
    </properties>

    <developers>
        <developer>
            <id>microsoft</id>
            <name>Microsoft</name>
        </developer>
    </developers>

    <dependencies>
        <dependency>
            <groupId>com.azure</groupId>
            <artifactId>azure-core</artifactId>
            <version>1.43.0</version> <!-- {x-version-update;com.azure:azure-core;dependency} -->
        </dependency>
        <dependency>
            <groupId>com.azure</groupId>
            <artifactId>azure-core-http-netty</artifactId>
            <version>1.13.7</version> <!-- {x-version-update;com.azure:azure-core-http-netty;dependency} -->
        </dependency>

        <!-- test -->
        <dependency>
            <groupId>org.junit.jupiter</groupId>
            <artifactId>junit-jupiter-api</artifactId>
            <version>5.9.3</version> <!-- {x-version-update;org.junit.jupiter:junit-jupiter-api;external_dependency} -->
            <scope>test</scope>
        </dependency>
        <dependency>
            <groupId>org.junit.jupiter</groupId>
            <artifactId>junit-jupiter-engine</artifactId>
            <version>5.9.3</version> <!-- {x-version-update;org.junit.jupiter:junit-jupiter-engine;external_dependency} -->
            <scope>test</scope>
        </dependency>
        <dependency>
            <groupId>org.junit.jupiter</groupId>
            <artifactId>junit-jupiter-params</artifactId>
            <version>5.9.3</version> <!-- {x-version-update;org.junit.jupiter:junit-jupiter-params;external_dependency} -->
            <scope>test</scope>
        </dependency>
        <dependency>
            <groupId>com.azure</groupId>
            <artifactId>azure-core-test</artifactId>
            <version>1.20.0</version> <!-- {x-version-update;com.azure:azure-core-test;dependency} -->
            <scope>test</scope>
        </dependency>
        <dependency>
            <groupId>io.projectreactor</groupId>
            <artifactId>reactor-test</artifactId>
            <version>3.4.31</version> <!-- {x-version-update;io.projectreactor:reactor-test;external_dependency} -->
            <scope>test</scope>
        </dependency>
        <dependency>
            <groupId>com.azure</groupId>
            <artifactId>azure-identity</artifactId>
            <version>1.10.1</version> <!-- {x-version-update;com.azure:azure-identity;dependency} -->
            <scope>test</scope>
        </dependency>
    </dependencies>
</project><|MERGE_RESOLUTION|>--- conflicted
+++ resolved
@@ -7,11 +7,7 @@
 
     <groupId>com.azure</groupId>
     <artifactId>azure-monitor-ingestion</artifactId>
-<<<<<<< HEAD
-    <version>1.0.6</version> <!-- {x-version-update;com.azure:azure-monitor-ingestion;current} -->
-=======
     <version>1.1.0</version> <!-- {x-version-update;com.azure:azure-monitor-ingestion;current} -->
->>>>>>> 9e118302
 
     <packaging>jar</packaging>
     <name>Microsoft Azure SDK for Azure Monitor Data Ingestion</name>
@@ -52,6 +48,7 @@
         <javaModulesSurefireArgLine>
             --add-exports com.azure.core/com.azure.core.implementation.jackson=ALL-UNNAMED
             --add-exports com.azure.core/com.azure.core.implementation.util=ALL-UNNAMED
+            --add-exports com.azure.monitor.ingestion/com.azure.monitor.ingestion.implementation=ALL-UNNAMED
             --add-opens com.azure.monitor.ingestion/com.azure.monitor.ingestion=ALL-UNNAMED
         </javaModulesSurefireArgLine>
     </properties>
