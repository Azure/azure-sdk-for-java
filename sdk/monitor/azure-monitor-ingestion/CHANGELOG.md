# Release History

<<<<<<< HEAD
## 1.0.6 (2023-08-18)

### Other Changes

#### Dependency Updates

- Upgraded `azure-core` from `1.41.0` to version `1.42.0`.
- Upgraded `azure-core-http-netty` from `1.13.5` to version `1.13.6`.
=======
## 1.1.0 (2023-09-13)

### Features Added
- `LogsIngestionClient` now implements `AutoCloseable` interface and can be used in try-with-resources block.

### Other Changes

#### Dependency Updates

- Upgraded `azure-core` from `1.42.0` to version `1.43.0`.
- Upgraded `azure-core-http-netty` from `1.13.6` to version `1.13.7`.

## 1.0.6 (2023-08-18)
>>>>>>> 9e118302


#### Dependency Updates

- Upgraded `azure-core` from `1.41.0` to version `1.42.0`.
- Upgraded `azure-core-http-netty` from `1.13.5` to version `1.13.6`.

## 1.0.5 (2023-07-25)

### Other Changes

#### Dependency Updates

- Upgraded `azure-core` from `1.40.0` to version `1.41.0`.
- Upgraded `azure-core-http-netty` from `1.13.4` to version `1.13.5`.

## 1.0.4 (2023-06-20)

### Other Changes

#### Dependency Updates

- Upgraded `azure-core` from `1.39.0` to version `1.40.0`.
- Upgraded `azure-core-http-netty` from `1.13.3` to version `1.13.4`.


## 1.0.3 (2023-05-23)

### Other Changes

#### Dependency Updates

- Upgraded `azure-core-http-netty` from `1.13.2` to version `1.13.3`.
- Upgraded `azure-core` from `1.38.0` to version `1.39.0`.


## 1.0.2 (2023-04-26)

### Other Changes

#### Dependency Updates

- Upgraded `azure-core` from `1.37.0` to version `1.38.0`.
- Upgraded `azure-core-http-netty` from `1.13.1` to version `1.13.2`.

## 1.0.1 (2023-03-18)

### Other Changes

#### Dependency Updates

- Upgraded `azure-core` from `1.36.0` to version `1.37.0`.
- Upgraded `azure-core-http-netty` from `1.13.0` to version `1.13.1`.

## 1.0.0 (2023-02-15)

### Features Added
- Added `logsUploadErrorConsumer` to `LogsUploadOptions` that is called when there's any service error while uploading logs.
- `upload` methods on `LogsIngestionClient` now take an `Iterable` of logs instead of `List`.

### Breaking Changes
- Removed `UploadLogsResult` from the response of `upload` methods in `LogsIngestionClient`

### Other Changes

#### Dependency Updates
- Upgraded `azure-core` to `1.36.0`.
- Upgraded `azure-core-http-netty` to `1.13.0`.

## 1.0.0-beta.2 (2022-08-17)

### Other Changes

#### Dependency updates
- Upgraded `azure-core` to version `1.31.0`.
- Upgraded `azure-core-http-netty` to version `1.12.4`.

## 1.0.0-beta.1 (2022-06-17)
Version 1.0.0-beta.1 is a preview of our efforts in creating a client library for Azure Logs Ingestion that is
developer-friendly, idiomatic to the Java ecosystem, and as consistent across different languages and platforms as
possible. The principles that guide our efforts can be found in the
[Azure SDK Design Guidelines for Java](https://azure.github.io/azure-sdk/java_introduction.html).

## Features Added
- Initial release. Please see the README for information on using the new library.<|MERGE_RESOLUTION|>--- conflicted
+++ resolved
@@ -1,15 +1,5 @@
 # Release History
 
-<<<<<<< HEAD
-## 1.0.6 (2023-08-18)
-
-### Other Changes
-
-#### Dependency Updates
-
-- Upgraded `azure-core` from `1.41.0` to version `1.42.0`.
-- Upgraded `azure-core-http-netty` from `1.13.5` to version `1.13.6`.
-=======
 ## 1.1.0 (2023-09-13)
 
 ### Features Added
@@ -23,8 +13,8 @@
 - Upgraded `azure-core-http-netty` from `1.13.6` to version `1.13.7`.
 
 ## 1.0.6 (2023-08-18)
->>>>>>> 9e118302
 
+### Other Changes
 
 #### Dependency Updates
 
@@ -49,7 +39,6 @@
 - Upgraded `azure-core` from `1.39.0` to version `1.40.0`.
 - Upgraded `azure-core-http-netty` from `1.13.3` to version `1.13.4`.
 
-
 ## 1.0.3 (2023-05-23)
 
 ### Other Changes
@@ -58,7 +47,6 @@
 
 - Upgraded `azure-core-http-netty` from `1.13.2` to version `1.13.3`.
 - Upgraded `azure-core` from `1.38.0` to version `1.39.0`.
-
 
 ## 1.0.2 (2023-04-26)
 
