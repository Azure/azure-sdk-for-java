// Copyright (c) Microsoft Corporation. All rights reserved.
// Licensed under the MIT License.

package com.azure.resourcemanager.dashboard;

import com.azure.core.credential.TokenCredential;
import com.azure.core.http.policy.HttpLogDetailLevel;
import com.azure.core.http.policy.HttpLogOptions;
import com.azure.core.management.AzureEnvironment;
import com.azure.core.management.Region;
import com.azure.core.management.profile.AzureProfile;
import com.azure.core.test.TestProxyTestBase;
import com.azure.core.test.annotation.LiveOnly;
import com.azure.core.util.Configuration;
import com.azure.core.util.CoreUtils;
import com.azure.identity.AzurePowerShellCredentialBuilder;
import com.azure.resourcemanager.dashboard.models.*;
import com.azure.resourcemanager.resources.ResourceManager;
import com.azure.resourcemanager.resources.fluentcore.policy.ProviderRegistrationPolicy;
import org.junit.jupiter.api.Assertions;
import org.junit.jupiter.api.Test;

import java.util.Random;

public class DashboardManagerTests extends TestProxyTestBase {
    private static final Random RANDOM = new Random();
    private static final Region REGION = Region.US_EAST;
    private String resourceGroupName = "rg" + randomPadding();
    private DashboardManager dashboardManager;
    private ResourceManager resourceManager;
    private boolean testEnv;

    @Override
    public void beforeTest() {
        final TokenCredential credential = new AzurePowerShellCredentialBuilder().build();
        final AzureProfile profile = new AzureProfile(AzureEnvironment.AZURE);
        resourceManager = ResourceManager
            .configure().withLogOptions(new HttpLogOptions().setLogLevel(HttpLogDetailLevel.BASIC))
            .authenticate(credential, profile).withDefaultSubscription();

        dashboardManager = DashboardManager.configure()
            .withLogOptions(new HttpLogOptions().setLogLevel(HttpLogDetailLevel.BASIC))
            .withPolicy(new ProviderRegistrationPolicy(resourceManager))
            .authenticate(credential, profile);

<<<<<<< HEAD
=======
        resourceManager = ResourceManager.configure()
            .withLogOptions(new HttpLogOptions().setLogLevel(HttpLogDetailLevel.BASIC))
            .authenticate(credential, profile)
            .withDefaultSubscription();

>>>>>>> e8a52833
        // use AZURE_RESOURCE_GROUP_NAME if run in LIVE CI
        String testResourceGroup = Configuration.getGlobalConfiguration().get("AZURE_RESOURCE_GROUP_NAME");
        testEnv = !CoreUtils.isNullOrEmpty(testResourceGroup);
        if (testEnv) {
            resourceGroupName = testResourceGroup;
        } else {
            resourceManager.resourceGroups().define(resourceGroupName).withRegion(REGION).create();
        }
    }

    @Override
    protected void afterTest() {
        if (!testEnv) {
            resourceManager.resourceGroups().beginDeleteByName(resourceGroupName);
        }
    }

    @Test
    @LiveOnly
    public void testCreateGrafana() {
        ManagedGrafana grafana = null;
        try {
            String grafanaName = "grafana" + randomPadding();
            // @embedmeStart
            grafana = dashboardManager.grafanas()
                .define(grafanaName)
                .withRegion(REGION)
                .withExistingResourceGroup(resourceGroupName)
                .withIdentity(new ManagedServiceIdentity().withType(ManagedServiceIdentityType.SYSTEM_ASSIGNED))
                .create();
            // @embedmeEnd
            grafana.refresh();
            Assertions.assertEquals(grafana.name(), grafanaName);
            Assertions.assertEquals(grafana.name(), dashboardManager.grafanas().getById(grafana.id()).name());
            Assertions.assertTrue(dashboardManager.grafanas().list().stream().findAny().isPresent());
        } finally {
            if (grafana != null) {
                dashboardManager.grafanas().deleteById(grafana.id());
            }
        }
    }

    private static String randomPadding() {
        return String.format("%05d", Math.abs(RANDOM.nextInt() % 100000));
    }

}<|MERGE_RESOLUTION|>--- conflicted
+++ resolved
@@ -34,6 +34,7 @@
     public void beforeTest() {
         final TokenCredential credential = new AzurePowerShellCredentialBuilder().build();
         final AzureProfile profile = new AzureProfile(AzureEnvironment.AZURE);
+      
         resourceManager = ResourceManager
             .configure().withLogOptions(new HttpLogOptions().setLogLevel(HttpLogDetailLevel.BASIC))
             .authenticate(credential, profile).withDefaultSubscription();
@@ -43,14 +44,6 @@
             .withPolicy(new ProviderRegistrationPolicy(resourceManager))
             .authenticate(credential, profile);
 
-<<<<<<< HEAD
-=======
-        resourceManager = ResourceManager.configure()
-            .withLogOptions(new HttpLogOptions().setLogLevel(HttpLogDetailLevel.BASIC))
-            .authenticate(credential, profile)
-            .withDefaultSubscription();
-
->>>>>>> e8a52833
         // use AZURE_RESOURCE_GROUP_NAME if run in LIVE CI
         String testResourceGroup = Configuration.getGlobalConfiguration().get("AZURE_RESOURCE_GROUP_NAME");
         testEnv = !CoreUtils.isNullOrEmpty(testResourceGroup);
