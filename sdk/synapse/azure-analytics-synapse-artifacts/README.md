# Azure Synapse Artifacts client library for Java
Azure Synapse is a limitless analytics service that brings together enterprise data warehousing and Big Data analytics. It gives you the freedom to query data on your terms, using either serverless on-demand or provisioned resources—at scale. Azure Synapse brings these two worlds together with a unified experience to ingest, prepare, manage, and serve data for immediate BI and machine learning needs.

The Azure Synapse Analytics development client library enables programmatically managing artifacts, offering methods to create, update, list, and delete pipelines, datasets, data flows, notebooks, Spark job definitions, SQL scripts, linked services and triggers.

[Source code][source_code] | [API reference documentation][api_documentation] | [Product documentation][azsynapse_docs] | [Samples][artifacts_samples]

## Getting started
### Adding the package to your project
Maven dependency for the Azure Synapse Artifacts client library. Add it to your project's POM file.

[//]: # ({x-version-update-start;com.azure:azure-analytics-synapse-artifacts;current})
```xml
<dependency>
    <groupId>com.azure</groupId>
    <artifactId>azure-analytics-synapse-artifacts</artifactId>
<<<<<<< HEAD
    <version>1.0.0-beta.3</version>
=======
    <version>1.0.0-beta.4</version>
>>>>>>> 859f357c
</dependency>
```
[//]: # ({x-version-update-end})

### Prerequisites
- [Java Development Kit (JDK)][jdk] with version 8 or above
- An [Azure subscription][azure_sub].
- An existing Azure Synapse workspace. If you need to create an Azure Synapse workspace, you can use the Azure Portal or [Azure CLI][azure_cli].
    ```Bash
    az synapse workspace create \
        --name <your-workspace-name> \
        --resource-group <your-resource-group-name> \
        --storage-account <your-storage-account-name> \
        --file-system <your-storage-file-system-name> \
        --sql-admin-login-user <your-sql-admin-user-name> \
        --sql-admin-login-password <your-sql-admin-user-password> \
        --location <your-workspace-location>
    ```

### Authenticate the client
In order to interact with the Azure Synapse service, you'll need to create an instance of the [ArtifactsClient](#create-artifacts-client) class. You would need a **workspace endpoint** and **client secret credentials (client id, client secret, tenant id)** to instantiate a client object using the default `DefaultAzureCredential` examples shown in this document.

The `DefaultAzureCredential` way of authentication by providing client secret credentials is being used in this getting started section but you can find more ways to authenticate with [azure-identity][azure_identity].

#### Create/Get credentials
To create/get client secret credentials you can use the [Azure Portal][azure_create_application_in_portal], [Azure CLI][azure_synapse_cli_full] or [Azure Cloud Shell](https://shell.azure.com/bash)

Here is an [Azure Cloud Shell](https://shell.azure.com/bash) snippet below to

 * Create a service principal and configure its access to Azure resources:

    ```Bash
    az ad sp create-for-rbac -n <your-application-name> --skip-assignment
    ```

    Output:

    ```json
    {
        "appId": "generated-app-ID",
        "displayName": "dummy-app-name",
        "name": "http://dummy-app-name",
        "password": "random-password",
        "tenant": "tenant-ID"
    }
    ```

#### Create Artifacts client
Once you've populated the **AZURE_CLIENT_ID**, **AZURE_CLIENT_SECRET**, and **AZURE_TENANT_ID** environment variables and replaced **your-workspace-endpoint** with the URI returned above, you can create artifact clients. For example, the following code creates PipelineClient:

```Java
import com.azure.identity.DefaultAzureCredentialBuilder;
import com.azure.analytics.synapse.artifacts.PipelineClient;
import com.azure.analytics.synapse.artifacts.ArtifactsClientBuilder;

PipelineClient client = new ArtifactsClientBuilder()
    .endpoint("https://{YOUR_WORKSPACE_NAME}.dev.azuresynapse.net")
    .httpLogOptions(new HttpLogOptions().setLogLevel(HttpLogDetailLevel.BODY_AND_HEADERS))
    .credential(new DefaultAzureCredentialBuilder().build())
    .buildPipelineClient();
```

> NOTE: For using an asynchronous client use PipelineAsyncClient instead of ArtifactsClient and call `buildPipelineAsyncClient()`

## Key concepts

### Pipeline Client

The pipline client performs the interactions with the Azure Synapse service for getting, setting, updating, deleting, and listing piplines. Asynchronous (PipelineAsyncClient) and synchronous (PipelineClient) clients exist in the SDK allowing for the selection of a client based on an application's use case.

## Examples
The Azure.Analytics.Synapse.Artifacts package supports synchronous and asynchronous APIs. The following section covers some of the most common Azure Synapse Analytics artifacts related tasks:

### Sync API
The following sections provide several code snippets covering some of the most common Azure Synapse Artifacts service tasks, including:

### Pipeline examples
* [Create a pipeline](#create-a-pipeline)
* [Retrieve a pipeline](#retrieve-a-pipeline)
* [List pipelines](#list-pipelines)
* [Delete a pipeline](#delete-a-pipeline)

### Create a pipeline

`createOrUpdatePipeline` creates a pipeline.

```java
String pipelineName = "MyPipeline" + new Random().nextInt(1000);
PipelineResource createdPipeline = client.createOrUpdatePipeline(pipelineName, new PipelineResource()
    .setActivities(new ArrayList<>()));
System.out.printf("Created pipeline with id: %s\n", createdPipeline.getId());
```

### Retrieve a pipeline

`GetPipeline` retrieves a pipeline.

```java
PipelineResource retrievedPipeline = client.getPipeline(pipelineName);
```

### List pipelines
`GetPipelinesByWorkspace` enumerates the pipeines in the Synapse workspace.

```java
PagedIterable<PipelineResource> pipelines = client.getPipelinesByWorkspace();
for (PipelineResource p : pipelines) {
    System.out.printf("Retrieved pipeline with id: %s\n", p.getId());
}
```

### Delete a pipeline

`DeletePipeline` deletes a pipeline.

```java
client.deletePipeline(pipelineName);
```

### Async API
The following sections provide several code snippets covering some of the most common asynchronous Azure Synapse Artifacts service tasks, including:

* [Create a pipeline asynchronously](#create-a-pipeline-asynchronously)
* [Retrieve a pipeline asynchronously](#retrieve-a-pipeline-asynchronously)
* [List pipelines asynchronously](#list-pipelines-asynchronously)
* [Delete a pipeline asynchronously](#delete-a-pipeline-asynchronously)

> Note : You should add `System.in.read()` or `Thread.sleep()` after the function calls in the main class/thread to allow async functions/operations to execute and finish before the main application/thread exits.

### Create a pipeline asynchronously


`createOrUpdatePipeline` creates a pipeline.

```java
String pipelineName = "MyPipeline" + new Random().nextInt(1000);
client.createOrUpdatePipeline(pipelineName, new PipelineResource().setActivities(new ArrayList<>()))
    .subscribe(p -> System.out.printf("Created pipeline with id: %s\n", p.getId()));
```

### Retrieve a pipeline asynchronously

`getPipeline` retrieves a pipeline.

```java
client.getPipeline(pipelineName).subscribe(pipelineResponse ->
    System.out.printf("Retrieved pipeline with id: %s\n", pipelineResponse.getId()));
```

### List pipelines asynchronously
`getPipelinesByWorkspace` enumerates the pipelines in the Synapse workspace.

```java
client.getPipelinesByWorkspace().subscribe(pipeline ->
        System.out.printf("Retrieved pipeline with id: %s\n", pipeline.getId()));
```

### Delete a pipeline asynchronously

`deletePipeline` deletes a pipeline.

```java
client.deletePipeline(pipelineName).block();
```

## Troubleshooting
### General
Azure Synapse Artifacts clients raise exceptions. For example, if you try to retrieve an artifact after it is deleted a `404` error is returned, indicating the resource was not found. In the following snippet, the error is handled gracefully by catching the exception and displaying additional information about the error.

```java
try {
    PipelineResource deletedPipeline = client.getPipeline(pipelineName);
} catch (ResourceNotFoundException e) {
    System.out.println(e.getMessage());
}
```

### Default HTTP client
All client libraries by default use the Netty HTTP client. Adding the above dependency will automatically configure the client library to use the Netty HTTP client. Configuring or changing the HTTP client is detailed in the [HTTP clients wiki](https://github.com/Azure/azure-sdk-for-java/wiki/HTTP-clients).

### Default SSL library
All client libraries, by default, use the Tomcat-native Boring SSL library to enable native-level performance for SSL operations. The Boring SSL library is an Uber JAR containing native libraries for Linux / macOS / Windows, and provides better performance compared to the default SSL implementation within the JDK. For more information, including how to reduce the dependency size, refer to the [performance tuning][performance_tuning] section of the wiki.

## Next steps
Several Synapse Java SDK samples are available to you in the SDK's GitHub repository. These samples provide example code for additional scenarios commonly encountered while working with Azure Synapse Analytics.

###  Additional documentation
For more extensive documentation on Azure Synapse Analytics, see the [API reference documentation][azsynapse_rest].

## Contributing

This project welcomes contributions and suggestions. Most contributions require you to agree to a Contributor License Agreement (CLA) declaring that you have the right to, and actually do, grant us the rights to use your contribution. For details, visit https://cla.microsoft.com.

When you submit a pull request, a CLA-bot will automatically determine whether you need to provide a CLA and decorate the PR appropriately (e.g., label, comment). Simply follow the instructions provided by the bot. You will only need to do this once across all repos using our CLA.

This project has adopted the [Microsoft Open Source Code of Conduct](https://opensource.microsoft.com/codeofconduct/). For more information see the Code of Conduct FAQ or contact <opencode@microsoft.com> with any additional questions or comments.

<!-- LINKS -->
[source_code]: https://github.com/Azure/azure-sdk-for-java/blob/master/sdk/synapse/azure-analytics-synapse-artifacts/src
[api_documentation]: https://azure.github.io/azure-sdk-for-java
[azsynapse_docs]: https://docs.microsoft.com/azure/synapse-analytics/
[azure_identity]: https://github.com/Azure/azure-sdk-for-java/tree/master/sdk/identity/azure-identity
[maven]: https://maven.apache.org/
[azure_subscription]: https://azure.microsoft.com/
[jdk]: https://docs.microsoft.com/en-us/azure/developer/java/fundamentals/?view=azure-java-stable
[azure_sub]: https://azure.microsoft.com/en-us/free/
[azure_synapse]: https://docs.microsoft.com/en-us/azure/synapse-analytics/quickstart-create-workspace
[azure_cli]: https://docs.microsoft.com/cli/azure
[rest_api]: https://docs.microsoft.com/rest/api/synapse/
[azsynapse_rest]: https://docs.microsoft.com/rest/api/synapse/
[azure_create_application_in_portal]: https://docs.microsoft.com/azure/active-directory/develop/howto-create-service-principal-portal
[azure_synapse_cli_full]: https://docs.microsoft.com/cli/azure/synapse?view=azure-cli-latest
[artifacts_samples]: https://github.com/Azure/azure-sdk-for-java/blob/master/sdk/synapse/azure-analytics-synapse-artifacts/src/samples/java/com/azure/analytics/synapse/artifacts
[performance_tuning]: https://github.com/Azure/azure-sdk-for-java/wiki/Performance-Tuning
<|MERGE_RESOLUTION|>--- conflicted
+++ resolved
@@ -14,11 +14,7 @@
 <dependency>
     <groupId>com.azure</groupId>
     <artifactId>azure-analytics-synapse-artifacts</artifactId>
-<<<<<<< HEAD
-    <version>1.0.0-beta.3</version>
-=======
     <version>1.0.0-beta.4</version>
->>>>>>> 859f357c
 </dependency>
 ```
 [//]: # ({x-version-update-end})
