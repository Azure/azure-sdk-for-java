# Azure Text Analytics client library for Java
Text Analytics is a cloud-based service that provides advanced natural language processing over raw text, 
and includes six main functions:

- Sentiment Analysis
- Language Detection
- Key Phrase Extraction
- Named Entity Recognition
- Personally Identifiable Information Entity Recognition 
- Linked Entity Recognition
<<<<<<< HEAD
- Analyze Healthcare Entity <sup>beta</sup>
- Analyze Operation <sup>beta</sup>
=======
- Healthcare Recognition <sup>beta</sup>
- Support Multiple Actions Per Document <sup>beta</sup>
>>>>>>> e48eb91c

[Source code][source_code] | [Package (Maven)][package] | [API reference documentation][api_reference_doc] | [Product Documentation][product_documentation] | [Samples][samples_readme]

## Getting started

### Prerequisites
- A [Java Development Kit (JDK)][jdk_link], version 8 or later.
- [Azure Subscription][azure_subscription]
- [Cognitive Services or Text Analytics account][text_analytics_account] to use this package.

#### Create a Cognitive Services or Text Analytics resource
Text Analytics supports both [multi-service and single-service access][service_access]. Create a Cognitive Services 
resource if you plan to access multiple cognitive services under a single endpoint/key. For Text Analytics access only,
create a Text Analytics resource.

You can create either resource using the 

**Option 1:** [Azure Portal][create_new_resource] 

**Option 2:** [Azure CLI][azure_cli]

Below is an example of how you can create a Text Analytics resource using the CLI:

```bash
# Create a new resource group to hold the text analytics resource -
# if using an existing resource group, skip this step
az group create --name my-resource-group --location westus2
```

```bash
# Create text analytics
az cognitiveservices account create \
    --name text-analytics-resource \
    --resource-group my-resource-group \
    --kind TextAnalytics \
    --sku F0 \
    --location westus2 \
    --yes
```

### Include the Package
**Note:** This version targets Azure Text Analytics service API version v3.0.

[//]: # ({x-version-update-start;com.azure:azure-ai-textanalytics;current})
```xml
<dependency>
    <groupId>com.azure</groupId>
    <artifactId>azure-ai-textanalytics</artifactId>
    <version>5.1.0-beta.4</version>
</dependency>
```
[//]: # ({x-version-update-end})

### Authenticate the client
In order to interact with the Text Analytics service, you will need to create an instance of the Text Analytics client,
both the asynchronous and synchronous clients can be created by using `TextAnalyticsClientBuilder` invoking `buildClient()`
creates a synchronous client while `buildAsyncClient()` creates its asynchronous counterpart.

You will need an **endpoint** and either a **key** or **AAD TokenCredential** to instantiate a client object. 

#### Looking up the endpoint
You can find the **endpoint** for your Text Analytics resource in the [Azure Portal][azure_portal] under the "Keys and Endpoint",
or [Azure CLI][azure_cli_endpoint].
```bash
# Get the endpoint for the text analytics resource
az cognitiveservices account show --name "resource-name" --resource-group "resource-group-name" --query "endpoint"
```

#### Create a Text Analytics client with key credential
Once you have the value for the [key][key], provide it as a string to the [AzureKeyCredential][azure_key_credential].
This can be found in the [Azure Portal][azure_portal] under the "Keys and Endpoint" section in your created Text Analytics
resource or by running the following Azure CLI command:

```bash
az cognitiveservices account keys list --resource-group <your-resource-group-name> --name <your-resource-name>
```

Use the key as the credential parameter to authenticate the client:
<!-- embedme ./src/samples/java/com/azure/ai/textanalytics/ReadmeSamples.java#L65-L68 -->
```java
TextAnalyticsClient textAnalyticsClient = new TextAnalyticsClientBuilder()
    .credential(new AzureKeyCredential("{key}"))
    .endpoint("{endpoint}")
    .buildClient();
```

The Azure Text Analytics client library provides a way to **rotate the existing key**.
<!-- embedme ./src/samples/java/com/azure/ai/textanalytics/ReadmeSamples.java#L96-L102 -->
```java
AzureKeyCredential credential = new AzureKeyCredential("{key}");
TextAnalyticsClient textAnalyticsClient = new TextAnalyticsClientBuilder()
    .credential(credential)
    .endpoint("{endpoint}")
    .buildClient();

credential.update("{new_key}");
```
#### Create a Text Analytics client with Azure Active Directory credential
Azure SDK for Java supports an Azure Identity package, making it easy to get credentials from Microsoft identity
platform. 

Authentication with AAD requires some initial setup:
* Add the Azure Identity package

[//]: # ({x-version-update-start;com.azure:azure-identity;dependency})
```xml
<dependency>
    <groupId>com.azure</groupId>
    <artifactId>azure-identity</artifactId>
    <version>1.2.2</version>
</dependency>
```
[//]: # ({x-version-update-end})
* [Register a new Azure Active Directory application][register_AAD_application]
* [Grant access][grant_access] to Text Analytics by assigning the `"Cognitive Services User"` role to your service principal.

After setup, you can choose which type of [credential][azure_identity_credential_type] from azure.identity to use. 
As an example, [DefaultAzureCredential][wiki_identity] can be used to authenticate the client:
Set the values of the client ID, tenant ID, and client secret of the AAD application as environment variables: 
AZURE_CLIENT_ID, AZURE_TENANT_ID, AZURE_CLIENT_SECRET. 

Authorization is easiest using [DefaultAzureCredential][wiki_identity]. It finds the best credential to use in its
running environment. For more information about using Azure Active Directory authorization with Text Analytics, please
refer to [the associated documentation][aad_authorization].

<!-- embedme ./src/samples/java/com/azure/ai/textanalytics/ReadmeSamples.java#L85-L89 -->
```java
TokenCredential defaultCredential = new DefaultAzureCredentialBuilder().build();
TextAnalyticsAsyncClient textAnalyticsClient = new TextAnalyticsClientBuilder()
    .endpoint("{endpoint}")
    .credential(defaultCredential)
    .buildAsyncClient();
```

## Key concepts
### Text Analytics client
The Text Analytics client library provides a [TextAnalyticsClient][text_analytics_sync_client] and 
[TextAnalyticsAsyncClient][text_analytics_async_client] to do analysis on batches of documents. It provides both synchronous and
asynchronous operations to access a specific use of Text Analytics, such as language detection or key phrase extraction.

### Input
A **text input**, also called a **document**, is a single unit of document to be analyzed by the predictive models
in the Text Analytics service. Operations on a Text Analytics client may take a single document or a collection
of documents to be analyzed as a batch. 
See [service limitations][service_input_limitation] for the document, including document length limits, maximum batch size,
and supported text encoding.

### Operation on multiple documents
For each supported operation, the Text Analytics client provides method overloads to take a single document, a batch 
of documents as strings, or a batch of either `TextDocumentInput` or `DetectLanguageInput` objects. The overload 
taking the `TextDocumentInput` or `DetectLanguageInput` batch allows callers to give each document a unique ID, 
indicate that the documents in the batch are written in different languages, or provide a country hint about the 
language of the document.

### Return value
An operation result, such as `AnalyzeSentimentResult`, is the result of a Text Analytics operation, containing a 
prediction or predictions about a single document and a list of warnings inside of it. An operation's result type also 
may optionally include information about the input document and how it was processed. An operation result contains a 
`isError` property that allows to identify if an operation executed was successful or unsuccessful for the given
document. When the operation results an error, you can simply call `getError()` to get `TextAnalyticsError` which 
contains the reason why it is unsuccessful. If you are interested in how many characters are in your document, 
or the number of operation transactions that have gone through, simply call `getStatistics()` to get the
`TextDocumentStatistics` which contains both information. 

### Return value collection
An operation result collection, such as `AnalyzeSentimentResultCollection`, which is the collection of 
the result of a Text Analytics analyzing sentiment operation. It also includes the model
version of the operation and statistics of the batch documents. 

**Note**: It is recommended to use the batch methods when working on production environments as they allow you to send one 
request with multiple documents. This is more performant than sending a request per each document.

## Examples
The following sections provide several code snippets covering some of the most common text analytics tasks, including:

* [Analyze Sentiment](#analyze-sentiment "Analyze sentiment")
* [Detect Language](#detect-language "Detect language")
* [Extract Key Phrases](#extract-key-phrases "Extract key phrases")
* [Recognize Entities](#recognize-entities "Recognize entities")
* [Recognize Personally Identifiable Information Entities](#recognize-personally-identifiable-information-entities "Recognize Personally Identifiable Information entities")
* [Recognize Linked Entities](#recognize-linked-entities "Recognize linked entities")

### Text Analytics Client
Text analytics support both synchronous and asynchronous client creation by using
`TextAnalyticsClientBuilder`,

<!-- embedme ./src/samples/java/com/azure/ai/textanalytics/ReadmeSamples.java#L65-L68 -->
``` java
TextAnalyticsClient textAnalyticsClient = new TextAnalyticsClientBuilder()
    .credential(new AzureKeyCredential("{key}"))
    .endpoint("{endpoint}")
    .buildClient();
```
<!-- embedme ./src/samples/java/com/azure/ai/textanalytics/ReadmeSamples.java#L75-L78 -->
``` java
TextAnalyticsAsyncClient textAnalyticsClient = new TextAnalyticsClientBuilder()
    .credential(new AzureKeyCredential("{key}"))
    .endpoint("{endpoint}")
    .buildAsyncClient();
```

### Analyze sentiment
Run a Text Analytics predictive model to identify the positive, negative, neutral or mixed sentiment contained in the 
provided document or batch of documents.

<!-- embedme ./src/samples/java/com/azure/ai/textanalytics/ReadmeSamples.java#L125-L129 -->
```java
String document = "The hotel was dark and unclean. I like microsoft.";
DocumentSentiment documentSentiment = textAnalyticsClient.analyzeSentiment(document);
System.out.printf("Analyzed document sentiment: %s.%n", documentSentiment.getSentiment());
documentSentiment.getSentences().forEach(sentenceSentiment ->
    System.out.printf("Analyzed sentence sentiment: %s.%n", sentenceSentiment.getSentiment()));
```
For samples on using the production recommended option `AnalyzeSentimentBatch` see [here][analyze_sentiment_sample].

To get more granular information about the opinions related to aspects of a product/service, also knows as Aspect-based
Sentiment Analysis in Natural Language Processing (NLP), see sample on sentiment analysis with opinion mining see 
[here][analyze_sentiment_with_opinion_mining_sample].

Please refer to the service documentation for a conceptual discussion of [sentiment analysis][sentiment_analysis].

### Detect language
Run a Text Analytics predictive model to determine the language that the provided document or batch of documents are written in.

<!-- embedme ./src/samples/java/com/azure/ai/textanalytics/ReadmeSamples.java#L136-L139 -->
```java
String document = "Bonjour tout le monde";
DetectedLanguage detectedLanguage = textAnalyticsClient.detectLanguage(document);
System.out.printf("Detected language name: %s, ISO 6391 name: %s, confidence score: %f.%n",
    detectedLanguage.getName(), detectedLanguage.getIso6391Name(), detectedLanguage.getConfidenceScore());
```
For samples on using the production recommended option `DetectLanguageBatch` see [here][detect_language_sample].
Please refer to the service documentation for a conceptual discussion of [language detection][language_detection].

### Extract key phrases
Run a model to identify a collection of significant phrases found in the provided document or batch of documents.

<!-- embedme ./src/samples/java/com/azure/ai/textanalytics/ReadmeSamples.java#L170-L172 -->
```java
String document = "My cat might need to see a veterinarian.";
System.out.println("Extracted phrases:");
textAnalyticsClient.extractKeyPhrases(document).forEach(keyPhrase -> System.out.printf("%s.%n", keyPhrase));
```
For samples on using the production recommended option `ExtractKeyPhrasesBatch` see [here][extract_key_phrases_sample].
Please refer to the service documentation for a conceptual discussion of [key phrase extraction][key_phrase_extraction].

### Recognize entities
Run a predictive model to identify a collection of named entities in the provided document or batch of documents and 
categorize those entities into categories such as person, location, or organization.  For more information on available
categories, see [Text Analytics Named Entity Categories][named_entities_categories].

<!-- embedme ./src/samples/java/com/azure/ai/textanalytics/ReadmeSamples.java#L146-L149 -->
```java
String document = "Satya Nadella is the CEO of Microsoft";
textAnalyticsClient.recognizeEntities(document).forEach(entity ->
    System.out.printf("Recognized entity: %s, category: %s, subcategory: %s, confidence score: %f.%n",
        entity.getText(), entity.getCategory(), entity.getSubcategory(), entity.getConfidenceScore()));
```
For samples on using the production recommended option `RecognizeEntitiesBatch` see [here][recognize_entities_sample].
Please refer to the service documentation for a conceptual discussion of [named entity recognition][named_entity_recognition].

### Recognize Personally Identifiable Information entities
Run a predictive model to identify a collection of Personally Identifiable Information(PII) entities in the provided 
document. It recognizes and categorizes PII entities in its input text, such as
Social Security Numbers, bank account information, credit card numbers, and more. This endpoint is only supported for
API versions v3.1-preview.1 and above.

<!-- embedme ./src/samples/java/com/azure/ai/textanalytics/ReadmeSamples.java#L179-L185 -->
```java
String document = "My SSN is 859-98-0987";
PiiEntityCollection piiEntityCollection = textAnalyticsClient.recognizePiiEntities(document);
System.out.printf("Redacted Text: %s%n", piiEntityCollection.getRedactedText());
piiEntityCollection.forEach(entity -> System.out.printf(
    "Recognized Personally Identifiable Information entity: %s, entity category: %s, entity subcategory: %s,"
        + " confidence score: %f.%n",
    entity.getText(), entity.getCategory(), entity.getSubcategory(), entity.getConfidenceScore()));
```

For samples on using the production recommended option `RecognizePiiEntitiesBatch` see [here][recognize_pii_entities_sample].
Please refer to the service documentation for [supported PII entity types][pii_entity_recognition].

### Recognize linked entities
Run a predictive model to identify a collection of entities found in the provided document or batch of documents, 
and include information linking the entities to their corresponding entries in a well-known knowledge base.

<!-- embedme ./src/samples/java/com/azure/ai/textanalytics/ReadmeSamples.java#L156-L163 -->

```java
String document = "Old Faithful is a geyser at Yellowstone Park.";
textAnalyticsClient.recognizeLinkedEntities(document).forEach(linkedEntity -> {
    System.out.println("Linked Entities:");
    System.out.printf("Name: %s, entity ID in data source: %s, URL: %s, data source: %s.%n",
        linkedEntity.getName(), linkedEntity.getDataSourceEntityId(), linkedEntity.getUrl(), linkedEntity.getDataSource());
    linkedEntity.getMatches().forEach(match ->
        System.out.printf("Text: %s, confidence score: %f.%n", match.getText(), match.getConfidenceScore()));
});
```
For samples on using the production recommended option `RecognizeLinkedEntitiesBatch` see [here][recognize_linked_entities_sample].
Please refer to the service documentation for a conceptual discussion of [entity linking][named_entity_recognition].

### Recognize healthcare entities
Text Analytics for health is a containerized service that extracts and labels relevant medical information from 
unstructured texts such as doctor's notes, discharge summaries, clinical documents, and electronic health records.
Currently, Azure Active Directory (AAD) is not supported in the Healthcare recognition feature. In order to use this 
functionality, request to access public preview is required. For more information see [How to: Use Text Analytics for health][healthcare].
<<<<<<< HEAD
<!-- embedme ./src/samples/java/com/azure/ai/textanalytics/ReadmeSamples.java#L192-L236 -->
=======
<!-- embedme ./src/samples/java/com/azure/ai/textanalytics/ReadmeSamples.java#L189-L225 -->
>>>>>>> e48eb91c
```java
List<TextDocumentInput> documents = Arrays.asList(new TextDocumentInput("0",
    "RECORD #333582770390100 | MH | 85986313 | | 054351 | 2/14/2001 12:00:00 AM | "
        + "CORONARY ARTERY DISEASE | Signed | DIS | Admission Date: 5/22/2001 "
        + "Report Status: Signed Discharge Date: 4/24/2001 ADMISSION DIAGNOSIS: "
        + "CORONARY ARTERY DISEASE. HISTORY OF PRESENT ILLNESS: "
        + "The patient is a 54-year-old gentleman with a history of progressive angina over the past"
        + " several months. The patient had a cardiac catheterization in July of this year revealing total"
        + " occlusion of the RCA and 50% left main disease , with a strong family history of coronary"
        + " artery disease with a brother dying at the age of 52 from a myocardial infarction and another"
        + " brother who is status post coronary artery bypass grafting. The patient had a stress"
        + " echocardiogram done on July , 2001 , which showed no wall motion abnormalities,"
        + " but this was a difficult study due to body habitus. The patient went for six minutes with"
        + " minimal ST depressions in the anterior lateral leads , thought due to fatigue and wrist pain,"
        + " his anginal equivalent. Due to the patient's increased symptoms and family history and"
        + " history left main disease with total occasional of his RCA was referred"
        + " for revascularization with open heart surgery."
));
AnalyzeHealthcareEntitiesOptions options = new AnalyzeHealthcareEntitiesOptions().setIncludeStatistics(true);
SyncPoller<AnalyzeHealthcareEntitiesOperationDetail, PagedIterable<AnalyzeHealthcareEntitiesResultCollection>>
    syncPoller = textAnalyticsClient.beginAnalyzeHealthcareEntities(documents, options, Context.NONE);
syncPoller.waitForCompletion();
syncPoller.getFinalResult().forEach(healthcareTaskResult -> healthcareTaskResult.forEach(
    healthcareEntitiesResult -> {
        System.out.println("Document entities: ");
        AtomicInteger ct = new AtomicInteger();
        healthcareEntitiesResult.getEntities().forEach(healthcareEntity -> {
            System.out.printf("i = %d, Text: %s, category: %s, confidence score: %f.%n",
                ct.getAndIncrement(), healthcareEntity.getText(), healthcareEntity.getCategory(),
                healthcareEntity.getConfidenceScore());
            IterableStream<EntityDataSource> healthcareEntityDataSources =
                healthcareEntity.getDataSources();
            if (healthcareEntityDataSources != null) {
                healthcareEntityDataSources.forEach(healthcareEntityLink -> System.out.printf(
                    "\t\tHealthcare data source ID: %s, data source: %s.%n",
                    healthcareEntityLink.getEntityId(), healthcareEntityLink.getName()));
            }
            Map<HealthcareEntity, HealthcareEntityRelationType> relatedHealthcareEntities =
                healthcareEntity.getRelatedEntities();
            if (!CoreUtils.isNullOrEmpty(relatedHealthcareEntities)) {
                relatedHealthcareEntities.forEach((relatedHealthcareEntity, entityRelationType) -> System.out.printf(
                    "\t\tRelated entity: %s, relation type: %s.%n",
                    relatedHealthcareEntity.getText(), entityRelationType));
            }
        });
    }));
```

<<<<<<< HEAD
### Analyze multiple tasks
The `Analyze` functionality allows to choose which of the supported Text Analytics features to execute in the same 
set of documents. Currently, the supported features are: `entity recognition`, `key phrase extraction`, and 
`Personally Identifiable Information (PII) recognition`. 
<!-- embedme ./src/samples/java/com/azure/ai/textanalytics/ReadmeSamples.java#L243-L283 -->
=======
### Analyze multiple actions
The `Analyze` functionality allows to choose which of the supported Text Analytics features to execute in the same 
set of documents. Currently, the supported features are: `entity recognition`, `key phrase extraction`, and 
`Personally Identifiable Information (PII) recognition`. 
<!-- embedme ./src/samples/java/com/azure/ai/textanalytics/ReadmeSamples.java#L232-L280 -->
>>>>>>> e48eb91c
```java
List<TextDocumentInput> documents = Arrays.asList(
    new TextDocumentInput("0",
        "We went to Contoso Steakhouse located at midtown NYC last week for a dinner party, and we adore"
            + " the spot! They provide marvelous food and they have a great menu. The chief cook happens to be"
            + " the owner (I think his name is John Doe) and he is super nice, coming out of the kitchen and "
            + "greeted us all. We enjoyed very much dining in the place! The Sirloin steak I ordered was tender"
            + " and juicy, and the place was impeccably clean. You can even pre-order from their online menu at"
            + " www.contososteakhouse.com, call 312-555-0176 or send email to order@contososteakhouse.com! The"
            + " only complaint I have is the food didn't come fast enough. Overall I highly recommend it!")
);

SyncPoller<AnalyzeBatchActionsOperationDetail, PagedIterable<AnalyzeBatchActionsResult>> syncPoller =
    textAnalyticsClient.beginAnalyzeBatchActions(documents,
        new TextAnalyticsActions().setDisplayName("{tasks_display_name}")
            .setExtractKeyPhrasesOptions(new ExtractKeyPhrasesOptions())
            .setRecognizePiiEntitiesOptions(new RecognizePiiEntitiesOptions()),
        new AnalyzeBatchActionsOptions().setIncludeStatistics(false),
        Context.NONE);
syncPoller.waitForCompletion();
syncPoller.getFinalResult().forEach(analyzeBatchActionsResult -> {
    System.out.println("Key phrases extraction action results:");
    analyzeBatchActionsResult.getExtractKeyPhrasesActionResults().forEach(actionResult -> {
        AtomicInteger counter = new AtomicInteger();
        if (!actionResult.isError()) {
            for (ExtractKeyPhraseResult extractKeyPhraseResult : actionResult.getResult()) {
                System.out.printf("%n%s%n", documents.get(counter.getAndIncrement()));
                System.out.println("Extracted phrases:");
                extractKeyPhraseResult.getKeyPhrases()
                    .forEach(keyPhrases -> System.out.printf("\t%s.%n", keyPhrases));
            }
        }
    });
    System.out.println("PII entities recognition action results:");
    analyzeBatchActionsResult.getRecognizePiiEntitiesActionResults().forEach(actionResult -> {
        AtomicInteger counter = new AtomicInteger();
        if (!actionResult.isError()) {
            for (RecognizePiiEntitiesResult entitiesResult : actionResult.getResult()) {
                System.out.printf("%n%s%n", documents.get(counter.getAndIncrement()));
                PiiEntityCollection piiEntityCollection = entitiesResult.getEntities();
                System.out.printf("Redacted Text: %s%n", piiEntityCollection.getRedactedText());
                piiEntityCollection.forEach(entity -> System.out.printf(
                    "Recognized Personally Identifiable Information entity: %s, entity category: %s, "
                        + "entity subcategory: %s, offset: %s, confidence score: %f.%n",
                    entity.getText(), entity.getCategory(), entity.getSubcategory(), entity.getOffset(),
                    entity.getConfidenceScore()));
            }
        }
    });
});
```
For more examples, such as asynchronous samples, refer to [here][samples_readme].

## Troubleshooting
### General
Text Analytics clients raise exceptions. For example, if you try to detect the languages of a batch of text with same 
document IDs, `400` error is return that indicating bad request. In the following code snippet, the error is handled 
gracefully by catching the exception and display the additional information about the error.

<!-- embedme ./src/samples/java/com/azure/ai/textanalytics/ReadmeSamples.java#L109-L118 -->
```java
List<DetectLanguageInput> documents = Arrays.asList(
    new DetectLanguageInput("1", "This is written in English.", "us"),
    new DetectLanguageInput("1", "Este es un documento  escrito en Español.", "es")
);

try {
    textAnalyticsClient.detectLanguageBatchWithResponse(documents, null, Context.NONE);
} catch (HttpResponseException e) {
    System.out.println(e.getMessage());
}
```

### Enable client logging
You can set the `AZURE_LOG_LEVEL` environment variable to view logging statements made in the client library. For
example, setting `AZURE_LOG_LEVEL=2` would show all informational, warning, and error log messages. The log levels can
be found here: [log levels][LogLevels].

### Default HTTP Client
All client libraries by default use the Netty HTTP client. Adding the above dependency will automatically configure 
the client library to use the Netty HTTP client. Configuring or changing the HTTP client is detailed in the
[HTTP clients wiki](https://github.com/Azure/azure-sdk-for-java/wiki/HTTP-clients).

### Default SSL library
All client libraries, by default, use the Tomcat-native Boring SSL library to enable native-level performance for SSL 
operations. The Boring SSL library is an uber jar containing native libraries for Linux / macOS / Windows, and provides 
better performance compared to the default SSL implementation within the JDK. For more information, including how to 
reduce the dependency size, refer to the [performance tuning][performance_tuning] section of the wiki.

## Next steps
- Samples are explained in detail [here][samples_readme].

## Contributing

This project welcomes contributions and suggestions. Most contributions require you to agree to a [Contributor License Agreement (CLA)][cla] declaring that you have the right to, and actually do, grant us the rights to use your contribution.

When you submit a pull request, a CLA-bot will automatically determine whether you need to provide a CLA and decorate the PR appropriately (e.g., label, comment). Simply follow the instructions provided by the bot. You will only need to do this once across all repos using our CLA.

This project has adopted the [Microsoft Open Source Code of Conduct][coc]. For more information see the [Code of Conduct FAQ][coc_faq] or contact [opencode@microsoft.com][coc_contact] with any additional questions or comments.

<!-- LINKS -->
[aad_authorization]: https://docs.microsoft.com/azure/cognitive-services/authentication#authenticate-with-azure-active-directory
[aad_credential]: https://docs.microsoft.com/azure/cognitive-services/authentication#authenticate-with-azure-active-directory
[api_reference_doc]: https://aka.ms/azsdk-java-textanalytics-ref-docs
[authentication]: https://docs.microsoft.com/azure/cognitive-services/authentication
[azure_cli]: https://docs.microsoft.com/azure/cognitive-services/cognitive-services-apis-create-account-cli?tabs=windows
[azure_cli_endpoint]: https://docs.microsoft.com/cli/azure/cognitiveservices/account?view=azure-cli-latest#az-cognitiveservices-account-show
[azure_identity]: https://github.com/Azure/azure-sdk-for-java/tree/master/sdk/identity/azure-identity
[azure_identity_credential_type]: https://github.com/Azure/azure-sdk-for-java/tree/master/sdk/identity/azure-identity#credentials
[azure_key_credential]: https://github.com/Azure/azure-sdk-for-java/blob/master/sdk/core/azure-core/src/main/java/com/azure/core/credential/AzureKeyCredential.java
[azure_portal]: https://ms.portal.azure.com
[azure_subscription]: https://azure.microsoft.com/free
[cla]: https://cla.microsoft.com
[coc]: https://opensource.microsoft.com/codeofconduct/
[coc_faq]: https://opensource.microsoft.com/codeofconduct/faq/
[coc_contact]: mailto:opencode@microsoft.com
[create_new_resource]: https://docs.microsoft.com/azure/cognitive-services/cognitive-services-apis-create-account?tabs=multiservice%2Cwindows#create-a-new-azure-cognitive-services-resource
[custom_subdomain]: https://docs.microsoft.com/azure/cognitive-services/authentication#create-a-resource-with-a-custom-subdomain
[grant_access]: https://docs.microsoft.com/azure/cognitive-services/authentication#assign-a-role-to-a-service-principal
[healthcare]: https://docs.microsoft.com/azure/cognitive-services/text-analytics/how-tos/text-analytics-for-health?tabs=ner
[jdk_link]: https://docs.microsoft.com/java/azure/jdk/?view=azure-java-stable
[key]: https://docs.microsoft.com/azure/cognitive-services/cognitive-services-apis-create-account?tabs=multiservice%2Cwindows#get-the-keys-for-your-resource
[key_phrase_extraction]: https://docs.microsoft.com/azure/cognitive-services/text-analytics/how-tos/text-analytics-how-to-keyword-extraction
[language_detection]: https://docs.microsoft.com/azure/cognitive-services/text-analytics/how-tos/text-analytics-how-to-language-detection
[language_regional_support]: https://docs.microsoft.com/azure/cognitive-services/text-analytics/language-support
[named_entity_recognition]: https://docs.microsoft.com/azure/cognitive-services/text-analytics/how-tos/text-analytics-how-to-entity-linking
[named_entity_recognition_types]: https://docs.microsoft.com/azure/cognitive-services/text-analytics/named-entity-types?tabs=personal
[named_entities_categories]: https://docs.microsoft.com/azure/cognitive-services/Text-Analytics/named-entity-types
[pii_entity_recognition]: https://docs.microsoft.com/azure/cognitive-services/text-analytics/named-entity-types?tabs=personal
[package]: https://mvnrepository.com/artifact/com.azure/azure-ai-textanalytics
[performance_tuning]: https://github.com/Azure/azure-sdk-for-java/wiki/Performance-Tuning
[product_documentation]: https://docs.microsoft.com/azure/cognitive-services/text-analytics/overview
[register_AAD_application]: https://docs.microsoft.com/azure/cognitive-services/authentication#assign-a-role-to-a-service-principal
[service_access]: https://docs.microsoft.com/azure/cognitive-services/cognitive-services-apis-create-account?tabs=multiservice%2Cwindows
[service_input_limitation]: https://docs.microsoft.com/azure/cognitive-services/text-analytics/overview#data-limits
[sentiment_analysis]: https://docs.microsoft.com/azure/cognitive-services/text-analytics/how-tos/text-analytics-how-to-sentiment-analysis
[source_code]: https://github.com/Azure/azure-sdk-for-java/tree/master/sdk/textanalytics/azure-ai-textanalytics/src
[supported_languages]: https://docs.microsoft.com/azure/cognitive-services/text-analytics/language-support#language-detection
[text_analytics_account]: https://docs.microsoft.com/azure/cognitive-services/cognitive-services-apis-create-account?tabs=multiservice%2Cwindows
[text_analytics_async_client]: https://github.com/Azure/azure-sdk-for-java/blob/master/sdk/textanalytics/azure-ai-textanalytics/src/main/java/com/azure/ai/textanalytics/TextAnalyticsAsyncClient.java
[text_analytics_sync_client]: https://github.com/Azure/azure-sdk-for-java/blob/master/sdk/textanalytics/azure-ai-textanalytics/src/main/java/com/azure/ai/textanalytics/TextAnalyticsClient.java
[wiki_identity]: https://github.com/Azure/azure-sdk-for-java/wiki/Identity-and-Authentication
[LogLevels]: https://github.com/Azure/azure-sdk-for-java/blob/master/sdk/core/azure-core/src/main/java/com/azure/core/util/logging/ClientLogger.java

[samples_readme]: https://github.com/Azure/azure-sdk-for-java/blob/master/sdk/textanalytics/azure-ai-textanalytics/src/samples/README.md
[detect_language_sample]: https://github.com/Azure/azure-sdk-for-java/blob/master/sdk/textanalytics/azure-ai-textanalytics/src/samples/java/com/azure/ai/textanalytics/batch/DetectLanguageBatchDocuments.java
[analyze_sentiment_sample]: https://github.com/Azure/azure-sdk-for-java/blob/master/sdk/textanalytics/azure-ai-textanalytics/src/samples/java/com/azure/ai/textanalytics/batch/AnalyzeSentimentBatchDocuments.java
[analyze_sentiment_with_opinion_mining_sample]: https://github.com/Azure/azure-sdk-for-java/blob/master/sdk/textanalytics/azure-ai-textanalytics/src/samples/java/com/azure/ai/textanalytics/AnalyzeSentimentWithOpinionMining.java
[extract_key_phrases_sample]: https://github.com/Azure/azure-sdk-for-java/blob/master/sdk/textanalytics/azure-ai-textanalytics/src/samples/java/com/azure/ai/textanalytics/batch/ExtractKeyPhrasesBatchDocuments.java
[recognize_entities_sample]: https://github.com/Azure/azure-sdk-for-java/blob/master/sdk/textanalytics/azure-ai-textanalytics/src/samples/java/com/azure/ai/textanalytics/batch/RecognizeEntitiesBatchDocuments.java
[recognize_pii_entities_sample]: https://github.com/Azure/azure-sdk-for-java/blob/master/sdk/textanalytics/azure-ai-textanalytics/src/samples/java/com/azure/ai/textanalytics/batch/RecognizePiiEntitiesBatchDocuments.java
[recognize_linked_entities_sample]: https://github.com/Azure/azure-sdk-for-java/blob/master/sdk/textanalytics/azure-ai-textanalytics/src/samples/java/com/azure/ai/textanalytics/batch/RecognizeLinkedEntitiesBatchDocuments.java

![Impressions](https://azure-sdk-impressions.azurewebsites.net/api/impressions/azure-sdk-for-java%2Fsdk%2Ftextanalytics%2Fazure-ai-textanalytics%2FREADME.png)<|MERGE_RESOLUTION|>--- conflicted
+++ resolved
@@ -8,13 +8,8 @@
 - Named Entity Recognition
 - Personally Identifiable Information Entity Recognition 
 - Linked Entity Recognition
-<<<<<<< HEAD
-- Analyze Healthcare Entity <sup>beta</sup>
-- Analyze Operation <sup>beta</sup>
-=======
-- Healthcare Recognition <sup>beta</sup>
+- Support Analyze Healthcare Entity <sup>beta</sup>
 - Support Multiple Actions Per Document <sup>beta</sup>
->>>>>>> e48eb91c
 
 [Source code][source_code] | [Package (Maven)][package] | [API reference documentation][api_reference_doc] | [Product Documentation][product_documentation] | [Samples][samples_readme]
 
@@ -320,11 +315,7 @@
 unstructured texts such as doctor's notes, discharge summaries, clinical documents, and electronic health records.
 Currently, Azure Active Directory (AAD) is not supported in the Healthcare recognition feature. In order to use this 
 functionality, request to access public preview is required. For more information see [How to: Use Text Analytics for health][healthcare].
-<<<<<<< HEAD
 <!-- embedme ./src/samples/java/com/azure/ai/textanalytics/ReadmeSamples.java#L192-L236 -->
-=======
-<!-- embedme ./src/samples/java/com/azure/ai/textanalytics/ReadmeSamples.java#L189-L225 -->
->>>>>>> e48eb91c
 ```java
 List<TextDocumentInput> documents = Arrays.asList(new TextDocumentInput("0",
     "RECORD #333582770390100 | MH | 85986313 | | 054351 | 2/14/2001 12:00:00 AM | "
@@ -373,19 +364,11 @@
     }));
 ```
 
-<<<<<<< HEAD
-### Analyze multiple tasks
-The `Analyze` functionality allows to choose which of the supported Text Analytics features to execute in the same 
-set of documents. Currently, the supported features are: `entity recognition`, `key phrase extraction`, and 
-`Personally Identifiable Information (PII) recognition`. 
-<!-- embedme ./src/samples/java/com/azure/ai/textanalytics/ReadmeSamples.java#L243-L283 -->
-=======
 ### Analyze multiple actions
 The `Analyze` functionality allows to choose which of the supported Text Analytics features to execute in the same 
 set of documents. Currently, the supported features are: `entity recognition`, `key phrase extraction`, and 
 `Personally Identifiable Information (PII) recognition`. 
 <!-- embedme ./src/samples/java/com/azure/ai/textanalytics/ReadmeSamples.java#L232-L280 -->
->>>>>>> e48eb91c
 ```java
 List<TextDocumentInput> documents = Arrays.asList(
     new TextDocumentInput("0",
