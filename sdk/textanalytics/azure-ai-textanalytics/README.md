# Azure Text Analytics client library for Java
Text Analytics is a cloud-based service that provides advanced natural language processing over raw text, 
and includes six main functions:

- Sentiment Analysis
- Language Detection
- Key Phrase Extraction
- Named Entity Recognition
- Personally Identifiable Information Entity Recognition 
- Linked Entity Recognition
- Support Analyze Healthcare Entity <sup>beta</sup>
- Support Multiple Actions Per Document <sup>beta</sup>

[Source code][source_code] | [Package (Maven)][package] | [API reference documentation][api_reference_doc] | [Product Documentation][product_documentation] | [Samples][samples_readme]

## Getting started

### Prerequisites
- A [Java Development Kit (JDK)][jdk_link], version 8 or later.
- [Azure Subscription][azure_subscription]
- [Cognitive Services or Text Analytics account][text_analytics_account] to use this package.

#### Create a Cognitive Services or Text Analytics resource
Text Analytics supports both [multi-service and single-service access][service_access]. Create a Cognitive Services 
resource if you plan to access multiple cognitive services under a single endpoint/key. For Text Analytics access only,
create a Text Analytics resource.

You can create either resource using the 

**Option 1:** [Azure Portal][create_new_resource] 

**Option 2:** [Azure CLI][azure_cli]

Below is an example of how you can create a Text Analytics resource using the CLI:

```bash
# Create a new resource group to hold the text analytics resource -
# if using an existing resource group, skip this step
az group create --name my-resource-group --location westus2
```

```bash
# Create text analytics
az cognitiveservices account create \
    --name text-analytics-resource \
    --resource-group my-resource-group \
    --kind TextAnalytics \
    --sku F0 \
    --location westus2 \
    --yes
```

### Include the Package
**Note:** This version targets Azure Text Analytics service API version v3.0.

[//]: # ({x-version-update-start;com.azure:azure-ai-textanalytics;dependency})
```xml
<dependency>
    <groupId>com.azure</groupId>
    <artifactId>azure-ai-textanalytics</artifactId>
    <version>5.0.3</version>
</dependency>
```
[//]: # ({x-version-update-end})

### Authenticate the client
In order to interact with the Text Analytics service, you will need to create an instance of the Text Analytics client,
both the asynchronous and synchronous clients can be created by using `TextAnalyticsClientBuilder` invoking `buildClient()`
creates a synchronous client while `buildAsyncClient()` creates its asynchronous counterpart.

You will need an **endpoint** and either a **key** or **AAD TokenCredential** to instantiate a client object. 

#### Looking up the endpoint
You can find the **endpoint** for your Text Analytics resource in the [Azure Portal][azure_portal] under the "Keys and Endpoint",
or [Azure CLI][azure_cli_endpoint].
```bash
# Get the endpoint for the text analytics resource
az cognitiveservices account show --name "resource-name" --resource-group "resource-group-name" --query "endpoint"
```

#### Create a Text Analytics client with key credential
Once you have the value for the [key][key], provide it as a string to the [AzureKeyCredential][azure_key_credential].
This can be found in the [Azure Portal][azure_portal] under the "Keys and Endpoint" section in your created Text Analytics
resource or by running the following Azure CLI command:

```bash
az cognitiveservices account keys list --resource-group <your-resource-group-name> --name <your-resource-name>
```

Use the key as the credential parameter to authenticate the client:
<!-- embedme ./src/samples/java/com/azure/ai/textanalytics/ReadmeSamples.java#L63-L66 -->
```java
TextAnalyticsClient textAnalyticsClient = new TextAnalyticsClientBuilder()
    .credential(new AzureKeyCredential("{key}"))
    .endpoint("{endpoint}")
    .buildClient();
```

The Azure Text Analytics client library provides a way to **rotate the existing key**.
<!-- embedme ./src/samples/java/com/azure/ai/textanalytics/ReadmeSamples.java#L94-L100 -->
```java
AzureKeyCredential credential = new AzureKeyCredential("{key}");
TextAnalyticsClient textAnalyticsClient = new TextAnalyticsClientBuilder()
    .credential(credential)
    .endpoint("{endpoint}")
    .buildClient();

credential.update("{new_key}");
```
#### Create a Text Analytics client with Azure Active Directory credential
Azure SDK for Java supports an Azure Identity package, making it easy to get credentials from Microsoft identity
platform. 

Authentication with AAD requires some initial setup:
* Add the Azure Identity package

[//]: # ({x-version-update-start;com.azure:azure-identity;dependency})
```xml
<dependency>
    <groupId>com.azure</groupId>
    <artifactId>azure-identity</artifactId>
    <version>1.2.3</version>
</dependency>
```
[//]: # ({x-version-update-end})
* [Register a new Azure Active Directory application][register_AAD_application]
* [Grant access][grant_access] to Text Analytics by assigning the `"Cognitive Services User"` role to your service principal.

After setup, you can choose which type of [credential][azure_identity_credential_type] from azure.identity to use. 
As an example, [DefaultAzureCredential][wiki_identity] can be used to authenticate the client:
Set the values of the client ID, tenant ID, and client secret of the AAD application as environment variables: 
AZURE_CLIENT_ID, AZURE_TENANT_ID, AZURE_CLIENT_SECRET. 

Authorization is easiest using [DefaultAzureCredential][wiki_identity]. It finds the best credential to use in its
running environment. For more information about using Azure Active Directory authorization with Text Analytics, please
refer to [the associated documentation][aad_authorization].

<!-- embedme ./src/samples/java/com/azure/ai/textanalytics/ReadmeSamples.java#L83-L87 -->
```java
TokenCredential defaultCredential = new DefaultAzureCredentialBuilder().build();
TextAnalyticsAsyncClient textAnalyticsClient = new TextAnalyticsClientBuilder()
    .endpoint("{endpoint}")
    .credential(defaultCredential)
    .buildAsyncClient();
```

## Key concepts
### Text Analytics client
The Text Analytics client library provides a [TextAnalyticsClient][text_analytics_sync_client] and 
[TextAnalyticsAsyncClient][text_analytics_async_client] to do analysis on batches of documents. It provides both synchronous and
asynchronous operations to access a specific use of Text Analytics, such as language detection or key phrase extraction.

### Input
A **text input**, also called a **document**, is a single unit of document to be analyzed by the predictive models
in the Text Analytics service. Operations on a Text Analytics client may take a single document or a collection
of documents to be analyzed as a batch. 
See [service limitations][service_input_limitation] for the document, including document length limits, maximum batch size,
and supported text encoding.

### Operation on multiple documents
For each supported operation, the Text Analytics client provides method overloads to take a single document, a batch 
of documents as strings, or a batch of either `TextDocumentInput` or `DetectLanguageInput` objects. The overload 
taking the `TextDocumentInput` or `DetectLanguageInput` batch allows callers to give each document a unique ID, 
indicate that the documents in the batch are written in different languages, or provide a country hint about the 
language of the document.

### Return value
An operation result, such as `AnalyzeSentimentResult`, is the result of a Text Analytics operation, containing a 
prediction or predictions about a single document and a list of warnings inside of it. An operation's result type also 
may optionally include information about the input document and how it was processed. An operation result contains a 
`isError` property that allows to identify if an operation executed was successful or unsuccessful for the given
document. When the operation results an error, you can simply call `getError()` to get `TextAnalyticsError` which 
contains the reason why it is unsuccessful. If you are interested in how many characters are in your document, 
or the number of operation transactions that have gone through, simply call `getStatistics()` to get the
`TextDocumentStatistics` which contains both information. 

### Return value collection
An operation result collection, such as `AnalyzeSentimentResultCollection`, which is the collection of 
the result of a Text Analytics analyzing sentiment operation. It also includes the model
version of the operation and statistics of the batch documents. 

**Note**: It is recommended to use the batch methods when working on production environments as they allow you to send one 
request with multiple documents. This is more performant than sending a request per each document.

## Examples
The following sections provide several code snippets covering some of the most common text analytics tasks, including:

* [Analyze Sentiment](#analyze-sentiment "Analyze sentiment")
* [Detect Language](#detect-language "Detect language")
* [Extract Key Phrases](#extract-key-phrases "Extract key phrases")
* [Recognize Entities](#recognize-entities "Recognize entities")
* [Recognize Personally Identifiable Information Entities](#recognize-personally-identifiable-information-entities "Recognize Personally Identifiable Information entities")
* [Recognize Linked Entities](#recognize-linked-entities "Recognize linked entities")

### Text Analytics Client
Text analytics support both synchronous and asynchronous client creation by using
`TextAnalyticsClientBuilder`,

<!-- embedme ./src/samples/java/com/azure/ai/textanalytics/ReadmeSamples.java#L63-L66 -->
``` java
TextAnalyticsClient textAnalyticsClient = new TextAnalyticsClientBuilder()
    .credential(new AzureKeyCredential("{key}"))
    .endpoint("{endpoint}")
    .buildClient();
```
<!-- embedme ./src/samples/java/com/azure/ai/textanalytics/ReadmeSamples.java#L73-L76 -->
``` java
TextAnalyticsAsyncClient textAnalyticsClient = new TextAnalyticsClientBuilder()
    .credential(new AzureKeyCredential("{key}"))
    .endpoint("{endpoint}")
    .buildAsyncClient();
```

### Analyze sentiment
Run a Text Analytics predictive model to identify the positive, negative, neutral or mixed sentiment contained in the 
provided document or batch of documents.

<!-- embedme ./src/samples/java/com/azure/ai/textanalytics/ReadmeSamples.java#L123-L127 -->
```java
String document = "The hotel was dark and unclean. I like microsoft.";
DocumentSentiment documentSentiment = textAnalyticsClient.analyzeSentiment(document);
System.out.printf("Analyzed document sentiment: %s.%n", documentSentiment.getSentiment());
documentSentiment.getSentences().forEach(sentenceSentiment ->
    System.out.printf("Analyzed sentence sentiment: %s.%n", sentenceSentiment.getSentiment()));
```
For samples on using the production recommended option `AnalyzeSentimentBatch` see [here][analyze_sentiment_sample].

To get more granular information about the opinions related to aspects of a product/service, also knows as Aspect-based
Sentiment Analysis in Natural Language Processing (NLP), see sample on sentiment analysis with opinion mining see 
[here][analyze_sentiment_with_opinion_mining_sample].

Please refer to the service documentation for a conceptual discussion of [sentiment analysis][sentiment_analysis].

### Detect language
Run a Text Analytics predictive model to determine the language that the provided document or batch of documents are written in.

<!-- embedme ./src/samples/java/com/azure/ai/textanalytics/ReadmeSamples.java#L134-L137 -->
```java
String document = "Bonjour tout le monde";
DetectedLanguage detectedLanguage = textAnalyticsClient.detectLanguage(document);
System.out.printf("Detected language name: %s, ISO 6391 name: %s, confidence score: %f.%n",
    detectedLanguage.getName(), detectedLanguage.getIso6391Name(), detectedLanguage.getConfidenceScore());
```
For samples on using the production recommended option `DetectLanguageBatch` see [here][detect_language_sample].
Please refer to the service documentation for a conceptual discussion of [language detection][language_detection].

### Extract key phrases
Run a model to identify a collection of significant phrases found in the provided document or batch of documents.

<!-- embedme ./src/samples/java/com/azure/ai/textanalytics/ReadmeSamples.java#L168-L170 -->
```java
String document = "My cat might need to see a veterinarian.";
System.out.println("Extracted phrases:");
textAnalyticsClient.extractKeyPhrases(document).forEach(keyPhrase -> System.out.printf("%s.%n", keyPhrase));
```
For samples on using the production recommended option `ExtractKeyPhrasesBatch` see [here][extract_key_phrases_sample].
Please refer to the service documentation for a conceptual discussion of [key phrase extraction][key_phrase_extraction].

### Recognize entities
Run a predictive model to identify a collection of named entities in the provided document or batch of documents and 
categorize those entities into categories such as person, location, or organization.  For more information on available
categories, see [Text Analytics Named Entity Categories][named_entities_categories].

<!-- embedme ./src/samples/java/com/azure/ai/textanalytics/ReadmeSamples.java#L144-L147 -->
```java
String document = "Satya Nadella is the CEO of Microsoft";
textAnalyticsClient.recognizeEntities(document).forEach(entity ->
    System.out.printf("Recognized entity: %s, category: %s, subcategory: %s, confidence score: %f.%n",
        entity.getText(), entity.getCategory(), entity.getSubcategory(), entity.getConfidenceScore()));
```
For samples on using the production recommended option `RecognizeEntitiesBatch` see [here][recognize_entities_sample].
Please refer to the service documentation for a conceptual discussion of [named entity recognition][named_entity_recognition].

### Recognize Personally Identifiable Information entities
Run a predictive model to identify a collection of Personally Identifiable Information(PII) entities in the provided 
document. It recognizes and categorizes PII entities in its input text, such as
Social Security Numbers, bank account information, credit card numbers, and more. This endpoint is only supported for
API versions v3.1-preview.1 and above.

<!-- embedme ./src/samples/java/com/azure/ai/textanalytics/ReadmeSamples.java#L177-L183 -->
```java
String document = "My SSN is 859-98-0987";
PiiEntityCollection piiEntityCollection = textAnalyticsClient.recognizePiiEntities(document);
System.out.printf("Redacted Text: %s%n", piiEntityCollection.getRedactedText());
piiEntityCollection.forEach(entity -> System.out.printf(
    "Recognized Personally Identifiable Information entity: %s, entity category: %s, entity subcategory: %s,"
        + " confidence score: %f.%n",
    entity.getText(), entity.getCategory(), entity.getSubcategory(), entity.getConfidenceScore()));
```

For samples on using the production recommended option `RecognizePiiEntitiesBatch` see [here][recognize_pii_entities_sample].
Please refer to the service documentation for [supported PII entity types][pii_entity_recognition].

### Recognize linked entities
Run a predictive model to identify a collection of entities found in the provided document or batch of documents, 
and include information linking the entities to their corresponding entries in a well-known knowledge base.

<!-- embedme ./src/samples/java/com/azure/ai/textanalytics/ReadmeSamples.java#L154-L161 -->

```java
String document = "Old Faithful is a geyser at Yellowstone Park.";
textAnalyticsClient.recognizeLinkedEntities(document).forEach(linkedEntity -> {
    System.out.println("Linked Entities:");
    System.out.printf("Name: %s, entity ID in data source: %s, URL: %s, data source: %s.%n",
        linkedEntity.getName(), linkedEntity.getDataSourceEntityId(), linkedEntity.getUrl(), linkedEntity.getDataSource());
    linkedEntity.getMatches().forEach(match ->
        System.out.printf("Text: %s, confidence score: %f.%n", match.getText(), match.getConfidenceScore()));
});
```
For samples on using the production recommended option `RecognizeLinkedEntitiesBatch` see [here][recognize_linked_entities_sample].
Please refer to the service documentation for a conceptual discussion of [entity linking][named_entity_recognition].

### Analyze healthcare entities
Text Analytics for health is a containerized service that extracts and labels relevant medical information from 
unstructured texts such as doctor's notes, discharge summaries, clinical documents, and electronic health records.
Currently, Azure Active Directory (AAD) is not supported in the Healthcare recognition feature. In order to use this 
functionality, request to access public preview is required. For more information see [How to: Use Text Analytics for health][healthcare].
<!-- embedme ./src/samples/java/com/azure/ai/textanalytics/ReadmeSamples.java#L190-L236 -->
```java
List<TextDocumentInput> documents = Arrays.asList(new TextDocumentInput("0",
    "RECORD #333582770390100 | MH | 85986313 | | 054351 | 2/14/2001 12:00:00 AM | "
        + "CORONARY ARTERY DISEASE | Signed | DIS | Admission Date: 5/22/2001 "
        + "Report Status: Signed Discharge Date: 4/24/2001 ADMISSION DIAGNOSIS: "
        + "CORONARY ARTERY DISEASE. HISTORY OF PRESENT ILLNESS: "
        + "The patient is a 54-year-old gentleman with a history of progressive angina over the past"
        + " several months. The patient had a cardiac catheterization in July of this year revealing total"
        + " occlusion of the RCA and 50% left main disease , with a strong family history of coronary"
        + " artery disease with a brother dying at the age of 52 from a myocardial infarction and another"
        + " brother who is status post coronary artery bypass grafting. The patient had a stress"
        + " echocardiogram done on July , 2001 , which showed no wall motion abnormalities,"
        + " but this was a difficult study due to body habitus. The patient went for six minutes with"
        + " minimal ST depressions in the anterior lateral leads , thought due to fatigue and wrist pain,"
        + " his anginal equivalent. Due to the patient's increased symptoms and family history and"
        + " history left main disease with total occasional of his RCA was referred"
        + " for revascularization with open heart surgery."
));
AnalyzeHealthcareEntitiesOptions options = new AnalyzeHealthcareEntitiesOptions().setIncludeStatistics(true);
SyncPoller<AnalyzeHealthcareEntitiesOperationDetail, PagedIterable<AnalyzeHealthcareEntitiesResultCollection>>
    syncPoller = textAnalyticsClient.beginAnalyzeHealthcareEntities(documents, options, Context.NONE);
syncPoller.waitForCompletion();
syncPoller.getFinalResult().forEach(healthcareTaskResult -> healthcareTaskResult.forEach(
    healthcareEntitiesResult -> {
        System.out.println("Document entities: ");
        AtomicInteger ct = new AtomicInteger();
        healthcareEntitiesResult.getEntities().forEach(healthcareEntity -> {
            System.out.printf("\ti = %d, Text: %s, category: %s, subcategory: %s, confidence score: %f.%n",
                ct.getAndIncrement(), healthcareEntity.getText(), healthcareEntity.getCategory(),
                healthcareEntity.getSubcategory(), healthcareEntity.getConfidenceScore());
            IterableStream<EntityDataSource> healthcareEntityDataSources =
                healthcareEntity.getDataSources();
            if (healthcareEntityDataSources != null) {
                healthcareEntityDataSources.forEach(healthcareEntityLink -> System.out.printf(
                    "\t\tEntity ID in data source: %s, data source: %s.%n",
                    healthcareEntityLink.getEntityId(), healthcareEntityLink.getName()));
            }
        });
        // Healthcare entity relation groups
        healthcareEntitiesResult.getEntityRelations().forEach(entityRelation -> {
            System.out.printf("\tRelation type: %s.%n", entityRelation.getRelationType());
            entityRelation.getRoles().forEach(role -> {
                final HealthcareEntity entity = role.getEntity();
                System.out.printf("\t\tEntity text: %s, category: %s, role: %s.%n",
                    entity.getText(), entity.getCategory(), role.getName());
            });
        });
    }));
```

### Analyze multiple actions
The `Analyze` functionality allows to choose which of the supported Text Analytics features to execute in the same 
<<<<<<< HEAD
set of documents. Currently, the supported features are: `entity recognition`, `linked entity recognition`, 
`key phrase extraction`, and `Personally Identifiable Information (PII) recognition`. 
<!-- embedme ./src/samples/java/com/azure/ai/textanalytics/ReadmeSamples.java#L244-L292 -->
=======
set of documents. Currently, the supported features are: `entity recognition`, `key phrase extraction`, and 
`Personally Identifiable Information (PII) recognition`. 
<!-- embedme ./src/samples/java/com/azure/ai/textanalytics/ReadmeSamples.java#L243-L291 -->
>>>>>>> 1a938d5f
```java
List<TextDocumentInput> documents = Arrays.asList(
    new TextDocumentInput("0",
        "We went to Contoso Steakhouse located at midtown NYC last week for a dinner party, and we adore"
            + " the spot! They provide marvelous food and they have a great menu. The chief cook happens to be"
            + " the owner (I think his name is John Doe) and he is super nice, coming out of the kitchen and "
            + "greeted us all. We enjoyed very much dining in the place! The Sirloin steak I ordered was tender"
            + " and juicy, and the place was impeccably clean. You can even pre-order from their online menu at"
            + " www.contososteakhouse.com, call 312-555-0176 or send email to order@contososteakhouse.com! The"
            + " only complaint I have is the food didn't come fast enough. Overall I highly recommend it!")
);

SyncPoller<AnalyzeBatchActionsOperationDetail, PagedIterable<AnalyzeBatchActionsResult>> syncPoller =
    textAnalyticsClient.beginAnalyzeBatchActions(documents,
        new TextAnalyticsActions().setDisplayName("{tasks_display_name}")
            .setExtractKeyPhrasesOptions(new ExtractKeyPhrasesOptions())
            .setRecognizePiiEntitiesOptions(new RecognizePiiEntitiesOptions()),
        new AnalyzeBatchActionsOptions().setIncludeStatistics(false),
        Context.NONE);
syncPoller.waitForCompletion();
syncPoller.getFinalResult().forEach(analyzeBatchActionsResult -> {
    System.out.println("Key phrases extraction action results:");
    analyzeBatchActionsResult.getExtractKeyPhrasesActionResults().forEach(actionResult -> {
        AtomicInteger counter = new AtomicInteger();
        if (!actionResult.isError()) {
            for (ExtractKeyPhraseResult extractKeyPhraseResult : actionResult.getResult()) {
                System.out.printf("%n%s%n", documents.get(counter.getAndIncrement()));
                System.out.println("Extracted phrases:");
                extractKeyPhraseResult.getKeyPhrases()
                    .forEach(keyPhrases -> System.out.printf("\t%s.%n", keyPhrases));
            }
        }
    });
    System.out.println("PII entities recognition action results:");
    analyzeBatchActionsResult.getRecognizePiiEntitiesActionResults().forEach(actionResult -> {
        AtomicInteger counter = new AtomicInteger();
        if (!actionResult.isError()) {
            for (RecognizePiiEntitiesResult entitiesResult : actionResult.getResult()) {
                System.out.printf("%n%s%n", documents.get(counter.getAndIncrement()));
                PiiEntityCollection piiEntityCollection = entitiesResult.getEntities();
                System.out.printf("Redacted Text: %s%n", piiEntityCollection.getRedactedText());
                piiEntityCollection.forEach(entity -> System.out.printf(
                    "Recognized Personally Identifiable Information entity: %s, entity category: %s, "
                        + "entity subcategory: %s, offset: %s, confidence score: %f.%n",
                    entity.getText(), entity.getCategory(), entity.getSubcategory(), entity.getOffset(),
                    entity.getConfidenceScore()));
            }
        }
    });
});
```
For more examples, such as asynchronous samples, refer to [here][samples_readme].

## Troubleshooting
### General
Text Analytics clients raise exceptions. For example, if you try to detect the languages of a batch of text with same 
document IDs, `400` error is return that indicating bad request. In the following code snippet, the error is handled 
gracefully by catching the exception and display the additional information about the error.

<!-- embedme ./src/samples/java/com/azure/ai/textanalytics/ReadmeSamples.java#L107-L116 -->
```java
List<DetectLanguageInput> documents = Arrays.asList(
    new DetectLanguageInput("1", "This is written in English.", "us"),
    new DetectLanguageInput("1", "Este es un documento  escrito en Español.", "es")
);

try {
    textAnalyticsClient.detectLanguageBatchWithResponse(documents, null, Context.NONE);
} catch (HttpResponseException e) {
    System.out.println(e.getMessage());
}
```

### Enable client logging
You can set the `AZURE_LOG_LEVEL` environment variable to view logging statements made in the client library. For
example, setting `AZURE_LOG_LEVEL=2` would show all informational, warning, and error log messages. The log levels can
be found here: [log levels][LogLevels].

### Default HTTP Client
All client libraries by default use the Netty HTTP client. Adding the above dependency will automatically configure 
the client library to use the Netty HTTP client. Configuring or changing the HTTP client is detailed in the
[HTTP clients wiki](https://github.com/Azure/azure-sdk-for-java/wiki/HTTP-clients).

### Default SSL library
All client libraries, by default, use the Tomcat-native Boring SSL library to enable native-level performance for SSL 
operations. The Boring SSL library is an uber jar containing native libraries for Linux / macOS / Windows, and provides 
better performance compared to the default SSL implementation within the JDK. For more information, including how to 
reduce the dependency size, refer to the [performance tuning][performance_tuning] section of the wiki.

## Next steps
- Samples are explained in detail [here][samples_readme].

## Contributing

This project welcomes contributions and suggestions. Most contributions require you to agree to a [Contributor License Agreement (CLA)][cla] declaring that you have the right to, and actually do, grant us the rights to use your contribution.

When you submit a pull request, a CLA-bot will automatically determine whether you need to provide a CLA and decorate the PR appropriately (e.g., label, comment). Simply follow the instructions provided by the bot. You will only need to do this once across all repos using our CLA.

This project has adopted the [Microsoft Open Source Code of Conduct][coc]. For more information see the [Code of Conduct FAQ][coc_faq] or contact [opencode@microsoft.com][coc_contact] with any additional questions or comments.

<!-- LINKS -->
[aad_authorization]: https://docs.microsoft.com/azure/cognitive-services/authentication#authenticate-with-azure-active-directory
[aad_credential]: https://docs.microsoft.com/azure/cognitive-services/authentication#authenticate-with-azure-active-directory
[api_reference_doc]: https://aka.ms/azsdk-java-textanalytics-ref-docs
[authentication]: https://docs.microsoft.com/azure/cognitive-services/authentication
[azure_cli]: https://docs.microsoft.com/azure/cognitive-services/cognitive-services-apis-create-account-cli?tabs=windows
[azure_cli_endpoint]: https://docs.microsoft.com/cli/azure/cognitiveservices/account?view=azure-cli-latest#az-cognitiveservices-account-show
[azure_identity]: https://github.com/Azure/azure-sdk-for-java/tree/master/sdk/identity/azure-identity
[azure_identity_credential_type]: https://github.com/Azure/azure-sdk-for-java/tree/master/sdk/identity/azure-identity#credentials
[azure_key_credential]: https://github.com/Azure/azure-sdk-for-java/blob/master/sdk/core/azure-core/src/main/java/com/azure/core/credential/AzureKeyCredential.java
[azure_portal]: https://ms.portal.azure.com
[azure_subscription]: https://azure.microsoft.com/free
[cla]: https://cla.microsoft.com
[coc]: https://opensource.microsoft.com/codeofconduct/
[coc_faq]: https://opensource.microsoft.com/codeofconduct/faq/
[coc_contact]: mailto:opencode@microsoft.com
[create_new_resource]: https://docs.microsoft.com/azure/cognitive-services/cognitive-services-apis-create-account?tabs=multiservice%2Cwindows#create-a-new-azure-cognitive-services-resource
[custom_subdomain]: https://docs.microsoft.com/azure/cognitive-services/authentication#create-a-resource-with-a-custom-subdomain
[grant_access]: https://docs.microsoft.com/azure/cognitive-services/authentication#assign-a-role-to-a-service-principal
[healthcare]: https://docs.microsoft.com/azure/cognitive-services/text-analytics/how-tos/text-analytics-for-health?tabs=ner
[jdk_link]: https://docs.microsoft.com/java/azure/jdk/?view=azure-java-stable
[key]: https://docs.microsoft.com/azure/cognitive-services/cognitive-services-apis-create-account?tabs=multiservice%2Cwindows#get-the-keys-for-your-resource
[key_phrase_extraction]: https://docs.microsoft.com/azure/cognitive-services/text-analytics/how-tos/text-analytics-how-to-keyword-extraction
[language_detection]: https://docs.microsoft.com/azure/cognitive-services/text-analytics/how-tos/text-analytics-how-to-language-detection
[language_regional_support]: https://docs.microsoft.com/azure/cognitive-services/text-analytics/language-support
[named_entity_recognition]: https://docs.microsoft.com/azure/cognitive-services/text-analytics/how-tos/text-analytics-how-to-entity-linking
[named_entity_recognition_types]: https://docs.microsoft.com/azure/cognitive-services/text-analytics/named-entity-types?tabs=personal
[named_entities_categories]: https://docs.microsoft.com/azure/cognitive-services/Text-Analytics/named-entity-types
[pii_entity_recognition]: https://docs.microsoft.com/azure/cognitive-services/text-analytics/named-entity-types?tabs=personal
[package]: https://mvnrepository.com/artifact/com.azure/azure-ai-textanalytics
[performance_tuning]: https://github.com/Azure/azure-sdk-for-java/wiki/Performance-Tuning
[product_documentation]: https://docs.microsoft.com/azure/cognitive-services/text-analytics/overview
[register_AAD_application]: https://docs.microsoft.com/azure/cognitive-services/authentication#assign-a-role-to-a-service-principal
[service_access]: https://docs.microsoft.com/azure/cognitive-services/cognitive-services-apis-create-account?tabs=multiservice%2Cwindows
[service_input_limitation]: https://docs.microsoft.com/azure/cognitive-services/text-analytics/overview#data-limits
[sentiment_analysis]: https://docs.microsoft.com/azure/cognitive-services/text-analytics/how-tos/text-analytics-how-to-sentiment-analysis
[source_code]: https://github.com/Azure/azure-sdk-for-java/tree/master/sdk/textanalytics/azure-ai-textanalytics/src
[supported_languages]: https://docs.microsoft.com/azure/cognitive-services/text-analytics/language-support#language-detection
[text_analytics_account]: https://docs.microsoft.com/azure/cognitive-services/cognitive-services-apis-create-account?tabs=multiservice%2Cwindows
[text_analytics_async_client]: https://github.com/Azure/azure-sdk-for-java/blob/master/sdk/textanalytics/azure-ai-textanalytics/src/main/java/com/azure/ai/textanalytics/TextAnalyticsAsyncClient.java
[text_analytics_sync_client]: https://github.com/Azure/azure-sdk-for-java/blob/master/sdk/textanalytics/azure-ai-textanalytics/src/main/java/com/azure/ai/textanalytics/TextAnalyticsClient.java
[wiki_identity]: https://github.com/Azure/azure-sdk-for-java/wiki/Identity-and-Authentication
[LogLevels]: https://github.com/Azure/azure-sdk-for-java/blob/master/sdk/core/azure-core/src/main/java/com/azure/core/util/logging/ClientLogger.java

[samples_readme]: https://github.com/Azure/azure-sdk-for-java/blob/master/sdk/textanalytics/azure-ai-textanalytics/src/samples/README.md
[detect_language_sample]: https://github.com/Azure/azure-sdk-for-java/blob/master/sdk/textanalytics/azure-ai-textanalytics/src/samples/java/com/azure/ai/textanalytics/batch/DetectLanguageBatchDocuments.java
[analyze_sentiment_sample]: https://github.com/Azure/azure-sdk-for-java/blob/master/sdk/textanalytics/azure-ai-textanalytics/src/samples/java/com/azure/ai/textanalytics/batch/AnalyzeSentimentBatchDocuments.java
[analyze_sentiment_with_opinion_mining_sample]: https://github.com/Azure/azure-sdk-for-java/blob/master/sdk/textanalytics/azure-ai-textanalytics/src/samples/java/com/azure/ai/textanalytics/AnalyzeSentimentWithOpinionMining.java
[extract_key_phrases_sample]: https://github.com/Azure/azure-sdk-for-java/blob/master/sdk/textanalytics/azure-ai-textanalytics/src/samples/java/com/azure/ai/textanalytics/batch/ExtractKeyPhrasesBatchDocuments.java
[recognize_entities_sample]: https://github.com/Azure/azure-sdk-for-java/blob/master/sdk/textanalytics/azure-ai-textanalytics/src/samples/java/com/azure/ai/textanalytics/batch/RecognizeEntitiesBatchDocuments.java
[recognize_pii_entities_sample]: https://github.com/Azure/azure-sdk-for-java/blob/master/sdk/textanalytics/azure-ai-textanalytics/src/samples/java/com/azure/ai/textanalytics/batch/RecognizePiiEntitiesBatchDocuments.java
[recognize_linked_entities_sample]: https://github.com/Azure/azure-sdk-for-java/blob/master/sdk/textanalytics/azure-ai-textanalytics/src/samples/java/com/azure/ai/textanalytics/batch/RecognizeLinkedEntitiesBatchDocuments.java

![Impressions](https://azure-sdk-impressions.azurewebsites.net/api/impressions/azure-sdk-for-java%2Fsdk%2Ftextanalytics%2Fazure-ai-textanalytics%2FREADME.png)<|MERGE_RESOLUTION|>--- conflicted
+++ resolved
@@ -367,16 +367,10 @@
 ```
 
 ### Analyze multiple actions
-The `Analyze` functionality allows to choose which of the supported Text Analytics features to execute in the same 
-<<<<<<< HEAD
-set of documents. Currently, the supported features are: `entity recognition`, `linked entity recognition`, 
+The `Analyze` functionality allows to choose which of the supported Text Analytics features to execute in the same
+set of documents. Currently, the supported features are: `entity recognition`, `linked entity recognition`,
 `key phrase extraction`, and `Personally Identifiable Information (PII) recognition`. 
-<!-- embedme ./src/samples/java/com/azure/ai/textanalytics/ReadmeSamples.java#L244-L292 -->
-=======
-set of documents. Currently, the supported features are: `entity recognition`, `key phrase extraction`, and 
-`Personally Identifiable Information (PII) recognition`. 
 <!-- embedme ./src/samples/java/com/azure/ai/textanalytics/ReadmeSamples.java#L243-L291 -->
->>>>>>> 1a938d5f
 ```java
 List<TextDocumentInput> documents = Arrays.asList(
     new TextDocumentInput("0",
