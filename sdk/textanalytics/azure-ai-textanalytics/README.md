# Azure Text Analytics client library for Java
The Azure Cognitive Service for Language is a cloud-based service that provides Natural Language Processing (NLP) 
features for understanding and analyzing text, and includes the following main features:

- Sentiment Analysis
- Entity Recognition (Named, Linked, and Personally Identifiable Information (PII) entities)
- Language Detection
- Key Phrase Extraction
- Multiple Actions Analysis Per Document
- Healthcare Entities Analysis
- Abstractive Text Summarization
- Extractive Text Summarization
- Custom Named Entity Recognition
- Custom Text Classification
- Dynamic Text Classification

[Source code][source_code] | [Package (Maven)][package] | [API reference documentation][api_reference_doc] | [Product Documentation][product_documentation] | [Samples][samples_readme]

## Getting started

### Prerequisites
- A [Java Development Kit (JDK)][jdk_link], version 8 or later.
- [Azure Subscription][azure_subscription]
- [Cognitive Services or Language service account][language_service_account] to use this package.

### Include the Package

#### Include the BOM file

Please include the azure-sdk-bom to your project to take dependency on GA version of the library. In the following snippet, replace the {bom_version_to_target} placeholder with the version number.
To learn more about the BOM, see the [AZURE SDK BOM README](https://github.com/Azure/azure-sdk-for-java/blob/main/sdk/boms/azure-sdk-bom/README.md).

```xml
<dependencyManagement>
    <dependencies>
        <dependency>
            <groupId>com.azure</groupId>
            <artifactId>azure-sdk-bom</artifactId>
            <version>{bom_version_to_target}</version>
            <type>pom</type>
            <scope>import</scope>
        </dependency>
    </dependencies>
</dependencyManagement>
```
and then include the direct dependency in the dependencies section without the version tag.

```xml
<dependencies>
  <dependency>
    <groupId>com.azure</groupId>
    <artifactId>azure-ai-textanalytics</artifactId>
  </dependency>
</dependencies>
```

#### Include direct dependency
If you want to take dependency on a particular version of the library that is not present in the BOM,
add the direct dependency to your project as follows.

[//]: # ({x-version-update-start;com.azure:azure-ai-textanalytics;current})
```xml
<dependency>
    <groupId>com.azure</groupId>
    <artifactId>azure-ai-textanalytics</artifactId>
    <version>5.2.1</version>
</dependency>
```
[//]: # ({x-version-update-end})
**Note:** This version of the client library defaults to the `2022-10-01-preview` version of the service.
It is a newer version than `3_0`, `3_1` and `2022-05-01`.

This table shows the relationship between SDK services and supported API versions of the service:

|SDK version|Supported API version of service
|-|-
|5.3.x | 3.0, 3.1, 2022-05-01, 2022-10-01-preview (default)
|5.2.x | 3.0, 3.1, 2022-05-01
|5.1.x | 3.0, 3.1 
|5.0.x | 3.0

#### Create a Cognitive Services or Language Service resource
The Language service supports both [multi-service and single-service access][service_access]. Create a Cognitive Services 
resource if you plan to access multiple cognitive services under a single endpoint/key. For Language service access only,
create a Language service resource.

You can create either resource using the 

**Option 1:** [Azure Portal][create_new_resource] 

**Option 2:** [Azure CLI][azure_cli]

Below is an example of how you can create a Language service resource using the CLI:

```bash
# Create a new resource group to hold the Language service resource -
# if using an existing resource group, skip this step
az group create --name <your-resource-group> --location <location>
```

```bash
# Create language service
az cognitiveservices account create \
    --name <your-resource-name> \
    --resource-group <your-resource-group-name> \
    --kind TextAnalytics \
    --sku <sku> \
    --location <location> \
    --yes
```
For more information about creating the resource or how to get the location and sku information see [here][azure_cli]

### Authenticate the client
In order to interact with the Language service, you will need to create an instance of the Text Analytics client,
both the asynchronous and synchronous clients can be created by using `TextAnalyticsClientBuilder` invoking `buildClient()`
creates a synchronous client while `buildAsyncClient()` creates its asynchronous counterpart.

You will need an **endpoint** and either a **key** or **AAD TokenCredential** to instantiate a client object. 

#### Looking up the endpoint
You can find the **endpoint** for your Language service resource in the [Azure Portal][azure_portal] under the
"Keys and Endpoint", or [Azure CLI][azure_cli_endpoint].
```bash
# Get the endpoint for the Language service resource
az cognitiveservices account show --name "resource-name" --resource-group "resource-group-name" --query "endpoint"
```

#### Create a Text Analytics client with key credential
Once you have the value for the [key][key], provide it as a string to the [AzureKeyCredential][azure_key_credential].
This can be found in the [Azure Portal][azure_portal] under the "Keys and Endpoint" section in your created Language 
service resource or by running the following Azure CLI command:

```bash
az cognitiveservices account keys list --resource-group <your-resource-group-name> --name <your-resource-name>
```

Use the key as the credential parameter to authenticate the client:
```java readme-sample-createTextAnalyticsClientWithKeyCredential
TextAnalyticsClient textAnalyticsClient = new TextAnalyticsClientBuilder()
    .credential(new AzureKeyCredential("{key}"))
    .endpoint("{endpoint}")
    .buildClient();
```

The Azure Text Analytics client library provides a way to **rotate the existing key**.
```java readme-sample-rotatingAzureKeyCredential
AzureKeyCredential credential = new AzureKeyCredential("{key}");
TextAnalyticsClient textAnalyticsClient = new TextAnalyticsClientBuilder()
    .credential(credential)
    .endpoint("{endpoint}")
    .buildClient();

credential.update("{new_key}");
```

#### Create a Text Analytics client with Azure Active Directory credential
Azure SDK for Java supports an Azure Identity package, making it easy to get credentials from Microsoft identity
platform. 

Authentication with AAD requires some initial setup:
* Add the Azure Identity package

[//]: # ({x-version-update-start;com.azure:azure-identity;dependency})
```xml
<dependency>
    <groupId>com.azure</groupId>
    <artifactId>azure-identity</artifactId>
    <version>1.6.1</version>
</dependency>
```
[//]: # ({x-version-update-end})
* [Register a new Azure Active Directory application][register_AAD_application]
* [Grant access][grant_access] to Language service by assigning the `"Cognitive Services User"` role to your service principal.

After setup, you can choose which type of [credential][azure_identity_credential_type] from azure.identity to use. 
As an example, [DefaultAzureCredential][wiki_identity] can be used to authenticate the client:
Set the values of the client ID, tenant ID, and client secret of the AAD application as environment variables: 
AZURE_CLIENT_ID, AZURE_TENANT_ID, AZURE_CLIENT_SECRET. 

Authorization is easiest using [DefaultAzureCredential][wiki_identity]. It finds the best credential to use in its
running environment. For more information about using Azure Active Directory authorization with Language service, please
refer to [the associated documentation][aad_authorization].

```java readme-sample-createTextAnalyticsAsyncClientWithAAD
TokenCredential defaultCredential = new DefaultAzureCredentialBuilder().build();
TextAnalyticsAsyncClient textAnalyticsAsyncClient = new TextAnalyticsClientBuilder()
    .endpoint("{endpoint}")
    .credential(defaultCredential)
    .buildAsyncClient();
```

## Key concepts
### Text Analytics client
The Text Analytics client library provides a [TextAnalyticsClient][text_analytics_sync_client] and 
[TextAnalyticsAsyncClient][text_analytics_async_client] to do analysis on batches of documents. It provides both synchronous and
asynchronous operations to access a specific use of Language service, such as language detection or key phrase extraction.

### Input
A **text input**, also called a **document**, is a single unit of document to be analyzed by the predictive models
in the Language service. Operations on a Text Analytics client may take a single document or a collection
of documents to be analyzed as a batch. 
See [service limitations][service_input_limitation] for the document, including document length limits, maximum batch size,
and supported text encoding.

### Operation on multiple documents
For each supported operation, the Text Analytics client provides method overloads to take a single document, a batch 
of documents as strings, or a batch of either `TextDocumentInput` or `DetectLanguageInput` objects. The overload 
taking the `TextDocumentInput` or `DetectLanguageInput` batch allows callers to give each document a unique ID, 
indicate that the documents in the batch are written in different languages, or provide a country hint about the 
language of the document.

### Return value
An operation result, such as `AnalyzeSentimentResult`, is the result of a Language service operation, containing a 
prediction or predictions about a single document and a list of warnings inside of it. An operation's result type also 
may optionally include information about the input document and how it was processed. An operation result contains a 
`isError` property that allows to identify if an operation executed was successful or unsuccessful for the given
document. When the operation results an error, you can simply call `getError()` to get `TextAnalyticsError` which 
contains the reason why it is unsuccessful. If you are interested in how many characters are in your document, 
or the number of operation transactions that have gone through, simply call `getStatistics()` to get the
`TextDocumentStatistics` which contains both information. 

### Return value collection
An operation result collection, such as `AnalyzeSentimentResultCollection`, which is the collection of 
the result of analyzing sentiment operation. It also includes the model version of the operation and statistics of 
the batch documents. 

**Note**: It is recommended to use the batch methods when working on production environments as they allow you to send one 
request with multiple documents. This is more performant than sending a request per each document.

## Examples
The following sections provide several code snippets covering some of the most common Language service tasks, including:

* [Analyze Sentiment](#analyze-sentiment "Analyze sentiment")
* [Detect Language](#detect-language "Detect language")
* [Extract Key Phrases](#extract-key-phrases "Extract key phrases")
* [Recognize Named Entities](#recognize-named-entities "Recognize named entities")
* [Recognize Personally Identifiable Information Entities](#recognize-personally-identifiable-information-entities "Recognize Personally Identifiable Information entities")
* [Recognize Linked Entities](#recognize-linked-entities "Recognize linked entities")
* [Analyze Healthcare Entities](#analyze-healthcare-entities "Analyze healthcare entities")
* [Analyze Multiple Actions](#analyze-multiple-actions "Analyze multiple actions")
* [Custom Entities Recognition](#custom-entities-recognition "Custom entities recognition")
* [Custom Text Classification](#custom-text-classification "Custom text classification")
* [Dynamic Text Classification][dynamic_classification_sample]
* [Abstractive Text Summarization][abstractive_summary_action_sample]
* [Extractive Text Summarization][extractive_summary_action_sample]

### Text Analytics Client
Language service supports both synchronous and asynchronous client creation by using
`TextAnalyticsClientBuilder`,

``` java readme-sample-createTextAnalyticsClientWithKeyCredential
TextAnalyticsClient textAnalyticsClient = new TextAnalyticsClientBuilder()
    .credential(new AzureKeyCredential("{key}"))
    .endpoint("{endpoint}")
    .buildClient();
```

or

``` java readme-sample-createTextAnalyticsAsyncClientWithKeyCredential
TextAnalyticsAsyncClient textAnalyticsAsyncClient = new TextAnalyticsClientBuilder()
    .credential(new AzureKeyCredential("{key}"))
    .endpoint("{endpoint}")
    .buildAsyncClient();
```

### Analyze sentiment
Run a predictive model to identify the positive, negative, neutral or mixed sentiment contained in the
provided document or batch of documents.
``` java readme-sample-analyzeSentiment
String document = "The hotel was dark and unclean. I like microsoft.";
DocumentSentiment documentSentiment = textAnalyticsClient.analyzeSentiment(document);
System.out.printf("Analyzed document sentiment: %s.%n", documentSentiment.getSentiment());
documentSentiment.getSentences().forEach(sentenceSentiment ->
    System.out.printf("Analyzed sentence sentiment: %s.%n", sentenceSentiment.getSentiment()));
```

For samples on using the production recommended option `AnalyzeSentimentBatch` see [here][analyze_sentiment_sample].

To get more granular information about the opinions related to aspects of a product/service, also knows as Aspect-based
Sentiment Analysis in Natural Language Processing (NLP), see sample on sentiment analysis with opinion mining see 
[here][analyze_sentiment_with_opinion_mining_sample].

Please refer to the service documentation for a conceptual discussion of [sentiment analysis][sentiment_analysis].

### Detect language
Run a predictive model to determine the language that the provided document or batch of documents are written in.

```java readme-sample-detectLanguages
String document = "Bonjour tout le monde";
DetectedLanguage detectedLanguage = textAnalyticsClient.detectLanguage(document);
System.out.printf("Detected language name: %s, ISO 6391 name: %s, confidence score: %f.%n",
    detectedLanguage.getName(), detectedLanguage.getIso6391Name(), detectedLanguage.getConfidenceScore());
```
For samples on using the production recommended option `DetectLanguageBatch` see [here][detect_language_sample].
Please refer to the service documentation for a conceptual discussion of [language detection][language_detection].

### Extract key phrases
Run a model to identify a collection of significant phrases found in the provided document or batch of documents.

```java readme-sample-extractKeyPhrases
String document = "My cat might need to see a veterinarian.";
System.out.println("Extracted phrases:");
textAnalyticsClient.extractKeyPhrases(document).forEach(keyPhrase -> System.out.printf("%s.%n", keyPhrase));
```
For samples on using the production recommended option `ExtractKeyPhrasesBatch` see [here][extract_key_phrases_sample].
Please refer to the service documentation for a conceptual discussion of [key phrase extraction][key_phrase_extraction].

### Recognize named entities
Run a predictive model to identify a collection of named entities in the provided document or batch of documents and 
categorize those entities into categories such as person, location, or organization.  For more information on available
categories, see [Named Entity Categories][named_entities_categories].

```java readme-sample-recognizeEntity
String document = "Satya Nadella is the CEO of Microsoft";
textAnalyticsClient.recognizeEntities(document).forEach(entity ->
    System.out.printf("Recognized entity: %s, category: %s, subcategory: %s, confidence score: %f.%n",
        entity.getText(), entity.getCategory(), entity.getSubcategory(), entity.getConfidenceScore()));
```
For samples on using the production recommended option `RecognizeEntitiesBatch` see [here][recognize_entities_sample].
Please refer to the service documentation for a conceptual discussion of [named entity recognition][named_entity_recognition].

### Recognize Personally Identifiable Information entities
Run a predictive model to identify a collection of Personally Identifiable Information(PII) entities in the provided 
document. It recognizes and categorizes PII entities in its input text, such as
Social Security Numbers, bank account information, credit card numbers, and more. This endpoint is only supported for
API versions v3.1-preview.1 and above.

```java readme-sample-recognizePiiEntity
String document = "My SSN is 859-98-0987";
PiiEntityCollection piiEntityCollection = textAnalyticsClient.recognizePiiEntities(document);
System.out.printf("Redacted Text: %s%n", piiEntityCollection.getRedactedText());
piiEntityCollection.forEach(entity -> System.out.printf(
    "Recognized Personally Identifiable Information entity: %s, entity category: %s, entity subcategory: %s,"
        + " confidence score: %f.%n",
    entity.getText(), entity.getCategory(), entity.getSubcategory(), entity.getConfidenceScore()));
```

For samples on using the production recommended option `RecognizePiiEntitiesBatch` see [here][recognize_pii_entities_sample].
Please refer to the service documentation for [supported PII entity types][pii_entity_recognition].

### Recognize linked entities
Run a predictive model to identify a collection of entities found in the provided document or batch of documents, 
and include information linking the entities to their corresponding entries in a well-known knowledge base.

```java readme-sample-recognizeLinkedEntity
String document = "Old Faithful is a geyser at Yellowstone Park.";
textAnalyticsClient.recognizeLinkedEntities(document).forEach(linkedEntity -> {
    System.out.println("Linked Entities:");
    System.out.printf("Name: %s, entity ID in data source: %s, URL: %s, data source: %s.%n",
        linkedEntity.getName(), linkedEntity.getDataSourceEntityId(), linkedEntity.getUrl(), linkedEntity.getDataSource());
    linkedEntity.getMatches().forEach(match ->
        System.out.printf("Text: %s, confidence score: %f.%n", match.getText(), match.getConfidenceScore()));
});
```
For samples on using the production recommended option `RecognizeLinkedEntitiesBatch` see [here][recognize_linked_entities_sample].
Please refer to the service documentation for a conceptual discussion of [entity linking][entity_linking].

### Analyze healthcare entities
Text Analytics for health is a containerized service that extracts and labels relevant medical information from 
unstructured texts such as doctor's notes, discharge summaries, clinical documents, and electronic health records.
For more information see [How to: Use Text Analytics for health][healthcare].
```java readme-sample-recognizeHealthcareEntities
List<TextDocumentInput> documents = Arrays.asList(new TextDocumentInput("0",
    "RECORD #333582770390100 | MH | 85986313 | | 054351 | 2/14/2001 12:00:00 AM | "
        + "CORONARY ARTERY DISEASE | Signed | DIS | Admission Date: 5/22/2001 "
        + "Report Status: Signed Discharge Date: 4/24/2001 ADMISSION DIAGNOSIS: "
        + "CORONARY ARTERY DISEASE. HISTORY OF PRESENT ILLNESS: "
        + "The patient is a 54-year-old gentleman with a history of progressive angina over the past"
        + " several months. The patient had a cardiac catheterization in July of this year revealing total"
        + " occlusion of the RCA and 50% left main disease , with a strong family history of coronary"
        + " artery disease with a brother dying at the age of 52 from a myocardial infarction and another"
        + " brother who is status post coronary artery bypass grafting. The patient had a stress"
        + " echocardiogram done on July , 2001 , which showed no wall motion abnormalities,"
        + " but this was a difficult study due to body habitus. The patient went for six minutes with"
        + " minimal ST depressions in the anterior lateral leads , thought due to fatigue and wrist pain,"
        + " his anginal equivalent. Due to the patient's increased symptoms and family history and"
        + " history left main disease with total occasional of his RCA was referred"
        + " for revascularization with open heart surgery."
));
AnalyzeHealthcareEntitiesOptions options = new AnalyzeHealthcareEntitiesOptions().setIncludeStatistics(true);
SyncPoller<AnalyzeHealthcareEntitiesOperationDetail, AnalyzeHealthcareEntitiesPagedIterable>
    syncPoller = textAnalyticsClient.beginAnalyzeHealthcareEntities(documents, options, Context.NONE);
syncPoller.waitForCompletion();
syncPoller.getFinalResult().forEach(
    analyzeHealthcareEntitiesResultCollection -> analyzeHealthcareEntitiesResultCollection.forEach(
        healthcareEntitiesResult -> {
            System.out.println("Document entities: ");
            AtomicInteger ct = new AtomicInteger();
            healthcareEntitiesResult.getEntities().forEach(healthcareEntity -> {
                System.out.printf("\ti = %d, Text: %s, category: %s, subcategory: %s, confidence score: %f.%n",
                    ct.getAndIncrement(), healthcareEntity.getText(), healthcareEntity.getCategory(),
                    healthcareEntity.getSubcategory(), healthcareEntity.getConfidenceScore());
                IterableStream<EntityDataSource> healthcareEntityDataSources =
                    healthcareEntity.getDataSources();
                if (healthcareEntityDataSources != null) {
                    healthcareEntityDataSources.forEach(healthcareEntityLink -> System.out.printf(
                        "\t\tEntity ID in data source: %s, data source: %s.%n",
                        healthcareEntityLink.getEntityId(), healthcareEntityLink.getName()));
                }
            });
            // Healthcare entity relation groups
            healthcareEntitiesResult.getEntityRelations().forEach(entityRelation -> {
                System.out.printf("\tRelation type: %s.%n", entityRelation.getRelationType());
                entityRelation.getRoles().forEach(role -> {
                    final HealthcareEntity entity = role.getEntity();
                    System.out.printf("\t\tEntity text: %s, category: %s, role: %s.%n",
                        entity.getText(), entity.getCategory(), role.getName());
                });
                System.out.printf("\tRelation confidence score: %f.%n", entityRelation.getConfidenceScore());
            });
        }));
```

### Custom entities recognition
Custom NER is one of the custom features offered by Azure Cognitive Service for Language. It is a cloud-based API 
service that applies machine-learning intelligence to enable you to build custom models for custom named entity
recognition tasks.

```java readme-sample-custom-entities-recognition
List<String> documents = new ArrayList<>();
documents.add(
    "A recent report by the Government Accountability Office (GAO) found that the dramatic increase "
        + "in oil and natural gas development on federal lands over the past six years has stretched the"
        + " staff of the BLM to a point that it has been unable to meet its environmental protection "
        + "responsibilities.");
documents.add(
    "David Schmidt, senior vice president--Food Safety, International Food"
        + " Information Council (IFIC), Washington, D.C., discussed the physical activity component."
);

// See the service documentation for regional support and how to train a model to recognize the custom entities,
// see https://aka.ms/azsdk/textanalytics/customentityrecognition
SyncPoller<RecognizeCustomEntitiesOperationDetail, RecognizeCustomEntitiesPagedIterable> syncPoller =
    textAnalyticsClient.beginRecognizeCustomEntities(documents, "{project_name}", "{deployment_name}");
syncPoller.waitForCompletion();
syncPoller.getFinalResult().forEach(documentsResults -> {
    System.out.printf("Project name: %s, deployment name: %s.%n",
        documentsResults.getProjectName(), documentsResults.getDeploymentName());
    for (RecognizeEntitiesResult documentResult : documentsResults) {
        System.out.println("Document ID: " + documentResult.getId());
        if (!documentResult.isError()) {
            for (CategorizedEntity entity : documentResult.getEntities()) {
                System.out.printf(
                    "\tText: %s, category: %s, confidence score: %f.%n",
                    entity.getText(), entity.getCategory(), entity.getConfidenceScore());
            }
        } else {
            System.out.printf("\tCannot recognize custom entities. Error: %s%n",
                documentResult.getError().getMessage());
        }
    }
});
```

For more information see [How to use: Custom Entities Recognition][custom_entities_recognition_overview].

### Custom text classification
Custom text classification is one of the custom features offered by Azure Cognitive Service for Language. It is a 
cloud-based API service that applies machine-learning intelligence to enable you to build custom models for text 
classification tasks.

- Single label classification
```java readme-sample-single-label-classification
List<String> documents = new ArrayList<>();
documents.add(
    "A recent report by the Government Accountability Office (GAO) found that the dramatic increase "
        + "in oil and natural gas development on federal lands over the past six years has stretched the"
        + " staff of the BLM to a point that it has been unable to meet its environmental protection "
        + "responsibilities.");
documents.add(
    "David Schmidt, senior vice president--Food Safety, International Food"
        + " Information Council (IFIC), Washington, D.C., discussed the physical activity component."
);
documents.add(
    "I need a reservation for an indoor restaurant in China. Please don't stop the music. Play music "
        + "and add it to my playlist"
);

// See the service documentation for regional support and how to train a model to classify your documents,
// see https://aka.ms/azsdk/textanalytics/customfunctionalities
SyncPoller<ClassifyDocumentOperationDetail, ClassifyDocumentPagedIterable> syncPoller =
    textAnalyticsClient.beginSingleLabelClassify(documents, "{project_name}", "{deployment_name}");
syncPoller.waitForCompletion();
syncPoller.getFinalResult().forEach(documentsResults -> {
    System.out.printf("Project name: %s, deployment name: %s.%n",
        documentsResults.getProjectName(), documentsResults.getDeploymentName());
    for (ClassifyDocumentResult documentResult : documentsResults) {
        System.out.println("Document ID: " + documentResult.getId());
        if (!documentResult.isError()) {
            for (ClassificationCategory classification : documentResult.getClassifications()) {
                System.out.printf("\tCategory: %s, confidence score: %f.%n",
                    classification.getCategory(), classification.getConfidenceScore());
            }
        } else {
            System.out.printf("\tCannot classify category of document. Error: %s%n",
                documentResult.getError().getMessage());
        }
    }
});
```

- Multi label classification
```java readme-sample-multi-label-classification
List<String> documents = new ArrayList<>();
documents.add(
    "I need a reservation for an indoor restaurant in China. Please don't stop the music."
        + " Play music and add it to my playlist"
);

// See the service documentation for regional support and how to train a model to classify your documents,
// see https://aka.ms/azsdk/textanalytics/customfunctionalities
SyncPoller<ClassifyDocumentOperationDetail, ClassifyDocumentPagedIterable> syncPoller =
    textAnalyticsClient.beginMultiLabelClassify(documents, "{project_name}", "{deployment_name}");
syncPoller.waitForCompletion();
syncPoller.getFinalResult().forEach(documentsResults -> {
    System.out.printf("Project name: %s, deployment name: %s.%n",
        documentsResults.getProjectName(), documentsResults.getDeploymentName());
    for (ClassifyDocumentResult documentResult : documentsResults) {
        System.out.println("Document ID: " + documentResult.getId());
        if (!documentResult.isError()) {
            for (ClassificationCategory classification : documentResult.getClassifications()) {
                System.out.printf("\tCategory: %s, confidence score: %f.%n",
                    classification.getCategory(), classification.getConfidenceScore());
            }
        } else {
            System.out.printf("\tCannot classify category of document. Error: %s%n",
                documentResult.getError().getMessage());
        }
    }
});
```

For more information see [How to use: Custom Text Classification][custom_text_classification_overview].

### Analyze multiple actions
The `Analyze` functionality allows choosing which of the supported Language service features to execute in the same
set of documents. Currently, the supported features are:

- Named Entities Recognition
- PII Entities Recognition
- Linked Entity Recognition
- Key Phrase Extraction
- Sentiment Analysis
- Healthcare Analysis
- Custom Entity Recognition (API version 2022-05-01 and newer)
- Custom Single-Label Classification (API version 2022-05-01 and newer)
- Custom Multi-Label Classification (API version 2022-05-01 and newer)
<<<<<<< HEAD
- Dynamic Text Classification (API version 2022-10-01-preview and newer)
=======
>>>>>>> 76e613b5
- Abstractive Text Summarization (API version 2022-10-01-preview and newer)
- Extractive Text Summarization (API version 2022-10-01-preview and newer)

```java readme-sample-analyzeActions
    List<TextDocumentInput> documents = Arrays.asList(
        new TextDocumentInput("0",
            "We went to Contoso Steakhouse located at midtown NYC last week for a dinner party, and we adore"
                + " the spot! They provide marvelous food and they have a great menu. The chief cook happens to be"
                + " the owner (I think his name is John Doe) and he is super nice, coming out of the kitchen and "
                + "greeted us all. We enjoyed very much dining in the place! The Sirloin steak I ordered was tender"
                + " and juicy, and the place was impeccably clean. You can even pre-order from their online menu at"
                + " www.contososteakhouse.com, call 312-555-0176 or send email to order@contososteakhouse.com! The"
                + " only complaint I have is the food didn't come fast enough. Overall I highly recommend it!")
    );

    SyncPoller<AnalyzeActionsOperationDetail, AnalyzeActionsResultPagedIterable> syncPoller =
        textAnalyticsClient.beginAnalyzeActions(documents,
            new TextAnalyticsActions().setDisplayName("{tasks_display_name}")
                .setExtractKeyPhrasesActions(new ExtractKeyPhrasesAction())
                .setRecognizePiiEntitiesActions(new RecognizePiiEntitiesAction()),
            new AnalyzeActionsOptions().setIncludeStatistics(false),
            Context.NONE);
    syncPoller.waitForCompletion();
    syncPoller.getFinalResult().forEach(analyzeActionsResult -> {
        System.out.println("Key phrases extraction action results:");
        analyzeActionsResult.getExtractKeyPhrasesResults().forEach(actionResult -> {
            AtomicInteger counter = new AtomicInteger();
            if (!actionResult.isError()) {
                for (ExtractKeyPhraseResult extractKeyPhraseResult : actionResult.getDocumentsResults()) {
                    System.out.printf("%n%s%n", documents.get(counter.getAndIncrement()));
                    System.out.println("Extracted phrases:");
                    extractKeyPhraseResult.getKeyPhrases()
                        .forEach(keyPhrases -> System.out.printf("\t%s.%n", keyPhrases));
                }
            }
        });
        System.out.println("PII entities recognition action results:");
        analyzeActionsResult.getRecognizePiiEntitiesResults().forEach(actionResult -> {
            AtomicInteger counter = new AtomicInteger();
            if (!actionResult.isError()) {
                for (RecognizePiiEntitiesResult entitiesResult : actionResult.getDocumentsResults()) {
                    System.out.printf("%n%s%n", documents.get(counter.getAndIncrement()));
                    PiiEntityCollection piiEntityCollection = entitiesResult.getEntities();
                    System.out.printf("Redacted Text: %s%n", piiEntityCollection.getRedactedText());
                    piiEntityCollection.forEach(entity -> System.out.printf(
                        "Recognized Personally Identifiable Information entity: %s, entity category: %s, "
                            + "entity subcategory: %s, offset: %s, confidence score: %f.%n",
                        entity.getText(), entity.getCategory(), entity.getSubcategory(), entity.getOffset(),
                        entity.getConfidenceScore()));
                }
            }
        });
    });
}
```
For more examples, such as asynchronous samples, refer to [here][samples_readme].

## Troubleshooting
### General
Text Analytics clients raise exceptions. For example, if you try to detect the languages of a batch of text with same 
document IDs, `400` error is return that indicating bad request. In the following code snippet, the error is handled 
gracefully by catching the exception and display the additional information about the error.

```java readme-sample-handlingException
List<DetectLanguageInput> documents = Arrays.asList(
    new DetectLanguageInput("1", "This is written in English.", "us"),
    new DetectLanguageInput("1", "Este es un documento  escrito en Español.", "es")
);

try {
    textAnalyticsClient.detectLanguageBatchWithResponse(documents, null, Context.NONE);
} catch (HttpResponseException e) {
    System.out.println(e.getMessage());
}
```

### Enable client logging
You can set the `AZURE_LOG_LEVEL` environment variable to view logging statements made in the client library. For
example, setting `AZURE_LOG_LEVEL=2` would show all informational, warning, and error log messages. The log levels can
be found here: [log levels][LogLevels].

### Default HTTP Client
All client libraries by default use the Netty HTTP client. Adding the above dependency will automatically configure 
the client library to use the Netty HTTP client. Configuring or changing the HTTP client is detailed in the
[HTTP clients wiki](https://github.com/Azure/azure-sdk-for-java/wiki/HTTP-clients).

### Default SSL library
All client libraries, by default, use the Tomcat-native Boring SSL library to enable native-level performance for SSL 
operations. The Boring SSL library is an uber jar containing native libraries for Linux / macOS / Windows, and provides 
better performance compared to the default SSL implementation within the JDK. For more information, including how to 
reduce the dependency size, refer to the [performance tuning][performance_tuning] section of the wiki.

## Next steps
- Samples are explained in detail [here][samples_readme].

## Contributing

This project welcomes contributions and suggestions. Most contributions require you to agree to a [Contributor License Agreement (CLA)][cla] declaring that you have the right to, and actually do, grant us the rights to use your contribution.

When you submit a pull request, a CLA-bot will automatically determine whether you need to provide a CLA and decorate the PR appropriately (e.g., label, comment). Simply follow the instructions provided by the bot. You will only need to do this once across all repos using our CLA.

This project has adopted the [Microsoft Open Source Code of Conduct][coc]. For more information see the [Code of Conduct FAQ][coc_faq] or contact [opencode@microsoft.com][coc_contact] with any additional questions or comments.

<!-- LINKS -->
[aad_authorization]: https://docs.microsoft.com/azure/cognitive-services/authentication#authenticate-with-azure-active-directory
[aad_credential]: https://docs.microsoft.com/azure/cognitive-services/authentication#authenticate-with-azure-active-directory
[api_reference_doc]: https://aka.ms/azsdk-java-textanalytics-ref-docs
[authentication]: https://docs.microsoft.com/azure/cognitive-services/authentication
[azure_cli]: https://docs.microsoft.com/azure/cognitive-services/cognitive-services-apis-create-account-cli?tabs=windows
[azure_cli_endpoint]: https://docs.microsoft.com/cli/azure/cognitiveservices/account?view=azure-cli-latest#az-cognitiveservices-account-show
[azure_identity]: https://github.com/Azure/azure-sdk-for-java/tree/main/sdk/identity/azure-identity
[azure_identity_credential_type]: https://github.com/Azure/azure-sdk-for-java/tree/main/sdk/identity/azure-identity#credentials
[azure_key_credential]: https://github.com/Azure/azure-sdk-for-java/blob/main/sdk/core/azure-core/src/main/java/com/azure/core/credential/AzureKeyCredential.java
[azure_portal]: https://ms.portal.azure.com
[azure_subscription]: https://azure.microsoft.com/free
[cla]: https://cla.microsoft.com
[coc]: https://opensource.microsoft.com/codeofconduct/
[coc_faq]: https://opensource.microsoft.com/codeofconduct/faq/
[coc_contact]: mailto:opencode@microsoft.com
[create_new_resource]: https://docs.microsoft.com/azure/cognitive-services/cognitive-services-apis-create-account?tabs=multiservice%2Cwindows#create-a-new-azure-cognitive-services-resource
[custom_entities_recognition_overview]: https://docs.microsoft.com/azure/cognitive-services/language-service/custom-named-entity-recognition/overview
[custom_subdomain]: https://docs.microsoft.com/azure/cognitive-services/authentication#create-a-resource-with-a-custom-subdomain
[custom_text_classification_overview]: https://docs.microsoft.com/azure/cognitive-services/language-service/custom-text-classification/overview
[grant_access]: https://docs.microsoft.com/azure/cognitive-services/authentication#assign-a-role-to-a-service-principal
[healthcare]: https://docs.microsoft.com/azure/cognitive-services/language-service/text-analytics-for-health/overview?tabs=ner
[jdk_link]: https://docs.microsoft.com/java/azure/jdk/?view=azure-java-stable
[key]: https://docs.microsoft.com/azure/cognitive-services/cognitive-services-apis-create-account?tabs=multiservice%2Cwindows#get-the-keys-for-your-resource
[key_phrase_extraction]: https://docs.microsoft.com/azure/cognitive-services/language-service/key-phrase-extraction/overview
[language_detection]: https://docs.microsoft.com/azure/cognitive-services/language-service/language-detection/overview
[language_regional_support]: https://docs.microsoft.com/azure/cognitive-services/language-service/language-detection/language-support
[named_entity_recognition]: https://docs.microsoft.com/azure/cognitive-services/language-service/named-entity-recognition/overview
[named_entities_categories]: https://docs.microsoft.com/azure/cognitive-services/language-service/named-entity-recognition/concepts/named-entity-categories
[entity_linking]: https://docs.microsoft.com/azure/cognitive-services/language-service/entity-linking/overview
[pii_entity_recognition]: https://docs.microsoft.com/azure/cognitive-services/language-service/personally-identifiable-information/overview
[package]: https://mvnrepository.com/artifact/com.azure/azure-ai-textanalytics
[performance_tuning]: https://github.com/Azure/azure-sdk-for-java/wiki/Performance-Tuning
[product_documentation]: https://docs.microsoft.com/azure/cognitive-services/language-service/overview
[register_AAD_application]: https://docs.microsoft.com/azure/cognitive-services/authentication#assign-a-role-to-a-service-principal
[service_access]: https://docs.microsoft.com/azure/cognitive-services/cognitive-services-apis-create-account?tabs=multiservice%2Cwindows
[service_input_limitation]: https://docs.microsoft.com/azure/cognitive-services/language-service/overview#data-limits
[sentiment_analysis]: https://docs.microsoft.com/azure/cognitive-services/language-service/sentiment-opinion-mining/overview
[source_code]: https://github.com/Azure/azure-sdk-for-java/tree/main/sdk/textanalytics/azure-ai-textanalytics/src
[language_service_account]: https://docs.microsoft.com/azure/cognitive-services/cognitive-services-apis-create-account?tabs=multiservice%2Cwindows
[text_analytics_async_client]: https://github.com/Azure/azure-sdk-for-java/blob/main/sdk/textanalytics/azure-ai-textanalytics/src/main/java/com/azure/ai/textanalytics/TextAnalyticsAsyncClient.java
[text_analytics_sync_client]: https://github.com/Azure/azure-sdk-for-java/blob/main/sdk/textanalytics/azure-ai-textanalytics/src/main/java/com/azure/ai/textanalytics/TextAnalyticsClient.java
[wiki_identity]: https://github.com/Azure/azure-sdk-for-java/wiki/Identity-and-Authentication
[LogLevels]: https://github.com/Azure/azure-sdk-for-java/blob/main/sdk/core/azure-core/src/main/java/com/azure/core/util/logging/ClientLogger.java

[samples_readme]: https://github.com/Azure/azure-sdk-for-java/blob/main/sdk/textanalytics/azure-ai-textanalytics/src/samples/README.md
[detect_language_sample]: https://github.com/Azure/azure-sdk-for-java/blob/main/sdk/textanalytics/azure-ai-textanalytics/src/samples/java/com/azure/ai/textanalytics/batch/DetectLanguageBatchDocuments.java
[analyze_sentiment_sample]: https://github.com/Azure/azure-sdk-for-java/blob/main/sdk/textanalytics/azure-ai-textanalytics/src/samples/java/com/azure/ai/textanalytics/batch/AnalyzeSentimentBatchDocuments.java
[analyze_sentiment_with_opinion_mining_sample]: https://github.com/Azure/azure-sdk-for-java/blob/main/sdk/textanalytics/azure-ai-textanalytics/src/samples/java/com/azure/ai/textanalytics/AnalyzeSentimentWithOpinionMining.java
[extract_key_phrases_sample]: https://github.com/Azure/azure-sdk-for-java/blob/main/sdk/textanalytics/azure-ai-textanalytics/src/samples/java/com/azure/ai/textanalytics/batch/ExtractKeyPhrasesBatchDocuments.java
[recognize_entities_sample]: https://github.com/Azure/azure-sdk-for-java/blob/main/sdk/textanalytics/azure-ai-textanalytics/src/samples/java/com/azure/ai/textanalytics/batch/RecognizeEntitiesBatchDocuments.java
[recognize_pii_entities_sample]: https://github.com/Azure/azure-sdk-for-java/blob/main/sdk/textanalytics/azure-ai-textanalytics/src/samples/java/com/azure/ai/textanalytics/batch/RecognizePiiEntitiesBatchDocuments.java
[recognize_linked_entities_sample]: https://github.com/Azure/azure-sdk-for-java/blob/main/sdk/textanalytics/azure-ai-textanalytics/src/samples/java/com/azure/ai/textanalytics/batch/RecognizeLinkedEntitiesBatchDocuments.java
[abstractive_summary_action_sample]: https://github.com/Azure/azure-sdk-for-java/blob/main/sdk/textanalytics/azure-ai-textanalytics/src/samples/java/com/azure/ai/textanalytics/lro/AbstractiveSummarization.java
[extractive_summary_action_sample]: https://github.com/Azure/azure-sdk-for-java/blob/main/sdk/textanalytics/azure-ai-textanalytics/src/samples/java/com/azure/ai/textanalytics/lro/ExtractiveSummarization.java
[dynamic_classification_sample]:  https://github.com/Azure/azure-sdk-for-java/blob/main/sdk/textanalytics/azure-ai-textanalytics/src/samples/java/com/azure/ai/textanalytics/batch/DynamicClassificationBatchDocuments.java

![Impressions](https://azure-sdk-impressions.azurewebsites.net/api/impressions/azure-sdk-for-java%2Fsdk%2Ftextanalytics%2Fazure-ai-textanalytics%2FREADME.png)<|MERGE_RESOLUTION|>--- conflicted
+++ resolved
@@ -546,10 +546,6 @@
 - Custom Entity Recognition (API version 2022-05-01 and newer)
 - Custom Single-Label Classification (API version 2022-05-01 and newer)
 - Custom Multi-Label Classification (API version 2022-05-01 and newer)
-<<<<<<< HEAD
-- Dynamic Text Classification (API version 2022-10-01-preview and newer)
-=======
->>>>>>> 76e613b5
 - Abstractive Text Summarization (API version 2022-10-01-preview and newer)
 - Extractive Text Summarization (API version 2022-10-01-preview and newer)
 
