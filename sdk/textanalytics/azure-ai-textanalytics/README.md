--- conflicted
+++ resolved
@@ -58,11 +58,7 @@
 <dependency>
     <groupId>com.azure</groupId>
     <artifactId>azure-ai-textanalytics</artifactId>
-<<<<<<< HEAD
-    <version>5.1.0-beta.2</version>
-=======
     <version>5.1.0-beta.3</version>
->>>>>>> e2018a87
 </dependency>
 ```
 [//]: # ({x-version-update-end})
@@ -123,11 +119,7 @@
 <dependency>
     <groupId>com.azure</groupId>
     <artifactId>azure-identity</artifactId>
-<<<<<<< HEAD
-    <version>1.1.3</version>
-=======
     <version>1.2.0</version>
->>>>>>> e2018a87
 </dependency>
 ```
 [//]: # ({x-version-update-end})
