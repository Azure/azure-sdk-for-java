--- conflicted
+++ resolved
@@ -1,16 +1,17 @@
 # Release History
 ## 5.1.0-beta.1 (Unreleased)
-<<<<<<< HEAD
-**New features**
-- Text analytics SDK update the service to version `v3.1-preview.1` from `v3.0`.
-- Added support for the Opinion Mining feature.
-
-=======
 - Added `offset` and `length` properties for `CategorizedEntity` and `LinkedEntityMatch`.
   - `length` is the number of characters in the text of these models
   - `offset` is the offset of the text from the start of the document
   
->>>>>>> bb9ce6ed
+**New features**
+- Text analytics SDK update the service to version `v3.1-preview.1` from `v3.0`.
+- Added support for the Opinion Mining feature. To use this feature, you need to make sure you are using the 
+service's v3.1-preview.1 API. To get this support pass `includeOpinionMining` as True when calling:
+  `analyzeSentiment(String document, String language, boolean includeOpinionMining)`
+  `analyzeSentimentBatch(Iterable<String> documents, String language, boolean includeOpinionMining, TextAnalyticsRequestOptions options)`
+  `analyzeSentimentBatchWithResponse(Iterable<TextDocumentInput> documents, boolean includeOpinionMining, TextAnalyticsRequestOptions options)`
+  
 ## 5.0.0 (2020-07-27)
 - Re-release of version `1.0.1` with updated version `5.0.0`.
 
