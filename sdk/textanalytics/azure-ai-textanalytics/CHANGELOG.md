--- conflicted
+++ resolved
@@ -1,15 +1,11 @@
 # Release History
 ## 5.1.0-beta.1 (Unreleased)
-
-<<<<<<< HEAD
-## 1.1.0-beta.1 (Unreleased)
 **New features**
 - Text analytics SDK update the service to version `v3.1-preview.1` from `v3.0`.
-- Added Opinion Mining feature.
-=======
+- Added support for the Opinion Mining feature.
+
 ## 5.0.0 (2020-07-27)
 - Re-release of version `1.0.1` with updated version `5.0.0`.
->>>>>>> ff56e011
 
 ## 1.0.1 (2020-07-07)
 - Update dependency version, `azure-core` to 1.6.0 and `azure-core-http-netty` to 1.5.3.
