--- conflicted
+++ resolved
@@ -1,19 +1,15 @@
 # Release History
 ## 5.1.0-beta.5 (Unreleased)
-<<<<<<< HEAD
 - We are now targeting the service's v3.1-preview.4 API as the default instead of v3.1-preview.3.
 
-### New features
-- `beginAnalyzeBatchActions` can now process recognize linked entities actions.
-- `recognizePiiEntities` takes a new option, `categoriesFilter`, that specifies a list of PII categories to return.
-- Added new classes, `RecognizeLinkedEntitiesActionResult`, `PiiEntityCategory`.
-=======
 ### New features
 - Added `normalizedText` property to `HealthcareEntity`.
 - `AnalyzeHealthcareEntitiesResult` now exposes the property `entityRelations`, which is a list of `HealthcareEntityRelation`.
 - Added `HealthcareEntityRelation` class which will determine all the different relations between the entities as `Roles`.
 - Added `HealthcareEntityRelationRole`, which exposes `name` and `entity` of type `String` and `HealthcareEntity` respectively.
->>>>>>> 1a938d5f
+- `beginAnalyzeBatchActions` can now process recognize linked entities actions.
+- `recognizePiiEntities` takes a new option, `categoriesFilter`, that specifies a list of PII categories to return.
+- Added new classes, `RecognizeLinkedEntitiesActionResult`, `PiiEntityCategory`.
 
 ### Breaking changes
 - Replace `isNegated` by `HealthcareEntityAssertion` to `HealthcareEntity` which further exposes `EntityAssociation`, `EntityCertainity` and `EntityConditionality`.
@@ -27,10 +23,8 @@
   `SentenceSentiment(String text, TextSentiment sentiment, SentimentConfidenceScores confidenceScores, IterableStream<MinedOpinion> minedOpinions, int offset)`,
   `AspectSentiment(String text, TextSentiment sentiment, int offset, SentimentConfidenceScores confidenceScores)`,
   `OpinionSentiment(String text, TextSentiment sentiment, int offset, boolean isNegated, SentimentConfidenceScores confidenceScores)`
-<<<<<<< HEAD
-- Removed `PiiEntity` constructor
-=======
->>>>>>> 1a938d5f
+  `PiiEntity` constructor
+  
 ## 5.1.0-beta.4 (2021-02-10)
 ### New features
 - Added new classes, `StringIndexType`, `RecognizeEntitiesOptions`, `RecognizeLinkedEntitiesOptions`.
