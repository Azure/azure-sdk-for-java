--- conflicted
+++ resolved
@@ -7,12 +7,9 @@
 - Added more values to enum class: `HealthcareEntityCategory` and `HealthcareEntityRelationType`.
 
 ### Breaking Changes
-<<<<<<< HEAD
 > These changes do not impact the API of stable versions such as `5.2.0`. Only code written against the beta versions such as `5.3.0-beta.1` may be affected.
-- Removed `Auto Language Detection`, `Dynamic Classification`, `Entity Resoluton`, and `Healthcare FHIR` features, 
+- Removed `Auto Language Detection`, `Dynamic Classification`, `Entity Resoluton`, and `Healthcare FHIR` features,
   which were introduced in the previous beta releases.
-=======
-- Removed `Dynamic Classification` feature, which was introduced in the previous beta release.
 - Renamed class:
   `SummaryContext` to `AbstractiveSummaryContext`,
   `SummarySentence` to `ExtractiveSummarySentence`,
@@ -42,7 +39,6 @@
   `setExtractiveSummaryActions(ExtractiveSummaryAction... extractiveSummaryActions)`,
   `getAbstractSummaryResults` to `getAbstractiveSummaryResults`,
   `getExtractSummaryResults` to `getExtractiveSummaryResults`
->>>>>>> 4660a386
 
 ### Bugs Fixed
 
