# Release History

<<<<<<< HEAD
## 1.0.0-beta.6 (Unreleased)


=======
## 1.1.0-beta.1 (Unreleased)


## 1.0.0 (2020-06-09)
- First stable release of `azure-ai-textanalytics`.

>>>>>>> 72d53830
## 1.0.0-beta.5 (2020-05-27)
**New features**
- Added Text property and `getText()` to `SentenceSentiment`.
- `Warnings` property added to each document-level response object returned from the endpoints. It is a list of `TextAnalyticsWarnings`.
- Added `CategorizedEntityCollection`, `KeyPhrasesCollection`, `LinkedEntityCollection` for having `getWarnings()` to retrieve warnings. 
- Added a new enum value `ADDRESS` to `EntityCategory`.
- Text analytics SDK update the service to version `v3.0` from `v3.0-preview.1`.

**Breaking changes**
- Removed pagination feature, which removed `TextAnalyticsPagedIterable`, `TextAnalyticsPagedFlux` and `TextAnalyticsPagedResponse`
- Removed overload methods for API that takes a list of String, only keep max-overload API that has a list of String, language or country hint, and `TextAnalyticsRequestOption`.
- Renamed `apiKey()` to `credential()` on TextAnalyticsClientBuilder.
- Removed `getGraphemeLength()` and `getGraphemeOffset()` from `CategorizedEntity`, `SentenceSentiment`, and `LinkedEntityMatch`.
- `getGraphemeCount()` in `TextDocumentStatistics` has been renamed to `getCharacterCount()`.
- `getScore()` in `DetectedLanguage` has been renamed to `getConfidenceScore()`.
- `getSubCategory()` in `CategorizedEntity` has been renamed to `getSubcategory()`.
- `getLinkedEntityMatches()` in `LinkedEntity` has been renamed to `getMatches()`.
- `getCode()` in `TextAnalyticsException` and `TextAnalyticsError` has been renamed to `getErrorCode()`.
- `getCode()` in `TextAnalyticsWarning` has been renamed to `getWarningCode()`.
- Async client returns errors, mono error or flux error but no longer throws exception. Sync client throws exceptions only.
- Deprecated `TextDocumentInput(String id, String text, String language)` constructor, but added `setLanguage()` setter since `language` is optional.
- Renamed `RecognizeCategorizedEntitiesResult` to `RecognizeEntitiesResult`.
- Renamed `DocumentResult` to `TextAnalyticsResult`.
- Removed `getServiceVersion()` from both synchronous and asynchronous clients.
- Replaced all single input asynchronous APIs, e.x., 
  - `TextAnalyticsPagedFlux<CategorizedEntity> recognizeEntities(String document)` to `Mono<CategorizedEntityCollection> recognizeEntities(String document)`.
  - `TextAnalyticsPagedFlux<LinkedEntity> recognizeLinkedEntities(String document)` to `Mono<LinkedEntityCollection> recognizeLinkedEntities(String document)`.
  - `TextAnalyticsPagedFlux<String> extractKeyPhrases(String document)` to `Mono<KeyPhrasesCollection> extractKeyPhrases(String document)`.
- Replaced all single input synchronous APIs, e.x., 
  - `TextAnalyticsPagedIterable<CategorizedEntity> recognizeEntities(String document)` to `CategorizedEntityCollection recognizeEntities(String document)`.
  - `TextAnalyticsPagedIterable<LinkedEntity> recognizeLinkedEntities(String document)` to `LinkedEntityCollection recognizeLinkedEntities(String document)`.
  - `TextAnalyticsPagedIterable<String> extractKeyPhrases(String document)` to `KeyPhrasesCollection extractKeyPhrases(String document)`.
  
## 1.0.0-beta.4 (2020-04-07)
- Throws an illegal argument exception when the given list of documents is an empty list.

**Breaking changes**
- Renamed all input parameters `text` to `document`, and `inputTexts` to `documents`.
- Removed all PII endpoints and update with related changes, such as remove related models, samples, codesnippets, docstrings, etc from this library. 
- Replaced `TextAnalyticsApiKeyCredential` with `AzureKeyCredential`.

## 1.0.0-beta.3 (2020-03-10)
**New features**
- Introduced `TextAnalyticsPagedFlux`, `TextAnalyticsPagedIterable`, and `TextAnalyticsPagedResponse` type. Moved `modelVersion` amd `TextDocumentBatchStatistics` into `TextAnalyticsPagedResponse`. All collection APIs are return `TextAnalyticsPagedFlux` and `TextAnalyticsPagedIterable` in the asynchronous and synchronous client, respectively. So `DocumentResultCollection` is no longer required. Most of existing API surface are changes. Please check up `TextAnalyticsAsyncClient` and `TextAnalyticsClient` for more detail.
- Introduced `EntityCategory` class to support major entity categories that the service supported.
- Added `getDefaultCountryHint()`, `getDefaultLanguage()` and `getServiceVersion()` to `TextAnalyticsClient`

**Breaking changes**
- Supported `Iterable<T>` instead of `List<T>` text inputs.
- Default language and country hint can only be assigned value when building a Text Analytics client.
- Renamed `showStatistics()` to `isIncludeStatistics()` in the `TextAnalyticsRequestOptions`.
- Renamed `getErrorCodeValue()` to `getCode()` in the `TextAnalyticsException`.
- Renamed `getOffset()`, `getLength()` and `getScore()` to `getGraphemeOffset()`, `getGraphemeLength` and `getConfidenceScore()`in `CategorizedEntity`, `LinkedEntityMatch`, `PiiEntity`.
- Renamed `SentimentLabel` to `TextSentiment` class.
- Renamed `SentimentScorePerLabel` to `SentimentConfidenceScores` class.
- Renamed `getCharacterCount()` to `getGraphemeCount()` in the `TextDocumentStatistics`.
- Removed `InnerError`, `DocumentResultCollection` and `TextAnalyticsClientOptions` class.

## 1.0.0-beta.2 (2020-02-12)

**Breaking changes**

- The single text, module-level operations return an atomic type of the operation result. For example, `detectLanguage(String text)` returns a `DetectedLanguage` rather than a `DetectLanguageResult`.

  For other module-level operations, :
    
  `recognizeEntities(String text)`, it no longer returns type of `Mono<RecognizeEntitiesResult>` but `PagedFlux<CategorizedEntity>` in asynchronous API and `PagedIterable<CategorizedEntity>` in synchronous API.
  
  `recognizePiiEntities(String text)`, it no longer returns type of `Mono<RecognizePiiEntitiesResult>` but `PagedFlux<PiiEntity>` in asynchronous API and `PagedIterable<PiiEntity>` in synchronous API.
  
  `recognizeLinkedEntities(String text)`, it no longer returns type of `Mono<RecognizeLinkedEntitiesResult>` but `PagedFlux<LinkedEntity>` in asynchronous API and `PagedIterable<LinkedEntity>` in synchronous API.
  
  `extractKeyPhrases(String text)`, it no longer returns type of `Mono<ExtractKeyPhraseResult>` but `PagedFlux<String>` in asynchronous API and `PagedIterable<String>` in synchronous API.
  
  `analyzeSentiment(String text)`, it no longer returns type of `Mono<AnalyzeSentimentResult>` but `Mono<DocumentSentiment>` in asynchronous API and `DocumentSentiment` in synchronous API.
  
  `recognizeEntitiesWithResponse(String text, String language)` changed to `recognizeEntities(String text, String language)` and return `PagedFlux<CategorizedEntity>` in asynchronous API and `PagedIterable<CategorizedEntity>` in synchronous API as a collection of atomic type `CategorizedEntity`.
  
  `recognizePiiEntitiesWithResponse(String text, String language)` changed to `recognizePiiEntities(String text, String language)` and return `PagedFlux<PiiEntity>` in asynchronous API and `PagedIterable<PiiEntity>` in synchronous API as a collection of atomic type `PiiEntity`.
  
  `recognizeLinkedEntitiesWithResponse(String text, String language)` changed to `recognizeLinkedEntities(String text, String language)` and return `PagedFlux<LinkedEntity>` in asynchronous API and `PagedIterable<LinkedEntity>` in synchronous API as a collection of atomic type `LinkedEntity`.
  
  `extractKeyPhrasesWithResponse(String text, String language)` changed to `extractKeyPhrases(String text, String language)` and return `PagedFlux<String>` in asynchronous API and `PagedIterable<String>` in synchronous API as a collection of atomic type `String`.
  
  `analyzeSentimentWithResponse(String text, String language)` return `Mono<Response<DocumentSentiment>>` in asynchronous API and `Response<DocumentSentiment>` in synchronous API with an atomic type `DocumentSentiment`.

- Removed `TextSentiment` class but created `DocumentSentiment` and `SentenceSentiment` instead. `DocumentSentiment` includes a list of `SentenceSentiment`.
- Added a new class model `SentimentScorePerLabel` for the scores of sentiment label.  
- Added a new parameter `TextAnalyticsRequestOptions options` to method overloads accepting a list of text inputs for allowing the users to opt for batch operation statistics.
- Passing the API key as a string is no longer supported. To use subscription key authentication a new credential class `TextAnalyticsApiKeyCredential("<api_key>")` must be passed in for the `credential` parameter.
- `detectLanguages()` is renamed to `detectLanguage()`.
- The `TextAnalyticsError` model has been simplified to an object with only attributes `code`, `message`, and `target`.
- `RecognizePiiEntitiesResult` now contains on the object a list of `PiiEntity` instead of `NamedEntity`.
- `DetectLanguageResult` no longer has `List<DetectedLanguage> detectedLanguages`. Use `getPrimaryLanguage()` to access the detected language in text.
- `AnalyzeSentimentResult` no longer takes `List<TextSentiment> sentenceSentiments` and removed `getSentenceSentiments()`.
- `NamedEntity` has been renamed to `CategorizedEntity` and its attributes `type` to `category` and `subtype` to `subcategory`.
- Renamed `SentimentClass` to `SentimentLabel`.
- `getLinkedEntities()` to `getEntities()` and variable `linkedEntities` to `entities`.
- Added suffix of `batch` to all operations' method name that takes a collection of input.
 
**New features**

- Credential class `TextAnalyticsApiKeyCredential` provides an `updateCredential()` method which allows you to update the API key for long-lived clients.

**Fixes and improvements**

- If you try to access a result attribute on a `DocumentError` object, a `TextAnalyticsException` is raised with a custom error message that provides the document ID and error of the invalid document.

## 1.0.0-beta.1 (2020-01-09)
Version 1.0.0-beta.1 is a preview of our efforts in creating a client library that is developer-friendly, idiomatic
to the Java ecosystem, and as consistent across different languages and platforms as possible. The principles that guide
our efforts can be found in the [Azure SDK Design Guidelines for Java](https://azure.github.io/azure-sdk/java_introduction.html).

- It uses the Text Analytics service `v3.0-preview.1` API.
- New namespace/package name:
    - The namespace/package name for Azure Text Analytics client library has changed from 
    `com.microsoft.azure.cognitiveservices.language.textanalytics` to `com.azure.ai.textanalytics`
- Added support for:
  - Subscription key and AAD authentication for both synchronous and asynchronous clients.
  - Language detection.
  - Entity recognition.
  - Entity linking recognition.
  - Personally identifiable information entities recognition.
  - Key phrases extraction.
  - Analyze sentiment APIs including analysis for mixed sentiment.
- Reactive streams support using [Project Reactor](https://projectreactor.io/).

This package's 
[documentation](https://github.com/Azure/azure-sdk-for-java/blob/azure-ai-textanalytics_1.0.0-beta.1/sdk/textanalytics/azure-ai-textanalytics/README.md) 
and 
[samples](https://github.com/Azure/azure-sdk-for-java/blob/azure-ai-textanalytics_1.0.0-beta.1/sdk/textanalytics/azure-ai-textanalytics/src/samples) 
demonstrate the new API.<|MERGE_RESOLUTION|>--- conflicted
+++ resolved
@@ -1,17 +1,11 @@
 # Release History
 
-<<<<<<< HEAD
-## 1.0.0-beta.6 (Unreleased)
-
-
-=======
 ## 1.1.0-beta.1 (Unreleased)
 
 
 ## 1.0.0 (2020-06-09)
 - First stable release of `azure-ai-textanalytics`.
 
->>>>>>> 72d53830
 ## 1.0.0-beta.5 (2020-05-27)
 **New features**
 - Added Text property and `getText()` to `SentenceSentiment`.
