# Release History
## 5.1.0-beta.1 (Unreleased)
- Added `offset` and `length` properties for `CategorizedEntity` and `LinkedEntityMatch`.
  - `length` is the number of characters in the text of these models
  - `offset` is the offset of the text from the start of the document
  
**New features**
<<<<<<< HEAD
- Text analytics SDK update the service to version `v3.1-preview.1` from `v3.0`.
- Added support for the Opinion Mining feature. To use this feature, you need to make sure you are using the 
service's v3.1-preview.1 and above API. To get this support pass `includeOpinionMining` as `true` in 
`AnalyzeSentimentOptions` when calling the sentiment analysis endpoints.

=======
- Added support for Personally Identifiable Information(PII) entity recognition feature.
  To use this feature, you need to make sure you are using the service's v3.1-preview.1 API.
  
>>>>>>> 0a58771a
## 5.0.0 (2020-07-27)
- Re-release of version `1.0.1` with updated version `5.0.0`.

## 1.0.1 (2020-07-07)
- Update dependency version, `azure-core` to 1.6.0 and `azure-core-http-netty` to 1.5.3.

## 1.0.0 (2020-06-09)
- First stable release of `azure-ai-textanalytics`.

## 1.0.0-beta.5 (2020-05-27)
**New features**
- Added Text property and `getText()` to `SentenceSentiment`.
- `Warnings` property added to each document-level response object returned from the endpoints. It is a list of `TextAnalyticsWarnings`.
- Added `CategorizedEntityCollection`, `KeyPhrasesCollection`, `LinkedEntityCollection` for having `getWarnings()` to retrieve warnings. 
- Added a new enum value `ADDRESS` to `EntityCategory`.
- Text analytics SDK update the service to version `v3.0` from `v3.0-preview.1`.

**Breaking changes**
- Removed pagination feature, which removed `TextAnalyticsPagedIterable`, `TextAnalyticsPagedFlux` and `TextAnalyticsPagedResponse`
- Removed overload methods for API that takes a list of String, only keep max-overload API that has a list of String, language or country hint, and `TextAnalyticsRequestOption`.
- Renamed `apiKey()` to `credential()` on TextAnalyticsClientBuilder.
- Removed `getGraphemeLength()` and `getGraphemeOffset()` from `CategorizedEntity`, `SentenceSentiment`, and `LinkedEntityMatch`.
- `getGraphemeCount()` in `TextDocumentStatistics` has been renamed to `getCharacterCount()`.
- `getScore()` in `DetectedLanguage` has been renamed to `getConfidenceScore()`.
- `getSubCategory()` in `CategorizedEntity` has been renamed to `getSubcategory()`.
- `getLinkedEntityMatches()` in `LinkedEntity` has been renamed to `getMatches()`.
- `getCode()` in `TextAnalyticsException` and `TextAnalyticsError` has been renamed to `getErrorCode()`.
- `getCode()` in `TextAnalyticsWarning` has been renamed to `getWarningCode()`.
- Async client returns errors, mono error or flux error but no longer throws exception. Sync client throws exceptions only.
- Deprecated `TextDocumentInput(String id, String text, String language)` constructor, but added `setLanguage()` setter since `language` is optional.
- Renamed `RecognizeCategorizedEntitiesResult` to `RecognizeEntitiesResult`.
- Renamed `DocumentResult` to `TextAnalyticsResult`.
- Removed `getServiceVersion()` from both synchronous and asynchronous clients.
- Replaced all single input asynchronous APIs, e.x., 
  - `TextAnalyticsPagedFlux<CategorizedEntity> recognizeEntities(String document)` to `Mono<CategorizedEntityCollection> recognizeEntities(String document)`.
  - `TextAnalyticsPagedFlux<LinkedEntity> recognizeLinkedEntities(String document)` to `Mono<LinkedEntityCollection> recognizeLinkedEntities(String document)`.
  - `TextAnalyticsPagedFlux<String> extractKeyPhrases(String document)` to `Mono<KeyPhrasesCollection> extractKeyPhrases(String document)`.
- Replaced all single input synchronous APIs, e.x., 
  - `TextAnalyticsPagedIterable<CategorizedEntity> recognizeEntities(String document)` to `CategorizedEntityCollection recognizeEntities(String document)`.
  - `TextAnalyticsPagedIterable<LinkedEntity> recognizeLinkedEntities(String document)` to `LinkedEntityCollection recognizeLinkedEntities(String document)`.
  - `TextAnalyticsPagedIterable<String> extractKeyPhrases(String document)` to `KeyPhrasesCollection extractKeyPhrases(String document)`.
  
## 1.0.0-beta.4 (2020-04-07)
- Throws an illegal argument exception when the given list of documents is an empty list.

**Breaking changes**
- Renamed all input parameters `text` to `document`, and `inputTexts` to `documents`.
- Removed all PII endpoints and update with related changes, such as remove related models, samples, codesnippets, docstrings, etc from this library. 
- Replaced `TextAnalyticsApiKeyCredential` with `AzureKeyCredential`.

## 1.0.0-beta.3 (2020-03-10)
**New features**
- Introduced `TextAnalyticsPagedFlux`, `TextAnalyticsPagedIterable`, and `TextAnalyticsPagedResponse` type. Moved `modelVersion` amd `TextDocumentBatchStatistics` into `TextAnalyticsPagedResponse`. All collection APIs are return `TextAnalyticsPagedFlux` and `TextAnalyticsPagedIterable` in the asynchronous and synchronous client, respectively. So `DocumentResultCollection` is no longer required. Most of existing API surface are changes. Please check up `TextAnalyticsAsyncClient` and `TextAnalyticsClient` for more detail.
- Introduced `EntityCategory` class to support major entity categories that the service supported.
- Added `getDefaultCountryHint()`, `getDefaultLanguage()` and `getServiceVersion()` to `TextAnalyticsClient`

**Breaking changes**
- Supported `Iterable<T>` instead of `List<T>` text inputs.
- Default language and country hint can only be assigned value when building a Text Analytics client.
- Renamed `showStatistics()` to `isIncludeStatistics()` in the `TextAnalyticsRequestOptions`.
- Renamed `getErrorCodeValue()` to `getCode()` in the `TextAnalyticsException`.
- Renamed `getOffset()`, `getLength()` and `getScore()` to `getGraphemeOffset()`, `getGraphemeLength` and `getConfidenceScore()`in `CategorizedEntity`, `LinkedEntityMatch`, `PiiEntity`.
- Renamed `SentimentLabel` to `TextSentiment` class.
- Renamed `SentimentScorePerLabel` to `SentimentConfidenceScores` class.
- Renamed `getCharacterCount()` to `getGraphemeCount()` in the `TextDocumentStatistics`.
- Removed `InnerError`, `DocumentResultCollection` and `TextAnalyticsClientOptions` class.

## 1.0.0-beta.2 (2020-02-12)

**Breaking changes**

- The single text, module-level operations return an atomic type of the operation result. For example, `detectLanguage(String text)` returns a `DetectedLanguage` rather than a `DetectLanguageResult`.

  For other module-level operations, :
    
  `recognizeEntities(String text)`, it no longer returns type of `Mono<RecognizeEntitiesResult>` but `PagedFlux<CategorizedEntity>` in asynchronous API and `PagedIterable<CategorizedEntity>` in synchronous API.
  
  `recognizePiiEntities(String text)`, it no longer returns type of `Mono<RecognizePiiEntitiesResult>` but `PagedFlux<PiiEntity>` in asynchronous API and `PagedIterable<PiiEntity>` in synchronous API.
  
  `recognizeLinkedEntities(String text)`, it no longer returns type of `Mono<RecognizeLinkedEntitiesResult>` but `PagedFlux<LinkedEntity>` in asynchronous API and `PagedIterable<LinkedEntity>` in synchronous API.
  
  `extractKeyPhrases(String text)`, it no longer returns type of `Mono<ExtractKeyPhraseResult>` but `PagedFlux<String>` in asynchronous API and `PagedIterable<String>` in synchronous API.
  
  `analyzeSentiment(String text)`, it no longer returns type of `Mono<AnalyzeSentimentResult>` but `Mono<DocumentSentiment>` in asynchronous API and `DocumentSentiment` in synchronous API.
  
  `recognizeEntitiesWithResponse(String text, String language)` changed to `recognizeEntities(String text, String language)` and return `PagedFlux<CategorizedEntity>` in asynchronous API and `PagedIterable<CategorizedEntity>` in synchronous API as a collection of atomic type `CategorizedEntity`.
  
  `recognizePiiEntitiesWithResponse(String text, String language)` changed to `recognizePiiEntities(String text, String language)` and return `PagedFlux<PiiEntity>` in asynchronous API and `PagedIterable<PiiEntity>` in synchronous API as a collection of atomic type `PiiEntity`.
  
  `recognizeLinkedEntitiesWithResponse(String text, String language)` changed to `recognizeLinkedEntities(String text, String language)` and return `PagedFlux<LinkedEntity>` in asynchronous API and `PagedIterable<LinkedEntity>` in synchronous API as a collection of atomic type `LinkedEntity`.
  
  `extractKeyPhrasesWithResponse(String text, String language)` changed to `extractKeyPhrases(String text, String language)` and return `PagedFlux<String>` in asynchronous API and `PagedIterable<String>` in synchronous API as a collection of atomic type `String`.
  
  `analyzeSentimentWithResponse(String text, String language)` return `Mono<Response<DocumentSentiment>>` in asynchronous API and `Response<DocumentSentiment>` in synchronous API with an atomic type `DocumentSentiment`.

- Removed `TextSentiment` class but created `DocumentSentiment` and `SentenceSentiment` instead. `DocumentSentiment` includes a list of `SentenceSentiment`.
- Added a new class model `SentimentScorePerLabel` for the scores of sentiment label.  
- Added a new parameter `TextAnalyticsRequestOptions options` to method overloads accepting a list of text inputs for allowing the users to opt for batch operation statistics.
- Passing the API key as a string is no longer supported. To use subscription key authentication a new credential class `TextAnalyticsApiKeyCredential("<api_key>")` must be passed in for the `credential` parameter.
- `detectLanguages()` is renamed to `detectLanguage()`.
- The `TextAnalyticsError` model has been simplified to an object with only attributes `code`, `message`, and `target`.
- `RecognizePiiEntitiesResult` now contains on the object a list of `PiiEntity` instead of `NamedEntity`.
- `DetectLanguageResult` no longer has `List<DetectedLanguage> detectedLanguages`. Use `getPrimaryLanguage()` to access the detected language in text.
- `AnalyzeSentimentResult` no longer takes `List<TextSentiment> sentenceSentiments` and removed `getSentenceSentiments()`.
- `NamedEntity` has been renamed to `CategorizedEntity` and its attributes `type` to `category` and `subtype` to `subcategory`.
- Renamed `SentimentClass` to `SentimentLabel`.
- `getLinkedEntities()` to `getEntities()` and variable `linkedEntities` to `entities`.
- Added suffix of `batch` to all operations' method name that takes a collection of input.
 
**New features**

- Credential class `TextAnalyticsApiKeyCredential` provides an `updateCredential()` method which allows you to update the API key for long-lived clients.

**Fixes and improvements**

- If you try to access a result attribute on a `DocumentError` object, a `TextAnalyticsException` is raised with a custom error message that provides the document ID and error of the invalid document.

## 1.0.0-beta.1 (2020-01-09)
Version 1.0.0-beta.1 is a preview of our efforts in creating a client library that is developer-friendly, idiomatic
to the Java ecosystem, and as consistent across different languages and platforms as possible. The principles that guide
our efforts can be found in the [Azure SDK Design Guidelines for Java](https://azure.github.io/azure-sdk/java_introduction.html).

- It uses the Text Analytics service `v3.0-preview.1` API.
- New namespace/package name:
    - The namespace/package name for Azure Text Analytics client library has changed from 
    `com.microsoft.azure.cognitiveservices.language.textanalytics` to `com.azure.ai.textanalytics`
- Added support for:
  - Subscription key and AAD authentication for both synchronous and asynchronous clients.
  - Language detection.
  - Entity recognition.
  - Entity linking recognition.
  - Personally identifiable information entities recognition.
  - Key phrases extraction.
  - Analyze sentiment APIs including analysis for mixed sentiment.
- Reactive streams support using [Project Reactor](https://projectreactor.io/).

This package's 
[documentation](https://github.com/Azure/azure-sdk-for-java/blob/azure-ai-textanalytics_1.0.0-beta.1/sdk/textanalytics/azure-ai-textanalytics/README.md) 
and 
[samples](https://github.com/Azure/azure-sdk-for-java/blob/azure-ai-textanalytics_1.0.0-beta.1/sdk/textanalytics/azure-ai-textanalytics/src/samples) 
demonstrate the new API.<|MERGE_RESOLUTION|>--- conflicted
+++ resolved
@@ -5,17 +5,13 @@
   - `offset` is the offset of the text from the start of the document
   
 **New features**
-<<<<<<< HEAD
 - Text analytics SDK update the service to version `v3.1-preview.1` from `v3.0`.
+- Added support for Personally Identifiable Information(PII) entity recognition feature.
+  To use this feature, you need to make sure you are using the service's v3.1-preview.1 API.
 - Added support for the Opinion Mining feature. To use this feature, you need to make sure you are using the 
 service's v3.1-preview.1 and above API. To get this support pass `includeOpinionMining` as `true` in 
 `AnalyzeSentimentOptions` when calling the sentiment analysis endpoints.
 
-=======
-- Added support for Personally Identifiable Information(PII) entity recognition feature.
-  To use this feature, you need to make sure you are using the service's v3.1-preview.1 API.
-  
->>>>>>> 0a58771a
 ## 5.0.0 (2020-07-27)
 - Re-release of version `1.0.1` with updated version `5.0.0`.
 
