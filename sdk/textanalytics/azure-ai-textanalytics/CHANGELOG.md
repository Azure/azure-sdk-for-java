--- conflicted
+++ resolved
@@ -9,12 +9,8 @@
   `***Options` option bags but also could have additional properties, such as `actionName`.
 
 ### Breaking Changes
-<<<<<<< HEAD
-- Removed `StringIndexType`, the type will be shared in the Azure Core.
+- Removed `StringIndexType`. This SDK will keep using UTF-16 code unit as the default encoding.
 - Removed type `ExtractKeyPhrasesOptions`, `RecognizeEntitiesOptions`, `RecognizeLinkedEntitiesOptions` and respective exposures.
-=======
-- Removed `StringIndexType`. This SDK will keep using UTF-16 code unit as the default encoding.
->>>>>>> f762f4da
 - Renamed type `PiiEntityDomainType` to `PiiEntityDomain`.
 - Renamed property name `result` to `documentsResults` in `AnalyzeSentimentActionResult`, `ExtractKeyPhrasesActionResult`,
   `RecognizeEntitiesActionResult`, `RecognizeLinkedEntitiesActionResult`, and `RecognizePiiEntitiesActionResult`. 
