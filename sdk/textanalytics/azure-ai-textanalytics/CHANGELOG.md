--- conflicted
+++ resolved
@@ -1,14 +1,10 @@
 # Release History
 ## 5.1.0-beta.1 (Unreleased)
-
-<<<<<<< HEAD
-## 1.1.0-beta.1 (Unreleased)
 **New features**
 - Added the support for Personally Identifiable Information(PII) entity recognition feature.
-=======
+
 ## 5.0.0 (2020-07-27)
 - Re-release of version `1.0.1` with updated version `5.0.0`.
->>>>>>> 3a347017
 
 ## 1.0.1 (2020-07-07)
 - Update dependency version, `azure-core` to 1.6.0 and `azure-core-http-netty` to 1.5.3.
