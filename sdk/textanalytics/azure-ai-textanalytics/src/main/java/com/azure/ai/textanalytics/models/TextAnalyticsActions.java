// Copyright (c) Microsoft Corporation. All rights reserved.
// Licensed under the MIT License.

package com.azure.ai.textanalytics.models;

import com.azure.core.annotation.Fluent;

import java.util.Arrays;

/**
 * The {@link TextAnalyticsActions} model.
 */
@Fluent
public final class TextAnalyticsActions {
    private String displayName;
    private Iterable<RecognizeEntitiesAction> recognizeEntitiesActions;
    private Iterable<RecognizeLinkedEntitiesAction> recognizeLinkedEntitiesActions;
    private Iterable<RecognizePiiEntitiesAction> recognizePiiEntitiesActions;
    private Iterable<AnalyzeHealthcareEntitiesAction> analyzeHealthcareEntitiesActions;
    private Iterable<ExtractKeyPhrasesAction> extractKeyPhrasesActions;
    private Iterable<AnalyzeSentimentAction> analyzeSentimentActions;
    private Iterable<RecognizeCustomEntitiesAction> recognizeCustomEntitiesActions;
    private Iterable<SingleLabelClassifyAction> singleLabelClassifyActions;
    private Iterable<MultiLabelClassifyAction> multiLabelClassifyActions;
<<<<<<< HEAD
=======
    private Iterable<AbstractiveSummaryAction> abstractiveSummaryActions;
>>>>>>> e91697b1
    private Iterable<ExtractSummaryAction> extractSummaryActions;

    /**
     * Gets the custom name for the actions.
     *
     * @return the custom name for the actions.
     */
    public String getDisplayName() {
        return displayName;
    }

    /**
     * Sets the custom name for the actions.
     *
     * @param displayName The custom name for the actions.
     *
     * @return The {@link TextAnalyticsActions} object itself.
     */
    public TextAnalyticsActions setDisplayName(String displayName) {
        this.displayName = displayName;
        return this;
    }

    /**
     * Gets the list of {@link RecognizeEntitiesAction} to be executed.
     *
     * @return The list of {@link RecognizeEntitiesAction} to be executed.
     */
    public Iterable<RecognizeEntitiesAction> getRecognizeEntitiesActions() {
        return this.recognizeEntitiesActions;
    }

    /**
     * Sets the list of {@link RecognizeEntitiesAction} to be executed.
     *
     * @param recognizeEntitiesActions The list of {@link RecognizeEntitiesAction} to be executed.
     *
     * @return The {@link TextAnalyticsActions} object itself.
     */
    public TextAnalyticsActions setRecognizeEntitiesActions(RecognizeEntitiesAction... recognizeEntitiesActions) {
        this.recognizeEntitiesActions = recognizeEntitiesActions == null ? null
            : Arrays.asList(recognizeEntitiesActions);
        return this;
    }

    /**
     * Gets the list of {@link RecognizeLinkedEntitiesAction} to be executed.
     *
     * @return The list of {@link RecognizeLinkedEntitiesAction} to be executed.
     */
    public Iterable<RecognizeLinkedEntitiesAction> getRecognizeLinkedEntitiesActions() {
        return this.recognizeLinkedEntitiesActions;
    }

    /**
     * Sets the list of {@link RecognizeLinkedEntitiesAction} to be executed.
     *
     * @param recognizeLinkedEntitiesActions The list of {@link RecognizeLinkedEntitiesAction} to be executed.
     *
     * @return The {@link TextAnalyticsActions} object itself.
     */
    public TextAnalyticsActions setRecognizeLinkedEntitiesActions(
        RecognizeLinkedEntitiesAction... recognizeLinkedEntitiesActions) {
        this.recognizeLinkedEntitiesActions = recognizeLinkedEntitiesActions == null ? null
            : Arrays.asList(recognizeLinkedEntitiesActions);
        return this;
    }

    /**
     * Gets the list of {@link RecognizePiiEntitiesAction} to be executed.
     *
     * @return The list of {@link RecognizePiiEntitiesAction} to be executed.
     */
    public Iterable<RecognizePiiEntitiesAction> getRecognizePiiEntitiesActions() {
        return this.recognizePiiEntitiesActions;
    }

    /**
     * Sets the list of {@link RecognizePiiEntitiesAction} to be executed.
     *
     * @param recognizePiiEntitiesActions The list of {@link RecognizePiiEntitiesAction} to be executed.
     *
     * @return The {@link TextAnalyticsActions} object itself.
     */
    public TextAnalyticsActions setRecognizePiiEntitiesActions(
        RecognizePiiEntitiesAction... recognizePiiEntitiesActions) {
        this.recognizePiiEntitiesActions = recognizePiiEntitiesActions == null ? null
            : Arrays.asList(recognizePiiEntitiesActions);
        return this;
    }

    /**
     * Gets the list of {@link AnalyzeHealthcareEntitiesAction} to be executed.
     *
     * @return The list of {@link AnalyzeHealthcareEntitiesAction} to be executed.
     */
    public Iterable<AnalyzeHealthcareEntitiesAction> getAnalyzeHealthcareEntitiesActions() {
        return this.analyzeHealthcareEntitiesActions;
    }

    /**
     * Sets the list of {@link AnalyzeHealthcareEntitiesAction} to be executed.
     *
     * @param analyzeHealthcareEntitiesActions The list of {@link AnalyzeHealthcareEntitiesAction} to be executed.
     *
     * @return The {@link TextAnalyticsActions} object itself.
     */
    public TextAnalyticsActions setAnalyzeHealthcareEntitiesActions(
        AnalyzeHealthcareEntitiesAction... analyzeHealthcareEntitiesActions) {
        this.analyzeHealthcareEntitiesActions = analyzeHealthcareEntitiesActions == null ? null
                                               : Arrays.asList(analyzeHealthcareEntitiesActions);
        return this;
    }

    /**
     * Gets the list of {@link ExtractKeyPhrasesAction} to be executed.
     *
     * @return The list of {@link ExtractKeyPhrasesAction} to be executed.
     */
    public Iterable<ExtractKeyPhrasesAction> getExtractKeyPhrasesActions() {
        return this.extractKeyPhrasesActions;
    }

    /**
     * Sets the list of {@link ExtractKeyPhrasesAction} to be executed.
     *
     * @param extractKeyPhrasesActions The list of {@link ExtractKeyPhrasesAction} to be executed.
     *
     * @return The {@link TextAnalyticsActions} object itself.
     */
    public TextAnalyticsActions setExtractKeyPhrasesActions(ExtractKeyPhrasesAction... extractKeyPhrasesActions) {
        this.extractKeyPhrasesActions = extractKeyPhrasesActions == null ? null
            : Arrays.asList(extractKeyPhrasesActions);
        return this;
    }

    /**
     * Gets the list of {@link AnalyzeSentimentAction} to be executed.
     *
     * @return The list of {@link AnalyzeSentimentAction} to be executed.
     */
    public Iterable<AnalyzeSentimentAction> getAnalyzeSentimentActions() {
        return this.analyzeSentimentActions;
    }

    /**
     * Sets the list of {@link AnalyzeSentimentAction} to be executed.
     *
     * @param analyzeSentimentActions The list of {@link AnalyzeSentimentAction} to be executed.
     *
     * @return The {@link TextAnalyticsActions} object itself.
     */
    public TextAnalyticsActions setAnalyzeSentimentActions(AnalyzeSentimentAction... analyzeSentimentActions) {
        this.analyzeSentimentActions = analyzeSentimentActions == null ? null : Arrays.asList(analyzeSentimentActions);
        return this;
    }

    /**
     * Gets the list of {@link RecognizeCustomEntitiesAction} to be executed.
     *
     * See the service documentation for regional support of custom entities recognition:
     * https://aka.ms/azsdk/textanalytics/customentityrecognition
     *
     * @return the list of {@link RecognizeCustomEntitiesAction} to be executed.
     */
    public Iterable<RecognizeCustomEntitiesAction> getRecognizeCustomEntitiesActions() {
        return recognizeCustomEntitiesActions;
    }

    /**
     * Sets the list of {@link RecognizeCustomEntitiesAction} to be executed.
     *
     * See the service documentation for regional support of custom entities recognition:
     * https://aka.ms/azsdk/textanalytics/customentityrecognition
     *
     * @param recognizeCustomEntitiesActions The list of {@link RecognizeCustomEntitiesAction} to be executed.
     *
     * @return The {@link TextAnalyticsActions} object itself.
     */
    public TextAnalyticsActions setRecognizeCustomEntitiesActions(
        RecognizeCustomEntitiesAction... recognizeCustomEntitiesActions) {
        this.recognizeCustomEntitiesActions = recognizeCustomEntitiesActions == null ? null
                                                  : Arrays.asList(recognizeCustomEntitiesActions);
        return this;
    }

    /**
     * Gets the list of {@link SingleLabelClassifyAction} to be executed.
     *
     * See the service documentation for regional support of custom single classification:
     * https://aka.ms/azsdk/textanalytics/customfunctionalities
     *
     * @return the list of {@link SingleLabelClassifyAction} to be executed.
     */
    public Iterable<SingleLabelClassifyAction> getSingleLabelClassifyActions() {
        return singleLabelClassifyActions;
    }

    /**
     * Sets the list of {@link SingleLabelClassifyAction} to be executed.
     *
     * See the service documentation for regional support of custom single classification:
     * https://aka.ms/azsdk/textanalytics/customfunctionalities
     *
     * @param singleLabelClassifyActions The list of
     * {@link SingleLabelClassifyAction} to be executed.
     *
     * @return The {@link TextAnalyticsActions} object itself.
     */
    public TextAnalyticsActions setSingleLabelClassifyActions(SingleLabelClassifyAction... singleLabelClassifyActions) {
        this.singleLabelClassifyActions = singleLabelClassifyActions == null
                                                 ? null : Arrays.asList(singleLabelClassifyActions);
        return this;
    }

    /**
     * Gets the list of {@link MultiLabelClassifyAction} to be executed.
     *
     * See the service documentation for regional support of custom multi classification:
     * https://aka.ms/azsdk/textanalytics/customfunctionalities
     *
     * @return the list of {@link MultiLabelClassifyAction} to be executed.
     */
    public Iterable<MultiLabelClassifyAction> getMultiLabelClassifyActions() {
        return multiLabelClassifyActions;
    }

    /**
     * Sets the list of {@link MultiLabelClassifyAction} to be executed.
     *
     * See the service documentation for regional support of custom multi classification:
     * https://aka.ms/azsdk/textanalytics/customfunctionalities
     *
     * @param multiLabelClassifyActions The list of {@link MultiLabelClassifyAction} to
     * be executed.
     *
     * @return The {@link TextAnalyticsActions} object itself.
     */
    public TextAnalyticsActions setMultiLabelClassifyActions(MultiLabelClassifyAction... multiLabelClassifyActions) {
        this.multiLabelClassifyActions = multiLabelClassifyActions == null
                                                ? null : Arrays.asList(multiLabelClassifyActions);
        return this;
    }

    /**
     * Gets the list of {@link AbstractiveSummaryAction} to be executed.
     *
     * @return the list of {@link AbstractiveSummaryAction} to be executed.
     */
    public Iterable<AbstractiveSummaryAction> getAbstractiveSummaryActions() {
        return abstractiveSummaryActions;
    }

    /**
     * Sets the list of {@link AbstractiveSummaryAction} to be executed.
     *
     * @param abstractiveSummaryActions The list of {@link AbstractiveSummaryAction} to be executed.
     *
     * @return The {@link TextAnalyticsActions} object itself.
     */
    public TextAnalyticsActions setAbstractiveSummaryActions(AbstractiveSummaryAction... abstractiveSummaryActions) {
        this.abstractiveSummaryActions = abstractiveSummaryActions == null
            ? null : Arrays.asList(abstractiveSummaryActions);
        return this;
    }

    /**
     * Gets the list of {@link ExtractSummaryAction} to be executed.
     *
     * @return the list of {@link ExtractSummaryAction} to be executed.
     */
    public Iterable<ExtractSummaryAction> getExtractSummaryActions() {
        return extractSummaryActions;
    }

    /**
     * Sets the list of {@link ExtractSummaryAction} to be executed.
     *
     * @param extractSummaryActions The list of {@link ExtractSummaryAction} to be executed.
     *
     * @return The {@link TextAnalyticsActions} object itself.
     */
    public TextAnalyticsActions setExtractSummaryActions(ExtractSummaryAction... extractSummaryActions) {
        this.extractSummaryActions = extractSummaryActions == null ? null : Arrays.asList(extractSummaryActions);
        return this;
    }
}<|MERGE_RESOLUTION|>--- conflicted
+++ resolved
@@ -22,10 +22,7 @@
     private Iterable<RecognizeCustomEntitiesAction> recognizeCustomEntitiesActions;
     private Iterable<SingleLabelClassifyAction> singleLabelClassifyActions;
     private Iterable<MultiLabelClassifyAction> multiLabelClassifyActions;
-<<<<<<< HEAD
-=======
     private Iterable<AbstractiveSummaryAction> abstractiveSummaryActions;
->>>>>>> e91697b1
     private Iterable<ExtractSummaryAction> extractSummaryActions;
 
     /**
