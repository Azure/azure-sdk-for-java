--- conflicted
+++ resolved
@@ -47,14 +47,11 @@
             IterableStream<SingleLabelClassifyActionResult> singleCategoryClassifyResults);
         void setMultiCategoryClassifyResults(AnalyzeActionsResult analyzeActionsResult,
             IterableStream<MultiLabelClassifyActionResult> multiCategoryClassifyResults);
-<<<<<<< HEAD
         void setAbstractiveSummaryResults(AnalyzeActionsResult analyzeActionsResult,
             IterableStream<AbstractiveSummaryActionResult> abstractiveSummaryResults);
-=======
         void setExtractSummaryResults(AnalyzeActionsResult analyzeActionsResult,
                                       IterableStream<ExtractSummaryActionResult> extractSummaryResults);
 
->>>>>>> 50f61fde
     }
 
     /**
@@ -111,15 +108,13 @@
         IterableStream<MultiLabelClassifyActionResult> classifyCustomCategoriesResults) {
         accessor.setMultiCategoryClassifyResults(analyzeActionsResult, classifyCustomCategoriesResults);
     }
-<<<<<<< HEAD
     public static void setAbstractiveSummaryResults(AnalyzeActionsResult analyzeActionsResult,
         IterableStream<AbstractiveSummaryActionResult> abstractiveSummaryResults) {
         accessor.setAbstractiveSummaryResults(analyzeActionsResult, abstractiveSummaryResults);
-=======
+    }
 
     public static void setExtractSummaryResults(AnalyzeActionsResult analyzeActionsResult,
         IterableStream<ExtractSummaryActionResult> extractSummaryResults) {
         accessor.setExtractSummaryResults(analyzeActionsResult, extractSummaryResults);
->>>>>>> 50f61fde
     }
 }