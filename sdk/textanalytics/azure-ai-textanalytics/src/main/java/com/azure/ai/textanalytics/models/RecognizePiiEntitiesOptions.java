// Copyright (c) Microsoft Corporation. All rights reserved.
// Licensed under the MIT License.

package com.azure.ai.textanalytics.models;

import com.azure.core.annotation.Fluent;

import java.util.Arrays;

/**
 * The {@link RecognizePiiEntitiesOptions} model.
 */
@Fluent
public final class RecognizePiiEntitiesOptions extends TextAnalyticsRequestOptions {
<<<<<<< HEAD
    private PiiEntityDomainType domainFilter;
=======
    private PiiEntityDomain domainFilter;
    private StringIndexType stringIndexType;
>>>>>>> fece8177
    private Iterable<PiiEntityCategory> categoriesFilter;

    /**
     * Set the model version. This value indicates which model will be used for scoring, e.g. "latest", "2019-10-01".
     * If a model-version is not specified, the API will default to the latest, non-preview version.
     *
     * @param modelVersion The model version.
     *
     * @return The {@link RecognizePiiEntitiesOptions} object itself.
     */
    @Override
    public RecognizePiiEntitiesOptions setModelVersion(String modelVersion) {
        super.setModelVersion(modelVersion);
        return this;
    }

    /**
     * Set the value of {@code includeStatistics}. The default value is false by default.
     * If set to true, indicates that the service should return document and document batch statistics
     * with the results of the operation.
     *
     * @param includeStatistics If a boolean value was specified in the request this field will contain
     * information about the document payload.
     *
     * @return the {@link RecognizePiiEntitiesOptions} object itself.
     */
    @Override
    public RecognizePiiEntitiesOptions setIncludeStatistics(boolean includeStatistics) {
        super.setIncludeStatistics(includeStatistics);
        return this;
    }

    /**
     * Set the value of {@code disableServiceLogs}.
     *
     * @param disableServiceLogs The default value of this property is 'true'. This means, Text Analytics service
     * does not log your input text. Setting this property to 'false', enables the service to log your text input for
     * 48 hours, solely to allow for troubleshooting issues.
     *
     * @return the {@link RecognizePiiEntitiesOptions} object itself.
     */
    @Override
    public RecognizePiiEntitiesOptions setServiceLogsDisabled(boolean disableServiceLogs) {
        super.setServiceLogsDisabled(disableServiceLogs);
        return this;
    }

    /**
     * Get the value of domainFilter. It filters the response entities to ones only included in the specified domain.
     * I.e., if set to 'PHI', will only return entities in the Protected Healthcare Information domain.
     * See https://aka.ms/tanerpii for more information.
     *
     * @return The value of domainFilter.
     */
    public PiiEntityDomain getDomainFilter() {
        return domainFilter;
    }

    /**
     * Set the value of domainFilter. It filters the response entities to ones only included in the specified domain.
     * I.e., if set to 'PHI', will only return entities in the Protected Healthcare Information domain.
     * See https://aka.ms/tanerpii for more information.
     *
     * @param domainFilter It filters the response entities to ones only included in the specified domain.
     *
     * @return The {@link RecognizePiiEntitiesOptions} object itself.
     */
    public RecognizePiiEntitiesOptions setDomainFilter(PiiEntityDomain domainFilter) {
        this.domainFilter = domainFilter;
        return this;
    }

    /**
     * Get the value of categoriesFilter. It filters the response entities to ones only included in the specified
     * categories.
     *
     * @return The value of categoriesFilter.
     */
    public Iterable<PiiEntityCategory> getCategoriesFilter() {
        return categoriesFilter;
    }

    /**
     * Set the value of categoriesFilter. It filters the response entities to ones only included in the specified
     * categories.
     *
     * @param categoriesFilter It filters the response entities to ones only included in the specified categories.
     *
     * @return The {@link RecognizePiiEntitiesOptions} object itself.
     */
    public RecognizePiiEntitiesOptions setCategoriesFilter(PiiEntityCategory... categoriesFilter) {
        this.categoriesFilter = Arrays.asList(categoriesFilter);
        return this;
    }
}<|MERGE_RESOLUTION|>--- conflicted
+++ resolved
@@ -12,12 +12,7 @@
  */
 @Fluent
 public final class RecognizePiiEntitiesOptions extends TextAnalyticsRequestOptions {
-<<<<<<< HEAD
-    private PiiEntityDomainType domainFilter;
-=======
     private PiiEntityDomain domainFilter;
-    private StringIndexType stringIndexType;
->>>>>>> fece8177
     private Iterable<PiiEntityCategory> categoriesFilter;
 
     /**
