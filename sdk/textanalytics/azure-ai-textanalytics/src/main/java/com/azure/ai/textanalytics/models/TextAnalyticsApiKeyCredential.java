--- conflicted
+++ resolved
@@ -19,11 +19,7 @@
     private volatile String apiKey;
 
     /**
-<<<<<<< HEAD
-     * Creates a {@link TextAnalyticsApiKeyCredential} model that describes subscription key for authentication.
-=======
      * Creates a {@link TextAnalyticsApiKeyCredential} model that describes API key for authentication.
->>>>>>> e8b664e6
      *
      * @param apiKey the API key for authentication
      */
