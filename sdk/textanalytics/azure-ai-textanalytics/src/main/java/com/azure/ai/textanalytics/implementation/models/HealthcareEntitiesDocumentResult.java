--- conflicted
+++ resolved
@@ -62,8 +62,6 @@
         this.relations = relations;
         return this;
     }
-<<<<<<< HEAD
-=======
 
     /** {@inheritDoc} */
     @Override
@@ -85,5 +83,4 @@
         super.setStatistics(statistics);
         return this;
     }
->>>>>>> 31d20997
 }