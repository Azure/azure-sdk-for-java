--- conflicted
+++ resolved
@@ -4,13 +4,14 @@
 package com.azure.ai.textanalytics;
 
 import com.azure.ai.textanalytics.models.AnalyzeSentimentResult;
+import com.azure.ai.textanalytics.models.CategorizedEntity;
 import com.azure.ai.textanalytics.models.DetectLanguageInput;
 import com.azure.ai.textanalytics.models.DetectLanguageResult;
 import com.azure.ai.textanalytics.models.DetectedLanguage;
 import com.azure.ai.textanalytics.models.DocumentResultCollection;
 import com.azure.ai.textanalytics.models.ExtractKeyPhraseResult;
 import com.azure.ai.textanalytics.models.LinkedEntity;
-import com.azure.ai.textanalytics.models.NamedEntity;
+import com.azure.ai.textanalytics.models.PiiEntity;
 import com.azure.ai.textanalytics.models.RecognizeEntitiesResult;
 import com.azure.ai.textanalytics.models.RecognizeLinkedEntitiesResult;
 import com.azure.ai.textanalytics.models.RecognizePiiEntitiesResult;
@@ -179,15 +180,11 @@
      *
      * @param text the text to recognize entities for.
      *
-<<<<<<< HEAD
-     * @return the {@link NamedEntity named entity} of the text.
-=======
-     * @return the {@link RecognizeEntitiesResult categorized entity} of the text.
->>>>>>> c8ed1b05
+     * @return the {@link CategorizedEntity categorized entity} of the text.
      * @throws NullPointerException if {@code text} is {@code null}.
      */
     @ServiceMethod(returns = ReturnType.COLLECTION)
-    public PagedIterable<NamedEntity> recognizeEntities(String text) {
+    public PagedIterable<CategorizedEntity> recognizeEntities(String text) {
         return recognizeEntities(text, client.getDefaultLanguage(), Context.NONE);
     }
 
@@ -204,15 +201,11 @@
      * @param language The 2 letter ISO 639-1 representation of language. If not set, uses "en" for English as default.
      * @param context Additional context that is passed through the Http pipeline during the service call.
      *
-<<<<<<< HEAD
-     * @return A {@link Response} containing the {@link NamedEntity named entity} of the text.
-=======
-     * @return A {@link Response} containing the {@link RecognizeEntitiesResult categorized entity} of the text.
->>>>>>> c8ed1b05
+     * @return A {@link Response} containing the {@link CategorizedEntity categorized entity} of the text.
      * @throws NullPointerException if {@code text} is {@code null}.
      */
     @ServiceMethod(returns = ReturnType.COLLECTION)
-    public PagedIterable<NamedEntity> recognizeEntities(String text, String language, Context context) {
+    public PagedIterable<CategorizedEntity> recognizeEntities(String text, String language, Context context) {
         return new PagedIterable<>(
             client.recognizeEntityAsyncClient.recognizeEntities(text, language, context));
     }
@@ -308,12 +301,12 @@
      * {@codesnippet com.azure.ai.textanalytics.TextAnalyticsClient.recognizePiiEntities#String}
      *
      * @param text the text to recognize PII entities for.
-     * @return A {@link RecognizePiiEntitiesResult PII entity} of the text.
+     * @return A {@link PiiEntity PII entity} of the text.
      *
      * @throws NullPointerException if {@code text} is {@code null}.
      */
     @ServiceMethod(returns = ReturnType.COLLECTION)
-    public PagedIterable<NamedEntity> recognizePiiEntities(String text) {
+    public PagedIterable<PiiEntity> recognizePiiEntities(String text) {
         return recognizePiiEntities(text, client.getDefaultLanguage(), Context.NONE);
     }
 
@@ -332,11 +325,11 @@
      * @param context Additional context that is passed through the Http pipeline during the service call.
      *
      * @return A {@link Response} whose {@link Response#getValue() value} has the
-     * {@link RecognizePiiEntitiesResult PII entity} of the text.
+     * {@link PiiEntity PII entity} of the text.
      * @throws NullPointerException if {@code text} is {@code null}.
      */
     @ServiceMethod(returns = ReturnType.COLLECTION)
-    public PagedIterable<NamedEntity> recognizePiiEntities(String text, String language, Context context) {
+    public PagedIterable<PiiEntity> recognizePiiEntities(String text, String language, Context context) {
         return new PagedIterable<>(client.recognizePiiEntityAsyncClient.recognizePiiEntities(text, language, context));
     }
 
@@ -441,7 +434,7 @@
      *
      * @param text the text to recognize linked entities for.
      *
-     * @return A {@link RecognizeLinkedEntitiesResult linked entity} of the text.
+     * @return A {@link LinkedEntity linked entity} of the text.
      * @throws NullPointerException if {@code text} is {@code null}.
      */
     @ServiceMethod(returns = ReturnType.COLLECTION)
@@ -463,7 +456,7 @@
      * @param context Additional context that is passed through the Http pipeline during the service call.
      *
      * @return A {@link Response} whose {@link Response#getValue() value} has the
-     * {@link RecognizeLinkedEntitiesResult linked entity} of the text.
+     * {@link LinkedEntity linked entity} of the text.
      * @throws NullPointerException if {@code text} is {@code null}.
      */
     @ServiceMethod(returns = ReturnType.COLLECTION)
