// Copyright (c) Microsoft Corporation. All rights reserved.
// Licensed under the MIT License.

package com.azure.ai.textanalytics;

import com.azure.ai.textanalytics.implementation.AnalyzeActionsOperationDetailPropertiesHelper;
import com.azure.ai.textanalytics.implementation.AnalyzeActionsResultPropertiesHelper;
import com.azure.ai.textanalytics.implementation.AnalyzeSentimentActionResultPropertiesHelper;
import com.azure.ai.textanalytics.implementation.MultiCategoryClassifyActionResultPropertiesHelper;
import com.azure.ai.textanalytics.implementation.SingleCategoryClassifyActionResultPropertiesHelper;
import com.azure.ai.textanalytics.implementation.ExtractKeyPhrasesActionResultPropertiesHelper;
import com.azure.ai.textanalytics.implementation.ExtractSummaryActionResultPropertiesHelper;
import com.azure.ai.textanalytics.implementation.RecognizeCustomEntitiesActionResultPropertiesHelper;
import com.azure.ai.textanalytics.implementation.RecognizeEntitiesActionResultPropertiesHelper;
import com.azure.ai.textanalytics.implementation.RecognizeLinkedEntitiesActionResultPropertiesHelper;
import com.azure.ai.textanalytics.implementation.RecognizePiiEntitiesActionResultPropertiesHelper;
import com.azure.ai.textanalytics.implementation.TextAnalyticsActionResultPropertiesHelper;
import com.azure.ai.textanalytics.implementation.TextAnalyticsClientImpl;
import com.azure.ai.textanalytics.implementation.Utility;
import com.azure.ai.textanalytics.implementation.models.AnalyzeBatchInput;
import com.azure.ai.textanalytics.implementation.models.AnalyzeJobState;
import com.azure.ai.textanalytics.implementation.models.CustomEntitiesResult;
import com.azure.ai.textanalytics.implementation.models.CustomEntitiesTask;
import com.azure.ai.textanalytics.implementation.models.CustomEntitiesTaskParameters;
import com.azure.ai.textanalytics.implementation.models.CustomMultiClassificationResult;
import com.azure.ai.textanalytics.implementation.models.CustomMultiClassificationTask;
import com.azure.ai.textanalytics.implementation.models.CustomMultiClassificationTaskParameters;
import com.azure.ai.textanalytics.implementation.models.CustomSingleClassificationResult;
import com.azure.ai.textanalytics.implementation.models.CustomSingleClassificationTask;
import com.azure.ai.textanalytics.implementation.models.CustomSingleClassificationTaskParameters;
import com.azure.ai.textanalytics.implementation.models.EntitiesResult;
import com.azure.ai.textanalytics.implementation.models.EntitiesTask;
import com.azure.ai.textanalytics.implementation.models.EntitiesTaskParameters;
import com.azure.ai.textanalytics.implementation.models.EntityLinkingResult;
import com.azure.ai.textanalytics.implementation.models.EntityLinkingTask;
import com.azure.ai.textanalytics.implementation.models.EntityLinkingTaskParameters;
import com.azure.ai.textanalytics.implementation.models.ExtractiveSummarizationResult;
import com.azure.ai.textanalytics.implementation.models.ExtractiveSummarizationTask;
import com.azure.ai.textanalytics.implementation.models.ExtractiveSummarizationTaskParameters;
import com.azure.ai.textanalytics.implementation.models.ExtractiveSummarizationTaskParametersSortBy;
import com.azure.ai.textanalytics.implementation.models.JobManifestTasks;
import com.azure.ai.textanalytics.implementation.models.KeyPhraseResult;
import com.azure.ai.textanalytics.implementation.models.KeyPhrasesTask;
import com.azure.ai.textanalytics.implementation.models.KeyPhrasesTaskParameters;
import com.azure.ai.textanalytics.implementation.models.MultiLanguageBatchInput;
import com.azure.ai.textanalytics.implementation.models.PiiResult;
import com.azure.ai.textanalytics.implementation.models.PiiTask;
import com.azure.ai.textanalytics.implementation.models.PiiTaskParameters;
import com.azure.ai.textanalytics.implementation.models.PiiTaskParametersDomain;
import com.azure.ai.textanalytics.implementation.models.SentimentAnalysisTask;
import com.azure.ai.textanalytics.implementation.models.SentimentAnalysisTaskParameters;
import com.azure.ai.textanalytics.implementation.models.SentimentResponse;
import com.azure.ai.textanalytics.implementation.models.StringIndexType;
import com.azure.ai.textanalytics.implementation.models.TasksStateTasks;
import com.azure.ai.textanalytics.implementation.models.TasksStateTasksCustomEntityRecognitionTasksItem;
import com.azure.ai.textanalytics.implementation.models.TasksStateTasksCustomMultiClassificationTasksItem;
import com.azure.ai.textanalytics.implementation.models.TasksStateTasksCustomSingleClassificationTasksItem;
import com.azure.ai.textanalytics.implementation.models.TasksStateTasksEntityLinkingTasksItem;
import com.azure.ai.textanalytics.implementation.models.TasksStateTasksEntityRecognitionPiiTasksItem;
import com.azure.ai.textanalytics.implementation.models.TasksStateTasksEntityRecognitionTasksItem;
import com.azure.ai.textanalytics.implementation.models.TasksStateTasksExtractiveSummarizationTasksItem;
import com.azure.ai.textanalytics.implementation.models.TasksStateTasksKeyPhraseExtractionTasksItem;
import com.azure.ai.textanalytics.implementation.models.TasksStateTasksSentimentAnalysisTasksItem;
import com.azure.ai.textanalytics.implementation.models.TextAnalyticsError;
import com.azure.ai.textanalytics.models.AnalyzeActionsOperationDetail;
import com.azure.ai.textanalytics.models.AnalyzeActionsOptions;
import com.azure.ai.textanalytics.models.AnalyzeActionsResult;
import com.azure.ai.textanalytics.models.AnalyzeSentimentAction;
import com.azure.ai.textanalytics.models.AnalyzeSentimentActionResult;
<<<<<<< HEAD
import com.azure.ai.textanalytics.models.MultiCategoryClassifyActionResult;
import com.azure.ai.textanalytics.models.SingleCategoryClassifyActionResult;
=======
import com.azure.ai.textanalytics.models.ExtractKeyPhrasesAction;
>>>>>>> 9c932351
import com.azure.ai.textanalytics.models.ExtractKeyPhrasesActionResult;
import com.azure.ai.textanalytics.models.ExtractSummaryAction;
import com.azure.ai.textanalytics.models.ExtractSummaryActionResult;
<<<<<<< HEAD
import com.azure.ai.textanalytics.models.RecognizeCustomEntitiesActionResult;
=======
import com.azure.ai.textanalytics.models.RecognizeEntitiesAction;
>>>>>>> 9c932351
import com.azure.ai.textanalytics.models.RecognizeEntitiesActionResult;
import com.azure.ai.textanalytics.models.RecognizeLinkedEntitiesAction;
import com.azure.ai.textanalytics.models.RecognizeLinkedEntitiesActionResult;
import com.azure.ai.textanalytics.models.RecognizePiiEntitiesAction;
import com.azure.ai.textanalytics.models.RecognizePiiEntitiesActionResult;
import com.azure.ai.textanalytics.models.TextAnalyticsActionResult;
import com.azure.ai.textanalytics.models.TextAnalyticsActions;
import com.azure.ai.textanalytics.models.TextAnalyticsErrorCode;
import com.azure.ai.textanalytics.models.TextDocumentInput;
import com.azure.ai.textanalytics.util.AnalyzeActionsResultPagedFlux;
import com.azure.ai.textanalytics.util.AnalyzeActionsResultPagedIterable;
import com.azure.core.http.rest.PagedResponse;
import com.azure.core.http.rest.PagedResponseBase;
import com.azure.core.http.rest.Response;
import com.azure.core.util.Context;
import com.azure.core.util.CoreUtils;
import com.azure.core.util.IterableStream;
import com.azure.core.util.logging.ClientLogger;
import com.azure.core.util.polling.LongRunningOperationStatus;
import com.azure.core.util.polling.PollResponse;
import com.azure.core.util.polling.PollerFlux;
import com.azure.core.util.polling.PollingContext;
import reactor.core.publisher.Mono;

import java.util.ArrayList;
import java.util.Arrays;
import java.util.List;
import java.util.Map;
import java.util.function.Function;
import java.util.regex.Matcher;
import java.util.regex.Pattern;

import static com.azure.ai.textanalytics.TextAnalyticsAsyncClient.COGNITIVE_TRACING_NAMESPACE_VALUE;
import static com.azure.ai.textanalytics.implementation.Utility.DEFAULT_POLL_INTERVAL;
import static com.azure.ai.textanalytics.implementation.Utility.inputDocumentsValidation;
import static com.azure.ai.textanalytics.implementation.Utility.parseNextLink;
import static com.azure.ai.textanalytics.implementation.Utility.parseOperationId;
import static com.azure.ai.textanalytics.implementation.Utility.toAnalyzeSentimentResultCollection;
import static com.azure.ai.textanalytics.implementation.Utility.toCategoriesFilter;
import static com.azure.ai.textanalytics.implementation.Utility.toMultiCategoryClassifyResultCollection;
import static com.azure.ai.textanalytics.implementation.Utility.toSingleCategoryClassifyResultCollection;
import static com.azure.ai.textanalytics.implementation.Utility.toExtractKeyPhrasesResultCollection;
import static com.azure.ai.textanalytics.implementation.Utility.toExtractSummaryResultCollection;
import static com.azure.ai.textanalytics.implementation.Utility.toMultiLanguageInput;
import static com.azure.ai.textanalytics.implementation.Utility.toRecognizeCustomEntitiesResultCollection;
import static com.azure.ai.textanalytics.implementation.Utility.toRecognizeEntitiesResultCollectionResponse;
import static com.azure.ai.textanalytics.implementation.Utility.toRecognizeLinkedEntitiesResultCollection;
import static com.azure.ai.textanalytics.implementation.Utility.toRecognizePiiEntitiesResultCollection;
import static com.azure.core.util.FluxUtil.monoError;
import static com.azure.core.util.tracing.Tracer.AZ_TRACING_NAMESPACE_KEY;

class AnalyzeActionsAsyncClient {
    private static final String ENTITY_RECOGNITION_TASKS = "entityRecognitionTasks";
    private static final String ENTITY_RECOGNITION_PII_TASKS = "entityRecognitionPiiTasks";
    private static final String KEY_PHRASE_EXTRACTION_TASKS = "keyPhraseExtractionTasks";
    private static final String ENTITY_LINKING_TASKS = "entityLinkingTasks";
    private static final String SENTIMENT_ANALYSIS_TASKS = "sentimentAnalysisTasks";
    private static final String EXTRACTIVE_SUMMARIZATION_TASKS = "extractiveSummarizationTasks";
    private static final String CUSTOM_ENTITY_RECOGNITION_TASKS =  "customEntityRecognitionTasks";
    private static final String CUSTOM_SINGLE_CLASSIFICATION_TASKS = "customClassificationTasks";
    private static final String CUSTOM_MULTI_CLASSIFICATION_TASKS = "customMultiClassificationTasks";

    private static final String REGEX_ACTION_ERROR_TARGET =
        String.format("#/tasks/(%s|%s|%s|%s|%s|%s|%s|%s|%s)/(\\d+)", KEY_PHRASE_EXTRACTION_TASKS,
            ENTITY_RECOGNITION_PII_TASKS, ENTITY_RECOGNITION_TASKS, ENTITY_LINKING_TASKS, SENTIMENT_ANALYSIS_TASKS,
            EXTRACTIVE_SUMMARIZATION_TASKS, CUSTOM_ENTITY_RECOGNITION_TASKS, CUSTOM_SINGLE_CLASSIFICATION_TASKS,
            CUSTOM_MULTI_CLASSIFICATION_TASKS);

    private final ClientLogger logger = new ClientLogger(AnalyzeActionsAsyncClient.class);
    private final TextAnalyticsClientImpl service;
    private static final Pattern PATTERN;
    static {
        PATTERN = Pattern.compile(REGEX_ACTION_ERROR_TARGET, Pattern.MULTILINE);
    }

    AnalyzeActionsAsyncClient(TextAnalyticsClientImpl service) {
        this.service = service;
    }

    PollerFlux<AnalyzeActionsOperationDetail, AnalyzeActionsResultPagedFlux> beginAnalyzeActions(
        Iterable<TextDocumentInput> documents, TextAnalyticsActions actions, AnalyzeActionsOptions options,
        Context context) {
        try {
            inputDocumentsValidation(documents);
            options = getNotNullAnalyzeActionsOptions(options);
            final Context finalContext = getNotNullContext(context)
                                             .addData(AZ_TRACING_NAMESPACE_KEY, COGNITIVE_TRACING_NAMESPACE_VALUE);
            final AnalyzeBatchInput analyzeBatchInput =
                new AnalyzeBatchInput()
                    .setAnalysisInput(new MultiLanguageBatchInput().setDocuments(toMultiLanguageInput(documents)))
                    .setTasks(getJobManifestTasks(actions));
            analyzeBatchInput.setDisplayName(actions.getDisplayName());
            final boolean finalIncludeStatistics = options.isIncludeStatistics();
            return new PollerFlux<>(
                DEFAULT_POLL_INTERVAL,
                activationOperation(
                    service.analyzeWithResponseAsync(analyzeBatchInput, finalContext)
                        .map(analyzeResponse -> {
                            final AnalyzeActionsOperationDetail textAnalyticsOperationResult =
                                new AnalyzeActionsOperationDetail();
                            AnalyzeActionsOperationDetailPropertiesHelper
                                .setOperationId(textAnalyticsOperationResult,
                                    parseOperationId(analyzeResponse.getDeserializedHeaders().getOperationLocation()));
                            return textAnalyticsOperationResult;
                        })),
                pollingOperation(operationId -> service.analyzeStatusWithResponseAsync(operationId,
                    finalIncludeStatistics, null, null, finalContext)),
                (activationResponse, pollingContext) ->
                    Mono.error(new RuntimeException("Cancellation is not supported.")),
                fetchingOperation(operationId -> Mono.just(getAnalyzeOperationFluxPage(
                    operationId, null, null, finalIncludeStatistics, finalContext)))
            );
        } catch (RuntimeException ex) {
            return PollerFlux.error(ex);
        }
    }

    PollerFlux<AnalyzeActionsOperationDetail, AnalyzeActionsResultPagedIterable> beginAnalyzeActionsIterable(
        Iterable<TextDocumentInput> documents, TextAnalyticsActions actions, AnalyzeActionsOptions options,
        Context context) {
        try {
            inputDocumentsValidation(documents);
            options = getNotNullAnalyzeActionsOptions(options);
            final Context finalContext = getNotNullContext(context)
                                             .addData(AZ_TRACING_NAMESPACE_KEY, COGNITIVE_TRACING_NAMESPACE_VALUE);
            final AnalyzeBatchInput analyzeBatchInput =
                new AnalyzeBatchInput()
                    .setAnalysisInput(new MultiLanguageBatchInput().setDocuments(toMultiLanguageInput(documents)))
                    .setTasks(getJobManifestTasks(actions));
            analyzeBatchInput.setDisplayName(actions.getDisplayName());
            final boolean finalIncludeStatistics = options.isIncludeStatistics();
            return new PollerFlux<>(
                DEFAULT_POLL_INTERVAL,
                activationOperation(
                    service.analyzeWithResponseAsync(analyzeBatchInput, finalContext)
                        .map(analyzeResponse -> {
                            final AnalyzeActionsOperationDetail operationDetail =
                                new AnalyzeActionsOperationDetail();
                            AnalyzeActionsOperationDetailPropertiesHelper.setOperationId(operationDetail,
                                parseOperationId(analyzeResponse.getDeserializedHeaders().getOperationLocation()));
                            return operationDetail;
                        })),
                pollingOperation(operationId -> service.analyzeStatusWithResponseAsync(operationId,
                    finalIncludeStatistics, null, null, finalContext)),
                (activationResponse, pollingContext) ->
                    Mono.error(new RuntimeException("Cancellation is not supported.")),
                fetchingOperationIterable(
                    operationId -> Mono.just(new AnalyzeActionsResultPagedIterable(getAnalyzeOperationFluxPage(
                        operationId, null, null, finalIncludeStatistics, finalContext))))
            );
        } catch (RuntimeException ex) {
            return PollerFlux.error(ex);
        }
    }

    private JobManifestTasks getJobManifestTasks(TextAnalyticsActions actions) {
        if (actions == null) {
            return null;
        }

        final JobManifestTasks jobManifestTasks = new JobManifestTasks();
        if (actions.getRecognizeEntitiesActions() != null) {
            jobManifestTasks.setEntityRecognitionTasks(toEntitiesTask(actions));
        }

        if (actions.getRecognizePiiEntitiesActions() != null) {
            jobManifestTasks.setEntityRecognitionPiiTasks(toPiiTask(actions));
        }

        if (actions.getExtractKeyPhrasesActions() != null) {
            jobManifestTasks.setKeyPhraseExtractionTasks(toKeyPhrasesTask(actions));
        }

        if (actions.getRecognizeLinkedEntitiesActions() != null) {
            jobManifestTasks.setEntityLinkingTasks(toEntityLinkingTask(actions));
        }

        if (actions.getAnalyzeSentimentActions() != null) {
            jobManifestTasks.setSentimentAnalysisTasks(toSentimentAnalysisTask(actions));
        }

        if (actions.getExtractSummaryActions() != null) {
            jobManifestTasks.setExtractiveSummarizationTasks(toExtractiveSummarizationTask(actions));
        }
        return jobManifestTasks;
    }

    private List<EntitiesTask> toEntitiesTask(TextAnalyticsActions actions) {
        final List<EntitiesTask> entitiesTasks = new ArrayList<>();
        for (RecognizeEntitiesAction action : actions.getRecognizeEntitiesActions()) {
            if (action == null) {
                entitiesTasks.add(null);
            } else {
                entitiesTasks.add(
                    new EntitiesTask()
                        .setTaskName(action.getActionName())
                        .setParameters(
                            new EntitiesTaskParameters()
                                .setModelVersion(action.getModelVersion())
                                .setLoggingOptOut(action.isServiceLogsDisabled())
                                .setStringIndexType(StringIndexType.UTF16CODE_UNIT)));
            }
        }
        return entitiesTasks;
    }

    private List<PiiTask> toPiiTask(TextAnalyticsActions actions) {
        final List<PiiTask> piiTasks = new ArrayList<>();
        for (RecognizePiiEntitiesAction action : actions.getRecognizePiiEntitiesActions()) {
            if (action == null) {
                piiTasks.add(null);
            } else {
                piiTasks.add(
                    new PiiTask()
                        .setTaskName(action.getActionName())
                        .setParameters(
                            new PiiTaskParameters()
                                .setModelVersion(action.getModelVersion())
                                .setLoggingOptOut(action.isServiceLogsDisabled())
                                .setDomain(PiiTaskParametersDomain.fromString(
                                    action.getDomainFilter() == null ? null
                                        : action.getDomainFilter().toString()))
                                .setStringIndexType(StringIndexType.UTF16CODE_UNIT)
                                .setPiiCategories(toCategoriesFilter(action.getCategoriesFilter()))));
            }
        }
        return piiTasks;
    }

    private List<KeyPhrasesTask> toKeyPhrasesTask(TextAnalyticsActions actions) {
        final List<KeyPhrasesTask> keyPhrasesTasks = new ArrayList<>();
        for (ExtractKeyPhrasesAction action : actions.getExtractKeyPhrasesActions()) {
            if (action == null) {
                keyPhrasesTasks.add(null);
            } else {
                keyPhrasesTasks.add(
                    new KeyPhrasesTask()
                        .setTaskName(action.getActionName())
                        .setParameters(
                            new KeyPhrasesTaskParameters()
                                .setModelVersion(action.getModelVersion())
                                .setLoggingOptOut(action.isServiceLogsDisabled())));
            }
        }
        return keyPhrasesTasks;
    }

    private List<EntityLinkingTask> toEntityLinkingTask(TextAnalyticsActions actions) {
        final List<EntityLinkingTask> entityLinkingTasks = new ArrayList<>();
        for (RecognizeLinkedEntitiesAction action : actions.getRecognizeLinkedEntitiesActions()) {
            if (action == null) {
                entityLinkingTasks.add(null);
            } else {
                entityLinkingTasks.add(
                    new EntityLinkingTask()
                        .setTaskName(action.getActionName())
                        .setParameters(
                            new EntityLinkingTaskParameters()
                                .setModelVersion(action.getModelVersion())
                                .setLoggingOptOut(action.isServiceLogsDisabled())
                                .setStringIndexType(StringIndexType.UTF16CODE_UNIT)));
            }
        }
        return entityLinkingTasks;
    }

    private List<SentimentAnalysisTask> toSentimentAnalysisTask(TextAnalyticsActions actions) {
        final List<SentimentAnalysisTask> sentimentAnalysisTasks = new ArrayList<>();
        for (AnalyzeSentimentAction action : actions.getAnalyzeSentimentActions()) {
            if (action == null) {
                sentimentAnalysisTasks.add(null);
            } else {
                sentimentAnalysisTasks.add(
                    new SentimentAnalysisTask()
                        .setTaskName(action.getActionName())
                        .setParameters(
                            new SentimentAnalysisTaskParameters()
                                .setModelVersion(action.getModelVersion())
                                .setLoggingOptOut(action.isServiceLogsDisabled())
                                .setStringIndexType(StringIndexType.UTF16CODE_UNIT)));
            }
        }
        return sentimentAnalysisTasks;
    }

    private List<ExtractiveSummarizationTask> toExtractiveSummarizationTask(TextAnalyticsActions actions) {
        final List<ExtractiveSummarizationTask> extractiveSummarizationTasks = new ArrayList<>();
        for (ExtractSummaryAction action : actions.getExtractSummaryActions()) {
            if (action == null) {
                extractiveSummarizationTasks.add(null);
            } else {
                extractiveSummarizationTasks.add(
                    new ExtractiveSummarizationTask()
                        .setTaskName(action.getActionName())
                        .setParameters(
                            new ExtractiveSummarizationTaskParameters()
                                .setModelVersion(action.getModelVersion())
                                .setStringIndexType(StringIndexType.UTF16CODE_UNIT)
                                .setLoggingOptOut(action.isServiceLogsDisabled())
                                .setSentenceCount(action.getMaxSentenceCount())
                                .setSortBy(action.getOrderBy() == null ? null
                                               : ExtractiveSummarizationTaskParametersSortBy.fromString(
<<<<<<< HEAD
                                                   action.getOrderBy().toString()))
                        );
                        return extractiveSummarizationTask;
                    }).collect(Collectors.toList()))
            .setCustomEntityRecognitionTasks(actions.getRecognizeCustomEntitiesActions() == null ? null
                : StreamSupport.stream(actions.getRecognizeCustomEntitiesActions().spliterator(), false).map(
                    action -> {
                        if (action == null) {
                            return null;
                        }
                        final CustomEntitiesTask customEntitiesTask = new CustomEntitiesTask();

                        customEntitiesTask.setParameters(
                            new CustomEntitiesTaskParameters()
                                .setStringIndexType(StringIndexType.UTF16CODE_UNIT)
                                .setLoggingOptOut(action.isServiceLogsDisabled())
                                .setProjectName(action.getProjectName())
                                .setDeploymentName(action.getDeploymentName())
                        );
                        return customEntitiesTask;
                    }).collect(Collectors.toList()))
            .setCustomSingleClassificationTasks(actions.getSingleCategoryClassifyActions() == null ? null
                : StreamSupport.stream(actions.getSingleCategoryClassifyActions().spliterator(),
            false).map(
                    action -> {
                        if (action == null) {
                            return null;
                        }
                        final CustomSingleClassificationTask customSingleClassificationTask =
                            new CustomSingleClassificationTask();

                        customSingleClassificationTask.setParameters(
                            new CustomSingleClassificationTaskParameters()
                                .setLoggingOptOut(action.isServiceLogsDisabled())
                                .setProjectName(action.getProjectName())
                                .setDeploymentName(action.getDeploymentName())
                        );
                        return customSingleClassificationTask;
                    }).collect(Collectors.toList()))
            .setCustomMultiClassificationTasks(actions.getMultiCategoryClassifyActions() == null ? null
                : StreamSupport.stream(actions.getMultiCategoryClassifyActions().spliterator(),
                false).map(
                    action -> {
                        if (action == null) {
                            return null;
                        }
                        final CustomMultiClassificationTask customMultiClassificationTask =
                            new CustomMultiClassificationTask();

                        customMultiClassificationTask.setParameters(
                            new CustomMultiClassificationTaskParameters()
                                .setLoggingOptOut(action.isServiceLogsDisabled())
                                .setProjectName(action.getProjectName())
                                .setDeploymentName(action.getDeploymentName())
                        );
                        return customMultiClassificationTask;
                    }).collect(Collectors.toList()));
=======
                                    action.getOrderBy().toString()))));
            }
        }
        return extractiveSummarizationTasks;
>>>>>>> 9c932351
    }

    private Function<PollingContext<AnalyzeActionsOperationDetail>, Mono<AnalyzeActionsOperationDetail>>
        activationOperation(Mono<AnalyzeActionsOperationDetail> operationResult) {
        return pollingContext -> {
            try {
                return operationResult.onErrorMap(Utility::mapToHttpResponseExceptionIfExists);
            } catch (RuntimeException ex) {
                return monoError(logger, ex);
            }
        };
    }

    private Function<PollingContext<AnalyzeActionsOperationDetail>, Mono<PollResponse<AnalyzeActionsOperationDetail>>>
        pollingOperation(Function<String, Mono<Response<AnalyzeJobState>>> pollingFunction) {
        return pollingContext -> {
            try {
                final PollResponse<AnalyzeActionsOperationDetail> operationResultPollResponse =
                    pollingContext.getLatestResponse();
                // TODO: [Service-Bug] change back to UUID after service support it.
                //  https://github.com/Azure/azure-sdk-for-java/issues/17629
//                final UUID resultUUID = UUID.fromString(operationResultPollResponse.getValue().getResultId());
                final String operationId = operationResultPollResponse.getValue().getOperationId();
                return pollingFunction.apply(operationId)
                    .flatMap(modelResponse -> processAnalyzedModelResponse(modelResponse, operationResultPollResponse))
                    .onErrorMap(Utility::mapToHttpResponseExceptionIfExists);
            } catch (RuntimeException ex) {
                return monoError(logger, ex);
            }
        };
    }

    private Function<PollingContext<AnalyzeActionsOperationDetail>, Mono<AnalyzeActionsResultPagedFlux>>
        fetchingOperation(Function<String, Mono<AnalyzeActionsResultPagedFlux>> fetchingFunction) {
        return pollingContext -> {
            try {
                // TODO: [Service-Bug] change back to UUID after service support it.
                //  https://github.com/Azure/azure-sdk-for-java/issues/17629
//                final UUID resultUUID = UUID.fromString(pollingContext.getLatestResponse().getValue().getResultId());
                final String operationId = pollingContext.getLatestResponse().getValue().getOperationId();
                return fetchingFunction.apply(operationId);
            } catch (RuntimeException ex) {
                return monoError(logger, ex);
            }
        };
    }

    private Function<PollingContext<AnalyzeActionsOperationDetail>, Mono<AnalyzeActionsResultPagedIterable>>
        fetchingOperationIterable(Function<String, Mono<AnalyzeActionsResultPagedIterable>> fetchingFunction) {
        return pollingContext -> {
            try {
                // TODO: [Service-Bug] change back to UUID after service support it.
                //  https://github.com/Azure/azure-sdk-for-java/issues/17629
//                final UUID resultUUID = UUID.fromString(pollingContext.getLatestResponse().getValue().getResultId());
                final String operationId = pollingContext.getLatestResponse().getValue().getOperationId();
                return fetchingFunction.apply(operationId);
            } catch (RuntimeException ex) {
                return monoError(logger, ex);
            }
        };
    }

    AnalyzeActionsResultPagedFlux getAnalyzeOperationFluxPage(String operationId, Integer top, Integer skip,
        boolean showStats, Context context) {
        return new AnalyzeActionsResultPagedFlux(
            () -> (continuationToken, pageSize) ->
                      getPage(continuationToken, operationId, top, skip, showStats, context).flux());
    }

    Mono<PagedResponse<AnalyzeActionsResult>> getPage(String continuationToken, String operationId, Integer top,
        Integer skip, boolean showStats, Context context) {
        if (continuationToken != null) {
            final Map<String, Object> continuationTokenMap = parseNextLink(continuationToken);
            final Integer topValue = (Integer) continuationTokenMap.getOrDefault("$top", null);
            final Integer skipValue = (Integer) continuationTokenMap.getOrDefault("$skip", null);
            final Boolean showStatsValue = (Boolean) continuationTokenMap.getOrDefault(showStats, false);
            return service.analyzeStatusWithResponseAsync(operationId, showStatsValue, topValue, skipValue, context)
                .map(this::toAnalyzeActionsResultPagedResponse)
                .onErrorMap(Utility::mapToHttpResponseExceptionIfExists);
        } else {
            return service.analyzeStatusWithResponseAsync(operationId, showStats, top, skip, context)
                .map(this::toAnalyzeActionsResultPagedResponse)
                .onErrorMap(Utility::mapToHttpResponseExceptionIfExists);
        }
    }

    private PagedResponse<AnalyzeActionsResult> toAnalyzeActionsResultPagedResponse(Response<AnalyzeJobState> response) {
        final AnalyzeJobState analyzeJobState = response.getValue();
        return new PagedResponseBase<Void, AnalyzeActionsResult>(
            response.getRequest(),
            response.getStatusCode(),
            response.getHeaders(),
            Arrays.asList(toAnalyzeActionsResult(analyzeJobState)),
            analyzeJobState.getNextLink(),
            null);
    }

    private AnalyzeActionsResult toAnalyzeActionsResult(AnalyzeJobState analyzeJobState) {
        TasksStateTasks tasksStateTasks = analyzeJobState.getTasks();
        final List<TasksStateTasksEntityRecognitionPiiTasksItem> piiTasksItems =
            tasksStateTasks.getEntityRecognitionPiiTasks();
        final List<TasksStateTasksEntityRecognitionTasksItem> entityRecognitionTasksItems =
            tasksStateTasks.getEntityRecognitionTasks();
        final List<TasksStateTasksKeyPhraseExtractionTasksItem> keyPhraseExtractionTasks =
            tasksStateTasks.getKeyPhraseExtractionTasks();
        final List<TasksStateTasksEntityLinkingTasksItem> linkedEntityRecognitionTasksItems =
            tasksStateTasks.getEntityLinkingTasks();
        final List<TasksStateTasksSentimentAnalysisTasksItem> sentimentAnalysisTasksItems =
            tasksStateTasks.getSentimentAnalysisTasks();
        final List<TasksStateTasksExtractiveSummarizationTasksItem> extractiveSummarizationTasksItems =
            tasksStateTasks.getExtractiveSummarizationTasks();
        final List<TasksStateTasksCustomEntityRecognitionTasksItem> customEntityRecognitionTasksItems =
            tasksStateTasks.getCustomEntityRecognitionTasks();
        final List<TasksStateTasksCustomSingleClassificationTasksItem> customSingleClassificationTasksItems =
            tasksStateTasks.getCustomSingleClassificationTasks();
        final List<TasksStateTasksCustomMultiClassificationTasksItem> customMultiClassificationTasksItems =
            tasksStateTasks.getCustomMultiClassificationTasks();

        List<RecognizeEntitiesActionResult> recognizeEntitiesActionResults = new ArrayList<>();
        List<RecognizePiiEntitiesActionResult> recognizePiiEntitiesActionResults = new ArrayList<>();
        List<ExtractKeyPhrasesActionResult> extractKeyPhrasesActionResults = new ArrayList<>();
        List<RecognizeLinkedEntitiesActionResult> recognizeLinkedEntitiesActionResults = new ArrayList<>();
        List<AnalyzeSentimentActionResult> analyzeSentimentActionResults = new ArrayList<>();
        List<ExtractSummaryActionResult> extractSummaryActionResults = new ArrayList<>();
        List<RecognizeCustomEntitiesActionResult> recognizeCustomEntitiesActionResults = new ArrayList<>();
        List<SingleCategoryClassifyActionResult> singleCategoryClassifyActionResults =
            new ArrayList<>();
        List<MultiCategoryClassifyActionResult> multiCategoryClassifyActionResults =
            new ArrayList<>();

        if (!CoreUtils.isNullOrEmpty(entityRecognitionTasksItems)) {
            for (int i = 0; i < entityRecognitionTasksItems.size(); i++) {
                final TasksStateTasksEntityRecognitionTasksItem taskItem = entityRecognitionTasksItems.get(i);
                final RecognizeEntitiesActionResult actionResult = new RecognizeEntitiesActionResult();
                final EntitiesResult results = taskItem.getResults();
                if (results != null) {
                    RecognizeEntitiesActionResultPropertiesHelper.setDocumentsResults(actionResult,
                        toRecognizeEntitiesResultCollectionResponse(results));
                }
                TextAnalyticsActionResultPropertiesHelper.setActionName(actionResult, taskItem.getTaskName());
                TextAnalyticsActionResultPropertiesHelper.setCompletedAt(actionResult,
                    taskItem.getLastUpdateDateTime());
                recognizeEntitiesActionResults.add(actionResult);
            }
        }

        if (!CoreUtils.isNullOrEmpty(piiTasksItems)) {
            for (int i = 0; i < piiTasksItems.size(); i++) {
                final TasksStateTasksEntityRecognitionPiiTasksItem taskItem = piiTasksItems.get(i);
                final RecognizePiiEntitiesActionResult actionResult = new RecognizePiiEntitiesActionResult();
                final PiiResult results = taskItem.getResults();
                if (results != null) {
                    RecognizePiiEntitiesActionResultPropertiesHelper.setDocumentsResults(actionResult,
                        toRecognizePiiEntitiesResultCollection(results));
                }
                TextAnalyticsActionResultPropertiesHelper.setActionName(actionResult, taskItem.getTaskName());
                TextAnalyticsActionResultPropertiesHelper.setCompletedAt(actionResult,
                    taskItem.getLastUpdateDateTime());
                recognizePiiEntitiesActionResults.add(actionResult);
            }
        }

        if (!CoreUtils.isNullOrEmpty(keyPhraseExtractionTasks)) {
            for (int i = 0; i < keyPhraseExtractionTasks.size(); i++) {
                final TasksStateTasksKeyPhraseExtractionTasksItem taskItem = keyPhraseExtractionTasks.get(i);
                final ExtractKeyPhrasesActionResult actionResult = new ExtractKeyPhrasesActionResult();
                final KeyPhraseResult results = taskItem.getResults();
                if (results != null) {
                    ExtractKeyPhrasesActionResultPropertiesHelper.setDocumentsResults(actionResult,
                        toExtractKeyPhrasesResultCollection(results));
                }
                TextAnalyticsActionResultPropertiesHelper.setActionName(actionResult, taskItem.getTaskName());
                TextAnalyticsActionResultPropertiesHelper.setCompletedAt(actionResult,
                    taskItem.getLastUpdateDateTime());
                extractKeyPhrasesActionResults.add(actionResult);
            }
        }

        if (!CoreUtils.isNullOrEmpty(linkedEntityRecognitionTasksItems)) {
            for (int i = 0; i < linkedEntityRecognitionTasksItems.size(); i++) {
                final TasksStateTasksEntityLinkingTasksItem taskItem = linkedEntityRecognitionTasksItems.get(i);
                final RecognizeLinkedEntitiesActionResult actionResult = new RecognizeLinkedEntitiesActionResult();
                final EntityLinkingResult results = taskItem.getResults();
                if (results != null) {
                    RecognizeLinkedEntitiesActionResultPropertiesHelper.setDocumentsResults(actionResult,
                        toRecognizeLinkedEntitiesResultCollection(results));
                }
                TextAnalyticsActionResultPropertiesHelper.setActionName(actionResult, taskItem.getTaskName());
                TextAnalyticsActionResultPropertiesHelper.setCompletedAt(actionResult,
                    taskItem.getLastUpdateDateTime());
                recognizeLinkedEntitiesActionResults.add(actionResult);
            }
        }

        if (!CoreUtils.isNullOrEmpty(sentimentAnalysisTasksItems)) {
            for (int i = 0; i < sentimentAnalysisTasksItems.size(); i++) {
                final TasksStateTasksSentimentAnalysisTasksItem taskItem = sentimentAnalysisTasksItems.get(i);
                final AnalyzeSentimentActionResult actionResult = new AnalyzeSentimentActionResult();
                final SentimentResponse results = taskItem.getResults();
                if (results != null) {
                    AnalyzeSentimentActionResultPropertiesHelper.setDocumentsResults(actionResult,
                        toAnalyzeSentimentResultCollection(results));
                }
                TextAnalyticsActionResultPropertiesHelper.setActionName(actionResult, taskItem.getTaskName());
                TextAnalyticsActionResultPropertiesHelper.setCompletedAt(actionResult,
                    taskItem.getLastUpdateDateTime());
                analyzeSentimentActionResults.add(actionResult);
            }
        }

        if (!CoreUtils.isNullOrEmpty(extractiveSummarizationTasksItems)) {
            for (int i = 0; i < extractiveSummarizationTasksItems.size(); i++) {
                final TasksStateTasksExtractiveSummarizationTasksItem taskItem =
                    extractiveSummarizationTasksItems.get(i);
                final ExtractSummaryActionResult actionResult = new ExtractSummaryActionResult();
                final ExtractiveSummarizationResult results = taskItem.getResults();
                if (results != null) {
                    ExtractSummaryActionResultPropertiesHelper.setDocumentsResults(actionResult,
                        toExtractSummaryResultCollection(results));
                }
                TextAnalyticsActionResultPropertiesHelper.setActionName(actionResult, taskItem.getTaskName());
                TextAnalyticsActionResultPropertiesHelper.setCompletedAt(actionResult,
                    taskItem.getLastUpdateDateTime());
                extractSummaryActionResults.add(actionResult);
            }
        }

        if (!CoreUtils.isNullOrEmpty(customEntityRecognitionTasksItems)) {
            for (int i = 0; i < customEntityRecognitionTasksItems.size(); i++) {
                final TasksStateTasksCustomEntityRecognitionTasksItem taskItem =
                    customEntityRecognitionTasksItems.get(i);
                final RecognizeCustomEntitiesActionResult actionResult = new RecognizeCustomEntitiesActionResult();
                final CustomEntitiesResult results = taskItem.getResults();
                if (results != null) {
                    RecognizeCustomEntitiesActionResultPropertiesHelper.setDocumentsResults(actionResult,
                        toRecognizeCustomEntitiesResultCollection(results));
                }
                TextAnalyticsActionResultPropertiesHelper.setCompletedAt(actionResult,
                    taskItem.getLastUpdateDateTime());
                recognizeCustomEntitiesActionResults.add(actionResult);
            }
        }

        if (!CoreUtils.isNullOrEmpty(customSingleClassificationTasksItems)) {
            for (int i = 0; i < customSingleClassificationTasksItems.size(); i++) {
                final TasksStateTasksCustomSingleClassificationTasksItem taskItem =
                    customSingleClassificationTasksItems.get(i);
                final SingleCategoryClassifyActionResult actionResult =
                    new SingleCategoryClassifyActionResult();
                final CustomSingleClassificationResult results = taskItem.getResults();
                if (results != null) {
                    SingleCategoryClassifyActionResultPropertiesHelper.setDocumentsResults(actionResult,
                        toSingleCategoryClassifyResultCollection(results));
                }
                TextAnalyticsActionResultPropertiesHelper.setCompletedAt(actionResult,
                    taskItem.getLastUpdateDateTime());
                singleCategoryClassifyActionResults.add(actionResult);
            }
        }

        if (!CoreUtils.isNullOrEmpty(customMultiClassificationTasksItems)) {
            for (int i = 0; i < customMultiClassificationTasksItems.size(); i++) {
                final TasksStateTasksCustomMultiClassificationTasksItem taskItem =
                    customMultiClassificationTasksItems.get(i);
                final MultiCategoryClassifyActionResult actionResult =
                    new MultiCategoryClassifyActionResult();
                final CustomMultiClassificationResult results = taskItem.getResults();
                if (results != null) {
                    MultiCategoryClassifyActionResultPropertiesHelper.setDocumentsResults(actionResult,
                        toMultiCategoryClassifyResultCollection(results));
                }
                TextAnalyticsActionResultPropertiesHelper.setCompletedAt(actionResult,
                    taskItem.getLastUpdateDateTime());
                multiCategoryClassifyActionResults.add(actionResult);
            }
        }

        final List<TextAnalyticsError> errors = analyzeJobState.getErrors();
        if (!CoreUtils.isNullOrEmpty(errors)) {
            for (TextAnalyticsError error : errors) {
                final String[] targetPair = parseActionErrorTarget(error.getTarget());
                final String taskName = targetPair[0];
                final Integer taskIndex = Integer.valueOf(targetPair[1]);
                final TextAnalyticsActionResult actionResult;
                if (ENTITY_RECOGNITION_TASKS.equals(taskName)) {
                    actionResult = recognizeEntitiesActionResults.get(taskIndex);
                } else if (ENTITY_RECOGNITION_PII_TASKS.equals(taskName)) {
                    actionResult = recognizePiiEntitiesActionResults.get(taskIndex);
                } else if (KEY_PHRASE_EXTRACTION_TASKS.equals(taskName)) {
                    actionResult = extractKeyPhrasesActionResults.get(taskIndex);
                } else if (ENTITY_LINKING_TASKS.equals(taskName)) {
                    actionResult = recognizeLinkedEntitiesActionResults.get(taskIndex);
                } else if (SENTIMENT_ANALYSIS_TASKS.equals(taskName)) {
                    actionResult = analyzeSentimentActionResults.get(taskIndex);
                } else if (EXTRACTIVE_SUMMARIZATION_TASKS.equals(taskName)) {
                    actionResult = extractSummaryActionResults.get(taskIndex);
                } else if (CUSTOM_ENTITY_RECOGNITION_TASKS.equals(taskName)) {
                    actionResult = recognizeCustomEntitiesActionResults.get(taskIndex);
                } else if (CUSTOM_SINGLE_CLASSIFICATION_TASKS.equals(taskName)) {
                    actionResult = singleCategoryClassifyActionResults.get(taskIndex);
                } else if (CUSTOM_MULTI_CLASSIFICATION_TASKS.equals(taskName)) {
                    actionResult = multiCategoryClassifyActionResults.get(taskIndex);
                } else {
                    throw logger.logExceptionAsError(new RuntimeException(
                        "Invalid task name in target reference, " + taskName));
                }

                TextAnalyticsActionResultPropertiesHelper.setIsError(actionResult, true);
                TextAnalyticsActionResultPropertiesHelper.setError(actionResult,
                    new com.azure.ai.textanalytics.models.TextAnalyticsError(
                        TextAnalyticsErrorCode.fromString(
                            error.getCode() == null ? null : error.getCode().toString()),
                        error.getMessage(), null));
            }
        }

        final AnalyzeActionsResult analyzeActionsResult = new AnalyzeActionsResult();
        AnalyzeActionsResultPropertiesHelper.setRecognizeEntitiesResults(analyzeActionsResult,
            IterableStream.of(recognizeEntitiesActionResults));
        AnalyzeActionsResultPropertiesHelper.setRecognizePiiEntitiesResults(analyzeActionsResult,
            IterableStream.of(recognizePiiEntitiesActionResults));
        AnalyzeActionsResultPropertiesHelper.setExtractKeyPhrasesResults(analyzeActionsResult,
            IterableStream.of(extractKeyPhrasesActionResults));
        AnalyzeActionsResultPropertiesHelper.setRecognizeLinkedEntitiesResults(analyzeActionsResult,
            IterableStream.of(recognizeLinkedEntitiesActionResults));
        AnalyzeActionsResultPropertiesHelper.setAnalyzeSentimentResults(analyzeActionsResult,
            IterableStream.of(analyzeSentimentActionResults));
        AnalyzeActionsResultPropertiesHelper.setExtractSummaryResults(analyzeActionsResult,
            IterableStream.of(extractSummaryActionResults));
        AnalyzeActionsResultPropertiesHelper.setRecognizeCustomEntitiesResults(analyzeActionsResult,
            IterableStream.of(recognizeCustomEntitiesActionResults));
        AnalyzeActionsResultPropertiesHelper.setClassifySingleCategoryResults(analyzeActionsResult,
            IterableStream.of(singleCategoryClassifyActionResults));
        AnalyzeActionsResultPropertiesHelper.setClassifyMultiCategoriesResults(analyzeActionsResult,
            IterableStream.of(multiCategoryClassifyActionResults));
        return analyzeActionsResult;
    }

    private Mono<PollResponse<AnalyzeActionsOperationDetail>> processAnalyzedModelResponse(
        Response<AnalyzeJobState> analyzeJobStateResponse,
        PollResponse<AnalyzeActionsOperationDetail> operationResultPollResponse) {

        LongRunningOperationStatus status = LongRunningOperationStatus.SUCCESSFULLY_COMPLETED;
        if (analyzeJobStateResponse.getValue() != null && analyzeJobStateResponse.getValue().getStatus() != null) {
            switch (analyzeJobStateResponse.getValue().getStatus()) {
                case NOT_STARTED:
                case RUNNING:
                    status = LongRunningOperationStatus.IN_PROGRESS;
                    break;
                case SUCCEEDED:
                    status = LongRunningOperationStatus.SUCCESSFULLY_COMPLETED;
                    break;
                case CANCELLED:
                    status = LongRunningOperationStatus.USER_CANCELLED;
                    break;
                default:
                    status = LongRunningOperationStatus.fromString(
                        analyzeJobStateResponse.getValue().getStatus().toString(), true);
                    break;
            }
        }
        AnalyzeActionsOperationDetailPropertiesHelper.setDisplayName(operationResultPollResponse.getValue(),
            analyzeJobStateResponse.getValue().getDisplayName());
        AnalyzeActionsOperationDetailPropertiesHelper.setCreatedAt(operationResultPollResponse.getValue(),
            analyzeJobStateResponse.getValue().getCreatedDateTime());
        AnalyzeActionsOperationDetailPropertiesHelper.setExpiresAt(operationResultPollResponse.getValue(),
            analyzeJobStateResponse.getValue().getExpirationDateTime());
        AnalyzeActionsOperationDetailPropertiesHelper.setLastModifiedAt(operationResultPollResponse.getValue(),
            analyzeJobStateResponse.getValue().getLastUpdateDateTime());
        final TasksStateTasks tasksResult = analyzeJobStateResponse.getValue().getTasks();
        AnalyzeActionsOperationDetailPropertiesHelper.setActionsFailed(operationResultPollResponse.getValue(),
            tasksResult.getFailed());
        AnalyzeActionsOperationDetailPropertiesHelper.setActionsInProgress(operationResultPollResponse.getValue(),
            tasksResult.getInProgress());
        AnalyzeActionsOperationDetailPropertiesHelper.setActionsSucceeded(
            operationResultPollResponse.getValue(), tasksResult.getCompleted());
        AnalyzeActionsOperationDetailPropertiesHelper.setActionsInTotal(operationResultPollResponse.getValue(),
            tasksResult.getTotal());
        return Mono.just(new PollResponse<>(status, operationResultPollResponse.getValue()));
    }

    private Context getNotNullContext(Context context) {
        return context == null ? Context.NONE : context;
    }

    private AnalyzeActionsOptions getNotNullAnalyzeActionsOptions(AnalyzeActionsOptions options) {
        return options == null ? new AnalyzeActionsOptions() : options;
    }

    private String[] parseActionErrorTarget(String targetReference) {
        if (CoreUtils.isNullOrEmpty(targetReference)) {
            throw logger.logExceptionAsError(new RuntimeException(
                "Expected an error with a target field referencing an action but did not get one"));
        }
        // action could be failed and the target reference is "#/tasks/keyPhraseExtractionTasks/0";
        final Matcher matcher = PATTERN.matcher(targetReference);
        String[] taskNameIdPair = new String[2];
        while (matcher.find()) {
            taskNameIdPair[0] = matcher.group(1);
            taskNameIdPair[1] = matcher.group(2);
        }
        return taskNameIdPair;
    }
}<|MERGE_RESOLUTION|>--- conflicted
+++ resolved
@@ -67,20 +67,14 @@
 import com.azure.ai.textanalytics.models.AnalyzeActionsResult;
 import com.azure.ai.textanalytics.models.AnalyzeSentimentAction;
 import com.azure.ai.textanalytics.models.AnalyzeSentimentActionResult;
-<<<<<<< HEAD
 import com.azure.ai.textanalytics.models.MultiCategoryClassifyActionResult;
 import com.azure.ai.textanalytics.models.SingleCategoryClassifyActionResult;
-=======
 import com.azure.ai.textanalytics.models.ExtractKeyPhrasesAction;
->>>>>>> 9c932351
 import com.azure.ai.textanalytics.models.ExtractKeyPhrasesActionResult;
 import com.azure.ai.textanalytics.models.ExtractSummaryAction;
 import com.azure.ai.textanalytics.models.ExtractSummaryActionResult;
-<<<<<<< HEAD
 import com.azure.ai.textanalytics.models.RecognizeCustomEntitiesActionResult;
-=======
 import com.azure.ai.textanalytics.models.RecognizeEntitiesAction;
->>>>>>> 9c932351
 import com.azure.ai.textanalytics.models.RecognizeEntitiesActionResult;
 import com.azure.ai.textanalytics.models.RecognizeLinkedEntitiesAction;
 import com.azure.ai.textanalytics.models.RecognizeLinkedEntitiesActionResult;
@@ -383,12 +377,16 @@
                                 .setSentenceCount(action.getMaxSentenceCount())
                                 .setSortBy(action.getOrderBy() == null ? null
                                                : ExtractiveSummarizationTaskParametersSortBy.fromString(
-<<<<<<< HEAD
-                                                   action.getOrderBy().toString()))
-                        );
-                        return extractiveSummarizationTask;
-                    }).collect(Collectors.toList()))
-            .setCustomEntityRecognitionTasks(actions.getRecognizeCustomEntitiesActions() == null ? null
+                                    action.getOrderBy().toString()))));
+            }
+        }
+        return extractiveSummarizationTasks;
+    }
+
+
+    /*
+
+     .setCustomEntityRecognitionTasks(actions.getRecognizeCustomEntitiesActions() == null ? null
                 : StreamSupport.stream(actions.getRecognizeCustomEntitiesActions().spliterator(), false).map(
                     action -> {
                         if (action == null) {
@@ -441,13 +439,8 @@
                         );
                         return customMultiClassificationTask;
                     }).collect(Collectors.toList()));
-=======
-                                    action.getOrderBy().toString()))));
-            }
-        }
-        return extractiveSummarizationTasks;
->>>>>>> 9c932351
-    }
+
+     */
 
     private Function<PollingContext<AnalyzeActionsOperationDetail>, Mono<AnalyzeActionsOperationDetail>>
         activationOperation(Mono<AnalyzeActionsOperationDetail> operationResult) {
