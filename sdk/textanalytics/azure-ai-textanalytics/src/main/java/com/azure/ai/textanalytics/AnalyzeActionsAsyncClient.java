// Copyright (c) Microsoft Corporation. All rights reserved.
// Licensed under the MIT License.

package com.azure.ai.textanalytics;

import com.azure.ai.textanalytics.implementation.AnalyzeActionsOperationDetailPropertiesHelper;
import com.azure.ai.textanalytics.implementation.AnalyzeActionsResultPropertiesHelper;
import com.azure.ai.textanalytics.implementation.AnalyzeHealthcareEntitiesActionResultPropertiesHelper;
import com.azure.ai.textanalytics.implementation.AnalyzeSentimentActionResultPropertiesHelper;
import com.azure.ai.textanalytics.implementation.AnalyzeTextsImpl;
import com.azure.ai.textanalytics.implementation.ExtractKeyPhrasesActionResultPropertiesHelper;
import com.azure.ai.textanalytics.implementation.MultiCategoryClassifyActionResultPropertiesHelper;
import com.azure.ai.textanalytics.implementation.RecognizeCustomEntitiesActionResultPropertiesHelper;
import com.azure.ai.textanalytics.implementation.RecognizeEntitiesActionResultPropertiesHelper;
import com.azure.ai.textanalytics.implementation.RecognizeLinkedEntitiesActionResultPropertiesHelper;
import com.azure.ai.textanalytics.implementation.RecognizePiiEntitiesActionResultPropertiesHelper;
import com.azure.ai.textanalytics.implementation.SingleCategoryClassifyActionResultPropertiesHelper;
import com.azure.ai.textanalytics.implementation.TextAnalyticsActionResultPropertiesHelper;
import com.azure.ai.textanalytics.implementation.TextAnalyticsClientImpl;
import com.azure.ai.textanalytics.implementation.Utility;
import com.azure.ai.textanalytics.implementation.models.AnalyzeBatchInput;
import com.azure.ai.textanalytics.implementation.models.AnalyzeJobState;
import com.azure.ai.textanalytics.implementation.models.AnalyzeTextJobState;
import com.azure.ai.textanalytics.implementation.models.AnalyzeTextJobsInput;
import com.azure.ai.textanalytics.implementation.models.AnalyzeTextLROResult;
import com.azure.ai.textanalytics.implementation.models.AnalyzeTextLROTask;
import com.azure.ai.textanalytics.implementation.models.CustomEntitiesLROTask;
import com.azure.ai.textanalytics.implementation.models.CustomEntitiesResult;
import com.azure.ai.textanalytics.implementation.models.CustomEntitiesTask;
import com.azure.ai.textanalytics.implementation.models.CustomEntitiesTaskParameters;
import com.azure.ai.textanalytics.implementation.models.CustomEntityRecognitionLROResult;
import com.azure.ai.textanalytics.implementation.models.CustomLabelClassificationResult;
import com.azure.ai.textanalytics.implementation.models.CustomMultiClassificationTask;
import com.azure.ai.textanalytics.implementation.models.CustomMultiLabelClassificationLROResult;
import com.azure.ai.textanalytics.implementation.models.CustomMultiLabelClassificationLROTask;
import com.azure.ai.textanalytics.implementation.models.CustomMultiLabelClassificationTaskParameters;
import com.azure.ai.textanalytics.implementation.models.CustomSingleClassificationTask;
import com.azure.ai.textanalytics.implementation.models.CustomSingleLabelClassificationLROResult;
import com.azure.ai.textanalytics.implementation.models.CustomSingleLabelClassificationLROTask;
import com.azure.ai.textanalytics.implementation.models.CustomSingleLabelClassificationTaskParameters;
import com.azure.ai.textanalytics.implementation.models.EntitiesLROTask;
import com.azure.ai.textanalytics.implementation.models.EntitiesResult;
import com.azure.ai.textanalytics.implementation.models.EntitiesTask;
import com.azure.ai.textanalytics.implementation.models.EntitiesTaskParameters;
import com.azure.ai.textanalytics.implementation.models.EntityLinkingLROResult;
import com.azure.ai.textanalytics.implementation.models.EntityLinkingLROTask;
import com.azure.ai.textanalytics.implementation.models.EntityLinkingResult;
import com.azure.ai.textanalytics.implementation.models.EntityLinkingTask;
import com.azure.ai.textanalytics.implementation.models.EntityLinkingTaskParameters;
import com.azure.ai.textanalytics.implementation.models.EntityRecognitionLROResult;
import com.azure.ai.textanalytics.implementation.models.Error;
import com.azure.ai.textanalytics.implementation.models.HealthcareLROResult;
import com.azure.ai.textanalytics.implementation.models.HealthcareLROTask;
import com.azure.ai.textanalytics.implementation.models.HealthcareResult;
import com.azure.ai.textanalytics.implementation.models.HealthcareTaskParameters;
import com.azure.ai.textanalytics.implementation.models.JobManifestTasks;
import com.azure.ai.textanalytics.implementation.models.KeyPhraseExtractionLROResult;
import com.azure.ai.textanalytics.implementation.models.KeyPhraseLROTask;
import com.azure.ai.textanalytics.implementation.models.KeyPhraseResult;
import com.azure.ai.textanalytics.implementation.models.KeyPhraseTaskParameters;
import com.azure.ai.textanalytics.implementation.models.KeyPhrasesTask;
import com.azure.ai.textanalytics.implementation.models.MultiLanguageAnalysisInput;
import com.azure.ai.textanalytics.implementation.models.MultiLanguageBatchInput;
import com.azure.ai.textanalytics.implementation.models.PiiDomain;
import com.azure.ai.textanalytics.implementation.models.PiiEntityRecognitionLROResult;
import com.azure.ai.textanalytics.implementation.models.PiiLROTask;
import com.azure.ai.textanalytics.implementation.models.PiiResult;
import com.azure.ai.textanalytics.implementation.models.PiiTask;
import com.azure.ai.textanalytics.implementation.models.PiiTaskParameters;
import com.azure.ai.textanalytics.implementation.models.SentimentAnalysisLROTask;
import com.azure.ai.textanalytics.implementation.models.SentimentAnalysisTask;
import com.azure.ai.textanalytics.implementation.models.SentimentAnalysisTaskParameters;
import com.azure.ai.textanalytics.implementation.models.SentimentLROResult;
import com.azure.ai.textanalytics.implementation.models.SentimentResponse;
import com.azure.ai.textanalytics.implementation.models.State;
import com.azure.ai.textanalytics.implementation.models.StringIndexType;
import com.azure.ai.textanalytics.implementation.models.TasksStateTasks;
import com.azure.ai.textanalytics.implementation.models.TasksStateTasksEntityLinkingTasksItem;
import com.azure.ai.textanalytics.implementation.models.TasksStateTasksEntityRecognitionPiiTasksItem;
import com.azure.ai.textanalytics.implementation.models.TasksStateTasksEntityRecognitionTasksItem;
import com.azure.ai.textanalytics.implementation.models.TasksStateTasksKeyPhraseExtractionTasksItem;
import com.azure.ai.textanalytics.implementation.models.TasksStateTasksOld;
import com.azure.ai.textanalytics.implementation.models.TasksStateTasksSentimentAnalysisTasksItem;
import com.azure.ai.textanalytics.models.AnalyzeActionsOperationDetail;
import com.azure.ai.textanalytics.models.AnalyzeActionsOptions;
import com.azure.ai.textanalytics.models.AnalyzeActionsResult;
import com.azure.ai.textanalytics.models.AnalyzeHealthcareEntitiesAction;
import com.azure.ai.textanalytics.models.AnalyzeHealthcareEntitiesActionResult;
import com.azure.ai.textanalytics.models.AnalyzeSentimentAction;
import com.azure.ai.textanalytics.models.AnalyzeSentimentActionResult;
import com.azure.ai.textanalytics.models.ExtractKeyPhrasesAction;
import com.azure.ai.textanalytics.models.ExtractKeyPhrasesActionResult;
import com.azure.ai.textanalytics.models.MultiCategoryClassifyAction;
import com.azure.ai.textanalytics.models.MultiCategoryClassifyActionResult;
import com.azure.ai.textanalytics.models.RecognizeCustomEntitiesAction;
import com.azure.ai.textanalytics.models.RecognizeCustomEntitiesActionResult;
import com.azure.ai.textanalytics.models.RecognizeEntitiesAction;
import com.azure.ai.textanalytics.models.RecognizeEntitiesActionResult;
import com.azure.ai.textanalytics.models.RecognizeLinkedEntitiesAction;
import com.azure.ai.textanalytics.models.RecognizeLinkedEntitiesActionResult;
import com.azure.ai.textanalytics.models.RecognizePiiEntitiesAction;
import com.azure.ai.textanalytics.models.RecognizePiiEntitiesActionResult;
import com.azure.ai.textanalytics.models.SingleCategoryClassifyAction;
import com.azure.ai.textanalytics.models.SingleCategoryClassifyActionResult;
import com.azure.ai.textanalytics.models.TextAnalyticsActionResult;
import com.azure.ai.textanalytics.models.TextAnalyticsActions;
import com.azure.ai.textanalytics.models.TextAnalyticsError;
import com.azure.ai.textanalytics.models.TextAnalyticsErrorCode;
import com.azure.ai.textanalytics.models.TextDocumentInput;
import com.azure.ai.textanalytics.util.AnalyzeActionsResultPagedFlux;
import com.azure.ai.textanalytics.util.AnalyzeActionsResultPagedIterable;
import com.azure.core.http.rest.PagedResponse;
import com.azure.core.http.rest.PagedResponseBase;
import com.azure.core.http.rest.Response;
import com.azure.core.util.Context;
import com.azure.core.util.CoreUtils;
import com.azure.core.util.IterableStream;
import com.azure.core.util.logging.ClientLogger;
import com.azure.core.util.polling.LongRunningOperationStatus;
import com.azure.core.util.polling.PollResponse;
import com.azure.core.util.polling.PollerFlux;
import com.azure.core.util.polling.PollingContext;
import reactor.core.publisher.Mono;

import java.util.ArrayList;
import java.util.Arrays;
import java.util.List;
import java.util.Map;
import java.util.Objects;
import java.util.UUID;
import java.util.function.Function;
import java.util.regex.Matcher;
import java.util.regex.Pattern;

import static com.azure.ai.textanalytics.TextAnalyticsAsyncClient.COGNITIVE_TRACING_NAMESPACE_VALUE;
import static com.azure.ai.textanalytics.implementation.Utility.DEFAULT_POLL_INTERVAL;
import static com.azure.ai.textanalytics.implementation.Utility.inputDocumentsValidation;
import static com.azure.ai.textanalytics.implementation.Utility.parseNextLink;
import static com.azure.ai.textanalytics.implementation.Utility.parseOperationId;
import static com.azure.ai.textanalytics.implementation.Utility.toAnalyzeHealthcareEntitiesResultCollection;
import static com.azure.ai.textanalytics.implementation.Utility.toAnalyzeSentimentResultCollection;
import static com.azure.ai.textanalytics.implementation.Utility.toCategoriesFilter;
import static com.azure.ai.textanalytics.implementation.Utility.toExtractKeyPhrasesResultCollection;
import static com.azure.ai.textanalytics.implementation.Utility.toMultiCategoryClassifyResultCollection;
import static com.azure.ai.textanalytics.implementation.Utility.toMultiLanguageInput;
import static com.azure.ai.textanalytics.implementation.Utility.toRecognizeCustomEntitiesResultCollection;
import static com.azure.ai.textanalytics.implementation.Utility.toRecognizeEntitiesResultCollectionResponse;
import static com.azure.ai.textanalytics.implementation.Utility.toRecognizeLinkedEntitiesResultCollection;
import static com.azure.ai.textanalytics.implementation.Utility.toRecognizePiiEntitiesResultCollection;
import static com.azure.ai.textanalytics.implementation.Utility.toSingleCategoryClassifyResultCollection;
import static com.azure.ai.textanalytics.implementation.models.State.CANCELLED;
import static com.azure.ai.textanalytics.implementation.models.State.NOT_STARTED;
import static com.azure.ai.textanalytics.implementation.models.State.PARTIALLY_COMPLETED;
import static com.azure.ai.textanalytics.implementation.models.State.RUNNING;
import static com.azure.ai.textanalytics.implementation.models.State.SUCCEEDED;
import static com.azure.core.util.FluxUtil.monoError;
import static com.azure.core.util.tracing.Tracer.AZ_TRACING_NAMESPACE_KEY;

class AnalyzeActionsAsyncClient {
    private static final String ENTITY_RECOGNITION_TASKS = "entityRecognitionTasks";
    private static final String ENTITY_RECOGNITION_PII_TASKS = "entityRecognitionPiiTasks";
    private static final String KEY_PHRASE_EXTRACTION_TASKS = "keyPhraseExtractionTasks";
    private static final String ENTITY_LINKING_TASKS = "entityLinkingTasks";
    private static final String SENTIMENT_ANALYSIS_TASKS = "sentimentAnalysisTasks";
    private static final String EXTRACTIVE_SUMMARIZATION_TASKS = "extractiveSummarizationTasks";
    private static final String CUSTOM_ENTITY_RECOGNITION_TASKS =  "customEntityRecognitionTasks";
    private static final String CUSTOM_SINGLE_CLASSIFICATION_TASKS = "customClassificationTasks";
    private static final String CUSTOM_MULTI_CLASSIFICATION_TASKS = "customMultiClassificationTasks";

    private static final String REGEX_ACTION_ERROR_TARGET =
        String.format("#/tasks/(%s|%s|%s|%s|%s|%s|%s|%s|%s)/(\\d+)", KEY_PHRASE_EXTRACTION_TASKS,
            ENTITY_RECOGNITION_PII_TASKS, ENTITY_RECOGNITION_TASKS, ENTITY_LINKING_TASKS, SENTIMENT_ANALYSIS_TASKS,
            EXTRACTIVE_SUMMARIZATION_TASKS, CUSTOM_ENTITY_RECOGNITION_TASKS, CUSTOM_SINGLE_CLASSIFICATION_TASKS,
            CUSTOM_MULTI_CLASSIFICATION_TASKS);

    private final ClientLogger logger = new ClientLogger(AnalyzeActionsAsyncClient.class);
    private final TextAnalyticsClientImpl legacyService;
    private final AnalyzeTextsImpl service;
    private static final Pattern PATTERN;
    static {
        PATTERN = Pattern.compile(REGEX_ACTION_ERROR_TARGET, Pattern.MULTILINE);
    }

    AnalyzeActionsAsyncClient(TextAnalyticsClientImpl legacyService) {
        this.legacyService = legacyService;
        this.service = null;
    }

    AnalyzeActionsAsyncClient(AnalyzeTextsImpl service) {
        this.legacyService = null;
        this.service = service;
    }

    PollerFlux<AnalyzeActionsOperationDetail, AnalyzeActionsResultPagedFlux> beginAnalyzeActions(
        Iterable<TextDocumentInput> documents, TextAnalyticsActions actions, AnalyzeActionsOptions options,
        Context context) {
        try {
            Objects.requireNonNull(actions, "'actions' cannot be null.");
            inputDocumentsValidation(documents);
            options = getNotNullAnalyzeActionsOptions(options);
            final Context finalContext = getNotNullContext(context)
                                             .addData(AZ_TRACING_NAMESPACE_KEY, COGNITIVE_TRACING_NAMESPACE_VALUE);
            final boolean finalIncludeStatistics = options.isIncludeStatistics();

            if (service != null) {
                final AnalyzeTextJobsInput analyzeTextJobsInput =
                    new AnalyzeTextJobsInput()
                        .setDisplayName(actions.getDisplayName())
                        .setAnalysisInput(
                            new MultiLanguageAnalysisInput().setDocuments(toMultiLanguageInput(documents)))
                        .setTasks(getAnalyzeTextLROTasks(actions));
                return new PollerFlux<>(
                    DEFAULT_POLL_INTERVAL,
                    activationOperation(
                        service.submitJobWithResponseAsync(analyzeTextJobsInput, finalContext)
                            .map(analyzeResponse -> {
                                final AnalyzeActionsOperationDetail textAnalyticsOperationResult =
                                    new AnalyzeActionsOperationDetail();
                                AnalyzeActionsOperationDetailPropertiesHelper
                                    .setOperationId(textAnalyticsOperationResult,
                                        parseOperationId(
                                            analyzeResponse.getDeserializedHeaders().getOperationLocation()));
                                return textAnalyticsOperationResult;
                            })),
                    pollingOperationLanguageApi(operationId -> service.jobStatusWithResponseAsync(operationId,
                        finalIncludeStatistics, null, null, finalContext)),
                    (pollingContext, pollResponse) -> Mono.just(pollingContext.getLatestResponse().getValue()),
                    fetchingOperation(
                        operationId -> Mono.just(getAnalyzeOperationFluxPage(
                            operationId, null, null, finalIncludeStatistics, finalContext)))
                );
            }

            final AnalyzeBatchInput analyzeBatchInput =
                new AnalyzeBatchInput()
                    .setAnalysisInput(new MultiLanguageBatchInput().setDocuments(toMultiLanguageInput(documents)))
                    .setTasks(getJobManifestTasks(actions));
            analyzeBatchInput.setDisplayName(actions.getDisplayName());
            return new PollerFlux<>(
                DEFAULT_POLL_INTERVAL,
                activationOperation(
                    legacyService.analyzeWithResponseAsync(analyzeBatchInput, finalContext)
                        .map(analyzeResponse -> {
                            final AnalyzeActionsOperationDetail textAnalyticsOperationResult =
                                new AnalyzeActionsOperationDetail();
                            AnalyzeActionsOperationDetailPropertiesHelper
                                .setOperationId(textAnalyticsOperationResult,
                                    parseOperationId(analyzeResponse.getDeserializedHeaders().getOperationLocation()));
                            return textAnalyticsOperationResult;
                        })),
                pollingOperation(operationId -> legacyService.analyzeStatusWithResponseAsync(operationId.toString(),
                    finalIncludeStatistics, null, null, finalContext)),
                (pollingContext, activationResponse) ->
                    Mono.error(new RuntimeException("Cancellation is not supported.")),
                fetchingOperation(operationId -> Mono.just(getAnalyzeOperationFluxPage(
                    operationId, null, null, finalIncludeStatistics, finalContext)))
            );
        } catch (RuntimeException ex) {
            return PollerFlux.error(ex);
        }
    }

    PollerFlux<AnalyzeActionsOperationDetail, AnalyzeActionsResultPagedIterable> beginAnalyzeActionsIterable(
        Iterable<TextDocumentInput> documents, TextAnalyticsActions actions, AnalyzeActionsOptions options,
        Context context) {
        try {
            Objects.requireNonNull(actions, "'actions' cannot be null.");
            inputDocumentsValidation(documents);
            options = getNotNullAnalyzeActionsOptions(options);
            final Context finalContext = getNotNullContext(context)
                                             .addData(AZ_TRACING_NAMESPACE_KEY, COGNITIVE_TRACING_NAMESPACE_VALUE);
            final AnalyzeBatchInput analyzeBatchInput =
                new AnalyzeBatchInput()
                    .setAnalysisInput(new MultiLanguageBatchInput().setDocuments(toMultiLanguageInput(documents)))
                    .setTasks(getJobManifestTasks(actions));
            analyzeBatchInput.setDisplayName(actions.getDisplayName());
            final boolean finalIncludeStatistics = options.isIncludeStatistics();

            if (service != null) {
                return new PollerFlux<>(
                    DEFAULT_POLL_INTERVAL,
                    activationOperation(
                        service.submitJobWithResponseAsync(
                            new AnalyzeTextJobsInput()
                                .setDisplayName(actions.getDisplayName())
                                .setAnalysisInput(new MultiLanguageAnalysisInput().setDocuments(toMultiLanguageInput(documents)))
                                .setTasks(getAnalyzeTextLROTasks(actions)),
                            finalContext)
                            .map(analyzeResponse -> {
                                final AnalyzeActionsOperationDetail operationDetail =
                                    new AnalyzeActionsOperationDetail();
                                AnalyzeActionsOperationDetailPropertiesHelper.setOperationId(operationDetail,
                                    parseOperationId(analyzeResponse.getDeserializedHeaders().getOperationLocation()));
                                return operationDetail;
                            })),
                    pollingOperationLanguageApi(operationId -> service.jobStatusWithResponseAsync(operationId,
                        finalIncludeStatistics, null, null, finalContext)),
                    (activationResponse, pollingContext) ->
                        Mono.error(new RuntimeException("Cancellation is not supported.")),
                    fetchingOperationIterable(
                        operationId -> Mono.just(new AnalyzeActionsResultPagedIterable(getAnalyzeOperationFluxPage(
                            operationId, null, null, finalIncludeStatistics, finalContext))))
                );
            }

            return new PollerFlux<>(
                DEFAULT_POLL_INTERVAL,
                activationOperation(
                    legacyService.analyzeWithResponseAsync(analyzeBatchInput, finalContext)
                        .map(analyzeResponse -> {
                            final AnalyzeActionsOperationDetail operationDetail =
                                new AnalyzeActionsOperationDetail();
                            AnalyzeActionsOperationDetailPropertiesHelper.setOperationId(operationDetail,
                                parseOperationId(analyzeResponse.getDeserializedHeaders().getOperationLocation()));
                            return operationDetail;
                        })),
                pollingOperation(operationId -> legacyService.analyzeStatusWithResponseAsync(operationId.toString(),
                    finalIncludeStatistics, null, null, finalContext)),
                (activationResponse, pollingContext) ->
                    Mono.error(new RuntimeException("Cancellation is not supported.")),
                fetchingOperationIterable(
                    operationId -> Mono.just(new AnalyzeActionsResultPagedIterable(getAnalyzeOperationFluxPage(
                        operationId, null, null, finalIncludeStatistics, finalContext))))
            );
        } catch (RuntimeException ex) {
            return PollerFlux.error(ex);
        }
    }

    private List<AnalyzeTextLROTask> getAnalyzeTextLROTasks(TextAnalyticsActions actions) {
        if (actions == null) {
            return null;
        }

        final List<AnalyzeTextLROTask> tasks = new ArrayList<>();
        final Iterable<RecognizeEntitiesAction> recognizeEntitiesActions = actions.getRecognizeEntitiesActions();
        final Iterable<RecognizePiiEntitiesAction> recognizePiiEntitiesActions =
            actions.getRecognizePiiEntitiesActions();
        final Iterable<ExtractKeyPhrasesAction> extractKeyPhrasesActions = actions.getExtractKeyPhrasesActions();
        final Iterable<RecognizeLinkedEntitiesAction> recognizeLinkedEntitiesActions =
            actions.getRecognizeLinkedEntitiesActions();
        final Iterable<AnalyzeHealthcareEntitiesAction> analyzeHealthcareEntitiesActions =
            actions.getAnalyzeHealthcareEntitiesActions();
        final Iterable<AnalyzeSentimentAction> analyzeSentimentActions = actions.getAnalyzeSentimentActions();
        final Iterable<RecognizeCustomEntitiesAction> recognizeCustomEntitiesActions =
            actions.getRecognizeCustomEntitiesActions();
        final Iterable<SingleCategoryClassifyAction> singleCategoryClassifyActions =
            actions.getSingleCategoryClassifyActions();
        final Iterable<MultiCategoryClassifyAction> multiCategoryClassifyActions =
            actions.getMultiCategoryClassifyActions();

        if (recognizeEntitiesActions != null) {
            recognizeEntitiesActions.forEach(action -> tasks.add(toEntitiesLROTask(action)));
        }

        if (recognizePiiEntitiesActions != null) {
            recognizePiiEntitiesActions.forEach(action -> tasks.add(toPiiLROTask(action)));
        }

        if (analyzeHealthcareEntitiesActions != null) {
            analyzeHealthcareEntitiesActions.forEach(action -> tasks.add(toHealthcareLROTask(action)));
        }

        if (extractKeyPhrasesActions != null) {
            extractKeyPhrasesActions.forEach(action -> tasks.add(toKeyPhraseLROTask(action)));
        }

        if (recognizeLinkedEntitiesActions != null) {
            recognizeLinkedEntitiesActions.forEach(action -> tasks.add(toEntityLinkingLROTask(action)));
        }

        if (analyzeSentimentActions != null) {
            analyzeSentimentActions.forEach(action -> tasks.add(toSentimentAnalysisLROTask(action)));
        }

        if (recognizeCustomEntitiesActions != null) {
            recognizeCustomEntitiesActions.forEach(action -> tasks.add(toCustomEntitiesLROTask(action)));
        }

        if (singleCategoryClassifyActions != null) {
            singleCategoryClassifyActions.forEach(action -> tasks.add(
                toCustomSingleLabelClassificationLROTask(action)));
        }

        if (multiCategoryClassifyActions != null) {
            multiCategoryClassifyActions.forEach(action -> tasks.add(toCustomMultiLabelClassificationLROTask(action)));
        }

        return tasks;
    }

    private JobManifestTasks getJobManifestTasks(TextAnalyticsActions actions) {
        if (actions == null) {
            return null;
        }

        final JobManifestTasks jobManifestTasks = new JobManifestTasks();
        if (actions.getRecognizeEntitiesActions() != null) {
            jobManifestTasks.setEntityRecognitionTasks(toEntitiesTasks(actions));
        }

        if (actions.getRecognizePiiEntitiesActions() != null) {
            jobManifestTasks.setEntityRecognitionPiiTasks(toPiiTasks(actions));
        }

        if (actions.getExtractKeyPhrasesActions() != null) {
            jobManifestTasks.setKeyPhraseExtractionTasks(toKeyPhrasesTasks(actions));
        }

        if (actions.getRecognizeLinkedEntitiesActions() != null) {
            jobManifestTasks.setEntityLinkingTasks(toEntityLinkingTasks(actions));
        }

        if (actions.getAnalyzeSentimentActions() != null) {
            jobManifestTasks.setSentimentAnalysisTasks(toSentimentAnalysisTasks(actions));
        }

        if (actions.getRecognizeCustomEntitiesActions() != null) {
            jobManifestTasks.setCustomEntityRecognitionTasks(toCustomEntitiesTask(actions));
        }

        if (actions.getSingleCategoryClassifyActions() != null) {
            jobManifestTasks.setCustomSingleClassificationTasks(toCustomSingleClassificationTask(actions));
        }

        if (actions.getMultiCategoryClassifyActions() != null) {
            jobManifestTasks.setCustomMultiClassificationTasks(toCustomMultiClassificationTask(actions));
        }

        return jobManifestTasks;
    }

    private EntitiesLROTask toEntitiesLROTask(RecognizeEntitiesAction action) {
        if (action == null) {
            return null;
        }
        final EntitiesLROTask task = new EntitiesLROTask();
        task.setParameters(getEntitiesTaskParameters(action)).setTaskName(action.getActionName());
        return task;
    }

    private List<EntitiesTask> toEntitiesTasks(TextAnalyticsActions actions) {
        final List<EntitiesTask> entitiesTasks = new ArrayList<>();
        for (RecognizeEntitiesAction action : actions.getRecognizeEntitiesActions()) {
            entitiesTasks.add(
                action == null
                    ? null
                    : new EntitiesTask()
                        .setTaskName(action.getActionName())
                        .setParameters(getEntitiesTaskParameters(action)));
        }
        return entitiesTasks;
    }

    private EntitiesTaskParameters getEntitiesTaskParameters(RecognizeEntitiesAction action) {
        return new EntitiesTaskParameters()
                                         .setStringIndexType(StringIndexType.UTF16CODE_UNIT)
                                         .setModelVersion(action.getModelVersion())
                                         .setLoggingOptOut(action.isServiceLogsDisabled());
    }

    private PiiLROTask toPiiLROTask(RecognizePiiEntitiesAction action) {
        if (action == null) {
            return null;
        }
        final PiiLROTask task = new PiiLROTask();
        task.setParameters(getPiiTaskParameters(action)).setTaskName(action.getActionName());
        return task;
    }

    private List<PiiTask> toPiiTasks(TextAnalyticsActions actions) {
        final List<PiiTask> piiTasks = new ArrayList<>();
        for (RecognizePiiEntitiesAction action : actions.getRecognizePiiEntitiesActions()) {
            piiTasks.add(
                action == null
                    ? null
                    : new PiiTask()
                          .setTaskName(action.getActionName())
                          .setParameters(getPiiTaskParameters(action)));
        }
        return piiTasks;
    }

    private PiiTaskParameters getPiiTaskParameters(RecognizePiiEntitiesAction action) {
        return new PiiTaskParameters()
                                       .setStringIndexType(StringIndexType.UTF16CODE_UNIT)
                                       .setDomain(PiiDomain.fromString(
                                           action.getDomainFilter() == null
                                               ? null : action.getDomainFilter().toString()))
                                       .setPiiCategories(toCategoriesFilter(action.getCategoriesFilter()))
                                       .setModelVersion(action.getModelVersion())
                                       .setLoggingOptOut(action.isServiceLogsDisabled());
    }

    private HealthcareLROTask toHealthcareLROTask(AnalyzeHealthcareEntitiesAction action) {
        if (action == null) {
            return null;
        }
        final HealthcareLROTask task = new HealthcareLROTask();
        task.setParameters(getHealthcareTaskParameters(action)).setTaskName(action.getActionName());
        return task;
    }

    private HealthcareTaskParameters getHealthcareTaskParameters(AnalyzeHealthcareEntitiesAction action) {
<<<<<<< HEAD
        return (HealthcareTaskParameters) new HealthcareTaskParameters()
=======
        final com.azure.ai.textanalytics.models.FhirVersion fhirVersion = action.getFhirVersion();
        final FhirVersion fhirVersionImpl = fhirVersion == null ? null : FhirVersion.fromString(fhirVersion.toString());
        return new HealthcareTaskParameters()
                                              .setFhirVersion(fhirVersionImpl)
>>>>>>> 31d20997
                                              .setStringIndexType(StringIndexType.UTF16CODE_UNIT)
                                              .setModelVersion(action.getModelVersion())
                                              .setLoggingOptOut(action.isServiceLogsDisabled());
    }

    private KeyPhraseLROTask toKeyPhraseLROTask(ExtractKeyPhrasesAction action) {
        if (action == null) {
            return null;
        }
        final KeyPhraseLROTask task = new KeyPhraseLROTask();
        task.setParameters(getKeyPhraseTaskParameters(action)).setTaskName(action.getActionName());
        return task;
    }

    private List<KeyPhrasesTask> toKeyPhrasesTasks(TextAnalyticsActions actions) {
        final List<KeyPhrasesTask> keyPhrasesTasks = new ArrayList<>();
        for (ExtractKeyPhrasesAction action : actions.getExtractKeyPhrasesActions()) {
            keyPhrasesTasks.add(
                action == null
                    ? null
                    : new KeyPhrasesTask()
                          .setTaskName(action.getActionName())
                          .setParameters(getKeyPhraseTaskParameters(action)));
        }
        return keyPhrasesTasks;
    }

    private KeyPhraseTaskParameters getKeyPhraseTaskParameters(ExtractKeyPhrasesAction action) {
        return new KeyPhraseTaskParameters()
                                             .setModelVersion(action.getModelVersion())
                                             .setLoggingOptOut(action.isServiceLogsDisabled());
    }

    private EntityLinkingLROTask toEntityLinkingLROTask(RecognizeLinkedEntitiesAction action) {
        if (action == null) {
            return null;
        }
        final EntityLinkingLROTask task = new EntityLinkingLROTask();
        task.setParameters(getEntityLinkingTaskParameters(action)).setTaskName(action.getActionName());
        return task;
    }

    private List<EntityLinkingTask> toEntityLinkingTasks(TextAnalyticsActions actions) {
        final List<EntityLinkingTask> tasks = new ArrayList<>();
        for (RecognizeLinkedEntitiesAction action : actions.getRecognizeLinkedEntitiesActions()) {
            tasks.add(
                action == null
                    ? null
                    : new EntityLinkingTask()
                          .setTaskName(action.getActionName())
                          .setParameters(getEntityLinkingTaskParameters(action)));
        }
        return tasks;
    }

    private EntityLinkingTaskParameters getEntityLinkingTaskParameters(RecognizeLinkedEntitiesAction action) {
        return new EntityLinkingTaskParameters()
                                                 .setStringIndexType(StringIndexType.UTF16CODE_UNIT)
                                                 .setModelVersion(action.getModelVersion())
                                                 .setLoggingOptOut(action.isServiceLogsDisabled());
    }

    private SentimentAnalysisLROTask toSentimentAnalysisLROTask(AnalyzeSentimentAction action) {
        if (action == null) {
            return null;
        }
        final SentimentAnalysisLROTask task = new SentimentAnalysisLROTask();
        task.setParameters(getSentimentAnalysisTaskParameters(action)).setTaskName(action.getActionName());
        return task;
    }

    private List<SentimentAnalysisTask> toSentimentAnalysisTasks(TextAnalyticsActions actions) {
        final List<SentimentAnalysisTask> tasks = new ArrayList<>();
        for (AnalyzeSentimentAction action : actions.getAnalyzeSentimentActions()) {
            tasks.add(
                action == null
                    ? null
                    : new SentimentAnalysisTask()
                          .setTaskName(action.getActionName())
                          .setParameters(getSentimentAnalysisTaskParameters(action)));
        }
        return tasks;
    }

    private SentimentAnalysisTaskParameters getSentimentAnalysisTaskParameters(AnalyzeSentimentAction action) {
        return new SentimentAnalysisTaskParameters()
                                                     .setStringIndexType(StringIndexType.UTF16CODE_UNIT)
                                                     .setOpinionMining(action.isIncludeOpinionMining())
                                                     .setModelVersion(action.getModelVersion())
                                                     .setLoggingOptOut(action.isServiceLogsDisabled());
    }

<<<<<<< HEAD
=======
    private ExtractiveSummarizationLROTask toExtractiveSummarizationLROTask(ExtractSummaryAction action) {
        if (action == null) {
            return null;
        }
        final ExtractiveSummarizationLROTask task = new ExtractiveSummarizationLROTask();
        task.setParameters(getExtractiveSummarizationTaskParameters(action)).setTaskName(action.getActionName());
        return task;
    }

    private List<ExtractiveSummarizationTask> toExtractiveSummarizationTask(TextAnalyticsActions actions) {
        final List<ExtractiveSummarizationTask> extractiveSummarizationTasks = new ArrayList<>();
        for (ExtractSummaryAction action : actions.getExtractSummaryActions()) {
            extractiveSummarizationTasks.add(
                action == null
                    ? null
                    : new ExtractiveSummarizationTask()
                          .setTaskName(action.getActionName())
                          .setParameters(getExtractiveSummarizationTaskParameters(action)));
        }
        return extractiveSummarizationTasks;
    }

    private ExtractiveSummarizationTaskParameters getExtractiveSummarizationTaskParameters(
        ExtractSummaryAction action) {
        return new ExtractiveSummarizationTaskParameters()
            .setStringIndexType(StringIndexType.UTF16CODE_UNIT)
            .setSentenceCount(action.getMaxSentenceCount())
            .setSortBy(action.getOrderBy() == null ? null
                           : ExtractiveSummarizationSortingCriteria
                                 .fromString(action.getOrderBy().toString()))
            .setModelVersion(action.getModelVersion())
            .setLoggingOptOut(action.isServiceLogsDisabled());
    }

>>>>>>> 31d20997
    private CustomEntitiesLROTask toCustomEntitiesLROTask(RecognizeCustomEntitiesAction action) {
        if (action == null) {
            return null;
        }
        final CustomEntitiesLROTask task = new CustomEntitiesLROTask();
        task.setParameters(getCustomEntitiesTaskParameters(action)).setTaskName(action.getActionName());
        return task;
    }

    private List<CustomEntitiesTask> toCustomEntitiesTask(TextAnalyticsActions actions) {
        final List<CustomEntitiesTask> tasks = new ArrayList<>();
        for (RecognizeCustomEntitiesAction action : actions.getRecognizeCustomEntitiesActions()) {
            tasks.add(
                action == null
                    ? null
                    : new CustomEntitiesTask()
                          .setTaskName(action.getActionName())
                          .setParameters(getCustomEntitiesTaskParameters(action)));
        }
        return tasks;
    }

    private CustomEntitiesTaskParameters getCustomEntitiesTaskParameters(RecognizeCustomEntitiesAction action) {
        return new CustomEntitiesTaskParameters()
            .setStringIndexType(StringIndexType.UTF16CODE_UNIT)
            .setProjectName(action.getProjectName())
            .setDeploymentName(action.getDeploymentName())
            .setLoggingOptOut(action.isServiceLogsDisabled());
    }

    private CustomSingleLabelClassificationLROTask toCustomSingleLabelClassificationLROTask(
        SingleCategoryClassifyAction action) {
        if (action == null) {
            return null;
        }
        final CustomSingleLabelClassificationLROTask task = new CustomSingleLabelClassificationLROTask();
        task.setParameters(getCustomSingleClassificationTaskParameters(action)).setTaskName(action.getActionName());
        return task;
    }

    private List<CustomSingleClassificationTask> toCustomSingleClassificationTask(TextAnalyticsActions actions) {
        final List<CustomSingleClassificationTask> tasks = new ArrayList<>();
        for (SingleCategoryClassifyAction action : actions.getSingleCategoryClassifyActions()) {
            tasks.add(
                action == null
                    ? null
                    : new CustomSingleClassificationTask()
                          .setTaskName(action.getActionName())
                          .setParameters(getCustomSingleClassificationTaskParameters(action)));
        }
        return tasks;
    }

    private CustomSingleLabelClassificationTaskParameters getCustomSingleClassificationTaskParameters(
        SingleCategoryClassifyAction action) {
        return new CustomSingleLabelClassificationTaskParameters()
            .setProjectName(action.getProjectName())
            .setDeploymentName(action.getDeploymentName())
            .setLoggingOptOut(action.isServiceLogsDisabled());
    }

    private CustomMultiLabelClassificationLROTask toCustomMultiLabelClassificationLROTask(
        MultiCategoryClassifyAction action) {
        if (action == null) {
            return null;
        }
        final CustomMultiLabelClassificationLROTask task = new CustomMultiLabelClassificationLROTask();
        task.setParameters(getCustomMultiLabelClassificationTaskParameters(action)).setTaskName(action.getActionName());
        return task;
    }

    private List<CustomMultiClassificationTask> toCustomMultiClassificationTask(TextAnalyticsActions actions) {
        final List<CustomMultiClassificationTask> tasks = new ArrayList<>();
        for (MultiCategoryClassifyAction action : actions.getMultiCategoryClassifyActions()) {
            tasks.add(
                action == null
                    ? null
                    : new CustomMultiClassificationTask()
                          .setTaskName(action.getActionName())
                          .setParameters(getCustomMultiLabelClassificationTaskParameters(action)));
        }
        return tasks;
    }

    private CustomMultiLabelClassificationTaskParameters getCustomMultiLabelClassificationTaskParameters(
        MultiCategoryClassifyAction action) {
        return new CustomMultiLabelClassificationTaskParameters()
            .setProjectName(action.getProjectName())
            .setDeploymentName(action.getDeploymentName())
            .setLoggingOptOut(action.isServiceLogsDisabled());
    }

    private Function<PollingContext<AnalyzeActionsOperationDetail>, Mono<AnalyzeActionsOperationDetail>>
        activationOperation(Mono<AnalyzeActionsOperationDetail> operationResult) {
        return pollingContext -> {
            try {
                return operationResult.onErrorMap(Utility::mapToHttpResponseExceptionIfExists);
            } catch (RuntimeException ex) {
                return monoError(logger, ex);
            }
        };
    }

    private Function<PollingContext<AnalyzeActionsOperationDetail>, Mono<PollResponse<AnalyzeActionsOperationDetail>>>
        pollingOperation(Function<UUID, Mono<Response<AnalyzeJobState>>> pollingFunction) {
        return pollingContext -> {
            try {
                final PollResponse<AnalyzeActionsOperationDetail> operationResultPollResponse =
                    pollingContext.getLatestResponse();
                final UUID operationId = UUID.fromString(operationResultPollResponse.getValue().getOperationId());
                return pollingFunction.apply(operationId)
                    .flatMap(modelResponse -> processAnalyzedModelResponse(modelResponse, operationResultPollResponse))
                    .onErrorMap(Utility::mapToHttpResponseExceptionIfExists);
            } catch (RuntimeException ex) {
                return monoError(logger, ex);
            }
        };
    }

    private Function<PollingContext<AnalyzeActionsOperationDetail>, Mono<PollResponse<AnalyzeActionsOperationDetail>>>
        pollingOperationLanguageApi(Function<UUID, Mono<Response<AnalyzeTextJobState>>> pollingFunction) {
        return pollingContext -> {
            try {
                final PollResponse<AnalyzeActionsOperationDetail> operationResultPollResponse =
                    pollingContext.getLatestResponse();
                final UUID operationId = UUID.fromString(operationResultPollResponse.getValue().getOperationId());
                return pollingFunction.apply(operationId)
                           .flatMap(modelResponse -> processAnalyzedModelResponseLanguageApi(
                               modelResponse, operationResultPollResponse))
                           .onErrorMap(Utility::mapToHttpResponseExceptionIfExists);
            } catch (RuntimeException ex) {
                return monoError(logger, ex);
            }
        };
    }

    private Function<PollingContext<AnalyzeActionsOperationDetail>, Mono<AnalyzeActionsResultPagedFlux>>
        fetchingOperation(Function<UUID, Mono<AnalyzeActionsResultPagedFlux>> fetchingFunction) {
        return pollingContext -> {
            try {
                final UUID operationId = UUID.fromString(pollingContext.getLatestResponse().getValue().getOperationId());
                return fetchingFunction.apply(operationId);
            } catch (RuntimeException ex) {
                return monoError(logger, ex);
            }
        };
    }

    private Function<PollingContext<AnalyzeActionsOperationDetail>, Mono<AnalyzeActionsResultPagedIterable>>
        fetchingOperationIterable(Function<UUID, Mono<AnalyzeActionsResultPagedIterable>> fetchingFunction) {
        return pollingContext -> {
            try {
                final UUID operationId = UUID.fromString(pollingContext.getLatestResponse().getValue().getOperationId());
                return fetchingFunction.apply(operationId);
            } catch (RuntimeException ex) {
                return monoError(logger, ex);
            }
        };
    }

    AnalyzeActionsResultPagedFlux getAnalyzeOperationFluxPage(UUID operationId, Integer top, Integer skip,
        boolean showStats, Context context) {
        return new AnalyzeActionsResultPagedFlux(
            () -> (continuationToken, pageSize) ->
                      getPage(continuationToken, operationId, top, skip, showStats, context).flux());
    }

    Mono<PagedResponse<AnalyzeActionsResult>> getPage(String continuationToken, UUID operationId, Integer top,
        Integer skip, boolean showStats, Context context) {
        if (continuationToken != null) {
            final Map<String, Object> continuationTokenMap = parseNextLink(continuationToken);
            final Integer topValue = (Integer) continuationTokenMap.getOrDefault("$top", null);
            final Integer skipValue = (Integer) continuationTokenMap.getOrDefault("$skip", null);
            final Boolean showStatsValue = (Boolean) continuationTokenMap.getOrDefault(showStats, false);

            if (service != null) {
                return service.jobStatusWithResponseAsync(operationId, showStatsValue, topValue, skipValue,
                    context)
                    .map(this::toAnalyzeActionsResultPagedResponseLanguageApi)
                    .onErrorMap(Utility::mapToHttpResponseExceptionIfExists);
            }
            return legacyService.analyzeStatusWithResponseAsync(operationId.toString(), showStatsValue, topValue, skipValue,
                context)
                .map(this::toAnalyzeActionsResultPagedResponse)
                .onErrorMap(Utility::mapToHttpResponseExceptionIfExists);
        } else {
            if (service != null) {
                return service.jobStatusWithResponseAsync(operationId, showStats, top, skip, context)
                    .map(this::toAnalyzeActionsResultPagedResponseLanguageApi)
                    .onErrorMap(Utility::mapToHttpResponseExceptionIfExists);
            }
            return legacyService.analyzeStatusWithResponseAsync(operationId.toString(), showStats, top, skip, context)
                .map(this::toAnalyzeActionsResultPagedResponse)
                .onErrorMap(Utility::mapToHttpResponseExceptionIfExists);
        }
    }

    private PagedResponse<AnalyzeActionsResult> toAnalyzeActionsResultPagedResponse(Response<AnalyzeJobState> response) {
        final AnalyzeJobState analyzeJobState = response.getValue();
        return new PagedResponseBase<Void, AnalyzeActionsResult>(
            response.getRequest(),
            response.getStatusCode(),
            response.getHeaders(),
            Arrays.asList(toAnalyzeActionsResult(analyzeJobState)),
            analyzeJobState.getNextLink(),
            null);
    }

    private PagedResponse<AnalyzeActionsResult> toAnalyzeActionsResultPagedResponseLanguageApi(Response<AnalyzeTextJobState> response) {
        final AnalyzeTextJobState analyzeJobState = response.getValue();
        return new PagedResponseBase<Void, AnalyzeActionsResult>(
            response.getRequest(),
            response.getStatusCode(),
            response.getHeaders(),
            Arrays.asList(toAnalyzeActionsResultLanguageApi(analyzeJobState)),
            analyzeJobState.getNextLink(),
            null);
    }

    private AnalyzeActionsResult toAnalyzeActionsResult(AnalyzeJobState analyzeJobState) {
        TasksStateTasksOld tasksStateTasks = analyzeJobState.getTasks();
        final List<TasksStateTasksEntityRecognitionPiiTasksItem> piiTasksItems =
            tasksStateTasks.getEntityRecognitionPiiTasks();
        final List<TasksStateTasksEntityRecognitionTasksItem> entityRecognitionTasksItems =
            tasksStateTasks.getEntityRecognitionTasks();
        final List<TasksStateTasksKeyPhraseExtractionTasksItem> keyPhraseExtractionTasks =
            tasksStateTasks.getKeyPhraseExtractionTasks();
        final List<TasksStateTasksEntityLinkingTasksItem> linkedEntityRecognitionTasksItems =
            tasksStateTasks.getEntityLinkingTasks();
        final List<TasksStateTasksSentimentAnalysisTasksItem> sentimentAnalysisTasksItems =
            tasksStateTasks.getSentimentAnalysisTasks();

        List<RecognizeEntitiesActionResult> recognizeEntitiesActionResults = new ArrayList<>();
        List<RecognizePiiEntitiesActionResult> recognizePiiEntitiesActionResults = new ArrayList<>();
        List<ExtractKeyPhrasesActionResult> extractKeyPhrasesActionResults = new ArrayList<>();
        List<RecognizeLinkedEntitiesActionResult> recognizeLinkedEntitiesActionResults = new ArrayList<>();
        List<AnalyzeSentimentActionResult> analyzeSentimentActionResults = new ArrayList<>();
        List<RecognizeCustomEntitiesActionResult> recognizeCustomEntitiesActionResults = new ArrayList<>();
        List<SingleCategoryClassifyActionResult> singleCategoryClassifyActionResults =
            new ArrayList<>();
        List<MultiCategoryClassifyActionResult> multiCategoryClassifyActionResults =
            new ArrayList<>();

        if (!CoreUtils.isNullOrEmpty(entityRecognitionTasksItems)) {
            for (int i = 0; i < entityRecognitionTasksItems.size(); i++) {
                final TasksStateTasksEntityRecognitionTasksItem taskItem = entityRecognitionTasksItems.get(i);
                final RecognizeEntitiesActionResult actionResult = new RecognizeEntitiesActionResult();
                final EntitiesResult results = taskItem.getResults();
                if (results != null) {
                    RecognizeEntitiesActionResultPropertiesHelper.setDocumentsResults(actionResult,
                        toRecognizeEntitiesResultCollectionResponse(results));
                }
                TextAnalyticsActionResultPropertiesHelper.setCompletedAt(actionResult,
                    taskItem.getLastUpdateDateTime());
                recognizeEntitiesActionResults.add(actionResult);
            }
        }

        if (!CoreUtils.isNullOrEmpty(piiTasksItems)) {
            for (int i = 0; i < piiTasksItems.size(); i++) {
                final TasksStateTasksEntityRecognitionPiiTasksItem taskItem = piiTasksItems.get(i);
                final RecognizePiiEntitiesActionResult actionResult = new RecognizePiiEntitiesActionResult();
                final PiiResult results = taskItem.getResults();
                if (results != null) {
                    RecognizePiiEntitiesActionResultPropertiesHelper.setDocumentsResults(actionResult,
                        toRecognizePiiEntitiesResultCollection(results));
                }
                TextAnalyticsActionResultPropertiesHelper.setCompletedAt(actionResult,
                    taskItem.getLastUpdateDateTime());
                recognizePiiEntitiesActionResults.add(actionResult);
            }
        }

        if (!CoreUtils.isNullOrEmpty(keyPhraseExtractionTasks)) {
            for (int i = 0; i < keyPhraseExtractionTasks.size(); i++) {
                final TasksStateTasksKeyPhraseExtractionTasksItem taskItem = keyPhraseExtractionTasks.get(i);
                final ExtractKeyPhrasesActionResult actionResult = new ExtractKeyPhrasesActionResult();
                final KeyPhraseResult results = taskItem.getResults();
                if (results != null) {
                    ExtractKeyPhrasesActionResultPropertiesHelper.setDocumentsResults(actionResult,
                        toExtractKeyPhrasesResultCollection(results));
                }
                TextAnalyticsActionResultPropertiesHelper.setCompletedAt(actionResult,
                    taskItem.getLastUpdateDateTime());
                extractKeyPhrasesActionResults.add(actionResult);
            }
        }

        if (!CoreUtils.isNullOrEmpty(linkedEntityRecognitionTasksItems)) {
            for (int i = 0; i < linkedEntityRecognitionTasksItems.size(); i++) {
                final TasksStateTasksEntityLinkingTasksItem taskItem = linkedEntityRecognitionTasksItems.get(i);
                final RecognizeLinkedEntitiesActionResult actionResult = new RecognizeLinkedEntitiesActionResult();
                final EntityLinkingResult results = taskItem.getResults();
                if (results != null) {
                    RecognizeLinkedEntitiesActionResultPropertiesHelper.setDocumentsResults(actionResult,
                        toRecognizeLinkedEntitiesResultCollection(results));
                }
                TextAnalyticsActionResultPropertiesHelper.setCompletedAt(actionResult,
                    taskItem.getLastUpdateDateTime());
                recognizeLinkedEntitiesActionResults.add(actionResult);
            }
        }

        if (!CoreUtils.isNullOrEmpty(sentimentAnalysisTasksItems)) {
            for (int i = 0; i < sentimentAnalysisTasksItems.size(); i++) {
                final TasksStateTasksSentimentAnalysisTasksItem taskItem = sentimentAnalysisTasksItems.get(i);
                final AnalyzeSentimentActionResult actionResult = new AnalyzeSentimentActionResult();
                final SentimentResponse results = taskItem.getResults();
                if (results != null) {
                    AnalyzeSentimentActionResultPropertiesHelper.setDocumentsResults(actionResult,
                        toAnalyzeSentimentResultCollection(results));
                }
                TextAnalyticsActionResultPropertiesHelper.setCompletedAt(actionResult,
                    taskItem.getLastUpdateDateTime());
                analyzeSentimentActionResults.add(actionResult);
            }
        }

        final List<TextAnalyticsError> errors = analyzeJobState.getErrors();
        if (!CoreUtils.isNullOrEmpty(errors)) {
            for (TextAnalyticsError error : errors) {
                if (error != null) {
                    final String[] targetPair = parseActionErrorTarget(error.getTarget(), error.getMessage());
                    final String taskName = targetPair[0];
                    final Integer taskIndex = Integer.valueOf(targetPair[1]);
                    final TextAnalyticsActionResult actionResult;
                    if (ENTITY_RECOGNITION_TASKS.equals(taskName)) {
                        actionResult = recognizeEntitiesActionResults.get(taskIndex);
                    } else if (ENTITY_RECOGNITION_PII_TASKS.equals(taskName)) {
                        actionResult = recognizePiiEntitiesActionResults.get(taskIndex);
                    } else if (KEY_PHRASE_EXTRACTION_TASKS.equals(taskName)) {
                        actionResult = extractKeyPhrasesActionResults.get(taskIndex);
                    } else if (ENTITY_LINKING_TASKS.equals(taskName)) {
                        actionResult = recognizeLinkedEntitiesActionResults.get(taskIndex);
                    } else if (SENTIMENT_ANALYSIS_TASKS.equals(taskName)) {
                        actionResult = analyzeSentimentActionResults.get(taskIndex);
                    } else if (CUSTOM_ENTITY_RECOGNITION_TASKS.equals(taskName)) {
                        actionResult = recognizeCustomEntitiesActionResults.get(taskIndex);
                    } else if (CUSTOM_SINGLE_CLASSIFICATION_TASKS.equals(taskName)) {
                        actionResult = singleCategoryClassifyActionResults.get(taskIndex);
                    } else if (CUSTOM_MULTI_CLASSIFICATION_TASKS.equals(taskName)) {
                        actionResult = multiCategoryClassifyActionResults.get(taskIndex);
                    } else {
                        throw logger.logExceptionAsError(new RuntimeException(
                            "Invalid task name in target reference, " + taskName));
                    }

                    TextAnalyticsActionResultPropertiesHelper.setIsError(actionResult, true);
                    TextAnalyticsActionResultPropertiesHelper.setError(actionResult,
                        new com.azure.ai.textanalytics.models.TextAnalyticsError(
                            TextAnalyticsErrorCode.fromString(
                                error.getErrorCode() == null ? null : error.getErrorCode().toString()),
                            error.getMessage(), null));
                }
            }
        }

        final AnalyzeActionsResult analyzeActionsResult = new AnalyzeActionsResult();
        AnalyzeActionsResultPropertiesHelper.setRecognizeEntitiesResults(analyzeActionsResult,
            IterableStream.of(recognizeEntitiesActionResults));
        AnalyzeActionsResultPropertiesHelper.setRecognizePiiEntitiesResults(analyzeActionsResult,
            IterableStream.of(recognizePiiEntitiesActionResults));
        AnalyzeActionsResultPropertiesHelper.setExtractKeyPhrasesResults(analyzeActionsResult,
            IterableStream.of(extractKeyPhrasesActionResults));
        AnalyzeActionsResultPropertiesHelper.setRecognizeLinkedEntitiesResults(analyzeActionsResult,
            IterableStream.of(recognizeLinkedEntitiesActionResults));
        AnalyzeActionsResultPropertiesHelper.setAnalyzeSentimentResults(analyzeActionsResult,
            IterableStream.of(analyzeSentimentActionResults));
        AnalyzeActionsResultPropertiesHelper.setRecognizeCustomEntitiesResults(analyzeActionsResult,
            IterableStream.of(recognizeCustomEntitiesActionResults));
        AnalyzeActionsResultPropertiesHelper.setClassifySingleCategoryResults(analyzeActionsResult,
            IterableStream.of(singleCategoryClassifyActionResults));
        AnalyzeActionsResultPropertiesHelper.setClassifyMultiCategoryResults(analyzeActionsResult,
            IterableStream.of(multiCategoryClassifyActionResults));
        return analyzeActionsResult;
    }

    private AnalyzeActionsResult toAnalyzeActionsResultLanguageApi(AnalyzeTextJobState analyzeJobState) {
        final TasksStateTasks tasksStateTasks = analyzeJobState.getTasks();
        final List<AnalyzeTextLROResult> tasksResults = tasksStateTasks.getItems();

        final List<RecognizeEntitiesActionResult> recognizeEntitiesActionResults = new ArrayList<>();
        final List<RecognizePiiEntitiesActionResult> recognizePiiEntitiesActionResults = new ArrayList<>();
        final List<ExtractKeyPhrasesActionResult> extractKeyPhrasesActionResults = new ArrayList<>();
        final List<RecognizeLinkedEntitiesActionResult> recognizeLinkedEntitiesActionResults = new ArrayList<>();
        final List<AnalyzeHealthcareEntitiesActionResult> analyzeHealthcareEntitiesActionResults = new ArrayList<>();
        final List<AnalyzeSentimentActionResult> analyzeSentimentActionResults = new ArrayList<>();
        final List<RecognizeCustomEntitiesActionResult> recognizeCustomEntitiesActionResults = new ArrayList<>();
        final List<SingleCategoryClassifyActionResult> singleCategoryClassifyActionResults = new ArrayList<>();
        final List<MultiCategoryClassifyActionResult> multiCategoryClassifyActionResults = new ArrayList<>();

        if (!CoreUtils.isNullOrEmpty(tasksResults)) {
            for (int i = 0; i < tasksResults.size(); i++) {
                final AnalyzeTextLROResult taskResult = tasksResults.get(i);
                if (taskResult instanceof EntityRecognitionLROResult) {
                    final EntityRecognitionLROResult entityTaskResult = (EntityRecognitionLROResult) taskResult;
                    final RecognizeEntitiesActionResult actionResult = new RecognizeEntitiesActionResult();
                    final EntitiesResult results = entityTaskResult.getResults();
                    if (results != null) {
                        RecognizeEntitiesActionResultPropertiesHelper.setDocumentsResults(actionResult,
                            toRecognizeEntitiesResultCollectionResponse(results));
                    }
                    TextAnalyticsActionResultPropertiesHelper.setActionName(actionResult,
                        entityTaskResult.getTaskName());
                    TextAnalyticsActionResultPropertiesHelper.setCompletedAt(actionResult,
                        entityTaskResult.getLastUpdateDateTime());
                    recognizeEntitiesActionResults.add(actionResult);

                } else if (taskResult instanceof CustomEntityRecognitionLROResult) {
                    final CustomEntityRecognitionLROResult customEntityTaskResult =
                        (CustomEntityRecognitionLROResult) taskResult;
                    final RecognizeCustomEntitiesActionResult actionResult = new RecognizeCustomEntitiesActionResult();
                    final CustomEntitiesResult results = customEntityTaskResult.getResults();
                    if (results != null) {
                        RecognizeCustomEntitiesActionResultPropertiesHelper.setDocumentsResults(actionResult,
                            toRecognizeCustomEntitiesResultCollection(results));
                    }
                    TextAnalyticsActionResultPropertiesHelper.setActionName(actionResult,
                        customEntityTaskResult.getTaskName());
                    TextAnalyticsActionResultPropertiesHelper.setCompletedAt(actionResult,
                        customEntityTaskResult.getLastUpdateDateTime());
                    recognizeCustomEntitiesActionResults.add(actionResult);
                } else if (taskResult instanceof CustomSingleLabelClassificationLROResult) {
                    final CustomSingleLabelClassificationLROResult customSingleLabelClassificationResult =
                        (CustomSingleLabelClassificationLROResult) taskResult;
                    final SingleCategoryClassifyActionResult actionResult =
                        new SingleCategoryClassifyActionResult();
                    final CustomLabelClassificationResult results =
                        customSingleLabelClassificationResult.getResults();
                    if (results != null) {
                        SingleCategoryClassifyActionResultPropertiesHelper.setDocumentsResults(actionResult,
                            toSingleCategoryClassifyResultCollection(results));
                    }
                    TextAnalyticsActionResultPropertiesHelper.setActionName(actionResult,
                        customSingleLabelClassificationResult.getTaskName());
                    TextAnalyticsActionResultPropertiesHelper.setCompletedAt(actionResult,
                        customSingleLabelClassificationResult.getLastUpdateDateTime());
                    singleCategoryClassifyActionResults.add(actionResult);
                } else if (taskResult instanceof CustomMultiLabelClassificationLROResult) {
                    final CustomMultiLabelClassificationLROResult customMultiLabelClassificationLROResult =
                        (CustomMultiLabelClassificationLROResult) taskResult;
                    final MultiCategoryClassifyActionResult actionResult = new MultiCategoryClassifyActionResult();
                    final CustomLabelClassificationResult results =
                        customMultiLabelClassificationLROResult.getResults();
                    if (results != null) {
                        MultiCategoryClassifyActionResultPropertiesHelper.setDocumentsResults(actionResult,
                            toMultiCategoryClassifyResultCollection(results));
                    }
                    TextAnalyticsActionResultPropertiesHelper.setActionName(actionResult,
                        customMultiLabelClassificationLROResult.getTaskName());
                    TextAnalyticsActionResultPropertiesHelper.setCompletedAt(actionResult,
                        customMultiLabelClassificationLROResult.getLastUpdateDateTime());
                    multiCategoryClassifyActionResults.add(actionResult);
                } else if (taskResult instanceof EntityLinkingLROResult) {
                    final EntityLinkingLROResult entityLinkingLROResult = (EntityLinkingLROResult) taskResult;
                    final RecognizeLinkedEntitiesActionResult actionResult = new RecognizeLinkedEntitiesActionResult();
                    final EntityLinkingResult results = entityLinkingLROResult.getResults();
                    if (results != null) {
                        RecognizeLinkedEntitiesActionResultPropertiesHelper.setDocumentsResults(actionResult,
                            toRecognizeLinkedEntitiesResultCollection(results));
                    }
                    TextAnalyticsActionResultPropertiesHelper.setActionName(actionResult,
                        entityLinkingLROResult.getTaskName());
                    TextAnalyticsActionResultPropertiesHelper.setCompletedAt(actionResult,
                        entityLinkingLROResult.getLastUpdateDateTime());
                    recognizeLinkedEntitiesActionResults.add(actionResult);
                } else if (taskResult instanceof PiiEntityRecognitionLROResult) {
                    final PiiEntityRecognitionLROResult piiEntityRecognitionLROResult =
                        (PiiEntityRecognitionLROResult) taskResult;
                    final RecognizePiiEntitiesActionResult actionResult = new RecognizePiiEntitiesActionResult();
                    final PiiResult results = piiEntityRecognitionLROResult.getResults();
                    if (results != null) {
                        RecognizePiiEntitiesActionResultPropertiesHelper.setDocumentsResults(actionResult,
                            toRecognizePiiEntitiesResultCollection(results));
                    }
                    TextAnalyticsActionResultPropertiesHelper.setActionName(actionResult,
                        piiEntityRecognitionLROResult.getTaskName());
                    TextAnalyticsActionResultPropertiesHelper.setCompletedAt(actionResult,
                        piiEntityRecognitionLROResult.getLastUpdateDateTime());
                    recognizePiiEntitiesActionResults.add(actionResult);
                } else if (taskResult instanceof HealthcareLROResult) {
                    final HealthcareLROResult healthcareLROResult = (HealthcareLROResult) taskResult;
                    final AnalyzeHealthcareEntitiesActionResult actionResult =
                        new AnalyzeHealthcareEntitiesActionResult();
                    final HealthcareResult results = healthcareLROResult.getResults();
                    if (results != null) {
                        AnalyzeHealthcareEntitiesActionResultPropertiesHelper.setDocumentsResults(actionResult,
                            toAnalyzeHealthcareEntitiesResultCollection(results));
                    }
                    TextAnalyticsActionResultPropertiesHelper.setActionName(actionResult,
                        healthcareLROResult.getTaskName());
                    TextAnalyticsActionResultPropertiesHelper.setCompletedAt(actionResult,
                        healthcareLROResult.getLastUpdateDateTime());
                    analyzeHealthcareEntitiesActionResults.add(actionResult);
                } else if (taskResult instanceof SentimentLROResult) {
                    final SentimentLROResult sentimentLROResult = (SentimentLROResult) taskResult;
                    final AnalyzeSentimentActionResult actionResult = new AnalyzeSentimentActionResult();
                    final SentimentResponse results = sentimentLROResult.getResults();
                    if (results != null) {
                        AnalyzeSentimentActionResultPropertiesHelper.setDocumentsResults(actionResult,
                            toAnalyzeSentimentResultCollection(results));
                    }
                    TextAnalyticsActionResultPropertiesHelper.setActionName(actionResult,
                        sentimentLROResult.getTaskName());
                    TextAnalyticsActionResultPropertiesHelper.setCompletedAt(actionResult,
                        sentimentLROResult.getLastUpdateDateTime());
                    analyzeSentimentActionResults.add(actionResult);
                } else if (taskResult instanceof KeyPhraseExtractionLROResult) {
                    final KeyPhraseExtractionLROResult keyPhraseExtractionLROResult =
                        (KeyPhraseExtractionLROResult) taskResult;
                    final ExtractKeyPhrasesActionResult actionResult = new ExtractKeyPhrasesActionResult();
                    final KeyPhraseResult results = keyPhraseExtractionLROResult.getResults();
                    if (results != null) {
                        ExtractKeyPhrasesActionResultPropertiesHelper.setDocumentsResults(actionResult,
                            toExtractKeyPhrasesResultCollection(results));
                    }
                    TextAnalyticsActionResultPropertiesHelper.setActionName(actionResult,
                        keyPhraseExtractionLROResult.getTaskName());
                    TextAnalyticsActionResultPropertiesHelper.setCompletedAt(actionResult,
                        keyPhraseExtractionLROResult.getLastUpdateDateTime());
                    extractKeyPhrasesActionResults.add(actionResult);
                } else {
                    throw logger.logExceptionAsError(new RuntimeException(
                        "Invalid Long running operation task result: " + taskResult.getClass()));
                }
            }
        }

        //TODO: In Language REST API, there is no such task names. It might be a different way to parse the Error Target
        // https://github.com/Azure/azure-sdk-for-java/issues/28834
        final List<Error> errors = analyzeJobState.getErrors();
        if (!CoreUtils.isNullOrEmpty(errors)) {
            for (Error error : errors) {
                if (error != null) {
                    final String[] targetPair = parseActionErrorTarget(error.getTarget(), error.getMessage());
                    final String taskName = targetPair[0];
                    final Integer taskIndex = Integer.valueOf(targetPair[1]);
                    final TextAnalyticsActionResult actionResult;
                    if (ENTITY_RECOGNITION_TASKS.equals(taskName)) {
                        actionResult = recognizeEntitiesActionResults.get(taskIndex);
                    } else if (ENTITY_RECOGNITION_PII_TASKS.equals(taskName)) {
                        actionResult = recognizePiiEntitiesActionResults.get(taskIndex);
                    } else if (KEY_PHRASE_EXTRACTION_TASKS.equals(taskName)) {
                        actionResult = extractKeyPhrasesActionResults.get(taskIndex);
                    } else if (ENTITY_LINKING_TASKS.equals(taskName)) {
                        actionResult = recognizeLinkedEntitiesActionResults.get(taskIndex);
                    } else if (SENTIMENT_ANALYSIS_TASKS.equals(taskName)) {
                        actionResult = analyzeSentimentActionResults.get(taskIndex);
                    } else if (CUSTOM_ENTITY_RECOGNITION_TASKS.equals(taskName)) {
                        actionResult = recognizeCustomEntitiesActionResults.get(taskIndex);
                    } else if (CUSTOM_SINGLE_CLASSIFICATION_TASKS.equals(taskName)) {
                        actionResult = singleCategoryClassifyActionResults.get(taskIndex);
                    } else if (CUSTOM_MULTI_CLASSIFICATION_TASKS.equals(taskName)) {
                        actionResult = multiCategoryClassifyActionResults.get(taskIndex);
                    } else {
                        throw logger.logExceptionAsError(new RuntimeException(
                            "Invalid task name in target reference, " + taskName));
                    }

                    TextAnalyticsActionResultPropertiesHelper.setIsError(actionResult, true);
                    TextAnalyticsActionResultPropertiesHelper.setError(actionResult,
                        new com.azure.ai.textanalytics.models.TextAnalyticsError(
                            TextAnalyticsErrorCode.fromString(
                                error.getCode() == null ? null : error.getCode().toString()),
                            error.getMessage(), null));
                }
            }
        }

        final AnalyzeActionsResult analyzeActionsResult = new AnalyzeActionsResult();
        AnalyzeActionsResultPropertiesHelper.setRecognizeEntitiesResults(analyzeActionsResult,
            IterableStream.of(recognizeEntitiesActionResults));
        AnalyzeActionsResultPropertiesHelper.setRecognizePiiEntitiesResults(analyzeActionsResult,
            IterableStream.of(recognizePiiEntitiesActionResults));
        AnalyzeActionsResultPropertiesHelper.setAnalyzeHealthcareEntitiesResults(analyzeActionsResult,
            IterableStream.of(analyzeHealthcareEntitiesActionResults));
        AnalyzeActionsResultPropertiesHelper.setExtractKeyPhrasesResults(analyzeActionsResult,
            IterableStream.of(extractKeyPhrasesActionResults));
        AnalyzeActionsResultPropertiesHelper.setRecognizeLinkedEntitiesResults(analyzeActionsResult,
            IterableStream.of(recognizeLinkedEntitiesActionResults));
        AnalyzeActionsResultPropertiesHelper.setAnalyzeSentimentResults(analyzeActionsResult,
            IterableStream.of(analyzeSentimentActionResults));
        AnalyzeActionsResultPropertiesHelper.setRecognizeCustomEntitiesResults(analyzeActionsResult,
            IterableStream.of(recognizeCustomEntitiesActionResults));
        AnalyzeActionsResultPropertiesHelper.setClassifySingleCategoryResults(analyzeActionsResult,
            IterableStream.of(singleCategoryClassifyActionResults));
        AnalyzeActionsResultPropertiesHelper.setClassifyMultiCategoryResults(analyzeActionsResult,
            IterableStream.of(multiCategoryClassifyActionResults));
        return analyzeActionsResult;
    }

    private Mono<PollResponse<AnalyzeActionsOperationDetail>> processAnalyzedModelResponse(
        Response<AnalyzeJobState> analyzeJobStateResponse,
        PollResponse<AnalyzeActionsOperationDetail> operationResultPollResponse) {

        LongRunningOperationStatus status = LongRunningOperationStatus.SUCCESSFULLY_COMPLETED;
        if (analyzeJobStateResponse.getValue() != null && analyzeJobStateResponse.getValue().getStatus() != null) {
            State state = analyzeJobStateResponse.getValue().getStatus();
            if (NOT_STARTED.equals(state) || RUNNING.equals(state)) {
                status = LongRunningOperationStatus.IN_PROGRESS;
            } else if (SUCCEEDED.equals(state)) {
                status = LongRunningOperationStatus.SUCCESSFULLY_COMPLETED;
            } else if (CANCELLED.equals(state)) {
                status = LongRunningOperationStatus.USER_CANCELLED;
            } else {
                status = LongRunningOperationStatus.fromString(
                    analyzeJobStateResponse.getValue().getStatus().toString(), true);
            }
        }
        AnalyzeActionsOperationDetailPropertiesHelper.setDisplayName(operationResultPollResponse.getValue(),
            analyzeJobStateResponse.getValue().getDisplayName());
        AnalyzeActionsOperationDetailPropertiesHelper.setCreatedAt(operationResultPollResponse.getValue(),
            analyzeJobStateResponse.getValue().getCreatedDateTime());
        AnalyzeActionsOperationDetailPropertiesHelper.setExpiresAt(operationResultPollResponse.getValue(),
            analyzeJobStateResponse.getValue().getExpirationDateTime());
        AnalyzeActionsOperationDetailPropertiesHelper.setLastModifiedAt(operationResultPollResponse.getValue(),
            analyzeJobStateResponse.getValue().getLastUpdateDateTime());
        final TasksStateTasksOld tasksResult = analyzeJobStateResponse.getValue().getTasks();
        AnalyzeActionsOperationDetailPropertiesHelper.setActionsFailed(operationResultPollResponse.getValue(),
            tasksResult.getFailed());
        AnalyzeActionsOperationDetailPropertiesHelper.setActionsInProgress(operationResultPollResponse.getValue(),
            tasksResult.getInProgress());
        AnalyzeActionsOperationDetailPropertiesHelper.setActionsSucceeded(
            operationResultPollResponse.getValue(), tasksResult.getCompleted());
        AnalyzeActionsOperationDetailPropertiesHelper.setActionsInTotal(operationResultPollResponse.getValue(),
            tasksResult.getTotal());
        return Mono.just(new PollResponse<>(status, operationResultPollResponse.getValue()));
    }

    private Mono<PollResponse<AnalyzeActionsOperationDetail>> processAnalyzedModelResponseLanguageApi(
        Response<AnalyzeTextJobState> analyzeJobStateResponse,
        PollResponse<AnalyzeActionsOperationDetail> operationResultPollResponse) {

        LongRunningOperationStatus status = LongRunningOperationStatus.SUCCESSFULLY_COMPLETED;
        if (analyzeJobStateResponse.getValue() != null && analyzeJobStateResponse.getValue().getStatus() != null) {
            State state = analyzeJobStateResponse.getValue().getStatus();
            if (NOT_STARTED.equals(state) || RUNNING.equals(state)) {
                status = LongRunningOperationStatus.IN_PROGRESS;
            } else if (SUCCEEDED.equals(state)) {
                status = LongRunningOperationStatus.SUCCESSFULLY_COMPLETED;
            } else if (CANCELLED.equals(state)) {
                status = LongRunningOperationStatus.USER_CANCELLED;
            } else if (PARTIALLY_COMPLETED.equals(state)) {
                status = LongRunningOperationStatus.fromString("partiallySucceeded", true);
            } else {
                status = LongRunningOperationStatus.fromString(
                    analyzeJobStateResponse.getValue().getStatus().toString(), true);
            }
        }
        AnalyzeActionsOperationDetailPropertiesHelper.setDisplayName(operationResultPollResponse.getValue(),
            analyzeJobStateResponse.getValue().getDisplayName());
        AnalyzeActionsOperationDetailPropertiesHelper.setCreatedAt(operationResultPollResponse.getValue(),
            analyzeJobStateResponse.getValue().getCreatedDateTime());
        AnalyzeActionsOperationDetailPropertiesHelper.setExpiresAt(operationResultPollResponse.getValue(),
            analyzeJobStateResponse.getValue().getExpirationDateTime());
        AnalyzeActionsOperationDetailPropertiesHelper.setLastModifiedAt(operationResultPollResponse.getValue(),
            analyzeJobStateResponse.getValue().getLastUpdatedDateTime());
        final TasksStateTasks tasksResult = analyzeJobStateResponse.getValue().getTasks();
        AnalyzeActionsOperationDetailPropertiesHelper.setActionsFailed(operationResultPollResponse.getValue(),
            tasksResult.getFailed());
        AnalyzeActionsOperationDetailPropertiesHelper.setActionsInProgress(operationResultPollResponse.getValue(),
            tasksResult.getInProgress());
        AnalyzeActionsOperationDetailPropertiesHelper.setActionsSucceeded(
            operationResultPollResponse.getValue(), tasksResult.getCompleted());
        AnalyzeActionsOperationDetailPropertiesHelper.setActionsInTotal(operationResultPollResponse.getValue(),
            tasksResult.getTotal());
        return Mono.just(new PollResponse<>(status, operationResultPollResponse.getValue()));
    }

    private Context getNotNullContext(Context context) {
        return context == null ? Context.NONE : context;
    }

    private AnalyzeActionsOptions getNotNullAnalyzeActionsOptions(AnalyzeActionsOptions options) {
        return options == null ? new AnalyzeActionsOptions() : options;
    }

    private String[] parseActionErrorTarget(String targetReference, String errorMessage) {
        if (CoreUtils.isNullOrEmpty(targetReference)) {
            if (CoreUtils.isNullOrEmpty(errorMessage)) {
                errorMessage = "Expected an error with a target field referencing an action but did not get one";
            }
            throw logger.logExceptionAsError(new RuntimeException(errorMessage));
        }
        // action could be failed and the target reference is "#/tasks/keyPhraseExtractionTasks/0";
        final Matcher matcher = PATTERN.matcher(targetReference);
        String[] taskNameIdPair = new String[2];
        while (matcher.find()) {
            taskNameIdPair[0] = matcher.group(1);
            taskNameIdPair[1] = matcher.group(2);
        }
        return taskNameIdPair;
    }
}<|MERGE_RESOLUTION|>--- conflicted
+++ resolved
@@ -502,17 +502,10 @@
     }
 
     private HealthcareTaskParameters getHealthcareTaskParameters(AnalyzeHealthcareEntitiesAction action) {
-<<<<<<< HEAD
-        return (HealthcareTaskParameters) new HealthcareTaskParameters()
-=======
-        final com.azure.ai.textanalytics.models.FhirVersion fhirVersion = action.getFhirVersion();
-        final FhirVersion fhirVersionImpl = fhirVersion == null ? null : FhirVersion.fromString(fhirVersion.toString());
         return new HealthcareTaskParameters()
-                                              .setFhirVersion(fhirVersionImpl)
->>>>>>> 31d20997
-                                              .setStringIndexType(StringIndexType.UTF16CODE_UNIT)
-                                              .setModelVersion(action.getModelVersion())
-                                              .setLoggingOptOut(action.isServiceLogsDisabled());
+            .setStringIndexType(StringIndexType.UTF16CODE_UNIT)
+            .setModelVersion(action.getModelVersion())
+            .setLoggingOptOut(action.isServiceLogsDisabled());
     }
 
     private KeyPhraseLROTask toKeyPhraseLROTask(ExtractKeyPhrasesAction action) {
@@ -539,8 +532,8 @@
 
     private KeyPhraseTaskParameters getKeyPhraseTaskParameters(ExtractKeyPhrasesAction action) {
         return new KeyPhraseTaskParameters()
-                                             .setModelVersion(action.getModelVersion())
-                                             .setLoggingOptOut(action.isServiceLogsDisabled());
+            .setModelVersion(action.getModelVersion())
+            .setLoggingOptOut(action.isServiceLogsDisabled());
     }
 
     private EntityLinkingLROTask toEntityLinkingLROTask(RecognizeLinkedEntitiesAction action) {
@@ -567,9 +560,9 @@
 
     private EntityLinkingTaskParameters getEntityLinkingTaskParameters(RecognizeLinkedEntitiesAction action) {
         return new EntityLinkingTaskParameters()
-                                                 .setStringIndexType(StringIndexType.UTF16CODE_UNIT)
-                                                 .setModelVersion(action.getModelVersion())
-                                                 .setLoggingOptOut(action.isServiceLogsDisabled());
+            .setStringIndexType(StringIndexType.UTF16CODE_UNIT)
+            .setModelVersion(action.getModelVersion())
+            .setLoggingOptOut(action.isServiceLogsDisabled());
     }
 
     private SentimentAnalysisLROTask toSentimentAnalysisLROTask(AnalyzeSentimentAction action) {
@@ -596,49 +589,12 @@
 
     private SentimentAnalysisTaskParameters getSentimentAnalysisTaskParameters(AnalyzeSentimentAction action) {
         return new SentimentAnalysisTaskParameters()
-                                                     .setStringIndexType(StringIndexType.UTF16CODE_UNIT)
-                                                     .setOpinionMining(action.isIncludeOpinionMining())
-                                                     .setModelVersion(action.getModelVersion())
-                                                     .setLoggingOptOut(action.isServiceLogsDisabled());
-    }
-
-<<<<<<< HEAD
-=======
-    private ExtractiveSummarizationLROTask toExtractiveSummarizationLROTask(ExtractSummaryAction action) {
-        if (action == null) {
-            return null;
-        }
-        final ExtractiveSummarizationLROTask task = new ExtractiveSummarizationLROTask();
-        task.setParameters(getExtractiveSummarizationTaskParameters(action)).setTaskName(action.getActionName());
-        return task;
-    }
-
-    private List<ExtractiveSummarizationTask> toExtractiveSummarizationTask(TextAnalyticsActions actions) {
-        final List<ExtractiveSummarizationTask> extractiveSummarizationTasks = new ArrayList<>();
-        for (ExtractSummaryAction action : actions.getExtractSummaryActions()) {
-            extractiveSummarizationTasks.add(
-                action == null
-                    ? null
-                    : new ExtractiveSummarizationTask()
-                          .setTaskName(action.getActionName())
-                          .setParameters(getExtractiveSummarizationTaskParameters(action)));
-        }
-        return extractiveSummarizationTasks;
-    }
-
-    private ExtractiveSummarizationTaskParameters getExtractiveSummarizationTaskParameters(
-        ExtractSummaryAction action) {
-        return new ExtractiveSummarizationTaskParameters()
             .setStringIndexType(StringIndexType.UTF16CODE_UNIT)
-            .setSentenceCount(action.getMaxSentenceCount())
-            .setSortBy(action.getOrderBy() == null ? null
-                           : ExtractiveSummarizationSortingCriteria
-                                 .fromString(action.getOrderBy().toString()))
+            .setOpinionMining(action.isIncludeOpinionMining())
             .setModelVersion(action.getModelVersion())
             .setLoggingOptOut(action.isServiceLogsDisabled());
     }
 
->>>>>>> 31d20997
     private CustomEntitiesLROTask toCustomEntitiesLROTask(RecognizeCustomEntitiesAction action) {
         if (action == null) {
             return null;
