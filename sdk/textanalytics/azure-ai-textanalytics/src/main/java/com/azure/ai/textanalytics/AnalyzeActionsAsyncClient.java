// Copyright (c) Microsoft Corporation. All rights reserved.
// Licensed under the MIT License.

package com.azure.ai.textanalytics;

import com.azure.ai.textanalytics.implementation.AnalyzeActionsOperationDetailPropertiesHelper;
import com.azure.ai.textanalytics.implementation.AnalyzeActionsResultPropertiesHelper;
import com.azure.ai.textanalytics.implementation.AnalyzeHealthcareEntitiesActionResultPropertiesHelper;
import com.azure.ai.textanalytics.implementation.AnalyzeSentimentActionResultPropertiesHelper;
import com.azure.ai.textanalytics.implementation.AnalyzeTextsImpl;
import com.azure.ai.textanalytics.implementation.ExtractKeyPhrasesActionResultPropertiesHelper;
import com.azure.ai.textanalytics.implementation.MultiLabelClassifyActionResultPropertiesHelper;
import com.azure.ai.textanalytics.implementation.RecognizeCustomEntitiesActionResultPropertiesHelper;
import com.azure.ai.textanalytics.implementation.RecognizeEntitiesActionResultPropertiesHelper;
import com.azure.ai.textanalytics.implementation.RecognizeLinkedEntitiesActionResultPropertiesHelper;
import com.azure.ai.textanalytics.implementation.RecognizePiiEntitiesActionResultPropertiesHelper;
import com.azure.ai.textanalytics.implementation.SingleLabelClassifyActionResultPropertiesHelper;
import com.azure.ai.textanalytics.implementation.TextAnalyticsActionResultPropertiesHelper;
import com.azure.ai.textanalytics.implementation.TextAnalyticsClientImpl;
import com.azure.ai.textanalytics.implementation.Utility;
import com.azure.ai.textanalytics.implementation.models.AnalyzeBatchInput;
import com.azure.ai.textanalytics.implementation.models.AnalyzeJobState;
import com.azure.ai.textanalytics.implementation.models.AnalyzeTextJobState;
import com.azure.ai.textanalytics.implementation.models.AnalyzeTextJobsInput;
import com.azure.ai.textanalytics.implementation.models.AnalyzeTextLROResult;
import com.azure.ai.textanalytics.implementation.models.AnalyzeTextLROTask;
import com.azure.ai.textanalytics.implementation.models.CustomEntitiesLROTask;
import com.azure.ai.textanalytics.implementation.models.CustomEntitiesResult;
import com.azure.ai.textanalytics.implementation.models.CustomEntitiesTask;
import com.azure.ai.textanalytics.implementation.models.CustomEntitiesTaskParameters;
import com.azure.ai.textanalytics.implementation.models.CustomEntityRecognitionLROResult;
import com.azure.ai.textanalytics.implementation.models.CustomLabelClassificationResult;
import com.azure.ai.textanalytics.implementation.models.CustomMultiClassificationTask;
import com.azure.ai.textanalytics.implementation.models.CustomMultiLabelClassificationLROResult;
import com.azure.ai.textanalytics.implementation.models.CustomMultiLabelClassificationLROTask;
import com.azure.ai.textanalytics.implementation.models.CustomMultiLabelClassificationTaskParameters;
import com.azure.ai.textanalytics.implementation.models.CustomSingleClassificationTask;
import com.azure.ai.textanalytics.implementation.models.CustomSingleLabelClassificationLROResult;
import com.azure.ai.textanalytics.implementation.models.CustomSingleLabelClassificationLROTask;
import com.azure.ai.textanalytics.implementation.models.CustomSingleLabelClassificationTaskParameters;
import com.azure.ai.textanalytics.implementation.models.EntitiesLROTask;
import com.azure.ai.textanalytics.implementation.models.EntitiesResult;
import com.azure.ai.textanalytics.implementation.models.EntitiesTask;
import com.azure.ai.textanalytics.implementation.models.EntitiesTaskParameters;
import com.azure.ai.textanalytics.implementation.models.EntityLinkingLROResult;
import com.azure.ai.textanalytics.implementation.models.EntityLinkingLROTask;
import com.azure.ai.textanalytics.implementation.models.EntityLinkingResult;
import com.azure.ai.textanalytics.implementation.models.EntityLinkingTask;
import com.azure.ai.textanalytics.implementation.models.EntityLinkingTaskParameters;
import com.azure.ai.textanalytics.implementation.models.EntityRecognitionLROResult;
import com.azure.ai.textanalytics.implementation.models.Error;
import com.azure.ai.textanalytics.implementation.models.HealthcareLROResult;
import com.azure.ai.textanalytics.implementation.models.HealthcareLROTask;
import com.azure.ai.textanalytics.implementation.models.HealthcareResult;
import com.azure.ai.textanalytics.implementation.models.HealthcareTaskParameters;
import com.azure.ai.textanalytics.implementation.models.JobManifestTasks;
import com.azure.ai.textanalytics.implementation.models.KeyPhraseExtractionLROResult;
import com.azure.ai.textanalytics.implementation.models.KeyPhraseLROTask;
import com.azure.ai.textanalytics.implementation.models.KeyPhraseResult;
import com.azure.ai.textanalytics.implementation.models.KeyPhraseTaskParameters;
import com.azure.ai.textanalytics.implementation.models.KeyPhrasesTask;
import com.azure.ai.textanalytics.implementation.models.MultiLanguageAnalysisInput;
import com.azure.ai.textanalytics.implementation.models.MultiLanguageBatchInput;
import com.azure.ai.textanalytics.implementation.models.PiiDomain;
import com.azure.ai.textanalytics.implementation.models.PiiEntityRecognitionLROResult;
import com.azure.ai.textanalytics.implementation.models.PiiLROTask;
import com.azure.ai.textanalytics.implementation.models.PiiResult;
import com.azure.ai.textanalytics.implementation.models.PiiTask;
import com.azure.ai.textanalytics.implementation.models.PiiTaskParameters;
import com.azure.ai.textanalytics.implementation.models.SentimentAnalysisLROTask;
import com.azure.ai.textanalytics.implementation.models.SentimentAnalysisTask;
import com.azure.ai.textanalytics.implementation.models.SentimentAnalysisTaskParameters;
import com.azure.ai.textanalytics.implementation.models.SentimentLROResult;
import com.azure.ai.textanalytics.implementation.models.SentimentResponse;
import com.azure.ai.textanalytics.implementation.models.State;
import com.azure.ai.textanalytics.implementation.models.StringIndexType;
import com.azure.ai.textanalytics.implementation.models.TasksStateTasks;
import com.azure.ai.textanalytics.implementation.models.TasksStateTasksEntityLinkingTasksItem;
import com.azure.ai.textanalytics.implementation.models.TasksStateTasksEntityRecognitionPiiTasksItem;
import com.azure.ai.textanalytics.implementation.models.TasksStateTasksEntityRecognitionTasksItem;
import com.azure.ai.textanalytics.implementation.models.TasksStateTasksKeyPhraseExtractionTasksItem;
import com.azure.ai.textanalytics.implementation.models.TasksStateTasksOld;
import com.azure.ai.textanalytics.implementation.models.TasksStateTasksSentimentAnalysisTasksItem;
import com.azure.ai.textanalytics.models.AnalyzeActionsOperationDetail;
import com.azure.ai.textanalytics.models.AnalyzeActionsOptions;
import com.azure.ai.textanalytics.models.AnalyzeActionsResult;
import com.azure.ai.textanalytics.models.AnalyzeHealthcareEntitiesAction;
import com.azure.ai.textanalytics.models.AnalyzeHealthcareEntitiesActionResult;
import com.azure.ai.textanalytics.models.AnalyzeSentimentAction;
import com.azure.ai.textanalytics.models.AnalyzeSentimentActionResult;
import com.azure.ai.textanalytics.models.ExtractKeyPhrasesAction;
import com.azure.ai.textanalytics.models.ExtractKeyPhrasesActionResult;
import com.azure.ai.textanalytics.models.MultiLabelClassifyAction;
import com.azure.ai.textanalytics.models.MultiLabelClassifyActionResult;
import com.azure.ai.textanalytics.models.RecognizeCustomEntitiesAction;
import com.azure.ai.textanalytics.models.RecognizeCustomEntitiesActionResult;
import com.azure.ai.textanalytics.models.RecognizeEntitiesAction;
import com.azure.ai.textanalytics.models.RecognizeEntitiesActionResult;
import com.azure.ai.textanalytics.models.RecognizeLinkedEntitiesAction;
import com.azure.ai.textanalytics.models.RecognizeLinkedEntitiesActionResult;
import com.azure.ai.textanalytics.models.RecognizePiiEntitiesAction;
import com.azure.ai.textanalytics.models.RecognizePiiEntitiesActionResult;
import com.azure.ai.textanalytics.models.SingleLabelClassifyAction;
import com.azure.ai.textanalytics.models.SingleLabelClassifyActionResult;
import com.azure.ai.textanalytics.models.TextAnalyticsActionResult;
import com.azure.ai.textanalytics.models.TextAnalyticsActions;
import com.azure.ai.textanalytics.models.TextAnalyticsError;
import com.azure.ai.textanalytics.models.TextAnalyticsErrorCode;
import com.azure.ai.textanalytics.models.TextDocumentInput;
import com.azure.ai.textanalytics.util.AnalyzeActionsResultPagedFlux;
import com.azure.ai.textanalytics.util.AnalyzeActionsResultPagedIterable;
import com.azure.core.http.rest.PagedResponse;
import com.azure.core.http.rest.PagedResponseBase;
import com.azure.core.http.rest.Response;
import com.azure.core.util.Context;
import com.azure.core.util.CoreUtils;
import com.azure.core.util.IterableStream;
import com.azure.core.util.logging.ClientLogger;
import com.azure.core.util.polling.LongRunningOperationStatus;
import com.azure.core.util.polling.PollResponse;
import com.azure.core.util.polling.PollerFlux;
import com.azure.core.util.polling.PollingContext;
import reactor.core.publisher.Mono;

import java.util.ArrayList;
import java.util.Arrays;
import java.util.List;
import java.util.Map;
import java.util.Objects;
import java.util.UUID;
import java.util.function.Function;
import java.util.regex.Matcher;
import java.util.regex.Pattern;

import static com.azure.ai.textanalytics.TextAnalyticsAsyncClient.COGNITIVE_TRACING_NAMESPACE_VALUE;
import static com.azure.ai.textanalytics.implementation.Utility.DEFAULT_POLL_INTERVAL;
import static com.azure.ai.textanalytics.implementation.Utility.inputDocumentsValidation;
import static com.azure.ai.textanalytics.implementation.Utility.parseNextLink;
import static com.azure.ai.textanalytics.implementation.Utility.parseOperationId;
import static com.azure.ai.textanalytics.implementation.Utility.toAnalyzeHealthcareEntitiesResultCollection;
import static com.azure.ai.textanalytics.implementation.Utility.toAnalyzeSentimentResultCollection;
import static com.azure.ai.textanalytics.implementation.Utility.toCategoriesFilter;
import static com.azure.ai.textanalytics.implementation.Utility.toExtractKeyPhrasesResultCollection;
import static com.azure.ai.textanalytics.implementation.Utility.toLabelClassificationResultCollection;
import static com.azure.ai.textanalytics.implementation.Utility.toMultiLanguageInput;
import static com.azure.ai.textanalytics.implementation.Utility.toRecognizeCustomEntitiesResultCollection;
import static com.azure.ai.textanalytics.implementation.Utility.toRecognizeEntitiesResultCollectionResponse;
import static com.azure.ai.textanalytics.implementation.Utility.toRecognizeLinkedEntitiesResultCollection;
import static com.azure.ai.textanalytics.implementation.Utility.toRecognizePiiEntitiesResultCollection;
import static com.azure.ai.textanalytics.implementation.models.State.CANCELLED;
import static com.azure.ai.textanalytics.implementation.models.State.NOT_STARTED;
import static com.azure.ai.textanalytics.implementation.models.State.PARTIALLY_COMPLETED;
import static com.azure.ai.textanalytics.implementation.models.State.RUNNING;
import static com.azure.ai.textanalytics.implementation.models.State.SUCCEEDED;
import static com.azure.core.util.FluxUtil.monoError;
import static com.azure.core.util.tracing.Tracer.AZ_TRACING_NAMESPACE_KEY;

class AnalyzeActionsAsyncClient {
    private static final String ENTITY_RECOGNITION_TASKS = "entityRecognitionTasks";
    private static final String ENTITY_RECOGNITION_PII_TASKS = "entityRecognitionPiiTasks";
    private static final String KEY_PHRASE_EXTRACTION_TASKS = "keyPhraseExtractionTasks";
    private static final String ENTITY_LINKING_TASKS = "entityLinkingTasks";
    private static final String SENTIMENT_ANALYSIS_TASKS = "sentimentAnalysisTasks";
    private static final String EXTRACTIVE_SUMMARIZATION_TASKS = "extractiveSummarizationTasks";
    private static final String CUSTOM_ENTITY_RECOGNITION_TASKS =  "customEntityRecognitionTasks";
    private static final String CUSTOM_SINGLE_CLASSIFICATION_TASKS = "customClassificationTasks";
    private static final String CUSTOM_MULTI_CLASSIFICATION_TASKS = "customMultiClassificationTasks";

    private static final String REGEX_ACTION_ERROR_TARGET =
        String.format("#/tasks/(%s|%s|%s|%s|%s|%s|%s|%s|%s)/(\\d+)", KEY_PHRASE_EXTRACTION_TASKS,
            ENTITY_RECOGNITION_PII_TASKS, ENTITY_RECOGNITION_TASKS, ENTITY_LINKING_TASKS, SENTIMENT_ANALYSIS_TASKS,
            EXTRACTIVE_SUMMARIZATION_TASKS, CUSTOM_ENTITY_RECOGNITION_TASKS, CUSTOM_SINGLE_CLASSIFICATION_TASKS,
            CUSTOM_MULTI_CLASSIFICATION_TASKS);

    private final ClientLogger logger = new ClientLogger(AnalyzeActionsAsyncClient.class);
    private final TextAnalyticsClientImpl legacyService;
    private final AnalyzeTextsImpl service;
    private static final Pattern PATTERN;
    static {
        PATTERN = Pattern.compile(REGEX_ACTION_ERROR_TARGET, Pattern.MULTILINE);
    }

    AnalyzeActionsAsyncClient(TextAnalyticsClientImpl legacyService) {
        this.legacyService = legacyService;
        this.service = null;
    }

    AnalyzeActionsAsyncClient(AnalyzeTextsImpl service) {
        this.legacyService = null;
        this.service = service;
    }

    PollerFlux<AnalyzeActionsOperationDetail, AnalyzeActionsResultPagedFlux> beginAnalyzeActions(
        Iterable<TextDocumentInput> documents, TextAnalyticsActions actions, AnalyzeActionsOptions options,
        Context context) {
        try {
            Objects.requireNonNull(actions, "'actions' cannot be null.");
            inputDocumentsValidation(documents);
            options = getNotNullAnalyzeActionsOptions(options);
            final Context finalContext = getNotNullContext(context)
                                             .addData(AZ_TRACING_NAMESPACE_KEY, COGNITIVE_TRACING_NAMESPACE_VALUE);
            final boolean finalIncludeStatistics = options.isIncludeStatistics();

            if (service != null) {
                final AnalyzeTextJobsInput analyzeTextJobsInput =
                    new AnalyzeTextJobsInput()
                        .setDisplayName(actions.getDisplayName())
                        .setAnalysisInput(
                            new MultiLanguageAnalysisInput().setDocuments(toMultiLanguageInput(documents)))
                        .setTasks(getAnalyzeTextLROTasks(actions));
                return new PollerFlux<>(
                    DEFAULT_POLL_INTERVAL,
                    activationOperation(
                        service.submitJobWithResponseAsync(analyzeTextJobsInput, finalContext)
                            .map(analyzeResponse -> {
                                final AnalyzeActionsOperationDetail textAnalyticsOperationResult =
                                    new AnalyzeActionsOperationDetail();
                                AnalyzeActionsOperationDetailPropertiesHelper
                                    .setOperationId(textAnalyticsOperationResult,
                                        parseOperationId(
                                            analyzeResponse.getDeserializedHeaders().getOperationLocation()));
                                return textAnalyticsOperationResult;
                            })),
                    pollingOperationLanguageApi(operationId -> service.jobStatusWithResponseAsync(operationId,
                        finalIncludeStatistics, null, null, finalContext)),
                    (pollingContext, pollResponse) -> Mono.just(pollingContext.getLatestResponse().getValue()),
                    fetchingOperation(
                        operationId -> Mono.just(getAnalyzeOperationFluxPage(
                            operationId, null, null, finalIncludeStatistics, finalContext)))
                );
            }

            final AnalyzeBatchInput analyzeBatchInput =
                new AnalyzeBatchInput()
                    .setAnalysisInput(new MultiLanguageBatchInput().setDocuments(toMultiLanguageInput(documents)))
                    .setTasks(getJobManifestTasks(actions));
            analyzeBatchInput.setDisplayName(actions.getDisplayName());
            return new PollerFlux<>(
                DEFAULT_POLL_INTERVAL,
                activationOperation(
                    legacyService.analyzeWithResponseAsync(analyzeBatchInput, finalContext)
                        .map(analyzeResponse -> {
                            final AnalyzeActionsOperationDetail textAnalyticsOperationResult =
                                new AnalyzeActionsOperationDetail();
                            AnalyzeActionsOperationDetailPropertiesHelper
                                .setOperationId(textAnalyticsOperationResult,
                                    parseOperationId(analyzeResponse.getDeserializedHeaders().getOperationLocation()));
                            return textAnalyticsOperationResult;
                        })),
                pollingOperation(operationId -> legacyService.analyzeStatusWithResponseAsync(operationId.toString(),
                    finalIncludeStatistics, null, null, finalContext)),
                (pollingContext, activationResponse) ->
                    Mono.error(new RuntimeException("Cancellation is not supported.")),
                fetchingOperation(operationId -> Mono.just(getAnalyzeOperationFluxPage(
                    operationId, null, null, finalIncludeStatistics, finalContext)))
            );
        } catch (RuntimeException ex) {
            return PollerFlux.error(ex);
        }
    }

    PollerFlux<AnalyzeActionsOperationDetail, AnalyzeActionsResultPagedIterable> beginAnalyzeActionsIterable(
        Iterable<TextDocumentInput> documents, TextAnalyticsActions actions, AnalyzeActionsOptions options,
        Context context) {
        try {
            Objects.requireNonNull(actions, "'actions' cannot be null.");
            inputDocumentsValidation(documents);
            options = getNotNullAnalyzeActionsOptions(options);
            final Context finalContext = getNotNullContext(context)
                                             .addData(AZ_TRACING_NAMESPACE_KEY, COGNITIVE_TRACING_NAMESPACE_VALUE);
            final AnalyzeBatchInput analyzeBatchInput =
                new AnalyzeBatchInput()
                    .setAnalysisInput(new MultiLanguageBatchInput().setDocuments(toMultiLanguageInput(documents)))
                    .setTasks(getJobManifestTasks(actions));
            analyzeBatchInput.setDisplayName(actions.getDisplayName());
            final boolean finalIncludeStatistics = options.isIncludeStatistics();

            if (service != null) {
                return new PollerFlux<>(
                    DEFAULT_POLL_INTERVAL,
                    activationOperation(
                        service.submitJobWithResponseAsync(
                            new AnalyzeTextJobsInput()
                                .setDisplayName(actions.getDisplayName())
                                .setAnalysisInput(new MultiLanguageAnalysisInput().setDocuments(toMultiLanguageInput(documents)))
                                .setTasks(getAnalyzeTextLROTasks(actions)),
                            finalContext)
                            .map(analyzeResponse -> {
                                final AnalyzeActionsOperationDetail operationDetail =
                                    new AnalyzeActionsOperationDetail();
                                AnalyzeActionsOperationDetailPropertiesHelper.setOperationId(operationDetail,
                                    parseOperationId(analyzeResponse.getDeserializedHeaders().getOperationLocation()));
                                return operationDetail;
                            })),
                    pollingOperationLanguageApi(operationId -> service.jobStatusWithResponseAsync(operationId,
                        finalIncludeStatistics, null, null, finalContext)),
                    (activationResponse, pollingContext) ->
                        Mono.error(new RuntimeException("Cancellation is not supported.")),
                    fetchingOperationIterable(
                        operationId -> Mono.just(new AnalyzeActionsResultPagedIterable(getAnalyzeOperationFluxPage(
                            operationId, null, null, finalIncludeStatistics, finalContext))))
                );
            }

            return new PollerFlux<>(
                DEFAULT_POLL_INTERVAL,
                activationOperation(
                    legacyService.analyzeWithResponseAsync(analyzeBatchInput, finalContext)
                        .map(analyzeResponse -> {
                            final AnalyzeActionsOperationDetail operationDetail =
                                new AnalyzeActionsOperationDetail();
                            AnalyzeActionsOperationDetailPropertiesHelper.setOperationId(operationDetail,
                                parseOperationId(analyzeResponse.getDeserializedHeaders().getOperationLocation()));
                            return operationDetail;
                        })),
                pollingOperation(operationId -> legacyService.analyzeStatusWithResponseAsync(operationId.toString(),
                    finalIncludeStatistics, null, null, finalContext)),
                (activationResponse, pollingContext) ->
                    Mono.error(new RuntimeException("Cancellation is not supported.")),
                fetchingOperationIterable(
                    operationId -> Mono.just(new AnalyzeActionsResultPagedIterable(getAnalyzeOperationFluxPage(
                        operationId, null, null, finalIncludeStatistics, finalContext))))
            );
        } catch (RuntimeException ex) {
            return PollerFlux.error(ex);
        }
    }

    private List<AnalyzeTextLROTask> getAnalyzeTextLROTasks(TextAnalyticsActions actions) {
        if (actions == null) {
            return null;
        }

        final List<AnalyzeTextLROTask> tasks = new ArrayList<>();
        final Iterable<RecognizeEntitiesAction> recognizeEntitiesActions = actions.getRecognizeEntitiesActions();
        final Iterable<RecognizePiiEntitiesAction> recognizePiiEntitiesActions =
            actions.getRecognizePiiEntitiesActions();
        final Iterable<ExtractKeyPhrasesAction> extractKeyPhrasesActions = actions.getExtractKeyPhrasesActions();
        final Iterable<RecognizeLinkedEntitiesAction> recognizeLinkedEntitiesActions =
            actions.getRecognizeLinkedEntitiesActions();
        final Iterable<AnalyzeHealthcareEntitiesAction> analyzeHealthcareEntitiesActions =
            actions.getAnalyzeHealthcareEntitiesActions();
        final Iterable<AnalyzeSentimentAction> analyzeSentimentActions = actions.getAnalyzeSentimentActions();
        final Iterable<RecognizeCustomEntitiesAction> recognizeCustomEntitiesActions =
            actions.getRecognizeCustomEntitiesActions();
        final Iterable<SingleLabelClassifyAction> singleLabelClassificationActions =
            actions.getSingleLabelClassifyActions();
        final Iterable<MultiLabelClassifyAction> multiCategoryClassifyActions =
            actions.getMultiLabelClassifyActions();

        if (recognizeEntitiesActions != null) {
            recognizeEntitiesActions.forEach(action -> tasks.add(toEntitiesLROTask(action)));
        }

        if (recognizePiiEntitiesActions != null) {
            recognizePiiEntitiesActions.forEach(action -> tasks.add(toPiiLROTask(action)));
        }

        if (analyzeHealthcareEntitiesActions != null) {
            analyzeHealthcareEntitiesActions.forEach(action -> tasks.add(toHealthcareLROTask(action)));
        }

        if (extractKeyPhrasesActions != null) {
            extractKeyPhrasesActions.forEach(action -> tasks.add(toKeyPhraseLROTask(action)));
        }

        if (recognizeLinkedEntitiesActions != null) {
            recognizeLinkedEntitiesActions.forEach(action -> tasks.add(toEntityLinkingLROTask(action)));
        }

        if (analyzeSentimentActions != null) {
            analyzeSentimentActions.forEach(action -> tasks.add(toSentimentAnalysisLROTask(action)));
        }

        if (recognizeCustomEntitiesActions != null) {
            recognizeCustomEntitiesActions.forEach(action -> tasks.add(toCustomEntitiesLROTask(action)));
        }

        if (singleLabelClassificationActions != null) {
            singleLabelClassificationActions.forEach(action -> tasks.add(
                toCustomSingleLabelClassificationLROTask(action)));
        }

        if (multiCategoryClassifyActions != null) {
            multiCategoryClassifyActions.forEach(action -> tasks.add(toCustomMultiLabelClassificationLROTask(action)));
        }

        return tasks;
    }

    private JobManifestTasks getJobManifestTasks(TextAnalyticsActions actions) {
        if (actions == null) {
            return null;
        }

        final JobManifestTasks jobManifestTasks = new JobManifestTasks();
        if (actions.getRecognizeEntitiesActions() != null) {
            jobManifestTasks.setEntityRecognitionTasks(toEntitiesTasks(actions));
        }

        if (actions.getRecognizePiiEntitiesActions() != null) {
            jobManifestTasks.setEntityRecognitionPiiTasks(toPiiTasks(actions));
        }

        if (actions.getExtractKeyPhrasesActions() != null) {
            jobManifestTasks.setKeyPhraseExtractionTasks(toKeyPhrasesTasks(actions));
        }

        if (actions.getRecognizeLinkedEntitiesActions() != null) {
            jobManifestTasks.setEntityLinkingTasks(toEntityLinkingTasks(actions));
        }

        if (actions.getAnalyzeSentimentActions() != null) {
            jobManifestTasks.setSentimentAnalysisTasks(toSentimentAnalysisTasks(actions));
        }

        if (actions.getRecognizeCustomEntitiesActions() != null) {
            jobManifestTasks.setCustomEntityRecognitionTasks(toCustomEntitiesTask(actions));
        }

        if (actions.getSingleLabelClassifyActions() != null) {
            jobManifestTasks.setCustomSingleClassificationTasks(toCustomSingleClassificationTask(actions));
        }

        if (actions.getMultiLabelClassifyActions() != null) {
            jobManifestTasks.setCustomMultiClassificationTasks(toCustomMultiClassificationTask(actions));
        }

        return jobManifestTasks;
    }

    private EntitiesLROTask toEntitiesLROTask(RecognizeEntitiesAction action) {
        if (action == null) {
            return null;
        }
        final EntitiesLROTask task = new EntitiesLROTask();
        task.setParameters(getEntitiesTaskParameters(action)).setTaskName(action.getActionName());
        return task;
    }

    private List<EntitiesTask> toEntitiesTasks(TextAnalyticsActions actions) {
        final List<EntitiesTask> entitiesTasks = new ArrayList<>();
        for (RecognizeEntitiesAction action : actions.getRecognizeEntitiesActions()) {
            entitiesTasks.add(
                action == null
                    ? null
                    : new EntitiesTask()
                        .setTaskName(action.getActionName())
                        .setParameters(getEntitiesTaskParameters(action)));
        }
        return entitiesTasks;
    }

    private EntitiesTaskParameters getEntitiesTaskParameters(RecognizeEntitiesAction action) {
        return new EntitiesTaskParameters()
                                         .setStringIndexType(StringIndexType.UTF16CODE_UNIT)
                                         .setModelVersion(action.getModelVersion())
                                         .setLoggingOptOut(action.isServiceLogsDisabled());
    }

    private PiiLROTask toPiiLROTask(RecognizePiiEntitiesAction action) {
        if (action == null) {
            return null;
        }
        final PiiLROTask task = new PiiLROTask();
        task.setParameters(getPiiTaskParameters(action)).setTaskName(action.getActionName());
        return task;
    }

    private List<PiiTask> toPiiTasks(TextAnalyticsActions actions) {
        final List<PiiTask> piiTasks = new ArrayList<>();
        for (RecognizePiiEntitiesAction action : actions.getRecognizePiiEntitiesActions()) {
            piiTasks.add(
                action == null
                    ? null
                    : new PiiTask()
                          .setTaskName(action.getActionName())
                          .setParameters(getPiiTaskParameters(action)));
        }
        return piiTasks;
    }

    private PiiTaskParameters getPiiTaskParameters(RecognizePiiEntitiesAction action) {
        return new PiiTaskParameters()
                                       .setStringIndexType(StringIndexType.UTF16CODE_UNIT)
                                       .setDomain(PiiDomain.fromString(
                                           action.getDomainFilter() == null
                                               ? null : action.getDomainFilter().toString()))
                                       .setPiiCategories(toCategoriesFilter(action.getCategoriesFilter()))
                                       .setModelVersion(action.getModelVersion())
                                       .setLoggingOptOut(action.isServiceLogsDisabled());
    }

    private HealthcareLROTask toHealthcareLROTask(AnalyzeHealthcareEntitiesAction action) {
        if (action == null) {
            return null;
        }
        final HealthcareLROTask task = new HealthcareLROTask();
        task.setParameters(getHealthcareTaskParameters(action)).setTaskName(action.getActionName());
        return task;
    }

    private HealthcareTaskParameters getHealthcareTaskParameters(AnalyzeHealthcareEntitiesAction action) {
        return new HealthcareTaskParameters()
            .setStringIndexType(StringIndexType.UTF16CODE_UNIT)
            .setModelVersion(action.getModelVersion())
            .setLoggingOptOut(action.isServiceLogsDisabled());
    }

    private KeyPhraseLROTask toKeyPhraseLROTask(ExtractKeyPhrasesAction action) {
        if (action == null) {
            return null;
        }
        final KeyPhraseLROTask task = new KeyPhraseLROTask();
        task.setParameters(getKeyPhraseTaskParameters(action)).setTaskName(action.getActionName());
        return task;
    }

    private List<KeyPhrasesTask> toKeyPhrasesTasks(TextAnalyticsActions actions) {
        final List<KeyPhrasesTask> keyPhrasesTasks = new ArrayList<>();
        for (ExtractKeyPhrasesAction action : actions.getExtractKeyPhrasesActions()) {
            keyPhrasesTasks.add(
                action == null
                    ? null
                    : new KeyPhrasesTask()
                          .setTaskName(action.getActionName())
                          .setParameters(getKeyPhraseTaskParameters(action)));
        }
        return keyPhrasesTasks;
    }

    private KeyPhraseTaskParameters getKeyPhraseTaskParameters(ExtractKeyPhrasesAction action) {
        return new KeyPhraseTaskParameters()
            .setModelVersion(action.getModelVersion())
            .setLoggingOptOut(action.isServiceLogsDisabled());
    }

    private EntityLinkingLROTask toEntityLinkingLROTask(RecognizeLinkedEntitiesAction action) {
        if (action == null) {
            return null;
        }
        final EntityLinkingLROTask task = new EntityLinkingLROTask();
        task.setParameters(getEntityLinkingTaskParameters(action)).setTaskName(action.getActionName());
        return task;
    }

    private List<EntityLinkingTask> toEntityLinkingTasks(TextAnalyticsActions actions) {
        final List<EntityLinkingTask> tasks = new ArrayList<>();
        for (RecognizeLinkedEntitiesAction action : actions.getRecognizeLinkedEntitiesActions()) {
            tasks.add(
                action == null
                    ? null
                    : new EntityLinkingTask()
                          .setTaskName(action.getActionName())
                          .setParameters(getEntityLinkingTaskParameters(action)));
        }
        return tasks;
    }

    private EntityLinkingTaskParameters getEntityLinkingTaskParameters(RecognizeLinkedEntitiesAction action) {
        return new EntityLinkingTaskParameters()
            .setStringIndexType(StringIndexType.UTF16CODE_UNIT)
            .setModelVersion(action.getModelVersion())
            .setLoggingOptOut(action.isServiceLogsDisabled());
    }

    private SentimentAnalysisLROTask toSentimentAnalysisLROTask(AnalyzeSentimentAction action) {
        if (action == null) {
            return null;
        }
        final SentimentAnalysisLROTask task = new SentimentAnalysisLROTask();
        task.setParameters(getSentimentAnalysisTaskParameters(action)).setTaskName(action.getActionName());
        return task;
    }

    private List<SentimentAnalysisTask> toSentimentAnalysisTasks(TextAnalyticsActions actions) {
        final List<SentimentAnalysisTask> tasks = new ArrayList<>();
        for (AnalyzeSentimentAction action : actions.getAnalyzeSentimentActions()) {
            tasks.add(
                action == null
                    ? null
                    : new SentimentAnalysisTask()
                          .setTaskName(action.getActionName())
                          .setParameters(getSentimentAnalysisTaskParameters(action)));
        }
        return tasks;
    }

    private SentimentAnalysisTaskParameters getSentimentAnalysisTaskParameters(AnalyzeSentimentAction action) {
        return new SentimentAnalysisTaskParameters()
            .setStringIndexType(StringIndexType.UTF16CODE_UNIT)
            .setOpinionMining(action.isIncludeOpinionMining())
            .setModelVersion(action.getModelVersion())
            .setLoggingOptOut(action.isServiceLogsDisabled());
    }

    private CustomEntitiesLROTask toCustomEntitiesLROTask(RecognizeCustomEntitiesAction action) {
        if (action == null) {
            return null;
        }
        final CustomEntitiesLROTask task = new CustomEntitiesLROTask();
        task.setParameters(getCustomEntitiesTaskParameters(action)).setTaskName(action.getActionName());
        return task;
    }

    private List<CustomEntitiesTask> toCustomEntitiesTask(TextAnalyticsActions actions) {
        final List<CustomEntitiesTask> tasks = new ArrayList<>();
        for (RecognizeCustomEntitiesAction action : actions.getRecognizeCustomEntitiesActions()) {
            tasks.add(
                action == null
                    ? null
                    : new CustomEntitiesTask()
                          .setTaskName(action.getActionName())
                          .setParameters(getCustomEntitiesTaskParameters(action)));
        }
        return tasks;
    }

    private CustomEntitiesTaskParameters getCustomEntitiesTaskParameters(RecognizeCustomEntitiesAction action) {
        return new CustomEntitiesTaskParameters()
            .setStringIndexType(StringIndexType.UTF16CODE_UNIT)
            .setProjectName(action.getProjectName())
            .setDeploymentName(action.getDeploymentName())
            .setLoggingOptOut(action.isServiceLogsDisabled());
    }

    private CustomSingleLabelClassificationLROTask toCustomSingleLabelClassificationLROTask(
        SingleLabelClassifyAction action) {
        if (action == null) {
            return null;
        }
        final CustomSingleLabelClassificationLROTask task = new CustomSingleLabelClassificationLROTask();
        task.setParameters(getCustomSingleClassificationTaskParameters(action)).setTaskName(action.getActionName());
        return task;
    }

    private List<CustomSingleClassificationTask> toCustomSingleClassificationTask(TextAnalyticsActions actions) {
        final List<CustomSingleClassificationTask> tasks = new ArrayList<>();
        for (SingleLabelClassifyAction action : actions.getSingleLabelClassifyActions()) {
            tasks.add(
                action == null
                    ? null
                    : new CustomSingleClassificationTask()
                          .setTaskName(action.getActionName())
                          .setParameters(getCustomSingleClassificationTaskParameters(action)));
        }
        return tasks;
    }

    private CustomSingleLabelClassificationTaskParameters getCustomSingleClassificationTaskParameters(
        SingleLabelClassifyAction action) {
        return new CustomSingleLabelClassificationTaskParameters()
            .setProjectName(action.getProjectName())
            .setDeploymentName(action.getDeploymentName())
            .setLoggingOptOut(action.isServiceLogsDisabled());
    }

    private CustomMultiLabelClassificationLROTask toCustomMultiLabelClassificationLROTask(
        MultiLabelClassifyAction action) {
        if (action == null) {
            return null;
        }
        final CustomMultiLabelClassificationLROTask task = new CustomMultiLabelClassificationLROTask();
        task.setParameters(getCustomMultiLabelClassificationTaskParameters(action)).setTaskName(action.getActionName());
        return task;
    }

    private List<CustomMultiClassificationTask> toCustomMultiClassificationTask(TextAnalyticsActions actions) {
        final List<CustomMultiClassificationTask> tasks = new ArrayList<>();
        for (MultiLabelClassifyAction action : actions.getMultiLabelClassifyActions()) {
            tasks.add(
                action == null
                    ? null
                    : new CustomMultiClassificationTask()
                          .setTaskName(action.getActionName())
                          .setParameters(getCustomMultiLabelClassificationTaskParameters(action)));
        }
        return tasks;
    }

    private CustomMultiLabelClassificationTaskParameters getCustomMultiLabelClassificationTaskParameters(
        MultiLabelClassifyAction action) {
        return new CustomMultiLabelClassificationTaskParameters()
            .setProjectName(action.getProjectName())
            .setDeploymentName(action.getDeploymentName())
            .setLoggingOptOut(action.isServiceLogsDisabled());
    }

    private Function<PollingContext<AnalyzeActionsOperationDetail>, Mono<AnalyzeActionsOperationDetail>>
        activationOperation(Mono<AnalyzeActionsOperationDetail> operationResult) {
        return pollingContext -> {
            try {
                return operationResult.onErrorMap(Utility::mapToHttpResponseExceptionIfExists);
            } catch (RuntimeException ex) {
                return monoError(logger, ex);
            }
        };
    }

    private Function<PollingContext<AnalyzeActionsOperationDetail>, Mono<PollResponse<AnalyzeActionsOperationDetail>>>
        pollingOperation(Function<UUID, Mono<Response<AnalyzeJobState>>> pollingFunction) {
        return pollingContext -> {
            try {
                final PollResponse<AnalyzeActionsOperationDetail> operationResultPollResponse =
                    pollingContext.getLatestResponse();
                final UUID operationId = UUID.fromString(operationResultPollResponse.getValue().getOperationId());
                return pollingFunction.apply(operationId)
                    .flatMap(modelResponse -> processAnalyzedModelResponse(modelResponse, operationResultPollResponse))
                    .onErrorMap(Utility::mapToHttpResponseExceptionIfExists);
            } catch (RuntimeException ex) {
                return monoError(logger, ex);
            }
        };
    }

    private Function<PollingContext<AnalyzeActionsOperationDetail>, Mono<PollResponse<AnalyzeActionsOperationDetail>>>
        pollingOperationLanguageApi(Function<UUID, Mono<Response<AnalyzeTextJobState>>> pollingFunction) {
        return pollingContext -> {
            try {
                final PollResponse<AnalyzeActionsOperationDetail> operationResultPollResponse =
                    pollingContext.getLatestResponse();
                final UUID operationId = UUID.fromString(operationResultPollResponse.getValue().getOperationId());
                return pollingFunction.apply(operationId)
                           .flatMap(modelResponse -> processAnalyzedModelResponseLanguageApi(
                               modelResponse, operationResultPollResponse))
                           .onErrorMap(Utility::mapToHttpResponseExceptionIfExists);
            } catch (RuntimeException ex) {
                return monoError(logger, ex);
            }
        };
    }

    private Function<PollingContext<AnalyzeActionsOperationDetail>, Mono<AnalyzeActionsResultPagedFlux>>
        fetchingOperation(Function<UUID, Mono<AnalyzeActionsResultPagedFlux>> fetchingFunction) {
        return pollingContext -> {
            try {
                final UUID operationId = UUID.fromString(pollingContext.getLatestResponse().getValue().getOperationId());
                return fetchingFunction.apply(operationId);
            } catch (RuntimeException ex) {
                return monoError(logger, ex);
            }
        };
    }

    private Function<PollingContext<AnalyzeActionsOperationDetail>, Mono<AnalyzeActionsResultPagedIterable>>
        fetchingOperationIterable(Function<UUID, Mono<AnalyzeActionsResultPagedIterable>> fetchingFunction) {
        return pollingContext -> {
            try {
                final UUID operationId = UUID.fromString(pollingContext.getLatestResponse().getValue().getOperationId());
                return fetchingFunction.apply(operationId);
            } catch (RuntimeException ex) {
                return monoError(logger, ex);
            }
        };
    }

    AnalyzeActionsResultPagedFlux getAnalyzeOperationFluxPage(UUID operationId, Integer top, Integer skip,
        boolean showStats, Context context) {
        return new AnalyzeActionsResultPagedFlux(
            () -> (continuationToken, pageSize) ->
                      getPage(continuationToken, operationId, top, skip, showStats, context).flux());
    }

    Mono<PagedResponse<AnalyzeActionsResult>> getPage(String continuationToken, UUID operationId, Integer top,
        Integer skip, boolean showStats, Context context) {
        if (continuationToken != null) {
            final Map<String, Object> continuationTokenMap = parseNextLink(continuationToken);
            final Integer topValue = (Integer) continuationTokenMap.getOrDefault("$top", null);
            final Integer skipValue = (Integer) continuationTokenMap.getOrDefault("$skip", null);
            final Boolean showStatsValue = (Boolean) continuationTokenMap.getOrDefault(showStats, false);

            if (service != null) {
                return service.jobStatusWithResponseAsync(operationId, showStatsValue, topValue, skipValue,
                    context)
                    .map(this::toAnalyzeActionsResultPagedResponseLanguageApi)
                    .onErrorMap(Utility::mapToHttpResponseExceptionIfExists);
            }
            return legacyService.analyzeStatusWithResponseAsync(operationId.toString(), showStatsValue, topValue, skipValue,
                context)
                .map(this::toAnalyzeActionsResultPagedResponse)
                .onErrorMap(Utility::mapToHttpResponseExceptionIfExists);
        } else {
            if (service != null) {
                return service.jobStatusWithResponseAsync(operationId, showStats, top, skip, context)
                    .map(this::toAnalyzeActionsResultPagedResponseLanguageApi)
                    .onErrorMap(Utility::mapToHttpResponseExceptionIfExists);
            }
            return legacyService.analyzeStatusWithResponseAsync(operationId.toString(), showStats, top, skip, context)
                .map(this::toAnalyzeActionsResultPagedResponse)
                .onErrorMap(Utility::mapToHttpResponseExceptionIfExists);
        }
    }

    private PagedResponse<AnalyzeActionsResult> toAnalyzeActionsResultPagedResponse(Response<AnalyzeJobState> response) {
        final AnalyzeJobState analyzeJobState = response.getValue();
        return new PagedResponseBase<Void, AnalyzeActionsResult>(
            response.getRequest(),
            response.getStatusCode(),
            response.getHeaders(),
            Arrays.asList(toAnalyzeActionsResult(analyzeJobState)),
            analyzeJobState.getNextLink(),
            null);
    }

    private PagedResponse<AnalyzeActionsResult> toAnalyzeActionsResultPagedResponseLanguageApi(Response<AnalyzeTextJobState> response) {
        final AnalyzeTextJobState analyzeJobState = response.getValue();
        return new PagedResponseBase<Void, AnalyzeActionsResult>(
            response.getRequest(),
            response.getStatusCode(),
            response.getHeaders(),
            Arrays.asList(toAnalyzeActionsResultLanguageApi(analyzeJobState)),
            analyzeJobState.getNextLink(),
            null);
    }

    private AnalyzeActionsResult toAnalyzeActionsResult(AnalyzeJobState analyzeJobState) {
        TasksStateTasksOld tasksStateTasks = analyzeJobState.getTasks();
        final List<TasksStateTasksEntityRecognitionPiiTasksItem> piiTasksItems =
            tasksStateTasks.getEntityRecognitionPiiTasks();
        final List<TasksStateTasksEntityRecognitionTasksItem> entityRecognitionTasksItems =
            tasksStateTasks.getEntityRecognitionTasks();
        final List<TasksStateTasksKeyPhraseExtractionTasksItem> keyPhraseExtractionTasks =
            tasksStateTasks.getKeyPhraseExtractionTasks();
        final List<TasksStateTasksEntityLinkingTasksItem> linkedEntityRecognitionTasksItems =
            tasksStateTasks.getEntityLinkingTasks();
        final List<TasksStateTasksSentimentAnalysisTasksItem> sentimentAnalysisTasksItems =
            tasksStateTasks.getSentimentAnalysisTasks();

        List<RecognizeEntitiesActionResult> recognizeEntitiesActionResults = new ArrayList<>();
        List<RecognizePiiEntitiesActionResult> recognizePiiEntitiesActionResults = new ArrayList<>();
        List<ExtractKeyPhrasesActionResult> extractKeyPhrasesActionResults = new ArrayList<>();
        List<RecognizeLinkedEntitiesActionResult> recognizeLinkedEntitiesActionResults = new ArrayList<>();
        List<AnalyzeSentimentActionResult> analyzeSentimentActionResults = new ArrayList<>();
        List<RecognizeCustomEntitiesActionResult> recognizeCustomEntitiesActionResults = new ArrayList<>();
        List<SingleLabelClassifyActionResult> singleLabelClassifyActionResults =
            new ArrayList<>();
        List<MultiLabelClassifyActionResult> multiLabelClassifyActionResults =
            new ArrayList<>();

        if (!CoreUtils.isNullOrEmpty(entityRecognitionTasksItems)) {
            for (int i = 0; i < entityRecognitionTasksItems.size(); i++) {
                final TasksStateTasksEntityRecognitionTasksItem taskItem = entityRecognitionTasksItems.get(i);
                final RecognizeEntitiesActionResult actionResult = new RecognizeEntitiesActionResult();
                final EntitiesResult results = taskItem.getResults();
                if (results != null) {
                    RecognizeEntitiesActionResultPropertiesHelper.setDocumentsResults(actionResult,
                        toRecognizeEntitiesResultCollectionResponse(results));
                }
                TextAnalyticsActionResultPropertiesHelper.setCompletedAt(actionResult,
                    taskItem.getLastUpdateDateTime());
                recognizeEntitiesActionResults.add(actionResult);
            }
        }

        if (!CoreUtils.isNullOrEmpty(piiTasksItems)) {
            for (int i = 0; i < piiTasksItems.size(); i++) {
                final TasksStateTasksEntityRecognitionPiiTasksItem taskItem = piiTasksItems.get(i);
                final RecognizePiiEntitiesActionResult actionResult = new RecognizePiiEntitiesActionResult();
                final PiiResult results = taskItem.getResults();
                if (results != null) {
                    RecognizePiiEntitiesActionResultPropertiesHelper.setDocumentsResults(actionResult,
                        toRecognizePiiEntitiesResultCollection(results));
                }
                TextAnalyticsActionResultPropertiesHelper.setCompletedAt(actionResult,
                    taskItem.getLastUpdateDateTime());
                recognizePiiEntitiesActionResults.add(actionResult);
            }
        }

        if (!CoreUtils.isNullOrEmpty(keyPhraseExtractionTasks)) {
            for (int i = 0; i < keyPhraseExtractionTasks.size(); i++) {
                final TasksStateTasksKeyPhraseExtractionTasksItem taskItem = keyPhraseExtractionTasks.get(i);
                final ExtractKeyPhrasesActionResult actionResult = new ExtractKeyPhrasesActionResult();
                final KeyPhraseResult results = taskItem.getResults();
                if (results != null) {
                    ExtractKeyPhrasesActionResultPropertiesHelper.setDocumentsResults(actionResult,
                        toExtractKeyPhrasesResultCollection(results));
                }
                TextAnalyticsActionResultPropertiesHelper.setCompletedAt(actionResult,
                    taskItem.getLastUpdateDateTime());
                extractKeyPhrasesActionResults.add(actionResult);
            }
        }

        if (!CoreUtils.isNullOrEmpty(linkedEntityRecognitionTasksItems)) {
            for (int i = 0; i < linkedEntityRecognitionTasksItems.size(); i++) {
                final TasksStateTasksEntityLinkingTasksItem taskItem = linkedEntityRecognitionTasksItems.get(i);
                final RecognizeLinkedEntitiesActionResult actionResult = new RecognizeLinkedEntitiesActionResult();
                final EntityLinkingResult results = taskItem.getResults();
                if (results != null) {
                    RecognizeLinkedEntitiesActionResultPropertiesHelper.setDocumentsResults(actionResult,
                        toRecognizeLinkedEntitiesResultCollection(results));
                }
                TextAnalyticsActionResultPropertiesHelper.setCompletedAt(actionResult,
                    taskItem.getLastUpdateDateTime());
                recognizeLinkedEntitiesActionResults.add(actionResult);
            }
        }

        if (!CoreUtils.isNullOrEmpty(sentimentAnalysisTasksItems)) {
            for (int i = 0; i < sentimentAnalysisTasksItems.size(); i++) {
                final TasksStateTasksSentimentAnalysisTasksItem taskItem = sentimentAnalysisTasksItems.get(i);
                final AnalyzeSentimentActionResult actionResult = new AnalyzeSentimentActionResult();
                final SentimentResponse results = taskItem.getResults();
                if (results != null) {
                    AnalyzeSentimentActionResultPropertiesHelper.setDocumentsResults(actionResult,
                        toAnalyzeSentimentResultCollection(results));
                }
                TextAnalyticsActionResultPropertiesHelper.setCompletedAt(actionResult,
                    taskItem.getLastUpdateDateTime());
                analyzeSentimentActionResults.add(actionResult);
            }
        }

        final List<TextAnalyticsError> errors = analyzeJobState.getErrors();
        if (!CoreUtils.isNullOrEmpty(errors)) {
            for (TextAnalyticsError error : errors) {
                if (error != null) {
                    final String[] targetPair = parseActionErrorTarget(error.getTarget(), error.getMessage());
                    final String taskName = targetPair[0];
                    final Integer taskIndex = Integer.valueOf(targetPair[1]);
                    final TextAnalyticsActionResult actionResult;
                    if (ENTITY_RECOGNITION_TASKS.equals(taskName)) {
                        actionResult = recognizeEntitiesActionResults.get(taskIndex);
                    } else if (ENTITY_RECOGNITION_PII_TASKS.equals(taskName)) {
                        actionResult = recognizePiiEntitiesActionResults.get(taskIndex);
                    } else if (KEY_PHRASE_EXTRACTION_TASKS.equals(taskName)) {
                        actionResult = extractKeyPhrasesActionResults.get(taskIndex);
                    } else if (ENTITY_LINKING_TASKS.equals(taskName)) {
                        actionResult = recognizeLinkedEntitiesActionResults.get(taskIndex);
                    } else if (SENTIMENT_ANALYSIS_TASKS.equals(taskName)) {
                        actionResult = analyzeSentimentActionResults.get(taskIndex);
                    } else if (CUSTOM_ENTITY_RECOGNITION_TASKS.equals(taskName)) {
                        actionResult = recognizeCustomEntitiesActionResults.get(taskIndex);
                    } else if (CUSTOM_SINGLE_CLASSIFICATION_TASKS.equals(taskName)) {
                        actionResult = singleLabelClassifyActionResults.get(taskIndex);
                    } else if (CUSTOM_MULTI_CLASSIFICATION_TASKS.equals(taskName)) {
                        actionResult = multiLabelClassifyActionResults.get(taskIndex);
                    } else {
                        throw logger.logExceptionAsError(new RuntimeException(
                            "Invalid task name in target reference, " + taskName));
                    }

                    TextAnalyticsActionResultPropertiesHelper.setIsError(actionResult, true);
                    TextAnalyticsActionResultPropertiesHelper.setError(actionResult,
                        new com.azure.ai.textanalytics.models.TextAnalyticsError(
                            TextAnalyticsErrorCode.fromString(
                                error.getErrorCode() == null ? null : error.getErrorCode().toString()),
                            error.getMessage(), null));
                }
            }
        }

        final AnalyzeActionsResult analyzeActionsResult = new AnalyzeActionsResult();
        AnalyzeActionsResultPropertiesHelper.setRecognizeEntitiesResults(analyzeActionsResult,
            IterableStream.of(recognizeEntitiesActionResults));
        AnalyzeActionsResultPropertiesHelper.setRecognizePiiEntitiesResults(analyzeActionsResult,
            IterableStream.of(recognizePiiEntitiesActionResults));
        AnalyzeActionsResultPropertiesHelper.setExtractKeyPhrasesResults(analyzeActionsResult,
            IterableStream.of(extractKeyPhrasesActionResults));
        AnalyzeActionsResultPropertiesHelper.setRecognizeLinkedEntitiesResults(analyzeActionsResult,
            IterableStream.of(recognizeLinkedEntitiesActionResults));
        AnalyzeActionsResultPropertiesHelper.setAnalyzeSentimentResults(analyzeActionsResult,
            IterableStream.of(analyzeSentimentActionResults));
        AnalyzeActionsResultPropertiesHelper.setRecognizeCustomEntitiesResults(analyzeActionsResult,
            IterableStream.of(recognizeCustomEntitiesActionResults));
        AnalyzeActionsResultPropertiesHelper.setClassifySingleCategoryResults(analyzeActionsResult,
            IterableStream.of(singleLabelClassifyActionResults));
        AnalyzeActionsResultPropertiesHelper.setClassifyMultiCategoryResults(analyzeActionsResult,
            IterableStream.of(multiLabelClassifyActionResults));
        return analyzeActionsResult;
    }

    private AnalyzeActionsResult toAnalyzeActionsResultLanguageApi(AnalyzeTextJobState analyzeJobState) {
        final TasksStateTasks tasksStateTasks = analyzeJobState.getTasks();
        final List<AnalyzeTextLROResult> tasksResults = tasksStateTasks.getItems();

        final List<RecognizeEntitiesActionResult> recognizeEntitiesActionResults = new ArrayList<>();
        final List<RecognizePiiEntitiesActionResult> recognizePiiEntitiesActionResults = new ArrayList<>();
        final List<ExtractKeyPhrasesActionResult> extractKeyPhrasesActionResults = new ArrayList<>();
        final List<RecognizeLinkedEntitiesActionResult> recognizeLinkedEntitiesActionResults = new ArrayList<>();
        final List<AnalyzeHealthcareEntitiesActionResult> analyzeHealthcareEntitiesActionResults = new ArrayList<>();
        final List<AnalyzeSentimentActionResult> analyzeSentimentActionResults = new ArrayList<>();
        final List<RecognizeCustomEntitiesActionResult> recognizeCustomEntitiesActionResults = new ArrayList<>();
        final List<SingleLabelClassifyActionResult> singleLabelClassifyActionResults = new ArrayList<>();
        final List<MultiLabelClassifyActionResult> multiLabelClassifyActionResults = new ArrayList<>();

        if (!CoreUtils.isNullOrEmpty(tasksResults)) {
            for (int i = 0; i < tasksResults.size(); i++) {
                final AnalyzeTextLROResult taskResult = tasksResults.get(i);
                if (taskResult instanceof EntityRecognitionLROResult) {
                    final EntityRecognitionLROResult entityTaskResult = (EntityRecognitionLROResult) taskResult;
                    final RecognizeEntitiesActionResult actionResult = new RecognizeEntitiesActionResult();
                    final EntitiesResult results = entityTaskResult.getResults();
                    if (results != null) {
                        RecognizeEntitiesActionResultPropertiesHelper.setDocumentsResults(actionResult,
                            toRecognizeEntitiesResultCollectionResponse(results));
                    }
                    TextAnalyticsActionResultPropertiesHelper.setActionName(actionResult,
                        entityTaskResult.getTaskName());
                    TextAnalyticsActionResultPropertiesHelper.setCompletedAt(actionResult,
                        entityTaskResult.getLastUpdateDateTime());
                    recognizeEntitiesActionResults.add(actionResult);

                } else if (taskResult instanceof CustomEntityRecognitionLROResult) {
                    final CustomEntityRecognitionLROResult customEntityTaskResult =
                        (CustomEntityRecognitionLROResult) taskResult;
                    final RecognizeCustomEntitiesActionResult actionResult = new RecognizeCustomEntitiesActionResult();
                    final CustomEntitiesResult results = customEntityTaskResult.getResults();
                    if (results != null) {
                        RecognizeCustomEntitiesActionResultPropertiesHelper.setDocumentsResults(actionResult,
                            toRecognizeCustomEntitiesResultCollection(results));
                    }
                    TextAnalyticsActionResultPropertiesHelper.setActionName(actionResult,
                        customEntityTaskResult.getTaskName());
                    TextAnalyticsActionResultPropertiesHelper.setCompletedAt(actionResult,
                        customEntityTaskResult.getLastUpdateDateTime());
                    recognizeCustomEntitiesActionResults.add(actionResult);
                } else if (taskResult instanceof CustomSingleLabelClassificationLROResult) {
                    final CustomSingleLabelClassificationLROResult customSingleLabelClassificationResult =
                        (CustomSingleLabelClassificationLROResult) taskResult;
                    final SingleLabelClassifyActionResult actionResult =
                        new SingleLabelClassifyActionResult();
                    final CustomLabelClassificationResult results =
                        customSingleLabelClassificationResult.getResults();
                    if (results != null) {
                        SingleLabelClassifyActionResultPropertiesHelper.setDocumentsResults(actionResult,
                            toLabelClassificationResultCollection(results));
                    }
                    TextAnalyticsActionResultPropertiesHelper.setActionName(actionResult,
                        customSingleLabelClassificationResult.getTaskName());
                    TextAnalyticsActionResultPropertiesHelper.setCompletedAt(actionResult,
                        customSingleLabelClassificationResult.getLastUpdateDateTime());
                    singleLabelClassifyActionResults.add(actionResult);
                } else if (taskResult instanceof CustomMultiLabelClassificationLROResult) {
                    final CustomMultiLabelClassificationLROResult customMultiLabelClassificationLROResult =
                        (CustomMultiLabelClassificationLROResult) taskResult;
                    final MultiLabelClassifyActionResult actionResult = new MultiLabelClassifyActionResult();
                    final CustomLabelClassificationResult results =
                        customMultiLabelClassificationLROResult.getResults();
                    if (results != null) {
                        MultiLabelClassifyActionResultPropertiesHelper.setDocumentsResults(actionResult,
                            toLabelClassificationResultCollection(results));
                    }
                    TextAnalyticsActionResultPropertiesHelper.setActionName(actionResult,
                        customMultiLabelClassificationLROResult.getTaskName());
                    TextAnalyticsActionResultPropertiesHelper.setCompletedAt(actionResult,
                        customMultiLabelClassificationLROResult.getLastUpdateDateTime());
                    multiLabelClassifyActionResults.add(actionResult);
                } else if (taskResult instanceof EntityLinkingLROResult) {
                    final EntityLinkingLROResult entityLinkingLROResult = (EntityLinkingLROResult) taskResult;
                    final RecognizeLinkedEntitiesActionResult actionResult = new RecognizeLinkedEntitiesActionResult();
                    final EntityLinkingResult results = entityLinkingLROResult.getResults();
                    if (results != null) {
                        RecognizeLinkedEntitiesActionResultPropertiesHelper.setDocumentsResults(actionResult,
                            toRecognizeLinkedEntitiesResultCollection(results));
                    }
                    TextAnalyticsActionResultPropertiesHelper.setActionName(actionResult,
                        entityLinkingLROResult.getTaskName());
                    TextAnalyticsActionResultPropertiesHelper.setCompletedAt(actionResult,
                        entityLinkingLROResult.getLastUpdateDateTime());
                    recognizeLinkedEntitiesActionResults.add(actionResult);
                } else if (taskResult instanceof PiiEntityRecognitionLROResult) {
                    final PiiEntityRecognitionLROResult piiEntityRecognitionLROResult =
                        (PiiEntityRecognitionLROResult) taskResult;
                    final RecognizePiiEntitiesActionResult actionResult = new RecognizePiiEntitiesActionResult();
                    final PiiResult results = piiEntityRecognitionLROResult.getResults();
                    if (results != null) {
                        RecognizePiiEntitiesActionResultPropertiesHelper.setDocumentsResults(actionResult,
                            toRecognizePiiEntitiesResultCollection(results));
                    }
                    TextAnalyticsActionResultPropertiesHelper.setActionName(actionResult,
                        piiEntityRecognitionLROResult.getTaskName());
                    TextAnalyticsActionResultPropertiesHelper.setCompletedAt(actionResult,
                        piiEntityRecognitionLROResult.getLastUpdateDateTime());
                    recognizePiiEntitiesActionResults.add(actionResult);
                } else if (taskResult instanceof HealthcareLROResult) {
                    final HealthcareLROResult healthcareLROResult = (HealthcareLROResult) taskResult;
                    final AnalyzeHealthcareEntitiesActionResult actionResult =
                        new AnalyzeHealthcareEntitiesActionResult();
                    final HealthcareResult results = healthcareLROResult.getResults();
                    if (results != null) {
                        AnalyzeHealthcareEntitiesActionResultPropertiesHelper.setDocumentsResults(actionResult,
                            toAnalyzeHealthcareEntitiesResultCollection(results));
                    }
                    TextAnalyticsActionResultPropertiesHelper.setActionName(actionResult,
                        healthcareLROResult.getTaskName());
                    TextAnalyticsActionResultPropertiesHelper.setCompletedAt(actionResult,
                        healthcareLROResult.getLastUpdateDateTime());
                    analyzeHealthcareEntitiesActionResults.add(actionResult);
                } else if (taskResult instanceof SentimentLROResult) {
                    final SentimentLROResult sentimentLROResult = (SentimentLROResult) taskResult;
                    final AnalyzeSentimentActionResult actionResult = new AnalyzeSentimentActionResult();
                    final SentimentResponse results = sentimentLROResult.getResults();
                    if (results != null) {
                        AnalyzeSentimentActionResultPropertiesHelper.setDocumentsResults(actionResult,
                            toAnalyzeSentimentResultCollection(results));
                    }
                    TextAnalyticsActionResultPropertiesHelper.setActionName(actionResult,
                        sentimentLROResult.getTaskName());
                    TextAnalyticsActionResultPropertiesHelper.setCompletedAt(actionResult,
                        sentimentLROResult.getLastUpdateDateTime());
                    analyzeSentimentActionResults.add(actionResult);
                } else if (taskResult instanceof KeyPhraseExtractionLROResult) {
                    final KeyPhraseExtractionLROResult keyPhraseExtractionLROResult =
                        (KeyPhraseExtractionLROResult) taskResult;
                    final ExtractKeyPhrasesActionResult actionResult = new ExtractKeyPhrasesActionResult();
                    final KeyPhraseResult results = keyPhraseExtractionLROResult.getResults();
                    if (results != null) {
                        ExtractKeyPhrasesActionResultPropertiesHelper.setDocumentsResults(actionResult,
                            toExtractKeyPhrasesResultCollection(results));
                    }
                    TextAnalyticsActionResultPropertiesHelper.setActionName(actionResult,
                        keyPhraseExtractionLROResult.getTaskName());
                    TextAnalyticsActionResultPropertiesHelper.setCompletedAt(actionResult,
                        keyPhraseExtractionLROResult.getLastUpdateDateTime());
                    extractKeyPhrasesActionResults.add(actionResult);
                } else {
                    throw logger.logExceptionAsError(new RuntimeException(
                        "Invalid Long running operation task result: " + taskResult.getClass()));
                }
            }
        }

        //TODO: In Language REST API, there is no such task names. It might be a different way to parse the Error Target
        // https://github.com/Azure/azure-sdk-for-java/issues/28834
        final List<Error> errors = analyzeJobState.getErrors();
        if (!CoreUtils.isNullOrEmpty(errors)) {
            for (Error error : errors) {
                if (error != null) {
                    final String[] targetPair = parseActionErrorTarget(error.getTarget(), error.getMessage());
                    final String taskName = targetPair[0];
                    final Integer taskIndex = Integer.valueOf(targetPair[1]);
                    final TextAnalyticsActionResult actionResult;
                    if (ENTITY_RECOGNITION_TASKS.equals(taskName)) {
                        actionResult = recognizeEntitiesActionResults.get(taskIndex);
                    } else if (ENTITY_RECOGNITION_PII_TASKS.equals(taskName)) {
                        actionResult = recognizePiiEntitiesActionResults.get(taskIndex);
                    } else if (KEY_PHRASE_EXTRACTION_TASKS.equals(taskName)) {
                        actionResult = extractKeyPhrasesActionResults.get(taskIndex);
                    } else if (ENTITY_LINKING_TASKS.equals(taskName)) {
                        actionResult = recognizeLinkedEntitiesActionResults.get(taskIndex);
                    } else if (SENTIMENT_ANALYSIS_TASKS.equals(taskName)) {
                        actionResult = analyzeSentimentActionResults.get(taskIndex);
                    } else if (CUSTOM_ENTITY_RECOGNITION_TASKS.equals(taskName)) {
                        actionResult = recognizeCustomEntitiesActionResults.get(taskIndex);
                    } else if (CUSTOM_SINGLE_CLASSIFICATION_TASKS.equals(taskName)) {
                        actionResult = singleLabelClassifyActionResults.get(taskIndex);
                    } else if (CUSTOM_MULTI_CLASSIFICATION_TASKS.equals(taskName)) {
                        actionResult = multiLabelClassifyActionResults.get(taskIndex);
                    } else {
                        throw logger.logExceptionAsError(new RuntimeException(
                            "Invalid task name in target reference, " + taskName));
                    }

                    TextAnalyticsActionResultPropertiesHelper.setIsError(actionResult, true);
                    TextAnalyticsActionResultPropertiesHelper.setError(actionResult,
                        new com.azure.ai.textanalytics.models.TextAnalyticsError(
                            TextAnalyticsErrorCode.fromString(
                                error.getCode() == null ? null : error.getCode().toString()),
                            error.getMessage(), null));
                }
            }
        }

        final AnalyzeActionsResult analyzeActionsResult = new AnalyzeActionsResult();
        AnalyzeActionsResultPropertiesHelper.setRecognizeEntitiesResults(analyzeActionsResult,
            IterableStream.of(recognizeEntitiesActionResults));
        AnalyzeActionsResultPropertiesHelper.setRecognizePiiEntitiesResults(analyzeActionsResult,
            IterableStream.of(recognizePiiEntitiesActionResults));
        AnalyzeActionsResultPropertiesHelper.setAnalyzeHealthcareEntitiesResults(analyzeActionsResult,
            IterableStream.of(analyzeHealthcareEntitiesActionResults));
        AnalyzeActionsResultPropertiesHelper.setExtractKeyPhrasesResults(analyzeActionsResult,
            IterableStream.of(extractKeyPhrasesActionResults));
        AnalyzeActionsResultPropertiesHelper.setRecognizeLinkedEntitiesResults(analyzeActionsResult,
            IterableStream.of(recognizeLinkedEntitiesActionResults));
        AnalyzeActionsResultPropertiesHelper.setAnalyzeSentimentResults(analyzeActionsResult,
            IterableStream.of(analyzeSentimentActionResults));
        AnalyzeActionsResultPropertiesHelper.setRecognizeCustomEntitiesResults(analyzeActionsResult,
            IterableStream.of(recognizeCustomEntitiesActionResults));
        AnalyzeActionsResultPropertiesHelper.setClassifySingleCategoryResults(analyzeActionsResult,
            IterableStream.of(singleLabelClassifyActionResults));
        AnalyzeActionsResultPropertiesHelper.setClassifyMultiCategoryResults(analyzeActionsResult,
            IterableStream.of(multiLabelClassifyActionResults));
        return analyzeActionsResult;
    }

    private Mono<PollResponse<AnalyzeActionsOperationDetail>> processAnalyzedModelResponse(
        Response<AnalyzeJobState> analyzeJobStateResponse,
        PollResponse<AnalyzeActionsOperationDetail> operationResultPollResponse) {

        LongRunningOperationStatus status = LongRunningOperationStatus.SUCCESSFULLY_COMPLETED;
        if (analyzeJobStateResponse.getValue() != null && analyzeJobStateResponse.getValue().getStatus() != null) {
            State state = analyzeJobStateResponse.getValue().getStatus();
            if (NOT_STARTED.equals(state) || RUNNING.equals(state)) {
                status = LongRunningOperationStatus.IN_PROGRESS;
            } else if (SUCCEEDED.equals(state)) {
                status = LongRunningOperationStatus.SUCCESSFULLY_COMPLETED;
            } else if (CANCELLED.equals(state)) {
                status = LongRunningOperationStatus.USER_CANCELLED;
            } else {
                status = LongRunningOperationStatus.fromString(
                    analyzeJobStateResponse.getValue().getStatus().toString(), true);
            }
        }
        AnalyzeActionsOperationDetailPropertiesHelper.setDisplayName(operationResultPollResponse.getValue(),
            analyzeJobStateResponse.getValue().getDisplayName());
        AnalyzeActionsOperationDetailPropertiesHelper.setCreatedAt(operationResultPollResponse.getValue(),
            analyzeJobStateResponse.getValue().getCreatedDateTime());
        AnalyzeActionsOperationDetailPropertiesHelper.setExpiresAt(operationResultPollResponse.getValue(),
            analyzeJobStateResponse.getValue().getExpirationDateTime());
        AnalyzeActionsOperationDetailPropertiesHelper.setLastModifiedAt(operationResultPollResponse.getValue(),
            analyzeJobStateResponse.getValue().getLastUpdateDateTime());
        final TasksStateTasksOld tasksResult = analyzeJobStateResponse.getValue().getTasks();
        AnalyzeActionsOperationDetailPropertiesHelper.setActionsFailed(operationResultPollResponse.getValue(),
            tasksResult.getFailed());
        AnalyzeActionsOperationDetailPropertiesHelper.setActionsInProgress(operationResultPollResponse.getValue(),
            tasksResult.getInProgress());
        AnalyzeActionsOperationDetailPropertiesHelper.setActionsSucceeded(
            operationResultPollResponse.getValue(), tasksResult.getCompleted());
        AnalyzeActionsOperationDetailPropertiesHelper.setActionsInTotal(operationResultPollResponse.getValue(),
            tasksResult.getTotal());
        return Mono.just(new PollResponse<>(status, operationResultPollResponse.getValue()));
    }

    private Mono<PollResponse<AnalyzeActionsOperationDetail>> processAnalyzedModelResponseLanguageApi(
        Response<AnalyzeTextJobState> analyzeJobStateResponse,
        PollResponse<AnalyzeActionsOperationDetail> operationResultPollResponse) {

        LongRunningOperationStatus status = LongRunningOperationStatus.SUCCESSFULLY_COMPLETED;
        if (analyzeJobStateResponse.getValue() != null && analyzeJobStateResponse.getValue().getStatus() != null) {
<<<<<<< HEAD
            switch (analyzeJobStateResponse.getValue().getStatus()) {
                case NOT_STARTED:
                case RUNNING:
                    status = LongRunningOperationStatus.IN_PROGRESS;
                    break;
                case SUCCEEDED:
                    status = LongRunningOperationStatus.SUCCESSFULLY_COMPLETED;
                    break;
                case CANCELLED:
                    status = LongRunningOperationStatus.USER_CANCELLED;
                    break;
                default:
                    status = LongRunningOperationStatus.fromString(
                        analyzeJobStateResponse.getValue().getStatus().toString(), true);
                    break;
=======
            State state = analyzeJobStateResponse.getValue().getStatus();
            if (NOT_STARTED.equals(state) || RUNNING.equals(state)) {
                status = LongRunningOperationStatus.IN_PROGRESS;
            } else if (SUCCEEDED.equals(state)) {
                status = LongRunningOperationStatus.SUCCESSFULLY_COMPLETED;
            } else if (CANCELLED.equals(state)) {
                status = LongRunningOperationStatus.USER_CANCELLED;
            } else if (PARTIALLY_COMPLETED.equals(state)) {
                status = LongRunningOperationStatus.fromString("partiallySucceeded", true);
            } else {
                status = LongRunningOperationStatus.fromString(
                    analyzeJobStateResponse.getValue().getStatus().toString(), true);
>>>>>>> d4e394b5
            }
        }
        AnalyzeActionsOperationDetailPropertiesHelper.setDisplayName(operationResultPollResponse.getValue(),
            analyzeJobStateResponse.getValue().getDisplayName());
        AnalyzeActionsOperationDetailPropertiesHelper.setCreatedAt(operationResultPollResponse.getValue(),
            analyzeJobStateResponse.getValue().getCreatedDateTime());
        AnalyzeActionsOperationDetailPropertiesHelper.setExpiresAt(operationResultPollResponse.getValue(),
            analyzeJobStateResponse.getValue().getExpirationDateTime());
        AnalyzeActionsOperationDetailPropertiesHelper.setLastModifiedAt(operationResultPollResponse.getValue(),
            analyzeJobStateResponse.getValue().getLastUpdatedDateTime());
        final TasksStateTasks tasksResult = analyzeJobStateResponse.getValue().getTasks();
        AnalyzeActionsOperationDetailPropertiesHelper.setActionsFailed(operationResultPollResponse.getValue(),
            tasksResult.getFailed());
        AnalyzeActionsOperationDetailPropertiesHelper.setActionsInProgress(operationResultPollResponse.getValue(),
            tasksResult.getInProgress());
        AnalyzeActionsOperationDetailPropertiesHelper.setActionsSucceeded(
            operationResultPollResponse.getValue(), tasksResult.getCompleted());
        AnalyzeActionsOperationDetailPropertiesHelper.setActionsInTotal(operationResultPollResponse.getValue(),
            tasksResult.getTotal());
        return Mono.just(new PollResponse<>(status, operationResultPollResponse.getValue()));
    }

    private Context getNotNullContext(Context context) {
        return context == null ? Context.NONE : context;
    }

    private AnalyzeActionsOptions getNotNullAnalyzeActionsOptions(AnalyzeActionsOptions options) {
        return options == null ? new AnalyzeActionsOptions() : options;
    }

    private String[] parseActionErrorTarget(String targetReference, String errorMessage) {
        if (CoreUtils.isNullOrEmpty(targetReference)) {
            if (CoreUtils.isNullOrEmpty(errorMessage)) {
                errorMessage = "Expected an error with a target field referencing an action but did not get one";
            }
            throw logger.logExceptionAsError(new RuntimeException(errorMessage));
        }
        // action could be failed and the target reference is "#/tasks/keyPhraseExtractionTasks/0";
        final Matcher matcher = PATTERN.matcher(targetReference);
        String[] taskNameIdPair = new String[2];
        while (matcher.find()) {
            taskNameIdPair[0] = matcher.group(1);
            taskNameIdPair[1] = matcher.group(2);
        }
        return taskNameIdPair;
    }
}<|MERGE_RESOLUTION|>--- conflicted
+++ resolved
@@ -1229,23 +1229,6 @@
 
         LongRunningOperationStatus status = LongRunningOperationStatus.SUCCESSFULLY_COMPLETED;
         if (analyzeJobStateResponse.getValue() != null && analyzeJobStateResponse.getValue().getStatus() != null) {
-<<<<<<< HEAD
-            switch (analyzeJobStateResponse.getValue().getStatus()) {
-                case NOT_STARTED:
-                case RUNNING:
-                    status = LongRunningOperationStatus.IN_PROGRESS;
-                    break;
-                case SUCCEEDED:
-                    status = LongRunningOperationStatus.SUCCESSFULLY_COMPLETED;
-                    break;
-                case CANCELLED:
-                    status = LongRunningOperationStatus.USER_CANCELLED;
-                    break;
-                default:
-                    status = LongRunningOperationStatus.fromString(
-                        analyzeJobStateResponse.getValue().getStatus().toString(), true);
-                    break;
-=======
             State state = analyzeJobStateResponse.getValue().getStatus();
             if (NOT_STARTED.equals(state) || RUNNING.equals(state)) {
                 status = LongRunningOperationStatus.IN_PROGRESS;
@@ -1253,12 +1236,9 @@
                 status = LongRunningOperationStatus.SUCCESSFULLY_COMPLETED;
             } else if (CANCELLED.equals(state)) {
                 status = LongRunningOperationStatus.USER_CANCELLED;
-            } else if (PARTIALLY_COMPLETED.equals(state)) {
-                status = LongRunningOperationStatus.fromString("partiallySucceeded", true);
             } else {
                 status = LongRunningOperationStatus.fromString(
                     analyzeJobStateResponse.getValue().getStatus().toString(), true);
->>>>>>> d4e394b5
             }
         }
         AnalyzeActionsOperationDetailPropertiesHelper.setDisplayName(operationResultPollResponse.getValue(),
