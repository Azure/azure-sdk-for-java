--- conflicted
+++ resolved
@@ -62,12 +62,7 @@
 import com.azure.ai.textanalytics.implementation.models.TargetConfidenceScoreLabel;
 import com.azure.ai.textanalytics.implementation.models.TargetRelationType;
 import com.azure.ai.textanalytics.implementation.models.WarningCodeValue;
-<<<<<<< HEAD
-import com.azure.ai.textanalytics.models.AbstractSummaryResult;
-=======
-import com.azure.ai.textanalytics.implementation.models.WeightResolution;
 import com.azure.ai.textanalytics.models.AbstractiveSummaryResult;
->>>>>>> 4660a386
 import com.azure.ai.textanalytics.models.AbstractiveSummary;
 import com.azure.ai.textanalytics.models.AnalyzeHealthcareEntitiesResult;
 import com.azure.ai.textanalytics.models.AnalyzeSentimentResult;
@@ -105,14 +100,8 @@
 import com.azure.ai.textanalytics.models.SentenceOpinion;
 import com.azure.ai.textanalytics.models.SentenceSentiment;
 import com.azure.ai.textanalytics.models.SentimentConfidenceScores;
-<<<<<<< HEAD
-import com.azure.ai.textanalytics.models.SummaryContext;
-import com.azure.ai.textanalytics.models.SummarySentence;
-=======
-import com.azure.ai.textanalytics.models.SpeedUnit;
 import com.azure.ai.textanalytics.models.AbstractiveSummaryContext;
 import com.azure.ai.textanalytics.models.ExtractiveSummarySentence;
->>>>>>> 4660a386
 import com.azure.ai.textanalytics.models.TargetSentiment;
 import com.azure.ai.textanalytics.models.TextAnalyticsError;
 import com.azure.ai.textanalytics.models.TextAnalyticsErrorCode;
@@ -123,12 +112,7 @@
 import com.azure.ai.textanalytics.models.TextDocumentStatistics;
 import com.azure.ai.textanalytics.models.TextSentiment;
 import com.azure.ai.textanalytics.models.WarningCode;
-<<<<<<< HEAD
-import com.azure.ai.textanalytics.util.AbstractSummaryResultCollection;
-=======
-import com.azure.ai.textanalytics.models.WeightUnit;
 import com.azure.ai.textanalytics.util.AbstractiveSummaryResultCollection;
->>>>>>> 4660a386
 import com.azure.ai.textanalytics.util.AnalyzeHealthcareEntitiesResultCollection;
 import com.azure.ai.textanalytics.util.AnalyzeSentimentResultCollection;
 import com.azure.ai.textanalytics.util.ClassifyDocumentResultCollection;
@@ -1296,26 +1280,15 @@
 
     public static AbstractiveSummaryResultCollection toAbstractiveSummaryResultCollection(
         AbstractiveSummarizationResult abstractiveSummarizationResult) {
-<<<<<<< HEAD
         List<AbstractiveSummaryDocumentResult> documentResults = abstractiveSummarizationResult.getDocuments();
-        List<AbstractSummaryResult> summaryResults = new ArrayList<>();
+        List<AbstractiveSummaryResult> summaryResults = new ArrayList<>();
         for (AbstractiveSummaryDocumentResult documentResult : documentResults) {
-=======
-        List<AbstractiveSummaryDocumentResultWithDetectedLanguage> documentResults = abstractiveSummarizationResult.getDocuments();
-        List<AbstractiveSummaryResult> summaryResults = new ArrayList<>();
-        for (AbstractiveSummaryDocumentResultWithDetectedLanguage documentResult : documentResults) {
->>>>>>> 4660a386
             summaryResults.add(toAbstractiveSummaryResult(documentResult));
         }
 
         // Document errors
-<<<<<<< HEAD
         for (DocumentError documentError : abstractiveSummarizationResult.getErrors()) {
-            summaryResults.add(new AbstractSummaryResult(documentError.getId(), null,
-=======
-        for (InputError documentError : abstractiveSummarizationResult.getErrors()) {
             summaryResults.add(new AbstractiveSummaryResult(documentError.getId(), null,
->>>>>>> 4660a386
                     toTextAnalyticsError(documentError.getError())));
         }
 
@@ -1328,15 +1301,9 @@
         return resultCollection;
     }
 
-<<<<<<< HEAD
-    public static AbstractSummaryResult toAbstractiveSummaryResult(
+    public static AbstractiveSummaryResult toAbstractiveSummaryResult(
         AbstractiveSummaryDocumentResult documentResult) {
-        AbstractSummaryResult summaryResult = new AbstractSummaryResult(
-=======
-    public static AbstractiveSummaryResult toAbstractiveSummaryResult(
-        AbstractiveSummaryDocumentResultWithDetectedLanguage documentResult) {
         AbstractiveSummaryResult summaryResult = new AbstractiveSummaryResult(
->>>>>>> 4660a386
             documentResult.getId(),
             documentResult.getStatistics() == null ? null : toTextDocumentStatistics(documentResult.getStatistics()),
             null
@@ -1344,14 +1311,6 @@
 
         AbstractiveSummaryResultPropertiesHelper.setSummaries(summaryResult,
             new IterableStream<>(toAbstractiveSummaries(documentResult.getSummaries())));
-<<<<<<< HEAD
-=======
-        if (documentResult.getDetectedLanguage() != null) {
-            AbstractiveSummaryResultPropertiesHelper.setDetectedLanguage(summaryResult,
-                toDetectedLanguage(documentResult.getDetectedLanguage()));
-        }
->>>>>>> 4660a386
-
         // Warnings
         final List<TextAnalyticsWarning> warnings = documentResult.getWarnings().stream().map(
                 warning -> toTextAnalyticsWarning(warning)).collect(Collectors.toList());
@@ -1397,26 +1356,15 @@
      */
     public static ExtractiveSummaryResultCollection toExtractiveSummaryResultCollection(
         ExtractiveSummarizationResult extractiveSummarizationResult) {
-<<<<<<< HEAD
-        final List<ExtractSummaryResult> extractSummaryResults = new ArrayList<>();
-        final List<ExtractedSummaryDocumentResult> extractedDocumentSummaries = extractiveSummarizationResult.getDocuments();
+        final List<ExtractiveSummaryResult> extractiveSummaryResults = new ArrayList<>();
+        final List<ExtractedSummaryDocumentResult> extractedDocumentSummaries =
+            extractiveSummarizationResult.getDocuments();
 
         for (ExtractedSummaryDocumentResult documentSummary : extractedDocumentSummaries) {
-            extractSummaryResults.add(toExtractSummaryResult(documentSummary));
+            extractiveSummaryResults.add(toExtractiveSummaryResult(documentSummary));
         }
         for (DocumentError documentError : extractiveSummarizationResult.getErrors()) {
-            extractSummaryResults.add(new ExtractSummaryResult(documentError.getId(), null,
-=======
-        final List<ExtractiveSummaryResult> extractiveSummaryResults = new ArrayList<>();
-        final List<ExtractedSummaryDocumentResultWithDetectedLanguage> extractedDocumentSummaries =
-            extractiveSummarizationResult.getDocuments();
-
-        for (ExtractedSummaryDocumentResultWithDetectedLanguage documentSummary : extractedDocumentSummaries) {
-            extractiveSummaryResults.add(toExtractiveSummaryResult(documentSummary));
-        }
-        for (InputError documentError : extractiveSummarizationResult.getErrors()) {
             extractiveSummaryResults.add(new ExtractiveSummaryResult(documentError.getId(), null,
->>>>>>> 4660a386
                 toTextAnalyticsError(documentError.getError())));
         }
         final ExtractiveSummaryResultCollection resultCollection =
@@ -1429,13 +1377,8 @@
         return resultCollection;
     }
 
-<<<<<<< HEAD
-    private static ExtractSummaryResult toExtractSummaryResult(
+    private static ExtractiveSummaryResult toExtractiveSummaryResult(
         ExtractedSummaryDocumentResult documentSummary) {
-=======
-    private static ExtractiveSummaryResult toExtractiveSummaryResult(
-        ExtractedSummaryDocumentResultWithDetectedLanguage documentSummary) {
->>>>>>> 4660a386
         final List<ExtractedSummarySentence> sentences = documentSummary.getSentences();
         final List<ExtractiveSummarySentence> extractiveSummarySentences = sentences.stream().map(sentence -> {
             final ExtractiveSummarySentence extractiveSummarySentence = new ExtractiveSummarySentence();
@@ -1455,22 +1398,11 @@
                 ? null : toTextDocumentStatistics(documentSummary.getStatistics()),
             null
         );
-<<<<<<< HEAD
-        ExtractSummaryResultPropertiesHelper.setSentences(extractSummaryResult, new IterableStream<>(summarySentences));
-        ExtractSummaryResultPropertiesHelper.setWarnings(extractSummaryResult,  new IterableStream<>(warnings));
-        return extractSummaryResult;
-=======
         ExtractiveSummaryResultPropertiesHelper.setSentences(extractiveSummaryResult,
             new IterableStream<>(extractiveSummarySentences));
         ExtractiveSummaryResultPropertiesHelper.setWarnings(extractiveSummaryResult,
             new IterableStream<>(warnings));
-
-        if (documentSummary.getDetectedLanguage() != null) {
-            ExtractiveSummaryResultPropertiesHelper.setDetectedLanguage(extractiveSummaryResult,
-                toDetectedLanguage(documentSummary.getDetectedLanguage()));
-        }
         return extractiveSummaryResult;
->>>>>>> 4660a386
     }
 
     /*
