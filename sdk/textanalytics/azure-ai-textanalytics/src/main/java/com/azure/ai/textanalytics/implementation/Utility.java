// Copyright (c) Microsoft Corporation. All rights reserved.
// Licensed under the MIT License.

package com.azure.ai.textanalytics.implementation;

import com.azure.ai.textanalytics.TextAnalyticsServiceVersion;
import com.azure.ai.textanalytics.implementation.models.AbstractiveSummarizationResult;
import com.azure.ai.textanalytics.implementation.models.AbstractiveSummaryDocumentResultWithDetectedLanguage;
import com.azure.ai.textanalytics.implementation.models.AgeResolution;
import com.azure.ai.textanalytics.implementation.models.AnalyzeTextTaskResult;
import com.azure.ai.textanalytics.implementation.models.AreaResolution;
import com.azure.ai.textanalytics.implementation.models.Association;
import com.azure.ai.textanalytics.implementation.models.BaseResolution;
import com.azure.ai.textanalytics.implementation.models.BooleanResolution;
import com.azure.ai.textanalytics.implementation.models.Certainty;
import com.azure.ai.textanalytics.implementation.models.ClassificationResult;
import com.azure.ai.textanalytics.implementation.models.Conditionality;
import com.azure.ai.textanalytics.implementation.models.CurrencyResolution;
import com.azure.ai.textanalytics.implementation.models.CustomEntitiesResult;
import com.azure.ai.textanalytics.implementation.models.CustomEntitiesResultDocumentsItem;
import com.azure.ai.textanalytics.implementation.models.CustomLabelClassificationResult;
import com.azure.ai.textanalytics.implementation.models.CustomLabelClassificationResultDocumentsItem;
import com.azure.ai.textanalytics.implementation.models.CustomSingleClassificationResult;
import com.azure.ai.textanalytics.implementation.models.DateTimeResolution;
import com.azure.ai.textanalytics.implementation.models.DocumentError;
import com.azure.ai.textanalytics.implementation.models.DocumentLanguage;
import com.azure.ai.textanalytics.implementation.models.DocumentSentiment;
import com.azure.ai.textanalytics.implementation.models.DocumentSentimentValue;
import com.azure.ai.textanalytics.implementation.models.DocumentStatistics;
import com.azure.ai.textanalytics.implementation.models.DocumentWarning;
import com.azure.ai.textanalytics.implementation.models.DynamicClassificationResult;
import com.azure.ai.textanalytics.implementation.models.DynamicClassificationResultDocumentsItem;
import com.azure.ai.textanalytics.implementation.models.DynamicClassificationTaskResult;
import com.azure.ai.textanalytics.implementation.models.EntitiesResult;
import com.azure.ai.textanalytics.implementation.models.EntitiesResultDocumentsItem;
import com.azure.ai.textanalytics.implementation.models.EntitiesTaskResult;
import com.azure.ai.textanalytics.implementation.models.EntityLinkingResult;
import com.azure.ai.textanalytics.implementation.models.EntityLinkingTaskResult;
import com.azure.ai.textanalytics.implementation.models.Error;
import com.azure.ai.textanalytics.implementation.models.ErrorCode;
import com.azure.ai.textanalytics.implementation.models.ErrorResponse;
import com.azure.ai.textanalytics.implementation.models.ErrorResponseException;
import com.azure.ai.textanalytics.implementation.models.ExtractedSummarySentence;
import com.azure.ai.textanalytics.implementation.models.ExtractiveSummarizationResult;
import com.azure.ai.textanalytics.implementation.models.ExtractedSummaryDocumentResultWithDetectedLanguage;
import com.azure.ai.textanalytics.implementation.models.FhirVersion;
import com.azure.ai.textanalytics.implementation.models.HealthcareAssertion;
import com.azure.ai.textanalytics.implementation.models.HealthcareResult;
import com.azure.ai.textanalytics.implementation.models.InformationResolution;
import com.azure.ai.textanalytics.implementation.models.InnerErrorCode;
import com.azure.ai.textanalytics.implementation.models.InnerErrorModel;
import com.azure.ai.textanalytics.implementation.models.InputError;
import com.azure.ai.textanalytics.implementation.models.KeyPhraseResult;
import com.azure.ai.textanalytics.implementation.models.KeyPhraseResultDocumentsItem;
import com.azure.ai.textanalytics.implementation.models.KeyPhraseTaskResult;
import com.azure.ai.textanalytics.implementation.models.LanguageDetectionDocumentResult;
import com.azure.ai.textanalytics.implementation.models.LanguageDetectionResult;
import com.azure.ai.textanalytics.implementation.models.LanguageDetectionTaskResult;
import com.azure.ai.textanalytics.implementation.models.LanguageInput;
import com.azure.ai.textanalytics.implementation.models.LanguageResult;
import com.azure.ai.textanalytics.implementation.models.LengthResolution;
import com.azure.ai.textanalytics.implementation.models.MultiLanguageInput;
import com.azure.ai.textanalytics.implementation.models.NumberResolution;
import com.azure.ai.textanalytics.implementation.models.NumericRangeResolution;
import com.azure.ai.textanalytics.implementation.models.OrdinalResolution;
import com.azure.ai.textanalytics.implementation.models.PiiCategory;
import com.azure.ai.textanalytics.implementation.models.PiiResult;
import com.azure.ai.textanalytics.implementation.models.PiiTaskResult;
import com.azure.ai.textanalytics.implementation.models.RelationType;
import com.azure.ai.textanalytics.implementation.models.RequestStatistics;
import com.azure.ai.textanalytics.implementation.models.SentenceAssessment;
import com.azure.ai.textanalytics.implementation.models.SentenceSentimentValue;
import com.azure.ai.textanalytics.implementation.models.SentenceTarget;
import com.azure.ai.textanalytics.implementation.models.SentimentConfidenceScorePerLabel;
import com.azure.ai.textanalytics.implementation.models.SentimentResponse;
import com.azure.ai.textanalytics.implementation.models.SentimentResponseDocumentsItem;
import com.azure.ai.textanalytics.implementation.models.SentimentTaskResult;
import com.azure.ai.textanalytics.implementation.models.SpeedResolution;
import com.azure.ai.textanalytics.implementation.models.TargetConfidenceScoreLabel;
import com.azure.ai.textanalytics.implementation.models.TargetRelationType;
import com.azure.ai.textanalytics.implementation.models.TemperatureResolution;
import com.azure.ai.textanalytics.implementation.models.TemporalSpanResolution;
import com.azure.ai.textanalytics.implementation.models.VolumeResolution;
import com.azure.ai.textanalytics.implementation.models.WarningCodeValue;
import com.azure.ai.textanalytics.implementation.models.WeightResolution;
import com.azure.ai.textanalytics.models.AbstractiveSummary;
import com.azure.ai.textanalytics.models.AbstractiveSummaryResult;
import com.azure.ai.textanalytics.models.AgeUnit;
import com.azure.ai.textanalytics.models.AnalyzeHealthcareEntitiesResult;
import com.azure.ai.textanalytics.models.AnalyzeSentimentResult;
import com.azure.ai.textanalytics.models.AreaUnit;
import com.azure.ai.textanalytics.models.AssessmentSentiment;
import com.azure.ai.textanalytics.models.CategorizedEntity;
import com.azure.ai.textanalytics.models.CategorizedEntityCollection;
import com.azure.ai.textanalytics.models.ClassificationCategory;
import com.azure.ai.textanalytics.models.ClassifyDocumentResult;
import com.azure.ai.textanalytics.models.DateTimeSubKind;
import com.azure.ai.textanalytics.models.DetectLanguageInput;
import com.azure.ai.textanalytics.models.DetectLanguageResult;
import com.azure.ai.textanalytics.models.DetectedLanguage;
<<<<<<< HEAD
import com.azure.ai.textanalytics.models.ScriptKind;
=======
>>>>>>> 76e613b5
import com.azure.ai.textanalytics.util.DynamicClassifyDocumentResultCollection;
import com.azure.ai.textanalytics.models.EntityAssociation;
import com.azure.ai.textanalytics.models.EntityCategory;
import com.azure.ai.textanalytics.models.EntityCertainty;
import com.azure.ai.textanalytics.models.EntityConditionality;
import com.azure.ai.textanalytics.models.EntityDataSource;
import com.azure.ai.textanalytics.models.ExtractKeyPhraseResult;
import com.azure.ai.textanalytics.models.ExtractSummaryResult;
import com.azure.ai.textanalytics.models.HealthcareEntity;
import com.azure.ai.textanalytics.models.HealthcareEntityAssertion;
import com.azure.ai.textanalytics.models.HealthcareEntityCategory;
import com.azure.ai.textanalytics.models.HealthcareEntityRelation;
import com.azure.ai.textanalytics.models.HealthcareEntityRelationRole;
import com.azure.ai.textanalytics.models.HealthcareEntityRelationType;
import com.azure.ai.textanalytics.models.InformationUnit;
import com.azure.ai.textanalytics.models.KeyPhrasesCollection;
import com.azure.ai.textanalytics.models.LengthUnit;
import com.azure.ai.textanalytics.models.LinkedEntity;
import com.azure.ai.textanalytics.models.LinkedEntityCollection;
import com.azure.ai.textanalytics.models.LinkedEntityMatch;
import com.azure.ai.textanalytics.models.NumberKind;
import com.azure.ai.textanalytics.models.PiiEntity;
import com.azure.ai.textanalytics.models.PiiEntityCategory;
import com.azure.ai.textanalytics.models.PiiEntityCollection;
import com.azure.ai.textanalytics.models.RangeKind;
import com.azure.ai.textanalytics.models.RecognizeEntitiesResult;
import com.azure.ai.textanalytics.models.RecognizeLinkedEntitiesResult;
import com.azure.ai.textanalytics.models.RecognizePiiEntitiesResult;
import com.azure.ai.textanalytics.models.RelativeTo;
import com.azure.ai.textanalytics.models.SentenceOpinion;
import com.azure.ai.textanalytics.models.SentenceSentiment;
import com.azure.ai.textanalytics.models.SentimentConfidenceScores;
import com.azure.ai.textanalytics.models.SpeedUnit;
import com.azure.ai.textanalytics.models.SummaryContext;
import com.azure.ai.textanalytics.models.SummarySentence;
import com.azure.ai.textanalytics.models.SummarySentenceCollection;
import com.azure.ai.textanalytics.models.TargetSentiment;
import com.azure.ai.textanalytics.models.TemperatureUnit;
import com.azure.ai.textanalytics.models.TemporalModifier;
import com.azure.ai.textanalytics.models.TextAnalyticsError;
import com.azure.ai.textanalytics.models.TextAnalyticsErrorCode;
import com.azure.ai.textanalytics.models.TextAnalyticsException;
import com.azure.ai.textanalytics.models.TextAnalyticsWarning;
import com.azure.ai.textanalytics.models.TextDocumentBatchStatistics;
import com.azure.ai.textanalytics.models.TextDocumentInput;
import com.azure.ai.textanalytics.models.TextDocumentStatistics;
import com.azure.ai.textanalytics.models.TextSentiment;
import com.azure.ai.textanalytics.models.VolumeUnit;
import com.azure.ai.textanalytics.models.WarningCode;
import com.azure.ai.textanalytics.models.WeightUnit;
import com.azure.ai.textanalytics.util.AbstractiveSummaryResultCollection;
import com.azure.ai.textanalytics.util.AnalyzeHealthcareEntitiesResultCollection;
import com.azure.ai.textanalytics.util.AnalyzeSentimentResultCollection;
import com.azure.ai.textanalytics.util.ClassifyDocumentResultCollection;
import com.azure.ai.textanalytics.util.DetectLanguageResultCollection;
import com.azure.ai.textanalytics.util.ExtractKeyPhrasesResultCollection;
import com.azure.ai.textanalytics.util.ExtractSummaryResultCollection;
import com.azure.ai.textanalytics.util.RecognizeCustomEntitiesResultCollection;
import com.azure.ai.textanalytics.util.RecognizeEntitiesResultCollection;
import com.azure.ai.textanalytics.util.RecognizeLinkedEntitiesResultCollection;
import com.azure.ai.textanalytics.util.RecognizePiiEntitiesResultCollection;
import com.azure.core.exception.HttpResponseException;
import com.azure.core.http.rest.Response;
import com.azure.core.http.rest.SimpleResponse;
import com.azure.core.util.Context;
import com.azure.core.util.CoreUtils;
import com.azure.core.util.IterableStream;
import com.azure.core.util.logging.ClientLogger;

import java.time.Duration;
import java.util.ArrayList;
import java.util.Collection;
import java.util.HashMap;
import java.util.Iterator;
import java.util.List;
import java.util.Map;
import java.util.Objects;
import java.util.Optional;
import java.util.concurrent.atomic.AtomicInteger;
import java.util.function.BiFunction;
import java.util.regex.Matcher;
import java.util.regex.Pattern;
import java.util.stream.Collectors;

/**
 * Utility method class.
 */
public final class Utility {
    // default time interval for polling
    public static final Duration DEFAULT_POLL_INTERVAL = Duration.ofSeconds(30);

    private static final ClientLogger LOGGER = new ClientLogger(Utility.class);

    private static final int NEUTRAL_SCORE_ZERO = 0;
    private static final int OPERATION_ID_LENGTH = 37;
    private static final String DOCUMENT_SENTENCES_ASSESSMENTS_REG_EXP =
        "#/documents/(\\d+)/sentences/(\\d+)/assessments/(\\d+)";
    private static final Pattern PATTERN;

    static {
        PATTERN = Pattern.compile(DOCUMENT_SENTENCES_ASSESSMENTS_REG_EXP);
    }

    private Utility() {
    }

    /**
     * Verify that list of documents are not null or empty. Otherwise, throw exception.
     *
     * @param documents A list of documents.
     *
     * @throws NullPointerException if {@code documents} is null.
     * @throws IllegalArgumentException if {@code documents} is empty.
     */
    public static void inputDocumentsValidation(Iterable<?> documents) {
        Objects.requireNonNull(documents, "'documents' cannot be null.");
        final Iterator<?> iterator = documents.iterator();
        if (!iterator.hasNext()) {
            throw new IllegalArgumentException("'documents' cannot be empty.");
        }
    }

    /**
     * Mapping a {@link ErrorResponseException} to {@link HttpResponseException} if exist. Otherwise, return
     * original {@link Throwable}.
     *
     * @param throwable A {@link Throwable}.
     * @return A {@link HttpResponseException} or the original throwable type.
     */
    public static Throwable mapToHttpResponseExceptionIfExists(Throwable throwable) {
        if (throwable instanceof ErrorResponseException) {
            ErrorResponseException errorException = (ErrorResponseException) throwable;
            final ErrorResponse errorResponse = errorException.getValue();
            com.azure.ai.textanalytics.models.TextAnalyticsError textAnalyticsError = null;
            if (errorResponse != null && errorResponse.getError() != null) {
                textAnalyticsError = toTextAnalyticsError(errorResponse.getError());
            }
            return new HttpResponseException(errorException.getMessage(), errorException.getResponse(),
                textAnalyticsError);
        }
        return throwable;
    }

    /**
     * Given a list of documents will apply the indexing function to it and return the updated list.
     *
     * @param documents the inputs to apply the mapping function to.
     * @param mappingFunction the function which applies the index to the incoming input value.
     * @param <T> the type of items being returned in the list.
     * @return The list holding all the generic items combined.
     */
    public static <T> List<T> mapByIndex(Iterable<String> documents, BiFunction<String, String, T> mappingFunction) {
        Objects.requireNonNull(documents, "'documents' cannot be null.");
        AtomicInteger i = new AtomicInteger(0);
        List<T> result = new ArrayList<>();
        documents.forEach(document ->
            result.add(mappingFunction.apply(String.valueOf(i.getAndIncrement()), document))
        );
        return result;
    }

    /**
     * Convert {@link DocumentStatistics} to {@link TextDocumentStatistics}
     *
     * @param statistics the {@link DocumentStatistics} provided by the service.
     * @return the {@link TextDocumentStatistics} returned by the SDK.
     */
    public static TextDocumentStatistics toTextDocumentStatistics(DocumentStatistics statistics) {
        return new TextDocumentStatistics(statistics.getCharactersCount(), statistics.getTransactionsCount());
    }

    /**
     * Convert {@link RequestStatistics} to {@link TextDocumentBatchStatistics}
     *
     * @param statistics the {@link RequestStatistics} provided by the service.
     * @return the {@link TextDocumentBatchStatistics} returned by the SDK.
     */
    public static TextDocumentBatchStatistics toBatchStatistics(RequestStatistics statistics) {
        return new TextDocumentBatchStatistics(statistics.getDocumentsCount(), statistics.getValidDocumentsCount(),
            statistics.getErroneousDocumentsCount(), statistics.getTransactionsCount());
    }

    /**
     * Convert {@link Error} to {@link com.azure.ai.textanalytics.models.TextAnalyticsError}
     * This function maps the service returned {@link Error inner error} to the top level
     * {@link com.azure.ai.textanalytics.models.TextAnalyticsError error}, if inner error present.
     *
     * @param error the {@link Error} returned by the service.
     * @return the {@link com.azure.ai.textanalytics.models.TextAnalyticsError} returned by the SDK.
     */
    public static TextAnalyticsError toTextAnalyticsError(Error error) {
        final InnerErrorModel innerError = error.getInnererror();

        if (innerError == null) {
            final ErrorCode errorCode = error.getCode();
            return new com.azure.ai.textanalytics.models.TextAnalyticsError(
                TextAnalyticsErrorCode.fromString(errorCode == null ? null : errorCode.toString()),
                error.getMessage(),
                error.getTarget());
        }

        final InnerErrorCode innerErrorCodeValue = innerError.getCode();
        return new com.azure.ai.textanalytics.models.TextAnalyticsError(
            TextAnalyticsErrorCode.fromString(innerErrorCodeValue == null ? null : innerErrorCodeValue.toString()),
            innerError.getMessage(),
            innerError.getTarget());
    }

    public static TextAnalyticsWarning toTextAnalyticsWarning(
        DocumentWarning warning) {
        final WarningCodeValue warningCodeValue = warning.getCode();
        return new TextAnalyticsWarning(
            WarningCode.fromString(warningCodeValue == null ? null : warningCodeValue.toString()),
            warning.getMessage());
    }

    /**
     * Convert the incoming input {@link TextDocumentInput} to the service expected {@link MultiLanguageInput}.
     *
     * @param documents the user provided input in {@link TextDocumentInput}
     * @return the service required input {@link MultiLanguageInput}
     */
    public static List<MultiLanguageInput> toMultiLanguageInput(Iterable<TextDocumentInput> documents) {
        List<MultiLanguageInput> multiLanguageInputs = new ArrayList<>();
        for (TextDocumentInput textDocumentInput : documents) {
            multiLanguageInputs.add(new MultiLanguageInput().setId(textDocumentInput.getId())
                .setText(textDocumentInput.getText()).setLanguage(textDocumentInput.getLanguage()));
        }
        return multiLanguageInputs;
    }

    /**
     * Convert the incoming input {@link com.azure.ai.textanalytics.models.TextAnalyticsError}
     * to a {@link TextAnalyticsException}.
     *
     * @param error the {@link com.azure.ai.textanalytics.models.TextAnalyticsError}.
     * @return the {@link TextAnalyticsException} to be thrown.
     */
    public static TextAnalyticsException toTextAnalyticsException(
        com.azure.ai.textanalytics.models.TextAnalyticsError error) {
        return new TextAnalyticsException(error.getMessage(), error.getErrorCode(), error.getTarget());
    }

    /**
     * Convert to a list of {@link LanguageInput} from {@link DetectLanguageInput}.
     *
     * @param documents The list of documents to detect languages for.
     *
     * @return a list of {@link LanguageInput}.
     */
    public static List<LanguageInput> toLanguageInput(Iterable<DetectLanguageInput> documents) {
        final List<LanguageInput> multiLanguageInputs = new ArrayList<>();
        documents.forEach(textDocumentInput -> multiLanguageInputs.add(new LanguageInput()
            .setId(textDocumentInput.getId())
            .setText(textDocumentInput.getText())
            .setCountryHint(textDocumentInput.getCountryHint())));
        return multiLanguageInputs;
    }

    /**
     * Extracts the operation ID from the 'operation-location' URL. An example of 'operation-location' is
     * https://[...]/language/analyze-text/jobs/36c9e042-77df-4cba-a87e-21ba2f50205a?api-version=2022-05-01
     *
     * @param operationLocation The URL specified in the 'Operation-Location' response header containing the
     * operation ID used to track the progress and obtain the ID of the analyze operation.
     *
     * @return The operation ID that tracks the long running operation progress.
     */
    public static String parseOperationId(String operationLocation) {
        if (!CoreUtils.isNullOrEmpty(operationLocation)) {
            final int indexBeforeOperationId = operationLocation.lastIndexOf('/');
            if (indexBeforeOperationId != -1) {
                return operationLocation.substring(indexBeforeOperationId + 1,
                    indexBeforeOperationId + OPERATION_ID_LENGTH);
            }
        }
        throw LOGGER.logExceptionAsError(
            new RuntimeException("Failed to parse operation header for operation Id from: " + operationLocation));
    }

    /**
     * Extract the next pagination link which contains the request parameter values, into map,
     * such as '$skip=20' and '$top=2'.
     *
     * @param nextLink the next pagination link.
     *
     * @return A map that holds the request parameter value of next pagination link.
     */
    public static Map<String, Object> parseNextLink(String nextLink) {
        if (!CoreUtils.isNullOrEmpty(nextLink)) {
            final Map<String, Object> parameterMap = new HashMap<>();
            final String[] strings = nextLink.split("\\?", 2);
            final String[] parameters = strings[1].split("&");

            for (String parameter : parameters) {
                final String[] parameterPair = parameter.split("=");
                final String key = parameterPair[0];
                final String value = parameterPair[1];
                if ("showStats".equals(key)) {
                    parameterMap.put(key, value);
                } else if ("$skip".equals(key) || "$top".equals(key)) {
                    parameterMap.put(key, Integer.valueOf(value));
                } else if ("skip".equals(key) || "top".equals(key)) {
                    // Language API no longer has '$' in front of the 'top' and 'skip'.
                    // https://[...]?showStats=False&top=2&skip=20&api-version=2022-05-01
                    parameterMap.put("$" + key, Integer.valueOf(value));
                }
            }
            return parameterMap;
        }
        return new HashMap<>();
    }

    // Sentiment Analysis
    public static Response<AnalyzeSentimentResultCollection> toAnalyzeSentimentResultCollectionResponse(
        Response<SentimentResponse> response) {
        return new SimpleResponse<>(response, toAnalyzeSentimentResultCollection(response.getValue()));
    }

    public static Response<AnalyzeSentimentResultCollection> toAnalyzeSentimentResultCollectionResponse2(
        Response<AnalyzeTextTaskResult> response) {
        return new SimpleResponse<>(response,
            toAnalyzeSentimentResultCollection(((SentimentTaskResult) response.getValue()).getResults()));
    }

    public static Response<DynamicClassifyDocumentResultCollection> toDynamicClassifyDocumentResultCollectionResponse(
        Response<AnalyzeTextTaskResult> response) {
        return new SimpleResponse<>(response,
            toDynamicClassificationResultCollection(
                ((DynamicClassificationTaskResult) response.getValue()).getResults()));
    }

    // Detect Language
    public static Response<DetectLanguageResultCollection> toDetectLanguageResultCollectionResponse(
        Response<LanguageResult> response) {
        final LanguageResult languageResult = response.getValue();
        final List<DetectLanguageResult> detectLanguageResults = new ArrayList<>();
        for (DocumentLanguage documentLanguage : languageResult.getDocuments()) {
            com.azure.ai.textanalytics.implementation.models.DetectedLanguage detectedLanguage =
                documentLanguage.getDetectedLanguage();

            // warnings
            final List<TextAnalyticsWarning> warnings =
                documentLanguage.getWarnings().stream()
                    .map(warning -> toTextAnalyticsWarning(warning))
                    .collect(Collectors.toList());

            detectLanguageResults.add(new DetectLanguageResult(
                documentLanguage.getId(),
                documentLanguage.getStatistics() == null
                    ? null : toTextDocumentStatistics(documentLanguage.getStatistics()),
                null,
                new DetectedLanguage(detectedLanguage.getName(),
                    detectedLanguage.getIso6391Name(), detectedLanguage.getConfidenceScore(),
                    new IterableStream<>(warnings))));
        }
        // Document errors
        for (DocumentError documentError : languageResult.getErrors()) {
            detectLanguageResults.add(new DetectLanguageResult(documentError.getId(), null,
                toTextAnalyticsError(documentError.getError()), null));
        }

        return new SimpleResponse<>(response,
            new DetectLanguageResultCollection(detectLanguageResults, languageResult.getModelVersion(),
                languageResult.getStatistics() == null ? null : toBatchStatistics(languageResult.getStatistics())));
    }

    public static Response<DetectLanguageResultCollection> toDetectLanguageResultCollectionResponse2(
        Response<AnalyzeTextTaskResult> response) {
        final LanguageDetectionResult languageResult =
            ((LanguageDetectionTaskResult) response.getValue()).getResults();
        final List<DetectLanguageResult> detectLanguageResults = new ArrayList<>();

        for (LanguageDetectionDocumentResult documentLanguage : languageResult.getDocuments()) {
            com.azure.ai.textanalytics.implementation.models.DetectedLanguage detectedLanguage =
                documentLanguage.getDetectedLanguage();

            // warnings
            final List<TextAnalyticsWarning> warnings =
                documentLanguage.getWarnings()
                    .stream()
                    .map(warning -> toTextAnalyticsWarning(warning))
                    .collect(Collectors.toList());

            detectLanguageResults.add(new DetectLanguageResult(
                documentLanguage.getId(),
                documentLanguage.getStatistics() == null
                    ? null : toTextDocumentStatistics(documentLanguage.getStatistics()),
                null,
                new DetectedLanguage(detectedLanguage.getName(),
                    detectedLanguage.getIso6391Name(), detectedLanguage.getConfidenceScore(),
                    new IterableStream<>(warnings)
                )));
        }
        // Document errors
        for (InputError documentError : languageResult.getErrors()) {
            detectLanguageResults.add(new DetectLanguageResult(documentError.getId(), null,
                toTextAnalyticsError(documentError.getError()), null));
        }

        return new SimpleResponse<>(response,
            new DetectLanguageResultCollection(detectLanguageResults, languageResult.getModelVersion(),
                languageResult.getStatistics() == null ? null : toBatchStatistics(languageResult.getStatistics())));
    }

    public static DetectedLanguage toDetectedLanguage(
        com.azure.ai.textanalytics.implementation.models.DetectedLanguage detectedLanguageImpl) {
        DetectedLanguage detectedLanguage = new DetectedLanguage(detectedLanguageImpl.getName(),
            detectedLanguageImpl.getIso6391Name(), detectedLanguageImpl.getConfidenceScore(),
            null);
        if (detectedLanguageImpl.getScript() != null) {
            DetectedLanguagePropertiesHelper.setScript(detectedLanguage,
                ScriptKind.fromString(detectedLanguageImpl.getScript().toString()));
        }
        return detectedLanguage;
    }

    // Key Phrase Extraction
    public static Response<ExtractKeyPhrasesResultCollection> toExtractKeyPhrasesResultCollectionResponse(
        final Response<KeyPhraseResult> response) {
        final KeyPhraseResult keyPhraseResult = response.getValue();
        // List of documents results
        final List<ExtractKeyPhraseResult> keyPhraseResultList = new ArrayList<>();
        for (KeyPhraseResultDocumentsItem documentKeyPhrases : keyPhraseResult.getDocuments()) {
            final String documentId = documentKeyPhrases.getId();
            keyPhraseResultList.add(new ExtractKeyPhraseResult(
                documentId,
                documentKeyPhrases.getStatistics() == null ? null
                    : toTextDocumentStatistics(documentKeyPhrases.getStatistics()), null,
                new KeyPhrasesCollection(
                    new IterableStream<>(documentKeyPhrases.getKeyPhrases()),
                    new IterableStream<>(documentKeyPhrases.getWarnings().stream().map(
                        warning -> toTextAnalyticsWarning(warning)).collect(Collectors.toList())))));
        }
        // Document errors
        for (InputError documentError : keyPhraseResult.getErrors()) {
            keyPhraseResultList.add(new ExtractKeyPhraseResult(documentError.getId(), null,
                toTextAnalyticsError(documentError.getError()), null));
        }

        return new SimpleResponse<>(response,
            new ExtractKeyPhrasesResultCollection(keyPhraseResultList, keyPhraseResult.getModelVersion(),
                keyPhraseResult.getStatistics() == null ? null
                    : toBatchStatistics(keyPhraseResult.getStatistics())));
    }

    public static Response<ExtractKeyPhrasesResultCollection> toExtractKeyPhrasesResultCollectionResponse2(
        final Response<AnalyzeTextTaskResult> response) {
        final KeyPhraseResult keyPhraseResult = ((KeyPhraseTaskResult) response.getValue()).getResults();
        // List of documents results
        final List<ExtractKeyPhraseResult> keyPhraseResultList = new ArrayList<>();
        for (KeyPhraseResultDocumentsItem documentKeyPhrases : keyPhraseResult.getDocuments()) {
            final String documentId = documentKeyPhrases.getId();
            keyPhraseResultList.add(new ExtractKeyPhraseResult(
                documentId,
                documentKeyPhrases.getStatistics() == null ? null
                    : toTextDocumentStatistics(documentKeyPhrases.getStatistics()), null,
                new KeyPhrasesCollection(
                    new IterableStream<>(documentKeyPhrases.getKeyPhrases()),
                    new IterableStream<>(documentKeyPhrases.getWarnings().stream().map(
                        warning -> toTextAnalyticsWarning(warning)).collect(Collectors.toList())))));
        }
        // Document errors
        for (InputError documentError : keyPhraseResult.getErrors()) {
            keyPhraseResultList.add(new ExtractKeyPhraseResult(documentError.getId(), null,
                toTextAnalyticsError(documentError.getError()), null));
        }

        return new SimpleResponse<>(response,
            new ExtractKeyPhrasesResultCollection(keyPhraseResultList, keyPhraseResult.getModelVersion(),
                keyPhraseResult.getStatistics() == null ? null
                    : toBatchStatistics(keyPhraseResult.getStatistics())));
    }

    // Dynamic Classification
    public static DynamicClassifyDocumentResultCollection toDynamicClassificationResultCollection(
        DynamicClassificationResult classificationResult) {
        List<ClassifyDocumentResult> dynamicClassificationResults = new ArrayList<>();

        // A list of document results
        for (DynamicClassificationResultDocumentsItem documentItem: classificationResult.getDocuments()) {
            dynamicClassificationResults.add(toDynamicClassificationResult(documentItem));
        }
        // Document errors
        for (InputError documentError : classificationResult.getErrors()) {
            dynamicClassificationResults.add(new ClassifyDocumentResult(documentError.getId(), null,
                toTextAnalyticsError(documentError.getError())));
        }

        DynamicClassifyDocumentResultCollection resultCollection =
            new DynamicClassifyDocumentResultCollection(dynamicClassificationResults);
        DynamicClassifyDocumentResultCollectionPropertiesHelper.setStatistics(resultCollection,
            toBatchStatistics(classificationResult.getStatistics()));
        DynamicClassifyDocumentResultCollectionPropertiesHelper.setModelVersion(resultCollection,
            classificationResult.getModelVersion());

        return resultCollection;
    }

    public static ClassifyDocumentResult toDynamicClassificationResult(
        DynamicClassificationResultDocumentsItem documentItem) {
        ClassifyDocumentResult classifyDocumentResult = new ClassifyDocumentResult(
            documentItem.getId(),
            documentItem.getStatistics() == null ? null
                : toTextDocumentStatistics(documentItem.getStatistics()),
            null);
        ClassifyDocumentResultPropertiesHelper.setClassifications(classifyDocumentResult,
            new IterableStream<>(toDocumentClassifications(documentItem.getClassProperty())));
        ClassifyDocumentResultPropertiesHelper.setWarnings(classifyDocumentResult,
            new IterableStream<>(documentItem.getWarnings().stream().map(
                    warning -> toTextAnalyticsWarning(warning)).collect(Collectors.toList())));
<<<<<<< HEAD
//        ClassifyDocumentResultPropertiesHelper.setDetectedLanguage(classifyDocumentResult,
//            toDetectedLanguage(documentItem..getDetectedLanguage()))
=======
>>>>>>> 76e613b5
        return classifyDocumentResult;
    }


    // Named Entities Recognition
    public static RecognizeEntitiesResultCollection toRecognizeEntitiesResultCollectionResponse(
        final EntitiesResult entitiesResult) {
        // List of documents results
        List<RecognizeEntitiesResult> recognizeEntitiesResults = new ArrayList<>();
        entitiesResult.getDocuments().forEach(documentEntities ->
            recognizeEntitiesResults.add(toRecognizeEntitiesResult(documentEntities)));
        // Document errors
        for (InputError documentError : entitiesResult.getErrors()) {
            recognizeEntitiesResults.add(new RecognizeEntitiesResult(documentError.getId(), null,
                toTextAnalyticsError(documentError.getError()), null));
        }

        return new RecognizeEntitiesResultCollection(recognizeEntitiesResults, entitiesResult.getModelVersion(),
            entitiesResult.getStatistics() == null ? null : toBatchStatistics(entitiesResult.getStatistics()));
    }

    public static Response<RecognizeEntitiesResultCollection> toRecognizeEntitiesResultCollection(
        final Response<EntitiesResult> response) {
        EntitiesResult entitiesResult = response.getValue();
        return new SimpleResponse<>(response,
            new RecognizeEntitiesResultCollection(
                toRecognizeEntitiesResults(entitiesResult),
                entitiesResult.getModelVersion(),
                entitiesResult.getStatistics() == null ? null : toBatchStatistics(entitiesResult.getStatistics())));
    }

    public static Response<RecognizeEntitiesResultCollection> toRecognizeEntitiesResultCollection2(
        final Response<AnalyzeTextTaskResult> response) {
        EntitiesTaskResult entitiesTaskResult = (EntitiesTaskResult) response.getValue();
        final EntitiesResult results = entitiesTaskResult.getResults();
        return new SimpleResponse<>(response,
            new RecognizeEntitiesResultCollection(
                toRecognizeEntitiesResults(results),
                results.getModelVersion(),
                results.getStatistics() == null ? null : toBatchStatistics(results.getStatistics())));
    }

    public static List<RecognizeEntitiesResult> toRecognizeEntitiesResults(EntitiesResult results) {
        // List of documents results
        List<RecognizeEntitiesResult> recognizeEntitiesResults = new ArrayList<>();
        results.getDocuments().forEach(
            documentEntities ->
                recognizeEntitiesResults.add(new RecognizeEntitiesResult(
                    documentEntities.getId(),
                    documentEntities.getStatistics() == null ? null
                        : toTextDocumentStatistics(documentEntities.getStatistics()),
                    null,
                    new CategorizedEntityCollection(
                        new IterableStream<>(documentEntities.getEntities().stream().map(entity -> {
                            final CategorizedEntity categorizedEntity =
                                new CategorizedEntity(entity.getText(), EntityCategory.fromString(entity.getCategory()),
                                    entity.getSubcategory(), entity.getConfidenceScore());
                            CategorizedEntityPropertiesHelper.setLength(categorizedEntity, entity.getLength());
                            CategorizedEntityPropertiesHelper.setOffset(categorizedEntity, entity.getOffset());
                            CategorizedEntityPropertiesHelper.setResolutions(categorizedEntity,
                                    toBaseResolutions(entity.getResolutions()));
                            return categorizedEntity;
                        }).collect(Collectors.toList())),
                        new IterableStream<>(
                            documentEntities.getWarnings().stream()
                                .map(warning -> toTextAnalyticsWarning(warning)).collect(Collectors.toList()))))));
        // Document errors
        for (InputError documentError : results.getErrors()) {
            recognizeEntitiesResults.add(new RecognizeEntitiesResult(documentError.getId(), null,
                toTextAnalyticsError(documentError.getError()), null));
        }
        return recognizeEntitiesResults;
    }

    public static IterableStream<com.azure.ai.textanalytics.models.BaseResolution> toBaseResolutions(
            List<BaseResolution> resolutions) {
        if (resolutions == null) {
            return null;
        }

        List<com.azure.ai.textanalytics.models.BaseResolution> baseResolutions = new ArrayList<>();
        resolutions.forEach(resolution -> baseResolutions.add(toBaseResolution(resolution)));
        return new IterableStream<>(baseResolutions);
    }

    public static com.azure.ai.textanalytics.models.BaseResolution toBaseResolution(BaseResolution resolution) {
        if (resolution instanceof AgeResolution) {
            AgeResolution ageResolutionImpl = (AgeResolution) resolution;
            return new com.azure.ai.textanalytics.models.AgeResolution(
                    AgeUnit.fromString(ageResolutionImpl.getUnit().toString()), ageResolutionImpl.getValue());
        } else if (resolution instanceof VolumeResolution) {
            VolumeResolution volumeResolutionImpl = (VolumeResolution) resolution;
            return new com.azure.ai.textanalytics.models.VolumeResolution(
                    VolumeUnit.fromString(volumeResolutionImpl.getUnit().toString()), volumeResolutionImpl.getValue());
        } else if (resolution instanceof SpeedResolution) {
            SpeedResolution speedResolutionImpl = (SpeedResolution) resolution;
            return new com.azure.ai.textanalytics.models.SpeedResolution(
                    SpeedUnit.fromString(speedResolutionImpl.getUnit().toString()), speedResolutionImpl.getValue());
        } else if (resolution instanceof AreaResolution) {
            AreaResolution areaResolutionImpl = (AreaResolution) resolution;
            return new com.azure.ai.textanalytics.models.AreaResolution(
                    AreaUnit.fromString(areaResolutionImpl.getUnit().toString()), areaResolutionImpl.getValue());
        } else if (resolution instanceof LengthResolution) {
            LengthResolution lengthResolutionImpl = (LengthResolution) resolution;
            return new com.azure.ai.textanalytics.models.LengthResolution(
                    LengthUnit.fromString(lengthResolutionImpl.getUnit().toString()), lengthResolutionImpl.getValue());
        } else if (resolution instanceof InformationResolution) {
            InformationResolution informationResolutionImpl = (InformationResolution) resolution;
            return new com.azure.ai.textanalytics.models.InformationResolution(
                    InformationUnit.fromString(informationResolutionImpl.getUnit().toString()),
                    informationResolutionImpl.getValue());
        } else if (resolution instanceof TemperatureResolution) {
            TemperatureResolution temperatureResolutionImpl = (TemperatureResolution) resolution;
            return new com.azure.ai.textanalytics.models.TemperatureResolution(
                    TemperatureUnit.fromString(temperatureResolutionImpl.getUnit().toString()),
                    temperatureResolutionImpl.getValue());
        } else if (resolution instanceof WeightResolution) {
            WeightResolution weightResolutionImpl = (WeightResolution) resolution;
            return new com.azure.ai.textanalytics.models.WeightResolution(
                    WeightUnit.fromString(weightResolutionImpl.getUnit().toString()),
                    weightResolutionImpl.getValue());
        } else if (resolution instanceof CurrencyResolution) {
            CurrencyResolution currencyResolutionImpl = (CurrencyResolution) resolution;
            com.azure.ai.textanalytics.models.CurrencyResolution currencyResolution
                    = new com.azure.ai.textanalytics.models.CurrencyResolution(
                            currencyResolutionImpl.getUnit(), currencyResolutionImpl.getValue());
            CurrencyResolutionPropertiesHelper.setISO4217(currencyResolution, currencyResolutionImpl.getISO4217());
            return currencyResolution;
        } else if (resolution instanceof BooleanResolution) {
            BooleanResolution booleanResolutionImpl = (BooleanResolution) resolution;
            return new com.azure.ai.textanalytics.models.BooleanResolution(booleanResolutionImpl.isValue());
        } else if (resolution instanceof DateTimeResolution) {
            DateTimeResolution dateTimeResolutionImpl = (DateTimeResolution) resolution;
            com.azure.ai.textanalytics.models.DateTimeResolution dateTimeResolution
                    = new com.azure.ai.textanalytics.models.DateTimeResolution(dateTimeResolutionImpl.getTimex(),
                    DateTimeSubKind.fromString(dateTimeResolutionImpl.getDateTimeSubKind().toString()),
                    dateTimeResolutionImpl.getValue());
            DateTimeResolutionPropertiesHelper.setModifier(dateTimeResolution,
                    TemporalModifier.fromString(dateTimeResolutionImpl.getModifier().toString()));
            return dateTimeResolution;
        } else if (resolution instanceof NumberResolution) {
            NumberResolution numberResolutionImpl = (NumberResolution) resolution;
            return new com.azure.ai.textanalytics.models.NumberResolution(
                    NumberKind.fromString(numberResolutionImpl.getNumberKind().toString()),
                    numberResolutionImpl.getValue());
        } else if (resolution instanceof OrdinalResolution) {
            OrdinalResolution ordinalResolutionImpl = (OrdinalResolution) resolution;
            return new com.azure.ai.textanalytics.models.OrdinalResolution(
                    ordinalResolutionImpl.getOffset(),
                    RelativeTo.fromString(ordinalResolutionImpl.getRelativeTo().toString()),
                    ordinalResolutionImpl.getValue());
        } else if (resolution instanceof TemporalSpanResolution) {
            TemporalSpanResolution temporalSpanResolutionImpl = (TemporalSpanResolution) resolution;
            com.azure.ai.textanalytics.models.TemporalSpanResolution temporalSpanResolution
                    = new com.azure.ai.textanalytics.models.TemporalSpanResolution();
            TemporalSpanResolutionPropertiesHelper.setBegin(temporalSpanResolution,
                    temporalSpanResolutionImpl.getBegin());
            TemporalSpanResolutionPropertiesHelper.setEnd(temporalSpanResolution,
                    temporalSpanResolutionImpl.getEnd());
            TemporalSpanResolutionPropertiesHelper.setDuration(temporalSpanResolution,
                    temporalSpanResolutionImpl.getDuration());
            TemporalSpanResolutionPropertiesHelper.setModifier(temporalSpanResolution,
                    TemporalModifier.fromString(temporalSpanResolutionImpl.getModifier().toString()));
            return temporalSpanResolution;
        } else if (resolution instanceof NumericRangeResolution) {
            NumericRangeResolution numericRangeResolutionImpl = (NumericRangeResolution) resolution;
            return new com.azure.ai.textanalytics.models.NumericRangeResolution(
                    RangeKind.fromString(numericRangeResolutionImpl.getRangeKind().toString()),
                    numericRangeResolutionImpl.getMinimum(), numericRangeResolutionImpl.getMaximum());
        } else {
            // else throw exception
            throw LOGGER.logExceptionAsError(new RuntimeException("Unknown Resolution type: " + resolution.getClass()));
        }
    }

    public static RecognizeEntitiesResult toRecognizeEntitiesResult(EntitiesResultDocumentsItem documentEntities) {
        final RecognizeEntitiesResult recognizeEntitiesResult = new RecognizeEntitiesResult(
            documentEntities.getId(),
            documentEntities.getStatistics() == null ? null
                : toTextDocumentStatistics(documentEntities.getStatistics()),
            null,
            new CategorizedEntityCollection(
                new IterableStream<>(documentEntities.getEntities().stream().map(entity -> {
                    final CategorizedEntity categorizedEntity = new CategorizedEntity(entity.getText(),
                        EntityCategory.fromString(entity.getCategory()), entity.getSubcategory(),
                        entity.getConfidenceScore());
                    CategorizedEntityPropertiesHelper.setLength(categorizedEntity, entity.getLength());
                    CategorizedEntityPropertiesHelper.setOffset(categorizedEntity, entity.getOffset());
                    CategorizedEntityPropertiesHelper.setResolutions(categorizedEntity, toBaseResolutions(
                        entity.getResolutions()));
                    return categorizedEntity;
                }).collect(Collectors.toList())),
                new IterableStream<>(documentEntities.getWarnings().stream().map(
                    warning -> toTextAnalyticsWarning(warning)).collect(Collectors.toList()))));

        RecognizeEntitiesResultPropertiesHelper.setDetectedLanguage(recognizeEntitiesResult,
            toDetectedLanguage(documentEntities.getDetectedLanguage()));
        return recognizeEntitiesResult;
    }

    public static RecognizeEntitiesResult toRecognizeEntitiesResult(CustomEntitiesResultDocumentsItem documentEntities) {
        final RecognizeEntitiesResult recognizeEntitiesResult = new RecognizeEntitiesResult(
            documentEntities.getId(),
            documentEntities.getStatistics() == null ? null
                : toTextDocumentStatistics(documentEntities.getStatistics()),
            null,
            new CategorizedEntityCollection(
                new IterableStream<>(documentEntities.getEntities().stream().map(entity -> {
                    final CategorizedEntity categorizedEntity = new CategorizedEntity(entity.getText(),
                        EntityCategory.fromString(entity.getCategory()), entity.getSubcategory(),
                        entity.getConfidenceScore());
                    CategorizedEntityPropertiesHelper.setLength(categorizedEntity, entity.getLength());
                    CategorizedEntityPropertiesHelper.setOffset(categorizedEntity, entity.getOffset());
                    CategorizedEntityPropertiesHelper.setResolutions(categorizedEntity,
                        toBaseResolutions(entity.getResolutions()));
                    return categorizedEntity;
                }).collect(Collectors.toList())),
                new IterableStream<>(documentEntities.getWarnings().stream().map(
                    warning -> toTextAnalyticsWarning(warning)).collect(Collectors.toList()))));
        RecognizeEntitiesResultPropertiesHelper.setDetectedLanguage(recognizeEntitiesResult,
            toDetectedLanguage(documentEntities.getDetectedLanguage()));
        return recognizeEntitiesResult;
    }

    public static Response<RecognizePiiEntitiesResultCollection>
        toRecognizePiiEntitiesResultCollectionResponseLegacyApi(final Response<PiiResult> response) {
        return new SimpleResponse<>(response, toRecognizePiiEntitiesResultCollection(response.getValue()));
    }

    public static Response<RecognizePiiEntitiesResultCollection>
        toRecognizePiiEntitiesResultCollectionResponseLanguageApi(final Response<AnalyzeTextTaskResult> response) {
        return new SimpleResponse<>(response, toRecognizePiiEntitiesResultCollection(
            ((PiiTaskResult) response.getValue()).getResults()));
    }

    public static RecognizePiiEntitiesResultCollection toRecognizePiiEntitiesResultCollection(
        final PiiResult piiEntitiesResult) {
        // List of documents results
        final List<RecognizePiiEntitiesResult> recognizePiiEntitiesResults = new ArrayList<>();
        piiEntitiesResult.getDocuments().forEach(documentEntities -> {
            // Pii entities list
            final List<PiiEntity> piiEntities = documentEntities.getEntities().stream().map(entity -> {
                final PiiEntity piiEntity = new PiiEntity();
                PiiEntityPropertiesHelper.setText(piiEntity, entity.getText());
                PiiEntityPropertiesHelper.setCategory(piiEntity, PiiEntityCategory.fromString(entity.getCategory()));
                PiiEntityPropertiesHelper.setSubcategory(piiEntity, entity.getSubcategory());
                PiiEntityPropertiesHelper.setConfidenceScore(piiEntity, entity.getConfidenceScore());
                PiiEntityPropertiesHelper.setOffset(piiEntity, entity.getOffset());
                return piiEntity;
            }).collect(Collectors.toList());
            // Warnings
            final List<TextAnalyticsWarning> warnings = documentEntities.getWarnings().stream().map(
                warning -> toTextAnalyticsWarning(warning)).collect(Collectors.toList());
            // Document result
            final RecognizePiiEntitiesResult recognizePiiEntitiesResult = new RecognizePiiEntitiesResult(
                documentEntities.getId(),
                documentEntities.getStatistics() == null ? null
                    : toTextDocumentStatistics(documentEntities.getStatistics()),
                null,
                new PiiEntityCollection(new IterableStream<>(piiEntities), documentEntities.getRedactedText(),
                    new IterableStream<>(warnings)));
            RecognizePiiEntitiesResultPropertiesHelper.setDetectedLanguage(recognizePiiEntitiesResult,
                toDetectedLanguage(documentEntities.getDetectedLanguage()));
            // Document result list
            recognizePiiEntitiesResults.add(recognizePiiEntitiesResult);
        });
        // Document errors
        for (InputError documentError : piiEntitiesResult.getErrors()) {
            recognizePiiEntitiesResults.add(new RecognizePiiEntitiesResult(documentError.getId(), null,
                toTextAnalyticsError(documentError.getError()), null));
        }

        return new RecognizePiiEntitiesResultCollection(recognizePiiEntitiesResults, piiEntitiesResult.getModelVersion(),
            piiEntitiesResult.getStatistics() == null ? null : toBatchStatistics(piiEntitiesResult.getStatistics()));
    }

    public static ExtractKeyPhrasesResultCollection toExtractKeyPhrasesResultCollection(
        final KeyPhraseResult keyPhraseResult) {
        // List of documents results
        final List<ExtractKeyPhraseResult> keyPhraseResultList = new ArrayList<>();
        for (KeyPhraseResultDocumentsItem documentKeyPhrases : keyPhraseResult.getDocuments()) {
            final String documentId = documentKeyPhrases.getId();
            final ExtractKeyPhraseResult extractKeyPhraseResult = new ExtractKeyPhraseResult(
                documentId,
                documentKeyPhrases.getStatistics() == null ? null
                    : toTextDocumentStatistics(documentKeyPhrases.getStatistics()), null,
                new KeyPhrasesCollection(
                    new IterableStream<>(documentKeyPhrases.getKeyPhrases()),
                    new IterableStream<>(documentKeyPhrases.getWarnings().stream().map(
                        warning -> toTextAnalyticsWarning(warning)).collect(Collectors.toList()))));
            ExtractKeyPhraseResultPropertiesHelper.setDetectedLanguage(extractKeyPhraseResult,
                toDetectedLanguage(documentKeyPhrases.getDetectedLanguage()));
            // Document result list
            keyPhraseResultList.add(extractKeyPhraseResult);
        }
        // Document errors
        for (InputError documentError : keyPhraseResult.getErrors()) {
            keyPhraseResultList.add(new ExtractKeyPhraseResult(documentError.getId(), null,
                toTextAnalyticsError(documentError.getError()), null));
        }

        return new ExtractKeyPhrasesResultCollection(keyPhraseResultList, keyPhraseResult.getModelVersion(),
            keyPhraseResult.getStatistics() == null ? null : toBatchStatistics(keyPhraseResult.getStatistics()));
    }

    // Linked Entities recognition
    public static Response<RecognizeLinkedEntitiesResultCollection>
        toRecognizeLinkedEntitiesResultCollectionResponseLegacyApi(final Response<EntityLinkingResult> response) {
        return new SimpleResponse<>(response, toRecognizeLinkedEntitiesResultCollection(response.getValue()));
    }

    public static Response<RecognizeLinkedEntitiesResultCollection>
        toRecognizeLinkedEntitiesResultCollectionResponseLanguageApi(final Response<AnalyzeTextTaskResult> response) {
        return new SimpleResponse<>(response, toRecognizeLinkedEntitiesResultCollection(
            ((EntityLinkingTaskResult) response.getValue()).getResults()));
    }

    public static RecognizeLinkedEntitiesResultCollection toRecognizeLinkedEntitiesResultCollection(
        final EntityLinkingResult entityLinkingResult) {
        // List of documents results
        final List<RecognizeLinkedEntitiesResult> linkedEntitiesResults =
            entityLinkingResult.getDocuments().stream().map(
                documentLinkedEntities -> {
                    RecognizeLinkedEntitiesResult recognizeLinkedEntitiesResult = new RecognizeLinkedEntitiesResult(
                        documentLinkedEntities.getId(),
                        documentLinkedEntities.getStatistics() == null ? null
                            : toTextDocumentStatistics(documentLinkedEntities.getStatistics()),
                        null,
                        new LinkedEntityCollection(new IterableStream<>(
                            documentLinkedEntities.getEntities().stream().map(
                                linkedEntity -> {
                                    final LinkedEntity entity = new LinkedEntity(
                                        linkedEntity.getName(),
                                        new IterableStream<>(
                                            linkedEntity.getMatches().stream().map(
                                                match -> {
                                                    final LinkedEntityMatch linkedEntityMatch = new LinkedEntityMatch(
                                                        match.getText(), match.getConfidenceScore());
                                                    LinkedEntityMatchPropertiesHelper.setOffset(linkedEntityMatch,
                                                        match.getOffset());
                                                    LinkedEntityMatchPropertiesHelper.setLength(linkedEntityMatch,
                                                        match.getLength());
                                                    return linkedEntityMatch;
                                                }).collect(Collectors.toList())),
                                        linkedEntity.getLanguage(),
                                        linkedEntity.getId(),
                                        linkedEntity.getUrl(),
                                        linkedEntity.getDataSource());
                                    LinkedEntityPropertiesHelper.setBingEntitySearchApiId(entity, linkedEntity.getBingId());
                                    return entity;
                                }).collect(Collectors.toList())),
                            new IterableStream<>(documentLinkedEntities.getWarnings().stream().map(
                                warning -> toTextAnalyticsWarning(warning)).collect(Collectors.toList()))));
                    RecognizeLinkedEntitiesResultPropertiesHelper.setDetectedLanguage(recognizeLinkedEntitiesResult,
                        toDetectedLanguage(documentLinkedEntities.getDetectedLanguage()));
                    return recognizeLinkedEntitiesResult;
                }).collect(Collectors.toList());

        // Document errors
        for (InputError documentError : entityLinkingResult.getErrors()) {
            linkedEntitiesResults.add(new RecognizeLinkedEntitiesResult(documentError.getId(), null,
                toTextAnalyticsError(documentError.getError()), null));
        }

        return new RecognizeLinkedEntitiesResultCollection(linkedEntitiesResults, entityLinkingResult.getModelVersion(),
                entityLinkingResult.getStatistics() == null ? null
                    : toBatchStatistics(entityLinkingResult.getStatistics()));
    }

    /**
     * Helper method to convert {@link SentimentResponse} to {@link AnalyzeSentimentResultCollection}.
     *
     * @param sentimentResponse The {@link SentimentResponse}.
     *
     * @return A {@link AnalyzeSentimentResultCollection}.
     */
    public static AnalyzeSentimentResultCollection toAnalyzeSentimentResultCollection(
        SentimentResponse sentimentResponse) {
        final List<AnalyzeSentimentResult> analyzeSentimentResults = new ArrayList<>();
        final List<SentimentResponseDocumentsItem> documentSentiments = sentimentResponse.getDocuments();
        for (SentimentResponseDocumentsItem documentSentiment : documentSentiments) {
            analyzeSentimentResults.add(toAnalyzeSentimentResult(documentSentiment, documentSentiments));
        }
        for (InputError documentError : sentimentResponse.getErrors()) {
            analyzeSentimentResults.add(new AnalyzeSentimentResult(documentError.getId(), null,
                toTextAnalyticsError(documentError.getError()), null));
        }
        return new AnalyzeSentimentResultCollection(analyzeSentimentResults, sentimentResponse.getModelVersion(),
            sentimentResponse.getStatistics() == null ? null : toBatchStatistics(sentimentResponse.getStatistics()));
    }

    /**
     * Transfer {@link HealthcareResult} into {@link AnalyzeHealthcareEntitiesResultCollection}.
     *
     * @param healthcareResult the service side raw data, HealthcareResult.
     *
     * @return the client side explored model, AnalyzeHealthcareEntitiesResultCollection.
     */
    public static AnalyzeHealthcareEntitiesResultCollection toAnalyzeHealthcareEntitiesResultCollection(
        HealthcareResult healthcareResult) {
        // List of document results
        List<AnalyzeHealthcareEntitiesResult> analyzeHealthcareEntitiesResults = new ArrayList<>();
        healthcareResult.getDocuments().forEach(
            documentEntities -> {
                final AnalyzeHealthcareEntitiesResult analyzeHealthcareEntitiesResult =
                    new AnalyzeHealthcareEntitiesResult(
                        documentEntities.getId(),
                        documentEntities.getStatistics() == null ? null
                            : toTextDocumentStatistics(documentEntities.getStatistics()),
                        null);
                // Warnings
                final List<TextAnalyticsWarning> warnings = documentEntities.getWarnings().stream().map(
                    textAnalyticsWarning -> new TextAnalyticsWarning(
                        Optional.ofNullable(textAnalyticsWarning.getCode())
                            .map(warningCodeValue -> WarningCode.fromString(warningCodeValue.toString()))
                            .orElse(null),
                        textAnalyticsWarning.getMessage())
                ).collect(Collectors.toList());
                AnalyzeHealthcareEntitiesResultPropertiesHelper.setWarnings(analyzeHealthcareEntitiesResult,
                    IterableStream.of(warnings));
                // Healthcare entities
                final List<HealthcareEntity> healthcareEntities = documentEntities.getEntities().stream().map(
                    entity -> {
                        final HealthcareEntity healthcareEntity = new HealthcareEntity();
                        HealthcareEntityPropertiesHelper.setText(healthcareEntity, entity.getText());
                        HealthcareEntityPropertiesHelper.setNormalizedText(healthcareEntity, entity.getName());
                        if (entity.getCategory() != null) {
                            HealthcareEntityPropertiesHelper.setCategory(healthcareEntity,
                                HealthcareEntityCategory.fromString(entity.getCategory().toString()));
                        }
                        HealthcareEntityPropertiesHelper.setConfidenceScore(healthcareEntity,
                            entity.getConfidenceScore());
                        HealthcareEntityPropertiesHelper.setOffset(healthcareEntity, entity.getOffset());
                        HealthcareEntityPropertiesHelper.setLength(healthcareEntity, entity.getLength());
                        final List<EntityDataSource> entityDataSources =
                            Optional.ofNullable(entity.getLinks()).map(
                                links -> links.stream().map(
                                    link -> {
                                        final EntityDataSource dataSource = new EntityDataSource();
                                        EntityDataSourcePropertiesHelper.setName(dataSource, link.getDataSource());
                                        EntityDataSourcePropertiesHelper.setEntityId(dataSource, link.getId());
                                        return dataSource;
                                    }
                                ).collect(Collectors.toList()))
                                .orElse(new ArrayList<>());

                        HealthcareEntityPropertiesHelper.setDataSources(healthcareEntity,
                            IterableStream.of(entityDataSources));

                        final HealthcareAssertion assertion = entity.getAssertion();
                        if (assertion != null) {
                            HealthcareEntityPropertiesHelper.setAssertion(healthcareEntity,
                                toHealthcareEntityAssertion(assertion));
                        }
                        return healthcareEntity;
                    }).collect(Collectors.toList());
                AnalyzeHealthcareEntitiesResultPropertiesHelper.setEntities(analyzeHealthcareEntitiesResult,
                    IterableStream.of(healthcareEntities));

                // Healthcare Entity relations
                final List<HealthcareEntityRelation> healthcareEntityRelations =
                    documentEntities.getRelations().stream().map(
                        healthcareRelation -> {
                            final HealthcareEntityRelation entityRelation = new HealthcareEntityRelation();
                            // Healthcare relation type
                            final RelationType relationType = healthcareRelation.getRelationType();
                            if (relationType != null) {
                                HealthcareEntityRelationPropertiesHelper.setRelationType(entityRelation,
                                    HealthcareEntityRelationType.fromString(relationType.toString()));
                            }
                            // Healthcare entity relation roles
                            final List<HealthcareEntityRelationRole> relationRoles =
                                healthcareRelation.getEntities().stream().map(
                                    relationEntity -> {
                                        final HealthcareEntityRelationRole relationRole =
                                            new HealthcareEntityRelationRole();
                                        HealthcareEntityRelationRolePropertiesHelper.setName(relationRole,
                                            relationEntity.getRole());
                                        HealthcareEntityRelationRolePropertiesHelper.setEntity(relationRole,
                                            healthcareEntities.get(getHealthcareEntityIndex(relationEntity.getRef())));
                                        return relationRole;
                                    }).collect(Collectors.toList());
                            HealthcareEntityRelationPropertiesHelper.setRoles(entityRelation,
                                IterableStream.of(relationRoles));
                            HealthcareEntityRelationPropertiesHelper.setConfidenceScore(entityRelation,
                                healthcareRelation.getConfidenceScore());

                            return entityRelation;
                        }).collect(Collectors.toList());
                AnalyzeHealthcareEntitiesResultPropertiesHelper.setEntityRelations(analyzeHealthcareEntitiesResult,
                    IterableStream.of(healthcareEntityRelations));
                AnalyzeHealthcareEntitiesResultPropertiesHelper.setFhirBundle(analyzeHealthcareEntitiesResult,
                    documentEntities.getFhirBundle());
                AnalyzeHealthcareEntitiesResultPropertiesHelper.setDetectedLanguage(analyzeHealthcareEntitiesResult,
                    toDetectedLanguage(documentEntities.getDetectedLanguage()));
                analyzeHealthcareEntitiesResults.add(analyzeHealthcareEntitiesResult);
            });
        // Document errors
        healthcareResult.getErrors().forEach(documentError ->
            analyzeHealthcareEntitiesResults.add(new AnalyzeHealthcareEntitiesResult(
                documentError.getId(), null, toTextAnalyticsError(documentError.getError())))
        );
        return new AnalyzeHealthcareEntitiesResultCollection(IterableStream.of(analyzeHealthcareEntitiesResults));
    }

    public static FhirVersion toFhirVersion(com.azure.ai.textanalytics.models.FhirVersion fhirVersion) {
        return fhirVersion == null ? null : FhirVersion.fromString(fhirVersion.toString());
    }

    public static HealthcareEntityAssertion toHealthcareEntityAssertion(HealthcareAssertion healthcareAssertion) {
        final Association association = healthcareAssertion.getAssociation();
        final Certainty certainty = healthcareAssertion.getCertainty();
        final Conditionality conditionality = healthcareAssertion.getConditionality();

        final HealthcareEntityAssertion entityAssertion = new HealthcareEntityAssertion();
        if (association != null) {
            HealthcareEntityAssertionPropertiesHelper.setAssociation(entityAssertion,
                EntityAssociation.fromString(association.toString()));
        }
        if (certainty != null) {
            HealthcareEntityAssertionPropertiesHelper.setCertainty(entityAssertion,
                toCertainty(certainty));
        }
        if (conditionality != null) {
            HealthcareEntityAssertionPropertiesHelper.setConditionality(entityAssertion,
                toConditionality(conditionality));
        }
        return entityAssertion;
    }

    private static EntityCertainty toCertainty(Certainty certainty) {
        EntityCertainty entityCertainty1 = null;
        switch (certainty) {
            case POSITIVE:
                entityCertainty1 = EntityCertainty.POSITIVE;
                break;
            case POSITIVE_POSSIBLE:
                entityCertainty1 = EntityCertainty.POSITIVE_POSSIBLE;
                break;
            case NEUTRAL_POSSIBLE:
                entityCertainty1 = EntityCertainty.NEUTRAL_POSSIBLE;
                break;
            case NEGATIVE_POSSIBLE:
                entityCertainty1 = EntityCertainty.NEGATIVE_POSSIBLE;
                break;
            case NEGATIVE:
                entityCertainty1 = EntityCertainty.NEGATIVE;
                break;
            default:
                break;
        }
        return entityCertainty1;
    }

    private static EntityConditionality toConditionality(Conditionality conditionality) {
        EntityConditionality conditionality1 = null;
        switch (conditionality) {
            case HYPOTHETICAL:
                conditionality1 = EntityConditionality.HYPOTHETICAL;
                break;
            case CONDITIONAL:
                conditionality1 = EntityConditionality.CONDITIONAL;
                break;
            default:
                break;
        }
        return conditionality1;
    }

    /**
     * Helper function that parse healthcare entity index from the given entity reference string.
     * The entity reference format is "#/results/documents/0/entities/3".
     *
     * @param entityReference the given healthcare entity reference string.
     *
     * @return the healthcare entity index.
     */
    private static Integer getHealthcareEntityIndex(String entityReference) {
        if (!CoreUtils.isNullOrEmpty(entityReference)) {
            int lastIndex = entityReference.lastIndexOf('/');
            if (lastIndex != -1) {
                return Integer.parseInt(entityReference.substring(lastIndex + 1));
            }
        }
        throw LOGGER.logExceptionAsError(
            new RuntimeException("Failed to parse healthcare entity index from: " + entityReference));
    }

    /**
     * Get the non-null {@link Context}. The default value is {@link Context#NONE}.
     *
     * @param context It offers a means of passing arbitrary data (key-value pairs) to pipeline policies.
     * Most applications do not need to pass arbitrary data to the pipeline and can pass Context.NONE or null.
     *
     * @return The Context.
     */
    public static Context getNotNullContext(Context context) {
        return context == null ? Context.NONE : context;
    }

    /**
     * Helper function which retrieves the size of an {@link Iterable}.
     *
     * @param documents The iterable of documents.
     * @return Count of documents in the iterable.
     */
    public static int getDocumentCount(Iterable<?> documents) {
        if (documents instanceof Collection) {
            return ((Collection<?>) documents).size();
        } else {
            final int[] count = new int[] { 0 };
            documents.forEach(ignored -> count[0] += 1);
            return count[0];
        }
    }

    /**
     * Helper function which convert the {@code Iterable<PiiEntityCategory>} to {@code List<PiiCategory>}.
     *
     * @param categoriesFilter the iterable of {@link PiiEntityCategory}.
     * @return the list of {@link PiiCategory}.
     */
    public static List<PiiCategory> toCategoriesFilter(Iterable<PiiEntityCategory> categoriesFilter) {
        // Corner case. Whenever the passing value is null, we use `null` as the default value pass to service.
        if (categoriesFilter == null) {
            return null;
        }
        final List<PiiCategory> piiCategories = new ArrayList<>();
        categoriesFilter.forEach(category -> piiCategories.add(PiiCategory.fromString(category.toString())));
        return piiCategories;
    }

    /**
     * Helper method to convert the service response of {@link DocumentSentiment} to {@link AnalyzeSentimentResult}.
     *
     * @param documentSentiment The {@link SentimentResponseDocumentsItem} returned by the service.
     * @param documentSentimentList The document sentiment list returned by the service.
     *
     * @return The {@link AnalyzeSentimentResult} to be returned by the SDK.
     */
    private static AnalyzeSentimentResult toAnalyzeSentimentResult(SentimentResponseDocumentsItem documentSentiment,
        List<SentimentResponseDocumentsItem> documentSentimentList) {
        // Document text sentiment
        final SentimentConfidenceScorePerLabel confidenceScorePerLabel = documentSentiment.getConfidenceScores();
        // Sentence text sentiment
        final List<SentenceSentiment> sentenceSentiments = documentSentiment.getSentences().stream()
            .map(sentenceSentiment -> {
                final SentimentConfidenceScorePerLabel confidenceScorePerSentence =
                    sentenceSentiment.getConfidenceScores();
                final SentenceSentimentValue sentenceSentimentValue = sentenceSentiment.getSentiment();
                final SentenceSentiment sentenceSentiment1 = new SentenceSentiment(sentenceSentiment.getText(),
                    TextSentiment.fromString(sentenceSentimentValue == null ? null : sentenceSentimentValue.toString()),
                    new SentimentConfidenceScores(confidenceScorePerSentence.getNegative(),
                        confidenceScorePerSentence.getNeutral(), confidenceScorePerSentence.getPositive()));
                SentenceSentimentPropertiesHelper.setOpinions(sentenceSentiment1,
                    toSentenceOpinionList(sentenceSentiment, documentSentimentList));
                SentenceSentimentPropertiesHelper.setOffset(sentenceSentiment1, sentenceSentiment.getOffset());
                SentenceSentimentPropertiesHelper.setLength(sentenceSentiment1, sentenceSentiment.getLength());
                return sentenceSentiment1;
            }).collect(Collectors.toList());

        // Warnings
        final List<TextAnalyticsWarning> warnings = documentSentiment.getWarnings().stream().map(
                warning -> toTextAnalyticsWarning(warning)).collect(Collectors.toList());

        final DocumentSentimentValue documentSentimentValue = documentSentiment.getSentiment();
        final AnalyzeSentimentResult analyzeSentimentResult = new AnalyzeSentimentResult(
            documentSentiment.getId(),
            documentSentiment.getStatistics() == null
                ? null : toTextDocumentStatistics(documentSentiment.getStatistics()),
            null,
            new com.azure.ai.textanalytics.models.DocumentSentiment(
                TextSentiment.fromString(documentSentimentValue == null ? null : documentSentimentValue.toString()),
                new SentimentConfidenceScores(
                    confidenceScorePerLabel.getNegative(),
                    confidenceScorePerLabel.getNeutral(),
                    confidenceScorePerLabel.getPositive()),
                new IterableStream<>(sentenceSentiments),
                new IterableStream<>(warnings)
            ));

        AnalyzeSentimentResultPropertiesHelper.setDetectedLanguage(analyzeSentimentResult,
            toDetectedLanguage(documentSentiment.getDetectedLanguage()));
        return analyzeSentimentResult;
    }

    /*
     * Transform SentenceSentiment's opinion mining to output that user can use.
     */
    private static IterableStream<SentenceOpinion> toSentenceOpinionList(
        com.azure.ai.textanalytics.implementation.models.SentenceSentiment sentenceSentiment,
        List<SentimentResponseDocumentsItem> documentSentimentList) {
        // If include opinion mining indicator is false, the service return null for the target list.
        final List<SentenceTarget> sentenceTargets = sentenceSentiment.getTargets();
        if (sentenceTargets == null) {
            return null;
        }
        final List<SentenceOpinion> sentenceOpinions = new ArrayList<>();
        sentenceTargets.forEach(sentenceTarget -> {
            final List<AssessmentSentiment> assessmentSentiments = new ArrayList<>();
            sentenceTarget.getRelations().forEach(targetRelation -> {
                final TargetRelationType targetRelationType = targetRelation.getRelationType();
                final String opinionPointer = targetRelation.getRef();
                if (TargetRelationType.ASSESSMENT == targetRelationType) {
                    assessmentSentiments.add(toAssessmentSentiment(
                        findSentimentAssessment(opinionPointer, documentSentimentList)));
                }
            });
            final TargetSentiment targetSentiment = new TargetSentiment();
            TargetSentimentPropertiesHelper.setText(targetSentiment, sentenceTarget.getText());
            TargetSentimentPropertiesHelper.setSentiment(targetSentiment,
                TextSentiment.fromString(sentenceTarget.getSentiment().toString()));
            TargetSentimentPropertiesHelper.setConfidenceScores(targetSentiment,
                toSentimentConfidenceScores(sentenceTarget.getConfidenceScores()));
            TargetSentimentPropertiesHelper.setOffset(targetSentiment, sentenceTarget.getOffset());
            TargetSentimentPropertiesHelper.setLength(targetSentiment, sentenceTarget.getLength());

            final SentenceOpinion sentenceOpinion = new SentenceOpinion();
            SentenceOpinionPropertiesHelper.setTarget(sentenceOpinion, targetSentiment);
            SentenceOpinionPropertiesHelper.setAssessments(sentenceOpinion, new IterableStream<>(assessmentSentiments));
            sentenceOpinions.add(sentenceOpinion);
        });

        return new IterableStream<>(sentenceOpinions);
    }

    /*
     * Transform type TargetConfidenceScoreLabel to SentimentConfidenceScores.
     */
    private static SentimentConfidenceScores toSentimentConfidenceScores(
        TargetConfidenceScoreLabel targetConfidenceScoreLabel) {
        return new SentimentConfidenceScores(targetConfidenceScoreLabel.getNegative(), NEUTRAL_SCORE_ZERO,
            targetConfidenceScoreLabel.getPositive());
    }

    /*
     * Transform type SentenceOpinion to OpinionSentiment.
     */
    private static AssessmentSentiment toAssessmentSentiment(SentenceAssessment sentenceAssessment) {
        final AssessmentSentiment assessmentSentiment = new AssessmentSentiment();
        AssessmentSentimentPropertiesHelper.setText(assessmentSentiment, sentenceAssessment.getText());
        AssessmentSentimentPropertiesHelper.setSentiment(assessmentSentiment,
            TextSentiment.fromString(sentenceAssessment.getSentiment().toString()));
        AssessmentSentimentPropertiesHelper.setConfidenceScores(assessmentSentiment,
            toSentimentConfidenceScores(sentenceAssessment.getConfidenceScores()));
        AssessmentSentimentPropertiesHelper.setNegated(assessmentSentiment, sentenceAssessment.isNegated());
        AssessmentSentimentPropertiesHelper.setOffset(assessmentSentiment, sentenceAssessment.getOffset());
        AssessmentSentimentPropertiesHelper.setLength(assessmentSentiment, sentenceAssessment.getLength());
        return assessmentSentiment;
    }

    /**
     * Helper method to convert {@link CustomEntitiesResult} to {@link RecognizeCustomEntitiesResultCollection}.
     *
     * @param customEntitiesResult The {@link CustomEntitiesResult}.
     *
     * @return A {@link RecognizeCustomEntitiesResultCollection}.
     */
    public static RecognizeCustomEntitiesResultCollection toRecognizeCustomEntitiesResultCollection(
        CustomEntitiesResult customEntitiesResult) {
        final List<RecognizeEntitiesResult> recognizeEntitiesResults = new ArrayList<>();
        final List<CustomEntitiesResultDocumentsItem> customEntitiesResultDocuments = customEntitiesResult.getDocuments();

        for (CustomEntitiesResultDocumentsItem documentSummary : customEntitiesResultDocuments) {
            recognizeEntitiesResults.add(toRecognizeEntitiesResult(documentSummary));
        }

        for (DocumentError documentError : customEntitiesResult.getErrors()) {
            recognizeEntitiesResults.add(new RecognizeEntitiesResult(documentError.getId(), null,
                toTextAnalyticsError(documentError.getError()), null));
        }

        final RecognizeCustomEntitiesResultCollection resultCollection =
            new RecognizeCustomEntitiesResultCollection(recognizeEntitiesResults);
        RecognizeCustomEntitiesResultCollectionPropertiesHelper.setProjectName(resultCollection,
            customEntitiesResult.getProjectName());
        RecognizeCustomEntitiesResultCollectionPropertiesHelper.setDeploymentName(resultCollection,
            customEntitiesResult.getDeploymentName());
        if (customEntitiesResult.getStatistics() != null) {
            RecognizeCustomEntitiesResultCollectionPropertiesHelper.setStatistics(resultCollection,
                toBatchStatistics(customEntitiesResult.getStatistics()));
        }
        return resultCollection;
    }

    /**
     * Helper method to convert {@link CustomSingleClassificationResult} to
     * {@link ClassifyDocumentResultCollection}.
     *
     * @param customSingleClassificationResult The {@link CustomSingleClassificationResult}.
     *
     * @return A {@link ClassifyDocumentResultCollection}.
     */
    public static ClassifyDocumentResultCollection toLabelClassificationResultCollection(
        CustomLabelClassificationResult customSingleClassificationResult) {
        final List<ClassifyDocumentResult> classifyDocumentResults = new ArrayList<>();
        final List<CustomLabelClassificationResultDocumentsItem> singleClassificationDocuments =
            customSingleClassificationResult.getDocuments();

        for (CustomLabelClassificationResultDocumentsItem documentSummary : singleClassificationDocuments) {
            classifyDocumentResults.add(toSingleCategoryClassifyResult(documentSummary));
        }

        for (DocumentError documentError : customSingleClassificationResult.getErrors()) {
            classifyDocumentResults.add(new ClassifyDocumentResult(documentError.getId(), null,
                toTextAnalyticsError(documentError.getError())));
        }

        final ClassifyDocumentResultCollection resultCollection =
            new ClassifyDocumentResultCollection(classifyDocumentResults);
        ClassifyDocumentResultCollectionPropertiesHelper.setProjectName(resultCollection,
            customSingleClassificationResult.getProjectName());
        ClassifyDocumentResultCollectionPropertiesHelper.setDeploymentName(resultCollection,
            customSingleClassificationResult.getDeploymentName());
        if (customSingleClassificationResult.getStatistics() != null) {
            ClassifyDocumentResultCollectionPropertiesHelper.setStatistics(resultCollection,
                toBatchStatistics(customSingleClassificationResult.getStatistics()));
        }
        return resultCollection;
    }

    private static ClassifyDocumentResult toSingleCategoryClassifyResult(
        CustomLabelClassificationResultDocumentsItem singleClassificationDocument) {
        // Warnings
        final List<TextAnalyticsWarning> warnings = singleClassificationDocument.getWarnings().stream().map(
            warning -> toTextAnalyticsWarning(warning)).collect(Collectors.toList());

        final ClassifyDocumentResult classifyDocumentResult = new ClassifyDocumentResult(
            singleClassificationDocument.getId(),
            singleClassificationDocument.getStatistics() == null
                ? null : toTextDocumentStatistics(singleClassificationDocument.getStatistics()),
            null);
        // Single-label classification will only have one category.
        final List<ClassificationResult> classificationResult = singleClassificationDocument.getClassProperty();

        if (classificationResult != null) {
            ClassifyDocumentResultPropertiesHelper.setClassifications(classifyDocumentResult,
                IterableStream.of(toDocumentClassifications(classificationResult)));
        }
        ClassifyDocumentResultPropertiesHelper.setWarnings(classifyDocumentResult,
            new IterableStream<>(warnings));
        ClassifyDocumentResultPropertiesHelper.setDetectedLanguage(classifyDocumentResult,
            toDetectedLanguage(singleClassificationDocument.getDetectedLanguage()));
        return classifyDocumentResult;
    }

    private static List<ClassificationCategory> toDocumentClassifications(List<ClassificationResult> classificationResults) {
        List<ClassificationCategory> classifications = new ArrayList<>();
        for (ClassificationResult classificationResult : classificationResults) {
            final ClassificationCategory classification = new ClassificationCategory();
            ClassificationCategoryPropertiesHelper.setCategory(classification, classificationResult.getCategory());
            ClassificationCategoryPropertiesHelper.setConfidenceScore(classification,
                classificationResult.getConfidenceScore());
            classifications.add(classification);
        }
        return classifications;
    }

    public static AbstractiveSummaryResultCollection toAbstractiveSummaryResultCollection(
        AbstractiveSummarizationResult abstractiveSummarizationResult) {
        List<AbstractiveSummaryDocumentResultWithDetectedLanguage> documentResults = abstractiveSummarizationResult.getDocuments();
        List<AbstractiveSummaryResult> summaryResults = new ArrayList<>();
        for (AbstractiveSummaryDocumentResultWithDetectedLanguage documentResult : documentResults) {
            summaryResults.add(toAbstractiveSummaryResult(documentResult));
        }

        // Document errors
        for (InputError documentError : abstractiveSummarizationResult.getErrors()) {
            summaryResults.add(new AbstractiveSummaryResult(documentError.getId(), null,
                    toTextAnalyticsError(documentError.getError())));
        }

        return new AbstractiveSummaryResultCollection(summaryResults, abstractiveSummarizationResult.getModelVersion(),
            abstractiveSummarizationResult.getStatistics() == null ? null
                : toBatchStatistics(abstractiveSummarizationResult.getStatistics()));
    }

    public static AbstractiveSummaryResult toAbstractiveSummaryResult(
        AbstractiveSummaryDocumentResultWithDetectedLanguage documentResult) {
        AbstractiveSummaryResult summaryResult = new AbstractiveSummaryResult(
            documentResult.getId(),
            documentResult.getStatistics() == null ? null : toTextDocumentStatistics(documentResult.getStatistics()),
            null
        );

        AbstractiveSummaryResultPropertiesHelper.setSummaries(summaryResult,
            new IterableStream<>(toAbstractiveSummaries(documentResult.getSummaries())));
        AbstractiveSummaryResultPropertiesHelper.setDetectedLanguage(summaryResult,
            toDetectedLanguage(documentResult.getDetectedLanguage()));

        // Warnings
        final List<TextAnalyticsWarning> warnings = documentResult.getWarnings().stream().map(
                warning -> toTextAnalyticsWarning(warning)).collect(Collectors.toList());
        AbstractiveSummaryResultPropertiesHelper.setWarnings(summaryResult, IterableStream.of(warnings));

        return summaryResult;
    }

    public static List<AbstractiveSummary> toAbstractiveSummaries(
        List<com.azure.ai.textanalytics.implementation.models.AbstractiveSummary> abstractiveSummariesImpl) {
        List<AbstractiveSummary> summaries = new ArrayList<>();
        abstractiveSummariesImpl.forEach(summaryImpl -> summaries.add(toAbstractiveSummary(summaryImpl)));
        return summaries;
    }

    public static AbstractiveSummary toAbstractiveSummary(
        com.azure.ai.textanalytics.implementation.models.AbstractiveSummary summary) {
        AbstractiveSummary abstractiveSummary = new AbstractiveSummary();
        AbstractiveSummaryPropertiesHelper.setText(abstractiveSummary, summary.getText());
        AbstractiveSummaryPropertiesHelper.setSummaryContexts(abstractiveSummary,
            toSummaryContexts(summary.getContexts()));
        return abstractiveSummary;
    }

    public static IterableStream<SummaryContext> toSummaryContexts(
        List<com.azure.ai.textanalytics.implementation.models.SummaryContext> contexts) {
        List<SummaryContext> summaryContexts = new ArrayList<>();
        contexts.forEach(context -> {
            SummaryContext summaryContext = new SummaryContext();
            SummaryContextPropertiesHelper.setOffset(summaryContext, context.getOffset());
            SummaryContextPropertiesHelper.setLength(summaryContext, context.getLength());
            summaryContexts.add(summaryContext);
        });
        return IterableStream.of(summaryContexts);
    }

    /**
     * Helper method to convert {@link ExtractiveSummarizationResult} to {@link ExtractSummaryResultCollection}.
     *
     * @param extractiveSummarizationResult The {@link ExtractiveSummarizationResult}.
     *
     * @return A {@link ExtractSummaryResultCollection}.
     */
    public static ExtractSummaryResultCollection toExtractSummaryResultCollection(
        ExtractiveSummarizationResult extractiveSummarizationResult) {
        final List<ExtractSummaryResult> extractSummaryResults = new ArrayList<>();
        final List<ExtractedSummaryDocumentResultWithDetectedLanguage> extractedDocumentSummaries = extractiveSummarizationResult.getDocuments();

        for (ExtractedSummaryDocumentResultWithDetectedLanguage documentSummary : extractedDocumentSummaries) {
            extractSummaryResults.add(toExtractSummaryResult(documentSummary));
        }
        for (InputError documentError : extractiveSummarizationResult.getErrors()) {
            extractSummaryResults.add(new ExtractSummaryResult(documentError.getId(), null,
                toTextAnalyticsError(documentError.getError())));
        }
        return new ExtractSummaryResultCollection(extractSummaryResults,
            extractiveSummarizationResult.getModelVersion(),
            extractiveSummarizationResult.getStatistics() == null ? null
                : toBatchStatistics(extractiveSummarizationResult.getStatistics()));
    }

    private static ExtractSummaryResult toExtractSummaryResult(
        ExtractedSummaryDocumentResultWithDetectedLanguage documentSummary) {
        final List<ExtractedSummarySentence> sentences = documentSummary.getSentences();
        final List<SummarySentence> summarySentences = sentences.stream().map(sentence -> {
            final SummarySentence summarySentence = new SummarySentence();
            SummarySentencePropertiesHelper.setText(summarySentence, sentence.getText());
            SummarySentencePropertiesHelper.setRankScore(summarySentence, sentence.getRankScore());
            SummarySentencePropertiesHelper.setLength(summarySentence, sentence.getLength());
            SummarySentencePropertiesHelper.setOffset(summarySentence, sentence.getOffset());
            return summarySentence;
        }).collect(Collectors.toList());

        // Warnings
        final List<TextAnalyticsWarning> warnings = documentSummary.getWarnings().stream().map(
            warning -> toTextAnalyticsWarning(warning)).collect(Collectors.toList());

        final SummarySentenceCollection summarySentenceCollection = new SummarySentenceCollection(
            new IterableStream<>(summarySentences),
            new IterableStream<>(warnings)
        );

        final ExtractSummaryResult extractSummaryResult = new ExtractSummaryResult(documentSummary.getId(),
            documentSummary.getStatistics() == null
                ? null : toTextDocumentStatistics(documentSummary.getStatistics()),
            null
        );
        ExtractSummaryResultPropertiesHelper.setSentences(extractSummaryResult, summarySentenceCollection);
        ExtractSummaryResultPropertiesHelper.setDetectedLanguage(extractSummaryResult,
            toDetectedLanguage(documentSummary.getDetectedLanguage()));
        return extractSummaryResult;
    }

    /*
     * Parses the reference pointer to an index array that contains document, sentence, and opinion indexes.
     */
    public static int[] parseRefPointerToIndexArray(String assessmentPointer) {
        // The pattern always start with character '#', the assessment index will existing in specified sentence, which
        // is under specified document.
        // example: #/documents/0/sentences/0/assessments/0
        final Matcher matcher = PATTERN.matcher(assessmentPointer);
        final boolean isMatched = matcher.find();

        // The first index represents the document index, second one represents the sentence index,
        // third ond represents the assessment index.
        final int[] result = new int[3];

        if (isMatched) {
            result[0] = Integer.parseInt(matcher.group(1));
            result[1] = Integer.parseInt(matcher.group(2));
            result[2] = Integer.parseInt(matcher.group(3));
        } else {
            throw LOGGER.logExceptionAsError(new IllegalStateException(
                String.format("'%s' is not a valid assessment pointer.", assessmentPointer)));
        }

        return result;
    }

    /*
     * Find the specific sentence assessment in the document sentiment list by given the assessment reference pointer.
     */
    public static SentenceAssessment findSentimentAssessment(String assessmentPointer,
        List<SentimentResponseDocumentsItem> documentSentiments) {
        final int[] assessmentIndexes = parseRefPointerToIndexArray(assessmentPointer);
        final int documentIndex = assessmentIndexes[0];
        final int sentenceIndex = assessmentIndexes[1];
        final int assessmentIndex = assessmentIndexes[2];
        if (documentIndex >= documentSentiments.size()) {
            throw LOGGER.logExceptionAsError(new IllegalStateException(
                String.format("Invalid document index '%s' in '%s'.", documentIndex, assessmentPointer)));
        }
        final SentimentResponseDocumentsItem documentsentiment = documentSentiments.get(documentIndex);

        final List<com.azure.ai.textanalytics.implementation.models.SentenceSentiment> sentenceSentiments =
            documentsentiment.getSentences();
        if (sentenceIndex >= sentenceSentiments.size()) {
            throw LOGGER.logExceptionAsError(new IllegalStateException(
                String.format("Invalid sentence index '%s' in '%s'.", sentenceIndex, assessmentPointer)));
        }

        final List<SentenceAssessment> assessments = sentenceSentiments.get(sentenceIndex).getAssessments();
        if (assessmentIndex >= assessments.size()) {
            throw LOGGER.logExceptionAsError(new IllegalStateException(
                String.format("Invalid assessment index '%s' in '%s'.", assessmentIndex, assessmentPointer)));
        }
        return assessments.get(assessmentIndex);
    }

    /**
     * Throw exception if sourceVersion is one of target API versions.
     *
     * @param sourceVersion The service version that client is using when calling service API.
     * @param targetVersions The target versions that used to verify if sourceVersion is unsupported version.
     *                       Throw exception if target versions contains the source version.
     * @param errorMessage The error message.
     */
    public static void throwIfTargetServiceVersionFound(TextAnalyticsServiceVersion sourceVersion,
                                                        List<TextAnalyticsServiceVersion> targetVersions,
                                                        String errorMessage) {
        for (TextAnalyticsServiceVersion targetVersion : targetVersions) {
            if (targetVersion != null && sourceVersion != null
                && targetVersion.getVersion().equals(sourceVersion.getVersion())) {
                throw LOGGER.logExceptionAsError(new UnsupportedOperationException(errorMessage));
            }
        }
    }

    /**
     * Retrieve custom unsupported Service API version error message.
     *
     * @param unsupportedName The unsupported API or property name that the not available in 'minSupportedVersion'.
     * @param sourceVersion The source service API version that client is using.
     * @param minSupportedVersion The minimum supported Service API version.
     * @return The error message.
     */
    public static String getUnsupportedServiceApiVersionMessage(String unsupportedName,
        TextAnalyticsServiceVersion sourceVersion, TextAnalyticsServiceVersion minSupportedVersion) {
        return String.format("'%s' is not available in API version %s. Use service API version '%s' or newer.",
            unsupportedName, sourceVersion, minSupportedVersion);
    }
}<|MERGE_RESOLUTION|>--- conflicted
+++ resolved
@@ -98,10 +98,8 @@
 import com.azure.ai.textanalytics.models.DetectLanguageInput;
 import com.azure.ai.textanalytics.models.DetectLanguageResult;
 import com.azure.ai.textanalytics.models.DetectedLanguage;
-<<<<<<< HEAD
+import com.azure.ai.textanalytics.util.DynamicClassifyDocumentResultCollection;
 import com.azure.ai.textanalytics.models.ScriptKind;
-=======
->>>>>>> 76e613b5
 import com.azure.ai.textanalytics.util.DynamicClassifyDocumentResultCollection;
 import com.azure.ai.textanalytics.models.EntityAssociation;
 import com.azure.ai.textanalytics.models.EntityCategory;
@@ -613,11 +611,6 @@
         ClassifyDocumentResultPropertiesHelper.setWarnings(classifyDocumentResult,
             new IterableStream<>(documentItem.getWarnings().stream().map(
                     warning -> toTextAnalyticsWarning(warning)).collect(Collectors.toList())));
-<<<<<<< HEAD
-//        ClassifyDocumentResultPropertiesHelper.setDetectedLanguage(classifyDocumentResult,
-//            toDetectedLanguage(documentItem..getDetectedLanguage()))
-=======
->>>>>>> 76e613b5
         return classifyDocumentResult;
     }
 
