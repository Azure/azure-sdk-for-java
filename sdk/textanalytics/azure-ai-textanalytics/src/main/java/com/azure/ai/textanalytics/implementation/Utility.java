--- conflicted
+++ resolved
@@ -103,12 +103,9 @@
 import com.azure.ai.textanalytics.models.SentenceOpinion;
 import com.azure.ai.textanalytics.models.SentenceSentiment;
 import com.azure.ai.textanalytics.models.SentimentConfidenceScores;
-<<<<<<< HEAD
 import com.azure.ai.textanalytics.models.SummaryContext;
-=======
 import com.azure.ai.textanalytics.models.SummarySentence;
 import com.azure.ai.textanalytics.models.SummarySentenceCollection;
->>>>>>> 50f61fde
 import com.azure.ai.textanalytics.models.TargetSentiment;
 import com.azure.ai.textanalytics.models.TextAnalyticsError;
 import com.azure.ai.textanalytics.models.TextAnalyticsErrorCode;
@@ -1320,7 +1317,6 @@
         return classifications;
     }
 
-<<<<<<< HEAD
     public static AbstractiveSummaryResultCollection toAbstractiveSummaryResultCollection(
         AbstractiveSummarizationResult abstractiveSummarizationResult) {
         List<AbstractiveSummarizationResultBaseDocumentsItem> documentResults = abstractiveSummarizationResult.getDocuments();
@@ -1377,7 +1373,8 @@
             summaryContexts.add(summaryContext);
         });
         return summaryContexts;
-=======
+    }
+
     /**
      * Helper method to convert {@link ExtractiveSummarizationResult} to {@link ExtractSummaryResultCollection}.
      *
@@ -1431,7 +1428,6 @@
         );
         ExtractSummaryResultPropertiesHelper.setSentences(extractSummaryResult, summarySentenceCollection);
         return extractSummaryResult;
->>>>>>> 50f61fde
     }
 
     /*
