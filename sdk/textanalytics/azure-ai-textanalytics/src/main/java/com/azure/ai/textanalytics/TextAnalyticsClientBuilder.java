// Copyright (c) Microsoft Corporation. All rights reserved.
// Licensed under the MIT License.

package com.azure.ai.textanalytics;

import com.azure.ai.textanalytics.implementation.TextAnalyticsClientImpl;
import com.azure.ai.textanalytics.implementation.TextAnalyticsClientImplBuilder;
import com.azure.core.annotation.ServiceClientBuilder;
import com.azure.core.credential.AzureKeyCredential;
import com.azure.core.credential.TokenCredential;
import com.azure.core.http.HttpClient;
import com.azure.core.http.HttpHeaders;
import com.azure.core.http.HttpPipeline;
import com.azure.core.http.HttpPipelineBuilder;
import com.azure.core.http.policy.AddDatePolicy;
import com.azure.core.http.policy.AddHeadersPolicy;
import com.azure.core.http.policy.AzureKeyCredentialPolicy;
import com.azure.core.http.policy.BearerTokenAuthenticationPolicy;
import com.azure.core.http.policy.HttpLogDetailLevel;
import com.azure.core.http.policy.HttpLogOptions;
import com.azure.core.http.policy.HttpLoggingPolicy;
import com.azure.core.http.policy.HttpPipelinePolicy;
import com.azure.core.http.policy.HttpPolicyProviders;
import com.azure.core.http.policy.RequestIdPolicy;
import com.azure.core.http.policy.RetryPolicy;
import com.azure.core.http.policy.UserAgentPolicy;
import com.azure.core.util.Configuration;
import com.azure.core.util.CoreUtils;
import com.azure.core.util.logging.ClientLogger;

import java.net.MalformedURLException;
import java.net.URL;
import java.time.temporal.ChronoUnit;
import java.util.ArrayList;
import java.util.List;
import java.util.Map;
import java.util.Objects;

/**
 * This class provides a fluent builder API to help instantiation of {@link TextAnalyticsClient TextAnalyticsClients}
 * and {@link TextAnalyticsAsyncClient TextAnalyticsAsyncClients}, call {@link #buildClient()} buildClient} and {@link
 * #buildAsyncClient() buildAsyncClient} respectively to construct an instance of the desired client.
 *
 * <p>
 * The client needs the service endpoint of the Azure Text Analytics to access the resource service. {@link
 * #credential(AzureKeyCredential)} or {@link #credential(TokenCredential) credential(TokenCredential)} give the builder
 * access credential.
 * </p>
 *
 * <p><strong>Instantiating an asynchronous Text Analytics Client</strong></p>
 *
 * {@codesnippet com.azure.ai.textanalytics.TextAnalyticsAsyncClient.instantiation}
 *
 * <p><strong>Instantiating a synchronous Text Analytics Client</strong></p>
 *
 * {@codesnippet com.azure.ai.textanalytics.TextAnalyticsClient.instantiation}
 *
 * <p>
 * Another way to construct the client is using a {@link HttpPipeline}. The pipeline gives the client an authenticated
 * way to communicate with the service. Set the pipeline with {@link #pipeline(HttpPipeline) this} and set the service
 * endpoint with {@link #endpoint(String) this}. Using a pipeline requires additional setup but allows for finer control
 * on how the {@link TextAnalyticsClient} and {@link TextAnalyticsAsyncClient} is built.
 * </p>
 *
 * {@codesnippet com.azure.ai.textanalytics.TextAnalyticsClient.pipeline.instantiation}
 *
 * @see TextAnalyticsAsyncClient
 * @see TextAnalyticsClient
 */
@ServiceClientBuilder(serviceClients = {TextAnalyticsAsyncClient.class, TextAnalyticsClient.class})
public final class TextAnalyticsClientBuilder {
    private static final String OCP_APIM_SUBSCRIPTION_KEY = "Ocp-Apim-Subscription-Key";
    private static final String ECHO_REQUEST_ID_HEADER = "x-ms-return-client-request-id";
    private static final String CONTENT_TYPE_HEADER = "Content-Type";
    private static final String CONTENT_TYPE_HEADER_VALUE = "application/json";
    private static final String ACCEPT_HEADER = "Accept";
    private static final String TEXT_ANALYTICS_PROPERTIES = "azure-ai-textanalytics.properties";
    private static final String NAME = "name";
    private static final String VERSION = "version";
    private static final RetryPolicy DEFAULT_RETRY_POLICY = new RetryPolicy("retry-after-ms", ChronoUnit.MILLIS);
    private static final String DEFAULT_SCOPE = "https://cognitiveservices.azure.com/.default";

    private final ClientLogger logger = new ClientLogger(TextAnalyticsClientBuilder.class);
    private final List<HttpPipelinePolicy> policies;
    private final HttpHeaders headers;
    private final String clientName;
    private final String clientVersion;

    private String defaultCountryHint;
    private String defaultLanguage;
    private Configuration configuration;
    private AzureKeyCredential credential;
    private String endpoint;
    private HttpClient httpClient;
    private HttpLogOptions httpLogOptions;
    private HttpPipeline httpPipeline;
    private RetryPolicy retryPolicy;
    private TokenCredential tokenCredential;
    private TextAnalyticsServiceVersion version;

    /**
     * The constructor with defaults.
     */
    public TextAnalyticsClientBuilder() {
        policies = new ArrayList<>();
        httpLogOptions = new HttpLogOptions();

        Map<String, String> properties = CoreUtils.getProperties(TEXT_ANALYTICS_PROPERTIES);
        clientName = properties.getOrDefault(NAME, "UnknownName");
        clientVersion = properties.getOrDefault(VERSION, "UnknownVersion");

        headers = new HttpHeaders()
            .put(ECHO_REQUEST_ID_HEADER, "true")
            .put(CONTENT_TYPE_HEADER, CONTENT_TYPE_HEADER_VALUE)
            .put(ACCEPT_HEADER, CONTENT_TYPE_HEADER_VALUE);
    }

    /**
     * Creates a {@link TextAnalyticsClient} based on options set in the builder. Every time {@code buildClient()} is
     * called a new instance of {@link TextAnalyticsClient} is created.
     *
     * <p>
     * If {@link #pipeline(HttpPipeline) pipeline} is set, then the {@code pipeline} and {@link #endpoint(String)
     * endpoint} are used to create the {@link TextAnalyticsClient client}. All other builder settings are ignored
     * </p>
     *
     * @return A {@link TextAnalyticsClient} with the options set from the builder.
<<<<<<< HEAD
     * @throws NullPointerException if {@link #endpoint(String) endpoint} or
     *  {@link #credential(AzureKeyCredential) apiKey} has not been set.
=======
     * @throws NullPointerException if {@link #endpoint(String) endpoint} or {@link #credential(AzureKeyCredential)}
     * has not been set.
>>>>>>> f8ff23b0
     * @throws IllegalArgumentException if {@link #endpoint(String) endpoint} cannot be parsed into a valid URL.
     */
    public TextAnalyticsClient buildClient() {
        return new TextAnalyticsClient(buildAsyncClient());
    }

    /**
     * Creates a {@link TextAnalyticsAsyncClient} based on options set in the builder. Every time {@code
     * buildAsyncClient()} is called a new instance of {@link TextAnalyticsAsyncClient} is created.
     *
     * <p>
     * If {@link #pipeline(HttpPipeline) pipeline} is set, then the {@code pipeline} and {@link #endpoint(String)
     * endpoint} are used to create the {@link TextAnalyticsClient client}. All other builder settings are ignored.
     * </p>
     *
     * @return A {@link TextAnalyticsAsyncClient} with the options set from the builder.
<<<<<<< HEAD
     * @throws NullPointerException if {@link #endpoint(String) endpoint} or
     *  {@link #credential(AzureKeyCredential) apiKey} has not been set.
=======
     * @throws NullPointerException if {@link #endpoint(String) endpoint} or {@link #credential(AzureKeyCredential)}
     * has not been set.
>>>>>>> f8ff23b0
     * @throws IllegalArgumentException if {@link #endpoint(String) endpoint} cannot be parsed into a valid URL.
     */
    public TextAnalyticsAsyncClient buildAsyncClient() {
        // Global Env configuration store
        final Configuration buildConfiguration = (configuration == null)
            ? Configuration.getGlobalConfiguration().clone() : configuration;
        // Service Version
        final TextAnalyticsServiceVersion serviceVersion =
            version != null ? version : TextAnalyticsServiceVersion.getLatest();

        // Endpoint cannot be null, which is required in request authentication
        Objects.requireNonNull(endpoint, "'Endpoint' is required and can not be null.");

        HttpPipeline pipeline = httpPipeline;
        // Create a default Pipeline if it is not given
        if (pipeline == null) {
            // Closest to API goes first, closest to wire goes last.
            final List<HttpPipelinePolicy> policies = new ArrayList<>();

            policies.add(new UserAgentPolicy(httpLogOptions.getApplicationId(), clientName, clientVersion,
                buildConfiguration));
            policies.add(new RequestIdPolicy());
            policies.add(new AddHeadersPolicy(headers));

            HttpPolicyProviders.addBeforeRetryPolicies(policies);

            policies.add(retryPolicy == null ? DEFAULT_RETRY_POLICY : retryPolicy);

            policies.add(new AddDatePolicy());
            // Authentications
            if (tokenCredential != null) {
                // User token based policy
                policies.add(new BearerTokenAuthenticationPolicy(tokenCredential, DEFAULT_SCOPE));
            } else if (credential != null) {
                policies.add(new AzureKeyCredentialPolicy(OCP_APIM_SUBSCRIPTION_KEY, credential));
            } else {
                // Throw exception that credential and tokenCredential cannot be null
                throw logger.logExceptionAsError(
                    new IllegalArgumentException("Missing credential information while building a client."));
            }

            policies.addAll(this.policies);
            HttpPolicyProviders.addAfterRetryPolicies(policies);

            policies.add(new HttpLoggingPolicy(httpLogOptions));

            pipeline = new HttpPipelineBuilder()
                .policies(policies.toArray(new HttpPipelinePolicy[0]))
                .httpClient(httpClient)
                .build();
        }

        final TextAnalyticsClientImpl textAnalyticsAPI = new TextAnalyticsClientImplBuilder()
            .endpoint(endpoint)
            .pipeline(pipeline)
            .build();

        return new TextAnalyticsAsyncClient(textAnalyticsAPI, serviceVersion, defaultCountryHint, defaultLanguage);
    }

    /**
     * Set the default language option for one client.
     *
     * @param language default language
     * @return The updated {@link TextAnalyticsClientBuilder} object.
     */
    public TextAnalyticsClientBuilder defaultLanguage(String language) {
        this.defaultLanguage = language;
        return this;
    }

    /**
     * Set the default country hint option for one client.
     *
     * @param countryHint default country hint
     * @return The updated {@link TextAnalyticsClientBuilder} object.
     */
    public TextAnalyticsClientBuilder defaultCountryHint(String countryHint) {
        this.defaultCountryHint = countryHint;
        return this;
    }

    /**
     * Sets the service endpoint for the Azure Text Analytics instance.
     *
     * @param endpoint The URL of the Azure Text Analytics instance service requests to and receive responses from.
     * @return The updated {@link TextAnalyticsClientBuilder} object.
     * @throws NullPointerException if {@code endpoint} is null
     * @throws IllegalArgumentException if {@code endpoint} cannot be parsed into a valid URL.
     */
    public TextAnalyticsClientBuilder endpoint(String endpoint) {
        Objects.requireNonNull(endpoint, "'endpoint' cannot be null.");

        try {
            new URL(endpoint);
        } catch (MalformedURLException ex) {
            throw logger.logExceptionAsWarning(new IllegalArgumentException("'endpoint' must be a valid URL.", ex));
        }

        if (endpoint.endsWith("/")) {
            this.endpoint = endpoint.substring(0, endpoint.length() - 1);
        } else {
            this.endpoint = endpoint;
        }

        return this;
    }

    /**
     * Sets the {@link AzureKeyCredential} to use when authenticating HTTP requests for this
     * {@link TextAnalyticsClientBuilder}.
     *
     * @param keyCredential {@link AzureKeyCredential} API key credential
     * @return The updated {@link TextAnalyticsClientBuilder} object.
     * @throws NullPointerException If {@code keyCredential} is {@code null}
     */
    public TextAnalyticsClientBuilder credential(AzureKeyCredential keyCredential) {
        this.credential = Objects.requireNonNull(keyCredential, "'keyCredential' cannot be null.");
        return this;
    }

    /**
     * Sets the {@link TokenCredential} used to authenticate HTTP requests.
     *
     * @param tokenCredential {@link TokenCredential} used to authenticate HTTP requests.
     * @return The updated {@link TextAnalyticsClientBuilder} object.
     * @throws NullPointerException If {@code tokenCredential} is {@code null}.
     */
    public TextAnalyticsClientBuilder credential(TokenCredential tokenCredential) {
        Objects.requireNonNull(tokenCredential, "'tokenCredential' cannot be null.");
        this.tokenCredential = tokenCredential;
        return this;
    }

    /**
     * Sets the logging configuration for HTTP requests and responses.
     *
     * <p> If logLevel is not provided, default value of {@link HttpLogDetailLevel#NONE} is set. </p>
     *
     * @param logOptions The logging configuration to use when sending and receiving HTTP requests/responses.
     * @return The updated {@link TextAnalyticsClientBuilder} object.
     */
    public TextAnalyticsClientBuilder httpLogOptions(HttpLogOptions logOptions) {
        this.httpLogOptions = logOptions;
        return this;
    }

    /**
     * Adds a policy to the set of existing policies that are executed after required policies.
     *
     * @param policy The retry policy for service requests.
     * @return The updated {@link TextAnalyticsClientBuilder} object.
     * @throws NullPointerException If {@code policy} is {@code null}.
     */
    public TextAnalyticsClientBuilder addPolicy(HttpPipelinePolicy policy) {
        policies.add(Objects.requireNonNull(policy, "'policy' cannot be null."));
        return this;
    }

    /**
     * Sets the HTTP client to use for sending and receiving requests to and from the service.
     *
     * @param client The HTTP client to use for requests.
     * @return The updated {@link TextAnalyticsClientBuilder} object.
     */
    public TextAnalyticsClientBuilder httpClient(HttpClient client) {
        if (this.httpClient != null && client == null) {
            logger.info("HttpClient is being set to 'null' when it was previously configured.");
        }

        this.httpClient = client;
        return this;
    }

    /**
     * Sets the HTTP pipeline to use for the service client.
     * <p>
     * If {@code pipeline} is set, all other settings are ignored, aside from {@link
     * TextAnalyticsClientBuilder#endpoint(String) endpoint} to build {@link TextAnalyticsAsyncClient} or {@link
     * TextAnalyticsClient}.
     *
     * @param httpPipeline The HTTP pipeline to use for sending service requests and receiving responses.
     * @return The updated {@link TextAnalyticsClientBuilder} object.
     */
    public TextAnalyticsClientBuilder pipeline(HttpPipeline httpPipeline) {
        if (this.httpPipeline != null && httpPipeline == null) {
            logger.info("HttpPipeline is being set to 'null' when it was previously configured.");
        }

        this.httpPipeline = httpPipeline;
        return this;
    }

    /**
     * Sets the configuration store that is used during construction of the service client.
     * <p>
     * The default configuration store is a clone of the {@link Configuration#getGlobalConfiguration() global
     * configuration store}, use {@link Configuration#NONE} to bypass using configuration settings during construction.
     *
     * @param configuration The configuration store used to
     * @return The updated {@link TextAnalyticsClientBuilder} object.
     */
    public TextAnalyticsClientBuilder configuration(Configuration configuration) {
        this.configuration = configuration;
        return this;
    }

    /**
     * Sets the {@link RetryPolicy} that is used when each request is sent.
     * <p>
     * The default retry policy will be used if not provided {@link TextAnalyticsClientBuilder#buildAsyncClient()} to
     * build {@link TextAnalyticsAsyncClient} or {@link TextAnalyticsClient}.
     *
     * @param retryPolicy user's retry policy applied to each request.
     * @return The updated {@link TextAnalyticsClientBuilder} object.
     */
    public TextAnalyticsClientBuilder retryPolicy(RetryPolicy retryPolicy) {
        this.retryPolicy = retryPolicy;
        return this;
    }

    /**
     * Sets the {@link TextAnalyticsServiceVersion} that is used when making API requests.
     * <p>
     * If a service version is not provided, the service version that will be used will be the latest known service
     * version based on the version of the client library being used. If no service version is specified, updating to a
     * newer version the client library will have the result of potentially moving to a newer service version.
     *
     * @param version {@link TextAnalyticsServiceVersion} of the service to be used when making requests.
     * @return The updated {@link TextAnalyticsClientBuilder} object.
     */
    public TextAnalyticsClientBuilder serviceVersion(TextAnalyticsServiceVersion version) {
        this.version = version;
        return this;
    }
}<|MERGE_RESOLUTION|>--- conflicted
+++ resolved
@@ -125,13 +125,8 @@
      * </p>
      *
      * @return A {@link TextAnalyticsClient} with the options set from the builder.
-<<<<<<< HEAD
-     * @throws NullPointerException if {@link #endpoint(String) endpoint} or
-     *  {@link #credential(AzureKeyCredential) apiKey} has not been set.
-=======
      * @throws NullPointerException if {@link #endpoint(String) endpoint} or {@link #credential(AzureKeyCredential)}
      * has not been set.
->>>>>>> f8ff23b0
      * @throws IllegalArgumentException if {@link #endpoint(String) endpoint} cannot be parsed into a valid URL.
      */
     public TextAnalyticsClient buildClient() {
@@ -148,13 +143,8 @@
      * </p>
      *
      * @return A {@link TextAnalyticsAsyncClient} with the options set from the builder.
-<<<<<<< HEAD
-     * @throws NullPointerException if {@link #endpoint(String) endpoint} or
-     *  {@link #credential(AzureKeyCredential) apiKey} has not been set.
-=======
      * @throws NullPointerException if {@link #endpoint(String) endpoint} or {@link #credential(AzureKeyCredential)}
      * has not been set.
->>>>>>> f8ff23b0
      * @throws IllegalArgumentException if {@link #endpoint(String) endpoint} cannot be parsed into a valid URL.
      */
     public TextAnalyticsAsyncClient buildAsyncClient() {
