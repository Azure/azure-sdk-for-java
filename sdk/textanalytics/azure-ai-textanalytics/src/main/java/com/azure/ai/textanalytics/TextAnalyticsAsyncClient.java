--- conflicted
+++ resolved
@@ -4,15 +4,11 @@
 package com.azure.ai.textanalytics;
 
 import com.azure.ai.textanalytics.implementation.TextAnalyticsClientImpl;
-<<<<<<< HEAD
-import com.azure.ai.textanalytics.models.AnalyzeHealthcareEntitiesOperationDetail;
-import com.azure.ai.textanalytics.models.AnalyzeHealthcareEntitiesOptions;
-=======
-import com.azure.ai.textanalytics.models.TextAnalyticsActions;
 import com.azure.ai.textanalytics.models.AnalyzeBatchActionsOperationDetail;
 import com.azure.ai.textanalytics.models.AnalyzeBatchActionsOptions;
 import com.azure.ai.textanalytics.models.AnalyzeBatchActionsResult;
->>>>>>> e48eb91c
+import com.azure.ai.textanalytics.models.AnalyzeHealthcareEntitiesOperationDetail;
+import com.azure.ai.textanalytics.models.AnalyzeHealthcareEntitiesOptions;
 import com.azure.ai.textanalytics.models.AnalyzeSentimentOptions;
 import com.azure.ai.textanalytics.models.AnalyzeSentimentResult;
 import com.azure.ai.textanalytics.models.CategorizedEntityCollection;
@@ -23,15 +19,10 @@
 import com.azure.ai.textanalytics.models.KeyPhrasesCollection;
 import com.azure.ai.textanalytics.models.LinkedEntityCollection;
 import com.azure.ai.textanalytics.models.PiiEntityCollection;
-<<<<<<< HEAD
-import com.azure.ai.textanalytics.models.RecognizePiiEntityOptions;
-=======
-import com.azure.ai.textanalytics.models.RecognizeHealthcareEntityOptions;
 import com.azure.ai.textanalytics.models.RecognizePiiEntitiesOptions;
->>>>>>> e48eb91c
+import com.azure.ai.textanalytics.models.TextAnalyticsActions;
 import com.azure.ai.textanalytics.models.TextAnalyticsError;
 import com.azure.ai.textanalytics.models.TextAnalyticsException;
-import com.azure.ai.textanalytics.models.TextAnalyticsOperationResult;
 import com.azure.ai.textanalytics.models.TextAnalyticsRequestOptions;
 import com.azure.ai.textanalytics.models.TextDocumentInput;
 import com.azure.ai.textanalytics.util.AnalyzeHealthcareEntitiesResultCollection;
@@ -89,13 +80,8 @@
     final RecognizeEntityAsyncClient recognizeEntityAsyncClient;
     final RecognizePiiEntityAsyncClient recognizePiiEntityAsyncClient;
     final RecognizeLinkedEntityAsyncClient recognizeLinkedEntityAsyncClient;
-<<<<<<< HEAD
     final AnalyzeHealthcareEntityAsyncClient analyzeHealthcareEntityAsyncClient;
-    final AnalyzeTasksAsyncClient analyzeTasksAsyncClient;
-=======
-    final AnalyzeHealthcareAsyncClient analyzeHealthcareAsyncClient;
     final AnalyzeBatchActionsAsyncClient analyzeBatchActionsAsyncClient;
->>>>>>> e48eb91c
 
     /**
      * Create a {@link TextAnalyticsAsyncClient} that sends requests to the Text Analytics services's endpoint. Each
@@ -118,13 +104,8 @@
         this.recognizeEntityAsyncClient = new RecognizeEntityAsyncClient(service);
         this.recognizePiiEntityAsyncClient = new RecognizePiiEntityAsyncClient(service);
         this.recognizeLinkedEntityAsyncClient = new RecognizeLinkedEntityAsyncClient(service);
-<<<<<<< HEAD
         this.analyzeHealthcareEntityAsyncClient = new AnalyzeHealthcareEntityAsyncClient(service);
-        this.analyzeTasksAsyncClient = new AnalyzeTasksAsyncClient(service);
-=======
-        this.analyzeHealthcareAsyncClient = new AnalyzeHealthcareAsyncClient(service);
         this.analyzeBatchActionsAsyncClient = new AnalyzeBatchActionsAsyncClient(service);
->>>>>>> e48eb91c
     }
 
     /**
@@ -1076,17 +1057,13 @@
     }
 
     /**
-<<<<<<< HEAD
      * Analyze healthcare entities, entity data sources, and entity relations in a list of
      * {@link TextDocumentInput document} with provided request options.
-=======
-     * Execute actions, such as, entities recognition, PII entities recognition and key phrases extraction for a list of
-     * {@link String documents} with provided request options.
->>>>>>> e48eb91c
-     *
-     * See <a href="https://aka.ms/talangs">this</a> supported languages in Text Analytics API.
-     *
-<<<<<<< HEAD
+     *
+     * Note: In order to use this functionality, request to access public preview is required.
+     * Azure Active Directory (AAD) is not currently supported. For more information see
+     * <a href="https://docs.microsoft.com/azure/cognitive-services/text-analytics/how-tos/text-analytics-for-health?tabs=ner#request-access-to-the-public-preview">this</a>.
+     *
      * See <a href="https://aka.ms/talangs">this</a> supported languages in Text Analytics API.
      *
      * <p>Analyze healthcare entities, entity data sources, and entity relations in a list of
@@ -1103,7 +1080,24 @@
      * @return A {@link PollerFlux} that polls the analyze healthcare operation until it has completed, has failed,
      * or has been cancelled. The completed operation returns a {@link PagedFlux} of
      * {@link AnalyzeHealthcareEntitiesResultCollection}.
-=======
+     *
+     * @throws NullPointerException if {@code documents} is null.
+     * @throws IllegalArgumentException if {@code documents} is empty.
+     * @throws TextAnalyticsException If analyze operation fails.
+     */
+    @ServiceMethod(returns = ReturnType.COLLECTION)
+    public PollerFlux<AnalyzeHealthcareEntitiesOperationDetail, PagedFlux<AnalyzeHealthcareEntitiesResultCollection>>
+        beginAnalyzeHealthcareEntities(Iterable<TextDocumentInput> documents,
+            AnalyzeHealthcareEntitiesOptions options) {
+        return analyzeHealthcareEntityAsyncClient.beginAnalyzeHealthcareEntities(documents, options, Context.NONE);
+    }
+
+    /**
+     * Execute actions, such as, entities recognition, PII entities recognition and key phrases extraction for a list of
+     * {@link String documents} with provided request options.
+     *
+     * See <a href="https://aka.ms/talangs">this</a> supported languages in Text Analytics API.
+     *
      * <p><strong>Code Sample</strong></p>
      * {@codesnippet com.azure.ai.textanalytics.TextAnalyticsAsyncClient.beginAnalyzeBatchActions#Iterable-TextAnalyticsActions-String-AnalyzeBatchActionsOptions}
      *
@@ -1121,19 +1115,12 @@
      * @return A {@link PollerFlux} that polls the analyze a collection of actions operation until it has completed,
      * has failed, or has been cancelled. The completed operation returns a {@link PagedFlux} of
      * {@link AnalyzeBatchActionsResult}.
->>>>>>> e48eb91c
      *
      * @throws NullPointerException if {@code documents} is null.
      * @throws IllegalArgumentException if {@code documents} is empty.
      * @throws TextAnalyticsException If analyze operation fails.
      */
     @ServiceMethod(returns = ReturnType.COLLECTION)
-<<<<<<< HEAD
-    public PollerFlux<AnalyzeHealthcareEntitiesOperationDetail, PagedFlux<AnalyzeHealthcareEntitiesResultCollection>>
-        beginAnalyzeHealthcareEntities(Iterable<TextDocumentInput> documents,
-            AnalyzeHealthcareEntitiesOptions options) {
-        return analyzeHealthcareEntityAsyncClient.beginAnalyzeHealthcareEntities(documents, options, Context.NONE);
-=======
     public PollerFlux<AnalyzeBatchActionsOperationDetail, PagedFlux<AnalyzeBatchActionsResult>>
         beginAnalyzeBatchActions(Iterable<String> documents, TextAnalyticsActions actions, String language,
             AnalyzeBatchActionsOptions options) {
@@ -1143,7 +1130,6 @@
                 textDocumentInput.setLanguage(language);
                 return textDocumentInput;
             }), actions, options);
->>>>>>> e48eb91c
     }
 
     /**
