--- conflicted
+++ resolved
@@ -12,17 +12,11 @@
 import com.azure.ai.textanalytics.models.DocumentResultCollection;
 import com.azure.ai.textanalytics.models.DocumentSentiment;
 import com.azure.ai.textanalytics.models.ExtractKeyPhraseResult;
-<<<<<<< HEAD
 import com.azure.ai.textanalytics.models.RecognizeEntityResult;
 import com.azure.ai.textanalytics.models.RecognizeLinkedEntityResult;
 import com.azure.ai.textanalytics.models.RecognizePiiEntityResult;
-=======
 import com.azure.ai.textanalytics.models.LinkedEntity;
 import com.azure.ai.textanalytics.models.PiiEntity;
-import com.azure.ai.textanalytics.models.RecognizeEntitiesResult;
-import com.azure.ai.textanalytics.models.RecognizeLinkedEntitiesResult;
-import com.azure.ai.textanalytics.models.RecognizePiiEntitiesResult;
->>>>>>> fa859664
 import com.azure.ai.textanalytics.models.TextAnalyticsClientOptions;
 import com.azure.ai.textanalytics.models.TextAnalyticsException;
 import com.azure.ai.textanalytics.models.TextAnalyticsError;
@@ -288,28 +282,14 @@
      *
      * @param text the text to recognize entities for.
      *
-<<<<<<< HEAD
-     * @return A {@link Mono} containing the {@link RecognizeEntityResult categorized entity} of the text.
-=======
      * @return A {@link PagedFlux} containing the {@link CategorizedEntity categorized entities} of the text.
->>>>>>> fa859664
-     *
-     * @throws NullPointerException if {@code text} is {@code null}.
-     * @throws TextAnalyticsException if the response returned with an {@link TextAnalyticsError error}.
-     */
-<<<<<<< HEAD
-    @ServiceMethod(returns = ReturnType.SINGLE)
-    public Mono<RecognizeEntityResult> recognizeEntities(String text) {
-        try {
-            return recognizeEntitiesWithResponse(text, defaultLanguage).flatMap(FluxUtil::toMono);
-        } catch (RuntimeException ex) {
-            return monoError(logger, ex);
-        }
-=======
+     *
+     * @throws NullPointerException if {@code text} is {@code null}.
+     * @throws TextAnalyticsException if the response returned with an {@link TextAnalyticsError error}.
+     */
     @ServiceMethod(returns = ReturnType.COLLECTION)
     public PagedFlux<CategorizedEntity> recognizeEntities(String text) {
         return recognizeEntities(text, defaultLanguage);
->>>>>>> fa859664
     }
 
     /**
@@ -327,23 +307,13 @@
      * @param language The 2 letter ISO 639-1 representation of language. If not set, uses "en" for English as
      * default.
      *
-<<<<<<< HEAD
-     * @return A {@link Mono} containing a {@link Response} whose {@link Response#getValue() value} has the
-     * {@link RecognizeEntityResult categorized entity} of the text.
-=======
      * @return A {@link PagedFlux} containing the {@link CategorizedEntity categorized entities} of the text.
->>>>>>> fa859664
-     *
-     * @throws NullPointerException if {@code text} is {@code null}.
-     * @throws TextAnalyticsException if the response returned with an {@link TextAnalyticsError error}.
-     */
-<<<<<<< HEAD
-    @ServiceMethod(returns = ReturnType.SINGLE)
-    public Mono<Response<RecognizeEntityResult>> recognizeEntitiesWithResponse(String text, String language) {
-=======
+     *
+     * @throws NullPointerException if {@code text} is {@code null}.
+     * @throws TextAnalyticsException if the response returned with an {@link TextAnalyticsError error}.
+     */
     @ServiceMethod(returns = ReturnType.COLLECTION)
     public PagedFlux<CategorizedEntity> recognizeEntities(String text, String language) {
->>>>>>> fa859664
         try {
             return new PagedFlux<>(() -> withContext(context ->
                 recognizeEntityAsyncClient.recognizeEntitiesWithResponse(text, language, context)));
@@ -369,17 +339,8 @@
      * @throws NullPointerException if {@code textInputs} is {@code null}.
      */
     @ServiceMethod(returns = ReturnType.SINGLE)
-<<<<<<< HEAD
     public Mono<DocumentResultCollection<RecognizeEntityResult>> recognizeEntities(List<String> textInputs) {
-        try {
-            return recognizeEntitiesWithResponse(textInputs, defaultLanguage).flatMap(FluxUtil::toMono);
-        } catch (RuntimeException ex) {
-            return monoError(logger, ex);
-        }
-=======
-    public Mono<DocumentResultCollection<RecognizeEntitiesResult>> recognizeEntities(List<String> textInputs) {
         return recognizeEntitiesWithResponse(textInputs, defaultLanguage).flatMap(FluxUtil::toMono);
->>>>>>> fa859664
     }
 
     /**
@@ -475,28 +436,14 @@
      *
      * @param text the text to recognize PII entities for.
      *
-<<<<<<< HEAD
-     * @return A {@link Mono} containing the {@link RecognizePiiEntityResult PII entity} of the text.
-=======
      * @return A {@link PagedFlux} containing the {@link PiiEntity PII entities} of the text.
->>>>>>> fa859664
-     *
-     * @throws NullPointerException if {@code text} is {@code null}.
-     * @throws TextAnalyticsException if the response returned with an {@link TextAnalyticsError error}.
-     */
-<<<<<<< HEAD
-    @ServiceMethod(returns = ReturnType.SINGLE)
-    public Mono<RecognizePiiEntityResult> recognizePiiEntities(String text) {
-        try {
-            return recognizePiiEntitiesWithResponse(text, defaultLanguage).flatMap(FluxUtil::toMono);
-        } catch (RuntimeException ex) {
-            return monoError(logger, ex);
-        }
-=======
+     *
+     * @throws NullPointerException if {@code text} is {@code null}.
+     * @throws TextAnalyticsException if the response returned with an {@link TextAnalyticsError error}.
+     */
     @ServiceMethod(returns = ReturnType.COLLECTION)
     public PagedFlux<PiiEntity> recognizePiiEntities(String text) {
         return recognizePiiEntities(text, defaultLanguage);
->>>>>>> fa859664
     }
 
     /**
@@ -513,23 +460,13 @@
      * @param language The 2 letter ISO 639-1 representation of language for the text. If not set, uses "en" for
      * English as default.
      *
-<<<<<<< HEAD
-     * @return A {@link Mono} containing a {@link Response} whose {@link Response#getValue() value} has the
-     * {@link RecognizePiiEntityResult PII entity} of the text.
-=======
      * @return A {@link PagedFlux} containing the {@link PiiEntity PII entities} of the text.
->>>>>>> fa859664
-     *
-     * @throws NullPointerException if {@code text} is {@code null}.
-     * @throws TextAnalyticsException if the response returned with an {@link TextAnalyticsError error}.
-     */
-<<<<<<< HEAD
-    @ServiceMethod(returns = ReturnType.SINGLE)
-    public Mono<Response<RecognizePiiEntityResult>> recognizePiiEntitiesWithResponse(String text, String language) {
-=======
+     *
+     * @throws NullPointerException if {@code text} is {@code null}.
+     * @throws TextAnalyticsException if the response returned with an {@link TextAnalyticsError error}.
+     */
     @ServiceMethod(returns = ReturnType.COLLECTION)
     public PagedFlux<PiiEntity> recognizePiiEntities(String text, String language) {
->>>>>>> fa859664
         try {
             return new PagedFlux<>(() -> withContext(context ->
                 recognizePiiEntityAsyncClient.recognizePiiEntitiesWithResponse(text, language, context)));
@@ -556,18 +493,8 @@
      * @throws NullPointerException if {@code textInputs} is {@code null}.
      */
     @ServiceMethod(returns = ReturnType.SINGLE)
-<<<<<<< HEAD
     public Mono<DocumentResultCollection<RecognizePiiEntityResult>> recognizePiiEntities(List<String> textInputs) {
-        try {
-            return recognizePiiEntitiesWithResponse(textInputs, defaultLanguage)
-                .flatMap(FluxUtil::toMono);
-        } catch (RuntimeException ex) {
-            return monoError(logger, ex);
-        }
-=======
-    public Mono<DocumentResultCollection<RecognizePiiEntitiesResult>> recognizePiiEntities(List<String> textInputs) {
         return recognizePiiEntitiesWithResponse(textInputs, defaultLanguage).flatMap(FluxUtil::toMono);
->>>>>>> fa859664
     }
 
     /**
@@ -665,28 +592,14 @@
      *
      * @param text the text to recognize linked entities for.
      *
-<<<<<<< HEAD
-     * @return A {@link Mono} containing the {@link RecognizeLinkedEntityResult linked entity} of the text.
-=======
      * @return A {@link PagedFlux} containing the {@link LinkedEntity linked entities} of the text.
->>>>>>> fa859664
-     *
-     * @throws NullPointerException if {@code text} is {@code null}.
-     * @throws TextAnalyticsException if the response returned with an {@link TextAnalyticsError error}.
-     */
-<<<<<<< HEAD
-    @ServiceMethod(returns = ReturnType.SINGLE)
-    public Mono<RecognizeLinkedEntityResult> recognizeLinkedEntities(String text) {
-        try {
-            return recognizeLinkedEntitiesWithResponse(text, defaultLanguage).flatMap(FluxUtil::toMono);
-        } catch (RuntimeException ex) {
-            return monoError(logger, ex);
-        }
-=======
+     *
+     * @throws NullPointerException if {@code text} is {@code null}.
+     * @throws TextAnalyticsException if the response returned with an {@link TextAnalyticsError error}.
+     */
     @ServiceMethod(returns = ReturnType.COLLECTION)
     public PagedFlux<LinkedEntity> recognizeLinkedEntities(String text) {
         return recognizeLinkedEntities(text, defaultLanguage);
->>>>>>> fa859664
     }
 
     /**
@@ -702,24 +615,13 @@
      * @param language The 2 letter ISO 639-1 representation of language for the text. If not set, uses "en" for
      * English as default.
      *
-<<<<<<< HEAD
-     * @return A {@link Mono} containing a {@link Response} whose {@link Response#getValue() value} has the
-     * {@link RecognizeLinkedEntityResult linked entity} of the text.
-=======
      * @return A {@link PagedFlux} containing the {@link LinkedEntity linked entities} of the text.
->>>>>>> fa859664
-     *
-     * @throws NullPointerException if {@code text} is {@code null}.
-     * @throws TextAnalyticsException if the response returned with an {@link TextAnalyticsError error}.
-     */
-<<<<<<< HEAD
-    @ServiceMethod(returns = ReturnType.SINGLE)
-    public Mono<Response<RecognizeLinkedEntityResult>> recognizeLinkedEntitiesWithResponse(String text,
-        String language) {
-=======
+     *
+     * @throws NullPointerException if {@code text} is {@code null}.
+     * @throws TextAnalyticsException if the response returned with an {@link TextAnalyticsError error}.
+     */
     @ServiceMethod(returns = ReturnType.COLLECTION)
     public PagedFlux<LinkedEntity> recognizeLinkedEntities(String text, String language) {
->>>>>>> fa859664
         try {
             return new PagedFlux<>(() -> withContext(context ->
                 recognizeLinkedEntityAsyncClient.recognizeLinkedEntitiesWithResponse(text, language, context)));
