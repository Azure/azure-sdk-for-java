// Copyright (c) Microsoft Corporation. All rights reserved.
// Licensed under the MIT License.

package com.azure.ai.textanalytics;

import com.azure.ai.textanalytics.implementation.TextAnalyticsClientImpl;
import com.azure.ai.textanalytics.implementation.models.AspectConfidenceScoreLabel;
import com.azure.ai.textanalytics.implementation.models.AspectRelationType;
import com.azure.ai.textanalytics.implementation.models.DocumentError;
import com.azure.ai.textanalytics.implementation.models.DocumentSentiment;
import com.azure.ai.textanalytics.implementation.models.DocumentSentimentValue;
import com.azure.ai.textanalytics.implementation.models.MultiLanguageBatchInput;
import com.azure.ai.textanalytics.implementation.models.SentenceAspect;
import com.azure.ai.textanalytics.implementation.models.SentenceOpinion;
import com.azure.ai.textanalytics.implementation.models.SentenceSentimentValue;
import com.azure.ai.textanalytics.implementation.models.SentimentConfidenceScorePerLabel;
import com.azure.ai.textanalytics.implementation.models.SentimentResponse;
import com.azure.ai.textanalytics.implementation.models.WarningCodeValue;
import com.azure.ai.textanalytics.models.AnalyzeSentimentOptions;
import com.azure.ai.textanalytics.models.AnalyzeSentimentResult;
<<<<<<< HEAD
import com.azure.ai.textanalytics.models.AspectSentiment;
import com.azure.ai.textanalytics.models.MinedOpinions;
import com.azure.ai.textanalytics.models.OpinionSentiment;
=======
>>>>>>> c91d0a62
import com.azure.ai.textanalytics.models.SentenceSentiment;
import com.azure.ai.textanalytics.models.SentimentConfidenceScores;
import com.azure.ai.textanalytics.models.TextAnalyticsWarning;
import com.azure.ai.textanalytics.models.TextDocumentInput;
import com.azure.ai.textanalytics.models.TextSentiment;
import com.azure.ai.textanalytics.models.WarningCode;
import com.azure.ai.textanalytics.util.AnalyzeSentimentResultCollection;
<<<<<<< HEAD
import com.azure.core.exception.HttpResponseException;
=======
>>>>>>> c91d0a62
import com.azure.core.http.rest.Response;
import com.azure.core.http.rest.SimpleResponse;
import com.azure.core.util.Context;
import com.azure.core.util.IterableStream;
import com.azure.core.util.logging.ClientLogger;
import reactor.core.publisher.Mono;

import java.util.ArrayList;
import java.util.List;
import java.util.regex.Matcher;
import java.util.regex.Pattern;
import java.util.stream.Collectors;

import static com.azure.ai.textanalytics.TextAnalyticsAsyncClient.COGNITIVE_TRACING_NAMESPACE_VALUE;
import static com.azure.ai.textanalytics.implementation.Utility.inputDocumentsValidation;
import static com.azure.ai.textanalytics.implementation.Utility.mapToHttpResponseExceptionIfExist;
import static com.azure.ai.textanalytics.implementation.Utility.toBatchStatistics;
import static com.azure.ai.textanalytics.implementation.Utility.toMultiLanguageInput;
import static com.azure.ai.textanalytics.implementation.Utility.toTextAnalyticsError;
import static com.azure.ai.textanalytics.implementation.Utility.toTextDocumentStatistics;
import static com.azure.core.util.FluxUtil.monoError;
import static com.azure.core.util.FluxUtil.withContext;
import static com.azure.core.util.tracing.Tracer.AZ_TRACING_NAMESPACE_KEY;

/**
 * Helper class for managing sentiment analysis endpoint.
 */
class AnalyzeSentimentAsyncClient {
    private static final int NEUTRAL_SCORE_ZERO = 0;
    private final ClientLogger logger = new ClientLogger(AnalyzeSentimentAsyncClient.class);
    private final TextAnalyticsClientImpl service;

    /**
     * Create an {@link AnalyzeSentimentAsyncClient} that sends requests to the Text Analytics services's sentiment
     * analysis endpoint.
     *
     * @param service The proxy service used to perform REST calls.
     */
    AnalyzeSentimentAsyncClient(TextAnalyticsClientImpl service) {
        this.service = service;
    }

    /**
     * Helper function for calling service with max overloaded parameters that returns a mono {@link Response}
     * which contains {@link AnalyzeSentimentResultCollection}.
     *
     * @param documents The list of documents to analyze sentiments for.
     * @param options The additional configurable {@link AnalyzeSentimentOptions options} that may be passed when
     * analyzing sentiments.
     *
     * @return A mono {@link Response} contains {@link AnalyzeSentimentResultCollection}.
     *
     * @throws NullPointerException if {@code documents} is null.
     * @throws IllegalArgumentException if {@code documents} is empty.
     */
    public Mono<Response<AnalyzeSentimentResultCollection>> analyzeSentimentBatch(
        Iterable<TextDocumentInput> documents, AnalyzeSentimentOptions options) {
        try {
            inputDocumentsValidation(documents);
            return withContext(context -> getAnalyzedSentimentResponse(documents, options, context));
        } catch (RuntimeException ex) {
            return monoError(logger, ex);
        }
    }

    /**
     * Helper function for calling service with max overloaded parameters that returns a mono {@link Response}
     * which contains {@link AnalyzeSentimentResultCollection}.
     *
     * @param documents The list of documents to analyze sentiments for.
     * @param options The additional configurable {@link AnalyzeSentimentOptions options} that may be passed when
     * analyzing sentiments.
     * @param context Additional context that is passed through the Http pipeline during the service call.
     *
     * @return A mono {@link Response} contains {@link AnalyzeSentimentResultCollection}.
     */
    Mono<Response<AnalyzeSentimentResultCollection>> analyzeSentimentBatchWithContext(
        Iterable<TextDocumentInput> documents, AnalyzeSentimentOptions options, Context context) {
        try {
            inputDocumentsValidation(documents);
            return getAnalyzedSentimentResponse(documents, options, context);
        } catch (RuntimeException ex) {
            return monoError(logger, ex);
        }
    }

    /**
     * Helper method to convert the service response of {@link SentimentResponse} to {@link Response} that contains
     * {@link AnalyzeSentimentResultCollection}.
     *
     * @param response The {@link Response} of {@link SentimentResponse} returned by the service.
     *
     * @return A {@link Response} contains {@link AnalyzeSentimentResultCollection}.
     */
    private Response<AnalyzeSentimentResultCollection> toAnalyzeSentimentResultCollectionResponse(
        Response<SentimentResponse> response) {
        final SentimentResponse sentimentResponse = response.getValue();
        final List<AnalyzeSentimentResult> analyzeSentimentResults = new ArrayList<>();
        final List<DocumentSentiment> documentSentiments = sentimentResponse.getDocuments();
        for (DocumentSentiment documentSentiment : documentSentiments) {
            analyzeSentimentResults.add(convertToAnalyzeSentimentResult(documentSentiment, documentSentiments));
        }
        for (DocumentError documentError : sentimentResponse.getErrors()) {
<<<<<<< HEAD
            /*
             *  TODO: Remove this after service update to throw exception.
             *  Currently, service sets max limit of document size to 5, if the input documents size > 5, it will
             *  have an id = "", empty id. In the future, they will remove this and throw HttpResponseException.
             */
            if (documentError.getId().isEmpty()) {
                throw logger.logExceptionAsError(
                    new HttpResponseException(documentError.getError().getInnererror().getMessage(),
                        getEmptyErrorIdHttpResponse(new SimpleResponse<>(response, response.getValue())),
                        documentError.getError().getInnererror().getCode()));
            }
=======
>>>>>>> c91d0a62
            analyzeSentimentResults.add(new AnalyzeSentimentResult(documentError.getId(), null,
                toTextAnalyticsError(documentError.getError()), null));
        }
        return new SimpleResponse<>(response,
            new AnalyzeSentimentResultCollection(analyzeSentimentResults, sentimentResponse.getModelVersion(),
            sentimentResponse.getStatistics() == null ? null : toBatchStatistics(sentimentResponse.getStatistics())));
    }

    /**
     * Helper method to convert the service response of {@link DocumentSentiment} to {@link AnalyzeSentimentResult}.
     *
     * @param documentSentiment The {@link DocumentSentiment} returned by the service.
     * @param documentSentimentList The document sentiment list returned by the service.
     *
     * @return The {@link AnalyzeSentimentResult} to be returned by the SDK.
     */
    private AnalyzeSentimentResult convertToAnalyzeSentimentResult(DocumentSentiment documentSentiment,
        List<DocumentSentiment> documentSentimentList) {
        // Document text sentiment
        final SentimentConfidenceScorePerLabel confidenceScorePerLabel = documentSentiment.getConfidenceScores();
        // Sentence text sentiment
        final List<SentenceSentiment> sentenceSentiments = documentSentiment.getSentences().stream()
            .map(sentenceSentiment -> {
                final SentimentConfidenceScorePerLabel confidenceScorePerSentence =
                    sentenceSentiment.getConfidenceScores();
                final SentenceSentimentValue sentenceSentimentValue = sentenceSentiment.getSentiment();
                return new SentenceSentiment(sentenceSentiment.getText(),
                    TextSentiment.fromString(sentenceSentimentValue == null ? null : sentenceSentimentValue.toString()),
                    toMinedOpinionList(sentenceSentiment, documentSentimentList),
                    new SentimentConfidenceScores(confidenceScorePerSentence.getNegative(),
                        confidenceScorePerSentence.getNeutral(), confidenceScorePerSentence.getPositive())
                );
            }).collect(Collectors.toList());

        // Warnings
        final List<TextAnalyticsWarning> warnings = documentSentiment.getWarnings().stream().map(
            warning -> {
                final WarningCodeValue warningCodeValue = warning.getCode();
                return new TextAnalyticsWarning(
                    WarningCode.fromString(warningCodeValue == null ? null : warningCodeValue.toString()),
                    warning.getMessage());
            }).collect(Collectors.toList());

        final DocumentSentimentValue documentSentimentValue = documentSentiment.getSentiment();
        return new AnalyzeSentimentResult(
            documentSentiment.getId(),
            documentSentiment.getStatistics() == null
                ? null : toTextDocumentStatistics(documentSentiment.getStatistics()),
            null,
            new com.azure.ai.textanalytics.models.DocumentSentiment(
                TextSentiment.fromString(documentSentimentValue == null ? null : documentSentimentValue.toString()),
                new SentimentConfidenceScores(
                    confidenceScorePerLabel.getNegative(),
                    confidenceScorePerLabel.getNeutral(),
                    confidenceScorePerLabel.getPositive()),
                new IterableStream<>(sentenceSentiments),
                new IterableStream<>(warnings)));
    }

    /**
     * Call the service with REST response, convert to a {@link Mono} of {@link Response} which contains
     * {@link AnalyzeSentimentResultCollection} from a {@link SimpleResponse} of {@link SentimentResponse}.
     *
     * @param documents A list of documents to be analyzed.
     * @param options The additional configurable {@link AnalyzeSentimentOptions options} that may be passed when
     * analyzing sentiments.
     * @param context Additional context that is passed through the Http pipeline during the service call.
     *
     * @return A mono {@link Response} contains {@link AnalyzeSentimentResultCollection}.
     */
    private Mono<Response<AnalyzeSentimentResultCollection>> getAnalyzedSentimentResponse(
        Iterable<TextDocumentInput> documents, AnalyzeSentimentOptions options, Context context) {
        return service.sentimentWithResponseAsync(
            new MultiLanguageBatchInput().setDocuments(toMultiLanguageInput(documents)),
            options == null ? null : options.getModelVersion(),
            options == null ? null : options.isIncludeStatistics(),
            options == null ? null : options.isIncludeOpinionMining(),
            context.addData(AZ_TRACING_NAMESPACE_KEY, COGNITIVE_TRACING_NAMESPACE_VALUE))
            .doOnSubscribe(ignoredValue -> logger.info("A batch of documents - {}", documents.toString()))
            .doOnSuccess(response -> logger.info("Analyzed sentiment for a batch of documents - {}", response))
            .doOnError(error -> logger.warning("Failed to analyze sentiment - {}", error))
            .map(this::toAnalyzeSentimentResultCollectionResponse)
            .onErrorMap(throwable -> mapToHttpResponseExceptionIfExist(throwable));
    }

    /*
     * Transform SentenceSentiment's opinion mining to output that user can use.
     */
    private IterableStream<MinedOpinions> toMinedOpinionList(
        com.azure.ai.textanalytics.implementation.models.SentenceSentiment sentenceSentiment,
        List<DocumentSentiment> documentSentimentList) {
        // If include opinion mining indicator is false, the service return null for the aspect list.
        final List<SentenceAspect> sentenceAspects = sentenceSentiment.getAspects();
        if (sentenceAspects == null) {
            return null;
        }
        final List<MinedOpinions> minedOpinions = new ArrayList<>();
        sentenceAspects.forEach(sentenceAspect -> {
            final List<OpinionSentiment> opinionSentiments = new ArrayList<>();
            sentenceAspect.getRelations().forEach(aspectRelation -> {
                final AspectRelationType aspectRelationType = aspectRelation.getRelationType();
                final String opinionPointer = aspectRelation.getRef();
                if (AspectRelationType.OPINION == aspectRelationType) {
                    opinionSentiments.add(toOpinionSentiment(
                        findSentimentOpinion(opinionPointer, documentSentimentList)));
                }
            });

            minedOpinions.add(new MinedOpinions(
                new AspectSentiment(sentenceAspect.getText(),
                    TextSentiment.fromString(sentenceAspect.getSentiment().toString()),
                    sentenceAspect.getOffset(), sentenceAspect.getLength(),
                    toSentimentConfidenceScores(sentenceAspect.getConfidenceScores())),
                new IterableStream<>(opinionSentiments)));
        });

        return new IterableStream<>(minedOpinions);
    }

    /*
     * Transform type AspectConfidenceScoreLabel to SentimentConfidenceScores.
     */
    private SentimentConfidenceScores toSentimentConfidenceScores(
        AspectConfidenceScoreLabel aspectConfidenceScoreLabel) {
        return new SentimentConfidenceScores(aspectConfidenceScoreLabel.getNegative(), NEUTRAL_SCORE_ZERO,
            aspectConfidenceScoreLabel.getPositive());
    }

    /*
     * Transform type SentenceOpinion to OpinionSentiment.
     */
    private OpinionSentiment toOpinionSentiment(SentenceOpinion sentenceOpinion) {
        return new OpinionSentiment(sentenceOpinion.getText(),
            TextSentiment.fromString(sentenceOpinion.getSentiment().toString()),
            sentenceOpinion.getOffset(), sentenceOpinion.getLength(), sentenceOpinion.isNegated(),
            toSentimentConfidenceScores(sentenceOpinion.getConfidenceScores()));
    }

    /*
     * Parses the reference pointer to an index array that contains document, sentence, and opinion indexes.
     */
    private int[] parseRefPointerToIndexArray(String referencePointer) {
        // The pattern always start with character '#', the opinion index will existing in specified sentence, which
        // is under specified document.
        // example: #/documents/0/sentences/0/opinions/0
        final String patternRegex = "#\\/documents\\/(\\d+)\\/sentences\\/(\\d+)\\/opinions\\/(\\d+)";
        final Pattern pattern = Pattern.compile(patternRegex);
        final Matcher matcher = pattern.matcher(referencePointer);
        final boolean isMatched = matcher.find();

        // The first index represents the document index, second one represents the sentence index,
        // third ond represents the opinion index.
        final int[] result = new int[3];
        if (isMatched) {
            String[] segments = referencePointer.split("/");
            result[0] = Integer.parseInt(segments[2]);
            result[1] = Integer.parseInt(segments[4]);
            result[2] = Integer.parseInt(segments[6]);
        } else {
            throw logger.logExceptionAsError(new RuntimeException(
                String.format("'referencePointer' %s is not a valid opinion pointer", referencePointer)));
        }

        return result;
    }

    /*
     * Find the specific sentence opinion in the document sentiment list by given the opinion reference pointer.
     */
    private SentenceOpinion findSentimentOpinion(String opinionPointer, List<DocumentSentiment> documentSentimentList) {
        final int[] opinionIndexes = parseRefPointerToIndexArray(opinionPointer);
        final int documentIndex = opinionIndexes[0];
        final int sentenceIndex = opinionIndexes[1];
        final int opinionIndex = opinionIndexes[2];
        if (documentIndex >= documentSentimentList.size()) {
            throw logger.logExceptionAsError(
                new RuntimeException(String.format("Invalid document index, %s.", documentIndex)));
        }
        final DocumentSentiment documentsentiment = documentSentimentList.get(documentIndex);

        final List<com.azure.ai.textanalytics.implementation.models.SentenceSentiment> sentenceSentiments =
            documentsentiment.getSentences();
        if (sentenceIndex >= sentenceSentiments.size()) {
            throw logger.logExceptionAsError(
                new RuntimeException(String.format("Invalid sentence index, %s.", sentenceIndex)));
        }

        final List<SentenceOpinion> opinions = sentenceSentiments.get(sentenceIndex).getOpinions();
        if (opinionIndex >= opinions.size()) {
            throw logger.logExceptionAsError(
                new RuntimeException(String.format("Invalid opinion index, %s.", opinionIndex)));
        }
        return opinions.get(opinionIndex);
    }
}<|MERGE_RESOLUTION|>--- conflicted
+++ resolved
@@ -18,12 +18,9 @@
 import com.azure.ai.textanalytics.implementation.models.WarningCodeValue;
 import com.azure.ai.textanalytics.models.AnalyzeSentimentOptions;
 import com.azure.ai.textanalytics.models.AnalyzeSentimentResult;
-<<<<<<< HEAD
 import com.azure.ai.textanalytics.models.AspectSentiment;
 import com.azure.ai.textanalytics.models.MinedOpinions;
 import com.azure.ai.textanalytics.models.OpinionSentiment;
-=======
->>>>>>> c91d0a62
 import com.azure.ai.textanalytics.models.SentenceSentiment;
 import com.azure.ai.textanalytics.models.SentimentConfidenceScores;
 import com.azure.ai.textanalytics.models.TextAnalyticsWarning;
@@ -31,10 +28,8 @@
 import com.azure.ai.textanalytics.models.TextSentiment;
 import com.azure.ai.textanalytics.models.WarningCode;
 import com.azure.ai.textanalytics.util.AnalyzeSentimentResultCollection;
-<<<<<<< HEAD
 import com.azure.core.exception.HttpResponseException;
-=======
->>>>>>> c91d0a62
+import com.azure.ai.textanalytics.util.AnalyzeSentimentResultCollection;
 import com.azure.core.http.rest.Response;
 import com.azure.core.http.rest.SimpleResponse;
 import com.azure.core.util.Context;
@@ -138,20 +133,6 @@
             analyzeSentimentResults.add(convertToAnalyzeSentimentResult(documentSentiment, documentSentiments));
         }
         for (DocumentError documentError : sentimentResponse.getErrors()) {
-<<<<<<< HEAD
-            /*
-             *  TODO: Remove this after service update to throw exception.
-             *  Currently, service sets max limit of document size to 5, if the input documents size > 5, it will
-             *  have an id = "", empty id. In the future, they will remove this and throw HttpResponseException.
-             */
-            if (documentError.getId().isEmpty()) {
-                throw logger.logExceptionAsError(
-                    new HttpResponseException(documentError.getError().getInnererror().getMessage(),
-                        getEmptyErrorIdHttpResponse(new SimpleResponse<>(response, response.getValue())),
-                        documentError.getError().getInnererror().getCode()));
-            }
-=======
->>>>>>> c91d0a62
             analyzeSentimentResults.add(new AnalyzeSentimentResult(documentError.getId(), null,
                 toTextAnalyticsError(documentError.getError()), null));
         }
