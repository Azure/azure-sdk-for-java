--- conflicted
+++ resolved
@@ -15,12 +15,6 @@
 import com.azure.ai.textanalytics.models.TextAnalyticsRequestOptions;
 import com.azure.ai.textanalytics.models.TextAnalyticsWarning;
 import com.azure.ai.textanalytics.models.TextDocumentInput;
-<<<<<<< HEAD
-import com.azure.ai.textanalytics.models.WarningCode;
-=======
-import com.azure.ai.textanalytics.util.TextAnalyticsPagedFlux;
-import com.azure.ai.textanalytics.util.TextAnalyticsPagedResponse;
->>>>>>> 6b90848c
 import com.azure.core.exception.HttpResponseException;
 import com.azure.core.http.rest.Response;
 import com.azure.core.http.rest.SimpleResponse;
@@ -110,11 +104,7 @@
             inputDocumentsValidation(documents);
             return withContext(context -> getRecognizedLinkedEntitiesResponse(documents, options, context));
         } catch (RuntimeException ex) {
-<<<<<<< HEAD
             return monoError(logger, ex);
-=======
-            return new TextAnalyticsPagedFlux<>(() -> (continuationToken, pageSize) -> fluxError(logger, ex));
->>>>>>> 6b90848c
         }
     }
 
