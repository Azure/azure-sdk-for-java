--- conflicted
+++ resolved
@@ -52,13 +52,8 @@
         this.service = service;
     }
 
-<<<<<<< HEAD
-    Mono<Response<RecognizeLinkedEntityResult>> recognizeLinkedEntitiesWithResponse(String text, String language,
-        Context context) {
-=======
     Mono<PagedResponse<com.azure.ai.textanalytics.models.LinkedEntity>> recognizeLinkedEntitiesWithResponse(
         String text, String language, Context context) {
->>>>>>> fa859664
         Objects.requireNonNull(text, "'text' cannot be null.");
 
         return recognizeBatchLinkedEntitiesWithResponse(
