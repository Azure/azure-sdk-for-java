--- conflicted
+++ resolved
@@ -25,11 +25,7 @@
         // The text that need be analysed.
         String text = "Old Faithful is a geyser at Yellowstone Park.";
 
-<<<<<<< HEAD
-        for (LinkedEntity linkedEntity : client.recognizeLinkedEntities(text).getEntities()) {
-=======
         for (LinkedEntity linkedEntity : client.recognizeLinkedEntities(text)) {
->>>>>>> fa859664
             System.out.printf("Recognized linked entity: %s, URL: %s, data source: %s.%n",
                 linkedEntity.getName(),
                 linkedEntity.getUrl(),
