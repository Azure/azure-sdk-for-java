--- conflicted
+++ resolved
@@ -106,18 +106,9 @@
      */
     public void recognizeLinkedEntity() {
         String text = "Old Faithful is a geyser at Yellowstone Park.";
-<<<<<<< HEAD
-
-        for (LinkedEntity linkedEntity : textAnalyticsClient.recognizeLinkedEntities(text).getEntities()) {
-            System.out.printf("Recognized Linked Entity: %s, Url: %s, Data Source: %s.%n",
-                linkedEntity.getName(),
-                linkedEntity.getUrl(),
-                linkedEntity.getDataSource());
-=======
         for (LinkedEntity linkedEntity : textAnalyticsClient.recognizeLinkedEntities(text)) {
             System.out.printf("Recognized linked entity: %s, url: %s, data source: %s.%n",
                 linkedEntity.getName(), linkedEntity.getUrl(), linkedEntity.getDataSource());
->>>>>>> fa859664
         }
     }
 
