// Copyright (c) Microsoft Corporation. All rights reserved.
// Licensed under the MIT License.

package com.azure.ai.textanalytics.batch;

import com.azure.ai.textanalytics.TextAnalyticsClient;
import com.azure.ai.textanalytics.TextAnalyticsClientBuilder;
import com.azure.ai.textanalytics.models.DocumentResultCollection;
import com.azure.ai.textanalytics.models.LinkedEntity;
import com.azure.ai.textanalytics.models.LinkedEntityResult;
import com.azure.ai.textanalytics.models.NamedEntity;
import com.azure.ai.textanalytics.models.NamedEntityResult;
import com.azure.ai.textanalytics.models.TextAnalyticsRequestOptions;
import com.azure.ai.textanalytics.models.TextBatchStatistics;
import com.azure.ai.textanalytics.models.TextDocumentInput;
import com.azure.core.util.Context;

import java.util.Arrays;
import java.util.List;

/**
 * Sample demonstrate how to recognize linked entities of a batch of text inputs.
 */
public class RecognizeLinkedEntitiesBatchDocuments {
    /**
     * Main method to invoke this demo about how to recognize linked entities of a batch of text inputs.
     *
     * @param args Unused arguments to the program.
     */
    public static void main(String[] args) {
        // Instantiate a client that will be used to call the service.
        TextAnalyticsClient client = new TextAnalyticsClientBuilder()
            .subscriptionKey("subscription-key")
            .endpoint("https://servicename.cognitiveservices.azure.com/")
            .buildClient();

        // The texts that need be analysed.
        List<TextDocumentInput> inputs = Arrays.asList(
            new TextDocumentInput("1", "Old Faithful is a geyser at Yellowstone Park.", "en"),
            new TextDocumentInput("2", "Mount Shasta has lenticular clouds.", "en")
        );

        final TextAnalyticsRequestOptions requestOptions = new TextAnalyticsRequestOptions().setShowStatistics(true);
        final DocumentResultCollection<LinkedEntityResult> detectedBatchResult = client.recognizeBatchLinkedEntitiesWithResponse(inputs, requestOptions, Context.NONE).getValue();
        System.out.printf("Model version: %s%n", detectedBatchResult.getModelVersion());

        final TextBatchStatistics batchStatistics = detectedBatchResult.getStatistics();
        System.out.printf("A batch of document statistics, document count: %s, erroneous document count: %s, transaction count: %s, valid document count: %s.%n",
            batchStatistics.getDocumentCount(),
            batchStatistics.getErroneousDocumentCount(),
            batchStatistics.getTransactionCount(),
            batchStatistics.getValidDocumentCount());

<<<<<<< HEAD
        // Detecting language from a batch of documents
        detectedBatchResult.forEach(linkedEntityDocumentResult ->
            linkedEntityDocumentResult.getLinkedEntities().forEach(linkedEntity ->
                System.out.printf("Recognized Linked NamedEntity: %s, URL: %s, Data Source: %s.%n",
                    linkedEntity.getName(), linkedEntity.getUri(), linkedEntity.getDataSource())));

=======
        // Detecting linked entities from a batch of documents
>>>>>>> ed6cafb5
        for (LinkedEntityResult linkedEntityDocumentResult : detectedBatchResult) {
            for (LinkedEntity linkedEntity : linkedEntityDocumentResult.getLinkedEntities()) {
                System.out.printf("Recognized Linked NamedEntity: %s, URL: %s, Data Source: %s%n",
                    linkedEntity.getName(), linkedEntity.getUri(), linkedEntity.getDataSource());
            }
        }
    }
}<|MERGE_RESOLUTION|>--- conflicted
+++ resolved
@@ -8,8 +8,6 @@
 import com.azure.ai.textanalytics.models.DocumentResultCollection;
 import com.azure.ai.textanalytics.models.LinkedEntity;
 import com.azure.ai.textanalytics.models.LinkedEntityResult;
-import com.azure.ai.textanalytics.models.NamedEntity;
-import com.azure.ai.textanalytics.models.NamedEntityResult;
 import com.azure.ai.textanalytics.models.TextAnalyticsRequestOptions;
 import com.azure.ai.textanalytics.models.TextBatchStatistics;
 import com.azure.ai.textanalytics.models.TextDocumentInput;
@@ -51,16 +49,7 @@
             batchStatistics.getTransactionCount(),
             batchStatistics.getValidDocumentCount());
 
-<<<<<<< HEAD
-        // Detecting language from a batch of documents
-        detectedBatchResult.forEach(linkedEntityDocumentResult ->
-            linkedEntityDocumentResult.getLinkedEntities().forEach(linkedEntity ->
-                System.out.printf("Recognized Linked NamedEntity: %s, URL: %s, Data Source: %s.%n",
-                    linkedEntity.getName(), linkedEntity.getUri(), linkedEntity.getDataSource())));
-
-=======
         // Detecting linked entities from a batch of documents
->>>>>>> ed6cafb5
         for (LinkedEntityResult linkedEntityDocumentResult : detectedBatchResult) {
             for (LinkedEntity linkedEntity : linkedEntityDocumentResult.getLinkedEntities()) {
                 System.out.printf("Recognized Linked NamedEntity: %s, URL: %s, Data Source: %s%n",
