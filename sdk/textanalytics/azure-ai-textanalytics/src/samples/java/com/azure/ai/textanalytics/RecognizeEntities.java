// Copyright (c) Microsoft Corporation. All rights reserved.
// Licensed under the MIT License.

package com.azure.ai.textanalytics;

import com.azure.ai.textanalytics.models.CategorizedEntity;
import com.azure.ai.textanalytics.models.TextAnalyticsApiKeyCredential;

/**
 * Sample demonstrates how to recognize the entities of an input text.
 */
public class RecognizeEntities {
    /**
     * Main method to invoke this demo about how to recognize the entities of an input text.
     *
     * @param args Unused arguments to the program.
     */
    public static void main(String[] args) {
        // Instantiate a client that will be used to call the service.
        TextAnalyticsClient client = new TextAnalyticsClientBuilder()
            .subscriptionKey(new TextAnalyticsApiKeyCredential("{subscription_key}"))
            .endpoint("{endpoint}")
            .buildClient();

        // The text that need be analysed.
        String text = "Satya Nadella is the CEO of Microsoft";

<<<<<<< HEAD
        for (NamedEntity entity : client.recognizeEntities(text)) {
=======
        for (CategorizedEntity entity : client.recognizeEntities(text).getEntities()) {
>>>>>>> c8ed1b05
            System.out.printf(
                "Recognized entity: %s, entity Category: %s, entity Sub-category: %s, offset: %s, length: %s, score: %s.%n",
                entity.getText(),
                entity.getCategory(),
                entity.getSubCategory() == null || entity.getSubCategory().isEmpty() ? "N/A" : entity.getSubCategory(),
                entity.getOffset(),
                entity.getLength(),
                entity.getScore());
        }
    }
}<|MERGE_RESOLUTION|>--- conflicted
+++ resolved
@@ -25,11 +25,7 @@
         // The text that need be analysed.
         String text = "Satya Nadella is the CEO of Microsoft";
 
-<<<<<<< HEAD
-        for (NamedEntity entity : client.recognizeEntities(text)) {
-=======
-        for (CategorizedEntity entity : client.recognizeEntities(text).getEntities()) {
->>>>>>> c8ed1b05
+        for (CategorizedEntity entity : client.recognizeEntities(text)) {
             System.out.printf(
                 "Recognized entity: %s, entity Category: %s, entity Sub-category: %s, offset: %s, length: %s, score: %s.%n",
                 entity.getText(),
