--- conflicted
+++ resolved
@@ -31,19 +31,15 @@
     public static void main(String[] args) {
         // Instantiate a client that will be used to call the service.
         TextAnalyticsClient client = new TextAnalyticsClientBuilder()
-<<<<<<< HEAD
-            .credential(new AzureKeyCredential("{api_key}"))
-=======
             .credential(new AzureKeyCredential("{key}"))
->>>>>>> f8ff23b0
             .endpoint("{endpoint}")
             .buildClient();
 
         // The texts that need be analyzed.
         List<TextDocumentInput> documents = Arrays.asList(
-            new TextDocumentInput("A", "The hotel was dark and unclean. I wouldn't recommend staying there.", "en"),
-            new TextDocumentInput("B", "The restaurant had amazing gnocchi! The waiters were excellent.", "en"),
-            new TextDocumentInput("C", "The hotel was dark and unclean. The restaurant had amazing gnocchi!", "en")
+            new TextDocumentInput("A", "The hotel was dark and unclean. I wouldn't recommend staying there."),
+            new TextDocumentInput("B", "The restaurant had amazing gnocchi! The waiters were excellent."),
+            new TextDocumentInput("C", "The hotel was dark and unclean. The restaurant had amazing gnocchi!")
         );
 
         // Request options: show statistics and model version
