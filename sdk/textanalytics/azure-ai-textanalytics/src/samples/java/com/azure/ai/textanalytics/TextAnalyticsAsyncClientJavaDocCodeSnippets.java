// Copyright (c) Microsoft Corporation. All rights reserved.
// Licensed under the MIT License.

package com.azure.ai.textanalytics;

import com.azure.ai.textanalytics.models.AnalyzeBatchActionsOptions;
import com.azure.ai.textanalytics.models.AnalyzeHealthcareEntitiesOperationDetail;
import com.azure.ai.textanalytics.models.AnalyzeHealthcareEntitiesOptions;
import com.azure.ai.textanalytics.models.AnalyzeSentimentOptions;
import com.azure.ai.textanalytics.models.AspectSentiment;
import com.azure.ai.textanalytics.models.DetectLanguageInput;
import com.azure.ai.textanalytics.models.DetectLanguageResult;
import com.azure.ai.textanalytics.models.DetectedLanguage;
import com.azure.ai.textanalytics.models.DocumentSentiment;
import com.azure.ai.textanalytics.models.EntityDataSource;
import com.azure.ai.textanalytics.models.ExtractKeyPhraseResult;
import com.azure.ai.textanalytics.models.ExtractKeyPhrasesOptions;
import com.azure.ai.textanalytics.models.HealthcareEntity;
import com.azure.ai.textanalytics.models.HealthcareEntityRelationType;
import com.azure.ai.textanalytics.models.OpinionSentiment;
import com.azure.ai.textanalytics.models.PiiEntityCollection;
import com.azure.ai.textanalytics.models.PiiEntityDomainType;
import com.azure.ai.textanalytics.models.RecognizeEntitiesOptions;
<<<<<<< HEAD
import com.azure.ai.textanalytics.models.RecognizeHealthcareEntityOptions;
import com.azure.ai.textanalytics.models.RecognizeLinkedEntitiesOptions;
=======
>>>>>>> b507bd62
import com.azure.ai.textanalytics.models.RecognizePiiEntitiesOptions;
import com.azure.ai.textanalytics.models.SentenceSentiment;
import com.azure.ai.textanalytics.models.TextAnalyticsActions;
import com.azure.ai.textanalytics.models.TextAnalyticsRequestOptions;
import com.azure.ai.textanalytics.models.TextDocumentBatchStatistics;
import com.azure.ai.textanalytics.models.TextDocumentInput;
import com.azure.ai.textanalytics.util.AnalyzeSentimentResultCollection;
import com.azure.ai.textanalytics.util.DetectLanguageResultCollection;
import com.azure.ai.textanalytics.util.ExtractKeyPhrasesResultCollection;
import com.azure.ai.textanalytics.util.RecognizeEntitiesResultCollection;
import com.azure.ai.textanalytics.util.RecognizeLinkedEntitiesResultCollection;
import com.azure.ai.textanalytics.util.RecognizePiiEntitiesResultCollection;
import com.azure.core.credential.AzureKeyCredential;
import com.azure.core.util.CoreUtils;
import com.azure.core.util.IterableStream;
import com.azure.core.util.polling.AsyncPollResponse;

import java.util.ArrayList;
import java.util.Arrays;
import java.util.List;
import java.util.Map;
import java.util.concurrent.atomic.AtomicInteger;

/**
 * Code snippet for {@link TextAnalyticsAsyncClient}
 */
public class TextAnalyticsAsyncClientJavaDocCodeSnippets {
    TextAnalyticsAsyncClient textAnalyticsAsyncClient = createTextAnalyticsAsyncClient();

    /**
     * Code snippet for creating a {@link TextAnalyticsAsyncClient}
     *
     * @return The TextAnalyticsAsyncClient object
     */
    public TextAnalyticsAsyncClient createTextAnalyticsAsyncClient() {
        // BEGIN: com.azure.ai.textanalytics.TextAnalyticsAsyncClient.instantiation
        TextAnalyticsAsyncClient textAnalyticsAsyncClient = new TextAnalyticsClientBuilder()
            .credential(new AzureKeyCredential("{key}"))
            .endpoint("{endpoint}")
            .buildAsyncClient();
        // END: com.azure.ai.textanalytics.TextAnalyticsAsyncClient.instantiation
        return textAnalyticsAsyncClient;
    }

    /**
     * Code snippet for updating the existing API key.
     */
    public void rotateAzureKeyCredential() {
        // BEGIN: com.azure.ai.textanalytics.models.AzureKeyCredential
        AzureKeyCredential credential = new AzureKeyCredential("{key}");

        TextAnalyticsAsyncClient textAnalyticsAsyncClient = new TextAnalyticsClientBuilder()
            .credential(credential)
            .endpoint("{endpoint}")
            .buildAsyncClient();

        credential.update("{new_api_key}");
        // END: com.azure.ai.textanalytics.models.AzureKeyCredential
    }

    // Languages

    /**
     * Code snippet for {@link TextAnalyticsAsyncClient#detectLanguage(String)}
     */
    public void detectLanguage() {
        // BEGIN: com.azure.ai.textanalytics.TextAnalyticsAsyncClient.detectLanguage#string
        String document = "Bonjour tout le monde";
        textAnalyticsAsyncClient.detectLanguage(document).subscribe(detectedLanguage ->
            System.out.printf("Detected language name: %s, ISO 6391 Name: %s, confidence score: %f.%n",
                detectedLanguage.getName(), detectedLanguage.getIso6391Name(), detectedLanguage.getConfidenceScore()));
        // END: com.azure.ai.textanalytics.TextAnalyticsAsyncClient.detectLanguage#string
    }

    /**
     * Code snippet for {@link TextAnalyticsAsyncClient#detectLanguage(String, String)}
     */
    public void detectLanguageWithCountryHint() {
        // BEGIN: com.azure.ai.textanalytics.TextAnalyticsAsyncClient.detectLanguage#string-string
        String document = "This text is in English";
        String countryHint = "US";
        textAnalyticsAsyncClient.detectLanguage(document, countryHint).subscribe(detectedLanguage ->
            System.out.printf("Detected language name: %s, ISO 6391 Name: %s, confidence score: %f.%n",
                detectedLanguage.getName(), detectedLanguage.getIso6391Name(), detectedLanguage.getConfidenceScore()));
        // END: com.azure.ai.textanalytics.TextAnalyticsAsyncClient.detectLanguage#string-string
    }

    /**
     * Code snippet for {@link TextAnalyticsAsyncClient#detectLanguageBatch(Iterable, String, TextAnalyticsRequestOptions)}
     */
    public void detectLanguageStringListWithOptions() {
        // BEGIN: com.azure.ai.textanalytics.TextAnalyticsAsyncClient.detectLanguageBatch#Iterable-String-TextAnalyticsRequestOptions
        List<String> documents = Arrays.asList(
            "This is written in English",
            "Este es un documento  escrito en Español."
        );
        textAnalyticsAsyncClient.detectLanguageBatch(documents, "US", null).subscribe(
            batchResult -> {
                // Batch statistics
                TextDocumentBatchStatistics batchStatistics = batchResult.getStatistics();
                System.out.printf("Batch statistics, transaction count: %s, valid document count: %s.%n",
                    batchStatistics.getTransactionCount(), batchStatistics.getValidDocumentCount());
                // Batch result of languages
                for (DetectLanguageResult detectLanguageResult : batchResult) {
                    DetectedLanguage detectedLanguage = detectLanguageResult.getPrimaryLanguage();
                    System.out.printf("Detected language name: %s, ISO 6391 Name: %s, confidence score: %f.%n",
                        detectedLanguage.getName(), detectedLanguage.getIso6391Name(),
                        detectedLanguage.getConfidenceScore());
                }
            });
        // END: com.azure.ai.textanalytics.TextAnalyticsAsyncClient.detectLanguageBatch#Iterable-String-TextAnalyticsRequestOptions
    }

    /**
     * Code snippet for {@link TextAnalyticsAsyncClient#detectLanguageBatchWithResponse(Iterable, TextAnalyticsRequestOptions)}
     */
    public void detectBatchLanguagesMaxOverload() {
        // BEGIN: com.azure.ai.textanalytics.TextAnalyticsAsyncClient.detectLanguageBatch#Iterable-TextAnalyticsRequestOptions
        List<DetectLanguageInput> detectLanguageInputs1 = Arrays.asList(
            new DetectLanguageInput("1", "This is written in English.", "US"),
            new DetectLanguageInput("2", "Este es un documento  escrito en Español.", "ES")
        );

        TextAnalyticsRequestOptions requestOptions = new TextAnalyticsRequestOptions().setIncludeStatistics(true);

        textAnalyticsAsyncClient.detectLanguageBatchWithResponse(detectLanguageInputs1, requestOptions)
            .subscribe(response -> {
                // Response's status code
                System.out.printf("Status code of request response: %d%n", response.getStatusCode());

                DetectLanguageResultCollection resultCollection = response.getValue();
                // Batch statistics
                TextDocumentBatchStatistics batchStatistics = resultCollection.getStatistics();
                System.out.printf("Batch statistics, transaction count: %s, valid document count: %s.%n",
                    batchStatistics.getTransactionCount(), batchStatistics.getValidDocumentCount());
                // Batch result of languages
                for (DetectLanguageResult detectLanguageResult : resultCollection) {
                    DetectedLanguage detectedLanguage = detectLanguageResult.getPrimaryLanguage();
                    System.out.printf("Detected language name: %s, ISO 6391 Name: %s, confidence score: %f.%n",
                        detectedLanguage.getName(), detectedLanguage.getIso6391Name(),
                        detectedLanguage.getConfidenceScore());
                }
            });
        // END: com.azure.ai.textanalytics.TextAnalyticsAsyncClient.detectLanguageBatch#Iterable-TextAnalyticsRequestOptions
    }

    // Entity

    /**
     * Code snippet for {@link TextAnalyticsAsyncClient#recognizeEntities(String)}
     */
    public void recognizeEntities() {
        // BEGIN: com.azure.ai.textanalytics.TextAnalyticsAsyncClient.recognizeEntities#string
        String document = "Satya Nadella is the CEO of Microsoft";
        textAnalyticsAsyncClient.recognizeEntities(document)
            .subscribe(entityCollection -> entityCollection.forEach(entity ->
                System.out.printf("Recognized categorized entity: %s, category: %s, confidence score: %f.%n",
                entity.getText(),
                entity.getCategory(),
                entity.getConfidenceScore())));
        // END: com.azure.ai.textanalytics.TextAnalyticsAsyncClient.recognizeEntities#string
    }

    /**
     * Code snippet for {@link TextAnalyticsAsyncClient#recognizeEntities(String, String)}
     */
    public void recognizeEntitiesWithLanguage() {
        // BEGIN: com.azure.ai.textanalytics.TextAnalyticsAsyncClient.recognizeEntities#string-string
        String document = "Satya Nadella is the CEO of Microsoft";
        textAnalyticsAsyncClient.recognizeEntities(document, "en")
            .subscribe(entityCollection -> entityCollection.forEach(entity ->
                System.out.printf("Recognized categorized entity: %s, category: %s, confidence score: %f.%n",
                entity.getText(),
                entity.getCategory(),
                entity.getConfidenceScore())));
        // END: com.azure.ai.textanalytics.TextAnalyticsAsyncClient.recognizeEntities#string-string
    }

    /**
     * Code snippet for {@link TextAnalyticsAsyncClient#recognizeEntitiesBatch(Iterable, String, TextAnalyticsRequestOptions)}
     */
    public void recognizeEntitiesStringListWithOptions() {
        // BEGIN: com.azure.ai.textanalytics.TextAnalyticsAsyncClient.recognizeCategorizedEntitiesBatch#Iterable-String-TextAnalyticsRequestOptions
        List<String> documents = Arrays.asList(
            "I had a wonderful trip to Seattle last week.", "I work at Microsoft.");

        textAnalyticsAsyncClient.recognizeEntitiesBatch(documents, "en", null)
            .subscribe(batchResult -> {
                // Batch statistics
                TextDocumentBatchStatistics batchStatistics = batchResult.getStatistics();
                System.out.printf("Batch statistics, transaction count: %s, valid document count: %s.%n",
                    batchStatistics.getTransactionCount(), batchStatistics.getValidDocumentCount());
                // Batch Result of entities
                batchResult.forEach(recognizeEntitiesResult ->
                    recognizeEntitiesResult.getEntities().forEach(entity -> System.out.printf(
                        "Recognized categorized entity: %s, category: %s, confidence score: %f.%n",
                            entity.getText(), entity.getCategory(), entity.getConfidenceScore())));
            });
        // END: com.azure.ai.textanalytics.TextAnalyticsAsyncClient.recognizeCategorizedEntitiesBatch#Iterable-String-TextAnalyticsRequestOptions
    }

    /**
     * Code snippet for {@link TextAnalyticsAsyncClient#recognizeEntitiesBatchWithResponse(Iterable, TextAnalyticsRequestOptions)}
     */
    public void recognizeBatchEntitiesMaxOverload() {
        // BEGIN: com.azure.ai.textanalytics.TextAnalyticsAsyncClient.recognizeCategorizedEntitiesBatch#Iterable-TextAnalyticsRequestOptions
        List<TextDocumentInput> textDocumentInputs1 = Arrays.asList(
            new TextDocumentInput("0", "I had a wonderful trip to Seattle last week.").setLanguage("en"),
            new TextDocumentInput("1", "I work at Microsoft.").setLanguage("en"));

        TextAnalyticsRequestOptions requestOptions = new TextAnalyticsRequestOptions().setIncludeStatistics(true);

        textAnalyticsAsyncClient.recognizeEntitiesBatchWithResponse(textDocumentInputs1, requestOptions)
            .subscribe(response -> {
                // Response's status code
                System.out.printf("Status code of request response: %d%n", response.getStatusCode());
                RecognizeEntitiesResultCollection resultCollection = response.getValue();

                // Batch statistics
                TextDocumentBatchStatistics batchStatistics = resultCollection.getStatistics();
                System.out.printf("Batch statistics, transaction count: %s, valid document count: %s.%n",
                    batchStatistics.getTransactionCount(), batchStatistics.getValidDocumentCount());

                resultCollection.forEach(recognizeEntitiesResult ->
                    recognizeEntitiesResult.getEntities().forEach(entity -> System.out.printf(
                        "Recognized categorized entity: %s, category: %s, confidence score: %f.%n",
                        entity.getText(),
                        entity.getCategory(),
                        entity.getConfidenceScore())));
            });
        // END: com.azure.ai.textanalytics.TextAnalyticsAsyncClient.recognizeCategorizedEntitiesBatch#Iterable-TextAnalyticsRequestOptions
    }

    /**
     * Code snippet for {@link TextAnalyticsAsyncClient#recognizeEntitiesBatchWithResponse(Iterable, RecognizeEntitiesOptions)}
     */
    public void recognizeBatchEntitiesMaxOverloadWithRecognizeEntitiesOptions() {
        // BEGIN: com.azure.ai.textanalytics.TextAnalyticsAsyncClient.recognizeCategorizedEntitiesBatch#Iterable-RecognizeEntitiesOptions
        List<TextDocumentInput> textDocumentInputs1 = Arrays.asList(
            new TextDocumentInput("0", "I had a wonderful trip to Seattle last week.").setLanguage("en"),
            new TextDocumentInput("1", "I work at Microsoft.").setLanguage("en"));

        RecognizeEntitiesOptions requestOptions = new RecognizeEntitiesOptions().setIncludeStatistics(true);

        textAnalyticsAsyncClient.recognizeEntitiesBatchWithResponse(textDocumentInputs1, requestOptions)
            .subscribe(response -> {
                // Response's status code
                System.out.printf("Status code of request response: %d%n", response.getStatusCode());
                RecognizeEntitiesResultCollection resultCollection = response.getValue();

                // Batch statistics
                TextDocumentBatchStatistics batchStatistics = resultCollection.getStatistics();
                System.out.printf("Batch statistics, transaction count: %s, valid document count: %s.%n",
                    batchStatistics.getTransactionCount(), batchStatistics.getValidDocumentCount());

                resultCollection.forEach(
                    recognizeEntitiesResult -> recognizeEntitiesResult.getEntities().forEach(
                        entity -> System.out.printf(
                            "Recognized categorized entity: %s, category: %s, confidence score: %f.%n",
                            entity.getText(),
                            entity.getCategory(),
                            entity.getConfidenceScore())));
            });
        // END: com.azure.ai.textanalytics.TextAnalyticsAsyncClient.recognizeCategorizedEntitiesBatch#Iterable-RecognizeEntitiesOptions
    }

    // Personally Identifiable Information Entity

    /**
     * Code snippet for {@link TextAnalyticsAsyncClient#recognizePiiEntities(String)}
     */
    public void recognizePiiEntities() {
        // BEGIN: com.azure.ai.textanalytics.TextAnalyticsAsyncClient.recognizePiiEntities#string
        String document = "My SSN is 859-98-0987";
        textAnalyticsAsyncClient.recognizePiiEntities(document).subscribe(piiEntityCollection -> {
            System.out.printf("Redacted Text: %s%n", piiEntityCollection.getRedactedText());
            piiEntityCollection.forEach(entity -> System.out.printf(
                "Recognized Personally Identifiable Information entity: %s, entity category: %s,"
                    + " entity subcategory: %s, confidence score: %f.%n",
                entity.getText(), entity.getCategory(), entity.getSubcategory(), entity.getConfidenceScore()));
        });
        // END: com.azure.ai.textanalytics.TextAnalyticsAsyncClient.recognizePiiEntities#string
    }

    /**
     * Code snippet for {@link TextAnalyticsAsyncClient#recognizePiiEntities(String, String)}
     */
    public void recognizePiiEntitiesWithLanguage() {
        // BEGIN: com.azure.ai.textanalytics.TextAnalyticsAsyncClient.recognizePiiEntities#string-string
        String document = "My SSN is 859-98-0987";
        textAnalyticsAsyncClient.recognizePiiEntities(document, "en")
            .subscribe(piiEntityCollection -> {
                System.out.printf("Redacted Text: %s%n", piiEntityCollection.getRedactedText());
                piiEntityCollection.forEach(entity -> System.out.printf(
                    "Recognized Personally Identifiable Information entity: %s, entity category: %s,"
                        + " entity subcategory: %s, confidence score: %f.%n",
                    entity.getText(), entity.getCategory(), entity.getSubcategory(), entity.getConfidenceScore()));
            });
        // END: com.azure.ai.textanalytics.TextAnalyticsAsyncClient.recognizePiiEntities#string-string
    }

    /**
     * Code snippet for {@link TextAnalyticsAsyncClient#recognizePiiEntities(String, String, RecognizePiiEntitiesOptions)}
     */
    public void recognizePiiEntitiesWithRecognizePiiEntitiesOptions() {
        // BEGIN: com.azure.ai.textanalytics.TextAnalyticsAsyncClient.recognizePiiEntities#string-string-RecognizePiiEntitiesOptions
        String document = "My SSN is 859-98-0987";
        textAnalyticsAsyncClient.recognizePiiEntities(document, "en",
            new RecognizePiiEntitiesOptions().setDomainFilter(PiiEntityDomainType.PROTECTED_HEALTH_INFORMATION))
            .subscribe(piiEntityCollection -> {
                System.out.printf("Redacted Text: %s%n", piiEntityCollection.getRedactedText());
                piiEntityCollection.forEach(entity -> System.out.printf(
                    "Recognized Personally Identifiable Information entity: %s, entity category: %s,"
                        + " entity subcategory: %s, confidence score: %f.%n",
                    entity.getText(), entity.getCategory(), entity.getSubcategory(), entity.getConfidenceScore()));
            });
        // END: com.azure.ai.textanalytics.TextAnalyticsAsyncClient.recognizePiiEntities#string-string-RecognizePiiEntitiesOptions
    }

    /**
     * Code snippet for {@link TextAnalyticsAsyncClient#recognizePiiEntitiesBatch(Iterable, String, RecognizePiiEntitiesOptions)}
     */
    public void recognizePiiEntitiesStringListWithOptions() {
        // BEGIN: com.azure.ai.textanalytics.TextAnalyticsAsyncClient.recognizePiiEntitiesBatch#Iterable-String-RecognizePiiEntitiesOptions
        List<String> documents = Arrays.asList(
            "My SSN is 859-98-0987.",
            "Visa card 0111 1111 1111 1111."
        );

        // Show statistics and model version
        RecognizePiiEntitiesOptions requestOptions = new RecognizePiiEntitiesOptions().setIncludeStatistics(true)
            .setModelVersion("latest");

        textAnalyticsAsyncClient.recognizePiiEntitiesBatch(documents, "en", requestOptions)
            .subscribe(piiEntitiesResults -> {
                // Batch statistics
                TextDocumentBatchStatistics batchStatistics = piiEntitiesResults.getStatistics();
                System.out.printf("Batch statistics, transaction count: %s, valid document count: %s.%n",
                    batchStatistics.getTransactionCount(), batchStatistics.getValidDocumentCount());

                piiEntitiesResults.forEach(recognizePiiEntitiesResult -> {
                    PiiEntityCollection piiEntityCollection = recognizePiiEntitiesResult.getEntities();
                    System.out.printf("Redacted Text: %s%n", piiEntityCollection.getRedactedText());
                    piiEntityCollection.forEach(entity -> System.out.printf(
                        "Recognized Personally Identifiable Information entity: %s, entity category: %s,"
                            + " entity subcategory: %s, confidence score: %f.%n",
                        entity.getText(), entity.getCategory(), entity.getSubcategory(), entity.getConfidenceScore()));
                });
            });
        // END: com.azure.ai.textanalytics.TextAnalyticsAsyncClient.recognizePiiEntitiesBatch#Iterable-String-RecognizePiiEntitiesOptions
    }

    /**
     * Code snippet for {@link TextAnalyticsAsyncClient#recognizePiiEntitiesBatchWithResponse(Iterable,
     * RecognizePiiEntitiesOptions)}
     */
    public void recognizeBatchPiiEntitiesMaxOverload() {
        // BEGIN: com.azure.ai.textanalytics.TextAnalyticsAsyncClient.recognizePiiEntitiesBatch#Iterable-RecognizePiiEntitiesOptions
        List<TextDocumentInput> textDocumentInputs1 = Arrays.asList(
            new TextDocumentInput("0", "My SSN is 859-98-0987."),
            new TextDocumentInput("1", "Visa card 0111 1111 1111 1111."));

        // Show statistics and model version
        RecognizePiiEntitiesOptions requestOptions = new RecognizePiiEntitiesOptions().setIncludeStatistics(true)
            .setModelVersion("latest");

        textAnalyticsAsyncClient.recognizePiiEntitiesBatchWithResponse(textDocumentInputs1, requestOptions)
            .subscribe(response -> {
                RecognizePiiEntitiesResultCollection piiEntitiesResults = response.getValue();
                // Batch statistics
                TextDocumentBatchStatistics batchStatistics = piiEntitiesResults.getStatistics();
                System.out.printf("Batch statistics, transaction count: %s, valid document count: %s.%n",
                    batchStatistics.getTransactionCount(), batchStatistics.getValidDocumentCount());

                piiEntitiesResults.forEach(recognizePiiEntitiesResult -> {
                    PiiEntityCollection piiEntityCollection = recognizePiiEntitiesResult.getEntities();
                    System.out.printf("Redacted Text: %s%n", piiEntityCollection.getRedactedText());
                    piiEntityCollection.forEach(entity -> System.out.printf(
                        "Recognized Personally Identifiable Information entity: %s, entity category: %s,"
                            + " entity subcategory: %s, confidence score: %f.%n",
                        entity.getText(), entity.getCategory(), entity.getSubcategory(), entity.getConfidenceScore()));
                });
            });
        // END: com.azure.ai.textanalytics.TextAnalyticsAsyncClient.recognizePiiEntitiesBatch#Iterable-RecognizePiiEntitiesOptions
    }

    // Linked Entity

    /**
     * Code snippet for {@link TextAnalyticsAsyncClient#recognizeLinkedEntities(String)}
     */
    public void recognizeLinkedEntities() {

        // BEGIN: com.azure.ai.textanalytics.TextAnalyticsAsyncClient.recognizeLinkedEntities#string
        String document = "Old Faithful is a geyser at Yellowstone Park.";
        textAnalyticsAsyncClient.recognizeLinkedEntities(document).subscribe(
            linkedEntityCollection -> linkedEntityCollection.forEach(linkedEntity -> {
                System.out.println("Linked Entities:");
                System.out.printf("Name: %s, entity ID in data source: %s, URL: %s, data source: %s.%n",
                    linkedEntity.getName(), linkedEntity.getDataSourceEntityId(), linkedEntity.getUrl(),
                    linkedEntity.getDataSource());
                linkedEntity.getMatches().forEach(entityMatch -> System.out.printf(
                    "Matched entity: %s, confidence score: %f.%n",
                    entityMatch.getText(), entityMatch.getConfidenceScore()));
            }));
        // END: com.azure.ai.textanalytics.TextAnalyticsAsyncClient.recognizeLinkedEntities#string
    }

    /**
     * Code snippet for {@link TextAnalyticsAsyncClient#recognizeLinkedEntities(String, String)}
     */
    public void recognizeLinkedEntitiesWithLanguage() {

        // BEGIN: com.azure.ai.textanalytics.TextAnalyticsAsyncClient.recognizeLinkedEntities#string-string
        String document = "Old Faithful is a geyser at Yellowstone Park.";
        textAnalyticsAsyncClient.recognizeLinkedEntities(document, "en").subscribe(
            linkedEntityCollection -> linkedEntityCollection.forEach(linkedEntity -> {
                System.out.println("Linked Entities:");
                System.out.printf("Name: %s, entity ID in data source: %s, URL: %s, data source: %s.%n",
                    linkedEntity.getName(), linkedEntity.getDataSourceEntityId(), linkedEntity.getUrl(),
                    linkedEntity.getDataSource());
                linkedEntity.getMatches().forEach(entityMatch -> System.out.printf(
                    "Matched entity: %s, confidence score: %f.%n",
                    entityMatch.getText(), entityMatch.getConfidenceScore()));
            }));
        // END: com.azure.ai.textanalytics.TextAnalyticsAsyncClient.recognizeLinkedEntities#string-string
    }

    /**
     * Code snippet for {@link TextAnalyticsAsyncClient#recognizeLinkedEntitiesBatch(Iterable, String, TextAnalyticsRequestOptions)}
     */
    public void recognizeLinkedEntitiesStringListWithOptions() {

        // BEGIN: com.azure.ai.textanalytics.TextAnalyticsAsyncClient.recognizeLinkedEntitiesBatch#Iterable-String-TextAnalyticsRequestOptions
        List<String> documents = Arrays.asList(
            "Old Faithful is a geyser at Yellowstone Park.",
            "Mount Shasta has lenticular clouds."
        );

        textAnalyticsAsyncClient.recognizeLinkedEntitiesBatch(documents, "en", null)
            .subscribe(batchResult -> {
                // Batch statistics
                TextDocumentBatchStatistics batchStatistics = batchResult.getStatistics();
                System.out.printf("Batch statistics, transaction count: %s, valid document count: %s.%n",
                    batchStatistics.getTransactionCount(), batchStatistics.getValidDocumentCount());

                batchResult.forEach(recognizeLinkedEntitiesResult ->
                    recognizeLinkedEntitiesResult.getEntities().forEach(linkedEntity -> {
                        System.out.println("Linked Entities:");
                        System.out.printf("Name: %s, entity ID in data source: %s, URL: %s, data source: %s.%n",
                            linkedEntity.getName(), linkedEntity.getDataSourceEntityId(), linkedEntity.getUrl(),
                            linkedEntity.getDataSource());
                        linkedEntity.getMatches().forEach(entityMatch -> System.out.printf(
                            "Matched entity: %s, confidence score: %f.%n",
                            entityMatch.getText(), entityMatch.getConfidenceScore()));
                    }));
            });
        // END: com.azure.ai.textanalytics.TextAnalyticsAsyncClient.recognizeLinkedEntitiesBatch#Iterable-String-TextAnalyticsRequestOptions
    }

    /**
     * Code snippet for {@link TextAnalyticsAsyncClient#recognizeLinkedEntitiesBatchWithResponse(Iterable, TextAnalyticsRequestOptions)}
     */
    public void recognizeBatchLinkedEntitiesMaxOverload() {
        // BEGIN: com.azure.ai.textanalytics.TextAnalyticsAsyncClient.recognizeLinkedEntitiesBatch#Iterable-TextAnalyticsRequestOptions
        List<TextDocumentInput> textDocumentInputs1 = Arrays.asList(
            new TextDocumentInput("0", "Old Faithful is a geyser at Yellowstone Park.").setLanguage("en"),
            new TextDocumentInput("1", "Mount Shasta has lenticular clouds.").setLanguage("en"));

        TextAnalyticsRequestOptions requestOptions = new TextAnalyticsRequestOptions().setIncludeStatistics(true);

        textAnalyticsAsyncClient.recognizeLinkedEntitiesBatchWithResponse(textDocumentInputs1, requestOptions)
            .subscribe(response -> {
                // Response's status code
                System.out.printf("Status code of request response: %d%n", response.getStatusCode());
                RecognizeLinkedEntitiesResultCollection resultCollection = response.getValue();

                // Batch statistics
                TextDocumentBatchStatistics batchStatistics = resultCollection.getStatistics();
                System.out.printf("Batch statistics, transaction count: %s, valid document count: %s.%n",
                    batchStatistics.getTransactionCount(), batchStatistics.getValidDocumentCount());

                resultCollection.forEach(recognizeLinkedEntitiesResult ->
                    recognizeLinkedEntitiesResult.getEntities().forEach(linkedEntity -> {
                        System.out.println("Linked Entities:");
                        System.out.printf("Name: %s, entity ID in data source: %s, URL: %s, data source: %s.%n",
                            linkedEntity.getName(), linkedEntity.getDataSourceEntityId(), linkedEntity.getUrl(),
                            linkedEntity.getDataSource());
                        linkedEntity.getMatches().forEach(entityMatch -> System.out.printf(
                            "Matched entity: %s, confidence score: %.2f.%n",
                            entityMatch.getText(), entityMatch.getConfidenceScore()));
                    }));
            });
        // END: com.azure.ai.textanalytics.TextAnalyticsAsyncClient.recognizeLinkedEntitiesBatch#Iterable-TextAnalyticsRequestOptions
    }

    /**
     * Code snippet for {@link TextAnalyticsAsyncClient#recognizeLinkedEntitiesBatchWithResponse(Iterable, RecognizeLinkedEntitiesOptions)}
     */
    public void recognizeBatchLinkedEntitiesMaxOverloadWithRecognizeLinkedEntitiesOptions() {
        // BEGIN: com.azure.ai.textanalytics.TextAnalyticsAsyncClient.recognizeLinkedEntitiesBatch#Iterable-RecognizeLinkedEntitiesOptions
        List<TextDocumentInput> textDocumentInputs1 = Arrays.asList(
            new TextDocumentInput("0", "Old Faithful is a geyser at Yellowstone Park.").setLanguage("en"),
            new TextDocumentInput("1", "Mount Shasta has lenticular clouds.").setLanguage("en"));

        RecognizeLinkedEntitiesOptions requestOptions = new RecognizeLinkedEntitiesOptions().setIncludeStatistics(true);

        textAnalyticsAsyncClient.recognizeLinkedEntitiesBatchWithResponse(textDocumentInputs1, requestOptions)
            .subscribe(response -> {
                // Response's status code
                System.out.printf("Status code of request response: %d%n", response.getStatusCode());
                RecognizeLinkedEntitiesResultCollection resultCollection = response.getValue();

                // Batch statistics
                TextDocumentBatchStatistics batchStatistics = resultCollection.getStatistics();
                System.out.printf("Batch statistics, transaction count: %s, valid document count: %s.%n",
                    batchStatistics.getTransactionCount(), batchStatistics.getValidDocumentCount());

                resultCollection.forEach(
                    recognizeLinkedEntitiesResult -> recognizeLinkedEntitiesResult.getEntities().forEach(
                        linkedEntity -> {
                            System.out.println("Linked Entities:");
                            System.out.printf("Name: %s, entity ID in data source: %s, URL: %s, data source: %s.%n",
                                linkedEntity.getName(), linkedEntity.getDataSourceEntityId(), linkedEntity.getUrl(),
                                linkedEntity.getDataSource());
                            linkedEntity.getMatches().forEach(entityMatch -> System.out.printf(
                                "Matched entity: %s, confidence score: %.2f.%n",
                                entityMatch.getText(), entityMatch.getConfidenceScore()));
                        }));
            });
        // END: com.azure.ai.textanalytics.TextAnalyticsAsyncClient.recognizeLinkedEntitiesBatch#Iterable-RecognizeLinkedEntitiesOptions
    }

    // Key Phrases

    /**
     * Code snippet for {@link TextAnalyticsAsyncClient#extractKeyPhrases(String)}
     */
    public void extractKeyPhrases() {
        // BEGIN: com.azure.ai.textanalytics.TextAnalyticsAsyncClient.extractKeyPhrases#string
        System.out.println("Extracted phrases:");
        textAnalyticsAsyncClient.extractKeyPhrases("Bonjour tout le monde").subscribe(keyPhrase ->
            System.out.printf("%s.%n", keyPhrase));
        // END: com.azure.ai.textanalytics.TextAnalyticsAsyncClient.extractKeyPhrases#string
    }

    /**
     * Code snippet for {@link TextAnalyticsAsyncClient#extractKeyPhrases(String, String)}
     */
    public void extractKeyPhrasesWithLanguage() {
        // BEGIN: com.azure.ai.textanalytics.TextAnalyticsAsyncClient.extractKeyPhrases#string-string
        System.out.println("Extracted phrases:");
        textAnalyticsAsyncClient.extractKeyPhrases("Bonjour tout le monde", "fr")
            .subscribe(keyPhrase -> System.out.printf("%s.%n", keyPhrase));
        // END: com.azure.ai.textanalytics.TextAnalyticsAsyncClient.extractKeyPhrases#string-string
    }

    /**
     * Code snippet for {@link TextAnalyticsAsyncClient#extractKeyPhrasesBatch(Iterable, String, TextAnalyticsRequestOptions)}
     */
    public void extractKeyPhrasesStringListWithOptions() {
        // BEGIN: com.azure.ai.textanalytics.TextAnalyticsAsyncClient.extractKeyPhrasesBatch#Iterable-String-TextAnalyticsRequestOptions
        List<String> documents = Arrays.asList(
            "Hello world. This is some input text that I love.",
            "Bonjour tout le monde");

        textAnalyticsAsyncClient.extractKeyPhrasesBatch(documents, "en", null).subscribe(
            extractKeyPhraseResults -> {
                // Batch statistics
                TextDocumentBatchStatistics batchStatistics = extractKeyPhraseResults.getStatistics();
                System.out.printf("Batch statistics, transaction count: %s, valid document count: %s.%n",
                    batchStatistics.getTransactionCount(), batchStatistics.getValidDocumentCount());

                extractKeyPhraseResults.forEach(extractKeyPhraseResult -> {
                    System.out.println("Extracted phrases:");
                    extractKeyPhraseResult.getKeyPhrases().forEach(keyPhrase -> System.out.printf("%s.%n", keyPhrase));
                });
            });
        // END: com.azure.ai.textanalytics.TextAnalyticsAsyncClient.extractKeyPhrasesBatch#Iterable-String-TextAnalyticsRequestOptions
    }

    /**
     * Code snippet for {@link TextAnalyticsAsyncClient#extractKeyPhrasesBatchWithResponse(Iterable, TextAnalyticsRequestOptions)}
     */
    public void extractBatchKeyPhrasesMaxOverload() {
        // BEGIN: com.azure.ai.textanalytics.TextAnalyticsAsyncClient.extractKeyPhrasesBatch#Iterable-TextAnalyticsRequestOptions
        List<TextDocumentInput> textDocumentInputs1 = Arrays.asList(
            new TextDocumentInput("0", "I had a wonderful trip to Seattle last week.").setLanguage("en"),
            new TextDocumentInput("1", "I work at Microsoft.").setLanguage("en"));

        TextAnalyticsRequestOptions requestOptions = new TextAnalyticsRequestOptions().setIncludeStatistics(true);

        textAnalyticsAsyncClient.extractKeyPhrasesBatchWithResponse(textDocumentInputs1, requestOptions)
            .subscribe(response -> {
                // Response's status code
                System.out.printf("Status code of request response: %d%n", response.getStatusCode());
                ExtractKeyPhrasesResultCollection resultCollection = response.getValue();

                // Batch statistics
                TextDocumentBatchStatistics batchStatistics = resultCollection.getStatistics();
                System.out.printf("Batch statistics, transaction count: %s, valid document count: %s.%n",
                    batchStatistics.getTransactionCount(), batchStatistics.getValidDocumentCount());

                for (ExtractKeyPhraseResult extractKeyPhraseResult : resultCollection) {
                    System.out.println("Extracted phrases:");
                    for (String keyPhrase : extractKeyPhraseResult.getKeyPhrases()) {
                        System.out.printf("%s.%n", keyPhrase);
                    }
                }
            });
        // END: com.azure.ai.textanalytics.TextAnalyticsAsyncClient.extractKeyPhrasesBatch#Iterable-TextAnalyticsRequestOptions
    }

    // Sentiment

    /**
     * Code snippet for {@link TextAnalyticsAsyncClient#analyzeSentiment(String)}
     */
    public void analyzeSentiment() {
        // BEGIN: com.azure.ai.textanalytics.TextAnalyticsAsyncClient.analyzeSentiment#string
        String document = "The hotel was dark and unclean.";
        textAnalyticsAsyncClient.analyzeSentiment(document).subscribe(documentSentiment -> {
            System.out.printf("Recognized document sentiment: %s.%n", documentSentiment.getSentiment());

            for (SentenceSentiment sentenceSentiment : documentSentiment.getSentences()) {
                System.out.printf(
                    "Recognized sentence sentiment: %s, positive score: %.2f, neutral score: %.2f, "
                        + "negative score: %.2f.%n",
                    sentenceSentiment.getSentiment(),
                    sentenceSentiment.getConfidenceScores().getPositive(),
                    sentenceSentiment.getConfidenceScores().getNeutral(),
                    sentenceSentiment.getConfidenceScores().getNegative());
            }
        });
        // END: com.azure.ai.textanalytics.TextAnalyticsAsyncClient.analyzeSentiment#string
    }

    /**
     * Code snippet for {@link TextAnalyticsAsyncClient#analyzeSentiment(String, String)}
     */
    public void analyzeSentimentWithLanguage() {
        // BEGIN: com.azure.ai.textanalytics.TextAnalyticsAsyncClient.analyzeSentiment#String-String
        String document = "The hotel was dark and unclean.";
        textAnalyticsAsyncClient.analyzeSentiment(document, "en")
            .subscribe(documentSentiment -> {
                System.out.printf("Recognized sentiment label: %s.%n", documentSentiment.getSentiment());
                for (SentenceSentiment sentenceSentiment : documentSentiment.getSentences()) {
                    System.out.printf("Recognized sentence sentiment: %s, positive score: %.2f, neutral score: %.2f, "
                            + "negative score: %.2f.%n",
                        sentenceSentiment.getSentiment(),
                        sentenceSentiment.getConfidenceScores().getPositive(),
                        sentenceSentiment.getConfidenceScores().getNeutral(),
                        sentenceSentiment.getConfidenceScores().getNegative());
                }
            });
        // END: com.azure.ai.textanalytics.TextAnalyticsAsyncClient.analyzeSentiment#String-String
    }

    /**
     * Code snippet for {@link TextAnalyticsAsyncClient#analyzeSentiment(String, String, AnalyzeSentimentOptions)}
     */
    public void analyzeSentimentWithLanguageWithOpinionMining() {
        // BEGIN: com.azure.ai.textanalytics.TextAnalyticsAsyncClient.analyzeSentiment#String-String-AnalyzeSentimentOptions
        textAnalyticsAsyncClient.analyzeSentiment("The hotel was dark and unclean.", "en",
            new AnalyzeSentimentOptions().setIncludeOpinionMining(true))
            .subscribe(documentSentiment -> {
                for (SentenceSentiment sentenceSentiment : documentSentiment.getSentences()) {
                    System.out.printf("\tSentence sentiment: %s%n", sentenceSentiment.getSentiment());
                    sentenceSentiment.getMinedOpinions().forEach(minedOpinions -> {
                        AspectSentiment aspectSentiment = minedOpinions.getAspect();
                        System.out.printf("\tAspect sentiment: %s, aspect text: %s%n",
                            aspectSentiment.getSentiment(), aspectSentiment.getText());
                        for (OpinionSentiment opinionSentiment : minedOpinions.getOpinions()) {
                            System.out.printf("\t\t'%s' sentiment because of \"%s\". Is the opinion negated: %s.%n",
                                opinionSentiment.getSentiment(), opinionSentiment.getText(),
                                opinionSentiment.isNegated());
                        }
                    });
                }
            });
        // END: com.azure.ai.textanalytics.TextAnalyticsAsyncClient.analyzeSentiment#String-String-AnalyzeSentimentOptions
    }

    /**
     * Code snippet for {@link TextAnalyticsAsyncClient#analyzeSentimentBatch(Iterable, String, TextAnalyticsRequestOptions)}
     */
    public void analyzeSentimentStringListWithOptions() {
        // BEGIN: com.azure.ai.textanalytics.TextAnalyticsAsyncClient.analyzeSentimentBatch#Iterable-String-TextAnalyticsRequestOptions
        List<String> documents = Arrays.asList(
            "The hotel was dark and unclean.",
            "The restaurant had amazing gnocchi."
        );

        textAnalyticsAsyncClient.analyzeSentimentBatch(documents, "en",
            new TextAnalyticsRequestOptions().setIncludeStatistics(true)).subscribe(
                response -> {
                    // Batch statistics
                    TextDocumentBatchStatistics batchStatistics = response.getStatistics();
                    System.out.printf("Batch statistics, transaction count: %s, valid document count: %s.%n",
                        batchStatistics.getTransactionCount(), batchStatistics.getValidDocumentCount());

                    response.forEach(analyzeSentimentResult -> {
                        System.out.printf("Document ID: %s%n", analyzeSentimentResult.getId());
                        DocumentSentiment documentSentiment = analyzeSentimentResult.getDocumentSentiment();
                        System.out.printf("Recognized document sentiment: %s.%n", documentSentiment.getSentiment());
                        documentSentiment.getSentences().forEach(sentenceSentiment ->
                            System.out.printf("Recognized sentence sentiment: %s, positive score: %.2f, "
                                    + "neutral score: %.2f, negative score: %.2f.%n",
                                sentenceSentiment.getSentiment(),
                                sentenceSentiment.getConfidenceScores().getPositive(),
                                sentenceSentiment.getConfidenceScores().getNeutral(),
                                sentenceSentiment.getConfidenceScores().getNegative()));
                    });
                });
        // END: com.azure.ai.textanalytics.TextAnalyticsAsyncClient.analyzeSentimentBatch#Iterable-String-TextAnalyticsRequestOptions
    }

    /**
     * Code snippet for {@link TextAnalyticsAsyncClient#analyzeSentimentBatch(Iterable, String, AnalyzeSentimentOptions)}
     */
    public void analyzeSentimentStringListWithOptionsAndOpinionMining() {
        // BEGIN: com.azure.ai.textanalytics.TextAnalyticsAsyncClient.analyzeSentimentBatch#Iterable-String-AnalyzeSentimentOptions
        List<String> documents = Arrays.asList(
            "The hotel was dark and unclean.",
            "The restaurant had amazing gnocchi."
        );

        AnalyzeSentimentOptions options = new AnalyzeSentimentOptions().setIncludeOpinionMining(true);

        textAnalyticsAsyncClient.analyzeSentimentBatch(documents, "en", options).subscribe(
            response -> {
                // Batch statistics
                TextDocumentBatchStatistics batchStatistics = response.getStatistics();
                System.out.printf("Batch statistics, transaction count: %s, valid document count: %s.%n",
                    batchStatistics.getTransactionCount(), batchStatistics.getValidDocumentCount());

                response.forEach(analyzeSentimentResult -> {
                    System.out.printf("Document ID: %s%n", analyzeSentimentResult.getId());
                    DocumentSentiment documentSentiment = analyzeSentimentResult.getDocumentSentiment();
                    documentSentiment.getSentences().forEach(sentenceSentiment -> {
                        System.out.printf("\tSentence sentiment: %s%n", sentenceSentiment.getSentiment());
                        sentenceSentiment.getMinedOpinions().forEach(minedOpinions -> {
                            AspectSentiment aspectSentiment = minedOpinions.getAspect();
                            System.out.printf("\t\tAspect sentiment: %s, aspect text: %s%n",
                                aspectSentiment.getSentiment(), aspectSentiment.getText());
                            for (OpinionSentiment opinionSentiment : minedOpinions.getOpinions()) {
                                System.out.printf(
                                    "\t\t\t'%s' opinion sentiment because of \"%s\". Is the opinion negated: %s.%n",
                                    opinionSentiment.getSentiment(), opinionSentiment.getText(),
                                    opinionSentiment.isNegated());
                            }
                        });
                    });
                });
            });
        // END: com.azure.ai.textanalytics.TextAnalyticsAsyncClient.analyzeSentimentBatch#Iterable-String-AnalyzeSentimentOptions
    }

    /**
     * Code snippet for {@link TextAnalyticsAsyncClient#analyzeSentimentBatchWithResponse(Iterable, TextAnalyticsRequestOptions)}
     */
    public void analyzeBatchSentimentMaxOverload() {
        // BEGIN: com.azure.ai.textanalytics.TextAnalyticsAsyncClient.analyzeSentimentBatch#Iterable-TextAnalyticsRequestOptions
        List<TextDocumentInput> textDocumentInputs1 = Arrays.asList(
            new TextDocumentInput("0", "The hotel was dark and unclean.").setLanguage("en"),
            new TextDocumentInput("1", "The restaurant had amazing gnocchi.").setLanguage("en"));

        TextAnalyticsRequestOptions requestOptions = new TextAnalyticsRequestOptions().setIncludeStatistics(true);

        textAnalyticsAsyncClient.analyzeSentimentBatchWithResponse(textDocumentInputs1, requestOptions)
            .subscribe(response -> {
                // Response's status code
                System.out.printf("Status code of request response: %d%n", response.getStatusCode());
                AnalyzeSentimentResultCollection resultCollection = response.getValue();

                // Batch statistics
                TextDocumentBatchStatistics batchStatistics = resultCollection.getStatistics();
                System.out.printf("Batch statistics, transaction count: %s, valid document count: %s.%n",
                    batchStatistics.getTransactionCount(),
                    batchStatistics.getValidDocumentCount());

                resultCollection.forEach(analyzeSentimentResult -> {
                    System.out.printf("Document ID: %s%n", analyzeSentimentResult.getId());
                    DocumentSentiment documentSentiment = analyzeSentimentResult.getDocumentSentiment();
                    System.out.printf("Recognized document sentiment: %s.%n", documentSentiment.getSentiment());
                    documentSentiment.getSentences().forEach(sentenceSentiment ->
                        System.out.printf("Recognized sentence sentiment: %s, positive score: %.2f, "
                                + "neutral score: %.2f, negative score: %.2f.%n",
                            sentenceSentiment.getSentiment(),
                            sentenceSentiment.getConfidenceScores().getPositive(),
                            sentenceSentiment.getConfidenceScores().getNeutral(),
                            sentenceSentiment.getConfidenceScores().getNegative()));
                });
            });
        // END: com.azure.ai.textanalytics.TextAnalyticsAsyncClient.analyzeSentimentBatch#Iterable-TextAnalyticsRequestOptions
    }

    /**
     * Code snippet for {@link TextAnalyticsAsyncClient#analyzeSentimentBatchWithResponse(Iterable, AnalyzeSentimentOptions)}
     */
    public void analyzeBatchSentimentMaxOverloadWithOpinionMining() {
        // BEGIN: com.azure.ai.textanalytics.TextAnalyticsAsyncClient.analyzeSentimentBatch#Iterable-AnalyzeSentimentOptions
        List<TextDocumentInput> textDocumentInputs1 = Arrays.asList(
            new TextDocumentInput("0", "The hotel was dark and unclean.").setLanguage("en"),
            new TextDocumentInput("1", "The restaurant had amazing gnocchi.").setLanguage("en"));

        AnalyzeSentimentOptions options = new AnalyzeSentimentOptions()
            .setIncludeOpinionMining(true).setIncludeStatistics(true);
        textAnalyticsAsyncClient.analyzeSentimentBatchWithResponse(textDocumentInputs1, options)
            .subscribe(response -> {
                // Response's status code
                System.out.printf("Status code of request response: %d%n", response.getStatusCode());
                AnalyzeSentimentResultCollection resultCollection = response.getValue();

                // Batch statistics
                TextDocumentBatchStatistics batchStatistics = resultCollection.getStatistics();
                System.out.printf("Batch statistics, transaction count: %s, valid document count: %s.%n",
                    batchStatistics.getTransactionCount(),
                    batchStatistics.getValidDocumentCount());

                resultCollection.forEach(analyzeSentimentResult -> {
                    System.out.printf("Document ID: %s%n", analyzeSentimentResult.getId());
                    DocumentSentiment documentSentiment = analyzeSentimentResult.getDocumentSentiment();
                    documentSentiment.getSentences().forEach(sentenceSentiment -> {
                        System.out.printf("\tSentence sentiment: %s%n", sentenceSentiment.getSentiment());
                        sentenceSentiment.getMinedOpinions().forEach(minedOpinions -> {
                            AspectSentiment aspectSentiment = minedOpinions.getAspect();
                            System.out.printf("\t\tAspect sentiment: %s, aspect text: %s%n",
                                aspectSentiment.getSentiment(), aspectSentiment.getText());
                            for (OpinionSentiment opinionSentiment : minedOpinions.getOpinions()) {
                                System.out.printf(
                                    "\t\t\t'%s' opinion sentiment because of \"%s\". Is the opinion negated: %s.%n",
                                    opinionSentiment.getSentiment(), opinionSentiment.getText(),
                                    opinionSentiment.isNegated());
                            }
                        });
                    });
                });
            });
        // END: com.azure.ai.textanalytics.TextAnalyticsAsyncClient.analyzeSentimentBatch#Iterable-AnalyzeSentimentOptions
    }

    // Healthcare
    /**
     * Code snippet for {@link TextAnalyticsAsyncClient#beginAnalyzeHealthcareEntities(Iterable, AnalyzeHealthcareEntitiesOptions)}
     */
    public void analyzeHealthcareMaxOverload() {
        // BEGIN: com.azure.ai.textanalytics.TextAnalyticsAsyncClient.beginAnalyzeHealthcareEntities#Iterable-AnalyzeHealthcareEntitiesOptions
        List<TextDocumentInput> documents = new ArrayList<>();
        for (int i = 0; i < 3; i++) {
            documents.add(new TextDocumentInput(Integer.toString(i),
                "The patient is a 54-year-old gentleman with a history of progressive angina "
                    + "over the past several months."));
        }

<<<<<<< HEAD
        RecognizeHealthcareEntityOptions options = new RecognizeHealthcareEntityOptions()
=======
        // Request options: show statistics and model version
        AnalyzeHealthcareEntitiesOptions options = new AnalyzeHealthcareEntitiesOptions()
>>>>>>> b507bd62
            .setIncludeStatistics(true);

        textAnalyticsAsyncClient.beginAnalyzeHealthcareEntities(documents, options)
            .flatMap(pollResult -> {
                AnalyzeHealthcareEntitiesOperationDetail operationResult = pollResult.getValue();
                System.out.printf("Operation created time: %s, expiration time: %s.%n",
                    operationResult.getCreatedAt(), operationResult.getExpiresAt());
                return pollResult.getFinalResult();
            })
            .subscribe(healthcareTaskResultPagedFlux -> {
                healthcareTaskResultPagedFlux.subscribe(
                    healthcareTaskResult -> {
                        // Model version
                        System.out.printf("Results of Azure Text Analytics \"Analyze Healthcare\" Model, version: %s%n",
                            healthcareTaskResult.getModelVersion());

                        TextDocumentBatchStatistics healthcareTaskStatistics = healthcareTaskResult.getStatistics();
                        // Batch statistics
                        System.out.printf("Documents statistics: document count = %s, erroneous document count = %s,"
                                              + " transaction count = %s, valid document count = %s.%n",
                            healthcareTaskStatistics.getDocumentCount(),
                            healthcareTaskStatistics.getInvalidDocumentCount(),
                            healthcareTaskStatistics.getTransactionCount(),
                            healthcareTaskStatistics.getValidDocumentCount());

                        healthcareTaskResult.forEach(healthcareEntitiesResult -> {
                            System.out.println("document id = " + healthcareEntitiesResult.getId());
                            System.out.println("Document entities: ");
                            AtomicInteger ct = new AtomicInteger();
                            healthcareEntitiesResult.getEntities().forEach(healthcareEntity -> {
                                System.out.printf(
                                    "\ti = %d, Text: %s, category: %s, confidence score: %f.%n",
                                    ct.getAndIncrement(), healthcareEntity.getText(), healthcareEntity.getCategory(),
                                    healthcareEntity.getConfidenceScore());

                                IterableStream<EntityDataSource> healthcareEntityDataSources =
                                    healthcareEntity.getDataSources();
                                if (healthcareEntityDataSources != null) {
                                    healthcareEntityDataSources.forEach(healthcareEntityLink -> System.out.printf(
                                        "\t\tEntity ID in data source: %s, data source: %s.%n",
                                        healthcareEntityLink.getEntityId(), healthcareEntityLink.getName()));
                                }
                                Map<HealthcareEntity, HealthcareEntityRelationType> relatedHealthcareEntities =
                                    healthcareEntity.getRelatedEntities();
                                if (!CoreUtils.isNullOrEmpty(relatedHealthcareEntities)) {
                                    relatedHealthcareEntities.forEach(
                                        (relatedHealthcareEntity, entityRelationType) -> System.out.printf(
                                            "\t\tRelated entity: %s, relation type: %s.%n",
                                            relatedHealthcareEntity.getText(), entityRelationType));
                                }
                            });
                        });
                    }
                );
            });
        // END: com.azure.ai.textanalytics.TextAnalyticsAsyncClient.beginAnalyzeHealthcareEntities#Iterable-AnalyzeHealthcareEntitiesOptions
    }

    // Analyze batch actions
    /**
     * Code snippet for {@link TextAnalyticsAsyncClient#beginAnalyzeBatchActions(Iterable, TextAnalyticsActions, String, AnalyzeBatchActionsOptions)}
     */
    public void analyzeBatchActionsWithLanguage() {
        // BEGIN: com.azure.ai.textanalytics.TextAnalyticsAsyncClient.beginAnalyzeBatchActions#Iterable-TextAnalyticsActions-String-AnalyzeBatchActionsOptions
        List<String> documents = Arrays.asList(
            "Elon Musk is the CEO of SpaceX and Tesla.",
            "1", "My SSN is 859-98-0987"
        );
        textAnalyticsAsyncClient.beginAnalyzeBatchActions(documents,
            new TextAnalyticsActions().setDisplayName("{tasks_display_name}")
                .setRecognizeEntitiesOptions(new RecognizeEntitiesOptions())
                .setExtractKeyPhrasesOptions(new ExtractKeyPhrasesOptions()),
            "en",
            new AnalyzeBatchActionsOptions().setIncludeStatistics(false))
            .flatMap(AsyncPollResponse::getFinalResult)
            .subscribe(
                analyzeBatchActionsResultPagedFlux -> analyzeBatchActionsResultPagedFlux.subscribe(
                    analyzeBatchActionsResult -> {
                        analyzeBatchActionsResult.getRecognizeEntitiesActionResults().forEach(
                            actionResult -> {
                                if (!actionResult.isError()) {
                                    actionResult.getResult().forEach(
                                        entitiesResult -> entitiesResult.getEntities().forEach(
                                            entity -> System.out.printf(
                                                "Recognized entity: %s, entity category: %s, entity subcategory: %s,"
                                                    + " confidence score: %f.%n",
                                                entity.getText(), entity.getCategory(), entity.getSubcategory(),
                                                entity.getConfidenceScore())));
                                }
                            });
                        analyzeBatchActionsResult.getExtractKeyPhrasesActionResults().forEach(
                            actionResult -> {
                                if (!actionResult.isError()) {
                                    actionResult.getResult().forEach(extractKeyPhraseResult -> {
                                        System.out.println("Extracted phrases:");
                                        extractKeyPhraseResult.getKeyPhrases()
                                            .forEach(keyPhrases -> System.out.printf("\t%s.%n", keyPhrases));
                                    });
                                }
                            });
                    }));
        // END: com.azure.ai.textanalytics.TextAnalyticsAsyncClient.beginAnalyzeBatchActions#Iterable-TextAnalyticsActions-String-AnalyzeBatchActionsOptions
    }
    /**
     * Code snippet for {@link TextAnalyticsAsyncClient#beginAnalyzeBatchActions(Iterable, TextAnalyticsActions, AnalyzeBatchActionsOptions)}
     */
    public void analyzeBatchActionsMaxOverload() {
        // BEGIN: com.azure.ai.textanalytics.TextAnalyticsAsyncClient.beginAnalyzeBatchActions#Iterable-TextAnalyticsActions-AnalyzeBatchActionsOptions
        List<TextDocumentInput> documents = Arrays.asList(
            new TextDocumentInput("0", "Elon Musk is the CEO of SpaceX and Tesla.").setLanguage("en"),
            new TextDocumentInput("1", "My SSN is 859-98-0987").setLanguage("en")
        );
        textAnalyticsAsyncClient.beginAnalyzeBatchActions(documents,
            new TextAnalyticsActions().setDisplayName("{tasks_display_name}")
                .setRecognizeEntitiesOptions(new RecognizeEntitiesOptions())
                .setExtractKeyPhrasesOptions(new ExtractKeyPhrasesOptions()),
            new AnalyzeBatchActionsOptions().setIncludeStatistics(false))
            .flatMap(AsyncPollResponse::getFinalResult)
            .subscribe(
                analyzeBatchActionsResultPagedFlux -> analyzeBatchActionsResultPagedFlux.subscribe(
                    analyzeBatchActionsResult -> {
                        System.out.println("Entities recognition action results:");
                        analyzeBatchActionsResult.getRecognizeEntitiesActionResults().forEach(
                            actionResult -> {
                                if (!actionResult.isError()) {
                                    actionResult.getResult().forEach(
                                        entitiesResult -> entitiesResult.getEntities().forEach(
                                            entity -> System.out.printf(
                                                "Recognized entity: %s, entity category: %s, entity subcategory: %s,"
                                                    + " confidence score: %f.%n",
                                                entity.getText(), entity.getCategory(), entity.getSubcategory(),
                                                entity.getConfidenceScore())));
                                }
                            });
                        System.out.println("Key phrases extraction action results:");
                        analyzeBatchActionsResult.getExtractKeyPhrasesActionResults().forEach(
                            actionResult -> {
                                if (!actionResult.isError()) {
                                    actionResult.getResult().forEach(extractKeyPhraseResult -> {
                                        System.out.println("Extracted phrases:");
                                        extractKeyPhraseResult.getKeyPhrases()
                                            .forEach(keyPhrases -> System.out.printf("\t%s.%n", keyPhrases));
                                    });
                                }
                            });
                    }));
        // END: com.azure.ai.textanalytics.TextAnalyticsAsyncClient.beginAnalyzeBatchActions#Iterable-TextAnalyticsActions-AnalyzeBatchActionsOptions
    }
}<|MERGE_RESOLUTION|>--- conflicted
+++ resolved
@@ -21,11 +21,7 @@
 import com.azure.ai.textanalytics.models.PiiEntityCollection;
 import com.azure.ai.textanalytics.models.PiiEntityDomainType;
 import com.azure.ai.textanalytics.models.RecognizeEntitiesOptions;
-<<<<<<< HEAD
-import com.azure.ai.textanalytics.models.RecognizeHealthcareEntityOptions;
 import com.azure.ai.textanalytics.models.RecognizeLinkedEntitiesOptions;
-=======
->>>>>>> b507bd62
 import com.azure.ai.textanalytics.models.RecognizePiiEntitiesOptions;
 import com.azure.ai.textanalytics.models.SentenceSentiment;
 import com.azure.ai.textanalytics.models.TextAnalyticsActions;
@@ -881,12 +877,7 @@
                     + "over the past several months."));
         }
 
-<<<<<<< HEAD
-        RecognizeHealthcareEntityOptions options = new RecognizeHealthcareEntityOptions()
-=======
-        // Request options: show statistics and model version
         AnalyzeHealthcareEntitiesOptions options = new AnalyzeHealthcareEntitiesOptions()
->>>>>>> b507bd62
             .setIncludeStatistics(true);
 
         textAnalyticsAsyncClient.beginAnalyzeHealthcareEntities(documents, options)
