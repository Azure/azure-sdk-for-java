// Copyright (c) Microsoft Corporation. All rights reserved.
// Licensed under the MIT License.

package com.azure.ai.textanalytics;

<<<<<<< HEAD
import com.azure.ai.textanalytics.models.AnalyzeHealthcareEntitiesOperationDetail;
import com.azure.ai.textanalytics.models.AnalyzeHealthcareEntitiesOptions;
=======
import com.azure.ai.textanalytics.models.AnalyzeBatchActionsOptions;
>>>>>>> e48eb91c
import com.azure.ai.textanalytics.models.AnalyzeSentimentOptions;
import com.azure.ai.textanalytics.models.AspectSentiment;
import com.azure.ai.textanalytics.models.DetectLanguageInput;
import com.azure.ai.textanalytics.models.DetectLanguageResult;
import com.azure.ai.textanalytics.models.DetectedLanguage;
import com.azure.ai.textanalytics.models.DocumentSentiment;
import com.azure.ai.textanalytics.models.ExtractKeyPhraseResult;
<<<<<<< HEAD
import com.azure.ai.textanalytics.models.HealthcareEntity;
import com.azure.ai.textanalytics.models.EntityDataSource;
import com.azure.ai.textanalytics.models.HealthcareEntityRelationType;
import com.azure.ai.textanalytics.models.KeyPhrasesTask;
import com.azure.ai.textanalytics.models.OpinionSentiment;
import com.azure.ai.textanalytics.models.PiiEntityCollection;
import com.azure.ai.textanalytics.models.PiiEntityDomainType;
import com.azure.ai.textanalytics.models.RecognizePiiEntityOptions;
=======
import com.azure.ai.textanalytics.models.ExtractKeyPhrasesOptions;
import com.azure.ai.textanalytics.models.HealthcareEntityCollection;
import com.azure.ai.textanalytics.models.OpinionSentiment;
import com.azure.ai.textanalytics.models.PiiEntityCollection;
import com.azure.ai.textanalytics.models.PiiEntityDomainType;
import com.azure.ai.textanalytics.models.RecognizeEntitiesOptions;
import com.azure.ai.textanalytics.models.RecognizeHealthcareEntityOptions;
import com.azure.ai.textanalytics.models.RecognizePiiEntitiesOptions;
>>>>>>> e48eb91c
import com.azure.ai.textanalytics.models.SentenceSentiment;
import com.azure.ai.textanalytics.models.TextAnalyticsActions;
import com.azure.ai.textanalytics.models.TextAnalyticsRequestOptions;
import com.azure.ai.textanalytics.models.TextDocumentBatchStatistics;
import com.azure.ai.textanalytics.models.TextDocumentInput;
import com.azure.ai.textanalytics.util.AnalyzeSentimentResultCollection;
import com.azure.ai.textanalytics.util.DetectLanguageResultCollection;
import com.azure.ai.textanalytics.util.ExtractKeyPhrasesResultCollection;
import com.azure.ai.textanalytics.util.RecognizeEntitiesResultCollection;
import com.azure.ai.textanalytics.util.RecognizeLinkedEntitiesResultCollection;
import com.azure.ai.textanalytics.util.RecognizePiiEntitiesResultCollection;
import com.azure.core.credential.AzureKeyCredential;
import com.azure.core.util.CoreUtils;
import com.azure.core.util.IterableStream;
import com.azure.core.util.polling.AsyncPollResponse;

import java.util.ArrayList;
import java.util.Arrays;
import java.util.List;
import java.util.Map;
import java.util.concurrent.atomic.AtomicInteger;

/**
 * Code snippet for {@link TextAnalyticsAsyncClient}
 */
public class TextAnalyticsAsyncClientJavaDocCodeSnippets {
    TextAnalyticsAsyncClient textAnalyticsAsyncClient = createTextAnalyticsAsyncClient();

    /**
     * Code snippet for creating a {@link TextAnalyticsAsyncClient}
     *
     * @return The TextAnalyticsAsyncClient object
     */
    public TextAnalyticsAsyncClient createTextAnalyticsAsyncClient() {
        // BEGIN: com.azure.ai.textanalytics.TextAnalyticsAsyncClient.instantiation
        TextAnalyticsAsyncClient textAnalyticsAsyncClient = new TextAnalyticsClientBuilder()
            .credential(new AzureKeyCredential("{key}"))
            .endpoint("{endpoint}")
            .buildAsyncClient();
        // END: com.azure.ai.textanalytics.TextAnalyticsAsyncClient.instantiation
        return textAnalyticsAsyncClient;
    }

    /**
     * Code snippet for updating the existing API key.
     */
    public void rotateAzureKeyCredential() {
        // BEGIN: com.azure.ai.textanalytics.models.AzureKeyCredential
        AzureKeyCredential credential = new AzureKeyCredential("{key}");

        TextAnalyticsAsyncClient textAnalyticsAsyncClient = new TextAnalyticsClientBuilder()
            .credential(credential)
            .endpoint("{endpoint}")
            .buildAsyncClient();

        credential.update("{new_api_key}");
        // END: com.azure.ai.textanalytics.models.AzureKeyCredential
    }

    // Languages

    /**
     * Code snippet for {@link TextAnalyticsAsyncClient#detectLanguage(String)}
     */
    public void detectLanguage() {
        // BEGIN: com.azure.ai.textanalytics.TextAnalyticsAsyncClient.detectLanguage#string
        String document = "Bonjour tout le monde";
        textAnalyticsAsyncClient.detectLanguage(document).subscribe(detectedLanguage ->
            System.out.printf("Detected language name: %s, ISO 6391 Name: %s, confidence score: %f.%n",
                detectedLanguage.getName(), detectedLanguage.getIso6391Name(), detectedLanguage.getConfidenceScore()));
        // END: com.azure.ai.textanalytics.TextAnalyticsAsyncClient.detectLanguage#string
    }

    /**
     * Code snippet for {@link TextAnalyticsAsyncClient#detectLanguage(String, String)}
     */
    public void detectLanguageWithCountryHint() {
        // BEGIN: com.azure.ai.textanalytics.TextAnalyticsAsyncClient.detectLanguage#string-string
        String document = "This text is in English";
        String countryHint = "US";
        textAnalyticsAsyncClient.detectLanguage(document, countryHint).subscribe(detectedLanguage ->
            System.out.printf("Detected language name: %s, ISO 6391 Name: %s, confidence score: %f.%n",
                detectedLanguage.getName(), detectedLanguage.getIso6391Name(), detectedLanguage.getConfidenceScore()));
        // END: com.azure.ai.textanalytics.TextAnalyticsAsyncClient.detectLanguage#string-string
    }

    /**
     * Code snippet for {@link TextAnalyticsAsyncClient#detectLanguageBatch(Iterable, String, TextAnalyticsRequestOptions)}
     */
    public void detectLanguageStringListWithOptions() {
        // BEGIN: com.azure.ai.textanalytics.TextAnalyticsAsyncClient.detectLanguageBatch#Iterable-String-TextAnalyticsRequestOptions
        List<String> documents = Arrays.asList(
            "This is written in English",
            "Este es un documento  escrito en Español."
        );
        textAnalyticsAsyncClient.detectLanguageBatch(documents, "US", null).subscribe(
            batchResult -> {
                // Batch statistics
                TextDocumentBatchStatistics batchStatistics = batchResult.getStatistics();
                System.out.printf("Batch statistics, transaction count: %s, valid document count: %s.%n",
                    batchStatistics.getTransactionCount(), batchStatistics.getValidDocumentCount());
                // Batch result of languages
                for (DetectLanguageResult detectLanguageResult : batchResult) {
                    DetectedLanguage detectedLanguage = detectLanguageResult.getPrimaryLanguage();
                    System.out.printf("Detected language name: %s, ISO 6391 Name: %s, confidence score: %f.%n",
                        detectedLanguage.getName(), detectedLanguage.getIso6391Name(),
                        detectedLanguage.getConfidenceScore());
                }
            });
        // END: com.azure.ai.textanalytics.TextAnalyticsAsyncClient.detectLanguageBatch#Iterable-String-TextAnalyticsRequestOptions
    }

    /**
     * Code snippet for {@link TextAnalyticsAsyncClient#detectLanguageBatchWithResponse(Iterable, TextAnalyticsRequestOptions)}
     */
    public void detectBatchLanguagesMaxOverload() {
        // BEGIN: com.azure.ai.textanalytics.TextAnalyticsAsyncClient.detectLanguageBatch#Iterable-TextAnalyticsRequestOptions
        List<DetectLanguageInput> detectLanguageInputs1 = Arrays.asList(
            new DetectLanguageInput("1", "This is written in English.", "US"),
            new DetectLanguageInput("2", "Este es un documento  escrito en Español.", "ES")
        );

        // Request options: show statistics and model version
        TextAnalyticsRequestOptions requestOptions = new TextAnalyticsRequestOptions().setIncludeStatistics(true);

        textAnalyticsAsyncClient.detectLanguageBatchWithResponse(detectLanguageInputs1, requestOptions)
            .subscribe(response -> {
                // Response's status code
                System.out.printf("Status code of request response: %d%n", response.getStatusCode());

                DetectLanguageResultCollection resultCollection = response.getValue();
                // Batch statistics
                TextDocumentBatchStatistics batchStatistics = resultCollection.getStatistics();
                System.out.printf("Batch statistics, transaction count: %s, valid document count: %s.%n",
                    batchStatistics.getTransactionCount(), batchStatistics.getValidDocumentCount());
                // Batch result of languages
                for (DetectLanguageResult detectLanguageResult : resultCollection) {
                    DetectedLanguage detectedLanguage = detectLanguageResult.getPrimaryLanguage();
                    System.out.printf("Detected language name: %s, ISO 6391 Name: %s, confidence score: %f.%n",
                        detectedLanguage.getName(), detectedLanguage.getIso6391Name(),
                        detectedLanguage.getConfidenceScore());
                }
            });
        // END: com.azure.ai.textanalytics.TextAnalyticsAsyncClient.detectLanguageBatch#Iterable-TextAnalyticsRequestOptions
    }

    // Entity

    /**
     * Code snippet for {@link TextAnalyticsAsyncClient#recognizeEntities(String)}
     */
    public void recognizeEntities() {
        // BEGIN: com.azure.ai.textanalytics.TextAnalyticsAsyncClient.recognizeEntities#string
        String document = "Satya Nadella is the CEO of Microsoft";
        textAnalyticsAsyncClient.recognizeEntities(document)
            .subscribe(entityCollection -> entityCollection.forEach(entity ->
                System.out.printf("Recognized categorized entity: %s, category: %s, confidence score: %f.%n",
                entity.getText(),
                entity.getCategory(),
                entity.getConfidenceScore())));
        // END: com.azure.ai.textanalytics.TextAnalyticsAsyncClient.recognizeEntities#string
    }

    /**
     * Code snippet for {@link TextAnalyticsAsyncClient#recognizeEntities(String, String)}
     */
    public void recognizeEntitiesWithLanguage() {
        // BEGIN: com.azure.ai.textanalytics.TextAnalyticsAsyncClient.recognizeEntities#string-string
        String document = "Satya Nadella is the CEO of Microsoft";
        textAnalyticsAsyncClient.recognizeEntities(document, "en")
            .subscribe(entityCollection -> entityCollection.forEach(entity ->
                System.out.printf("Recognized categorized entity: %s, category: %s, confidence score: %f.%n",
                entity.getText(),
                entity.getCategory(),
                entity.getConfidenceScore())));
        // END: com.azure.ai.textanalytics.TextAnalyticsAsyncClient.recognizeEntities#string-string
    }

    /**
     * Code snippet for {@link TextAnalyticsAsyncClient#recognizeEntitiesBatch(Iterable, String, TextAnalyticsRequestOptions)}
     */
    public void recognizeEntitiesStringListWithOptions() {
        // BEGIN: com.azure.ai.textanalytics.TextAnalyticsAsyncClient.recognizeCategorizedEntitiesBatch#Iterable-String-TextAnalyticsRequestOptions
        List<String> documents = Arrays.asList(
            "I had a wonderful trip to Seattle last week.", "I work at Microsoft.");

        textAnalyticsAsyncClient.recognizeEntitiesBatch(documents, "en", null)
            .subscribe(batchResult -> {
                // Batch statistics
                TextDocumentBatchStatistics batchStatistics = batchResult.getStatistics();
                System.out.printf("Batch statistics, transaction count: %s, valid document count: %s.%n",
                    batchStatistics.getTransactionCount(), batchStatistics.getValidDocumentCount());
                // Batch Result of entities
                batchResult.forEach(recognizeEntitiesResult ->
                    recognizeEntitiesResult.getEntities().forEach(entity -> System.out.printf(
                        "Recognized categorized entity: %s, category: %s, confidence score: %f.%n",
                            entity.getText(), entity.getCategory(), entity.getConfidenceScore())));
            });
        // END: com.azure.ai.textanalytics.TextAnalyticsAsyncClient.recognizeCategorizedEntitiesBatch#Iterable-String-TextAnalyticsRequestOptions
    }

    /**
     * Code snippet for {@link TextAnalyticsAsyncClient#recognizeEntitiesBatchWithResponse(Iterable, TextAnalyticsRequestOptions)}
     */
    public void recognizeBatchEntitiesMaxOverload() {
        // BEGIN: com.azure.ai.textanalytics.TextAnalyticsAsyncClient.recognizeCategorizedEntitiesBatch#Iterable-TextAnalyticsRequestOptions
        List<TextDocumentInput> textDocumentInputs1 = Arrays.asList(
            new TextDocumentInput("0", "I had a wonderful trip to Seattle last week.").setLanguage("en"),
            new TextDocumentInput("1", "I work at Microsoft.").setLanguage("en"));

        // Request options: show statistics and model version
        TextAnalyticsRequestOptions requestOptions = new TextAnalyticsRequestOptions().setIncludeStatistics(true);

        textAnalyticsAsyncClient.recognizeEntitiesBatchWithResponse(textDocumentInputs1, requestOptions)
            .subscribe(response -> {
                // Response's status code
                System.out.printf("Status code of request response: %d%n", response.getStatusCode());
                RecognizeEntitiesResultCollection resultCollection = response.getValue();

                // Batch statistics
                TextDocumentBatchStatistics batchStatistics = resultCollection.getStatistics();
                System.out.printf("Batch statistics, transaction count: %s, valid document count: %s.%n",
                    batchStatistics.getTransactionCount(), batchStatistics.getValidDocumentCount());

                resultCollection.forEach(recognizeEntitiesResult ->
                    recognizeEntitiesResult.getEntities().forEach(entity -> System.out.printf(
                        "Recognized categorized entity: %s, category: %s, confidence score: %f.%n",
                        entity.getText(),
                        entity.getCategory(),
                        entity.getConfidenceScore())));
            });
        // END: com.azure.ai.textanalytics.TextAnalyticsAsyncClient.recognizeCategorizedEntitiesBatch#Iterable-TextAnalyticsRequestOptions
    }

    // Personally Identifiable Information Entity

    /**
     * Code snippet for {@link TextAnalyticsAsyncClient#recognizePiiEntities(String)}
     */
    public void recognizePiiEntities() {
        // BEGIN: com.azure.ai.textanalytics.TextAnalyticsAsyncClient.recognizePiiEntities#string
        String document = "My SSN is 859-98-0987";
        textAnalyticsAsyncClient.recognizePiiEntities(document).subscribe(piiEntityCollection -> {
            System.out.printf("Redacted Text: %s%n", piiEntityCollection.getRedactedText());
            piiEntityCollection.forEach(entity -> System.out.printf(
                "Recognized Personally Identifiable Information entity: %s, entity category: %s,"
                    + " entity subcategory: %s, confidence score: %f.%n",
                entity.getText(), entity.getCategory(), entity.getSubcategory(), entity.getConfidenceScore()));
        });
        // END: com.azure.ai.textanalytics.TextAnalyticsAsyncClient.recognizePiiEntities#string
    }

    /**
     * Code snippet for {@link TextAnalyticsAsyncClient#recognizePiiEntities(String, String)}
     */
    public void recognizePiiEntitiesWithLanguage() {
        // BEGIN: com.azure.ai.textanalytics.TextAnalyticsAsyncClient.recognizePiiEntities#string-string
        String document = "My SSN is 859-98-0987";
        textAnalyticsAsyncClient.recognizePiiEntities(document, "en")
            .subscribe(piiEntityCollection -> {
                System.out.printf("Redacted Text: %s%n", piiEntityCollection.getRedactedText());
                piiEntityCollection.forEach(entity -> System.out.printf(
                    "Recognized Personally Identifiable Information entity: %s, entity category: %s,"
                        + " entity subcategory: %s, confidence score: %f.%n",
                    entity.getText(), entity.getCategory(), entity.getSubcategory(), entity.getConfidenceScore()));
            });
        // END: com.azure.ai.textanalytics.TextAnalyticsAsyncClient.recognizePiiEntities#string-string
    }

    /**
     * Code snippet for {@link TextAnalyticsAsyncClient#recognizePiiEntities(String, String, RecognizePiiEntitiesOptions)}
     */
    public void recognizePiiEntitiesWithRecognizePiiEntitiesOptions() {
        // BEGIN: com.azure.ai.textanalytics.TextAnalyticsAsyncClient.recognizePiiEntities#string-string-RecognizePiiEntitiesOptions
        String document = "My SSN is 859-98-0987";
        textAnalyticsAsyncClient.recognizePiiEntities(document, "en",
            new RecognizePiiEntitiesOptions().setDomainFilter(PiiEntityDomainType.PROTECTED_HEALTH_INFORMATION))
            .subscribe(piiEntityCollection -> {
                System.out.printf("Redacted Text: %s%n", piiEntityCollection.getRedactedText());
                piiEntityCollection.forEach(entity -> System.out.printf(
                    "Recognized Personally Identifiable Information entity: %s, entity category: %s,"
                        + " entity subcategory: %s, confidence score: %f.%n",
                    entity.getText(), entity.getCategory(), entity.getSubcategory(), entity.getConfidenceScore()));
            });
        // END: com.azure.ai.textanalytics.TextAnalyticsAsyncClient.recognizePiiEntities#string-string-RecognizePiiEntitiesOptions
    }

    /**
     * Code snippet for {@link TextAnalyticsAsyncClient#recognizePiiEntitiesBatch(Iterable, String, RecognizePiiEntitiesOptions)}
     */
    public void recognizePiiEntitiesStringListWithOptions() {
        // BEGIN: com.azure.ai.textanalytics.TextAnalyticsAsyncClient.recognizePiiEntitiesBatch#Iterable-String-RecognizePiiEntitiesOptions
        List<String> documents = Arrays.asList(
            "My SSN is 859-98-0987.",
            "Visa card 0111 1111 1111 1111."
        );

        // Show statistics and model version
        RecognizePiiEntitiesOptions requestOptions = new RecognizePiiEntitiesOptions().setIncludeStatistics(true)
            .setModelVersion("latest");

        textAnalyticsAsyncClient.recognizePiiEntitiesBatch(documents, "en", requestOptions)
            .subscribe(piiEntitiesResults -> {
                // Batch statistics
                TextDocumentBatchStatistics batchStatistics = piiEntitiesResults.getStatistics();
                System.out.printf("Batch statistics, transaction count: %s, valid document count: %s.%n",
                    batchStatistics.getTransactionCount(), batchStatistics.getValidDocumentCount());

                piiEntitiesResults.forEach(recognizePiiEntitiesResult -> {
                    PiiEntityCollection piiEntityCollection = recognizePiiEntitiesResult.getEntities();
                    System.out.printf("Redacted Text: %s%n", piiEntityCollection.getRedactedText());
                    piiEntityCollection.forEach(entity -> System.out.printf(
                        "Recognized Personally Identifiable Information entity: %s, entity category: %s,"
                            + " entity subcategory: %s, confidence score: %f.%n",
                        entity.getText(), entity.getCategory(), entity.getSubcategory(), entity.getConfidenceScore()));
                });
            });
        // END: com.azure.ai.textanalytics.TextAnalyticsAsyncClient.recognizePiiEntitiesBatch#Iterable-String-RecognizePiiEntitiesOptions
    }

    /**
     * Code snippet for {@link TextAnalyticsAsyncClient#recognizePiiEntitiesBatchWithResponse(Iterable,
     * RecognizePiiEntitiesOptions)}
     */
    public void recognizeBatchPiiEntitiesMaxOverload() {
        // BEGIN: com.azure.ai.textanalytics.TextAnalyticsAsyncClient.recognizePiiEntitiesBatch#Iterable-RecognizePiiEntitiesOptions
        List<TextDocumentInput> textDocumentInputs1 = Arrays.asList(
            new TextDocumentInput("0", "My SSN is 859-98-0987."),
            new TextDocumentInput("1", "Visa card 0111 1111 1111 1111."));

        // Show statistics and model version
        RecognizePiiEntitiesOptions requestOptions = new RecognizePiiEntitiesOptions().setIncludeStatistics(true)
            .setModelVersion("latest");

        textAnalyticsAsyncClient.recognizePiiEntitiesBatchWithResponse(textDocumentInputs1, requestOptions)
            .subscribe(response -> {
                RecognizePiiEntitiesResultCollection piiEntitiesResults = response.getValue();
                // Batch statistics
                TextDocumentBatchStatistics batchStatistics = piiEntitiesResults.getStatistics();
                System.out.printf("Batch statistics, transaction count: %s, valid document count: %s.%n",
                    batchStatistics.getTransactionCount(), batchStatistics.getValidDocumentCount());

                piiEntitiesResults.forEach(recognizePiiEntitiesResult -> {
                    PiiEntityCollection piiEntityCollection = recognizePiiEntitiesResult.getEntities();
                    System.out.printf("Redacted Text: %s%n", piiEntityCollection.getRedactedText());
                    piiEntityCollection.forEach(entity -> System.out.printf(
                        "Recognized Personally Identifiable Information entity: %s, entity category: %s,"
                            + " entity subcategory: %s, confidence score: %f.%n",
                        entity.getText(), entity.getCategory(), entity.getSubcategory(), entity.getConfidenceScore()));
                });
            });
        // END: com.azure.ai.textanalytics.TextAnalyticsAsyncClient.recognizePiiEntitiesBatch#Iterable-RecognizePiiEntitiesOptions
    }

    // Linked Entity

    /**
     * Code snippet for {@link TextAnalyticsAsyncClient#recognizeLinkedEntities(String)}
     */
    public void recognizeLinkedEntities() {

        // BEGIN: com.azure.ai.textanalytics.TextAnalyticsAsyncClient.recognizeLinkedEntities#string
        String document = "Old Faithful is a geyser at Yellowstone Park.";
        textAnalyticsAsyncClient.recognizeLinkedEntities(document).subscribe(
            linkedEntityCollection -> linkedEntityCollection.forEach(linkedEntity -> {
                System.out.println("Linked Entities:");
                System.out.printf("Name: %s, entity ID in data source: %s, URL: %s, data source: %s.%n",
                    linkedEntity.getName(), linkedEntity.getDataSourceEntityId(), linkedEntity.getUrl(),
                    linkedEntity.getDataSource());
                linkedEntity.getMatches().forEach(entityMatch -> System.out.printf(
                    "Matched entity: %s, confidence score: %f.%n",
                    entityMatch.getText(), entityMatch.getConfidenceScore()));
            }));
        // END: com.azure.ai.textanalytics.TextAnalyticsAsyncClient.recognizeLinkedEntities#string
    }

    /**
     * Code snippet for {@link TextAnalyticsAsyncClient#recognizeLinkedEntities(String, String)}
     */
    public void recognizeLinkedEntitiesWithLanguage() {

        // BEGIN: com.azure.ai.textanalytics.TextAnalyticsAsyncClient.recognizeLinkedEntities#string-string
        String document = "Old Faithful is a geyser at Yellowstone Park.";
        textAnalyticsAsyncClient.recognizeLinkedEntities(document, "en").subscribe(
            linkedEntityCollection -> linkedEntityCollection.forEach(linkedEntity -> {
                System.out.println("Linked Entities:");
                System.out.printf("Name: %s, entity ID in data source: %s, URL: %s, data source: %s.%n",
                    linkedEntity.getName(), linkedEntity.getDataSourceEntityId(), linkedEntity.getUrl(),
                    linkedEntity.getDataSource());
                linkedEntity.getMatches().forEach(entityMatch -> System.out.printf(
                    "Matched entity: %s, confidence score: %f.%n",
                    entityMatch.getText(), entityMatch.getConfidenceScore()));
            }));
        // END: com.azure.ai.textanalytics.TextAnalyticsAsyncClient.recognizeLinkedEntities#string-string
    }

    /**
     * Code snippet for {@link TextAnalyticsAsyncClient#recognizeLinkedEntitiesBatch(Iterable, String, TextAnalyticsRequestOptions)}
     */
    public void recognizeLinkedEntitiesStringListWithOptions() {

        // BEGIN: com.azure.ai.textanalytics.TextAnalyticsAsyncClient.recognizeLinkedEntitiesBatch#Iterable-String-TextAnalyticsRequestOptions
        List<String> documents = Arrays.asList(
            "Old Faithful is a geyser at Yellowstone Park.",
            "Mount Shasta has lenticular clouds."
        );

        textAnalyticsAsyncClient.recognizeLinkedEntitiesBatch(documents, "en", null)
            .subscribe(batchResult -> {
                // Batch statistics
                TextDocumentBatchStatistics batchStatistics = batchResult.getStatistics();
                System.out.printf("Batch statistics, transaction count: %s, valid document count: %s.%n",
                    batchStatistics.getTransactionCount(), batchStatistics.getValidDocumentCount());

                batchResult.forEach(recognizeLinkedEntitiesResult ->
                    recognizeLinkedEntitiesResult.getEntities().forEach(linkedEntity -> {
                        System.out.println("Linked Entities:");
                        System.out.printf("Name: %s, entity ID in data source: %s, URL: %s, data source: %s.%n",
                            linkedEntity.getName(), linkedEntity.getDataSourceEntityId(), linkedEntity.getUrl(),
                            linkedEntity.getDataSource());
                        linkedEntity.getMatches().forEach(entityMatch -> System.out.printf(
                            "Matched entity: %s, confidence score: %f.%n",
                            entityMatch.getText(), entityMatch.getConfidenceScore()));
                    }));
            });
        // END: com.azure.ai.textanalytics.TextAnalyticsAsyncClient.recognizeLinkedEntitiesBatch#Iterable-String-TextAnalyticsRequestOptions
    }

    /**
     * Code snippet for {@link TextAnalyticsAsyncClient#recognizeLinkedEntitiesBatchWithResponse(Iterable, TextAnalyticsRequestOptions)}
     */
    public void recognizeBatchLinkedEntitiesMaxOverload() {
        // BEGIN: com.azure.ai.textanalytics.TextAnalyticsAsyncClient.recognizeLinkedEntitiesBatch#Iterable-TextAnalyticsRequestOptions
        List<TextDocumentInput> textDocumentInputs1 = Arrays.asList(
            new TextDocumentInput("0", "Old Faithful is a geyser at Yellowstone Park.").setLanguage("en"),
            new TextDocumentInput("1", "Mount Shasta has lenticular clouds.").setLanguage("en"));

        // Request options: show statistics and model version
        TextAnalyticsRequestOptions requestOptions = new TextAnalyticsRequestOptions().setIncludeStatistics(true);

        textAnalyticsAsyncClient.recognizeLinkedEntitiesBatchWithResponse(textDocumentInputs1, requestOptions)
            .subscribe(response -> {
                // Response's status code
                System.out.printf("Status code of request response: %d%n", response.getStatusCode());
                RecognizeLinkedEntitiesResultCollection resultCollection = response.getValue();

                // Batch statistics
                TextDocumentBatchStatistics batchStatistics = resultCollection.getStatistics();
                System.out.printf("Batch statistics, transaction count: %s, valid document count: %s.%n",
                    batchStatistics.getTransactionCount(), batchStatistics.getValidDocumentCount());

                resultCollection.forEach(recognizeLinkedEntitiesResult ->
                    recognizeLinkedEntitiesResult.getEntities().forEach(linkedEntity -> {
                        System.out.println("Linked Entities:");
                        System.out.printf("Name: %s, entity ID in data source: %s, URL: %s, data source: %s.%n",
                            linkedEntity.getName(), linkedEntity.getDataSourceEntityId(), linkedEntity.getUrl(),
                            linkedEntity.getDataSource());
                        linkedEntity.getMatches().forEach(entityMatch -> System.out.printf(
                            "Matched entity: %s, confidence score: %.2f.%n",
                            entityMatch.getText(), entityMatch.getConfidenceScore()));
                    }));
            });
        // END: com.azure.ai.textanalytics.TextAnalyticsAsyncClient.recognizeLinkedEntitiesBatch#Iterable-TextAnalyticsRequestOptions
    }

    // Key Phrases

    /**
     * Code snippet for {@link TextAnalyticsAsyncClient#extractKeyPhrases(String)}
     */
    public void extractKeyPhrases() {
        // BEGIN: com.azure.ai.textanalytics.TextAnalyticsAsyncClient.extractKeyPhrases#string
        System.out.println("Extracted phrases:");
        textAnalyticsAsyncClient.extractKeyPhrases("Bonjour tout le monde").subscribe(keyPhrase ->
            System.out.printf("%s.%n", keyPhrase));
        // END: com.azure.ai.textanalytics.TextAnalyticsAsyncClient.extractKeyPhrases#string
    }

    /**
     * Code snippet for {@link TextAnalyticsAsyncClient#extractKeyPhrases(String, String)}
     */
    public void extractKeyPhrasesWithLanguage() {
        // BEGIN: com.azure.ai.textanalytics.TextAnalyticsAsyncClient.extractKeyPhrases#string-string
        System.out.println("Extracted phrases:");
        textAnalyticsAsyncClient.extractKeyPhrases("Bonjour tout le monde", "fr")
            .subscribe(keyPhrase -> System.out.printf("%s.%n", keyPhrase));
        // END: com.azure.ai.textanalytics.TextAnalyticsAsyncClient.extractKeyPhrases#string-string
    }

    /**
     * Code snippet for {@link TextAnalyticsAsyncClient#extractKeyPhrasesBatch(Iterable, String, TextAnalyticsRequestOptions)}
     */
    public void extractKeyPhrasesStringListWithOptions() {
        // BEGIN: com.azure.ai.textanalytics.TextAnalyticsAsyncClient.extractKeyPhrasesBatch#Iterable-String-TextAnalyticsRequestOptions
        List<String> documents = Arrays.asList(
            "Hello world. This is some input text that I love.",
            "Bonjour tout le monde");

        textAnalyticsAsyncClient.extractKeyPhrasesBatch(documents, "en", null).subscribe(
            extractKeyPhraseResults -> {
                // Batch statistics
                TextDocumentBatchStatistics batchStatistics = extractKeyPhraseResults.getStatistics();
                System.out.printf("Batch statistics, transaction count: %s, valid document count: %s.%n",
                    batchStatistics.getTransactionCount(), batchStatistics.getValidDocumentCount());

                extractKeyPhraseResults.forEach(extractKeyPhraseResult -> {
                    System.out.println("Extracted phrases:");
                    extractKeyPhraseResult.getKeyPhrases().forEach(keyPhrase -> System.out.printf("%s.%n", keyPhrase));
                });
            });
        // END: com.azure.ai.textanalytics.TextAnalyticsAsyncClient.extractKeyPhrasesBatch#Iterable-String-TextAnalyticsRequestOptions
    }

    /**
     * Code snippet for {@link TextAnalyticsAsyncClient#extractKeyPhrasesBatchWithResponse(Iterable, TextAnalyticsRequestOptions)}
     */
    public void extractBatchKeyPhrasesMaxOverload() {
        // BEGIN: com.azure.ai.textanalytics.TextAnalyticsAsyncClient.extractKeyPhrasesBatch#Iterable-TextAnalyticsRequestOptions
        List<TextDocumentInput> textDocumentInputs1 = Arrays.asList(
            new TextDocumentInput("0", "I had a wonderful trip to Seattle last week.").setLanguage("en"),
            new TextDocumentInput("1", "I work at Microsoft.").setLanguage("en"));

        // Request options: show statistics and model version
        TextAnalyticsRequestOptions requestOptions = new TextAnalyticsRequestOptions().setIncludeStatistics(true);

        textAnalyticsAsyncClient.extractKeyPhrasesBatchWithResponse(textDocumentInputs1, requestOptions)
            .subscribe(response -> {
                // Response's status code
                System.out.printf("Status code of request response: %d%n", response.getStatusCode());
                ExtractKeyPhrasesResultCollection resultCollection = response.getValue();

                // Batch statistics
                TextDocumentBatchStatistics batchStatistics = resultCollection.getStatistics();
                System.out.printf("Batch statistics, transaction count: %s, valid document count: %s.%n",
                    batchStatistics.getTransactionCount(), batchStatistics.getValidDocumentCount());

                for (ExtractKeyPhraseResult extractKeyPhraseResult : resultCollection) {
                    System.out.println("Extracted phrases:");
                    for (String keyPhrase : extractKeyPhraseResult.getKeyPhrases()) {
                        System.out.printf("%s.%n", keyPhrase);
                    }
                }
            });
        // END: com.azure.ai.textanalytics.TextAnalyticsAsyncClient.extractKeyPhrasesBatch#Iterable-TextAnalyticsRequestOptions
    }

    // Sentiment

    /**
     * Code snippet for {@link TextAnalyticsAsyncClient#analyzeSentiment(String)}
     */
    public void analyzeSentiment() {
        // BEGIN: com.azure.ai.textanalytics.TextAnalyticsAsyncClient.analyzeSentiment#string
        String document = "The hotel was dark and unclean.";
        textAnalyticsAsyncClient.analyzeSentiment(document).subscribe(documentSentiment -> {
            System.out.printf("Recognized document sentiment: %s.%n", documentSentiment.getSentiment());

            for (SentenceSentiment sentenceSentiment : documentSentiment.getSentences()) {
                System.out.printf(
                    "Recognized sentence sentiment: %s, positive score: %.2f, neutral score: %.2f, "
                        + "negative score: %.2f.%n",
                    sentenceSentiment.getSentiment(),
                    sentenceSentiment.getConfidenceScores().getPositive(),
                    sentenceSentiment.getConfidenceScores().getNeutral(),
                    sentenceSentiment.getConfidenceScores().getNegative());
            }
        });
        // END: com.azure.ai.textanalytics.TextAnalyticsAsyncClient.analyzeSentiment#string
    }

    /**
     * Code snippet for {@link TextAnalyticsAsyncClient#analyzeSentiment(String, String)}
     */
    public void analyzeSentimentWithLanguage() {
        // BEGIN: com.azure.ai.textanalytics.TextAnalyticsAsyncClient.analyzeSentiment#String-String
        String document = "The hotel was dark and unclean.";
        textAnalyticsAsyncClient.analyzeSentiment(document, "en")
            .subscribe(documentSentiment -> {
                System.out.printf("Recognized sentiment label: %s.%n", documentSentiment.getSentiment());
                for (SentenceSentiment sentenceSentiment : documentSentiment.getSentences()) {
                    System.out.printf("Recognized sentence sentiment: %s, positive score: %.2f, neutral score: %.2f, "
                            + "negative score: %.2f.%n",
                        sentenceSentiment.getSentiment(),
                        sentenceSentiment.getConfidenceScores().getPositive(),
                        sentenceSentiment.getConfidenceScores().getNeutral(),
                        sentenceSentiment.getConfidenceScores().getNegative());
                }
            });
        // END: com.azure.ai.textanalytics.TextAnalyticsAsyncClient.analyzeSentiment#String-String
    }

    /**
     * Code snippet for {@link TextAnalyticsAsyncClient#analyzeSentiment(String, String, AnalyzeSentimentOptions)}
     */
    public void analyzeSentimentWithLanguageWithOpinionMining() {
        // BEGIN: com.azure.ai.textanalytics.TextAnalyticsAsyncClient.analyzeSentiment#String-String-AnalyzeSentimentOptions
        textAnalyticsAsyncClient.analyzeSentiment("The hotel was dark and unclean.", "en",
            new AnalyzeSentimentOptions().setIncludeOpinionMining(true))
            .subscribe(documentSentiment -> {
                for (SentenceSentiment sentenceSentiment : documentSentiment.getSentences()) {
                    System.out.printf("\tSentence sentiment: %s%n", sentenceSentiment.getSentiment());
                    sentenceSentiment.getMinedOpinions().forEach(minedOpinions -> {
                        AspectSentiment aspectSentiment = minedOpinions.getAspect();
                        System.out.printf("\tAspect sentiment: %s, aspect text: %s%n",
                            aspectSentiment.getSentiment(), aspectSentiment.getText());
                        for (OpinionSentiment opinionSentiment : minedOpinions.getOpinions()) {
                            System.out.printf("\t\t'%s' sentiment because of \"%s\". Is the opinion negated: %s.%n",
                                opinionSentiment.getSentiment(), opinionSentiment.getText(),
                                opinionSentiment.isNegated());
                        }
                    });
                }
            });
        // END: com.azure.ai.textanalytics.TextAnalyticsAsyncClient.analyzeSentiment#String-String-AnalyzeSentimentOptions
    }

    /**
     * Code snippet for {@link TextAnalyticsAsyncClient#analyzeSentimentBatch(Iterable, String, TextAnalyticsRequestOptions)}
     */
    public void analyzeSentimentStringListWithOptions() {
        // BEGIN: com.azure.ai.textanalytics.TextAnalyticsAsyncClient.analyzeSentimentBatch#Iterable-String-TextAnalyticsRequestOptions
        List<String> documents = Arrays.asList(
            "The hotel was dark and unclean.",
            "The restaurant had amazing gnocchi."
        );

        textAnalyticsAsyncClient.analyzeSentimentBatch(documents, "en",
            new TextAnalyticsRequestOptions().setIncludeStatistics(true)).subscribe(
                response -> {
                    // Batch statistics
                    TextDocumentBatchStatistics batchStatistics = response.getStatistics();
                    System.out.printf("Batch statistics, transaction count: %s, valid document count: %s.%n",
                        batchStatistics.getTransactionCount(), batchStatistics.getValidDocumentCount());

                    response.forEach(analyzeSentimentResult -> {
                        System.out.printf("Document ID: %s%n", analyzeSentimentResult.getId());
                        DocumentSentiment documentSentiment = analyzeSentimentResult.getDocumentSentiment();
                        System.out.printf("Recognized document sentiment: %s.%n", documentSentiment.getSentiment());
                        documentSentiment.getSentences().forEach(sentenceSentiment ->
                            System.out.printf("Recognized sentence sentiment: %s, positive score: %.2f, "
                                    + "neutral score: %.2f, negative score: %.2f.%n",
                                sentenceSentiment.getSentiment(),
                                sentenceSentiment.getConfidenceScores().getPositive(),
                                sentenceSentiment.getConfidenceScores().getNeutral(),
                                sentenceSentiment.getConfidenceScores().getNegative()));
                    });
                });
        // END: com.azure.ai.textanalytics.TextAnalyticsAsyncClient.analyzeSentimentBatch#Iterable-String-TextAnalyticsRequestOptions
    }

    /**
     * Code snippet for {@link TextAnalyticsAsyncClient#analyzeSentimentBatch(Iterable, String, AnalyzeSentimentOptions)}
     */
    public void analyzeSentimentStringListWithOptionsAndOpinionMining() {
        // BEGIN: com.azure.ai.textanalytics.TextAnalyticsAsyncClient.analyzeSentimentBatch#Iterable-String-AnalyzeSentimentOptions
        List<String> documents = Arrays.asList(
            "The hotel was dark and unclean.",
            "The restaurant had amazing gnocchi."
        );

        AnalyzeSentimentOptions options = new AnalyzeSentimentOptions().setIncludeOpinionMining(true);

        textAnalyticsAsyncClient.analyzeSentimentBatch(documents, "en", options).subscribe(
            response -> {
                // Batch statistics
                TextDocumentBatchStatistics batchStatistics = response.getStatistics();
                System.out.printf("Batch statistics, transaction count: %s, valid document count: %s.%n",
                    batchStatistics.getTransactionCount(), batchStatistics.getValidDocumentCount());

                response.forEach(analyzeSentimentResult -> {
                    System.out.printf("Document ID: %s%n", analyzeSentimentResult.getId());
                    DocumentSentiment documentSentiment = analyzeSentimentResult.getDocumentSentiment();
                    documentSentiment.getSentences().forEach(sentenceSentiment -> {
                        System.out.printf("\tSentence sentiment: %s%n", sentenceSentiment.getSentiment());
                        sentenceSentiment.getMinedOpinions().forEach(minedOpinions -> {
                            AspectSentiment aspectSentiment = minedOpinions.getAspect();
                            System.out.printf("\t\tAspect sentiment: %s, aspect text: %s%n",
                                aspectSentiment.getSentiment(), aspectSentiment.getText());
                            for (OpinionSentiment opinionSentiment : minedOpinions.getOpinions()) {
                                System.out.printf(
                                    "\t\t\t'%s' opinion sentiment because of \"%s\". Is the opinion negated: %s.%n",
                                    opinionSentiment.getSentiment(), opinionSentiment.getText(),
                                    opinionSentiment.isNegated());
                            }
                        });
                    });
                });
            });
        // END: com.azure.ai.textanalytics.TextAnalyticsAsyncClient.analyzeSentimentBatch#Iterable-String-AnalyzeSentimentOptions
    }

    /**
     * Code snippet for {@link TextAnalyticsAsyncClient#analyzeSentimentBatchWithResponse(Iterable, TextAnalyticsRequestOptions)}
     */
    public void analyzeBatchSentimentMaxOverload() {
        // BEGIN: com.azure.ai.textanalytics.TextAnalyticsAsyncClient.analyzeSentimentBatch#Iterable-TextAnalyticsRequestOptions
        List<TextDocumentInput> textDocumentInputs1 = Arrays.asList(
            new TextDocumentInput("0", "The hotel was dark and unclean.").setLanguage("en"),
            new TextDocumentInput("1", "The restaurant had amazing gnocchi.").setLanguage("en"));

        // Request options: show statistics and model version
        TextAnalyticsRequestOptions requestOptions = new TextAnalyticsRequestOptions().setIncludeStatistics(true);

        textAnalyticsAsyncClient.analyzeSentimentBatchWithResponse(textDocumentInputs1, requestOptions)
            .subscribe(response -> {
                // Response's status code
                System.out.printf("Status code of request response: %d%n", response.getStatusCode());
                AnalyzeSentimentResultCollection resultCollection = response.getValue();

                // Batch statistics
                TextDocumentBatchStatistics batchStatistics = resultCollection.getStatistics();
                System.out.printf("Batch statistics, transaction count: %s, valid document count: %s.%n",
                    batchStatistics.getTransactionCount(),
                    batchStatistics.getValidDocumentCount());

                resultCollection.forEach(analyzeSentimentResult -> {
                    System.out.printf("Document ID: %s%n", analyzeSentimentResult.getId());
                    DocumentSentiment documentSentiment = analyzeSentimentResult.getDocumentSentiment();
                    System.out.printf("Recognized document sentiment: %s.%n", documentSentiment.getSentiment());
                    documentSentiment.getSentences().forEach(sentenceSentiment ->
                        System.out.printf("Recognized sentence sentiment: %s, positive score: %.2f, "
                                + "neutral score: %.2f, negative score: %.2f.%n",
                            sentenceSentiment.getSentiment(),
                            sentenceSentiment.getConfidenceScores().getPositive(),
                            sentenceSentiment.getConfidenceScores().getNeutral(),
                            sentenceSentiment.getConfidenceScores().getNegative()));
                });
            });
        // END: com.azure.ai.textanalytics.TextAnalyticsAsyncClient.analyzeSentimentBatch#Iterable-TextAnalyticsRequestOptions
    }

    /**
     * Code snippet for {@link TextAnalyticsAsyncClient#analyzeSentimentBatchWithResponse(Iterable, AnalyzeSentimentOptions)}
     */
    public void analyzeBatchSentimentMaxOverloadWithOpinionMining() {
        // BEGIN: com.azure.ai.textanalytics.TextAnalyticsAsyncClient.analyzeSentimentBatch#Iterable-AnalyzeSentimentOptions
        List<TextDocumentInput> textDocumentInputs1 = Arrays.asList(
            new TextDocumentInput("0", "The hotel was dark and unclean.").setLanguage("en"),
            new TextDocumentInput("1", "The restaurant had amazing gnocchi.").setLanguage("en"));

        // Request options: show statistics and model version
        AnalyzeSentimentOptions options = new AnalyzeSentimentOptions()
            .setIncludeOpinionMining(true).setIncludeStatistics(true);
        textAnalyticsAsyncClient.analyzeSentimentBatchWithResponse(textDocumentInputs1, options)
            .subscribe(response -> {
                // Response's status code
                System.out.printf("Status code of request response: %d%n", response.getStatusCode());
                AnalyzeSentimentResultCollection resultCollection = response.getValue();

                // Batch statistics
                TextDocumentBatchStatistics batchStatistics = resultCollection.getStatistics();
                System.out.printf("Batch statistics, transaction count: %s, valid document count: %s.%n",
                    batchStatistics.getTransactionCount(),
                    batchStatistics.getValidDocumentCount());

                resultCollection.forEach(analyzeSentimentResult -> {
                    System.out.printf("Document ID: %s%n", analyzeSentimentResult.getId());
                    DocumentSentiment documentSentiment = analyzeSentimentResult.getDocumentSentiment();
                    documentSentiment.getSentences().forEach(sentenceSentiment -> {
                        System.out.printf("\tSentence sentiment: %s%n", sentenceSentiment.getSentiment());
                        sentenceSentiment.getMinedOpinions().forEach(minedOpinions -> {
                            AspectSentiment aspectSentiment = minedOpinions.getAspect();
                            System.out.printf("\t\tAspect sentiment: %s, aspect text: %s%n",
                                aspectSentiment.getSentiment(), aspectSentiment.getText());
                            for (OpinionSentiment opinionSentiment : minedOpinions.getOpinions()) {
                                System.out.printf(
                                    "\t\t\t'%s' opinion sentiment because of \"%s\". Is the opinion negated: %s.%n",
                                    opinionSentiment.getSentiment(), opinionSentiment.getText(),
                                    opinionSentiment.isNegated());
                            }
                        });
                    });
                });
            });
        // END: com.azure.ai.textanalytics.TextAnalyticsAsyncClient.analyzeSentimentBatch#Iterable-AnalyzeSentimentOptions
    }

    // Healthcare
    /**
     * Code snippet for {@link TextAnalyticsAsyncClient#beginAnalyzeHealthcareEntities(Iterable, AnalyzeHealthcareEntitiesOptions)}
     */
    public void analyzeHealthcareMaxOverload() {
        // BEGIN: com.azure.ai.textanalytics.TextAnalyticsAsyncClient.beginAnalyzeHealthcareEntities#Iterable-AnalyzeHealthcareEntitiesOptions
        List<TextDocumentInput> documents = new ArrayList<>();
        for (int i = 0; i < 3; i++) {
            documents.add(new TextDocumentInput(Integer.toString(i),
                "The patient is a 54-year-old gentleman with a history of progressive angina "
                    + "over the past several months."));
        }

        // Request options: show statistics and model version
        AnalyzeHealthcareEntitiesOptions options = new AnalyzeHealthcareEntitiesOptions()
            .setIncludeStatistics(true);

        textAnalyticsAsyncClient.beginAnalyzeHealthcareEntities(documents, options)
            .flatMap(pollResult -> {
                AnalyzeHealthcareEntitiesOperationDetail operationResult = pollResult.getValue();
                System.out.printf("Job created time: %s, expiration time: %s.%n",
                    operationResult.getCreatedAt(), operationResult.getExpiresAt());
                return pollResult.getFinalResult();
            })
            .subscribe(healthcareTaskResultPagedFlux -> {
                healthcareTaskResultPagedFlux.subscribe(
                    healthcareTaskResult -> {
<<<<<<< HEAD
=======
                        System.out.printf("Action display name: %s, job ID: %s.%n", healthcareTaskResult.getDisplayName(),
                            healthcareTaskResult.getJobId());

                        RecognizeHealthcareEntitiesResultCollection healthcareEntitiesResultCollection =
                            healthcareTaskResult.getResult();
>>>>>>> e48eb91c
                        // Model version
                        System.out.printf("Results of Azure Text Analytics \"Analyze Healthcare\" Model, version: %s%n",
                            healthcareTaskResult.getModelVersion());

                        TextDocumentBatchStatistics healthcareTaskStatistics = healthcareTaskResult.getStatistics();
                        // Batch statistics
                        System.out.printf("Documents statistics: document count = %s, erroneous document count = %s,"
                                              + " transaction count = %s, valid document count = %s.%n",
                            healthcareTaskStatistics.getDocumentCount(),
                            healthcareTaskStatistics.getInvalidDocumentCount(),
                            healthcareTaskStatistics.getTransactionCount(),
                            healthcareTaskStatistics.getValidDocumentCount());

                        healthcareTaskResult.forEach(healthcareEntitiesResult -> {
                            System.out.println("document id = " + healthcareEntitiesResult.getId());
                            System.out.println("Document entities: ");
                            AtomicInteger ct = new AtomicInteger();
                            healthcareEntitiesResult.getEntities().forEach(healthcareEntity -> {
                                System.out.printf(
                                    "\ti = %d, Text: %s, category: %s, confidence score: %f.%n",
                                    ct.getAndIncrement(), healthcareEntity.getText(), healthcareEntity.getCategory(),
                                    healthcareEntity.getConfidenceScore());

                                IterableStream<EntityDataSource> healthcareEntityDataSources =
                                    healthcareEntity.getDataSources();
                                if (healthcareEntityDataSources != null) {
                                    healthcareEntityDataSources.forEach(healthcareEntityLink -> System.out.printf(
                                        "\t\tHealthcare data source ID: %s, data source: %s.%n",
                                        healthcareEntityLink.getEntityId(), healthcareEntityLink.getName()));
                                }
                                Map<HealthcareEntity, HealthcareEntityRelationType> relatedHealthcareEntities =
                                    healthcareEntity.getRelatedEntities();
                                if (!CoreUtils.isNullOrEmpty(relatedHealthcareEntities)) {
                                    relatedHealthcareEntities.forEach(
                                        (relatedHealthcareEntity, entityRelationType) -> System.out.printf(
                                            "\t\tRelated entity: %s, relation type: %s.%n",
                                            relatedHealthcareEntity.getText(), entityRelationType));
                                }
                            });
                        });
                    }
                );
            });
<<<<<<< HEAD
        // END: com.azure.ai.textanalytics.TextAnalyticsAsyncClient.beginAnalyzeHealthcareEntities#Iterable-AnalyzeHealthcareEntitiesOptions
=======
        // END: com.azure.ai.textanalytics.TextAnalyticsAsyncClient.beginAnalyzeHealthcare#Iterable-RecognizeHealthcareEntityOptions
    }

    // Analyze batch actions
    /**
     * Code snippet for {@link TextAnalyticsAsyncClient#beginAnalyzeBatchActions(Iterable, TextAnalyticsActions, String, AnalyzeBatchActionsOptions)}
     */
    public void analyzeBatchActionsWithLanguage() {
        // BEGIN: com.azure.ai.textanalytics.TextAnalyticsAsyncClient.beginAnalyzeBatchActions#Iterable-TextAnalyticsActions-String-AnalyzeBatchActionsOptions
        List<String> documents = Arrays.asList(
            "Elon Musk is the CEO of SpaceX and Tesla.",
            "1", "My SSN is 859-98-0987"
        );
        textAnalyticsAsyncClient.beginAnalyzeBatchActions(documents,
            new TextAnalyticsActions().setDisplayName("{tasks_display_name}")
                .setRecognizeEntitiesOptions(new RecognizeEntitiesOptions())
                .setExtractKeyPhrasesOptions(new ExtractKeyPhrasesOptions()),
            "en",
            new AnalyzeBatchActionsOptions().setIncludeStatistics(false))
            .flatMap(AsyncPollResponse::getFinalResult)
            .subscribe(
                analyzeBatchActionsResultPagedFlux -> analyzeBatchActionsResultPagedFlux.subscribe(
                    analyzeBatchActionsResult -> {
                        analyzeBatchActionsResult.getRecognizeEntitiesActionResults().forEach(
                            actionResult -> {
                                if (!actionResult.isError()) {
                                    actionResult.getResult().forEach(
                                        entitiesResult -> entitiesResult.getEntities().forEach(
                                            entity -> System.out.printf(
                                                "Recognized entity: %s, entity category: %s, entity subcategory: %s,"
                                                    + " confidence score: %f.%n",
                                                entity.getText(), entity.getCategory(), entity.getSubcategory(),
                                                entity.getConfidenceScore())));
                                }
                            });
                        analyzeBatchActionsResult.getExtractKeyPhrasesActionResults().forEach(
                            actionResult -> {
                                if (!actionResult.isError()) {
                                    actionResult.getResult().forEach(extractKeyPhraseResult -> {
                                        System.out.println("Extracted phrases:");
                                        extractKeyPhraseResult.getKeyPhrases()
                                            .forEach(keyPhrases -> System.out.printf("\t%s.%n", keyPhrases));
                                    });
                                }
                            });
                    }));
        // END: com.azure.ai.textanalytics.TextAnalyticsAsyncClient.beginAnalyzeBatchActions#Iterable-TextAnalyticsActions-String-AnalyzeBatchActionsOptions
>>>>>>> e48eb91c
    }
    /**
     * Code snippet for {@link TextAnalyticsAsyncClient#beginAnalyzeBatchActions(Iterable, TextAnalyticsActions, AnalyzeBatchActionsOptions)}
     */
    public void analyzeBatchActionsMaxOverload() {
        // BEGIN: com.azure.ai.textanalytics.TextAnalyticsAsyncClient.beginAnalyzeBatchActions#Iterable-TextAnalyticsActions-AnalyzeBatchActionsOptions
        List<TextDocumentInput> documents = Arrays.asList(
            new TextDocumentInput("0", "Elon Musk is the CEO of SpaceX and Tesla.").setLanguage("en"),
            new TextDocumentInput("1", "My SSN is 859-98-0987").setLanguage("en")
        );
        textAnalyticsAsyncClient.beginAnalyzeBatchActions(documents,
            new TextAnalyticsActions().setDisplayName("{tasks_display_name}")
                .setRecognizeEntitiesOptions(new RecognizeEntitiesOptions())
                .setExtractKeyPhrasesOptions(new ExtractKeyPhrasesOptions()),
            new AnalyzeBatchActionsOptions().setIncludeStatistics(false))
            .flatMap(AsyncPollResponse::getFinalResult)
            .subscribe(
                analyzeBatchActionsResultPagedFlux -> analyzeBatchActionsResultPagedFlux.subscribe(
                    analyzeBatchActionsResult -> {
                        System.out.println("Entities recognition action results:");
                        analyzeBatchActionsResult.getRecognizeEntitiesActionResults().forEach(
                            actionResult -> {
                                if (!actionResult.isError()) {
                                    actionResult.getResult().forEach(
                                        entitiesResult -> entitiesResult.getEntities().forEach(
                                            entity -> System.out.printf(
                                                "Recognized entity: %s, entity category: %s, entity subcategory: %s,"
                                                    + " confidence score: %f.%n",
                                                entity.getText(), entity.getCategory(), entity.getSubcategory(),
                                                entity.getConfidenceScore())));
                                }
                            });
                        System.out.println("Key phrases extraction action results:");
                        analyzeBatchActionsResult.getExtractKeyPhrasesActionResults().forEach(
                            actionResult -> {
                                if (!actionResult.isError()) {
                                    actionResult.getResult().forEach(extractKeyPhraseResult -> {
                                        System.out.println("Extracted phrases:");
                                        extractKeyPhraseResult.getKeyPhrases()
                                            .forEach(keyPhrases -> System.out.printf("\t%s.%n", keyPhrases));
                                    });
                                }
                            });
                    }));
        // END: com.azure.ai.textanalytics.TextAnalyticsAsyncClient.beginAnalyzeBatchActions#Iterable-TextAnalyticsActions-AnalyzeBatchActionsOptions
    }
}<|MERGE_RESOLUTION|>--- conflicted
+++ resolved
@@ -3,38 +3,25 @@
 
 package com.azure.ai.textanalytics;
 
-<<<<<<< HEAD
+import com.azure.ai.textanalytics.models.AnalyzeBatchActionsOptions;
 import com.azure.ai.textanalytics.models.AnalyzeHealthcareEntitiesOperationDetail;
 import com.azure.ai.textanalytics.models.AnalyzeHealthcareEntitiesOptions;
-=======
-import com.azure.ai.textanalytics.models.AnalyzeBatchActionsOptions;
->>>>>>> e48eb91c
 import com.azure.ai.textanalytics.models.AnalyzeSentimentOptions;
 import com.azure.ai.textanalytics.models.AspectSentiment;
 import com.azure.ai.textanalytics.models.DetectLanguageInput;
 import com.azure.ai.textanalytics.models.DetectLanguageResult;
 import com.azure.ai.textanalytics.models.DetectedLanguage;
 import com.azure.ai.textanalytics.models.DocumentSentiment;
+import com.azure.ai.textanalytics.models.EntityDataSource;
 import com.azure.ai.textanalytics.models.ExtractKeyPhraseResult;
-<<<<<<< HEAD
+import com.azure.ai.textanalytics.models.ExtractKeyPhrasesOptions;
 import com.azure.ai.textanalytics.models.HealthcareEntity;
-import com.azure.ai.textanalytics.models.EntityDataSource;
 import com.azure.ai.textanalytics.models.HealthcareEntityRelationType;
-import com.azure.ai.textanalytics.models.KeyPhrasesTask;
-import com.azure.ai.textanalytics.models.OpinionSentiment;
-import com.azure.ai.textanalytics.models.PiiEntityCollection;
-import com.azure.ai.textanalytics.models.PiiEntityDomainType;
-import com.azure.ai.textanalytics.models.RecognizePiiEntityOptions;
-=======
-import com.azure.ai.textanalytics.models.ExtractKeyPhrasesOptions;
-import com.azure.ai.textanalytics.models.HealthcareEntityCollection;
 import com.azure.ai.textanalytics.models.OpinionSentiment;
 import com.azure.ai.textanalytics.models.PiiEntityCollection;
 import com.azure.ai.textanalytics.models.PiiEntityDomainType;
 import com.azure.ai.textanalytics.models.RecognizeEntitiesOptions;
-import com.azure.ai.textanalytics.models.RecognizeHealthcareEntityOptions;
 import com.azure.ai.textanalytics.models.RecognizePiiEntitiesOptions;
->>>>>>> e48eb91c
 import com.azure.ai.textanalytics.models.SentenceSentiment;
 import com.azure.ai.textanalytics.models.TextAnalyticsActions;
 import com.azure.ai.textanalytics.models.TextAnalyticsRequestOptions;
@@ -839,14 +826,6 @@
             .subscribe(healthcareTaskResultPagedFlux -> {
                 healthcareTaskResultPagedFlux.subscribe(
                     healthcareTaskResult -> {
-<<<<<<< HEAD
-=======
-                        System.out.printf("Action display name: %s, job ID: %s.%n", healthcareTaskResult.getDisplayName(),
-                            healthcareTaskResult.getJobId());
-
-                        RecognizeHealthcareEntitiesResultCollection healthcareEntitiesResultCollection =
-                            healthcareTaskResult.getResult();
->>>>>>> e48eb91c
                         // Model version
                         System.out.printf("Results of Azure Text Analytics \"Analyze Healthcare\" Model, version: %s%n",
                             healthcareTaskResult.getModelVersion());
@@ -890,10 +869,7 @@
                     }
                 );
             });
-<<<<<<< HEAD
         // END: com.azure.ai.textanalytics.TextAnalyticsAsyncClient.beginAnalyzeHealthcareEntities#Iterable-AnalyzeHealthcareEntitiesOptions
-=======
-        // END: com.azure.ai.textanalytics.TextAnalyticsAsyncClient.beginAnalyzeHealthcare#Iterable-RecognizeHealthcareEntityOptions
     }
 
     // Analyze batch actions
@@ -940,7 +916,6 @@
                             });
                     }));
         // END: com.azure.ai.textanalytics.TextAnalyticsAsyncClient.beginAnalyzeBatchActions#Iterable-TextAnalyticsActions-String-AnalyzeBatchActionsOptions
->>>>>>> e48eb91c
     }
     /**
      * Code snippet for {@link TextAnalyticsAsyncClient#beginAnalyzeBatchActions(Iterable, TextAnalyticsActions, AnalyzeBatchActionsOptions)}
