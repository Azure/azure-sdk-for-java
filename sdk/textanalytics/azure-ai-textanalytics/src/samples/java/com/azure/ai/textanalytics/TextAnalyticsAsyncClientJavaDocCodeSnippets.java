// Copyright (c) Microsoft Corporation. All rights reserved.
// Licensed under the MIT License.

package com.azure.ai.textanalytics;

import com.azure.ai.textanalytics.models.AnalyzeSentimentOptions;
import com.azure.ai.textanalytics.models.AspectSentiment;
import com.azure.ai.textanalytics.models.DetectLanguageInput;
import com.azure.ai.textanalytics.models.DetectLanguageResult;
import com.azure.ai.textanalytics.models.DetectedLanguage;
import com.azure.ai.textanalytics.models.DocumentSentiment;
import com.azure.ai.textanalytics.models.ExtractKeyPhraseResult;
import com.azure.ai.textanalytics.models.OpinionSentiment;
<<<<<<< HEAD
import com.azure.ai.textanalytics.models.PiiEntityDomainType;
import com.azure.ai.textanalytics.models.RecognizePiiEntityOptions;
=======
import com.azure.ai.textanalytics.models.PiiEntityCollection;
>>>>>>> f5fbc857
import com.azure.ai.textanalytics.models.SentenceSentiment;
import com.azure.ai.textanalytics.models.TextAnalyticsRequestOptions;
import com.azure.ai.textanalytics.models.TextDocumentBatchStatistics;
import com.azure.ai.textanalytics.models.TextDocumentInput;
import com.azure.ai.textanalytics.util.AnalyzeSentimentResultCollection;
import com.azure.ai.textanalytics.util.DetectLanguageResultCollection;
import com.azure.ai.textanalytics.util.ExtractKeyPhrasesResultCollection;
import com.azure.ai.textanalytics.util.RecognizeEntitiesResultCollection;
import com.azure.ai.textanalytics.util.RecognizeLinkedEntitiesResultCollection;
import com.azure.ai.textanalytics.util.RecognizePiiEntitiesResultCollection;
import com.azure.core.credential.AzureKeyCredential;

import java.util.Arrays;
import java.util.List;

/**
 * Code snippet for {@link TextAnalyticsAsyncClient}
 */
public class TextAnalyticsAsyncClientJavaDocCodeSnippets {
    TextAnalyticsAsyncClient textAnalyticsAsyncClient = createTextAnalyticsAsyncClient();

    /**
     * Code snippet for creating a {@link TextAnalyticsAsyncClient}
     *
     * @return The TextAnalyticsAsyncClient object
     */
    public TextAnalyticsAsyncClient createTextAnalyticsAsyncClient() {
        // BEGIN: com.azure.ai.textanalytics.TextAnalyticsAsyncClient.instantiation
        TextAnalyticsAsyncClient textAnalyticsAsyncClient = new TextAnalyticsClientBuilder()
            .credential(new AzureKeyCredential("{key}"))
            .endpoint("{endpoint}")
            .buildAsyncClient();
        // END: com.azure.ai.textanalytics.TextAnalyticsAsyncClient.instantiation
        return textAnalyticsAsyncClient;
    }

    /**
     * Code snippet for updating the existing API key.
     */
    public void rotateAzureKeyCredential() {
        // BEGIN: com.azure.ai.textanalytics.models.AzureKeyCredential
        AzureKeyCredential credential = new AzureKeyCredential("{key}");

        TextAnalyticsAsyncClient textAnalyticsAsyncClient = new TextAnalyticsClientBuilder()
            .credential(credential)
            .endpoint("{endpoint}")
            .buildAsyncClient();

        credential.update("{new_api_key}");
        // END: com.azure.ai.textanalytics.models.AzureKeyCredential
    }

    // Languages

    /**
     * Code snippet for {@link TextAnalyticsAsyncClient#detectLanguage(String)}
     */
    public void detectLanguage() {
        // BEGIN: com.azure.ai.textanalytics.TextAnalyticsAsyncClient.detectLanguage#string
        String document = "Bonjour tout le monde";
        textAnalyticsAsyncClient.detectLanguage(document).subscribe(detectedLanguage ->
            System.out.printf("Detected language name: %s, ISO 6391 Name: %s, confidence score: %f.%n",
                detectedLanguage.getName(), detectedLanguage.getIso6391Name(), detectedLanguage.getConfidenceScore()));
        // END: com.azure.ai.textanalytics.TextAnalyticsAsyncClient.detectLanguage#string
    }

    /**
     * Code snippet for {@link TextAnalyticsAsyncClient#detectLanguage(String, String)}
     */
    public void detectLanguageWithCountryHint() {
        // BEGIN: com.azure.ai.textanalytics.TextAnalyticsAsyncClient.detectLanguage#string-string
        String document = "This text is in English";
        String countryHint = "US";
        textAnalyticsAsyncClient.detectLanguage(document, countryHint).subscribe(detectedLanguage ->
            System.out.printf("Detected language name: %s, ISO 6391 Name: %s, confidence score: %f.%n",
                detectedLanguage.getName(), detectedLanguage.getIso6391Name(), detectedLanguage.getConfidenceScore()));
        // END: com.azure.ai.textanalytics.TextAnalyticsAsyncClient.detectLanguage#string-string
    }

    /**
     * Code snippet for {@link TextAnalyticsAsyncClient#detectLanguageBatch(Iterable, String, TextAnalyticsRequestOptions)}
     */
    public void detectLanguageStringListWithOptions() {
        // BEGIN: com.azure.ai.textanalytics.TextAnalyticsAsyncClient.detectLanguageBatch#Iterable-String-TextAnalyticsRequestOptions
        List<String> documents = Arrays.asList(
            "This is written in English",
            "Este es un documento  escrito en Español."
        );
        textAnalyticsAsyncClient.detectLanguageBatch(documents, "US", null).subscribe(
            batchResult -> {
                // Batch statistics
                TextDocumentBatchStatistics batchStatistics = batchResult.getStatistics();
                System.out.printf("Batch statistics, transaction count: %s, valid document count: %s.%n",
                    batchStatistics.getTransactionCount(), batchStatistics.getValidDocumentCount());
                // Batch result of languages
                for (DetectLanguageResult detectLanguageResult : batchResult) {
                    DetectedLanguage detectedLanguage = detectLanguageResult.getPrimaryLanguage();
                    System.out.printf("Detected language name: %s, ISO 6391 Name: %s, confidence score: %f.%n",
                        detectedLanguage.getName(), detectedLanguage.getIso6391Name(),
                        detectedLanguage.getConfidenceScore());
                }
            });
        // END: com.azure.ai.textanalytics.TextAnalyticsAsyncClient.detectLanguageBatch#Iterable-String-TextAnalyticsRequestOptions
    }

    /**
     * Code snippet for {@link TextAnalyticsAsyncClient#detectLanguageBatchWithResponse(Iterable, TextAnalyticsRequestOptions)}
     */
    public void detectBatchLanguagesMaxOverload() {
        // BEGIN: com.azure.ai.textanalytics.TextAnalyticsAsyncClient.detectLanguageBatch#Iterable-TextAnalyticsRequestOptions
        List<DetectLanguageInput> detectLanguageInputs1 = Arrays.asList(
            new DetectLanguageInput("1", "This is written in English.", "US"),
            new DetectLanguageInput("2", "Este es un documento  escrito en Español.", "ES")
        );

        // Request options: show statistics and model version
        TextAnalyticsRequestOptions requestOptions = new TextAnalyticsRequestOptions().setIncludeStatistics(true);

        textAnalyticsAsyncClient.detectLanguageBatchWithResponse(detectLanguageInputs1, requestOptions)
            .subscribe(response -> {
                // Response's status code
                System.out.printf("Status code of request response: %d%n", response.getStatusCode());

                DetectLanguageResultCollection resultCollection = response.getValue();
                // Batch statistics
                TextDocumentBatchStatistics batchStatistics = resultCollection.getStatistics();
                System.out.printf("Batch statistics, transaction count: %s, valid document count: %s.%n",
                    batchStatistics.getTransactionCount(), batchStatistics.getValidDocumentCount());
                // Batch result of languages
                for (DetectLanguageResult detectLanguageResult : resultCollection) {
                    DetectedLanguage detectedLanguage = detectLanguageResult.getPrimaryLanguage();
                    System.out.printf("Detected language name: %s, ISO 6391 Name: %s, confidence score: %f.%n",
                        detectedLanguage.getName(), detectedLanguage.getIso6391Name(),
                        detectedLanguage.getConfidenceScore());
                }
            });
        // END: com.azure.ai.textanalytics.TextAnalyticsAsyncClient.detectLanguageBatch#Iterable-TextAnalyticsRequestOptions
    }

    // Entity

    /**
     * Code snippet for {@link TextAnalyticsAsyncClient#recognizeEntities(String)}
     */
    public void recognizeEntities() {
        // BEGIN: com.azure.ai.textanalytics.TextAnalyticsAsyncClient.recognizeEntities#string
        String document = "Satya Nadella is the CEO of Microsoft";
        textAnalyticsAsyncClient.recognizeEntities(document)
            .subscribe(entityCollection -> entityCollection.forEach(entity ->
                System.out.printf("Recognized categorized entity: %s, category: %s, confidence score: %f.%n",
                entity.getText(),
                entity.getCategory(),
                entity.getConfidenceScore())));
        // END: com.azure.ai.textanalytics.TextAnalyticsAsyncClient.recognizeEntities#string
    }

    /**
     * Code snippet for {@link TextAnalyticsAsyncClient#recognizeEntities(String, String)}
     */
    public void recognizeEntitiesWithLanguage() {
        // BEGIN: com.azure.ai.textanalytics.TextAnalyticsAsyncClient.recognizeEntities#string-string
        String document = "Satya Nadella is the CEO of Microsoft";
        textAnalyticsAsyncClient.recognizeEntities(document, "en")
            .subscribe(entityCollection -> entityCollection.forEach(entity ->
                System.out.printf("Recognized categorized entity: %s, category: %s, confidence score: %f.%n",
                entity.getText(),
                entity.getCategory(),
                entity.getConfidenceScore())));
        // END: com.azure.ai.textanalytics.TextAnalyticsAsyncClient.recognizeEntities#string-string
    }

    /**
     * Code snippet for {@link TextAnalyticsAsyncClient#recognizeEntitiesBatch(Iterable, String, TextAnalyticsRequestOptions)}
     */
    public void recognizeEntitiesStringListWithOptions() {
        // BEGIN: com.azure.ai.textanalytics.TextAnalyticsAsyncClient.recognizeCategorizedEntitiesBatch#Iterable-String-TextAnalyticsRequestOptions
        List<String> documents = Arrays.asList(
            "I had a wonderful trip to Seattle last week.", "I work at Microsoft.");

        textAnalyticsAsyncClient.recognizeEntitiesBatch(documents, "en", null)
            .subscribe(batchResult -> {
                // Batch statistics
                TextDocumentBatchStatistics batchStatistics = batchResult.getStatistics();
                System.out.printf("Batch statistics, transaction count: %s, valid document count: %s.%n",
                    batchStatistics.getTransactionCount(), batchStatistics.getValidDocumentCount());
                // Batch Result of entities
                batchResult.forEach(recognizeEntitiesResult ->
                    recognizeEntitiesResult.getEntities().forEach(entity -> System.out.printf(
                        "Recognized categorized entity: %s, category: %s, confidence score: %f.%n",
                            entity.getText(), entity.getCategory(), entity.getConfidenceScore())));
            });
        // END: com.azure.ai.textanalytics.TextAnalyticsAsyncClient.recognizeCategorizedEntitiesBatch#Iterable-String-TextAnalyticsRequestOptions
    }

    /**
     * Code snippet for {@link TextAnalyticsAsyncClient#recognizeEntitiesBatchWithResponse(Iterable, TextAnalyticsRequestOptions)}
     */
    public void recognizeBatchEntitiesMaxOverload() {
        // BEGIN: com.azure.ai.textanalytics.TextAnalyticsAsyncClient.recognizeCategorizedEntitiesBatch#Iterable-TextAnalyticsRequestOptions
        List<TextDocumentInput> textDocumentInputs1 = Arrays.asList(
            new TextDocumentInput("0", "I had a wonderful trip to Seattle last week.").setLanguage("en"),
            new TextDocumentInput("1", "I work at Microsoft.").setLanguage("en"));

        // Request options: show statistics and model version
        TextAnalyticsRequestOptions requestOptions = new TextAnalyticsRequestOptions().setIncludeStatistics(true);

        textAnalyticsAsyncClient.recognizeEntitiesBatchWithResponse(textDocumentInputs1, requestOptions)
            .subscribe(response -> {
                // Response's status code
                System.out.printf("Status code of request response: %d%n", response.getStatusCode());
                RecognizeEntitiesResultCollection resultCollection = response.getValue();

                // Batch statistics
                TextDocumentBatchStatistics batchStatistics = resultCollection.getStatistics();
                System.out.printf("Batch statistics, transaction count: %s, valid document count: %s.%n",
                    batchStatistics.getTransactionCount(), batchStatistics.getValidDocumentCount());

                resultCollection.forEach(recognizeEntitiesResult ->
                    recognizeEntitiesResult.getEntities().forEach(entity -> System.out.printf(
                        "Recognized categorized entity: %s, category: %s, confidence score: %f.%n",
                        entity.getText(),
                        entity.getCategory(),
                        entity.getConfidenceScore())));
            });
        // END: com.azure.ai.textanalytics.TextAnalyticsAsyncClient.recognizeCategorizedEntitiesBatch#Iterable-TextAnalyticsRequestOptions
    }

    // Personally Identifiable Information Entity

    /**
     * Code snippet for {@link TextAnalyticsAsyncClient#recognizePiiEntities(String)}
     */
    public void recognizePiiEntities() {
        // BEGIN: com.azure.ai.textanalytics.TextAnalyticsAsyncClient.recognizePiiEntities#string
        String document = "My SSN is 859-98-0987";
        textAnalyticsAsyncClient.recognizePiiEntities(document).subscribe(piiEntityCollection -> {
            System.out.printf("Redacted Text: %s%n", piiEntityCollection.getRedactedText());
            piiEntityCollection.forEach(entity -> System.out.printf(
                "Recognized Personally Identifiable Information entity: %s, entity category: %s,"
                    + " entity subcategory: %s, confidence score: %f.%n",
                entity.getText(), entity.getCategory(), entity.getSubcategory(), entity.getConfidenceScore()));
        });
        // END: com.azure.ai.textanalytics.TextAnalyticsAsyncClient.recognizePiiEntities#string
    }

    /**
     * Code snippet for {@link TextAnalyticsAsyncClient#recognizePiiEntities(String, String)}
     */
    public void recognizePiiEntitiesWithLanguage() {
        // BEGIN: com.azure.ai.textanalytics.TextAnalyticsAsyncClient.recognizePiiEntities#string-string
        String document = "My SSN is 859-98-0987";
        textAnalyticsAsyncClient.recognizePiiEntities(document, "en")
            .subscribe(piiEntityCollection -> {
                System.out.printf("Redacted Text: %s%n", piiEntityCollection.getRedactedText());
                piiEntityCollection.forEach(entity -> System.out.printf(
                    "Recognized Personally Identifiable Information entity: %s, entity category: %s,"
                        + " entity subcategory: %s, confidence score: %f.%n",
                    entity.getText(), entity.getCategory(), entity.getSubcategory(), entity.getConfidenceScore()));
            });
        // END: com.azure.ai.textanalytics.TextAnalyticsAsyncClient.recognizePiiEntities#string-string
    }

    /**
     * Code snippet for {@link TextAnalyticsAsyncClient#recognizePiiEntities(String, String, RecognizePiiEntityOptions)}
     */
    public void recognizePiiEntitiesWithRecognizePiiEntityOptions() {
        // BEGIN: com.azure.ai.textanalytics.TextAnalyticsAsyncClient.recognizePiiEntities#string-string-RecognizePiiEntityOptions
        String document = "My SSN is 859-98-0987";
        textAnalyticsAsyncClient.recognizePiiEntities(document, "en",
            new RecognizePiiEntityOptions().setDomainFilter(PiiEntityDomainType.PROTECTED_HEALTH_INFORMATION))
            .subscribe(piiEntityCollection -> piiEntityCollection.forEach(entity -> System.out.printf(
                "Recognized Personally Identifiable Information entity: %s, entity category: %s,"
                    + " entity subcategory: %s, confidence score: %f.%n",
                entity.getText(), entity.getCategory(), entity.getSubcategory(), entity.getConfidenceScore())));
        // END: com.azure.ai.textanalytics.TextAnalyticsAsyncClient.recognizePiiEntities#string-string-RecognizePiiEntityOptions
    }

    /**
     * Code snippet for {@link TextAnalyticsAsyncClient#recognizePiiEntitiesBatch(Iterable, String, RecognizePiiEntityOptions)}
     */
    public void recognizePiiEntitiesStringListWithOptions() {
        // BEGIN: com.azure.ai.textanalytics.TextAnalyticsAsyncClient.recognizePiiEntitiesBatch#Iterable-String-RecognizePiiEntityOptions
        List<String> documents = Arrays.asList(
            "My SSN is 859-98-0987.",
            "Visa card 0111 1111 1111 1111."
        );

        // Show statistics and model version
        RecognizePiiEntityOptions requestOptions = new RecognizePiiEntityOptions().setIncludeStatistics(true)
            .setModelVersion("latest");

        textAnalyticsAsyncClient.recognizePiiEntitiesBatch(documents, "en", requestOptions)
            .subscribe(piiEntitiesResults -> {
                // Batch statistics
                TextDocumentBatchStatistics batchStatistics = piiEntitiesResults.getStatistics();
                System.out.printf("Batch statistics, transaction count: %s, valid document count: %s.%n",
                    batchStatistics.getTransactionCount(), batchStatistics.getValidDocumentCount());

                piiEntitiesResults.forEach(recognizePiiEntitiesResult -> {
                    PiiEntityCollection piiEntityCollection = recognizePiiEntitiesResult.getEntities();
                    System.out.printf("Redacted Text: %s%n", piiEntityCollection.getRedactedText());
                    piiEntityCollection.forEach(entity -> System.out.printf(
                        "Recognized Personally Identifiable Information entity: %s, entity category: %s,"
                            + " entity subcategory: %s, confidence score: %f.%n",
                        entity.getText(), entity.getCategory(), entity.getSubcategory(), entity.getConfidenceScore()));
                });
            });
        // END: com.azure.ai.textanalytics.TextAnalyticsAsyncClient.recognizePiiEntitiesBatch#Iterable-String-RecognizePiiEntityOptions
    }

    /**
     * Code snippet for {@link TextAnalyticsAsyncClient#recognizePiiEntitiesBatchWithResponse(Iterable,
     * RecognizePiiEntityOptions)}
     */
    public void recognizeBatchPiiEntitiesMaxOverload() {
        // BEGIN: com.azure.ai.textanalytics.TextAnalyticsAsyncClient.recognizePiiEntitiesBatch#Iterable-RecognizePiiEntityOptions
        List<TextDocumentInput> textDocumentInputs1 = Arrays.asList(
            new TextDocumentInput("0", "My SSN is 859-98-0987."),
            new TextDocumentInput("1", "Visa card 0111 1111 1111 1111."));

        // Show statistics and model version
        RecognizePiiEntityOptions requestOptions = new RecognizePiiEntityOptions().setIncludeStatistics(true)
            .setModelVersion("latest");

        textAnalyticsAsyncClient.recognizePiiEntitiesBatchWithResponse(textDocumentInputs1, requestOptions)
            .subscribe(response -> {
                RecognizePiiEntitiesResultCollection piiEntitiesResults = response.getValue();
                // Batch statistics
                TextDocumentBatchStatistics batchStatistics = piiEntitiesResults.getStatistics();
                System.out.printf("Batch statistics, transaction count: %s, valid document count: %s.%n",
                    batchStatistics.getTransactionCount(), batchStatistics.getValidDocumentCount());

                piiEntitiesResults.forEach(recognizePiiEntitiesResult -> {
                    PiiEntityCollection piiEntityCollection = recognizePiiEntitiesResult.getEntities();
                    System.out.printf("Redacted Text: %s%n", piiEntityCollection.getRedactedText());
                    piiEntityCollection.forEach(entity -> System.out.printf(
                        "Recognized Personally Identifiable Information entity: %s, entity category: %s,"
                            + " entity subcategory: %s, confidence score: %f.%n",
                        entity.getText(), entity.getCategory(), entity.getSubcategory(), entity.getConfidenceScore()));
                });
            });
        // END: com.azure.ai.textanalytics.TextAnalyticsAsyncClient.recognizePiiEntitiesBatch#Iterable-RecognizePiiEntityOptions
    }


    // Linked Entity

    /**
     * Code snippet for {@link TextAnalyticsAsyncClient#recognizeLinkedEntities(String)}
     */
    public void recognizeLinkedEntities() {

        // BEGIN: com.azure.ai.textanalytics.TextAnalyticsAsyncClient.recognizeLinkedEntities#string
        String document = "Old Faithful is a geyser at Yellowstone Park.";
        textAnalyticsAsyncClient.recognizeLinkedEntities(document).subscribe(
            linkedEntityCollection -> linkedEntityCollection.forEach(linkedEntity -> {
                System.out.println("Linked Entities:");
                System.out.printf("Name: %s, entity ID in data source: %s, URL: %s, data source: %s.%n",
                    linkedEntity.getName(), linkedEntity.getDataSourceEntityId(), linkedEntity.getUrl(),
                    linkedEntity.getDataSource());
                linkedEntity.getMatches().forEach(entityMatch -> System.out.printf(
                    "Matched entity: %s, confidence score: %f.%n",
                    entityMatch.getText(), entityMatch.getConfidenceScore()));
            }));
        // END: com.azure.ai.textanalytics.TextAnalyticsAsyncClient.recognizeLinkedEntities#string
    }

    /**
     * Code snippet for {@link TextAnalyticsAsyncClient#recognizeLinkedEntities(String, String)}
     */
    public void recognizeLinkedEntitiesWithLanguage() {

        // BEGIN: com.azure.ai.textanalytics.TextAnalyticsAsyncClient.recognizeLinkedEntities#string-string
        String document = "Old Faithful is a geyser at Yellowstone Park.";
        textAnalyticsAsyncClient.recognizeLinkedEntities(document, "en").subscribe(
            linkedEntityCollection -> linkedEntityCollection.forEach(linkedEntity -> {
                System.out.println("Linked Entities:");
                System.out.printf("Name: %s, entity ID in data source: %s, URL: %s, data source: %s.%n",
                    linkedEntity.getName(), linkedEntity.getDataSourceEntityId(), linkedEntity.getUrl(),
                    linkedEntity.getDataSource());
                linkedEntity.getMatches().forEach(entityMatch -> System.out.printf(
                    "Matched entity: %s, confidence score: %f.%n",
                    entityMatch.getText(), entityMatch.getConfidenceScore()));
            }));
        // END: com.azure.ai.textanalytics.TextAnalyticsAsyncClient.recognizeLinkedEntities#string-string
    }

    /**
     * Code snippet for {@link TextAnalyticsAsyncClient#recognizeLinkedEntitiesBatch(Iterable, String, TextAnalyticsRequestOptions)}
     */
    public void recognizeLinkedEntitiesStringListWithOptions() {

        // BEGIN: com.azure.ai.textanalytics.TextAnalyticsAsyncClient.recognizeLinkedEntitiesBatch#Iterable-String-TextAnalyticsRequestOptions
        List<String> documents = Arrays.asList(
            "Old Faithful is a geyser at Yellowstone Park.",
            "Mount Shasta has lenticular clouds."
        );

        textAnalyticsAsyncClient.recognizeLinkedEntitiesBatch(documents, "en", null)
            .subscribe(batchResult -> {
                // Batch statistics
                TextDocumentBatchStatistics batchStatistics = batchResult.getStatistics();
                System.out.printf("Batch statistics, transaction count: %s, valid document count: %s.%n",
                    batchStatistics.getTransactionCount(), batchStatistics.getValidDocumentCount());

                batchResult.forEach(recognizeLinkedEntitiesResult ->
                    recognizeLinkedEntitiesResult.getEntities().forEach(linkedEntity -> {
                        System.out.println("Linked Entities:");
                        System.out.printf("Name: %s, entity ID in data source: %s, URL: %s, data source: %s.%n",
                            linkedEntity.getName(), linkedEntity.getDataSourceEntityId(), linkedEntity.getUrl(),
                            linkedEntity.getDataSource());
                        linkedEntity.getMatches().forEach(entityMatch -> System.out.printf(
                            "Matched entity: %s, confidence score: %f.%n",
                            entityMatch.getText(), entityMatch.getConfidenceScore()));
                    }));
            });
        // END: com.azure.ai.textanalytics.TextAnalyticsAsyncClient.recognizeLinkedEntitiesBatch#Iterable-String-TextAnalyticsRequestOptions
    }

    /**
     * Code snippet for {@link TextAnalyticsAsyncClient#recognizeLinkedEntitiesBatchWithResponse(Iterable, TextAnalyticsRequestOptions)}
     */
    public void recognizeBatchLinkedEntitiesMaxOverload() {
        // BEGIN: com.azure.ai.textanalytics.TextAnalyticsAsyncClient.recognizeLinkedEntitiesBatch#Iterable-TextAnalyticsRequestOptions
        List<TextDocumentInput> textDocumentInputs1 = Arrays.asList(
            new TextDocumentInput("0", "Old Faithful is a geyser at Yellowstone Park.").setLanguage("en"),
            new TextDocumentInput("1", "Mount Shasta has lenticular clouds.").setLanguage("en"));

        // Request options: show statistics and model version
        TextAnalyticsRequestOptions requestOptions = new TextAnalyticsRequestOptions().setIncludeStatistics(true);

        textAnalyticsAsyncClient.recognizeLinkedEntitiesBatchWithResponse(textDocumentInputs1, requestOptions)
            .subscribe(response -> {
                // Response's status code
                System.out.printf("Status code of request response: %d%n", response.getStatusCode());
                RecognizeLinkedEntitiesResultCollection resultCollection = response.getValue();

                // Batch statistics
                TextDocumentBatchStatistics batchStatistics = resultCollection.getStatistics();
                System.out.printf("Batch statistics, transaction count: %s, valid document count: %s.%n",
                    batchStatistics.getTransactionCount(), batchStatistics.getValidDocumentCount());

                resultCollection.forEach(recognizeLinkedEntitiesResult ->
                    recognizeLinkedEntitiesResult.getEntities().forEach(linkedEntity -> {
                        System.out.println("Linked Entities:");
                        System.out.printf("Name: %s, entity ID in data source: %s, URL: %s, data source: %s.%n",
                            linkedEntity.getName(), linkedEntity.getDataSourceEntityId(), linkedEntity.getUrl(),
                            linkedEntity.getDataSource());
                        linkedEntity.getMatches().forEach(entityMatch -> System.out.printf(
                            "Matched entity: %s, confidence score: %.2f.%n",
                            entityMatch.getText(), entityMatch.getConfidenceScore()));
                    }));
            });
        // END: com.azure.ai.textanalytics.TextAnalyticsAsyncClient.recognizeLinkedEntitiesBatch#Iterable-TextAnalyticsRequestOptions
    }

    // Key Phrases

    /**
     * Code snippet for {@link TextAnalyticsAsyncClient#extractKeyPhrases(String)}
     */
    public void extractKeyPhrases() {
        // BEGIN: com.azure.ai.textanalytics.TextAnalyticsAsyncClient.extractKeyPhrases#string
        System.out.println("Extracted phrases:");
        textAnalyticsAsyncClient.extractKeyPhrases("Bonjour tout le monde").subscribe(keyPhrase ->
            System.out.printf("%s.%n", keyPhrase));
        // END: com.azure.ai.textanalytics.TextAnalyticsAsyncClient.extractKeyPhrases#string
    }

    /**
     * Code snippet for {@link TextAnalyticsAsyncClient#extractKeyPhrases(String, String)}
     */
    public void extractKeyPhrasesWithLanguage() {
        // BEGIN: com.azure.ai.textanalytics.TextAnalyticsAsyncClient.extractKeyPhrases#string-string
        System.out.println("Extracted phrases:");
        textAnalyticsAsyncClient.extractKeyPhrases("Bonjour tout le monde", "fr")
            .subscribe(keyPhrase -> System.out.printf("%s.%n", keyPhrase));
        // END: com.azure.ai.textanalytics.TextAnalyticsAsyncClient.extractKeyPhrases#string-string
    }

    /**
     * Code snippet for {@link TextAnalyticsAsyncClient#extractKeyPhrasesBatch(Iterable, String, TextAnalyticsRequestOptions)}
     */
    public void extractKeyPhrasesStringListWithOptions() {
        // BEGIN: com.azure.ai.textanalytics.TextAnalyticsAsyncClient.extractKeyPhrasesBatch#Iterable-String-TextAnalyticsRequestOptions
        List<String> documents = Arrays.asList(
            "Hello world. This is some input text that I love.",
            "Bonjour tout le monde");

        textAnalyticsAsyncClient.extractKeyPhrasesBatch(documents, "en", null).subscribe(
            extractKeyPhraseResults -> {
                // Batch statistics
                TextDocumentBatchStatistics batchStatistics = extractKeyPhraseResults.getStatistics();
                System.out.printf("Batch statistics, transaction count: %s, valid document count: %s.%n",
                    batchStatistics.getTransactionCount(), batchStatistics.getValidDocumentCount());

                extractKeyPhraseResults.forEach(extractKeyPhraseResult -> {
                    System.out.println("Extracted phrases:");
                    extractKeyPhraseResult.getKeyPhrases().forEach(keyPhrase -> System.out.printf("%s.%n", keyPhrase));
                });
            });
        // END: com.azure.ai.textanalytics.TextAnalyticsAsyncClient.extractKeyPhrasesBatch#Iterable-String-TextAnalyticsRequestOptions
    }

    /**
     * Code snippet for {@link TextAnalyticsAsyncClient#extractKeyPhrasesBatchWithResponse(Iterable, TextAnalyticsRequestOptions)}
     */
    public void extractBatchKeyPhrasesMaxOverload() {
        // BEGIN: com.azure.ai.textanalytics.TextAnalyticsAsyncClient.extractKeyPhrasesBatch#Iterable-TextAnalyticsRequestOptions
        List<TextDocumentInput> textDocumentInputs1 = Arrays.asList(
            new TextDocumentInput("0", "I had a wonderful trip to Seattle last week.").setLanguage("en"),
            new TextDocumentInput("1", "I work at Microsoft.").setLanguage("en"));

        // Request options: show statistics and model version
        TextAnalyticsRequestOptions requestOptions = new TextAnalyticsRequestOptions().setIncludeStatistics(true);

        textAnalyticsAsyncClient.extractKeyPhrasesBatchWithResponse(textDocumentInputs1, requestOptions)
            .subscribe(response -> {
                // Response's status code
                System.out.printf("Status code of request response: %d%n", response.getStatusCode());
                ExtractKeyPhrasesResultCollection resultCollection = response.getValue();

                // Batch statistics
                TextDocumentBatchStatistics batchStatistics = resultCollection.getStatistics();
                System.out.printf("Batch statistics, transaction count: %s, valid document count: %s.%n",
                    batchStatistics.getTransactionCount(), batchStatistics.getValidDocumentCount());

                for (ExtractKeyPhraseResult extractKeyPhraseResult : resultCollection) {
                    System.out.println("Extracted phrases:");
                    for (String keyPhrase : extractKeyPhraseResult.getKeyPhrases()) {
                        System.out.printf("%s.%n", keyPhrase);
                    }
                }
            });
        // END: com.azure.ai.textanalytics.TextAnalyticsAsyncClient.extractKeyPhrasesBatch#Iterable-TextAnalyticsRequestOptions
    }

    // Sentiment

    /**
     * Code snippet for {@link TextAnalyticsAsyncClient#analyzeSentiment(String)}
     */
    public void analyzeSentiment() {
        // BEGIN: com.azure.ai.textanalytics.TextAnalyticsAsyncClient.analyzeSentiment#string
        String document = "The hotel was dark and unclean.";
        textAnalyticsAsyncClient.analyzeSentiment(document).subscribe(documentSentiment -> {
            System.out.printf("Recognized document sentiment: %s.%n", documentSentiment.getSentiment());

            for (SentenceSentiment sentenceSentiment : documentSentiment.getSentences()) {
                System.out.printf(
                    "Recognized sentence sentiment: %s, positive score: %.2f, neutral score: %.2f, "
                        + "negative score: %.2f.%n",
                    sentenceSentiment.getSentiment(),
                    sentenceSentiment.getConfidenceScores().getPositive(),
                    sentenceSentiment.getConfidenceScores().getNeutral(),
                    sentenceSentiment.getConfidenceScores().getNegative());
            }
        });
        // END: com.azure.ai.textanalytics.TextAnalyticsAsyncClient.analyzeSentiment#string
    }

    /**
     * Code snippet for {@link TextAnalyticsAsyncClient#analyzeSentiment(String, String)}
     */
    public void analyzeSentimentWithLanguage() {
        // BEGIN: com.azure.ai.textanalytics.TextAnalyticsAsyncClient.analyzeSentiment#String-String
        String document = "The hotel was dark and unclean.";
        textAnalyticsAsyncClient.analyzeSentiment(document, "en")
            .subscribe(documentSentiment -> {
                System.out.printf("Recognized sentiment label: %s.%n", documentSentiment.getSentiment());
                for (SentenceSentiment sentenceSentiment : documentSentiment.getSentences()) {
                    System.out.printf("Recognized sentence sentiment: %s, positive score: %.2f, neutral score: %.2f, "
                            + "negative score: %.2f.%n",
                        sentenceSentiment.getSentiment(),
                        sentenceSentiment.getConfidenceScores().getPositive(),
                        sentenceSentiment.getConfidenceScores().getNeutral(),
                        sentenceSentiment.getConfidenceScores().getNegative());
                }
            });
        // END: com.azure.ai.textanalytics.TextAnalyticsAsyncClient.analyzeSentiment#String-String
    }

    /**
     * Code snippet for {@link TextAnalyticsAsyncClient#analyzeSentiment(String, String, AnalyzeSentimentOptions)}
     */
    public void analyzeSentimentWithLanguageWithOpinionMining() {
        // BEGIN: com.azure.ai.textanalytics.TextAnalyticsAsyncClient.analyzeSentiment#String-String-AnalyzeSentimentOptions
        textAnalyticsAsyncClient.analyzeSentiment("The hotel was dark and unclean.", "en",
            new AnalyzeSentimentOptions().setIncludeOpinionMining(true))
            .subscribe(documentSentiment -> {
                for (SentenceSentiment sentenceSentiment : documentSentiment.getSentences()) {
                    System.out.printf("\tSentence sentiment: %s%n", sentenceSentiment.getSentiment());
                    sentenceSentiment.getMinedOpinions().forEach(minedOpinions -> {
                        AspectSentiment aspectSentiment = minedOpinions.getAspect();
                        System.out.printf("\tAspect sentiment: %s, aspect text: %s%n",
                            aspectSentiment.getSentiment(), aspectSentiment.getText());
                        for (OpinionSentiment opinionSentiment : minedOpinions.getOpinions()) {
                            System.out.printf("\t\t'%s' sentiment because of \"%s\". Is the opinion negated: %s.%n",
                                opinionSentiment.getSentiment(), opinionSentiment.getText(),
                                opinionSentiment.isNegated());
                        }
                    });
                }
            });
        // END: com.azure.ai.textanalytics.TextAnalyticsAsyncClient.analyzeSentiment#String-String-AnalyzeSentimentOptions
    }

    /**
     * Code snippet for {@link TextAnalyticsAsyncClient#analyzeSentimentBatch(Iterable, String, TextAnalyticsRequestOptions)}
     */
    public void analyzeSentimentStringListWithOptions() {
        // BEGIN: com.azure.ai.textanalytics.TextAnalyticsAsyncClient.analyzeSentimentBatch#Iterable-String-TextAnalyticsRequestOptions
        List<String> documents = Arrays.asList(
            "The hotel was dark and unclean.",
            "The restaurant had amazing gnocchi."
        );

        textAnalyticsAsyncClient.analyzeSentimentBatch(documents, "en",
            new TextAnalyticsRequestOptions().setIncludeStatistics(true)).subscribe(
                response -> {
                    // Batch statistics
                    TextDocumentBatchStatistics batchStatistics = response.getStatistics();
                    System.out.printf("Batch statistics, transaction count: %s, valid document count: %s.%n",
                        batchStatistics.getTransactionCount(), batchStatistics.getValidDocumentCount());

                    response.forEach(analyzeSentimentResult -> {
                        System.out.printf("Document ID: %s%n", analyzeSentimentResult.getId());
                        DocumentSentiment documentSentiment = analyzeSentimentResult.getDocumentSentiment();
                        System.out.printf("Recognized document sentiment: %s.%n", documentSentiment.getSentiment());
                        documentSentiment.getSentences().forEach(sentenceSentiment ->
                            System.out.printf("Recognized sentence sentiment: %s, positive score: %.2f, "
                                    + "neutral score: %.2f, negative score: %.2f.%n",
                                sentenceSentiment.getSentiment(),
                                sentenceSentiment.getConfidenceScores().getPositive(),
                                sentenceSentiment.getConfidenceScores().getNeutral(),
                                sentenceSentiment.getConfidenceScores().getNegative()));
                    });
                });
        // END: com.azure.ai.textanalytics.TextAnalyticsAsyncClient.analyzeSentimentBatch#Iterable-String-TextAnalyticsRequestOptions
    }

    /**
     * Code snippet for {@link TextAnalyticsAsyncClient#analyzeSentimentBatch(Iterable, String, AnalyzeSentimentOptions)}
     */
    public void analyzeSentimentStringListWithOptionsAndOpinionMining() {
        // BEGIN: com.azure.ai.textanalytics.TextAnalyticsAsyncClient.analyzeSentimentBatch#Iterable-String-AnalyzeSentimentOptions
        List<String> documents = Arrays.asList(
            "The hotel was dark and unclean.",
            "The restaurant had amazing gnocchi."
        );

        AnalyzeSentimentOptions options = new AnalyzeSentimentOptions().setIncludeOpinionMining(true);

        textAnalyticsAsyncClient.analyzeSentimentBatch(documents, "en", options).subscribe(
            response -> {
                // Batch statistics
                TextDocumentBatchStatistics batchStatistics = response.getStatistics();
                System.out.printf("Batch statistics, transaction count: %s, valid document count: %s.%n",
                    batchStatistics.getTransactionCount(), batchStatistics.getValidDocumentCount());

                response.forEach(analyzeSentimentResult -> {
                    System.out.printf("Document ID: %s%n", analyzeSentimentResult.getId());
                    DocumentSentiment documentSentiment = analyzeSentimentResult.getDocumentSentiment();
                    documentSentiment.getSentences().forEach(sentenceSentiment -> {
                        System.out.printf("\tSentence sentiment: %s%n", sentenceSentiment.getSentiment());
                        sentenceSentiment.getMinedOpinions().forEach(minedOpinions -> {
                            AspectSentiment aspectSentiment = minedOpinions.getAspect();
                            System.out.printf("\t\tAspect sentiment: %s, aspect text: %s%n",
                                aspectSentiment.getSentiment(), aspectSentiment.getText());
                            for (OpinionSentiment opinionSentiment : minedOpinions.getOpinions()) {
                                System.out.printf(
                                    "\t\t\t'%s' opinion sentiment because of \"%s\". Is the opinion negated: %s.%n",
                                    opinionSentiment.getSentiment(), opinionSentiment.getText(),
                                    opinionSentiment.isNegated());
                            }
                        });
                    });
                });
            });
        // END: com.azure.ai.textanalytics.TextAnalyticsAsyncClient.analyzeSentimentBatch#Iterable-String-AnalyzeSentimentOptions
    }

    /**
     * Code snippet for {@link TextAnalyticsAsyncClient#analyzeSentimentBatchWithResponse(Iterable, TextAnalyticsRequestOptions)}
     */
    public void analyzeBatchSentimentMaxOverload() {
        // BEGIN: com.azure.ai.textanalytics.TextAnalyticsAsyncClient.analyzeSentimentBatch#Iterable-TextAnalyticsRequestOptions
        List<TextDocumentInput> textDocumentInputs1 = Arrays.asList(
            new TextDocumentInput("0", "The hotel was dark and unclean.").setLanguage("en"),
            new TextDocumentInput("1", "The restaurant had amazing gnocchi.").setLanguage("en"));

        // Request options: show statistics and model version
        TextAnalyticsRequestOptions requestOptions = new TextAnalyticsRequestOptions().setIncludeStatistics(true);

        textAnalyticsAsyncClient.analyzeSentimentBatchWithResponse(textDocumentInputs1, requestOptions)
            .subscribe(response -> {
                // Response's status code
                System.out.printf("Status code of request response: %d%n", response.getStatusCode());
                AnalyzeSentimentResultCollection resultCollection = response.getValue();

                // Batch statistics
                TextDocumentBatchStatistics batchStatistics = resultCollection.getStatistics();
                System.out.printf("Batch statistics, transaction count: %s, valid document count: %s.%n",
                    batchStatistics.getTransactionCount(),
                    batchStatistics.getValidDocumentCount());

                resultCollection.forEach(analyzeSentimentResult -> {
                    System.out.printf("Document ID: %s%n", analyzeSentimentResult.getId());
                    DocumentSentiment documentSentiment = analyzeSentimentResult.getDocumentSentiment();
                    System.out.printf("Recognized document sentiment: %s.%n", documentSentiment.getSentiment());
                    documentSentiment.getSentences().forEach(sentenceSentiment ->
                        System.out.printf("Recognized sentence sentiment: %s, positive score: %.2f, "
                                + "neutral score: %.2f, negative score: %.2f.%n",
                            sentenceSentiment.getSentiment(),
                            sentenceSentiment.getConfidenceScores().getPositive(),
                            sentenceSentiment.getConfidenceScores().getNeutral(),
                            sentenceSentiment.getConfidenceScores().getNegative()));
                });
            });
        // END: com.azure.ai.textanalytics.TextAnalyticsAsyncClient.analyzeSentimentBatch#Iterable-TextAnalyticsRequestOptions
    }

    /**
     * Code snippet for {@link TextAnalyticsAsyncClient#analyzeSentimentBatchWithResponse(Iterable, AnalyzeSentimentOptions)}
     */
    public void analyzeBatchSentimentMaxOverloadWithOpinionMining() {
        // BEGIN: com.azure.ai.textanalytics.TextAnalyticsAsyncClient.analyzeSentimentBatch#Iterable-AnalyzeSentimentOptions
        List<TextDocumentInput> textDocumentInputs1 = Arrays.asList(
            new TextDocumentInput("0", "The hotel was dark and unclean.").setLanguage("en"),
            new TextDocumentInput("1", "The restaurant had amazing gnocchi.").setLanguage("en"));

        // Request options: show statistics and model version
        AnalyzeSentimentOptions options = new AnalyzeSentimentOptions()
            .setIncludeOpinionMining(true).setIncludeStatistics(true);
        textAnalyticsAsyncClient.analyzeSentimentBatchWithResponse(textDocumentInputs1, options)
            .subscribe(response -> {
                // Response's status code
                System.out.printf("Status code of request response: %d%n", response.getStatusCode());
                AnalyzeSentimentResultCollection resultCollection = response.getValue();

                // Batch statistics
                TextDocumentBatchStatistics batchStatistics = resultCollection.getStatistics();
                System.out.printf("Batch statistics, transaction count: %s, valid document count: %s.%n",
                    batchStatistics.getTransactionCount(),
                    batchStatistics.getValidDocumentCount());

                resultCollection.forEach(analyzeSentimentResult -> {
                    System.out.printf("Document ID: %s%n", analyzeSentimentResult.getId());
                    DocumentSentiment documentSentiment = analyzeSentimentResult.getDocumentSentiment();
                    documentSentiment.getSentences().forEach(sentenceSentiment -> {
                        System.out.printf("\tSentence sentiment: %s%n", sentenceSentiment.getSentiment());
                        sentenceSentiment.getMinedOpinions().forEach(minedOpinions -> {
                            AspectSentiment aspectSentiment = minedOpinions.getAspect();
                            System.out.printf("\t\tAspect sentiment: %s, aspect text: %s%n",
                                aspectSentiment.getSentiment(), aspectSentiment.getText());
                            for (OpinionSentiment opinionSentiment : minedOpinions.getOpinions()) {
                                System.out.printf(
                                    "\t\t\t'%s' opinion sentiment because of \"%s\". Is the opinion negated: %s.%n",
                                    opinionSentiment.getSentiment(), opinionSentiment.getText(),
                                    opinionSentiment.isNegated());
                            }
                        });
                    });
                });
            });
        // END: com.azure.ai.textanalytics.TextAnalyticsAsyncClient.analyzeSentimentBatch#Iterable-AnalyzeSentimentOptions
    }
}<|MERGE_RESOLUTION|>--- conflicted
+++ resolved
@@ -11,12 +11,9 @@
 import com.azure.ai.textanalytics.models.DocumentSentiment;
 import com.azure.ai.textanalytics.models.ExtractKeyPhraseResult;
 import com.azure.ai.textanalytics.models.OpinionSentiment;
-<<<<<<< HEAD
+import com.azure.ai.textanalytics.models.PiiEntityCollection;
 import com.azure.ai.textanalytics.models.PiiEntityDomainType;
 import com.azure.ai.textanalytics.models.RecognizePiiEntityOptions;
-=======
-import com.azure.ai.textanalytics.models.PiiEntityCollection;
->>>>>>> f5fbc857
 import com.azure.ai.textanalytics.models.SentenceSentiment;
 import com.azure.ai.textanalytics.models.TextAnalyticsRequestOptions;
 import com.azure.ai.textanalytics.models.TextDocumentBatchStatistics;
@@ -287,10 +284,13 @@
         String document = "My SSN is 859-98-0987";
         textAnalyticsAsyncClient.recognizePiiEntities(document, "en",
             new RecognizePiiEntityOptions().setDomainFilter(PiiEntityDomainType.PROTECTED_HEALTH_INFORMATION))
-            .subscribe(piiEntityCollection -> piiEntityCollection.forEach(entity -> System.out.printf(
-                "Recognized Personally Identifiable Information entity: %s, entity category: %s,"
-                    + " entity subcategory: %s, confidence score: %f.%n",
-                entity.getText(), entity.getCategory(), entity.getSubcategory(), entity.getConfidenceScore())));
+            .subscribe(piiEntityCollection -> {
+                System.out.printf("Redacted Text: %s%n", piiEntityCollection.getRedactedText());
+                piiEntityCollection.forEach(entity -> System.out.printf(
+                    "Recognized Personally Identifiable Information entity: %s, entity category: %s,"
+                        + " entity subcategory: %s, confidence score: %f.%n",
+                    entity.getText(), entity.getCategory(), entity.getSubcategory(), entity.getConfidenceScore()));
+            });
         // END: com.azure.ai.textanalytics.TextAnalyticsAsyncClient.recognizePiiEntities#string-string-RecognizePiiEntityOptions
     }
 
