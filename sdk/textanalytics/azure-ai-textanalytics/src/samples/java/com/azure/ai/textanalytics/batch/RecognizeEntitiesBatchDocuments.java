--- conflicted
+++ resolved
@@ -64,13 +64,8 @@
                 continue;
             }
             // Valid document
-<<<<<<< HEAD
             for (CategorizedEntity entity : recognizeEntityResult.getEntities()) {
-                System.out.printf("Recognized entity: %s, entity Category: %s, entity Sub-category: %s, offset: %s, length: %s, score: %s.%n",
-=======
-            for (CategorizedEntity entity : recognizeEntitiesResult.getEntities()) {
                 System.out.printf("Recognized entity: %s, entity category: %s, entity sub-category: %s, offset: %s, length: %s, score: %s.%n",
->>>>>>> fa859664
                     entity.getText(),
                     entity.getCategory(),
                     entity.getSubCategory() == null || entity.getSubCategory().isEmpty() ? "N/A" : entity.getSubCategory(),
