--- conflicted
+++ resolved
@@ -203,15 +203,9 @@
      */
     public void recognizeEntitiesSingleText() {
         // BEGIN: com.azure.ai.textanalytics.TextAnalyticsClient.recognizeEntities#String
-<<<<<<< HEAD
-        final RecognizeEntityResult recognizeEntityResult =
-            textAnalyticsClient.recognizeEntities("Satya Nadella is the CEO of Microsoft");
-        for (CategorizedEntity entity : recognizeEntityResult.getEntities()) {
-=======
         final PagedIterable<CategorizedEntity> recognizeEntitiesResult =
             textAnalyticsClient.recognizeEntities("Satya Nadella is the CEO of Microsoft");
         for (CategorizedEntity entity : recognizeEntitiesResult) {
->>>>>>> fa859664
             System.out.printf("Recognized entity: %s, entity Category: %s, score: %s.%n",
                 entity.getText(), entity.getCategory(), entity.getScore());
         }
@@ -223,17 +217,10 @@
      */
     public void recognizeEntitiesSingleTextWithResponse() {
         // BEGIN: com.azure.ai.textanalytics.TextAnalyticsClient.recognizeEntitiesWithResponse#String-String-Context
-<<<<<<< HEAD
-        final RecognizeEntityResult recognizeEntityResult = textAnalyticsClient.recognizeEntitiesWithResponse(
-            "Satya Nadella is the CEO of Microsoft", "en", Context.NONE).getValue();
-
-        for (CategorizedEntity entity : recognizeEntityResult.getEntities()) {
-=======
         final PagedIterable<CategorizedEntity> recognizeEntitiesResult = textAnalyticsClient.recognizeEntities(
             "Satya Nadella is the CEO of Microsoft", "en", Context.NONE);
 
         for (CategorizedEntity entity : recognizeEntitiesResult) {
->>>>>>> fa859664
             System.out.printf("Recognized entity: %s, entity Category: %s, score: %s.%n",
                 entity.getText(), entity.getCategory(), entity.getScore());
         }
@@ -275,13 +262,8 @@
             "I had a wonderful trip to Seattle last week.",
             "I work at Microsoft.");
 
-<<<<<<< HEAD
         final DocumentResultCollection<RecognizeEntityResult> recognizeEntitiesResults =
-            textAnalyticsClient.recognizeEntitiesWithResponse(textInputs, "en", Context.NONE).getValue();
-=======
-        final DocumentResultCollection<RecognizeEntitiesResult> recognizeEntitiesResults =
             textAnalyticsClient.recognizeEntities(textInputs, "en", Context.NONE).getValue();
->>>>>>> fa859664
 
         // Batch statistics
         final TextDocumentBatchStatistics batchStatistics = recognizeEntitiesResults.getStatistics();
@@ -357,13 +339,7 @@
      */
     public void recognizePiiEntitiesSingleText() {
         // BEGIN: com.azure.ai.textanalytics.TextAnalyticsClient.recognizePiiEntities#String
-<<<<<<< HEAD
-        final RecognizePiiEntityResult recognizePiiEntityResult =
-            textAnalyticsClient.recognizePiiEntities("My SSN is 555-55-5555");
-        for (PiiEntity entity : recognizePiiEntityResult.getEntities()) {
-=======
         for (PiiEntity entity : textAnalyticsClient.recognizePiiEntities("My SSN is 555-55-5555")) {
->>>>>>> fa859664
             System.out.printf("Recognized PII entity: %s, entity Category: %s, score: %s.%n",
                 entity.getText(), entity.getCategory(), entity.getScore());
         }
@@ -374,17 +350,8 @@
      * Code snippet for {@link TextAnalyticsClient#recognizePiiEntities(String, String, Context)}
      */
     public void recognizePiiEntitiesSingleTextWithResponse() {
-<<<<<<< HEAD
-        // BEGIN: com.azure.ai.textanalytics.TextAnalyticsClient.recognizePiiEntitiesWithResponse#String-String-Context
-        final RecognizePiiEntityResult recognizePiiEntityResult =
-            textAnalyticsClient.recognizePiiEntitiesWithResponse("My SSN is 555-55-5555", "en", Context.NONE)
-                .getValue();
-
-        for (PiiEntity entity : recognizePiiEntityResult.getEntities()) {
-=======
         // BEGIN: com.azure.ai.textanalytics.TextAnalyticsClient.recognizePiiEntities#String-String-Context
         for (PiiEntity entity : textAnalyticsClient.recognizePiiEntities("My SSN is 555-55-5555", "en", Context.NONE)) {
->>>>>>> fa859664
             System.out.printf("Recognized PII entity: %s, entity Category: %s, score: %s.%n",
                 entity.getText(), entity.getCategory(), entity.getScore());
         }
@@ -500,13 +467,8 @@
      */
     public void recognizeLinkedEntitiesSingleText() {
         // BEGIN: com.azure.ai.textanalytics.TextAnalyticsClient.recognizeLinkedEntities#String
-<<<<<<< HEAD
-        for (LinkedEntity linkedEntity : textAnalyticsClient.recognizeLinkedEntities(
-            "Old Faithful is a geyser at Yellowstone Park.").getEntities()) {
-=======
         final String textInput = "Old Faithful is a geyser at Yellowstone Park.";
         for (LinkedEntity linkedEntity : textAnalyticsClient.recognizeLinkedEntities(textInput)) {
->>>>>>> fa859664
             System.out.printf("Recognized linked entity: %s, URL: %s, data source: %s.%n",
                 linkedEntity.getName(), linkedEntity.getUrl(), linkedEntity.getDataSource());
         }
@@ -517,18 +479,9 @@
      * Code snippet for {@link TextAnalyticsClient#recognizeLinkedEntities(String, String, Context)}
      */
     public void recognizeLinkedEntitiesSingleTextWithResponse() {
-<<<<<<< HEAD
-        // BEGIN: com.azure.ai.textanalytics.TextAnalyticsClient.recognizeLinkedEntitiesWithResponse#String-String-Context
-        final RecognizeLinkedEntityResult recognizeLinkedEntityResult =
-            textAnalyticsClient.recognizeLinkedEntitiesWithResponse(
-                "Old Faithful is a geyser at Yellowstone Park.", "en", Context.NONE).getValue();
-
-        for (LinkedEntity linkedEntity : recognizeLinkedEntityResult.getEntities()) {
-=======
         // BEGIN: com.azure.ai.textanalytics.TextAnalyticsClient.recognizeLinkedEntities#String-String-Context
         final String textInput = "Old Faithful is a geyser at Yellowstone Park.";
         for (LinkedEntity linkedEntity : textAnalyticsClient.recognizeLinkedEntities(textInput, "en", Context.NONE)) {
->>>>>>> fa859664
             System.out.printf("Recognized linked entity: %s, URL: %s, data source: %s.%n",
                 linkedEntity.getName(), linkedEntity.getUrl(), linkedEntity.getDataSource());
         }
