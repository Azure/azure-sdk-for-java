// Copyright (c) Microsoft Corporation. All rights reserved.
// Licensed under the MIT License.

package com.azure.ai.textanalytics;

import com.azure.ai.textanalytics.models.AnalyzeSentimentOptions;
import com.azure.ai.textanalytics.models.AspectSentiment;
import com.azure.ai.textanalytics.models.CategorizedEntity;
import com.azure.ai.textanalytics.models.CategorizedEntityCollection;
import com.azure.ai.textanalytics.models.DetectLanguageInput;
import com.azure.ai.textanalytics.models.DetectedLanguage;
import com.azure.ai.textanalytics.models.DocumentSentiment;
import com.azure.ai.textanalytics.models.OpinionSentiment;
import com.azure.ai.textanalytics.models.PiiEntity;
<<<<<<< HEAD
import com.azure.ai.textanalytics.models.PiiEntityDomainType;
import com.azure.ai.textanalytics.models.RecognizePiiEntityOptions;
=======
import com.azure.ai.textanalytics.models.PiiEntityCollection;
>>>>>>> f5fbc857
import com.azure.ai.textanalytics.models.SentenceSentiment;
import com.azure.ai.textanalytics.models.TextAnalyticsRequestOptions;
import com.azure.ai.textanalytics.models.TextDocumentBatchStatistics;
import com.azure.ai.textanalytics.models.TextDocumentInput;
import com.azure.ai.textanalytics.util.AnalyzeSentimentResultCollection;
import com.azure.ai.textanalytics.util.DetectLanguageResultCollection;
import com.azure.ai.textanalytics.util.ExtractKeyPhrasesResultCollection;
import com.azure.ai.textanalytics.util.RecognizeEntitiesResultCollection;
import com.azure.ai.textanalytics.util.RecognizeLinkedEntitiesResultCollection;
import com.azure.ai.textanalytics.util.RecognizePiiEntitiesResultCollection;
import com.azure.core.credential.AzureKeyCredential;
import com.azure.core.http.HttpPipeline;
import com.azure.core.http.HttpPipelineBuilder;
import com.azure.core.http.rest.Response;
import com.azure.core.util.Context;

import java.util.Arrays;
import java.util.List;

/**
 * Code snippets for {@link TextAnalyticsClient} and {@link TextAnalyticsClientBuilder}
 */
public class TextAnalyticsClientJavaDocCodeSnippets {
    private TextAnalyticsClient textAnalyticsClient = new TextAnalyticsClientBuilder().buildClient();

    /**
     * Code snippet for creating a {@link TextAnalyticsClient} with pipeline
     */
    public void createTextAnalyticsClientWithPipeline() {
        // BEGIN: com.azure.ai.textanalytics.TextAnalyticsClient.pipeline.instantiation
        HttpPipeline pipeline = new HttpPipelineBuilder()
            .policies(/* add policies */)
            .build();

        TextAnalyticsClient textAnalyticsClient = new TextAnalyticsClientBuilder()
            .credential(new AzureKeyCredential("{key}"))
            .endpoint("{endpoint}")
            .pipeline(pipeline)
            .buildClient();
        // END:  com.azure.ai.textanalytics.TextAnalyticsClient.pipeline.instantiation
    }

    /**
     * Code snippet for creating a {@link TextAnalyticsClient}
     */
    public void createTextAnalyticsClient() {
        // BEGIN: com.azure.ai.textanalytics.TextAnalyticsClient.instantiation
        TextAnalyticsClient textAnalyticsClient = new TextAnalyticsClientBuilder()
            .credential(new AzureKeyCredential("{key}"))
            .endpoint("{endpoint}")
            .buildClient();
        // END: com.azure.ai.textanalytics.TextAnalyticsClient.instantiation
    }

    // Languages

    /**
     * Code snippet for {@link TextAnalyticsClient#detectLanguage(String)}
     */
    public void detectLanguage() {
        // BEGIN: com.azure.ai.textanalytics.TextAnalyticsClient.detectLanguage#String
        DetectedLanguage detectedLanguage = textAnalyticsClient.detectLanguage("Bonjour tout le monde");
        System.out.printf("Detected language name: %s, ISO 6391 name: %s, confidence score: %f.%n",
            detectedLanguage.getName(), detectedLanguage.getIso6391Name(), detectedLanguage.getConfidenceScore());
        // END: com.azure.ai.textanalytics.TextAnalyticsClient.detectLanguage#String
    }

    /**
     * Code snippet for {@link TextAnalyticsClient#detectLanguage(String, String)}
     */
    public void detectLanguageWithCountryHint() {
        // BEGIN: com.azure.ai.textanalytics.TextAnalyticsClient.detectLanguage#String-String
        DetectedLanguage detectedLanguage = textAnalyticsClient.detectLanguage(
            "This text is in English", "US");
        System.out.printf("Detected language name: %s, ISO 6391 name: %s, confidence score: %f.%n",
            detectedLanguage.getName(), detectedLanguage.getIso6391Name(), detectedLanguage.getConfidenceScore());
        // END: com.azure.ai.textanalytics.TextAnalyticsClient.detectLanguage#String-String
    }

    /**
     * Code snippet for {@link TextAnalyticsClient#detectLanguageBatch(Iterable, String, TextAnalyticsRequestOptions)}
     */
    public void detectLanguageStringListWithOptions() {
        // BEGIN: com.azure.ai.textanalytics.TextAnalyticsClient.detectLanguageBatch#Iterable-String-TextAnalyticsRequestOptions
        List<String> documents = Arrays.asList(
            "This is written in English",
            "Este es un documento  escrito en Español."
        );

        DetectLanguageResultCollection resultCollection =
            textAnalyticsClient.detectLanguageBatch(documents, "US", null);

        // Batch statistics
        TextDocumentBatchStatistics batchStatistics = resultCollection.getStatistics();
        System.out.printf("A batch of documents statistics, transaction count: %s, valid document count: %s.%n",
            batchStatistics.getTransactionCount(), batchStatistics.getValidDocumentCount());

        // Batch result of languages
        resultCollection.forEach(detectLanguageResult -> {
            System.out.printf("Document ID: %s%n", detectLanguageResult.getId());
            DetectedLanguage detectedLanguage = detectLanguageResult.getPrimaryLanguage();
            System.out.printf("Primary language name: %s, ISO 6391 name: %s, confidence score: %f.%n",
                detectedLanguage.getName(), detectedLanguage.getIso6391Name(),
                detectedLanguage.getConfidenceScore());
        });
        // END: com.azure.ai.textanalytics.TextAnalyticsClient.detectLanguageBatch#Iterable-String-TextAnalyticsRequestOptions
    }

    /**
     * Code snippet for {@link TextAnalyticsClient#detectLanguageBatchWithResponse(Iterable, TextAnalyticsRequestOptions, Context)}
     */
    public void detectBatchLanguagesMaxOverload() {
        // BEGIN: com.azure.ai.textanalytics.TextAnalyticsClient.detectLanguageBatch#Iterable-TextAnalyticsRequestOptions-Context
        List<DetectLanguageInput> detectLanguageInputs = Arrays.asList(
            new DetectLanguageInput("1", "This is written in English.", "US"),
            new DetectLanguageInput("2", "Este es un documento  escrito en Español.", "es")
        );

        Response<DetectLanguageResultCollection> response =
            textAnalyticsClient.detectLanguageBatchWithResponse(detectLanguageInputs,
            new TextAnalyticsRequestOptions().setIncludeStatistics(true), Context.NONE);

        // Response's status code
        System.out.printf("Status code of request response: %d%n", response.getStatusCode());
        DetectLanguageResultCollection detectedLanguageResultCollection = response.getValue();

        // Batch statistics
        TextDocumentBatchStatistics batchStatistics = detectedLanguageResultCollection.getStatistics();
        System.out.printf(
            "Documents statistics: document count = %s, erroneous document count = %s, transaction count = %s,"
                + " valid document count = %s.%n",
            batchStatistics.getDocumentCount(), batchStatistics.getInvalidDocumentCount(),
            batchStatistics.getTransactionCount(), batchStatistics.getValidDocumentCount());

        // Batch result of languages
        detectedLanguageResultCollection.forEach(detectLanguageResult -> {
            System.out.printf("Document ID: %s%n", detectLanguageResult.getId());
            DetectedLanguage detectedLanguage = detectLanguageResult.getPrimaryLanguage();
            System.out.printf("Primary language name: %s, ISO 6391 name: %s, confidence score: %f.%n",
                detectedLanguage.getName(), detectedLanguage.getIso6391Name(),
                detectedLanguage.getConfidenceScore());
        });
        // END: com.azure.ai.textanalytics.TextAnalyticsClient.detectLanguageBatch#Iterable-TextAnalyticsRequestOptions-Context
    }

    // Categorized Entity

    /**
     * Code snippet for {@link TextAnalyticsClient#recognizeEntities(String)}
     */
    public void recognizeEntities() {
        // BEGIN: com.azure.ai.textanalytics.TextAnalyticsClient.recognizeCategorizedEntities#String
        final CategorizedEntityCollection recognizeEntitiesResult =
            textAnalyticsClient.recognizeEntities("Satya Nadella is the CEO of Microsoft");
        for (CategorizedEntity entity : recognizeEntitiesResult) {
            System.out.printf("Recognized entity: %s, entity category: %s, confidence score: %f.%n",
                entity.getText(), entity.getCategory(), entity.getConfidenceScore());
        }
        // END: com.azure.ai.textanalytics.TextAnalyticsClient.recognizeCategorizedEntities#String
    }

    /**
     * Code snippet for {@link TextAnalyticsClient#recognizeEntities(String, String)}
     */
    public void recognizeEntitiesWithLanguage() {
        // BEGIN: com.azure.ai.textanalytics.TextAnalyticsClient.recognizeCategorizedEntities#String-String
        final CategorizedEntityCollection recognizeEntitiesResult =
            textAnalyticsClient.recognizeEntities("Satya Nadella is the CEO of Microsoft", "en");

        for (CategorizedEntity entity : recognizeEntitiesResult) {
            System.out.printf("Recognized entity: %s, entity category: %s, confidence score: %f.%n",
                entity.getText(), entity.getCategory(), entity.getConfidenceScore());
        }
        // END: com.azure.ai.textanalytics.TextAnalyticsClient.recognizeCategorizedEntities#String-String
    }

    /**
     * Code snippet for {@link TextAnalyticsClient#recognizeEntitiesBatch(Iterable, String, TextAnalyticsRequestOptions)}
     */
    public void recognizeEntitiesStringListWithOptions() {
        // BEGIN: com.azure.ai.textanalytics.TextAnalyticsClient.recognizeCategorizedEntitiesBatch#Iterable-String-TextAnalyticsRequestOptions
        List<String> documents = Arrays.asList(
            "I had a wonderful trip to Seattle last week.",
            "I work at Microsoft.");

        RecognizeEntitiesResultCollection resultCollection =
            textAnalyticsClient.recognizeEntitiesBatch(documents, "en", null);

        // Batch statistics
        TextDocumentBatchStatistics batchStatistics = resultCollection.getStatistics();
        System.out.printf(
            "A batch of documents statistics, transaction count: %s, valid document count: %s.%n",
            batchStatistics.getTransactionCount(), batchStatistics.getValidDocumentCount());

        resultCollection.forEach(recognizeEntitiesResult ->
            recognizeEntitiesResult.getEntities().forEach(entity ->
                System.out.printf("Recognized entity: %s, entity category: %s, confidence score: %f.%n",
                    entity.getText(), entity.getCategory(), entity.getConfidenceScore())));
        // END: com.azure.ai.textanalytics.TextAnalyticsClient.recognizeCategorizedEntitiesBatch#Iterable-String-TextAnalyticsRequestOptions
    }

    /**
     * Code snippet for {@link TextAnalyticsClient#recognizeEntitiesBatchWithResponse(Iterable, TextAnalyticsRequestOptions, Context)}
     */
    public void recognizeBatchEntitiesMaxOverload() {
        // BEGIN: com.azure.ai.textanalytics.TextAnalyticsClient.recognizeEntitiesBatch#Iterable-TextAnalyticsRequestOptions-Context
        List<TextDocumentInput> textDocumentInputs = Arrays.asList(
            new TextDocumentInput("0", "I had a wonderful trip to Seattle last week.").setLanguage("en"),
            new TextDocumentInput("1", "I work at Microsoft.").setLanguage("en")
        );

        Response<RecognizeEntitiesResultCollection> response =
            textAnalyticsClient.recognizeEntitiesBatchWithResponse(textDocumentInputs,
                new TextAnalyticsRequestOptions().setIncludeStatistics(true), Context.NONE);

        // Response's status code
        System.out.printf("Status code of request response: %d%n", response.getStatusCode());
        RecognizeEntitiesResultCollection recognizeEntitiesResultCollection = response.getValue();

        // Batch statistics
        TextDocumentBatchStatistics batchStatistics = recognizeEntitiesResultCollection.getStatistics();
        System.out.printf(
            "A batch of documents statistics, transaction count: %s, valid document count: %s.%n",
            batchStatistics.getTransactionCount(), batchStatistics.getValidDocumentCount());

        recognizeEntitiesResultCollection.forEach(recognizeEntitiesResult ->
            recognizeEntitiesResult.getEntities().forEach(entity ->
                System.out.printf("Recognized entity: %s, entity category: %s, confidence score: %f.%n",
                    entity.getText(), entity.getCategory(), entity.getConfidenceScore())));
        // END: com.azure.ai.textanalytics.TextAnalyticsClient.recognizeEntitiesBatch#Iterable-TextAnalyticsRequestOptions-Context
    }

    // Personally Identifiable Information Entity

    /**
     * Code snippet for {@link TextAnalyticsClient#recognizePiiEntities(String)}
     */
    public void recognizePiiEntities() {
        // BEGIN: com.azure.ai.textanalytics.TextAnalyticsClient.recognizePiiEntities#String
        PiiEntityCollection piiEntityCollection = textAnalyticsClient.recognizePiiEntities("My SSN is 859-98-0987");
        System.out.printf("Redacted Text: %s%n", piiEntityCollection.getRedactedText());
        for (PiiEntity entity : piiEntityCollection) {
            System.out.printf(
                "Recognized Personally Identifiable Information entity: %s, entity category: %s,"
                    + " entity subcategory: %s, confidence score: %f.%n",
                entity.getText(), entity.getCategory(), entity.getSubcategory(), entity.getConfidenceScore());
        }
        // END: com.azure.ai.textanalytics.TextAnalyticsClient.recognizePiiEntities#String
    }

    /**
     * Code snippet for {@link TextAnalyticsClient#recognizePiiEntities(String, String)}
     */
    public void recognizePiiEntitiesWithLanguage() {
        // BEGIN: com.azure.ai.textanalytics.TextAnalyticsClient.recognizePiiEntities#String-String
        PiiEntityCollection piiEntityCollection = textAnalyticsClient.recognizePiiEntities(
            "My SSN is 859-98-0987", "en");
        System.out.printf("Redacted Text: %s%n", piiEntityCollection.getRedactedText());
        piiEntityCollection.forEach(entity -> System.out.printf(
                "Recognized Personally Identifiable Information entity: %s, entity category: %s,"
                    + " entity subcategory: %s, confidence score: %f.%n",
                entity.getText(), entity.getCategory(), entity.getSubcategory(), entity.getConfidenceScore()));
        // END: com.azure.ai.textanalytics.TextAnalyticsClient.recognizePiiEntities#String-String
    }

    /**
     * Code snippet for {@link TextAnalyticsClient#recognizePiiEntities(String, String, RecognizePiiEntityOptions)}
     */
    public void recognizePiiEntitiesWithRecognizePiiEntityOptions() {
        // BEGIN: com.azure.ai.textanalytics.TextAnalyticsClient.recognizePiiEntities#String-String-RecognizePiiEntityOptions
        textAnalyticsClient.recognizePiiEntities("My SSN is 859-98-0987", "en",
            new RecognizePiiEntityOptions().setDomainFilter(PiiEntityDomainType.PROTECTED_HEALTH_INFORMATION))
            .forEach(entity -> System.out.printf(
                "Recognized Personally Identifiable Information entity: %s, entity category: %s,"
                    + " entity subcategory: %s, confidence score: %f.%n",
                entity.getText(), entity.getCategory(), entity.getSubcategory(), entity.getConfidenceScore()));
        // END: com.azure.ai.textanalytics.TextAnalyticsClient.recognizePiiEntities#String-String-RecognizePiiEntityOptions
    }

    /**
     * Code snippet for {@link TextAnalyticsClient#recognizePiiEntitiesBatch(Iterable, String, RecognizePiiEntityOptions)}
     */
    public void recognizePiiEntitiesStringListWithOptions() {
        // BEGIN: com.azure.ai.textanalytics.TextAnalyticsClient.recognizePiiEntitiesBatch#Iterable-String-RecognizePiiEntityOptions
        List<String> documents = Arrays.asList(
            "My SSN is 859-98-0987",
            "Visa card 4111 1111 1111 1111"
        );

        RecognizePiiEntitiesResultCollection resultCollection = textAnalyticsClient.recognizePiiEntitiesBatch(
            documents, "en", new RecognizePiiEntityOptions().setIncludeStatistics(true));

        // Batch statistics
        TextDocumentBatchStatistics batchStatistics = resultCollection.getStatistics();
        System.out.printf("A batch of documents statistics, transaction count: %s, valid document count: %s.%n",
            batchStatistics.getTransactionCount(), batchStatistics.getValidDocumentCount());

        resultCollection.forEach(recognizePiiEntitiesResult -> {
            PiiEntityCollection piiEntityCollection = recognizePiiEntitiesResult.getEntities();
            System.out.printf("Redacted Text: %s%n", piiEntityCollection.getRedactedText());
            piiEntityCollection.forEach(entity -> System.out.printf(
                "Recognized Personally Identifiable Information entity: %s, entity category: %s,"
                    + " entity subcategory: %s, confidence score: %f.%n",
<<<<<<< HEAD
                entity.getText(), entity.getCategory(), entity.getSubcategory(), entity.getConfidenceScore())));
        // END: com.azure.ai.textanalytics.TextAnalyticsClient.recognizePiiEntitiesBatch#Iterable-String-RecognizePiiEntityOptions
=======
                entity.getText(), entity.getCategory(), entity.getSubcategory(), entity.getConfidenceScore()));
        });
        // END: com.azure.ai.textanalytics.TextAnalyticsClient.recognizePiiEntitiesBatch#Iterable-String-TextAnalyticsRequestOptions
>>>>>>> f5fbc857
    }

    /**
     * Code snippet for {@link TextAnalyticsClient#recognizePiiEntitiesBatchWithResponse(Iterable, RecognizePiiEntityOptions, Context)}
     */
    public void recognizeBatchPiiEntitiesMaxOverload() {
        // BEGIN: com.azure.ai.textanalytics.TextAnalyticsClient.recognizePiiEntitiesBatch#Iterable-RecognizePiiEntityOptions-Context
        List<TextDocumentInput> textDocumentInputs = Arrays.asList(
            new TextDocumentInput("0", "My SSN is 859-98-0987"),
            new TextDocumentInput("1", "Visa card 4111 1111 1111 1111")
        );

        Response<RecognizePiiEntitiesResultCollection> response =
            textAnalyticsClient.recognizePiiEntitiesBatchWithResponse(textDocumentInputs,
                new RecognizePiiEntityOptions().setIncludeStatistics(true), Context.NONE);

        RecognizePiiEntitiesResultCollection resultCollection = response.getValue();

        // Batch statistics
        TextDocumentBatchStatistics batchStatistics = resultCollection.getStatistics();
        System.out.printf("A batch of documents statistics, transaction count: %s, valid document count: %s.%n",
            batchStatistics.getTransactionCount(), batchStatistics.getValidDocumentCount());

        resultCollection.forEach(recognizePiiEntitiesResult -> {
            PiiEntityCollection piiEntityCollection = recognizePiiEntitiesResult.getEntities();
            System.out.printf("Redacted Text: %s%n", piiEntityCollection.getRedactedText());
            piiEntityCollection.forEach(entity -> System.out.printf(
                "Recognized Personally Identifiable Information entity: %s, entity category: %s,"
                    + " entity subcategory: %s, confidence score: %f.%n",
<<<<<<< HEAD
                entity.getText(), entity.getCategory(), entity.getSubcategory(), entity.getConfidenceScore())));
        // END: com.azure.ai.textanalytics.TextAnalyticsClient.recognizePiiEntitiesBatch#Iterable-RecognizePiiEntityOptions-Context
=======
                entity.getText(), entity.getCategory(), entity.getSubcategory(), entity.getConfidenceScore()));
        });
        // END: com.azure.ai.textanalytics.TextAnalyticsClient.recognizePiiEntitiesBatch#Iterable-TextAnalyticsRequestOptions-Context
>>>>>>> f5fbc857
    }

    // Linked Entity

    /**
     * Code snippet for {@link TextAnalyticsClient#recognizeLinkedEntities(String)}
     */
    public void recognizeLinkedEntities() {
        // BEGIN: com.azure.ai.textanalytics.TextAnalyticsClient.recognizeLinkedEntities#String
        final String document = "Old Faithful is a geyser at Yellowstone Park.";
        System.out.println("Linked Entities:");
        textAnalyticsClient.recognizeLinkedEntities(document).forEach(linkedEntity -> {
            System.out.printf("Name: %s, entity ID in data source: %s, URL: %s, data source: %s.%n",
                linkedEntity.getName(), linkedEntity.getDataSourceEntityId(), linkedEntity.getUrl(),
                linkedEntity.getDataSource());
            linkedEntity.getMatches().forEach(entityMatch -> System.out.printf(
                "Matched entity: %s, confidence score: %f.%n",
                entityMatch.getText(), entityMatch.getConfidenceScore()));
        });
        // END: com.azure.ai.textanalytics.TextAnalyticsClient.recognizeLinkedEntities#String
    }

    /**
     * Code snippet for {@link TextAnalyticsClient#recognizeLinkedEntities(String, String)}
     */
    public void recognizeLinkedEntitiesWithLanguage() {
        // BEGIN: com.azure.ai.textanalytics.TextAnalyticsClient.recognizeLinkedEntities#String-String
        String document = "Old Faithful is a geyser at Yellowstone Park.";
        textAnalyticsClient.recognizeLinkedEntities(document, "en").forEach(linkedEntity -> {
            System.out.printf("Name: %s, entity ID in data source: %s, URL: %s, data source: %s.%n",
                linkedEntity.getName(), linkedEntity.getDataSourceEntityId(), linkedEntity.getUrl(),
                linkedEntity.getDataSource());
            linkedEntity.getMatches().forEach(entityMatch -> System.out.printf(
                "Matched entity: %s, confidence score: %f.%n",
                entityMatch.getText(), entityMatch.getConfidenceScore()));
        });
        // END: com.azure.ai.textanalytics.TextAnalyticsClient.recognizeLinkedEntities#String-String
    }

    /**
     * Code snippet for {@link TextAnalyticsClient#recognizeLinkedEntitiesBatch(Iterable, String, TextAnalyticsRequestOptions)}
     */
    public void recognizeLinkedEntitiesStringListWithOptions() {
        // BEGIN: com.azure.ai.textanalytics.TextAnalyticsClient.recognizeLinkedEntitiesBatch#Iterable-String-TextAnalyticsRequestOptions
        List<String> documents = Arrays.asList(
            "Old Faithful is a geyser at Yellowstone Park.",
            "Mount Shasta has lenticular clouds."
        );

        RecognizeLinkedEntitiesResultCollection resultCollection =
            textAnalyticsClient.recognizeLinkedEntitiesBatch(documents, "en", null);

        // Batch statistics
        TextDocumentBatchStatistics batchStatistics = resultCollection.getStatistics();
        System.out.printf("A batch of documents statistics, transaction count: %s, valid document count: %s.%n",
            batchStatistics.getTransactionCount(), batchStatistics.getValidDocumentCount());

        resultCollection.forEach(recognizeLinkedEntitiesResult ->
            recognizeLinkedEntitiesResult.getEntities().forEach(linkedEntity -> {
                System.out.println("Linked Entities:");
                System.out.printf("Name: %s, entity ID in data source: %s, URL: %s, data source: %s.%n",
                    linkedEntity.getName(), linkedEntity.getDataSourceEntityId(), linkedEntity.getUrl(),
                    linkedEntity.getDataSource());
                linkedEntity.getMatches().forEach(entityMatch -> System.out.printf(
                    "Matched entity: %s, confidence score: %f.%n",
                    entityMatch.getText(), entityMatch.getConfidenceScore()));
            }));
        // END: com.azure.ai.textanalytics.TextAnalyticsClient.recognizeLinkedEntitiesBatch#Iterable-String-TextAnalyticsRequestOptions
    }

    /**
     * Code snippet for {@link TextAnalyticsClient#recognizeLinkedEntitiesBatchWithResponse(Iterable, TextAnalyticsRequestOptions, Context)}
     */
    public void recognizeLinkedEntitiesBatchMaxOverload() {
        // BEGIN: com.azure.ai.textanalytics.TextAnalyticsClient.recognizeLinkedEntitiesBatch#Iterable-TextAnalyticsRequestOptions-Context
        List<TextDocumentInput> textDocumentInputs = Arrays.asList(
            new TextDocumentInput("1", "Old Faithful is a geyser at Yellowstone Park.").setLanguage("en"),
            new TextDocumentInput("2", "Mount Shasta has lenticular clouds.").setLanguage("en")
        );

        Response<RecognizeLinkedEntitiesResultCollection> response =
            textAnalyticsClient.recognizeLinkedEntitiesBatchWithResponse(textDocumentInputs,
                new TextAnalyticsRequestOptions().setIncludeStatistics(true), Context.NONE);

        // Response's status code
        System.out.printf("Status code of request response: %d%n", response.getStatusCode());
        RecognizeLinkedEntitiesResultCollection resultCollection = response.getValue();

        // Batch statistics
        TextDocumentBatchStatistics batchStatistics = resultCollection.getStatistics();
        System.out.printf(
            "A batch of documents statistics, transaction count: %s, valid document count: %s.%n",
            batchStatistics.getTransactionCount(), batchStatistics.getValidDocumentCount());

        resultCollection.forEach(recognizeLinkedEntitiesResult ->
            recognizeLinkedEntitiesResult.getEntities().forEach(linkedEntity -> {
                System.out.println("Linked Entities:");
                System.out.printf("Name: %s, entity ID in data source: %s, URL: %s, data source: %s.%n",
                    linkedEntity.getName(), linkedEntity.getDataSourceEntityId(), linkedEntity.getUrl(),
                    linkedEntity.getDataSource());
                linkedEntity.getMatches().forEach(entityMatch -> System.out.printf(
                    "Matched entity: %s, confidence score: %.2f.%n",
                    entityMatch.getText(), entityMatch.getConfidenceScore()));
            }));
        // END: com.azure.ai.textanalytics.TextAnalyticsClient.recognizeLinkedEntitiesBatch#Iterable-TextAnalyticsRequestOptions-Context
    }

    // Key Phrases

    /**
     * Code snippet for {@link TextAnalyticsClient#extractKeyPhrases(String)}
     */
    public void extractKeyPhrases() {
        // BEGIN: com.azure.ai.textanalytics.TextAnalyticsClient.extractKeyPhrases#String
        System.out.println("Extracted phrases:");
        for (String keyPhrase : textAnalyticsClient.extractKeyPhrases("My cat might need to see a veterinarian.")) {
            System.out.printf("%s.%n", keyPhrase);
        }
        // END: com.azure.ai.textanalytics.TextAnalyticsClient.extractKeyPhrases#String
    }

    /**
     * Code snippet for {@link TextAnalyticsClient#extractKeyPhrases(String, String)}
     */
    public void extractKeyPhrasesWithLanguage() {
        // BEGIN: com.azure.ai.textanalytics.TextAnalyticsClient.extractKeyPhrases#String-String-Context
        System.out.println("Extracted phrases:");
        textAnalyticsClient.extractKeyPhrases("My cat might need to see a veterinarian.", "en")
            .forEach(kegPhrase -> System.out.printf("%s.%n", kegPhrase));
        // END: com.azure.ai.textanalytics.TextAnalyticsClient.extractKeyPhrases#String-String-Context
    }

    /**
     * Code snippet for {@link TextAnalyticsClient#extractKeyPhrasesBatch(Iterable, String, TextAnalyticsRequestOptions)}
     */
    public void extractKeyPhrasesStringListWithOptions() {
        // BEGIN: com.azure.ai.textanalytics.TextAnalyticsClient.extractKeyPhrasesBatch#Iterable-String-TextAnalyticsRequestOptions
        List<String> documents = Arrays.asList(
            "My cat might need to see a veterinarian.",
            "The pitot tube is used to measure airspeed."
        );

        // Extracting batch key phrases
        ExtractKeyPhrasesResultCollection resultCollection =
            textAnalyticsClient.extractKeyPhrasesBatch(documents, "en", null);

        // Batch statistics
        TextDocumentBatchStatistics batchStatistics = resultCollection.getStatistics();
        System.out.printf(
            "A batch of documents statistics, transaction count: %s, valid document count: %s.%n",
            batchStatistics.getTransactionCount(), batchStatistics.getValidDocumentCount());

        // Extracted key phrase for each of documents from a batch of documents
        resultCollection.forEach(extractKeyPhraseResult -> {
            System.out.printf("Document ID: %s%n", extractKeyPhraseResult.getId());
            // Valid document
            System.out.println("Extracted phrases:");
            extractKeyPhraseResult.getKeyPhrases().forEach(keyPhrase -> System.out.printf("%s.%n", keyPhrase));
        });
        // END: com.azure.ai.textanalytics.TextAnalyticsClient.extractKeyPhrasesBatch#Iterable-String-TextAnalyticsRequestOptions
    }

    /**
     * Code snippet for {@link TextAnalyticsClient#extractKeyPhrasesBatchWithResponse(Iterable, TextAnalyticsRequestOptions, Context)}
     */
    public void extractBatchKeyPhrasesMaxOverload() {
        // BEGIN: com.azure.ai.textanalytics.TextAnalyticsClient.extractKeyPhrasesBatch#Iterable-TextAnalyticsRequestOptions-Context
        List<TextDocumentInput> textDocumentInputs = Arrays.asList(
            new TextDocumentInput("1", "My cat might need to see a veterinarian.").setLanguage("en"),
            new TextDocumentInput("2", "The pitot tube is used to measure airspeed.").setLanguage("en")
        );

        // Extracting batch key phrases
        Response<ExtractKeyPhrasesResultCollection> response =
            textAnalyticsClient.extractKeyPhrasesBatchWithResponse(textDocumentInputs,
                new TextAnalyticsRequestOptions().setIncludeStatistics(true), Context.NONE);


        // Response's status code
        System.out.printf("Status code of request response: %d%n", response.getStatusCode());
        ExtractKeyPhrasesResultCollection resultCollection = response.getValue();

        // Batch statistics
        TextDocumentBatchStatistics batchStatistics = resultCollection.getStatistics();
        System.out.printf(
            "A batch of documents statistics, transaction count: %s, valid document count: %s.%n",
            batchStatistics.getTransactionCount(), batchStatistics.getValidDocumentCount());

        // Extracted key phrase for each of documents from a batch of documents
        resultCollection.forEach(extractKeyPhraseResult -> {
            System.out.printf("Document ID: %s%n", extractKeyPhraseResult.getId());
            // Valid document
            System.out.println("Extracted phrases:");
            extractKeyPhraseResult.getKeyPhrases().forEach(keyPhrase ->
                System.out.printf("%s.%n", keyPhrase));
        });
        // END: com.azure.ai.textanalytics.TextAnalyticsClient.extractKeyPhrasesBatch#Iterable-TextAnalyticsRequestOptions-Context
    }

    // Sentiment

    /**
     * Code snippet for {@link TextAnalyticsClient#analyzeSentiment(String)}
     */
    public void analyzeSentiment() {
        // BEGIN: com.azure.ai.textanalytics.TextAnalyticsClient.analyzeSentiment#String
        final DocumentSentiment documentSentiment =
            textAnalyticsClient.analyzeSentiment("The hotel was dark and unclean.");

        System.out.printf(
            "Recognized sentiment: %s, positive score: %.2f, neutral score: %.2f, negative score: %.2f.%n",
            documentSentiment.getSentiment(),
            documentSentiment.getConfidenceScores().getPositive(),
            documentSentiment.getConfidenceScores().getNeutral(),
            documentSentiment.getConfidenceScores().getNegative());

        for (SentenceSentiment sentenceSentiment : documentSentiment.getSentences()) {
            System.out.printf(
                "Recognized sentence sentiment: %s, positive score: %.2f, neutral score: %.2f, negative score: %.2f.%n",
                sentenceSentiment.getSentiment(),
                sentenceSentiment.getConfidenceScores().getPositive(),
                sentenceSentiment.getConfidenceScores().getNeutral(),
                sentenceSentiment.getConfidenceScores().getNegative());
        }
        // END: com.azure.ai.textanalytics.TextAnalyticsClient.analyzeSentiment#String
    }

    /**
     * Code snippet for {@link TextAnalyticsClient#analyzeSentiment(String, String)}
     */
    public void analyzeSentimentWithLanguage() {
        // BEGIN: com.azure.ai.textanalytics.TextAnalyticsClient.analyzeSentiment#String-String
        final DocumentSentiment documentSentiment = textAnalyticsClient.analyzeSentiment(
            "The hotel was dark and unclean.", "en");

        System.out.printf(
            "Recognized sentiment: %s, positive score: %.2f, neutral score: %.2f, negative score: %.2f.%n",
            documentSentiment.getSentiment(),
            documentSentiment.getConfidenceScores().getPositive(),
            documentSentiment.getConfidenceScores().getNeutral(),
            documentSentiment.getConfidenceScores().getNegative());

        for (SentenceSentiment sentenceSentiment : documentSentiment.getSentences()) {
            System.out.printf(
                "Recognized sentence sentiment: %s, positive score: %.2f, neutral score: %.2f, negative score: %.2f.%n",
                sentenceSentiment.getSentiment(),
                sentenceSentiment.getConfidenceScores().getPositive(),
                sentenceSentiment.getConfidenceScores().getNeutral(),
                sentenceSentiment.getConfidenceScores().getNegative());
        }
        // END: com.azure.ai.textanalytics.TextAnalyticsClient.analyzeSentiment#String-String
    }

    /**
     * Code snippet for {@link TextAnalyticsClient#analyzeSentiment(String, String, AnalyzeSentimentOptions)}
     */
    public void analyzeSentimentWithLanguageWithOpinionMining() {
        // BEGIN: com.azure.ai.textanalytics.TextAnalyticsClient.analyzeSentiment#String-String-AnalyzeSentimentOptions
        final DocumentSentiment documentSentiment = textAnalyticsClient.analyzeSentiment(
            "The hotel was dark and unclean.", "en",
            new AnalyzeSentimentOptions().setIncludeOpinionMining(true));
        for (SentenceSentiment sentenceSentiment : documentSentiment.getSentences()) {
            System.out.printf("\tSentence sentiment: %s%n", sentenceSentiment.getSentiment());
            sentenceSentiment.getMinedOpinions().forEach(minedOpinions -> {
                AspectSentiment aspectSentiment = minedOpinions.getAspect();
                System.out.printf("\tAspect sentiment: %s, aspect text: %s%n", aspectSentiment.getSentiment(),
                    aspectSentiment.getText());
                for (OpinionSentiment opinionSentiment : minedOpinions.getOpinions()) {
                    System.out.printf("\t\t'%s' sentiment because of \"%s\". Is the opinion negated: %s.%n",
                        opinionSentiment.getSentiment(), opinionSentiment.getText(), opinionSentiment.isNegated());
                }
            });
        }
        // END: com.azure.ai.textanalytics.TextAnalyticsClient.analyzeSentiment#String-String-AnalyzeSentimentOptions
    }

    /**
     * Code snippet for {@link TextAnalyticsClient#analyzeSentimentBatch(Iterable, String, TextAnalyticsRequestOptions)}
     */
    public void analyzeSentimentStringListWithOptions() {
        // BEGIN: com.azure.ai.textanalytics.TextAnalyticsClient.analyzeSentimentBatch#Iterable-String-TextAnalyticsRequestOptions
        List<String> documents = Arrays.asList(
            "The hotel was dark and unclean. The restaurant had amazing gnocchi.",
            "The restaurant had amazing gnocchi. The hotel was dark and unclean."
        );

        // Analyzing batch sentiments
        AnalyzeSentimentResultCollection resultCollection = textAnalyticsClient.analyzeSentimentBatch(
            documents, "en", new TextAnalyticsRequestOptions().setIncludeStatistics(true));

        // Batch statistics
        TextDocumentBatchStatistics batchStatistics = resultCollection.getStatistics();
        System.out.printf("A batch of documents statistics, transaction count: %s, valid document count: %s.%n",
            batchStatistics.getTransactionCount(), batchStatistics.getValidDocumentCount());

        // Analyzed sentiment for each of documents from a batch of documents
        resultCollection.forEach(analyzeSentimentResult -> {
            System.out.printf("Document ID: %s%n", analyzeSentimentResult.getId());
            // Valid document
            DocumentSentiment documentSentiment = analyzeSentimentResult.getDocumentSentiment();
            System.out.printf(
                "Recognized document sentiment: %s, positive score: %.2f, neutral score: %.2f,"
                    + " negative score: %.2f.%n",
                documentSentiment.getSentiment(),
                documentSentiment.getConfidenceScores().getPositive(),
                documentSentiment.getConfidenceScores().getNeutral(),
                documentSentiment.getConfidenceScores().getNegative());
            documentSentiment.getSentences().forEach(sentenceSentiment -> System.out.printf(
                "Recognized sentence sentiment: %s, positive score: %.2f, neutral score: %.2f,"
                    + " negative score: %.2f.%n",
                sentenceSentiment.getSentiment(),
                sentenceSentiment.getConfidenceScores().getPositive(),
                sentenceSentiment.getConfidenceScores().getNeutral(),
                sentenceSentiment.getConfidenceScores().getNegative()));
        });
        // END: com.azure.ai.textanalytics.TextAnalyticsClient.analyzeSentimentBatch#Iterable-String-TextAnalyticsRequestOptions
    }

    /**
     * Code snippet for {@link TextAnalyticsClient#analyzeSentimentBatch(Iterable, String, AnalyzeSentimentOptions)}
     */
    public void analyzeSentimentStringListWithOptionsAndOpinionMining() {
        // BEGIN: com.azure.ai.textanalytics.TextAnalyticsClient.analyzeSentimentBatch#Iterable-String-AnalyzeSentimentOptions
        List<String> documents = Arrays.asList(
            "The hotel was dark and unclean. The restaurant had amazing gnocchi.",
            "The restaurant had amazing gnocchi. The hotel was dark and unclean."
        );

        // Analyzing batch sentiments
        AnalyzeSentimentResultCollection resultCollection = textAnalyticsClient.analyzeSentimentBatch(
            documents, "en", new AnalyzeSentimentOptions().setIncludeOpinionMining(true));

        // Analyzed sentiment for each of documents from a batch of documents
        resultCollection.forEach(analyzeSentimentResult -> {
            System.out.printf("Document ID: %s%n", analyzeSentimentResult.getId());
            DocumentSentiment documentSentiment = analyzeSentimentResult.getDocumentSentiment();
            documentSentiment.getSentences().forEach(sentenceSentiment -> {
                System.out.printf("\tSentence sentiment: %s%n", sentenceSentiment.getSentiment());
                sentenceSentiment.getMinedOpinions().forEach(minedOpinions -> {
                    AspectSentiment aspectSentiment = minedOpinions.getAspect();
                    System.out.printf("\tAspect sentiment: %s, aspect text: %s%n", aspectSentiment.getSentiment(),
                        aspectSentiment.getText());
                    for (OpinionSentiment opinionSentiment : minedOpinions.getOpinions()) {
                        System.out.printf("\t\t'%s' sentiment because of \"%s\". Is the opinion negated: %s.%n",
                            opinionSentiment.getSentiment(), opinionSentiment.getText(), opinionSentiment.isNegated());
                    }
                });
            });
        });
        // END: com.azure.ai.textanalytics.TextAnalyticsClient.analyzeSentimentBatch#Iterable-String-AnalyzeSentimentOptions
    }

    /**
     * Code snippet for {@link TextAnalyticsClient#analyzeSentimentBatchWithResponse(Iterable, TextAnalyticsRequestOptions, Context)}
     */
    public void analyzeBatchSentimentMaxOverload() {
        // BEGIN: com.azure.ai.textanalytics.TextAnalyticsClient.analyzeSentimentBatch#Iterable-TextAnalyticsRequestOptions-Context
        List<TextDocumentInput> textDocumentInputs = Arrays.asList(
            new TextDocumentInput("1", "The hotel was dark and unclean. The restaurant had amazing gnocchi.")
                .setLanguage("en"),
            new TextDocumentInput("2", "The restaurant had amazing gnocchi. The hotel was dark and unclean.")
                .setLanguage("en")
        );

        // Analyzing batch sentiments
        Response<AnalyzeSentimentResultCollection> response =
            textAnalyticsClient.analyzeSentimentBatchWithResponse(textDocumentInputs,
                new TextAnalyticsRequestOptions().setIncludeStatistics(true), Context.NONE);

        // Response's status code
        System.out.printf("Status code of request response: %d%n", response.getStatusCode());
        AnalyzeSentimentResultCollection resultCollection = response.getValue();

        // Batch statistics
        TextDocumentBatchStatistics batchStatistics = resultCollection.getStatistics();
        System.out.printf("A batch of documents statistics, transaction count: %s, valid document count: %s.%n",
            batchStatistics.getTransactionCount(), batchStatistics.getValidDocumentCount());

        // Analyzed sentiment for each of documents from a batch of documents
        resultCollection.forEach(analyzeSentimentResult -> {
            System.out.printf("Document ID: %s%n", analyzeSentimentResult.getId());
            // Valid document
            DocumentSentiment documentSentiment = analyzeSentimentResult.getDocumentSentiment();
            System.out.printf(
                "Recognized document sentiment: %s, positive score: %.2f, neutral score: %.2f, "
                    + "negative score: %.2f.%n",
                documentSentiment.getSentiment(),
                documentSentiment.getConfidenceScores().getPositive(),
                documentSentiment.getConfidenceScores().getNeutral(),
                documentSentiment.getConfidenceScores().getNegative());
            documentSentiment.getSentences().forEach(sentenceSentiment -> {
                System.out.printf(
                    "Recognized sentence sentiment: %s, positive score: %.2f, neutral score: %.2f,"
                        + " negative score: %.2f.%n",
                    sentenceSentiment.getSentiment(),
                    sentenceSentiment.getConfidenceScores().getPositive(),
                    sentenceSentiment.getConfidenceScores().getNeutral(),
                    sentenceSentiment.getConfidenceScores().getNegative());
            });
        });
        // END: com.azure.ai.textanalytics.TextAnalyticsClient.analyzeSentimentBatch#Iterable-TextAnalyticsRequestOptions-Context
    }

    /**
     * Code snippet for {@link TextAnalyticsClient#analyzeSentimentBatchWithResponse(Iterable, AnalyzeSentimentOptions, Context)}
     */
    public void analyzeBatchSentimentMaxOverloadWithOpinionMining() {
        // BEGIN: com.azure.ai.textanalytics.TextAnalyticsClient.analyzeSentimentBatch#Iterable-AnalyzeSentimentOptions-Context
        List<TextDocumentInput> textDocumentInputs = Arrays.asList(
            new TextDocumentInput("1", "The hotel was dark and unclean. The restaurant had amazing gnocchi.")
                .setLanguage("en"),
            new TextDocumentInput("2", "The restaurant had amazing gnocchi. The hotel was dark and unclean.")
                .setLanguage("en")
        );

        AnalyzeSentimentOptions options = new AnalyzeSentimentOptions().setIncludeOpinionMining(true)
            .setIncludeStatistics(true);

        // Analyzing batch sentiments
        Response<AnalyzeSentimentResultCollection> response =
            textAnalyticsClient.analyzeSentimentBatchWithResponse(textDocumentInputs, options, Context.NONE);

        // Response's status code
        System.out.printf("Status code of request response: %d%n", response.getStatusCode());
        AnalyzeSentimentResultCollection resultCollection = response.getValue();

        // Batch statistics
        TextDocumentBatchStatistics batchStatistics = resultCollection.getStatistics();
        System.out.printf("A batch of documents statistics, transaction count: %s, valid document count: %s.%n",
            batchStatistics.getTransactionCount(), batchStatistics.getValidDocumentCount());

        // Analyzed sentiment for each of documents from a batch of documents
        resultCollection.forEach(analyzeSentimentResult -> {
            System.out.printf("Document ID: %s%n", analyzeSentimentResult.getId());
            DocumentSentiment documentSentiment = analyzeSentimentResult.getDocumentSentiment();
            documentSentiment.getSentences().forEach(sentenceSentiment -> {
                System.out.printf("\tSentence sentiment: %s%n", sentenceSentiment.getSentiment());
                sentenceSentiment.getMinedOpinions().forEach(minedOpinions -> {
                    AspectSentiment aspectSentiment = minedOpinions.getAspect();
                    System.out.printf("\tAspect sentiment: %s, aspect text: %s%n", aspectSentiment.getSentiment(),
                        aspectSentiment.getText());
                    for (OpinionSentiment opinionSentiment : minedOpinions.getOpinions()) {
                        System.out.printf("\t\t'%s' sentiment because of \"%s\". Is the opinion negated: %s.%n",
                            opinionSentiment.getSentiment(), opinionSentiment.getText(), opinionSentiment.isNegated());
                    }
                });
            });
        });
        // END: com.azure.ai.textanalytics.TextAnalyticsClient.analyzeSentimentBatch#Iterable-AnalyzeSentimentOptions-Context
    }
}<|MERGE_RESOLUTION|>--- conflicted
+++ resolved
@@ -12,12 +12,9 @@
 import com.azure.ai.textanalytics.models.DocumentSentiment;
 import com.azure.ai.textanalytics.models.OpinionSentiment;
 import com.azure.ai.textanalytics.models.PiiEntity;
-<<<<<<< HEAD
+import com.azure.ai.textanalytics.models.PiiEntityCollection;
 import com.azure.ai.textanalytics.models.PiiEntityDomainType;
 import com.azure.ai.textanalytics.models.RecognizePiiEntityOptions;
-=======
-import com.azure.ai.textanalytics.models.PiiEntityCollection;
->>>>>>> f5fbc857
 import com.azure.ai.textanalytics.models.SentenceSentiment;
 import com.azure.ai.textanalytics.models.TextAnalyticsRequestOptions;
 import com.azure.ai.textanalytics.models.TextDocumentBatchStatistics;
@@ -288,12 +285,14 @@
      */
     public void recognizePiiEntitiesWithRecognizePiiEntityOptions() {
         // BEGIN: com.azure.ai.textanalytics.TextAnalyticsClient.recognizePiiEntities#String-String-RecognizePiiEntityOptions
-        textAnalyticsClient.recognizePiiEntities("My SSN is 859-98-0987", "en",
-            new RecognizePiiEntityOptions().setDomainFilter(PiiEntityDomainType.PROTECTED_HEALTH_INFORMATION))
-            .forEach(entity -> System.out.printf(
-                "Recognized Personally Identifiable Information entity: %s, entity category: %s,"
-                    + " entity subcategory: %s, confidence score: %f.%n",
-                entity.getText(), entity.getCategory(), entity.getSubcategory(), entity.getConfidenceScore()));
+        PiiEntityCollection piiEntityCollection = textAnalyticsClient.recognizePiiEntities(
+            "My SSN is 859-98-0987", "en",
+            new RecognizePiiEntityOptions().setDomainFilter(PiiEntityDomainType.PROTECTED_HEALTH_INFORMATION));
+        System.out.printf("Redacted Text: %s%n", piiEntityCollection.getRedactedText());
+        piiEntityCollection.forEach(entity -> System.out.printf(
+            "Recognized Personally Identifiable Information entity: %s, entity category: %s,"
+                + " entity subcategory: %s, confidence score: %f.%n",
+            entity.getText(), entity.getCategory(), entity.getSubcategory(), entity.getConfidenceScore()));
         // END: com.azure.ai.textanalytics.TextAnalyticsClient.recognizePiiEntities#String-String-RecognizePiiEntityOptions
     }
 
@@ -321,14 +320,9 @@
             piiEntityCollection.forEach(entity -> System.out.printf(
                 "Recognized Personally Identifiable Information entity: %s, entity category: %s,"
                     + " entity subcategory: %s, confidence score: %f.%n",
-<<<<<<< HEAD
-                entity.getText(), entity.getCategory(), entity.getSubcategory(), entity.getConfidenceScore())));
+                entity.getText(), entity.getCategory(), entity.getSubcategory(), entity.getConfidenceScore()));
+        });
         // END: com.azure.ai.textanalytics.TextAnalyticsClient.recognizePiiEntitiesBatch#Iterable-String-RecognizePiiEntityOptions
-=======
-                entity.getText(), entity.getCategory(), entity.getSubcategory(), entity.getConfidenceScore()));
-        });
-        // END: com.azure.ai.textanalytics.TextAnalyticsClient.recognizePiiEntitiesBatch#Iterable-String-TextAnalyticsRequestOptions
->>>>>>> f5fbc857
     }
 
     /**
@@ -358,14 +352,9 @@
             piiEntityCollection.forEach(entity -> System.out.printf(
                 "Recognized Personally Identifiable Information entity: %s, entity category: %s,"
                     + " entity subcategory: %s, confidence score: %f.%n",
-<<<<<<< HEAD
-                entity.getText(), entity.getCategory(), entity.getSubcategory(), entity.getConfidenceScore())));
+                entity.getText(), entity.getCategory(), entity.getSubcategory(), entity.getConfidenceScore()));
+        });
         // END: com.azure.ai.textanalytics.TextAnalyticsClient.recognizePiiEntitiesBatch#Iterable-RecognizePiiEntityOptions-Context
-=======
-                entity.getText(), entity.getCategory(), entity.getSubcategory(), entity.getConfidenceScore()));
-        });
-        // END: com.azure.ai.textanalytics.TextAnalyticsClient.recognizePiiEntitiesBatch#Iterable-TextAnalyticsRequestOptions-Context
->>>>>>> f5fbc857
     }
 
     // Linked Entity
