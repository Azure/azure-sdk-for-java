// Copyright (c) Microsoft Corporation. All rights reserved.
// Licensed under the MIT License.

package com.azure.ai.textanalytics;

import com.azure.ai.textanalytics.models.CategorizedEntity;
import com.azure.ai.textanalytics.models.DetectedLanguage;
import com.azure.ai.textanalytics.models.DocumentSentiment;
import com.azure.ai.textanalytics.models.EntityCategory;
import com.azure.ai.textanalytics.models.LinkedEntity;
import com.azure.ai.textanalytics.models.LinkedEntityMatch;
import com.azure.ai.textanalytics.models.PiiEntity;
import com.azure.ai.textanalytics.models.RecognizeCategorizedEntitiesResult;
import com.azure.ai.textanalytics.models.SentenceSentiment;
import com.azure.ai.textanalytics.models.SentimentConfidenceScores;
import com.azure.ai.textanalytics.models.TextAnalyticsException;
import com.azure.ai.textanalytics.models.TextSentiment;
import com.azure.ai.textanalytics.util.TextAnalyticsPagedIterable;
import com.azure.core.credential.AzureKeyCredential;
import com.azure.core.exception.HttpResponseException;
import com.azure.core.util.Context;
import com.azure.core.util.IterableStream;
import org.junit.jupiter.api.Test;

import java.net.HttpURLConnection;
import java.util.Arrays;
import java.util.Collections;
import java.util.Iterator;
import java.util.List;
import java.util.stream.Collectors;

import static com.azure.ai.textanalytics.TestUtils.getExpectedBatchCategorizedEntities;
import static com.azure.ai.textanalytics.TestUtils.getExpectedBatchDetectedLanguages;
import static com.azure.ai.textanalytics.TestUtils.getExpectedBatchKeyPhrases;
import static com.azure.ai.textanalytics.TestUtils.getExpectedBatchLinkedEntities;
import static com.azure.ai.textanalytics.TestUtils.getExpectedBatchPiiEntities;
import static com.azure.ai.textanalytics.TestUtils.getExpectedBatchTextSentiment;
import static org.junit.jupiter.api.Assertions.assertEquals;
import static org.junit.jupiter.api.Assertions.assertFalse;
import static org.junit.jupiter.api.Assertions.assertThrows;
import static org.junit.jupiter.api.Assertions.assertTrue;

public class TextAnalyticsClientTest extends TextAnalyticsClientTestBase {
    private TextAnalyticsClient client;

    @Override
    protected void beforeTest() {
        client = clientSetup(httpPipeline -> new TextAnalyticsClientBuilder()
            .endpoint(getEndpoint())
            .pipeline(httpPipeline)
            .buildClient());
    }

    // Detect language

    /**
     * Verify that we can get statistics on the collection result when given a batch of documents with options.
     */
    @Test
    public void detectLanguagesBatchInputShowStatistics() {
        detectLanguageShowStatisticsRunner((inputs, options) -> validateDetectLanguage(true,
            getExpectedBatchDetectedLanguages(),
            client.detectLanguageBatch(inputs, options, Context.NONE).streamByPage().findFirst().get()));
    }

    /**
     * Test Detect batch of documents languages.
     */
    @Test
    public void detectLanguagesBatchInput() {
        detectLanguageRunner((inputs) -> validateDetectLanguage(false,
            getExpectedBatchDetectedLanguages(), client.detectLanguageBatch(inputs, null, Context.NONE).streamByPage().findFirst().get()));
    }

    /**
     * Test detect batch languages for a list of string input with country hint.
     */
    @Test
    public void detectLanguagesBatchListCountryHint() {
        detectLanguagesCountryHintRunner((inputs, countryHint) -> validateDetectLanguage(
            false, getExpectedBatchDetectedLanguages(),
            client.detectLanguageBatch(inputs, countryHint).streamByPage().findFirst().get()));
    }

    /**
     * Test detect batch languages for a list of string input with request options
     */
    @Test
    public void detectLanguagesBatchListCountryHintWithOptions() {
        detectLanguagesBatchListCountryHintWithOptionsRunner((inputs, options) -> validateDetectLanguage(true,
            getExpectedBatchDetectedLanguages(),
            client.detectLanguageBatch(inputs, null, options).streamByPage().findFirst().get()));
    }

    /**
     * Test detect batch languages for a list of string input.
     */
    @Test
    public void detectLanguagesBatchStringInput() {
        detectLanguageStringInputRunner((inputs) -> validateDetectLanguage(
            false, getExpectedBatchDetectedLanguages(), client.detectLanguageBatch(inputs).streamByPage().findFirst().get()));
    }

    /**
     * Verifies that a single DetectLanguageResult is returned for a document to detect language.
     */
    @Test
    public void detectSingleTextLanguage() {
        validatePrimaryLanguage(new DetectedLanguage("English", "en", 0.0),
            client.detectLanguage("This is a test English Text"));
    }

    /**
     * Verifies that an exception is thrown when null text is passed.
     */
    @Test
    public void detectLanguagesNullInput() {
        assertThrows(NullPointerException.class, () -> client.detectLanguageBatch(null, null,
            Context.NONE).streamByPage().findFirst().get());
    }

    /**
     * Verifies that a TextAnalyticsException is thrown for an empty document.
     */
    @Test
    public void detectLanguageEmptyText() {
        Exception exception = assertThrows(TextAnalyticsException.class, () -> client.detectLanguage(""));
        assertTrue(exception.getMessage().equals(INVALID_DOCUMENT_EXPECTED_EXCEPTION_MESSAGE));
    }

    /**
     * Verifies that detectLanguage returns an "UNKNOWN" result when faulty text is passed.
     */
    @Test
    public void detectLanguageFaultyText() {
        DetectedLanguage primaryLanguage = new DetectedLanguage("(Unknown)", "(Unknown)", 0.0);
        validatePrimaryLanguage(client.detectLanguage("!@#%%"), primaryLanguage);
    }

    /**
     * Verifies that a TextAnalyticsException is thrown for a document with invalid country hint.
     */
    @Test
    public void detectLanguageInvalidCountryHint() {
        Exception exception = assertThrows(TextAnalyticsException.class, () ->
            client.detectLanguage("Este es un documento  escrito en Español.", "en"));
        assertTrue(exception.getMessage().equals(INVALID_COUNTRY_HINT_EXPECTED_EXCEPTION_MESSAGE));
    }

    /**
     * Verify that with countryHint with empty string will not throw exception.
     */
    @Test
    public void detectLanguageEmptyCountryHint() {
        validatePrimaryLanguage(new DetectedLanguage("Spanish", "es", 0.0),
            client.detectLanguage("Este es un documento  escrito en Español", ""));
    }

    /**
     * Verify that with countryHint with "none" will not throw exception.
     */
    @Test
    public void detectLanguageNoneCountryHint() {
        validatePrimaryLanguage(new DetectedLanguage("Spanish", "es", 0.0),
            client.detectLanguage("Este es un documento  escrito en Español", "none"));
    }

    /**
     * Verifies that a bad request exception is returned for input documents with same IDs.
     */
    @Test
    public void detectLanguageDuplicateIdInput() {
        detectLanguageDuplicateIdRunner((inputs, options) -> {
            HttpResponseException response = assertThrows(HttpResponseException.class,
                () -> client.detectLanguageBatch(inputs, options, Context.NONE).stream().findFirst().get());
            assertEquals(HttpURLConnection.HTTP_BAD_REQUEST, response.getResponse().getStatusCode());
        });
    }

    // Recognize Entity

    @Test
    public void recognizeEntitiesForTextInput() {
        final CategorizedEntity categorizedEntity1 = new CategorizedEntity("Seattle", EntityCategory.LOCATION, "GPE", 26, 7, 0.0);
        final CategorizedEntity categorizedEntity2 = new CategorizedEntity("last week", EntityCategory.DATE_TIME, "DateRange", 34, 9, 0.0);

        final List<CategorizedEntity> entities = client.recognizeEntities("I had a wonderful trip to Seattle last week.").stream().collect(Collectors.toList());
        validateCategorizedEntity(categorizedEntity1, entities.get(0));
        validateCategorizedEntity(categorizedEntity2, entities.get(1));
    }

    @Test
    public void recognizeEntitiesForEmptyText() {
        Exception exception = assertThrows(TextAnalyticsException.class, () -> client.recognizeEntities("").iterator().hasNext());
        assertTrue(exception.getMessage().equals(INVALID_DOCUMENT_EXPECTED_EXCEPTION_MESSAGE));
    }

    @Test
    public void recognizeEntitiesForFaultyText() {
        assertFalse(client.recognizeEntities("!@#%%").iterator().hasNext());
    }

    @Test
    public void recognizeEntitiesBatchInputSingleError() {
        recognizeBatchCategorizedEntitySingleErrorRunner((inputs) -> {
            TextAnalyticsPagedIterable<RecognizeCategorizedEntitiesResult> response = client.recognizeEntitiesBatch(inputs, null, Context.NONE);
            response.forEach(recognizeEntitiesResult -> {
                Exception exception = assertThrows(TextAnalyticsException.class, () -> recognizeEntitiesResult.getEntities());
                assertTrue(exception.getMessage().equals(BATCH_ERROR_EXCEPTION_MESSAGE));
            });
        });
    }

    @Test
    public void recognizeEntitiesForBatchInput() {
        recognizeBatchCategorizedEntityRunner((inputs) ->
            client.recognizeEntitiesBatch(inputs, null, Context.NONE).iterableByPage().forEach(
                pagedResponse ->
                    validateCategorizedEntitiesWithPagedResponse(false, getExpectedBatchCategorizedEntities(), pagedResponse)));
    }

    @Test
    public void recognizeEntitiesForBatchInputShowStatistics() {
        recognizeBatchCategorizedEntitiesShowStatsRunner((inputs, options) ->
            client.recognizeEntitiesBatch(inputs, options, Context.NONE).iterableByPage().forEach(
                pagedResponse ->
                    validateCategorizedEntitiesWithPagedResponse(false, getExpectedBatchCategorizedEntities(), pagedResponse)));
    }

    @Test
    public void recognizeEntitiesForBatchStringInput() {
        recognizeCategorizedEntityStringInputRunner((inputs) -> client.recognizeEntitiesBatch(inputs).iterableByPage()
            .forEach(pagedResponse ->
                validateCategorizedEntitiesWithPagedResponse(false, getExpectedBatchCategorizedEntities(), pagedResponse)));
    }

    @Test
    public void recognizeEntitiesForListLanguageHint() {
        recognizeCategorizedEntitiesLanguageHintRunner((inputs, language) ->
            client.recognizeEntitiesBatch(inputs, language).iterableByPage().forEach(
                pagedResponse ->
                    validateCategorizedEntitiesWithPagedResponse(false, getExpectedBatchCategorizedEntities(), pagedResponse)));
    }

    @Test
    public void recognizeEntitiesForListWithOptions() {
        recognizeStringBatchCategorizedEntitiesShowStatsRunner((inputs, options) ->
            client.recognizeEntitiesBatch(inputs, null, options).iterableByPage().forEach(
                pagedResponse ->
                    validateCategorizedEntitiesWithPagedResponse(false, getExpectedBatchCategorizedEntities(), pagedResponse)));
    }

    // Recognize PII entity

    @Test
    public void recognizePiiEntitiesForTextInput() {
        final PiiEntity piiEntity0 = new PiiEntity("Microsoft", EntityCategory.ORGANIZATION, null, 0, 9, 1.0);
        final PiiEntity piiEntity = new PiiEntity("859-98-0987", EntityCategory.fromString("U.S. Social Security Number (SSN)"), null, 28, 11, 0.0);
        final TextAnalyticsPagedIterable<PiiEntity> entities = client.recognizePiiEntities("Microsoft employee with ssn 859-98-0987 is using our awesome API's.");
        Iterator<PiiEntity> iterator = entities.iterator();
        validatePiiEntity(piiEntity0, iterator.next());
        validatePiiEntity(piiEntity, iterator.next());
    }

    @Test
    public void recognizePiiEntitiesForEmptyText() {
        Exception exception = assertThrows(TextAnalyticsException.class, () -> client.recognizePiiEntities("").iterator().hasNext());
        assertTrue(exception.getMessage().equals(INVALID_DOCUMENT_EXPECTED_EXCEPTION_MESSAGE));
    }

    @Test
    public void recognizePiiEntitiesForFaultyText() {
        assertFalse(client.recognizePiiEntities("!@#%%").iterator().hasNext());
    }

    @Test
    public void recognizePiiEntitiesForBatchInput() {
        recognizeBatchPiiRunner((inputs) ->
            client.recognizePiiEntitiesBatch(inputs, null, Context.NONE).iterableByPage().forEach(pagedResponse ->
                validatePiiEntityWithPagedResponse(false, getExpectedBatchPiiEntities(), pagedResponse)));
    }

    @Test
    public void recognizePiiEntitiesForBatchInputShowStatistics() {
        recognizeBatchPiiEntitiesShowStatsRunner((inputs, options) ->
            client.recognizePiiEntitiesBatch(inputs, options, Context.NONE).iterableByPage().forEach(pagedResponse ->
                validatePiiEntityWithPagedResponse(true, getExpectedBatchPiiEntities(), pagedResponse)));
    }

    @Test
    public void recognizePiiEntitiesForBatchStringInput() {
        recognizePiiStringInputRunner((inputs) ->
            client.recognizePiiEntitiesBatch(inputs).iterableByPage().forEach(pagedResponse ->
                validatePiiEntityWithPagedResponse(false, getExpectedBatchPiiEntities(), pagedResponse)));
    }

    @Test
    public void recognizePiiEntitiesForListLanguageHint() {
        recognizePiiLanguageHintRunner((inputs, language) ->
            client.recognizePiiEntitiesBatch(inputs, language).iterableByPage().forEach(pagedResponse ->
                validatePiiEntityWithPagedResponse(false, getExpectedBatchPiiEntities(), pagedResponse)));
    }

    @Test
    public void recognizePiiEntitiesForListStringWithOptions() {
        recognizeStringBatchPiiEntitiesShowStatsRunner((inputs, options) ->
            client.recognizePiiEntitiesBatch(inputs, null, options).iterableByPage().forEach(pagedResponse ->
                validatePiiEntityWithPagedResponse(true, getExpectedBatchPiiEntities(), pagedResponse)));
    }

    // Recognize linked entity

    @Test
    public void recognizeLinkedEntitiesForTextInput() {
        final LinkedEntityMatch linkedEntityMatch1 = new LinkedEntityMatch("Seattle", 0.0, 7, 26);
        final LinkedEntity linkedEntity1 = new LinkedEntity("Seattle",
            new IterableStream<>(Collections.singletonList(linkedEntityMatch1)),
            "en", "Seattle", "https://en.wikipedia.org/wiki/Seattle", "Wikipedia");
        final List<LinkedEntity> linkedEntities = client.recognizeLinkedEntities("I had a wonderful trip to Seattle last week.")
            .stream().collect(Collectors.toList());
        validateLinkedEntity(linkedEntity1, linkedEntities.get(0));
    }

    @Test
    public void recognizeLinkedEntitiesForEmptyText() {
        Exception exception = assertThrows(TextAnalyticsException.class, () -> client.recognizeLinkedEntities("").iterator().hasNext());
        assertTrue(exception.getMessage().equals(INVALID_DOCUMENT_EXPECTED_EXCEPTION_MESSAGE));
    }

    @Test
    public void recognizeLinkedEntitiesForFaultyText() {
        assertFalse(client.recognizeLinkedEntities("!@#%%").iterator().hasNext());
    }

    @Test
    public void recognizeLinkedEntitiesForBatchInput() {
        recognizeBatchLinkedEntityRunner((inputs) ->
            client.recognizeLinkedEntitiesBatch(inputs, null, Context.NONE).iterableByPage().forEach(pagedResponse ->
                validateLinkedEntitiesWithPagedResponse(false, getExpectedBatchLinkedEntities(), pagedResponse)));
    }

    @Test
    public void recognizeLinkedEntitiesForBatchInputShowStatistics() {
        recognizeBatchLinkedEntitiesShowStatsRunner((inputs, options) ->
            client.recognizeLinkedEntitiesBatch(inputs, options, Context.NONE).iterableByPage().forEach(pagedResponse ->
                validateLinkedEntitiesWithPagedResponse(true, getExpectedBatchLinkedEntities(), pagedResponse)));
    }

    @Test
    public void recognizeLinkedEntitiesForBatchStringInput() {
        recognizeLinkedStringInputRunner((inputs) ->
            client.recognizeLinkedEntitiesBatch(inputs).iterableByPage().forEach(pagedResponse ->
                validateLinkedEntitiesWithPagedResponse(false, getExpectedBatchLinkedEntities(), pagedResponse)));
    }

    @Test
    public void recognizeLinkedEntitiesForListLanguageHint() {
        recognizeLinkedLanguageHintRunner((inputs, language) ->
            client.recognizeLinkedEntitiesBatch(inputs, language).iterableByPage().forEach(pagedResponse ->
                validateLinkedEntitiesWithPagedResponse(false, getExpectedBatchLinkedEntities(), pagedResponse)));
    }

    @Test
    public void recognizeLinkedEntitiesForListStringWithOptions() {
        recognizeBatchStringLinkedEntitiesShowStatsRunner((inputs, options) ->
            client.recognizeLinkedEntitiesBatch(inputs, null, options).iterableByPage().forEach(pagedResponse ->
                validateLinkedEntitiesWithPagedResponse(true, getExpectedBatchLinkedEntities(), pagedResponse)));
    }


    // Extract key phrase

    @Test
    public void extractKeyPhrasesForTextInput() {
        assertEquals("monde", client.extractKeyPhrases("Bonjour tout le monde.").iterator().next());
    }

    @Test
    public void extractKeyPhrasesForEmptyText() {
        Exception exception = assertThrows(TextAnalyticsException.class, () -> client.extractKeyPhrases("").iterator().hasNext());
        assertTrue(exception.getMessage().equals(INVALID_DOCUMENT_EXPECTED_EXCEPTION_MESSAGE));
    }

    @Test
    public void extractKeyPhrasesForFaultyText() {
        assertFalse(client.extractKeyPhrases("!@#%%").iterator().hasNext());
    }

    @Test
    public void extractKeyPhrasesForBatchInput() {
        extractBatchKeyPhrasesRunner((inputs) ->
            client.extractKeyPhrasesBatch(inputs, null, Context.NONE).iterableByPage().forEach(pagedResponse ->
                validateExtractKeyPhraseWithPagedResponse(false, getExpectedBatchKeyPhrases(), pagedResponse)));
    }

    @Test
    public void extractKeyPhrasesForBatchInputShowStatistics() {
        extractBatchKeyPhrasesShowStatsRunner((inputs, options) ->
            client.extractKeyPhrasesBatch(inputs, options, Context.NONE).iterableByPage().forEach(pagedResponse ->
                validateExtractKeyPhraseWithPagedResponse(true, getExpectedBatchKeyPhrases(), pagedResponse)));
    }

    @Test
    public void extractKeyPhrasesForBatchStringInput() {
        extractKeyPhrasesStringInputRunner((inputs) ->
            client.extractKeyPhrasesBatch(inputs).iterableByPage().forEach(pagedResponse ->
                validateExtractKeyPhraseWithPagedResponse(false, getExpectedBatchKeyPhrases(), pagedResponse)));
    }

    @Test
    public void extractKeyPhrasesForListLanguageHint() {
        extractKeyPhrasesLanguageHintRunner((inputs, language) ->
            client.extractKeyPhrasesBatch(inputs, language).iterableByPage().forEach(pagedResponse ->
                validateExtractKeyPhraseWithPagedResponse(false, getExpectedBatchKeyPhrases(), pagedResponse)));
    }

    @Test
    public void extractKeyPhrasesForListStringWithOptions() {
        extractBatchStringKeyPhrasesShowStatsRunner((inputs, options) ->
            client.extractKeyPhrasesBatch(inputs, null, options).iterableByPage().forEach(pagedResponse ->
                validateExtractKeyPhraseWithPagedResponse(true, getExpectedBatchKeyPhrases(), pagedResponse)));
    }

    // Sentiment

    /**
     * Test analyzing sentiment for a string input.
     */
    @Test
    public void analyseSentimentForTextInput() {
        final DocumentSentiment expectedDocumentSentiment = new DocumentSentiment(
            TextSentiment.MIXED,
            new SentimentConfidenceScores(0.0, 0.0, 0.0),
            new IterableStream<>(Arrays.asList(
                new SentenceSentiment(TextSentiment.NEGATIVE, new SentimentConfidenceScores(0.0, 0.0, 0.0), 31, 0),
                new SentenceSentiment(TextSentiment.POSITIVE, new SentimentConfidenceScores(0.0, 0.0, 0.0), 35, 32)
            )));
        DocumentSentiment analyzeSentimentResult =
            client.analyzeSentiment("The hotel was dark and unclean. The restaurant had amazing gnocchi.");

        validateAnalyzedSentiment(expectedDocumentSentiment, analyzeSentimentResult);
    }

    /**
     * Verifies that a TextAnalyticsException is thrown for an empty document.
     */
    @Test
    public void analyseSentimentForEmptyText() {
        Exception exception = assertThrows(TextAnalyticsException.class, () -> client.analyzeSentiment(""));
        assertTrue(exception.getMessage().equals(INVALID_DOCUMENT_EXPECTED_EXCEPTION_MESSAGE));
    }

    /**
     * Test analyzing sentiment for a faulty document.
     */
    @Test
    public void analyseSentimentForFaultyText() {
        final DocumentSentiment expectedDocumentSentiment = new DocumentSentiment(TextSentiment.NEUTRAL,
            new SentimentConfidenceScores(0.0, 0.0, 0.0),
            new IterableStream<>(Arrays.asList(
                new SentenceSentiment(TextSentiment.NEUTRAL, new SentimentConfidenceScores(0.0, 0.0, 0.0), 1, 0),
                new SentenceSentiment(TextSentiment.NEUTRAL, new SentimentConfidenceScores(0.0, 0.0, 0.0), 4, 1)
            )));

        DocumentSentiment analyzeSentimentResult = client.analyzeSentiment("!@#%%");

        validateAnalyzedSentiment(expectedDocumentSentiment, analyzeSentimentResult);
    }

    /**
     * Test analyzing sentiment for a list of string input.
     */
    @Test
    public void analyseSentimentForBatchStringInput() {
        analyseSentimentStringInputRunner(inputs ->
            client.analyzeSentimentBatch(inputs).iterableByPage().forEach(pagedResponse ->
                validateSentimentWithPagedResponse(false, getExpectedBatchTextSentiment(), pagedResponse)));
    }

    /**
     * Test analyzing sentiment for a list of string input with language code.
     */
    @Test
    public void analyseSentimentForListLanguageHint() {
        analyseSentimentLanguageHintRunner((inputs, language) ->
            client.analyzeSentimentBatch(inputs, language).iterableByPage().forEach(pagedResponse ->
                validateSentimentWithPagedResponse(false, getExpectedBatchTextSentiment(), pagedResponse)));
    }

    /**
     * Verify that we can get statistics on the collection result when given a batch of documents with request options.
     */
    @Test
    public void analyseSentimentForListStringWithOptions() {
        analyseBatchStringSentimentShowStatsRunner((inputs, options) ->
            client.analyzeSentimentBatch(inputs, null, options).iterableByPage().forEach(pagedResponse ->
                validateSentimentWithPagedResponse(true, getExpectedBatchTextSentiment(), pagedResponse)));
    }

    /**
     * Test analyzing sentiment for batch of documents.
     */
    @Test
    public void analyseSentimentForBatchInput() {
        analyseBatchSentimentRunner(inputs ->
            client.analyzeSentimentBatch(inputs, null, Context.NONE).iterableByPage().forEach(pagedResponse ->
                validateSentimentWithPagedResponse(false, getExpectedBatchTextSentiment(), pagedResponse)));
    }

    /**
     * Verify that we can get statistics on the collection result when given a batch of documents with request options.
     */
    @Test
    public void analyseSentimentForBatchInputShowStatistics() {
        analyseBatchSentimentShowStatsRunner((inputs, options) ->
            client.analyzeSentimentBatch(inputs, options, Context.NONE).iterableByPage().forEach(pagedResponse ->
                validateSentimentWithPagedResponse(true, getExpectedBatchTextSentiment(), pagedResponse)));
    }
<<<<<<< HEAD

    /**
     * Test client builder with valid API key
     */
    @Test
    public void validKey() {
        // Arrange
        final TextAnalyticsClient client = createClientBuilder(getEndpoint(),
            new AzureKeyCredential(getApiKey())).buildClient();

        // Action and Assert
        validatePrimaryLanguage(new DetectedLanguage("English", "en", 1.0),
            client.detectLanguage("This is a test English Text"));
    }

    /**
     * Test client builder with invalid API key
     */
    @Test
    public void invalidKey() {
        // Arrange
        final TextAnalyticsClient client = createClientBuilder(getEndpoint(),
            new AzureKeyCredential(INVALID_KEY)).buildClient();

        // Action and Assert
        assertThrows(HttpResponseException.class, () -> client.detectLanguage("This is a test English Text"));
    }

    /**
     * Test client with valid API key but update to invalid key and make call to server.
     */
    @Test
    public void updateToInvalidKey() {
        // Arrange
        final AzureKeyCredential credential = new AzureKeyCredential(getApiKey());

        final TextAnalyticsClient client = createClientBuilder(getEndpoint(), credential).buildClient();

        // Update to invalid key
        credential.update(INVALID_KEY);

        // Action and Assert
        assertThrows(HttpResponseException.class, () -> client.detectLanguage("This is a test English Text"));
    }

    /**
     * Test client with invalid API key but update to valid key and make call to server.
     */
    @Test
    public void updateToValidKey() {
        // Arrange
        final AzureKeyCredential credential = new AzureKeyCredential(INVALID_KEY);

        final TextAnalyticsClient client = createClientBuilder(getEndpoint(), credential).buildClient();

        // Update to valid key
        credential.update(getApiKey());

        // Action and Assert
        validatePrimaryLanguage(new DetectedLanguage("English", "en", 1.0),
            client.detectLanguage("This is a test English Text"));
    }

    /**
     * Test for null service version, which would take take the default service version by default
     */
    @Test
    public void nullServiceVersion() {
        // Arrange
        final TextAnalyticsClientBuilder clientBuilder = new TextAnalyticsClientBuilder()
            .endpoint(getEndpoint())
            .apiKey(new AzureKeyCredential(getApiKey()))
            .retryPolicy(new RetryPolicy())
            .httpLogOptions(new HttpLogOptions().setLogLevel(HttpLogDetailLevel.BODY_AND_HEADERS))
            .serviceVersion(null);

        if (interceptorManager.isPlaybackMode()) {
            clientBuilder.httpClient(interceptorManager.getPlaybackClient());
        } else {
            clientBuilder.httpClient(new NettyAsyncHttpClientBuilder().wiretap(true).build())
                .addPolicy(interceptorManager.getRecordPolicy());
        }

        // Action and Assert
        validatePrimaryLanguage(new DetectedLanguage("English", "en", 1.0),
            clientBuilder.buildClient().detectLanguage("This is a test English Text"));
    }

    /**
     * Test for default pipeline in client builder
     */
    @Test
    public void defaultPipeline() {
        // Arrange
        final TextAnalyticsClientBuilder clientBuilder = new TextAnalyticsClientBuilder()
            .endpoint(getEndpoint())
            .apiKey(new AzureKeyCredential(getApiKey()))
            .configuration(Configuration.getGlobalConfiguration())
            .httpLogOptions(new HttpLogOptions().setLogLevel(HttpLogDetailLevel.BODY_AND_HEADERS));

        if (interceptorManager.isPlaybackMode()) {
            clientBuilder.httpClient(interceptorManager.getPlaybackClient());
        } else {
            clientBuilder.httpClient(new NettyAsyncHttpClientBuilder().wiretap(true).build())
                .addPolicy(interceptorManager.getRecordPolicy());
        }

        // Action and Assert
        validatePrimaryLanguage(new DetectedLanguage("English", "en", 1.0),
            clientBuilder.buildClient().detectLanguage("This is a test English Text"));
    }
=======
>>>>>>> f4955c1f
}<|MERGE_RESOLUTION|>--- conflicted
+++ resolved
@@ -516,118 +516,4 @@
             client.analyzeSentimentBatch(inputs, options, Context.NONE).iterableByPage().forEach(pagedResponse ->
                 validateSentimentWithPagedResponse(true, getExpectedBatchTextSentiment(), pagedResponse)));
     }
-<<<<<<< HEAD
-
-    /**
-     * Test client builder with valid API key
-     */
-    @Test
-    public void validKey() {
-        // Arrange
-        final TextAnalyticsClient client = createClientBuilder(getEndpoint(),
-            new AzureKeyCredential(getApiKey())).buildClient();
-
-        // Action and Assert
-        validatePrimaryLanguage(new DetectedLanguage("English", "en", 1.0),
-            client.detectLanguage("This is a test English Text"));
-    }
-
-    /**
-     * Test client builder with invalid API key
-     */
-    @Test
-    public void invalidKey() {
-        // Arrange
-        final TextAnalyticsClient client = createClientBuilder(getEndpoint(),
-            new AzureKeyCredential(INVALID_KEY)).buildClient();
-
-        // Action and Assert
-        assertThrows(HttpResponseException.class, () -> client.detectLanguage("This is a test English Text"));
-    }
-
-    /**
-     * Test client with valid API key but update to invalid key and make call to server.
-     */
-    @Test
-    public void updateToInvalidKey() {
-        // Arrange
-        final AzureKeyCredential credential = new AzureKeyCredential(getApiKey());
-
-        final TextAnalyticsClient client = createClientBuilder(getEndpoint(), credential).buildClient();
-
-        // Update to invalid key
-        credential.update(INVALID_KEY);
-
-        // Action and Assert
-        assertThrows(HttpResponseException.class, () -> client.detectLanguage("This is a test English Text"));
-    }
-
-    /**
-     * Test client with invalid API key but update to valid key and make call to server.
-     */
-    @Test
-    public void updateToValidKey() {
-        // Arrange
-        final AzureKeyCredential credential = new AzureKeyCredential(INVALID_KEY);
-
-        final TextAnalyticsClient client = createClientBuilder(getEndpoint(), credential).buildClient();
-
-        // Update to valid key
-        credential.update(getApiKey());
-
-        // Action and Assert
-        validatePrimaryLanguage(new DetectedLanguage("English", "en", 1.0),
-            client.detectLanguage("This is a test English Text"));
-    }
-
-    /**
-     * Test for null service version, which would take take the default service version by default
-     */
-    @Test
-    public void nullServiceVersion() {
-        // Arrange
-        final TextAnalyticsClientBuilder clientBuilder = new TextAnalyticsClientBuilder()
-            .endpoint(getEndpoint())
-            .apiKey(new AzureKeyCredential(getApiKey()))
-            .retryPolicy(new RetryPolicy())
-            .httpLogOptions(new HttpLogOptions().setLogLevel(HttpLogDetailLevel.BODY_AND_HEADERS))
-            .serviceVersion(null);
-
-        if (interceptorManager.isPlaybackMode()) {
-            clientBuilder.httpClient(interceptorManager.getPlaybackClient());
-        } else {
-            clientBuilder.httpClient(new NettyAsyncHttpClientBuilder().wiretap(true).build())
-                .addPolicy(interceptorManager.getRecordPolicy());
-        }
-
-        // Action and Assert
-        validatePrimaryLanguage(new DetectedLanguage("English", "en", 1.0),
-            clientBuilder.buildClient().detectLanguage("This is a test English Text"));
-    }
-
-    /**
-     * Test for default pipeline in client builder
-     */
-    @Test
-    public void defaultPipeline() {
-        // Arrange
-        final TextAnalyticsClientBuilder clientBuilder = new TextAnalyticsClientBuilder()
-            .endpoint(getEndpoint())
-            .apiKey(new AzureKeyCredential(getApiKey()))
-            .configuration(Configuration.getGlobalConfiguration())
-            .httpLogOptions(new HttpLogOptions().setLogLevel(HttpLogDetailLevel.BODY_AND_HEADERS));
-
-        if (interceptorManager.isPlaybackMode()) {
-            clientBuilder.httpClient(interceptorManager.getPlaybackClient());
-        } else {
-            clientBuilder.httpClient(new NettyAsyncHttpClientBuilder().wiretap(true).build())
-                .addPolicy(interceptorManager.getRecordPolicy());
-        }
-
-        // Action and Assert
-        validatePrimaryLanguage(new DetectedLanguage("English", "en", 1.0),
-            clientBuilder.buildClient().detectLanguage("This is a test English Text"));
-    }
-=======
->>>>>>> f4955c1f
 }