// Copyright (c) Microsoft Corporation. All rights reserved.
// Licensed under the MIT License.

package com.azure.ai.textanalytics;

<<<<<<< HEAD
import com.azure.ai.textanalytics.models.AnalyzeHealthcareEntitiesOperationDetail;
=======
import com.azure.ai.textanalytics.models.AnalyzeBatchActionsOperationDetail;
import com.azure.ai.textanalytics.models.AnalyzeBatchActionsOptions;
import com.azure.ai.textanalytics.models.AnalyzeBatchActionsResult;
>>>>>>> e48eb91c
import com.azure.ai.textanalytics.models.AnalyzeSentimentOptions;
import com.azure.ai.textanalytics.models.CategorizedEntity;
import com.azure.ai.textanalytics.models.DocumentSentiment;
import com.azure.ai.textanalytics.models.LinkedEntity;
import com.azure.ai.textanalytics.models.PiiEntityCollection;
import com.azure.ai.textanalytics.models.PiiEntityDomainType;
import com.azure.ai.textanalytics.models.RecognizeEntitiesOptions;
import com.azure.ai.textanalytics.models.RecognizePiiEntitiesOptions;
import com.azure.ai.textanalytics.models.SentenceSentiment;
import com.azure.ai.textanalytics.models.SentimentConfidenceScores;
import com.azure.ai.textanalytics.models.TextAnalyticsActions;
import com.azure.ai.textanalytics.models.TextAnalyticsError;
import com.azure.ai.textanalytics.models.TextAnalyticsException;
import com.azure.ai.textanalytics.models.TextAnalyticsOperationResult;
import com.azure.ai.textanalytics.models.TextAnalyticsRequestOptions;
import com.azure.ai.textanalytics.models.TextSentiment;
import com.azure.ai.textanalytics.util.AnalyzeHealthcareEntitiesResultCollection;
import com.azure.ai.textanalytics.util.RecognizeEntitiesResultCollection;
import com.azure.ai.textanalytics.util.RecognizePiiEntitiesResultCollection;
import com.azure.core.exception.HttpResponseException;
import com.azure.core.http.HttpClient;
import com.azure.core.http.rest.PagedIterable;
import com.azure.core.http.rest.Response;
import com.azure.core.util.Context;
import com.azure.core.util.IterableStream;
<<<<<<< HEAD
import com.azure.core.util.polling.LongRunningOperationStatus;
import com.azure.core.util.polling.SyncPoller;
import org.junit.jupiter.api.Assertions;
import org.junit.jupiter.api.Disabled;
=======
import com.azure.core.util.polling.SyncPoller;
>>>>>>> e48eb91c
import org.junit.jupiter.params.ParameterizedTest;
import org.junit.jupiter.params.provider.MethodSource;

import java.net.HttpURLConnection;
import java.util.Arrays;
import java.util.List;
import java.util.stream.Collectors;

import static com.azure.ai.textanalytics.TestUtils.CATEGORIZED_ENTITY_INPUTS;
import static com.azure.ai.textanalytics.TestUtils.DISPLAY_NAME_WITH_ARGUMENTS;
import static com.azure.ai.textanalytics.TestUtils.LINKED_ENTITY_INPUTS;
import static com.azure.ai.textanalytics.TestUtils.PII_ENTITY_OFFSET_INPUT;
import static com.azure.ai.textanalytics.TestUtils.SENTIMENT_OFFSET_INPUT;
import static com.azure.ai.textanalytics.TestUtils.TIME_NOW;
import static com.azure.ai.textanalytics.TestUtils.getCategorizedEntitiesList1;
import static com.azure.ai.textanalytics.TestUtils.getDetectedLanguageEnglish;
import static com.azure.ai.textanalytics.TestUtils.getDetectedLanguageSpanish;
import static com.azure.ai.textanalytics.TestUtils.getExpectedAnalyzeBatchActionsResult;
import static com.azure.ai.textanalytics.TestUtils.getExpectedAnalyzeTaskResultListForMultiplePages;
import static com.azure.ai.textanalytics.TestUtils.getExpectedBatchCategorizedEntities;
import static com.azure.ai.textanalytics.TestUtils.getExpectedBatchDetectedLanguages;
import static com.azure.ai.textanalytics.TestUtils.getExpectedBatchKeyPhrases;
import static com.azure.ai.textanalytics.TestUtils.getExpectedBatchLinkedEntities;
import static com.azure.ai.textanalytics.TestUtils.getExpectedBatchPiiEntities;
import static com.azure.ai.textanalytics.TestUtils.getExpectedBatchPiiEntitiesForDomainFilter;
import static com.azure.ai.textanalytics.TestUtils.getExpectedBatchTextSentiment;
import static com.azure.ai.textanalytics.TestUtils.getExpectedDocumentSentiment;
import static com.azure.ai.textanalytics.TestUtils.getExpectedExtractKeyPhrasesActionResult;
import static com.azure.ai.textanalytics.TestUtils.getExpectedHealthcareTaskResultListForMultiplePages;
import static com.azure.ai.textanalytics.TestUtils.getExpectedHealthcareTaskResultListForSinglePage;
import static com.azure.ai.textanalytics.TestUtils.getExpectedRecognizeEntitiesActionResult;
import static com.azure.ai.textanalytics.TestUtils.getExpectedRecognizePiiEntitiesActionResult;
import static com.azure.ai.textanalytics.TestUtils.getExtractKeyPhrasesResultCollection;
import static com.azure.ai.textanalytics.TestUtils.getLinkedEntitiesList1;
import static com.azure.ai.textanalytics.TestUtils.getPiiEntitiesList1;
import static com.azure.ai.textanalytics.TestUtils.getRecognizeEntitiesResultCollection;
import static com.azure.ai.textanalytics.TestUtils.getRecognizePiiEntitiesResultCollection;
import static com.azure.ai.textanalytics.TestUtils.getUnknownDetectedLanguage;
import static com.azure.ai.textanalytics.models.TextAnalyticsErrorCode.INVALID_COUNTRY_HINT;
import static com.azure.ai.textanalytics.models.TextAnalyticsErrorCode.INVALID_DOCUMENT;
import static com.azure.ai.textanalytics.models.TextAnalyticsErrorCode.INVALID_DOCUMENT_BATCH;
import static com.azure.ai.textanalytics.models.WarningCode.LONG_WORDS_IN_DOCUMENT;
import static java.util.Arrays.asList;
import static org.junit.jupiter.api.Assertions.assertEquals;
import static org.junit.jupiter.api.Assertions.assertFalse;
import static org.junit.jupiter.api.Assertions.assertThrows;
import static org.junit.jupiter.api.Assertions.assertTrue;

public class TextAnalyticsClientTest extends TextAnalyticsClientTestBase {
    private TextAnalyticsClient client;

    private TextAnalyticsClient getTextAnalyticsClient(HttpClient httpClient,
        TextAnalyticsServiceVersion serviceVersion) {
        return getTextAnalyticsAsyncClientBuilder(httpClient, serviceVersion).buildClient();
    }
    // Detect language

    /**
     * Verify that we can get statistics on the collection result when given a batch of documents with options.
     */
    @ParameterizedTest(name = DISPLAY_NAME_WITH_ARGUMENTS)
    @MethodSource("com.azure.ai.textanalytics.TestUtils#getTestParameters")
    public void detectLanguagesBatchInputShowStatistics(HttpClient httpClient, TextAnalyticsServiceVersion serviceVersion) {
        client = getTextAnalyticsClient(httpClient, serviceVersion);
        detectLanguageShowStatisticsRunner((inputs, options) -> validateDetectLanguageResultCollectionWithResponse(true,
            getExpectedBatchDetectedLanguages(), 200,
            client.detectLanguageBatchWithResponse(inputs, options, Context.NONE)));
    }

    /**
     * Test Detect batch of documents languages.
     */
    @ParameterizedTest(name = DISPLAY_NAME_WITH_ARGUMENTS)
    @MethodSource("com.azure.ai.textanalytics.TestUtils#getTestParameters")
    public void detectLanguagesBatchInput(HttpClient httpClient, TextAnalyticsServiceVersion serviceVersion) {
        client = getTextAnalyticsClient(httpClient, serviceVersion);
        detectLanguageRunner((inputs) -> validateDetectLanguageResultCollectionWithResponse(false,
            getExpectedBatchDetectedLanguages(), 200,
            client.detectLanguageBatchWithResponse(inputs, null, Context.NONE)));
    }

    /**
     * Test detect batch languages for a list of string input with country hint.
     */
    @ParameterizedTest(name = DISPLAY_NAME_WITH_ARGUMENTS)
    @MethodSource("com.azure.ai.textanalytics.TestUtils#getTestParameters")
    public void detectLanguagesBatchListCountryHint(HttpClient httpClient, TextAnalyticsServiceVersion serviceVersion) {
        client = getTextAnalyticsClient(httpClient, serviceVersion);
        detectLanguagesCountryHintRunner((inputs, countryHint) -> validateDetectLanguageResultCollection(
            false, getExpectedBatchDetectedLanguages(),
            client.detectLanguageBatch(inputs, countryHint, null)));
    }

    /**
     * Test detect batch languages for a list of string input with request options
     */
    @ParameterizedTest(name = DISPLAY_NAME_WITH_ARGUMENTS)
    @MethodSource("com.azure.ai.textanalytics.TestUtils#getTestParameters")
    public void detectLanguagesBatchListCountryHintWithOptions(HttpClient httpClient, TextAnalyticsServiceVersion serviceVersion) {
        client = getTextAnalyticsClient(httpClient, serviceVersion);
        detectLanguagesBatchListCountryHintWithOptionsRunner((inputs, options) -> validateDetectLanguageResultCollection(true,
            getExpectedBatchDetectedLanguages(), client.detectLanguageBatch(inputs, null, options)));
    }

    /**
     * Test detect batch languages for a list of string input.
     */
    @ParameterizedTest(name = DISPLAY_NAME_WITH_ARGUMENTS)
    @MethodSource("com.azure.ai.textanalytics.TestUtils#getTestParameters")
    public void detectLanguagesBatchStringInput(HttpClient httpClient, TextAnalyticsServiceVersion serviceVersion) {
        client = getTextAnalyticsClient(httpClient, serviceVersion);
        detectLanguageStringInputRunner((inputs) -> validateDetectLanguageResultCollection(
            false, getExpectedBatchDetectedLanguages(), client.detectLanguageBatch(inputs, null, null)));
    }

    /**
     * Verifies that a single DetectLanguageResult is returned for a document to detect language.
     */
    @ParameterizedTest(name = DISPLAY_NAME_WITH_ARGUMENTS)
    @MethodSource("com.azure.ai.textanalytics.TestUtils#getTestParameters")
    public void detectSingleTextLanguage(HttpClient httpClient, TextAnalyticsServiceVersion serviceVersion) {
        client = getTextAnalyticsClient(httpClient, serviceVersion);
        detectSingleTextLanguageRunner(input ->
            validatePrimaryLanguage(getDetectedLanguageEnglish(), client.detectLanguage(input)));
    }

    /**
     * Verifies that a TextAnalyticsException is thrown for an empty document.
     */
    @ParameterizedTest(name = DISPLAY_NAME_WITH_ARGUMENTS)
    @MethodSource("com.azure.ai.textanalytics.TestUtils#getTestParameters")
    public void detectLanguageEmptyText(HttpClient httpClient, TextAnalyticsServiceVersion serviceVersion) {
        client = getTextAnalyticsClient(httpClient, serviceVersion);
        emptyTextRunner(input -> {
            final TextAnalyticsException exception = assertThrows(TextAnalyticsException.class,
                () -> client.detectLanguage(input));
            assertEquals(INVALID_DOCUMENT, exception.getErrorCode());
        });
    }

    /**
     * Verifies that detectLanguage returns an "UNKNOWN" result when faulty text is passed.
     */
    @ParameterizedTest(name = DISPLAY_NAME_WITH_ARGUMENTS)
    @MethodSource("com.azure.ai.textanalytics.TestUtils#getTestParameters")
    public void detectLanguageFaultyText(HttpClient httpClient, TextAnalyticsServiceVersion serviceVersion) {
        client = getTextAnalyticsClient(httpClient, serviceVersion);
        faultyTextRunner(input -> validatePrimaryLanguage(client.detectLanguage(input), getUnknownDetectedLanguage()));
    }

    /**
     * Verifies that a bad request exception is returned for input documents with same IDs.
     */
    @ParameterizedTest(name = DISPLAY_NAME_WITH_ARGUMENTS)
    @MethodSource("com.azure.ai.textanalytics.TestUtils#getTestParameters")
    public void detectLanguageDuplicateIdInput(HttpClient httpClient, TextAnalyticsServiceVersion serviceVersion) {
        client = getTextAnalyticsClient(httpClient, serviceVersion);
        detectLanguageDuplicateIdRunner((inputs, options) -> {
            final HttpResponseException response = assertThrows(HttpResponseException.class,
                () -> client.detectLanguageBatchWithResponse(inputs, options, Context.NONE));
            assertEquals(HttpURLConnection.HTTP_BAD_REQUEST, response.getResponse().getStatusCode());
        });
    }

    /**
     * Verifies that an invalid document exception is returned for input documents with an empty ID.
     */
    @ParameterizedTest(name = DISPLAY_NAME_WITH_ARGUMENTS)
    @MethodSource("com.azure.ai.textanalytics.TestUtils#getTestParameters")
    public void detectLanguageEmptyIdInput(HttpClient httpClient, TextAnalyticsServiceVersion serviceVersion) {
        client = getTextAnalyticsClient(httpClient, serviceVersion);
        detectLanguageInputEmptyIdRunner(inputs -> {
            final HttpResponseException httpResponseException = assertThrows(HttpResponseException.class,
                () -> client.detectLanguageBatchWithResponse(inputs, null, Context.NONE));
            assertEquals(400, httpResponseException.getResponse().getStatusCode());
            final TextAnalyticsError textAnalyticsError = (TextAnalyticsError) httpResponseException.getValue();
            assertEquals(INVALID_DOCUMENT, textAnalyticsError.getErrorCode());
        });
    }

    /**
     * Verifies that a TextAnalyticsException is thrown for a document with invalid country hint.
     */
    @ParameterizedTest(name = DISPLAY_NAME_WITH_ARGUMENTS)
    @MethodSource("com.azure.ai.textanalytics.TestUtils#getTestParameters")
    public void detectLanguageInvalidCountryHint(HttpClient httpClient, TextAnalyticsServiceVersion serviceVersion) {
        client = getTextAnalyticsClient(httpClient, serviceVersion);
        detectLanguageInvalidCountryHintRunner((input, countryHint) -> {
            final TextAnalyticsException exception = assertThrows(TextAnalyticsException.class,
                () -> client.detectLanguage(input, countryHint));
            assertEquals(INVALID_COUNTRY_HINT, exception.getErrorCode());
        });
    }

    /**
     * Verify that with countryHint with empty string will not throw exception.
     */
    @ParameterizedTest(name = DISPLAY_NAME_WITH_ARGUMENTS)
    @MethodSource("com.azure.ai.textanalytics.TestUtils#getTestParameters")
    public void detectLanguageEmptyCountryHint(HttpClient httpClient, TextAnalyticsServiceVersion serviceVersion) {
        client = getTextAnalyticsClient(httpClient, serviceVersion);
        detectLanguageEmptyCountryHintRunner((input, countryHint) ->
            validatePrimaryLanguage(getDetectedLanguageSpanish(), client.detectLanguage(input, countryHint)));
    }

    /**
     * Verify that with countryHint with "none" will not throw exception.
     */
    @ParameterizedTest(name = DISPLAY_NAME_WITH_ARGUMENTS)
    @MethodSource("com.azure.ai.textanalytics.TestUtils#getTestParameters")
    public void detectLanguageNoneCountryHint(HttpClient httpClient, TextAnalyticsServiceVersion serviceVersion) {
        client = getTextAnalyticsClient(httpClient, serviceVersion);
        detectLanguageNoneCountryHintRunner((input, countryHint) ->
            validatePrimaryLanguage(getDetectedLanguageSpanish(), client.detectLanguage(input, countryHint)));
    }

    // Recognize Entity

    @ParameterizedTest(name = DISPLAY_NAME_WITH_ARGUMENTS)
    @MethodSource("com.azure.ai.textanalytics.TestUtils#getTestParameters")
    public void recognizeEntitiesForTextInput(HttpClient httpClient, TextAnalyticsServiceVersion serviceVersion) {
        client = getTextAnalyticsClient(httpClient, serviceVersion);
        recognizeCategorizedEntitiesForSingleTextInputRunner(input -> {
            final List<CategorizedEntity> entities = client.recognizeEntities(input).stream().collect(Collectors.toList());
            validateCategorizedEntities(getCategorizedEntitiesList1(), entities);
        });
    }

    @ParameterizedTest(name = DISPLAY_NAME_WITH_ARGUMENTS)
    @MethodSource("com.azure.ai.textanalytics.TestUtils#getTestParameters")
    public void recognizeEntitiesForEmptyText(HttpClient httpClient, TextAnalyticsServiceVersion serviceVersion) {
        client = getTextAnalyticsClient(httpClient, serviceVersion);
        emptyTextRunner(input -> {
            final TextAnalyticsException exception = assertThrows(TextAnalyticsException.class,
                () -> client.recognizeEntities(input).iterator().hasNext());
            assertEquals(INVALID_DOCUMENT, exception.getErrorCode());
        });
    }

    @ParameterizedTest(name = DISPLAY_NAME_WITH_ARGUMENTS)
    @MethodSource("com.azure.ai.textanalytics.TestUtils#getTestParameters")
    public void recognizeEntitiesForFaultyText(HttpClient httpClient, TextAnalyticsServiceVersion serviceVersion) {
        client = getTextAnalyticsClient(httpClient, serviceVersion);
        faultyTextRunner(input -> assertFalse(client.recognizeEntities(input).iterator().hasNext()));
    }

    @ParameterizedTest(name = DISPLAY_NAME_WITH_ARGUMENTS)
    @MethodSource("com.azure.ai.textanalytics.TestUtils#getTestParameters")
    public void recognizeEntitiesDuplicateIdInput(HttpClient httpClient, TextAnalyticsServiceVersion serviceVersion) {
        client = getTextAnalyticsClient(httpClient, serviceVersion);
        recognizeCategorizedEntityDuplicateIdRunner(inputs -> {
            final HttpResponseException response = assertThrows(HttpResponseException.class,
                () -> client.recognizeEntitiesBatchWithResponse(inputs, null, Context.NONE));
            assertEquals(HttpURLConnection.HTTP_BAD_REQUEST, response.getResponse().getStatusCode());
        });
    }

    @ParameterizedTest(name = DISPLAY_NAME_WITH_ARGUMENTS)
    @MethodSource("com.azure.ai.textanalytics.TestUtils#getTestParameters")
    public void recognizeEntitiesEmptyIdInput(HttpClient httpClient, TextAnalyticsServiceVersion serviceVersion) {
        client = getTextAnalyticsClient(httpClient, serviceVersion);
        textAnalyticsInputEmptyIdRunner(inputs -> {
            final HttpResponseException httpResponseException = assertThrows(HttpResponseException.class,
                () -> client.recognizeEntitiesBatchWithResponse(inputs, null, Context.NONE));
            assertEquals(400, httpResponseException.getResponse().getStatusCode());
            final TextAnalyticsError textAnalyticsError = (TextAnalyticsError) httpResponseException.getValue();
            assertEquals(INVALID_DOCUMENT, textAnalyticsError.getErrorCode());
        });
    }

    @ParameterizedTest(name = DISPLAY_NAME_WITH_ARGUMENTS)
    @MethodSource("com.azure.ai.textanalytics.TestUtils#getTestParameters")
    public void recognizeEntitiesBatchInputSingleError(HttpClient httpClient, TextAnalyticsServiceVersion serviceVersion) {
        client = getTextAnalyticsClient(httpClient, serviceVersion);
        recognizeBatchCategorizedEntitySingleErrorRunner((inputs) -> {
            Response<RecognizeEntitiesResultCollection> response = client.recognizeEntitiesBatchWithResponse(inputs, null, Context.NONE);
            response.getValue().forEach(recognizeEntitiesResult -> {
                Exception exception = assertThrows(TextAnalyticsException.class, recognizeEntitiesResult::getEntities);
                assertEquals(String.format(BATCH_ERROR_EXCEPTION_MESSAGE, "RecognizeEntitiesResult"), exception.getMessage());
            });
        });
    }

    @ParameterizedTest(name = DISPLAY_NAME_WITH_ARGUMENTS)
    @MethodSource("com.azure.ai.textanalytics.TestUtils#getTestParameters")
    public void recognizeEntitiesForBatchInput(HttpClient httpClient, TextAnalyticsServiceVersion serviceVersion) {
        client = getTextAnalyticsClient(httpClient, serviceVersion);
        recognizeBatchCategorizedEntityRunner((inputs) ->
            validateCategorizedEntitiesResultCollectionWithResponse(false, getExpectedBatchCategorizedEntities(), 200,
                client.recognizeEntitiesBatchWithResponse(inputs, null, Context.NONE))
        );
    }

    @ParameterizedTest(name = DISPLAY_NAME_WITH_ARGUMENTS)
    @MethodSource("com.azure.ai.textanalytics.TestUtils#getTestParameters")
    public void recognizeEntitiesForBatchInputShowStatistics(HttpClient httpClient, TextAnalyticsServiceVersion serviceVersion) {
        client = getTextAnalyticsClient(httpClient, serviceVersion);
        recognizeBatchCategorizedEntitiesShowStatsRunner((inputs, options) ->
            validateCategorizedEntitiesResultCollectionWithResponse(true, getExpectedBatchCategorizedEntities(), 200,
                client.recognizeEntitiesBatchWithResponse(inputs, options, Context.NONE))
        );
    }

    @ParameterizedTest(name = DISPLAY_NAME_WITH_ARGUMENTS)
    @MethodSource("com.azure.ai.textanalytics.TestUtils#getTestParameters")
    public void recognizeEntitiesForBatchStringInput(HttpClient httpClient, TextAnalyticsServiceVersion serviceVersion) {
        client = getTextAnalyticsClient(httpClient, serviceVersion);
        recognizeCategorizedEntityStringInputRunner((inputs) ->
            validateCategorizedEntitiesResultCollection(false, getExpectedBatchCategorizedEntities(),
                client.recognizeEntitiesBatch(inputs, null, null)));
    }

    @ParameterizedTest(name = DISPLAY_NAME_WITH_ARGUMENTS)
    @MethodSource("com.azure.ai.textanalytics.TestUtils#getTestParameters")
    public void recognizeEntitiesForListLanguageHint(HttpClient httpClient, TextAnalyticsServiceVersion serviceVersion) {
        client = getTextAnalyticsClient(httpClient, serviceVersion);
        recognizeCategorizedEntitiesLanguageHintRunner((inputs, language) ->
            validateCategorizedEntitiesResultCollection(false, getExpectedBatchCategorizedEntities(),
                client.recognizeEntitiesBatch(inputs, language, null))
        );
    }

    @ParameterizedTest(name = DISPLAY_NAME_WITH_ARGUMENTS)
    @MethodSource("com.azure.ai.textanalytics.TestUtils#getTestParameters")
    public void recognizeEntitiesForListWithOptions(HttpClient httpClient, TextAnalyticsServiceVersion serviceVersion) {
        client = getTextAnalyticsClient(httpClient, serviceVersion);
        recognizeStringBatchCategorizedEntitiesShowStatsRunner((inputs, options) ->
            validateCategorizedEntitiesResultCollection(true, getExpectedBatchCategorizedEntities(),
                client.recognizeEntitiesBatch(inputs, null, options))
        );
    }

    @ParameterizedTest(name = DISPLAY_NAME_WITH_ARGUMENTS)
    @MethodSource("com.azure.ai.textanalytics.TestUtils#getTestParameters")
    public void recognizeEntitiesBatchTooManyDocuments(HttpClient httpClient, TextAnalyticsServiceVersion serviceVersion) {
        client = getTextAnalyticsClient(httpClient, serviceVersion);
        tooManyDocumentsRunner(inputs -> {
            final HttpResponseException httpResponseException = assertThrows(HttpResponseException.class,
                () -> client.recognizeEntitiesBatch(inputs, null, null).stream().findFirst().get());
            assertEquals(400, httpResponseException.getResponse().getStatusCode());
            final TextAnalyticsError textAnalyticsError = (TextAnalyticsError) httpResponseException.getValue();
            assertEquals(INVALID_DOCUMENT_BATCH, textAnalyticsError.getErrorCode());
        });
    }

    @ParameterizedTest(name = DISPLAY_NAME_WITH_ARGUMENTS)
    @MethodSource("com.azure.ai.textanalytics.TestUtils#getTestParameters")
    public void recognizeEntitiesEmoji(HttpClient httpClient, TextAnalyticsServiceVersion serviceVersion) {
        client = getTextAnalyticsClient(httpClient, serviceVersion);
        emojiRunner(document ->
            client.recognizeEntities(document).forEach(
                categorizedEntity -> {
                    assertEquals(13, categorizedEntity.getOffset());
                }),
            CATEGORIZED_ENTITY_INPUTS.get(1)
        );
    }

    @ParameterizedTest(name = DISPLAY_NAME_WITH_ARGUMENTS)
    @MethodSource("com.azure.ai.textanalytics.TestUtils#getTestParameters")
    public void recognizeEntitiesEmojiWithSkinToneModifier(HttpClient httpClient, TextAnalyticsServiceVersion serviceVersion) {
        client = getTextAnalyticsClient(httpClient, serviceVersion);
        emojiWithSkinToneModifierRunner(document ->
            client.recognizeEntities(document).forEach(
                categorizedEntity -> {
                    assertEquals(15, categorizedEntity.getOffset());
                }),
            CATEGORIZED_ENTITY_INPUTS.get(1)
        );
    }

    @ParameterizedTest(name = DISPLAY_NAME_WITH_ARGUMENTS)
    @MethodSource("com.azure.ai.textanalytics.TestUtils#getTestParameters")
    public void recognizeEntitiesEmojiFamily(HttpClient httpClient, TextAnalyticsServiceVersion serviceVersion) {
        client = getTextAnalyticsClient(httpClient, serviceVersion);
        emojiFamilyRunner(document ->
            client.recognizeEntities(document).forEach(
                categorizedEntity -> {
                    assertEquals(22, categorizedEntity.getOffset());
                }),
            CATEGORIZED_ENTITY_INPUTS.get(1)
        );
    }

    @ParameterizedTest(name = DISPLAY_NAME_WITH_ARGUMENTS)
    @MethodSource("com.azure.ai.textanalytics.TestUtils#getTestParameters")
    public void recognizeEntitiesEmojiFamilyWIthSkinToneModifier(HttpClient httpClient, TextAnalyticsServiceVersion serviceVersion) {
        client = getTextAnalyticsClient(httpClient, serviceVersion);
        emojiFamilyWithSkinToneModifierRunner(document ->
            client.recognizeEntities(document).forEach(
                categorizedEntity -> {
                    assertEquals(30, categorizedEntity.getOffset());
                }),
            CATEGORIZED_ENTITY_INPUTS.get(1)
        );
    }

    @ParameterizedTest(name = DISPLAY_NAME_WITH_ARGUMENTS)
    @MethodSource("com.azure.ai.textanalytics.TestUtils#getTestParameters")
    public void recognizeEntitiesDiacriticsNfc(HttpClient httpClient, TextAnalyticsServiceVersion serviceVersion) {
        client = getTextAnalyticsClient(httpClient, serviceVersion);
        diacriticsNfcRunner(document ->
            client.recognizeEntities(document).forEach(
                categorizedEntity -> {
                    assertEquals(14, categorizedEntity.getOffset());
                }),
            CATEGORIZED_ENTITY_INPUTS.get(1)
        );
    }

    @ParameterizedTest(name = DISPLAY_NAME_WITH_ARGUMENTS)
    @MethodSource("com.azure.ai.textanalytics.TestUtils#getTestParameters")
    public void recognizeEntitiesDiacriticsNfd(HttpClient httpClient, TextAnalyticsServiceVersion serviceVersion) {
        client = getTextAnalyticsClient(httpClient, serviceVersion);
        diacriticsNfdRunner(document ->
            client.recognizeEntities(document).forEach(
                categorizedEntity -> {
                    assertEquals(15, categorizedEntity.getOffset());
                }),
            CATEGORIZED_ENTITY_INPUTS.get(1)
        );
    }

    @ParameterizedTest(name = DISPLAY_NAME_WITH_ARGUMENTS)
    @MethodSource("com.azure.ai.textanalytics.TestUtils#getTestParameters")
    public void recognizeEntitiesKoreanNfc(HttpClient httpClient, TextAnalyticsServiceVersion serviceVersion) {
        client = getTextAnalyticsClient(httpClient, serviceVersion);
        koreanNfcRunner(document ->
            client.recognizeEntities(document).forEach(
                categorizedEntity -> {
                    assertEquals(13, categorizedEntity.getOffset());
                }),
            CATEGORIZED_ENTITY_INPUTS.get(1)
        );
    }

    @ParameterizedTest(name = DISPLAY_NAME_WITH_ARGUMENTS)
    @MethodSource("com.azure.ai.textanalytics.TestUtils#getTestParameters")
    public void recognizeEntitiesKoreanNfd(HttpClient httpClient, TextAnalyticsServiceVersion serviceVersion) {
        client = getTextAnalyticsClient(httpClient, serviceVersion);
        koreanNfdRunner(document ->
            client.recognizeEntities(document).forEach(
                categorizedEntity -> {
                    assertEquals(13, categorizedEntity.getOffset());
                }),
            CATEGORIZED_ENTITY_INPUTS.get(1)
        );
    }

    @ParameterizedTest(name = DISPLAY_NAME_WITH_ARGUMENTS)
    @MethodSource("com.azure.ai.textanalytics.TestUtils#getTestParameters")
    public void recognizeEntitiesZalgoText(HttpClient httpClient, TextAnalyticsServiceVersion serviceVersion) {
        client = getTextAnalyticsClient(httpClient, serviceVersion);
        zalgoTextRunner(document ->
            client.recognizeEntities(document).forEach(
                categorizedEntity -> {
                    assertEquals(126, categorizedEntity.getOffset());
                }),
            CATEGORIZED_ENTITY_INPUTS.get(1)
        );
    }

    // Recognize Personally Identifiable Information entity

    @ParameterizedTest(name = DISPLAY_NAME_WITH_ARGUMENTS)
    @MethodSource("com.azure.ai.textanalytics.TestUtils#getTestParameters")
    public void recognizePiiEntitiesForTextInput(HttpClient httpClient, TextAnalyticsServiceVersion serviceVersion) {
        client = getTextAnalyticsClient(httpClient, serviceVersion);
        recognizePiiSingleDocumentRunner(document -> {
            final PiiEntityCollection entities = client.recognizePiiEntities(document);
            validatePiiEntities(getPiiEntitiesList1(), entities.stream().collect(Collectors.toList()));
        });
    }

    @ParameterizedTest(name = DISPLAY_NAME_WITH_ARGUMENTS)
    @MethodSource("com.azure.ai.textanalytics.TestUtils#getTestParameters")
    public void recognizePiiEntitiesForEmptyText(HttpClient httpClient, TextAnalyticsServiceVersion serviceVersion) {
        client = getTextAnalyticsClient(httpClient, serviceVersion);
        emptyTextRunner(document -> {
            final TextAnalyticsException exception = assertThrows(TextAnalyticsException.class, () ->
                client.recognizePiiEntities(document).iterator().hasNext());
            assertEquals(INVALID_DOCUMENT, exception.getErrorCode());
        });
    }

    @ParameterizedTest(name = DISPLAY_NAME_WITH_ARGUMENTS)
    @MethodSource("com.azure.ai.textanalytics.TestUtils#getTestParameters")
    public void recognizePiiEntitiesForFaultyText(HttpClient httpClient, TextAnalyticsServiceVersion serviceVersion) {
        client = getTextAnalyticsClient(httpClient, serviceVersion);
        faultyTextRunner(document -> assertFalse(client.recognizePiiEntities(document).iterator().hasNext()));
    }

    @ParameterizedTest(name = DISPLAY_NAME_WITH_ARGUMENTS)
    @MethodSource("com.azure.ai.textanalytics.TestUtils#getTestParameters")
    public void recognizePiiEntitiesDuplicateIdInput(HttpClient httpClient, TextAnalyticsServiceVersion serviceVersion) {
        client = getTextAnalyticsClient(httpClient, serviceVersion);
        recognizeBatchPiiEntityDuplicateIdRunner(inputs -> {
            final HttpResponseException response = assertThrows(HttpResponseException.class,
                () -> client.recognizePiiEntitiesBatchWithResponse(inputs, null, Context.NONE));
            assertEquals(HttpURLConnection.HTTP_BAD_REQUEST, response.getResponse().getStatusCode());
        });
    }

    @ParameterizedTest(name = DISPLAY_NAME_WITH_ARGUMENTS)
    @MethodSource("com.azure.ai.textanalytics.TestUtils#getTestParameters")
    public void recognizePiiEntitiesEmptyIdInput(HttpClient httpClient, TextAnalyticsServiceVersion serviceVersion) {
        client = getTextAnalyticsClient(httpClient, serviceVersion);
        textAnalyticsInputEmptyIdRunner(inputs -> {
            final HttpResponseException httpResponseException = assertThrows(HttpResponseException.class,
                () -> client.recognizePiiEntitiesBatchWithResponse(inputs, null, Context.NONE));
            assertEquals(400, httpResponseException.getResponse().getStatusCode());
            final TextAnalyticsError textAnalyticsError = (TextAnalyticsError) httpResponseException.getValue();
            assertEquals(INVALID_DOCUMENT, textAnalyticsError.getErrorCode());
        });
    }

    @ParameterizedTest(name = DISPLAY_NAME_WITH_ARGUMENTS)
    @MethodSource("com.azure.ai.textanalytics.TestUtils#getTestParameters")
    public void recognizePiiEntitiesBatchInputSingleError(HttpClient httpClient, TextAnalyticsServiceVersion serviceVersion) {
        client = getTextAnalyticsClient(httpClient, serviceVersion);
        recognizeBatchPiiEntitySingleErrorRunner((inputs) -> {
            Response<RecognizePiiEntitiesResultCollection> response = client.recognizePiiEntitiesBatchWithResponse(inputs, null, Context.NONE);
            response.getValue().forEach(recognizePiiEntitiesResult -> {
                Exception exception = assertThrows(TextAnalyticsException.class, recognizePiiEntitiesResult::getEntities);
                assertEquals(String.format(BATCH_ERROR_EXCEPTION_MESSAGE, "RecognizePiiEntitiesResult"), exception.getMessage());
            });
        });
    }

    @ParameterizedTest(name = DISPLAY_NAME_WITH_ARGUMENTS)
    @MethodSource("com.azure.ai.textanalytics.TestUtils#getTestParameters")
    public void recognizePiiEntitiesForBatchInput(HttpClient httpClient, TextAnalyticsServiceVersion serviceVersion) {
        client = getTextAnalyticsClient(httpClient, serviceVersion);
        recognizeBatchPiiEntitiesRunner(inputs ->
            validatePiiEntitiesResultCollectionWithResponse(false, getExpectedBatchPiiEntities(), 200,
                client.recognizePiiEntitiesBatchWithResponse(inputs, null, Context.NONE)));
    }

    @ParameterizedTest(name = DISPLAY_NAME_WITH_ARGUMENTS)
    @MethodSource("com.azure.ai.textanalytics.TestUtils#getTestParameters")
    public void recognizePiiEntitiesForBatchInputShowStatistics(HttpClient httpClient, TextAnalyticsServiceVersion serviceVersion) {
        client = getTextAnalyticsClient(httpClient, serviceVersion);
        recognizeBatchPiiEntitiesShowStatsRunner((inputs, options) ->
            validatePiiEntitiesResultCollectionWithResponse(true, getExpectedBatchPiiEntities(), 200,
                client.recognizePiiEntitiesBatchWithResponse(inputs, options, Context.NONE)));
    }

    @ParameterizedTest(name = DISPLAY_NAME_WITH_ARGUMENTS)
    @MethodSource("com.azure.ai.textanalytics.TestUtils#getTestParameters")
    public void recognizePiiEntitiesForListLanguageHint(HttpClient httpClient, TextAnalyticsServiceVersion serviceVersion) {
        client = getTextAnalyticsClient(httpClient, serviceVersion);
        recognizePiiEntitiesLanguageHintRunner((inputs, language) ->
            validatePiiEntitiesResultCollection(false, getExpectedBatchPiiEntities(),
                client.recognizePiiEntitiesBatch(inputs, language, null))
        );
    }

    @ParameterizedTest(name = DISPLAY_NAME_WITH_ARGUMENTS)
    @MethodSource("com.azure.ai.textanalytics.TestUtils#getTestParameters")
    public void recognizePiiEntitiesForListStringWithOptions(HttpClient httpClient, TextAnalyticsServiceVersion serviceVersion) {
        client = getTextAnalyticsClient(httpClient, serviceVersion);
        recognizeStringBatchPiiEntitiesShowStatsRunner((inputs, options) ->
            validatePiiEntitiesResultCollection(true, getExpectedBatchPiiEntities(),
                client.recognizePiiEntitiesBatch(inputs, null, options)));
    }

    @ParameterizedTest(name = DISPLAY_NAME_WITH_ARGUMENTS)
    @MethodSource("com.azure.ai.textanalytics.TestUtils#getTestParameters")
    public void recognizePiiEntitiesBatchTooManyDocuments(HttpClient httpClient, TextAnalyticsServiceVersion serviceVersion) {
        client = getTextAnalyticsClient(httpClient, serviceVersion);
        tooManyDocumentsRunner(inputs -> {
            final HttpResponseException httpResponseException = assertThrows(HttpResponseException.class,
                () -> client.recognizePiiEntitiesBatch(inputs, null, null).stream().findFirst().get());
            assertEquals(400, httpResponseException.getResponse().getStatusCode());
            final TextAnalyticsError textAnalyticsError = (TextAnalyticsError) httpResponseException.getValue();
            assertEquals(INVALID_DOCUMENT_BATCH, textAnalyticsError.getErrorCode());
        });
    }

    @ParameterizedTest(name = DISPLAY_NAME_WITH_ARGUMENTS)
    @MethodSource("com.azure.ai.textanalytics.TestUtils#getTestParameters")
    public void recognizePiiEntitiesEmoji(HttpClient httpClient, TextAnalyticsServiceVersion serviceVersion) {
        client = getTextAnalyticsClient(httpClient, serviceVersion);
        emojiRunner(document -> {
            final PiiEntityCollection result = client.recognizePiiEntities(document);
            result.forEach(piiEntity -> {
                assertEquals(8, piiEntity.getOffset());
            });
        }, PII_ENTITY_OFFSET_INPUT);
    }

    @ParameterizedTest(name = DISPLAY_NAME_WITH_ARGUMENTS)
    @MethodSource("com.azure.ai.textanalytics.TestUtils#getTestParameters")
    public void recognizePiiEntitiesEmojiWithSkinToneModifier(HttpClient httpClient, TextAnalyticsServiceVersion serviceVersion) {
        client = getTextAnalyticsClient(httpClient, serviceVersion);
        emojiWithSkinToneModifierRunner(document -> {
            final PiiEntityCollection result = client.recognizePiiEntities(document);
            result.forEach(piiEntity -> {
                assertEquals(10, piiEntity.getOffset());
            });
        }, PII_ENTITY_OFFSET_INPUT);
    }

    @ParameterizedTest(name = DISPLAY_NAME_WITH_ARGUMENTS)
    @MethodSource("com.azure.ai.textanalytics.TestUtils#getTestParameters")
    public void recognizePiiEntitiesEmojiFamily(HttpClient httpClient, TextAnalyticsServiceVersion serviceVersion) {
        client = getTextAnalyticsClient(httpClient, serviceVersion);
        emojiFamilyRunner(document -> {
            final PiiEntityCollection result = client.recognizePiiEntities(document);
            result.forEach(piiEntity -> {
                assertEquals(17, piiEntity.getOffset());
            });
        }, PII_ENTITY_OFFSET_INPUT);
    }

    @ParameterizedTest(name = DISPLAY_NAME_WITH_ARGUMENTS)
    @MethodSource("com.azure.ai.textanalytics.TestUtils#getTestParameters")
    public void recognizePiiEntitiesEmojiFamilyWIthSkinToneModifier(HttpClient httpClient, TextAnalyticsServiceVersion serviceVersion) {
        client = getTextAnalyticsClient(httpClient, serviceVersion);
        emojiFamilyWithSkinToneModifierRunner(document -> {
            final PiiEntityCollection result = client.recognizePiiEntities(document);
            result.forEach(piiEntity -> {
                assertEquals(25, piiEntity.getOffset());
            });
        }, PII_ENTITY_OFFSET_INPUT);
    }

    @ParameterizedTest(name = DISPLAY_NAME_WITH_ARGUMENTS)
    @MethodSource("com.azure.ai.textanalytics.TestUtils#getTestParameters")
    public void recognizePiiEntitiesDiacriticsNfc(HttpClient httpClient, TextAnalyticsServiceVersion serviceVersion) {
        client = getTextAnalyticsClient(httpClient, serviceVersion);
        diacriticsNfcRunner(document -> {
            final PiiEntityCollection result = client.recognizePiiEntities(document);
            result.forEach(piiEntity -> {
                assertEquals(9, piiEntity.getOffset());
            });
        }, PII_ENTITY_OFFSET_INPUT);
    }

    @ParameterizedTest(name = DISPLAY_NAME_WITH_ARGUMENTS)
    @MethodSource("com.azure.ai.textanalytics.TestUtils#getTestParameters")
    public void recognizePiiEntitiesDiacriticsNfd(HttpClient httpClient, TextAnalyticsServiceVersion serviceVersion) {
        client = getTextAnalyticsClient(httpClient, serviceVersion);
        diacriticsNfdRunner(document -> {
            final PiiEntityCollection result = client.recognizePiiEntities(document);
            result.forEach(piiEntity -> {
                assertEquals(10, piiEntity.getOffset());
            });
        }, PII_ENTITY_OFFSET_INPUT);
    }

    @ParameterizedTest(name = DISPLAY_NAME_WITH_ARGUMENTS)
    @MethodSource("com.azure.ai.textanalytics.TestUtils#getTestParameters")
    public void recognizePiiEntitiesKoreanNfc(HttpClient httpClient, TextAnalyticsServiceVersion serviceVersion) {
        client = getTextAnalyticsClient(httpClient, serviceVersion);
        koreanNfcRunner(document -> {
            final PiiEntityCollection result = client.recognizePiiEntities(document);
            result.forEach(piiEntity -> {
                assertEquals(8, piiEntity.getOffset());
            });
        }, PII_ENTITY_OFFSET_INPUT);
    }

    @ParameterizedTest(name = DISPLAY_NAME_WITH_ARGUMENTS)
    @MethodSource("com.azure.ai.textanalytics.TestUtils#getTestParameters")
    public void recognizePiiEntitiesKoreanNfd(HttpClient httpClient, TextAnalyticsServiceVersion serviceVersion) {
        client = getTextAnalyticsClient(httpClient, serviceVersion);
        koreanNfdRunner(document -> {
            final PiiEntityCollection result = client.recognizePiiEntities(document);
            result.forEach(piiEntity -> {
                assertEquals(8, piiEntity.getOffset());
            });
        }, PII_ENTITY_OFFSET_INPUT);
    }

    @ParameterizedTest(name = DISPLAY_NAME_WITH_ARGUMENTS)
    @MethodSource("com.azure.ai.textanalytics.TestUtils#getTestParameters")
    public void recognizePiiEntitiesZalgoText(HttpClient httpClient, TextAnalyticsServiceVersion serviceVersion) {
        client = getTextAnalyticsClient(httpClient, serviceVersion);
        zalgoTextRunner(document -> {
            final PiiEntityCollection result = client.recognizePiiEntities(document);
            result.forEach(piiEntity -> {
                assertEquals(121, piiEntity.getOffset());
            });
        }, PII_ENTITY_OFFSET_INPUT);
    }

    @ParameterizedTest(name = DISPLAY_NAME_WITH_ARGUMENTS)
    @MethodSource("com.azure.ai.textanalytics.TestUtils#getTestParameters")
    public void recognizePiiEntitiesForDomainFilter(HttpClient httpClient, TextAnalyticsServiceVersion serviceVersion) {
        client = getTextAnalyticsClient(httpClient, serviceVersion);
        recognizePiiDomainFilterRunner((document, options) -> {
            final PiiEntityCollection entities = client.recognizePiiEntities(document, "en", options);
            validatePiiEntities(Arrays.asList(getPiiEntitiesList1().get(1)), entities.stream().collect(Collectors.toList()));
        });
    }

    @ParameterizedTest(name = DISPLAY_NAME_WITH_ARGUMENTS)
    @MethodSource("com.azure.ai.textanalytics.TestUtils#getTestParameters")
    public void recognizePiiEntitiesForBatchInputStringForDomainFilter(HttpClient httpClient, TextAnalyticsServiceVersion serviceVersion) {
        client = getTextAnalyticsClient(httpClient, serviceVersion);
        recognizePiiLanguageHintRunner((inputs, language) -> {
            final RecognizePiiEntitiesResultCollection response = client.recognizePiiEntitiesBatch(inputs, language,
                new RecognizePiiEntitiesOptions().setDomainFilter(PiiEntityDomainType.PROTECTED_HEALTH_INFORMATION));
            validatePiiEntitiesResultCollection(false, getExpectedBatchPiiEntitiesForDomainFilter(), response);
        });
    }

    @ParameterizedTest(name = DISPLAY_NAME_WITH_ARGUMENTS)
    @MethodSource("com.azure.ai.textanalytics.TestUtils#getTestParameters")
    public void recognizePiiEntitiesForBatchInputForDomainFilter(HttpClient httpClient, TextAnalyticsServiceVersion serviceVersion) {
        client = getTextAnalyticsClient(httpClient, serviceVersion);
        recognizeBatchPiiEntitiesRunner((inputs) -> {
            final Response<RecognizePiiEntitiesResultCollection> response = client.recognizePiiEntitiesBatchWithResponse(inputs,
                new RecognizePiiEntitiesOptions().setDomainFilter(PiiEntityDomainType.PROTECTED_HEALTH_INFORMATION), Context.NONE);
            validatePiiEntitiesResultCollectionWithResponse(false, getExpectedBatchPiiEntitiesForDomainFilter(), 200, response);
        });
    }

    // Recognize linked entity

    @ParameterizedTest(name = DISPLAY_NAME_WITH_ARGUMENTS)
    @MethodSource("com.azure.ai.textanalytics.TestUtils#getTestParameters")
    public void recognizeLinkedEntitiesForTextInput(HttpClient httpClient, TextAnalyticsServiceVersion serviceVersion) {
        client = getTextAnalyticsClient(httpClient, serviceVersion);
        recognizeLinkedEntitiesForSingleTextInputRunner(input -> {
            final List<LinkedEntity> linkedEntities = client.recognizeLinkedEntities(input)
                .stream().collect(Collectors.toList());
            validateLinkedEntity(getLinkedEntitiesList1().get(0), linkedEntities.get(0));
        });
    }

    @ParameterizedTest(name = DISPLAY_NAME_WITH_ARGUMENTS)
    @MethodSource("com.azure.ai.textanalytics.TestUtils#getTestParameters")
    public void recognizeLinkedEntitiesForEmptyText(HttpClient httpClient, TextAnalyticsServiceVersion serviceVersion) {
        client = getTextAnalyticsClient(httpClient, serviceVersion);
        emptyTextRunner(input -> {
            final TextAnalyticsException exception = assertThrows(TextAnalyticsException.class,
                () -> client.recognizeLinkedEntities(input).iterator().hasNext());
            assertEquals(INVALID_DOCUMENT, exception.getErrorCode());
        });
    }

    @ParameterizedTest(name = DISPLAY_NAME_WITH_ARGUMENTS)
    @MethodSource("com.azure.ai.textanalytics.TestUtils#getTestParameters")
    public void recognizeLinkedEntitiesForFaultyText(HttpClient httpClient, TextAnalyticsServiceVersion serviceVersion) {
        client = getTextAnalyticsClient(httpClient, serviceVersion);
        faultyTextRunner(input ->
            assertFalse(client.recognizeLinkedEntities(input).iterator().hasNext()));
    }

    @ParameterizedTest(name = DISPLAY_NAME_WITH_ARGUMENTS)
    @MethodSource("com.azure.ai.textanalytics.TestUtils#getTestParameters")
    public void recognizeLinkedEntitiesDuplicateIdInput(HttpClient httpClient, TextAnalyticsServiceVersion serviceVersion) {
        client = getTextAnalyticsClient(httpClient, serviceVersion);
        recognizeBatchLinkedEntityDuplicateIdRunner(inputs -> {
            final HttpResponseException response = assertThrows(HttpResponseException.class,
                () -> client.recognizeLinkedEntitiesBatchWithResponse(inputs, null, Context.NONE));
            assertEquals(HttpURLConnection.HTTP_BAD_REQUEST, response.getResponse().getStatusCode());
        });
    }

    @ParameterizedTest(name = DISPLAY_NAME_WITH_ARGUMENTS)
    @MethodSource("com.azure.ai.textanalytics.TestUtils#getTestParameters")
    public void recognizeLinkedEntitiesEmptyIdInput(HttpClient httpClient, TextAnalyticsServiceVersion serviceVersion) {
        client = getTextAnalyticsClient(httpClient, serviceVersion);
        textAnalyticsInputEmptyIdRunner(inputs -> {
            final HttpResponseException httpResponseException = assertThrows(HttpResponseException.class,
                () -> client.recognizeLinkedEntitiesBatchWithResponse(inputs, null, Context.NONE));
            assertEquals(400, httpResponseException.getResponse().getStatusCode());
            final TextAnalyticsError textAnalyticsError = (TextAnalyticsError) httpResponseException.getValue();
            assertEquals(INVALID_DOCUMENT, textAnalyticsError.getErrorCode());
        });
    }

    @ParameterizedTest(name = DISPLAY_NAME_WITH_ARGUMENTS)
    @MethodSource("com.azure.ai.textanalytics.TestUtils#getTestParameters")
    public void recognizeLinkedEntitiesForBatchInput(HttpClient httpClient, TextAnalyticsServiceVersion serviceVersion) {
        client = getTextAnalyticsClient(httpClient, serviceVersion);
        recognizeBatchLinkedEntityRunner((inputs) ->
            validateLinkedEntitiesResultCollectionWithResponse(false, getExpectedBatchLinkedEntities(), 200,
                client.recognizeLinkedEntitiesBatchWithResponse(inputs, null, Context.NONE))
        );
    }

    @ParameterizedTest(name = DISPLAY_NAME_WITH_ARGUMENTS)
    @MethodSource("com.azure.ai.textanalytics.TestUtils#getTestParameters")
    public void recognizeLinkedEntitiesForBatchInputShowStatistics(HttpClient httpClient, TextAnalyticsServiceVersion serviceVersion) {
        client = getTextAnalyticsClient(httpClient, serviceVersion);
        recognizeBatchLinkedEntitiesShowStatsRunner((inputs, options) ->
            validateLinkedEntitiesResultCollectionWithResponse(true, getExpectedBatchLinkedEntities(), 200,
                client.recognizeLinkedEntitiesBatchWithResponse(inputs, options, Context.NONE)));
    }

    @ParameterizedTest(name = DISPLAY_NAME_WITH_ARGUMENTS)
    @MethodSource("com.azure.ai.textanalytics.TestUtils#getTestParameters")
    public void recognizeLinkedEntitiesForBatchStringInput(HttpClient httpClient, TextAnalyticsServiceVersion serviceVersion) {
        client = getTextAnalyticsClient(httpClient, serviceVersion);
        recognizeLinkedStringInputRunner((inputs) ->
            validateLinkedEntitiesResultCollection(false, getExpectedBatchLinkedEntities(), client.recognizeLinkedEntitiesBatch(inputs, null, null)));
    }

    @ParameterizedTest(name = DISPLAY_NAME_WITH_ARGUMENTS)
    @MethodSource("com.azure.ai.textanalytics.TestUtils#getTestParameters")
    public void recognizeLinkedEntitiesForListLanguageHint(HttpClient httpClient, TextAnalyticsServiceVersion serviceVersion) {
        client = getTextAnalyticsClient(httpClient, serviceVersion);
        recognizeLinkedLanguageHintRunner((inputs, language) ->
            validateLinkedEntitiesResultCollection(false, getExpectedBatchLinkedEntities(), client.recognizeLinkedEntitiesBatch(inputs, language, null)));
    }

    @ParameterizedTest(name = DISPLAY_NAME_WITH_ARGUMENTS)
    @MethodSource("com.azure.ai.textanalytics.TestUtils#getTestParameters")
    public void recognizeLinkedEntitiesForListStringWithOptions(HttpClient httpClient, TextAnalyticsServiceVersion serviceVersion) {
        client = getTextAnalyticsClient(httpClient, serviceVersion);
        recognizeBatchStringLinkedEntitiesShowStatsRunner((inputs, options) ->
            validateLinkedEntitiesResultCollection(true, getExpectedBatchLinkedEntities(), client.recognizeLinkedEntitiesBatch(inputs, null, options)));
    }

    @ParameterizedTest(name = DISPLAY_NAME_WITH_ARGUMENTS)
    @MethodSource("com.azure.ai.textanalytics.TestUtils#getTestParameters")
    public void recognizeLinkedEntitiesBatchTooManyDocuments(HttpClient httpClient, TextAnalyticsServiceVersion serviceVersion) {
        client = getTextAnalyticsClient(httpClient, serviceVersion);
        tooManyDocumentsRunner(inputs -> {
            final HttpResponseException httpResponseException = assertThrows(HttpResponseException.class,
                () -> client.recognizeLinkedEntitiesBatch(inputs, null, null).stream().findFirst().get());
            assertEquals(400, httpResponseException.getResponse().getStatusCode());
            final TextAnalyticsError textAnalyticsError = (TextAnalyticsError) httpResponseException.getValue();
            assertEquals(INVALID_DOCUMENT_BATCH, textAnalyticsError.getErrorCode());
        });
    }

    @ParameterizedTest(name = DISPLAY_NAME_WITH_ARGUMENTS)
    @MethodSource("com.azure.ai.textanalytics.TestUtils#getTestParameters")
    public void recognizeLinkedEntitiesEmoji(HttpClient httpClient, TextAnalyticsServiceVersion serviceVersion) {
        client = getTextAnalyticsClient(httpClient, serviceVersion);
        emojiRunner(document ->
            client.recognizeLinkedEntities(document).forEach(
                linkedEntity -> linkedEntity.getMatches().forEach(
                    linkedEntityMatch -> {
                        assertEquals(13, linkedEntityMatch.getOffset());
                    })),
            LINKED_ENTITY_INPUTS.get(1)
        );
    }

    @ParameterizedTest(name = DISPLAY_NAME_WITH_ARGUMENTS)
    @MethodSource("com.azure.ai.textanalytics.TestUtils#getTestParameters")
    public void recognizeLinkedEntitiesEmojiWithSkinToneModifier(HttpClient httpClient, TextAnalyticsServiceVersion serviceVersion) {
        client = getTextAnalyticsClient(httpClient, serviceVersion);
        emojiWithSkinToneModifierRunner(document ->
            client.recognizeLinkedEntities(document).forEach(
                linkedEntity -> linkedEntity.getMatches().forEach(
                    linkedEntityMatch -> {
                        assertEquals(15, linkedEntityMatch.getOffset());
                    })),
            LINKED_ENTITY_INPUTS.get(1)
        );
    }

    @ParameterizedTest(name = DISPLAY_NAME_WITH_ARGUMENTS)
    @MethodSource("com.azure.ai.textanalytics.TestUtils#getTestParameters")
    public void recognizeLinkedEntitiesEmojiFamily(HttpClient httpClient, TextAnalyticsServiceVersion serviceVersion) {
        client = getTextAnalyticsClient(httpClient, serviceVersion);
        emojiFamilyRunner(document ->
            client.recognizeLinkedEntities(document).forEach(
                linkedEntity -> linkedEntity.getMatches().forEach(
                    linkedEntityMatch -> {
                        assertEquals(22, linkedEntityMatch.getOffset());
                    })),
            LINKED_ENTITY_INPUTS.get(1)
        );
    }

    @ParameterizedTest(name = DISPLAY_NAME_WITH_ARGUMENTS)
    @MethodSource("com.azure.ai.textanalytics.TestUtils#getTestParameters")
    public void recognizeLinkedEntitiesEmojiFamilyWIthSkinToneModifier(HttpClient httpClient, TextAnalyticsServiceVersion serviceVersion) {
        client = getTextAnalyticsClient(httpClient, serviceVersion);
        emojiFamilyWithSkinToneModifierRunner(document ->
            client.recognizeLinkedEntities(document).forEach(linkedEntity ->
                    linkedEntity.getMatches().forEach(linkedEntityMatch -> {
                        assertEquals(30, linkedEntityMatch.getOffset());
                    })),
            LINKED_ENTITY_INPUTS.get(1)
        );
    }

    @ParameterizedTest(name = DISPLAY_NAME_WITH_ARGUMENTS)
    @MethodSource("com.azure.ai.textanalytics.TestUtils#getTestParameters")
    public void recognizeLinkedEntitiesDiacriticsNfc(HttpClient httpClient, TextAnalyticsServiceVersion serviceVersion) {
        client = getTextAnalyticsClient(httpClient, serviceVersion);
        diacriticsNfcRunner(document ->
            client.recognizeLinkedEntities(document).forEach(
                linkedEntity -> linkedEntity.getMatches().forEach(
                    linkedEntityMatch -> {
                        assertEquals(14, linkedEntityMatch.getOffset());
                    })),
            LINKED_ENTITY_INPUTS.get(1)
        );
    }

    @ParameterizedTest(name = DISPLAY_NAME_WITH_ARGUMENTS)
    @MethodSource("com.azure.ai.textanalytics.TestUtils#getTestParameters")
    public void recognizeLinkedEntitiesDiacriticsNfd(HttpClient httpClient, TextAnalyticsServiceVersion serviceVersion) {
        client = getTextAnalyticsClient(httpClient, serviceVersion);
        diacriticsNfdRunner(document ->
            client.recognizeLinkedEntities(document).forEach(
                linkedEntity -> linkedEntity.getMatches().forEach(
                    linkedEntityMatch -> {
                        assertEquals(15, linkedEntityMatch.getOffset());
                    })),
            LINKED_ENTITY_INPUTS.get(1)
        );
    }

    @ParameterizedTest(name = DISPLAY_NAME_WITH_ARGUMENTS)
    @MethodSource("com.azure.ai.textanalytics.TestUtils#getTestParameters")
    public void recognizeLinkedEntitiesKoreanNfc(HttpClient httpClient, TextAnalyticsServiceVersion serviceVersion) {
        client = getTextAnalyticsClient(httpClient, serviceVersion);
        koreanNfcRunner(document ->
            client.recognizeLinkedEntities(document).forEach(
                linkedEntity -> linkedEntity.getMatches().forEach(
                    linkedEntityMatch -> {
                        assertEquals(13, linkedEntityMatch.getOffset());
                    })),
            LINKED_ENTITY_INPUTS.get(1)
        );
    }

    @ParameterizedTest(name = DISPLAY_NAME_WITH_ARGUMENTS)
    @MethodSource("com.azure.ai.textanalytics.TestUtils#getTestParameters")
    public void recognizeLinkedEntitiesKoreanNfd(HttpClient httpClient, TextAnalyticsServiceVersion serviceVersion) {
        client = getTextAnalyticsClient(httpClient, serviceVersion);
        koreanNfdRunner(document ->
            client.recognizeLinkedEntities(document).forEach(
                linkedEntity -> linkedEntity.getMatches().forEach(
                    linkedEntityMatch -> {
                        assertEquals(13, linkedEntityMatch.getOffset());
                    })),
            LINKED_ENTITY_INPUTS.get(1));
    }

    @ParameterizedTest(name = DISPLAY_NAME_WITH_ARGUMENTS)
    @MethodSource("com.azure.ai.textanalytics.TestUtils#getTestParameters")
    public void recognizeLinkedEntitiesZalgoText(HttpClient httpClient, TextAnalyticsServiceVersion serviceVersion) {
        client = getTextAnalyticsClient(httpClient, serviceVersion);
        zalgoTextRunner(document ->
            client.recognizeLinkedEntities(document).forEach(
                linkedEntity ->
                    linkedEntity.getMatches().forEach(linkedEntityMatch -> {
                        assertEquals(126, linkedEntityMatch.getOffset());
                    })),
            LINKED_ENTITY_INPUTS.get(1)
        );
    }

    // Extract key phrase

    @ParameterizedTest(name = DISPLAY_NAME_WITH_ARGUMENTS)
    @MethodSource("com.azure.ai.textanalytics.TestUtils#getTestParameters")
    public void extractKeyPhrasesForTextInput(HttpClient httpClient, TextAnalyticsServiceVersion serviceVersion) {
        client = getTextAnalyticsClient(httpClient, serviceVersion);
        extractKeyPhrasesForSingleTextInputRunner(input ->
            assertEquals("monde",
                client.extractKeyPhrases(input).iterator().next()));
    }

    @ParameterizedTest(name = DISPLAY_NAME_WITH_ARGUMENTS)
    @MethodSource("com.azure.ai.textanalytics.TestUtils#getTestParameters")
    public void extractKeyPhrasesForEmptyText(HttpClient httpClient, TextAnalyticsServiceVersion serviceVersion) {
        client = getTextAnalyticsClient(httpClient, serviceVersion);
        emptyTextRunner(input -> {
            final TextAnalyticsException exception = assertThrows(TextAnalyticsException.class,
                () -> client.extractKeyPhrases(input).iterator().hasNext());
            assertEquals(INVALID_DOCUMENT, exception.getErrorCode());
        });
    }

    @ParameterizedTest(name = DISPLAY_NAME_WITH_ARGUMENTS)
    @MethodSource("com.azure.ai.textanalytics.TestUtils#getTestParameters")
    public void extractKeyPhrasesForFaultyText(HttpClient httpClient, TextAnalyticsServiceVersion serviceVersion) {
        client = getTextAnalyticsClient(httpClient, serviceVersion);
        faultyTextRunner(input -> assertFalse(client.extractKeyPhrases(input).iterator().hasNext()));
    }

    @ParameterizedTest(name = DISPLAY_NAME_WITH_ARGUMENTS)
    @MethodSource("com.azure.ai.textanalytics.TestUtils#getTestParameters")
    public void extractKeyPhrasesDuplicateIdInput(HttpClient httpClient, TextAnalyticsServiceVersion serviceVersion) {
        client = getTextAnalyticsClient(httpClient, serviceVersion);
        extractBatchKeyPhrasesDuplicateIdRunner(inputs -> {
            final HttpResponseException response = assertThrows(HttpResponseException.class,
                () -> client.extractKeyPhrasesBatchWithResponse(inputs, null, Context.NONE));
            assertEquals(HttpURLConnection.HTTP_BAD_REQUEST, response.getResponse().getStatusCode());
        });
    }

    @ParameterizedTest(name = DISPLAY_NAME_WITH_ARGUMENTS)
    @MethodSource("com.azure.ai.textanalytics.TestUtils#getTestParameters")
    public void extractKeyPhrasesEmptyIdInput(HttpClient httpClient, TextAnalyticsServiceVersion serviceVersion) {
        client = getTextAnalyticsClient(httpClient, serviceVersion);
        textAnalyticsInputEmptyIdRunner(inputs -> {
            final HttpResponseException httpResponseException = assertThrows(HttpResponseException.class,
                () -> client.extractKeyPhrasesBatchWithResponse(inputs, null, Context.NONE));
            assertEquals(400, httpResponseException.getResponse().getStatusCode());
            final TextAnalyticsError textAnalyticsError = (TextAnalyticsError) httpResponseException.getValue();
            assertEquals(INVALID_DOCUMENT, textAnalyticsError.getErrorCode());
        });
    }

    @ParameterizedTest(name = DISPLAY_NAME_WITH_ARGUMENTS)
    @MethodSource("com.azure.ai.textanalytics.TestUtils#getTestParameters")
    public void extractKeyPhrasesForBatchInput(HttpClient httpClient, TextAnalyticsServiceVersion serviceVersion) {
        client = getTextAnalyticsClient(httpClient, serviceVersion);
        extractBatchKeyPhrasesRunner((inputs) ->
            validateExtractKeyPhrasesResultCollectionWithResponse(false, getExpectedBatchKeyPhrases(), 200,
                client.extractKeyPhrasesBatchWithResponse(inputs, null, Context.NONE)));
    }

    @ParameterizedTest(name = DISPLAY_NAME_WITH_ARGUMENTS)
    @MethodSource("com.azure.ai.textanalytics.TestUtils#getTestParameters")
    public void extractKeyPhrasesForBatchInputShowStatistics(HttpClient httpClient, TextAnalyticsServiceVersion serviceVersion) {
        client = getTextAnalyticsClient(httpClient, serviceVersion);
        extractBatchKeyPhrasesShowStatsRunner((inputs, options) ->
            validateExtractKeyPhrasesResultCollectionWithResponse(true, getExpectedBatchKeyPhrases(), 200,
                client.extractKeyPhrasesBatchWithResponse(inputs, options, Context.NONE)));
    }

    @ParameterizedTest(name = DISPLAY_NAME_WITH_ARGUMENTS)
    @MethodSource("com.azure.ai.textanalytics.TestUtils#getTestParameters")
    public void extractKeyPhrasesForBatchStringInput(HttpClient httpClient, TextAnalyticsServiceVersion serviceVersion) {
        client = getTextAnalyticsClient(httpClient, serviceVersion);
        extractKeyPhrasesStringInputRunner((inputs) ->
            validateExtractKeyPhrasesResultCollection(false, getExpectedBatchKeyPhrases(), client.extractKeyPhrasesBatch(inputs, null, null)));
    }

    @ParameterizedTest(name = DISPLAY_NAME_WITH_ARGUMENTS)
    @MethodSource("com.azure.ai.textanalytics.TestUtils#getTestParameters")
    public void extractKeyPhrasesForListLanguageHint(HttpClient httpClient, TextAnalyticsServiceVersion serviceVersion) {
        client = getTextAnalyticsClient(httpClient, serviceVersion);
        extractKeyPhrasesLanguageHintRunner((inputs, language) ->
            validateExtractKeyPhrasesResultCollection(false, getExpectedBatchKeyPhrases(), client.extractKeyPhrasesBatch(inputs, language, null)));
    }

    @ParameterizedTest(name = DISPLAY_NAME_WITH_ARGUMENTS)
    @MethodSource("com.azure.ai.textanalytics.TestUtils#getTestParameters")
    public void extractKeyPhrasesForListStringWithOptions(HttpClient httpClient, TextAnalyticsServiceVersion serviceVersion) {
        client = getTextAnalyticsClient(httpClient, serviceVersion);
        extractBatchStringKeyPhrasesShowStatsRunner((inputs, options) ->
            validateExtractKeyPhrasesResultCollection(true, getExpectedBatchKeyPhrases(), client.extractKeyPhrasesBatch(inputs, null, options)));
    }

    @ParameterizedTest(name = DISPLAY_NAME_WITH_ARGUMENTS)
    @MethodSource("com.azure.ai.textanalytics.TestUtils#getTestParameters")
    public void extractKeyPhrasesWarning(HttpClient httpClient, TextAnalyticsServiceVersion serviceVersion) {
        client = getTextAnalyticsClient(httpClient, serviceVersion);
        extractKeyPhrasesWarningRunner(input ->
            client.extractKeyPhrases(input).getWarnings().forEach(warning -> {
                assertTrue(WARNING_TOO_LONG_DOCUMENT_INPUT_MESSAGE.equals(warning.getMessage()));
                assertTrue(LONG_WORDS_IN_DOCUMENT.equals(warning.getWarningCode()));
            }));
    }

    @ParameterizedTest(name = DISPLAY_NAME_WITH_ARGUMENTS)
    @MethodSource("com.azure.ai.textanalytics.TestUtils#getTestParameters")
    public void extractKeyPhrasesBatchWarning(HttpClient httpClient, TextAnalyticsServiceVersion serviceVersion) {
        client = getTextAnalyticsClient(httpClient, serviceVersion);
        extractKeyPhrasesBatchWarningRunner(inputs ->
            client.extractKeyPhrasesBatchWithResponse(inputs, null, Context.NONE).getValue().forEach(keyPhrasesResult ->
                keyPhrasesResult.getKeyPhrases().getWarnings().forEach(warning -> {
                    assertTrue(WARNING_TOO_LONG_DOCUMENT_INPUT_MESSAGE.equals(warning.getMessage()));
                    assertTrue(LONG_WORDS_IN_DOCUMENT.equals(warning.getWarningCode()));
                })
            ));
    }

    @ParameterizedTest(name = DISPLAY_NAME_WITH_ARGUMENTS)
    @MethodSource("com.azure.ai.textanalytics.TestUtils#getTestParameters")
    public void extractKeyPhrasesBatchTooManyDocuments(HttpClient httpClient, TextAnalyticsServiceVersion serviceVersion) {
        client = getTextAnalyticsClient(httpClient, serviceVersion);
        tooManyDocumentsRunner(inputs -> {
            final HttpResponseException httpResponseException = assertThrows(HttpResponseException.class,
                () -> client.extractKeyPhrasesBatch(inputs, null, null).stream().findFirst().get());
            assertEquals(400, httpResponseException.getResponse().getStatusCode());
            final TextAnalyticsError textAnalyticsError = (TextAnalyticsError) httpResponseException.getValue();
            assertEquals(INVALID_DOCUMENT_BATCH, textAnalyticsError.getErrorCode());
        });
    }

    // Sentiment

    /**
     * Test analyzing sentiment for a string input.
     */
    @ParameterizedTest(name = DISPLAY_NAME_WITH_ARGUMENTS)
    @MethodSource("com.azure.ai.textanalytics.TestUtils#getTestParameters")
    public void analyzeSentimentForTextInput(HttpClient httpClient, TextAnalyticsServiceVersion serviceVersion) {
        client = getTextAnalyticsClient(httpClient, serviceVersion);
        analyzeSentimentForSingleTextInputRunner(input -> {
            validateAnalyzedSentiment(false, getExpectedDocumentSentiment(), client.analyzeSentiment(input));
        });
    }

    /**
     * Test analyzing sentiment for a string input with default language hint.
     */
    @ParameterizedTest(name = DISPLAY_NAME_WITH_ARGUMENTS)
    @MethodSource("com.azure.ai.textanalytics.TestUtils#getTestParameters")
    public void analyzeSentimentForTextInputWithDefaultLanguageHint(HttpClient httpClient, TextAnalyticsServiceVersion serviceVersion) {
        client = getTextAnalyticsClient(httpClient, serviceVersion);
        analyzeSentimentForSingleTextInputRunner(input -> {
            final DocumentSentiment analyzeSentimentResult = client.analyzeSentiment(input, null);
            validateAnalyzedSentiment(false, getExpectedDocumentSentiment(), analyzeSentimentResult);
        });
    }

    /**
     * Test analyzing sentiment for a string input and verifying the result of opinion mining.
     */
    @ParameterizedTest(name = DISPLAY_NAME_WITH_ARGUMENTS)
    @MethodSource("com.azure.ai.textanalytics.TestUtils#getTestParameters")
    public void analyzeSentimentForTextInputWithOpinionMining(HttpClient httpClient, TextAnalyticsServiceVersion serviceVersion) {
        client = getTextAnalyticsClient(httpClient, serviceVersion);
        analyzeSentimentForTextInputWithOpinionMiningRunner((input, options) -> {
            final DocumentSentiment analyzeSentimentResult =
                client.analyzeSentiment(input, "en", options);
            validateAnalyzedSentiment(true, getExpectedDocumentSentiment(), analyzeSentimentResult);
        });
    }

    /**
     * Verifies that a TextAnalyticsException is thrown for an empty document.
     */
    @ParameterizedTest(name = DISPLAY_NAME_WITH_ARGUMENTS)
    @MethodSource("com.azure.ai.textanalytics.TestUtils#getTestParameters")
    public void analyzeSentimentForEmptyText(HttpClient httpClient, TextAnalyticsServiceVersion serviceVersion) {
        client = getTextAnalyticsClient(httpClient, serviceVersion);
        emptyTextRunner(document -> {
            final TextAnalyticsException exception = assertThrows(TextAnalyticsException.class,
                () -> client.analyzeSentiment(document));
            assertEquals(INVALID_DOCUMENT, exception.getErrorCode());
        });
    }

    /**
     * Test analyzing sentiment for a faulty document.
     */
    @ParameterizedTest(name = DISPLAY_NAME_WITH_ARGUMENTS)
    @MethodSource("com.azure.ai.textanalytics.TestUtils#getTestParameters")
    public void analyzeSentimentForFaultyText(HttpClient httpClient, TextAnalyticsServiceVersion serviceVersion) {
        client = getTextAnalyticsClient(httpClient, serviceVersion);
        faultyTextRunner(input -> {
            final DocumentSentiment expectedDocumentSentiment = new DocumentSentiment(
                TextSentiment.NEUTRAL,
                new SentimentConfidenceScores(0.0, 0.0, 0.0),
                new IterableStream<>(Arrays.asList(
                    new SentenceSentiment("!", TextSentiment.NEUTRAL, new SentimentConfidenceScores(0.0, 0.0, 0.0), null, 0),
                    new SentenceSentiment("@#%%", TextSentiment.NEUTRAL, new SentimentConfidenceScores(0.0, 0.0, 0.0), null, 1)
                )), null);
            validateAnalyzedSentiment(false, expectedDocumentSentiment, client.analyzeSentiment(input));
        });
    }

    /**
     * Test analyzing sentiment for a duplicate ID list.
     */
    @ParameterizedTest(name = DISPLAY_NAME_WITH_ARGUMENTS)
    @MethodSource("com.azure.ai.textanalytics.TestUtils#getTestParameters")
    public void analyzeSentimentDuplicateIdInput(HttpClient httpClient, TextAnalyticsServiceVersion serviceVersion) {
        client = getTextAnalyticsClient(httpClient, serviceVersion);
        analyzeBatchSentimentDuplicateIdRunner(inputs -> {
            final HttpResponseException response = assertThrows(HttpResponseException.class,
                () -> client.analyzeSentimentBatchWithResponse(inputs, new TextAnalyticsRequestOptions(), Context.NONE));
            assertEquals(HttpURLConnection.HTTP_BAD_REQUEST, response.getResponse().getStatusCode());
        });
    }

    /**
     * Verifies that an invalid document exception is returned for input documents with an empty ID.
     */
    @ParameterizedTest(name = DISPLAY_NAME_WITH_ARGUMENTS)
    @MethodSource("com.azure.ai.textanalytics.TestUtils#getTestParameters")
    public void analyzeSentimentEmptyIdInput(HttpClient httpClient, TextAnalyticsServiceVersion serviceVersion) {
        client = getTextAnalyticsClient(httpClient, serviceVersion);
        textAnalyticsInputEmptyIdRunner(inputs -> {
            final HttpResponseException httpResponseException = assertThrows(HttpResponseException.class,
                () -> client.analyzeSentimentBatchWithResponse(inputs, null, Context.NONE));
            assertEquals(400, httpResponseException.getResponse().getStatusCode());
            TextAnalyticsError textAnalyticsError = (TextAnalyticsError) httpResponseException.getValue();
            assertEquals(INVALID_DOCUMENT, textAnalyticsError.getErrorCode());
        });
    }

    /**
     * Verify that the collection result excludes request statistics and mined options when given a batch of
     * String documents with null TextAnalyticsRequestOptions and null language code which will use the default language
     * code, 'en'.
     *
     * {@link TextAnalyticsClient#analyzeSentimentBatch(Iterable, String, TextAnalyticsRequestOptions)}
     * which TextAnalyticsRequestOptions is null and null language code which will use the default language code, 'en'.
     */
    @ParameterizedTest(name = DISPLAY_NAME_WITH_ARGUMENTS)
    @MethodSource("com.azure.ai.textanalytics.TestUtils#getTestParameters")
    public void analyzeSentimentForBatchStringInput(HttpClient httpClient, TextAnalyticsServiceVersion serviceVersion) {
        client = getTextAnalyticsClient(httpClient, serviceVersion);
        analyzeSentimentStringInputRunner(inputs ->
            validateSentimentResultCollection(false, false, getExpectedBatchTextSentiment(),
                client.analyzeSentimentBatch(inputs, null, new TextAnalyticsRequestOptions())));
    }

    /**
     * Verify that the collection result excludes request statistics and mined options when given a batch of
     * String documents with null TextAnalyticsRequestOptions and given a language code.
     *
     * {@link TextAnalyticsClient#analyzeSentimentBatch(Iterable, String, TextAnalyticsRequestOptions)}
     * which TextAnalyticsRequestOptions is null and given a language code.
     */
    @ParameterizedTest(name = DISPLAY_NAME_WITH_ARGUMENTS)
    @MethodSource("com.azure.ai.textanalytics.TestUtils#getTestParameters")
    public void analyzeSentimentForListStringWithLanguageHint(HttpClient httpClient, TextAnalyticsServiceVersion serviceVersion) {
        client = getTextAnalyticsClient(httpClient, serviceVersion);
        analyzeSentimentLanguageHintRunner((inputs, language) ->
            validateSentimentResultCollection(false, false, getExpectedBatchTextSentiment(),
                client.analyzeSentimentBatch(inputs, language, new TextAnalyticsRequestOptions())));
    }

    /**
     * Verify that the collection result includes request statistics but not mined options when given a batch of
     * String documents with AnalyzeSentimentOptions.
     *
     * {@link TextAnalyticsClient#analyzeSentimentBatch(Iterable, String, AnalyzeSentimentOptions)}
     * which to show the request statistics only and verify the analyzed sentiment result.
     */
    @ParameterizedTest(name = DISPLAY_NAME_WITH_ARGUMENTS)
    @MethodSource("com.azure.ai.textanalytics.TestUtils#getTestParameters")
    public void analyzeSentimentForListStringShowStatisticsExcludeOpinionMining(HttpClient httpClient, TextAnalyticsServiceVersion serviceVersion) {
        client = getTextAnalyticsClient(httpClient, serviceVersion);
        analyzeBatchStringSentimentShowStatsAndIncludeOpinionMiningRunner((inputs, options) ->
            validateSentimentResultCollection(true, false, getExpectedBatchTextSentiment(),
                client.analyzeSentimentBatch(inputs, null, options.setIncludeOpinionMining(false))));
    }

    /**
     * Verify that the collection result includes mined options but not request statistics when given a batch of
     * String documents with AnalyzeSentimentOptions.
     *
     * {@link TextAnalyticsClient#analyzeSentimentBatch(Iterable, String, AnalyzeSentimentOptions)}
     * which AnalyzeSentimentOptions includes opinion mining and request statistics.
     */
    @ParameterizedTest(name = DISPLAY_NAME_WITH_ARGUMENTS)
    @MethodSource("com.azure.ai.textanalytics.TestUtils#getTestParameters")
    public void analyzeSentimentForListStringNotShowStatisticsButIncludeOpinionMining(HttpClient httpClient, TextAnalyticsServiceVersion serviceVersion) {
        client = getTextAnalyticsClient(httpClient, serviceVersion);
        analyzeBatchStringSentimentShowStatsAndIncludeOpinionMiningRunner((inputs, options) -> {
            options.setIncludeStatistics(false);
            validateSentimentResultCollection(false, true, getExpectedBatchTextSentiment(),
                client.analyzeSentimentBatch(inputs, null, options));
        });
    }

    /**
     * Verify that the collection result includes mined options and request statistics when given a batch of
     * String documents with AnalyzeSentimentOptions.
     *
     * {@link TextAnalyticsClient#analyzeSentimentBatch(Iterable, String, AnalyzeSentimentOptions)}
     * which AnalyzeSentimentOptions includes opinion mining and request statistics.
     */
    @ParameterizedTest(name = DISPLAY_NAME_WITH_ARGUMENTS)
    @MethodSource("com.azure.ai.textanalytics.TestUtils#getTestParameters")
    public void analyzeSentimentForListStringShowStatisticsAndIncludeOpinionMining(HttpClient httpClient, TextAnalyticsServiceVersion serviceVersion) {
        client = getTextAnalyticsClient(httpClient, serviceVersion);
        analyzeBatchStringSentimentShowStatsAndIncludeOpinionMiningRunner((inputs, options) ->
            validateSentimentResultCollection(true, true, getExpectedBatchTextSentiment(),
                client.analyzeSentimentBatch(inputs, null, options)));
    }

    /**
     * Verify that the collection result excludes request statistics and mined options when given a batch of
     * TextDocumentInput documents with null TextAnalyticsRequestOptions.
     *
     * {@link TextAnalyticsClient#analyzeSentimentBatchWithResponse(Iterable, TextAnalyticsRequestOptions, Context)}
     * which TextAnalyticsRequestOptions is null.
     */
    @ParameterizedTest(name = DISPLAY_NAME_WITH_ARGUMENTS)
    @MethodSource("com.azure.ai.textanalytics.TestUtils#getTestParameters")
    public void analyzeSentimentForBatchInputWithNullRequestOptions(HttpClient httpClient, TextAnalyticsServiceVersion serviceVersion) {
        client = getTextAnalyticsClient(httpClient, serviceVersion);
        analyzeBatchSentimentRunner(inputs ->
            validateSentimentResultCollectionWithResponse(false, false, getExpectedBatchTextSentiment(), 200,
                client.analyzeSentimentBatchWithResponse(inputs, (TextAnalyticsRequestOptions) null, Context.NONE)));
    }

    /**
     * Verify that we can get statistics on the collection result when given a batch of
     * TextDocumentInput documents with TextAnalyticsRequestOptions.
     *
     * {@link TextAnalyticsClient#analyzeSentimentBatchWithResponse(Iterable, TextAnalyticsRequestOptions, Context)}
     * which TextAnalyticsRequestOptions includes request statistics.
     */
    @ParameterizedTest(name = DISPLAY_NAME_WITH_ARGUMENTS)
    @MethodSource("com.azure.ai.textanalytics.TestUtils#getTestParameters")
    public void analyzeSentimentForBatchInputShowStatistics(HttpClient httpClient, TextAnalyticsServiceVersion serviceVersion) {
        client = getTextAnalyticsClient(httpClient, serviceVersion);
        analyzeBatchSentimentShowStatsRunner((inputs, requestOptions) ->
            validateSentimentResultCollectionWithResponse(true, false, getExpectedBatchTextSentiment(), 200,
                client.analyzeSentimentBatchWithResponse(inputs, requestOptions, Context.NONE)));
    }

    /**
     * Verify that the collection result excludes request statistics and mined options when given a batch of
     * TextDocumentInput documents with null AnalyzeSentimentOptions.
     *
     * {@link TextAnalyticsClient#analyzeSentimentBatchWithResponse(Iterable, AnalyzeSentimentOptions, Context)}
     * which AnalyzeSentimentOptions is null.
     */
    @ParameterizedTest(name = DISPLAY_NAME_WITH_ARGUMENTS)
    @MethodSource("com.azure.ai.textanalytics.TestUtils#getTestParameters")
    public void analyzeSentimentForBatchInputWithNullAnalyzeSentimentOptions(HttpClient httpClient, TextAnalyticsServiceVersion serviceVersion) {
        client = getTextAnalyticsClient(httpClient, serviceVersion);
        analyzeBatchSentimentOpinionMining((inputs, options) ->
            validateSentimentResultCollectionWithResponse(false, false, getExpectedBatchTextSentiment(), 200,
                client.analyzeSentimentBatchWithResponse(inputs, (AnalyzeSentimentOptions) null, Context.NONE)));
    }

    /**
     * Verify that the collection result includes request statistics but not mined options when given a batch of
     * TextDocumentInput documents with AnalyzeSentimentOptions.
     *
     * {@link TextAnalyticsClient#analyzeSentimentBatchWithResponse(Iterable, AnalyzeSentimentOptions, Context)}
     * which AnalyzeSentimentOptions includes request statistics but not opinion mining.
     */
    @ParameterizedTest(name = DISPLAY_NAME_WITH_ARGUMENTS)
    @MethodSource("com.azure.ai.textanalytics.TestUtils#getTestParameters")
    public void analyzeSentimentForBatchInputShowStatisticsExcludeOpinionMining(HttpClient httpClient, TextAnalyticsServiceVersion serviceVersion) {
        client = getTextAnalyticsClient(httpClient, serviceVersion);
        analyzeBatchSentimentOpinionMining((inputs, options) ->
            validateSentimentResultCollectionWithResponse(true, false, getExpectedBatchTextSentiment(), 200,
                client.analyzeSentimentBatchWithResponse(inputs, options.setIncludeOpinionMining(false), Context.NONE)));
    }

    /**
     * Verify that the collection result includes mined options but not request statistics when given a batch of
     * TextDocumentInput documents with AnalyzeSentimentOptions.
     *
     * {@link TextAnalyticsClient#analyzeSentimentBatchWithResponse(Iterable, AnalyzeSentimentOptions, Context)}
     * which AnalyzeSentimentOptions includes opinion mining but not request statistics.
     */
    @ParameterizedTest(name = DISPLAY_NAME_WITH_ARGUMENTS)
    @MethodSource("com.azure.ai.textanalytics.TestUtils#getTestParameters")
    public void analyzeSentimentForBatchInputNotShowStatisticsButIncludeOpinionMining(HttpClient httpClient, TextAnalyticsServiceVersion serviceVersion) {
        client = getTextAnalyticsClient(httpClient, serviceVersion);
        analyzeBatchSentimentOpinionMining((inputs, options) -> {
            options.setIncludeStatistics(false);
            validateSentimentResultCollectionWithResponse(false, true, getExpectedBatchTextSentiment(), 200,
                client.analyzeSentimentBatchWithResponse(inputs, options, Context.NONE));
        });
    }

    /**
     * Verify that the collection result includes mined options and request statistics when given a batch of
     * TextDocumentInput documents with AnalyzeSentimentOptions.
     *
     * {@link TextAnalyticsClient#analyzeSentimentBatchWithResponse(Iterable, AnalyzeSentimentOptions, Context)}
     * which AnalyzeSentimentOptions includes opinion mining and request statistics.
     */
    @ParameterizedTest(name = DISPLAY_NAME_WITH_ARGUMENTS)
    @MethodSource("com.azure.ai.textanalytics.TestUtils#getTestParameters")
    public void analyzeSentimentForBatchInputShowStatisticsAndIncludeOpinionMining(HttpClient httpClient, TextAnalyticsServiceVersion serviceVersion) {
        client = getTextAnalyticsClient(httpClient, serviceVersion);
        analyzeBatchSentimentOpinionMining((inputs, options) ->
            validateSentimentResultCollectionWithResponse(true, true, getExpectedBatchTextSentiment(), 200,
                client.analyzeSentimentBatchWithResponse(inputs, options, Context.NONE)));
    }

    /**
     * Verifies that an InvalidDocumentBatch exception is returned for input documents with too many documents.
     */
    @ParameterizedTest(name = DISPLAY_NAME_WITH_ARGUMENTS)
    @MethodSource("com.azure.ai.textanalytics.TestUtils#getTestParameters")
    public void analyzeSentimentBatchTooManyDocuments(HttpClient httpClient, TextAnalyticsServiceVersion serviceVersion) {
        client = getTextAnalyticsClient(httpClient, serviceVersion);
        tooManyDocumentsRunner(inputs -> {
            final HttpResponseException httpResponseException = assertThrows(HttpResponseException.class,
                () -> client.analyzeSentimentBatch(inputs, null, null).stream().findFirst().get());
            assertEquals(400, httpResponseException.getResponse().getStatusCode());
            final TextAnalyticsError textAnalyticsError = (TextAnalyticsError) httpResponseException.getValue();
            assertEquals(INVALID_DOCUMENT_BATCH, textAnalyticsError.getErrorCode());
        });
    }

    @ParameterizedTest(name = DISPLAY_NAME_WITH_ARGUMENTS)
    @MethodSource("com.azure.ai.textanalytics.TestUtils#getTestParameters")
    public void analyzeSentimentEmoji(HttpClient httpClient, TextAnalyticsServiceVersion serviceVersion) {
        client = getTextAnalyticsClient(httpClient, serviceVersion);
        emojiRunner(document ->
            client.analyzeSentiment(document).getSentences().forEach(
                sentenceSentiment -> {
                    assertEquals(0, sentenceSentiment.getOffset());
                }),
            SENTIMENT_OFFSET_INPUT
        );
    }

    @ParameterizedTest(name = DISPLAY_NAME_WITH_ARGUMENTS)
    @MethodSource("com.azure.ai.textanalytics.TestUtils#getTestParameters")
    public void analyzeSentimentEmojiWithSkinToneModifier(HttpClient httpClient, TextAnalyticsServiceVersion serviceVersion) {
        client = getTextAnalyticsClient(httpClient, serviceVersion);
        emojiWithSkinToneModifierRunner(document ->
            client.analyzeSentiment(document).getSentences().forEach(
                sentenceSentiment -> {
                    assertEquals(0, sentenceSentiment.getOffset());
                }),
            SENTIMENT_OFFSET_INPUT
        );
    }

    @ParameterizedTest(name = DISPLAY_NAME_WITH_ARGUMENTS)
    @MethodSource("com.azure.ai.textanalytics.TestUtils#getTestParameters")
    public void analyzeSentimentEmojiFamily(HttpClient httpClient, TextAnalyticsServiceVersion serviceVersion) {
        client = getTextAnalyticsClient(httpClient, serviceVersion);
        emojiFamilyRunner(document ->
            client.analyzeSentiment(document).getSentences().forEach(
                sentenceSentiment -> {
                    assertEquals(0, sentenceSentiment.getOffset());
                }),
            SENTIMENT_OFFSET_INPUT
        );
    }

    @ParameterizedTest(name = DISPLAY_NAME_WITH_ARGUMENTS)
    @MethodSource("com.azure.ai.textanalytics.TestUtils#getTestParameters")
    public void analyzeSentimentEmojiFamilyWithSkinToneModifier(HttpClient httpClient, TextAnalyticsServiceVersion serviceVersion) {
        client = getTextAnalyticsClient(httpClient, serviceVersion);
        emojiFamilyWithSkinToneModifierRunner(document ->
            client.analyzeSentiment(document).getSentences().forEach(
                sentenceSentiment -> {
                    assertEquals(0, sentenceSentiment.getOffset());
                }),
            SENTIMENT_OFFSET_INPUT
        );
    }

    @ParameterizedTest(name = DISPLAY_NAME_WITH_ARGUMENTS)
    @MethodSource("com.azure.ai.textanalytics.TestUtils#getTestParameters")
    public void analyzeSentimentDiacriticsNfc(HttpClient httpClient, TextAnalyticsServiceVersion serviceVersion) {
        client = getTextAnalyticsClient(httpClient, serviceVersion);
        diacriticsNfcRunner(document ->
            client.analyzeSentiment(document).getSentences().forEach(
                sentenceSentiment -> {
                    assertEquals(0, sentenceSentiment.getOffset());
                }),
            SENTIMENT_OFFSET_INPUT
        );
    }

    @ParameterizedTest(name = DISPLAY_NAME_WITH_ARGUMENTS)
    @MethodSource("com.azure.ai.textanalytics.TestUtils#getTestParameters")
    public void analyzeSentimentDiacriticsNfd(HttpClient httpClient, TextAnalyticsServiceVersion serviceVersion) {
        client = getTextAnalyticsClient(httpClient, serviceVersion);
        diacriticsNfdRunner(document ->
            client.analyzeSentiment(document).getSentences().forEach(
                sentenceSentiment -> {
                    assertEquals(0, sentenceSentiment.getOffset());
                }),
            SENTIMENT_OFFSET_INPUT
        );
    }

    @ParameterizedTest(name = DISPLAY_NAME_WITH_ARGUMENTS)
    @MethodSource("com.azure.ai.textanalytics.TestUtils#getTestParameters")
    public void analyzeSentimentKoreanNfc(HttpClient httpClient, TextAnalyticsServiceVersion serviceVersion) {
        client = getTextAnalyticsClient(httpClient, serviceVersion);
        koreanNfcRunner(document ->
            client.analyzeSentiment(document).getSentences().forEach(
                sentenceSentiment -> {
                    assertEquals(0, sentenceSentiment.getOffset());
                }),
            SENTIMENT_OFFSET_INPUT
        );
    }

    @ParameterizedTest(name = DISPLAY_NAME_WITH_ARGUMENTS)
    @MethodSource("com.azure.ai.textanalytics.TestUtils#getTestParameters")
    public void analyzeSentimentKoreanNfd(HttpClient httpClient, TextAnalyticsServiceVersion serviceVersion) {
        client = getTextAnalyticsClient(httpClient, serviceVersion);
        koreanNfdRunner(document ->
            client.analyzeSentiment(document).getSentences().forEach(
                sentenceSentiment -> {
                    assertEquals(0, sentenceSentiment.getOffset());
                }),
            SENTIMENT_OFFSET_INPUT
        );
    }

    @ParameterizedTest(name = DISPLAY_NAME_WITH_ARGUMENTS)
    @MethodSource("com.azure.ai.textanalytics.TestUtils#getTestParameters")
    public void analyzeSentimentZalgoText(HttpClient httpClient, TextAnalyticsServiceVersion serviceVersion) {
        client = getTextAnalyticsClient(httpClient, serviceVersion);
        zalgoTextRunner(document ->
            client.analyzeSentiment(document).getSentences().forEach(
                sentenceSentiment -> {
                    assertEquals(0, sentenceSentiment.getOffset());
                }),
            SENTIMENT_OFFSET_INPUT
        );
    }

    // Healthcare LRO

    @ParameterizedTest(name = DISPLAY_NAME_WITH_ARGUMENTS)
    @MethodSource("com.azure.ai.textanalytics.TestUtils#getTestParameters")
    public void healthcareLroWithOptions(HttpClient httpClient, TextAnalyticsServiceVersion serviceVersion) {
        client = getTextAnalyticsClient(httpClient, serviceVersion);
        healthcareLroRunner((documents, options) -> {
            SyncPoller<AnalyzeHealthcareEntitiesOperationDetail, PagedIterable<AnalyzeHealthcareEntitiesResultCollection>>
                syncPoller = client.beginAnalyzeHealthcareEntities(documents, options, Context.NONE);
            syncPoller.waitForCompletion();
            PagedIterable<AnalyzeHealthcareEntitiesResultCollection> healthcareTaskResults = syncPoller.getFinalResult();
            validateHealthcareTaskResults(
                options.isIncludeStatistics(),
                getExpectedHealthcareTaskResultListForSinglePage(),
                healthcareTaskResults.stream().collect(Collectors.toList()));
        });
    }

    @ParameterizedTest(name = DISPLAY_NAME_WITH_ARGUMENTS)
    @MethodSource("com.azure.ai.textanalytics.TestUtils#getTestParameters")
    public void healthcareLroPagination(HttpClient httpClient, TextAnalyticsServiceVersion serviceVersion) {
        client = getTextAnalyticsClient(httpClient, serviceVersion);
        healthcareLroPaginationRunner((documents, options) -> {
            SyncPoller<AnalyzeHealthcareEntitiesOperationDetail, PagedIterable<AnalyzeHealthcareEntitiesResultCollection>>
                syncPoller = client.beginAnalyzeHealthcareEntities(documents, options, Context.NONE);
            syncPoller.waitForCompletion();
            PagedIterable<AnalyzeHealthcareEntitiesResultCollection> healthcareTaskResults = syncPoller.getFinalResult();
            validateHealthcareTaskResults(
                options.isIncludeStatistics(),
                getExpectedHealthcareTaskResultListForMultiplePages(0, 10, 0),
                healthcareTaskResults.stream().collect(Collectors.toList()));
        }, 10);
    }

    @ParameterizedTest(name = DISPLAY_NAME_WITH_ARGUMENTS)
    @MethodSource("com.azure.ai.textanalytics.TestUtils#getTestParameters")
    public void healthcareLroEmptyInput(HttpClient httpClient, TextAnalyticsServiceVersion serviceVersion) {
        client = getTextAnalyticsClient(httpClient, serviceVersion);
        emptyListRunner((documents, errorMessage) -> {
            final IllegalArgumentException exception = assertThrows(IllegalArgumentException.class,
                () -> client.beginAnalyzeHealthcareEntities(documents, null, Context.NONE).getFinalResult());
            assertEquals(errorMessage, exception.getMessage());
        });
    }

    // Healthcare LRO - Cancellation

    @ParameterizedTest(name = DISPLAY_NAME_WITH_ARGUMENTS)
    @MethodSource("com.azure.ai.textanalytics.TestUtils#getTestParameters")
    public void cancelHealthcareLro(HttpClient httpClient, TextAnalyticsServiceVersion serviceVersion) {
        client = getTextAnalyticsClient(httpClient, serviceVersion);
        cancelHealthcareLroRunner((documents, options) -> {
<<<<<<< HEAD
            SyncPoller<AnalyzeHealthcareEntitiesOperationDetail,
                          PagedIterable<AnalyzeHealthcareEntitiesResultCollection>>
                syncPoller = client.beginAnalyzeHealthcareEntities(documents, options, Context.NONE);
            syncPoller.cancelOperation();
            Assertions.assertEquals(LongRunningOperationStatus.USER_CANCELLED, syncPoller.poll().getStatus());
            syncPoller.waitForCompletion();
=======
            SyncPoller<TextAnalyticsOperationResult, PagedIterable<HealthcareTaskResult>>
                syncPoller = client.beginAnalyzeHealthcare(documents, options, Context.NONE);
            // TODO: update the changes in the healthcare PR #18828
//            PollResponse<TextAnalyticsOperationResult> pollResponse = syncPoller.poll();
//            client.beginCancelHealthcareTask(pollResponse.getValue().getResultId(), options, Context.NONE);
//            syncPoller.waitForCompletion();
>>>>>>> e48eb91c
        });
    }

    // Analyze batch actions

    @ParameterizedTest(name = DISPLAY_NAME_WITH_ARGUMENTS)
    @MethodSource("com.azure.ai.textanalytics.TestUtils#getTestParameters")
    public void analyzeTasksWithOptions(HttpClient httpClient, TextAnalyticsServiceVersion serviceVersion) {
        client = getTextAnalyticsClient(httpClient, serviceVersion);
        analyzeBatchActionsRunner((documents, tasks) -> {
            SyncPoller<AnalyzeBatchActionsOperationDetail, PagedIterable<AnalyzeBatchActionsResult>> syncPoller =
                client.beginAnalyzeBatchActions(documents, tasks,
                    new AnalyzeBatchActionsOptions().setIncludeStatistics(false), Context.NONE);
            syncPoller.waitForCompletion();
            PagedIterable<AnalyzeBatchActionsResult> result = syncPoller.getFinalResult();

            validateAnalyzeBatchActionsResultList(false,
                Arrays.asList(getExpectedAnalyzeBatchActionsResult(
                    IterableStream.of(asList(getExpectedRecognizeEntitiesActionResult(
                        getRecognizeEntitiesResultCollection(), TIME_NOW, false))),
                    IterableStream.of(asList(getExpectedRecognizePiiEntitiesActionResult(
                        getRecognizePiiEntitiesResultCollection(), TIME_NOW, false))),
                    IterableStream.of(asList(getExpectedExtractKeyPhrasesActionResult(
                        getExtractKeyPhrasesResultCollection(), TIME_NOW, false))))),
                result.stream().collect(Collectors.toList()));
        });
    }

    @ParameterizedTest(name = DISPLAY_NAME_WITH_ARGUMENTS)
    @MethodSource("com.azure.ai.textanalytics.TestUtils#getTestParameters")
    public void analyzeTasksPagination(HttpClient httpClient, TextAnalyticsServiceVersion serviceVersion) {
        client = getTextAnalyticsClient(httpClient, serviceVersion);
        analyzeBatchActionsPaginationRunner((documents, tasks) -> {
            SyncPoller<AnalyzeBatchActionsOperationDetail, PagedIterable<AnalyzeBatchActionsResult>>
                syncPoller = client.beginAnalyzeBatchActions(documents, tasks,
                new AnalyzeBatchActionsOptions().setIncludeStatistics(false),
                Context.NONE);
            syncPoller.waitForCompletion();
            PagedIterable<AnalyzeBatchActionsResult> result = syncPoller.getFinalResult();
            validateAnalyzeBatchActionsResultList(false,
                getExpectedAnalyzeTaskResultListForMultiplePages(0, 20, 2),
                result.stream().collect(Collectors.toList()));
        }, 22);
    }

    @ParameterizedTest(name = DISPLAY_NAME_WITH_ARGUMENTS)
    @MethodSource("com.azure.ai.textanalytics.TestUtils#getTestParameters")
    public void analyzeTasksEmptyInput(HttpClient httpClient, TextAnalyticsServiceVersion serviceVersion) {
        client = getTextAnalyticsClient(httpClient, serviceVersion);
        emptyListRunner((documents, errorMessage) -> {
            final IllegalArgumentException exception = assertThrows(IllegalArgumentException.class,
                () -> client.beginAnalyzeBatchActions(documents,
                    new TextAnalyticsActions().setRecognizeEntitiesOptions(new RecognizeEntitiesOptions()),
                    null, Context.NONE)
                    .getFinalResult());
            assertEquals(errorMessage, exception.getMessage());
        });
    }
}<|MERGE_RESOLUTION|>--- conflicted
+++ resolved
@@ -3,13 +3,10 @@
 
 package com.azure.ai.textanalytics;
 
-<<<<<<< HEAD
-import com.azure.ai.textanalytics.models.AnalyzeHealthcareEntitiesOperationDetail;
-=======
 import com.azure.ai.textanalytics.models.AnalyzeBatchActionsOperationDetail;
 import com.azure.ai.textanalytics.models.AnalyzeBatchActionsOptions;
 import com.azure.ai.textanalytics.models.AnalyzeBatchActionsResult;
->>>>>>> e48eb91c
+import com.azure.ai.textanalytics.models.AnalyzeHealthcareEntitiesOperationDetail;
 import com.azure.ai.textanalytics.models.AnalyzeSentimentOptions;
 import com.azure.ai.textanalytics.models.CategorizedEntity;
 import com.azure.ai.textanalytics.models.DocumentSentiment;
@@ -23,7 +20,6 @@
 import com.azure.ai.textanalytics.models.TextAnalyticsActions;
 import com.azure.ai.textanalytics.models.TextAnalyticsError;
 import com.azure.ai.textanalytics.models.TextAnalyticsException;
-import com.azure.ai.textanalytics.models.TextAnalyticsOperationResult;
 import com.azure.ai.textanalytics.models.TextAnalyticsRequestOptions;
 import com.azure.ai.textanalytics.models.TextSentiment;
 import com.azure.ai.textanalytics.util.AnalyzeHealthcareEntitiesResultCollection;
@@ -35,14 +31,9 @@
 import com.azure.core.http.rest.Response;
 import com.azure.core.util.Context;
 import com.azure.core.util.IterableStream;
-<<<<<<< HEAD
 import com.azure.core.util.polling.LongRunningOperationStatus;
 import com.azure.core.util.polling.SyncPoller;
 import org.junit.jupiter.api.Assertions;
-import org.junit.jupiter.api.Disabled;
-=======
-import com.azure.core.util.polling.SyncPoller;
->>>>>>> e48eb91c
 import org.junit.jupiter.params.ParameterizedTest;
 import org.junit.jupiter.params.provider.MethodSource;
 
@@ -1600,21 +1591,12 @@
     public void cancelHealthcareLro(HttpClient httpClient, TextAnalyticsServiceVersion serviceVersion) {
         client = getTextAnalyticsClient(httpClient, serviceVersion);
         cancelHealthcareLroRunner((documents, options) -> {
-<<<<<<< HEAD
             SyncPoller<AnalyzeHealthcareEntitiesOperationDetail,
                           PagedIterable<AnalyzeHealthcareEntitiesResultCollection>>
                 syncPoller = client.beginAnalyzeHealthcareEntities(documents, options, Context.NONE);
             syncPoller.cancelOperation();
             Assertions.assertEquals(LongRunningOperationStatus.USER_CANCELLED, syncPoller.poll().getStatus());
             syncPoller.waitForCompletion();
-=======
-            SyncPoller<TextAnalyticsOperationResult, PagedIterable<HealthcareTaskResult>>
-                syncPoller = client.beginAnalyzeHealthcare(documents, options, Context.NONE);
-            // TODO: update the changes in the healthcare PR #18828
-//            PollResponse<TextAnalyticsOperationResult> pollResponse = syncPoller.poll();
-//            client.beginCancelHealthcareTask(pollResponse.getValue().getResultId(), options, Context.NONE);
-//            syncPoller.waitForCompletion();
->>>>>>> e48eb91c
         });
     }
 
