// Copyright (c) Microsoft Corporation. All rights reserved.
// Licensed under the MIT License.

package com.azure.ai.textanalytics;

import com.azure.ai.textanalytics.models.CategorizedEntity;
import com.azure.ai.textanalytics.models.DetectedLanguage;
import com.azure.ai.textanalytics.models.DocumentResultCollection;
import com.azure.ai.textanalytics.models.DocumentSentiment;
import com.azure.ai.textanalytics.models.LinkedEntity;
import com.azure.ai.textanalytics.models.LinkedEntityMatch;
import com.azure.ai.textanalytics.models.PiiEntity;
<<<<<<< HEAD
import com.azure.ai.textanalytics.models.RecognizeEntityResult;
import com.azure.ai.textanalytics.models.RecognizeLinkedEntityResult;
import com.azure.ai.textanalytics.models.RecognizePiiEntityResult;
=======
import com.azure.ai.textanalytics.models.RecognizeEntitiesResult;
import com.azure.ai.textanalytics.models.SentenceSentiment;
import com.azure.ai.textanalytics.models.SentimentLabel;
import com.azure.ai.textanalytics.models.SentimentScorePerLabel;
>>>>>>> fa859664
import com.azure.ai.textanalytics.models.TextAnalyticsApiKeyCredential;
import com.azure.ai.textanalytics.models.TextAnalyticsException;
import com.azure.core.exception.HttpResponseException;
import com.azure.core.http.netty.NettyAsyncHttpClientBuilder;
import com.azure.core.http.policy.HttpLogDetailLevel;
import com.azure.core.http.policy.HttpLogOptions;
import com.azure.core.http.policy.RetryPolicy;
import com.azure.core.http.rest.PagedIterable;
import com.azure.core.util.Configuration;
import com.azure.core.util.Context;
import org.junit.jupiter.api.Test;

import java.net.HttpURLConnection;
import java.util.Arrays;
import java.util.Collections;
import java.util.List;
import java.util.stream.Collectors;

import static com.azure.ai.textanalytics.TestUtils.getExpectedBatchCategorizedEntities;
import static com.azure.ai.textanalytics.TestUtils.getExpectedBatchDetectedLanguages;
import static com.azure.ai.textanalytics.TestUtils.getExpectedBatchKeyPhrases;
import static com.azure.ai.textanalytics.TestUtils.getExpectedBatchLinkedEntities;
import static com.azure.ai.textanalytics.TestUtils.getExpectedBatchPiiEntities;
import static com.azure.ai.textanalytics.TestUtils.getExpectedBatchTextSentiment;
import static org.junit.jupiter.api.Assertions.assertEquals;
import static org.junit.jupiter.api.Assertions.assertFalse;
import static org.junit.jupiter.api.Assertions.assertThrows;
import static org.junit.jupiter.api.Assertions.assertTrue;

public class TextAnalyticsClientTest extends TextAnalyticsClientTestBase {

    private TextAnalyticsClient client;

    @Override
    protected void beforeTest() {
        client = clientSetup(httpPipeline -> new TextAnalyticsClientBuilder()
            .endpoint(getEndpoint())
            .pipeline(httpPipeline)
            .buildClient());
    }

    /**
     * Verify that we can get statistics on the collection result when given a batch input with options.
     */
    @Test
    public void detectLanguagesBatchInputShowStatistics() {
        detectLanguageShowStatisticsRunner((inputs, options) -> validateDetectLanguage(true,
            getExpectedBatchDetectedLanguages(),
            client.detectBatchLanguagesWithResponse(inputs, options, Context.NONE).getValue()));
    }

    /**
     * Test Detect batch input languages.
     */
    @Test
    public void detectLanguagesBatchInput() {
        detectLanguageRunner((inputs) -> validateDetectLanguage(false,
            getExpectedBatchDetectedLanguages(), client.detectBatchLanguages(inputs)));
    }

    /**
     * Test detect batch languages for a list of string input with country hint.
     */
    @Test
    public void detectLanguagesBatchListCountryHint() {
        detectLanguagesCountryHintRunner((inputs, countryHint) -> validateDetectLanguage(
            false, getExpectedBatchDetectedLanguages(),
            client.detectLanguagesWithResponse(inputs, countryHint, Context.NONE).getValue()));
    }

    /**
     * Test detect batch languages for a list of string input.
     */
    @Test
    public void detectLanguagesBatchStringInput() {
        detectLanguageStringInputRunner((inputs) -> validateDetectLanguage(
            false, getExpectedBatchDetectedLanguages(), client.detectLanguages(inputs)));
    }

    /**
     * Verifies that a single DetectLanguageResult is returned for a text input to detectLanguages.
     */
    @Test
    public void detectSingleTextLanguage() {
        validatePrimaryLanguage(new DetectedLanguage("English", "en", 0.0),
            client.detectLanguage("This is a test English Text"));
    }

    /**
     * Verifies that an exception is thrown when null text is passed.
     */
    @Test
    public void detectLanguagesNullInput() {
        assertThrows(NullPointerException.class, () -> client.detectBatchLanguagesWithResponse(null, null,
            Context.NONE).getValue());
    }

    /**
     * Verifies that a TextAnalyticsException is thrown for an empty text input.
     */
    @Test
    public void detectLanguageEmptyText() {
        Exception exception = assertThrows(TextAnalyticsException.class, () -> client.detectLanguage(""));
        assertTrue(exception.getMessage().equals(INVALID_DOCUMENT_EXPECTED_EXCEPTION_MESSAGE));
    }

    /**
     * Verifies that detectLanguage returns an "UNKNOWN" result when faulty text is passed.
     */
    @Test
    public void detectLanguageFaultyText() {
        DetectedLanguage primaryLanguage = new DetectedLanguage("(Unknown)", "(Unknown)", 0.0);
        validatePrimaryLanguage(client.detectLanguage("!@#%%"), primaryLanguage);
    }

    /**
     * Verifies that a TextAnalyticsException is thrown for a text input with invalid country hint.
     */
    @Test
    public void detectLanguageInvalidCountryHint() {
        Exception exception = assertThrows(TextAnalyticsException.class, () ->
            client.detectLanguageWithResponse("Este es un document escrito en Español.", "en", Context.NONE));
        assertTrue(exception.getMessage().equals(INVALID_COUNTRY_HINT_EXPECTED_EXCEPTION_MESSAGE));
    }

    /**
     * Verifies that a bad request exception is returned for input documents with same IDs.
     */
    @Test
    public void detectLanguageDuplicateIdInput() {
        detectLanguageDuplicateIdRunner((inputs, options) -> {
            HttpResponseException response = assertThrows(HttpResponseException.class,
                () -> client.detectBatchLanguagesWithResponse(inputs, options, Context.NONE));
            assertEquals(HttpURLConnection.HTTP_BAD_REQUEST, response.getResponse().getStatusCode());
        });
    }

    @Test
    public void recognizeEntitiesForTextInput() {
<<<<<<< HEAD
        CategorizedEntity categorizedEntity1 = new CategorizedEntity("Seattle", "Location", null, 26, 7, 0.0);
        CategorizedEntity categorizedEntity2 = new CategorizedEntity("last week", "DateTime", "DateRange", 34, 9, 0.0);
        RecognizeEntityResult recognizeEntityResultList = new RecognizeEntityResult("0", null, null, Arrays.asList(categorizedEntity1, categorizedEntity2));
        validateCategorizedEntities(recognizeEntityResultList.getEntities(),
            client.recognizeEntities("I had a wonderful trip to Seattle last week.").getEntities());
=======
        final CategorizedEntity categorizedEntity1 = new CategorizedEntity("Seattle", "Location", null, 26, 7, 0.0);
        final CategorizedEntity categorizedEntity2 = new CategorizedEntity("last week", "DateTime", "DateRange", 34, 9, 0.0);

        final List<CategorizedEntity> entities = client.recognizeEntities("I had a wonderful trip to Seattle last week.").stream().collect(Collectors.toList());
        validateCategorizedEntity(categorizedEntity1, entities.get(0));
        validateCategorizedEntity(categorizedEntity2, entities.get(1));
>>>>>>> fa859664
    }

    @Test
    public void recognizeEntitiesForEmptyText() {
        Exception exception = assertThrows(TextAnalyticsException.class, () -> client.recognizeEntities("").iterator().hasNext());
        assertTrue(exception.getMessage().equals(INVALID_DOCUMENT_EXPECTED_EXCEPTION_MESSAGE));
    }

    @Test
    public void recognizeEntitiesForFaultyText() {
        assertFalse(client.recognizeEntities("!@#%%").iterator().hasNext());
    }

    @Test
    public void recognizeEntitiesBatchInputSingleError() {
        recognizeBatchCategorizedEntitySingleErrorRunner((inputs) -> {
            DocumentResultCollection<RecognizeEntityResult> l = client.recognizeBatchEntities(inputs);
            for (RecognizeEntityResult recognizeEntityResult : l) {
                Exception exception = assertThrows(TextAnalyticsException.class, () -> recognizeEntityResult.getEntities());
                assertTrue(exception.getMessage().equals(BATCH_ERROR_EXCEPTION_MESSAGE));
            }
        });
    }

    @Test
    public void recognizeEntitiesForBatchInput() {
        recognizeBatchCategorizedEntityRunner((inputs) -> validateCategorizedEntity(false,
            getExpectedBatchCategorizedEntities(), client.recognizeBatchEntities(inputs)));
    }

    @Test
    public void recognizeEntitiesForBatchInputShowStatistics() {
        recognizeBatchCategorizedEntitiesShowStatsRunner((inputs, options) ->
            validateCategorizedEntity(true, getExpectedBatchCategorizedEntities(),
                client.recognizeBatchEntitiesWithResponse(inputs, options, Context.NONE).getValue()));
    }

    @Test
    public void recognizeEntitiesForBatchStringInput() {
        recognizeCategorizedEntityStringInputRunner((inputs) ->
            validateCategorizedEntity(false, getExpectedBatchCategorizedEntities(), client.recognizeEntities(inputs)));
    }

    @Test
    public void recognizeEntitiesForListLanguageHint() {
        recognizeCatgeorizedEntitiesLanguageHintRunner((inputs, language) ->
            validateCategorizedEntity(false, getExpectedBatchCategorizedEntities(),
                client.recognizeEntities(inputs, language, Context.NONE).getValue()));
    }

    @Test
    public void recognizePiiEntitiesForTextInput() {
<<<<<<< HEAD
        PiiEntity piiEntity = new PiiEntity("859-98-0987", "U.S. Social Security Number (SSN)", "", 28, 11, 0.0);
        RecognizePiiEntityResult recognizePiiEntityResult = new RecognizePiiEntityResult("0", null, null, Collections.singletonList(piiEntity));
        validatePiiEntities(recognizePiiEntityResult.getEntities(),
            client.recognizePiiEntities("Microsoft employee with ssn 859-98-0987 is using our awesome API's.").getEntities());
=======
        final PiiEntity piiEntity = new PiiEntity("859-98-0987", "U.S. Social Security Number (SSN)", "", 28, 11, 0.0);
        final PagedIterable<PiiEntity> entities = client.recognizePiiEntities("Microsoft employee with ssn 859-98-0987 is using our awesome API's.");
        validatePiiEntity(piiEntity, entities.iterator().next());
>>>>>>> fa859664
    }

    @Test
    public void recognizePiiEntitiesForEmptyText() {
        Exception exception = assertThrows(TextAnalyticsException.class, () -> client.recognizePiiEntities("").iterator().hasNext());
        assertTrue(exception.getMessage().equals(INVALID_DOCUMENT_EXPECTED_EXCEPTION_MESSAGE));
    }

    @Test
    public void recognizePiiEntitiesForFaultyText() {
        assertFalse(client.recognizePiiEntities("!@#%%").iterator().hasNext());
    }

    @Test
    public void recognizePiiEntitiesForBatchInput() {
        recognizeBatchPiiRunner((inputs) ->
            validatePiiEntity(false, getExpectedBatchPiiEntities(),
                client.recognizeBatchPiiEntities(inputs)));
    }

    @Test
    public void recognizePiiEntitiesForBatchInputShowStatistics() {
        recognizeBatchPiiEntitiesShowStatsRunner((inputs, options) ->
            validatePiiEntity(true, getExpectedBatchPiiEntities(),
                client.recognizeBatchPiiEntitiesWithResponse(inputs, options, Context.NONE).getValue()));
    }

    @Test
    public void recognizePiiEntitiesForBatchStringInput() {
        recognizePiiStringInputRunner((inputs) ->
            validatePiiEntity(false, getExpectedBatchPiiEntities(), client.recognizePiiEntities(inputs)));
    }

    @Test
    public void recognizePiiEntitiesForListLanguageHint() {
        recognizePiiLanguageHintRunner((inputs, language) ->
            validatePiiEntity(false, getExpectedBatchPiiEntities(),
                client.recognizePiiEntitiesWithResponse(inputs, language, Context.NONE).getValue()));
    }

    @Test
    public void recognizeLinkedEntitiesForTextInput() {
<<<<<<< HEAD
        LinkedEntityMatch linkedEntityMatch1 = new LinkedEntityMatch("Seattle", 0.0, 7, 26);
        LinkedEntity linkedEntity1 = new LinkedEntity("Seattle", Collections.singletonList(linkedEntityMatch1), "en", "Seattle", "https://en.wikipedia.org/wiki/Seattle", "Wikipedia");
        RecognizeLinkedEntityResult recognizeLinkedEntityResultList = new RecognizeLinkedEntityResult("0", null, null, Collections.singletonList(linkedEntity1));

        validateLinkedEntities(recognizeLinkedEntityResultList.getEntities(), client.recognizeLinkedEntities("I had a wonderful trip to Seattle last week.").getEntities());
=======
        final LinkedEntityMatch linkedEntityMatch1 = new LinkedEntityMatch("Seattle", 0.0, 7, 26);
        final LinkedEntity linkedEntity1 = new LinkedEntity("Seattle", Collections.singletonList(linkedEntityMatch1), "en", "Seattle", "https://en.wikipedia.org/wiki/Seattle", "Wikipedia");
        final List<LinkedEntity> linkedEntities = client.recognizeLinkedEntities("I had a wonderful trip to Seattle last week.").stream().collect(Collectors.toList());
        validateLinkedEntity(linkedEntity1, linkedEntities.get(0));
>>>>>>> fa859664
    }

    @Test
    public void recognizeLinkedEntitiesForEmptyText() {
        Exception exception = assertThrows(TextAnalyticsException.class, () -> client.recognizeLinkedEntities("").iterator().hasNext());
        assertTrue(exception.getMessage().equals(INVALID_DOCUMENT_EXPECTED_EXCEPTION_MESSAGE));
    }

    @Test
    public void recognizeLinkedEntitiesForFaultyText() {
<<<<<<< HEAD
        assertEquals(client.recognizeLinkedEntities("!@#%%").getEntities().size(), 0);
=======
        assertFalse(client.recognizeLinkedEntities("!@#%%").iterator().hasNext());
>>>>>>> fa859664
    }

    @Test
    public void recognizeLinkedEntitiesForBatchInput() {
        recognizeBatchLinkedEntityRunner((inputs) ->
            validateLinkedEntity(false, getExpectedBatchLinkedEntities(), client.recognizeBatchLinkedEntities(inputs)));
    }

    @Test
    public void recognizeLinkedEntitiesForBatchInputShowStatistics() {
        recognizeBatchLinkedEntitiesShowStatsRunner((inputs, options) ->
            validateLinkedEntity(true, getExpectedBatchLinkedEntities(),
                client.recognizeBatchLinkedEntitiesWithResponse(inputs, options, Context.NONE).getValue()));
    }

    @Test
    public void recognizeLinkedEntitiesForBatchStringInput() {
        recognizeLinkedStringInputRunner((inputs) ->
            validateLinkedEntity(false, getExpectedBatchLinkedEntities(), client.recognizeLinkedEntities(inputs)));
    }

    @Test
    public void recognizeLinkedEntitiesForListLanguageHint() {
        recognizeLinkedLanguageHintRunner((inputs, language) ->
            validateLinkedEntity(false, getExpectedBatchLinkedEntities(),
                client.recognizeLinkedEntitiesWithResponse(inputs, language, Context.NONE).getValue()));
    }

    @Test
    public void extractKeyPhrasesForTextInput() {
        assertEquals("monde", client.extractKeyPhrases("Bonjour tout le monde.").iterator().next());
    }

    @Test
    public void extractKeyPhrasesForEmptyText() {
        Exception exception = assertThrows(TextAnalyticsException.class, () -> client.extractKeyPhrases("").iterator().hasNext());
        assertTrue(exception.getMessage().equals(INVALID_DOCUMENT_EXPECTED_EXCEPTION_MESSAGE));
    }

    @Test
    public void extractKeyPhrasesForFaultyText() {
        assertFalse(client.extractKeyPhrases("!@#%%").iterator().hasNext());
    }

    @Test
    public void extractKeyPhrasesForBatchInput() {
        extractBatchKeyPhrasesRunner((inputs) ->
            validateExtractKeyPhrase(false, getExpectedBatchKeyPhrases(), client.extractBatchKeyPhrases(inputs)));
    }

    @Test
    public void extractKeyPhrasesForBatchInputShowStatistics() {
        extractBatchKeyPhrasesShowStatsRunner((inputs, options) ->
            validateExtractKeyPhrase(true, getExpectedBatchKeyPhrases(),
                client.extractBatchKeyPhrasesWithResponse(inputs, options, Context.NONE).getValue()));
    }

    @Test
    public void extractKeyPhrasesForBatchStringInput() {
        extractKeyPhrasesStringInputRunner((inputs) ->
            validateExtractKeyPhrase(false, getExpectedBatchKeyPhrases(), client.extractKeyPhrases(inputs)));
    }

    @Test
    public void extractKeyPhrasesForListLanguageHint() {
        extractKeyPhrasesLanguageHintRunner((inputs, language) ->
            validateExtractKeyPhrase(false, getExpectedBatchKeyPhrases(),
                client.extractKeyPhrasesWithResponse(inputs, language, Context.NONE).getValue()));
    }

    // Sentiment
    /**
     * Test analyzing sentiment for a string input.
     */
    @Test
    public void analyseSentimentForTextInput() {
        final DocumentSentiment expectedDocumentSentiment = new DocumentSentiment(
            SentimentLabel.MIXED,
            new SentimentScorePerLabel(0.0, 0.0, 0.0),
            Arrays.asList(
                new SentenceSentiment(SentimentLabel.NEGATIVE, new SentimentScorePerLabel(0.0, 0.0, 0.0), 31, 0),
                new SentenceSentiment(SentimentLabel.POSITIVE, new SentimentScorePerLabel(0.0, 0.0, 0.0), 35, 32)
            ));
        DocumentSentiment analyzeSentimentResult =
            client.analyzeSentiment("The hotel was dark and unclean. The restaurant had amazing gnocchi.");

        validateAnalysedSentiment(expectedDocumentSentiment, analyzeSentimentResult);
    }

    /**
     * Verifies that a TextAnalyticsException is thrown for an empty text input.
     */
    @Test
    public void analyseSentimentForEmptyText() {
        Exception exception = assertThrows(TextAnalyticsException.class, () -> client.analyzeSentiment(""));
        assertTrue(exception.getMessage().equals(INVALID_DOCUMENT_EXPECTED_EXCEPTION_MESSAGE));
    }

    /**
     * Test analyzing sentiment for a faulty input text.
     */
    @Test
    public void analyseSentimentForFaultyText() {
        final DocumentSentiment expectedDocumentSentiment = new DocumentSentiment(SentimentLabel.NEUTRAL,
            new SentimentScorePerLabel(0.0, 0.0, 0.0),
            Arrays.asList(
                new SentenceSentiment(SentimentLabel.NEUTRAL, new SentimentScorePerLabel(0.0, 0.0, 0.0), 1, 0),
                new SentenceSentiment(SentimentLabel.NEUTRAL, new SentimentScorePerLabel(0.0, 0.0, 0.0), 4, 1)
            ));

        DocumentSentiment analyzeSentimentResult = client.analyzeSentiment("!@#%%");

        validateAnalysedSentiment(expectedDocumentSentiment, analyzeSentimentResult);
    }

    /**
     * Test analyzing sentiment for a list of string input.
     */
    @Test
    public void analyseSentimentForBatchStringInput() {
        analyseSentimentStringInputRunner(inputs ->
            validateSentiment(false, getExpectedBatchTextSentiment(), client.analyzeSentiment(inputs)));
    }

    /**
     * Test analyzing sentiment for a list of string input with language hint.
     */
    @Test
    public void analyseSentimentForListLanguageHint() {
        analyseSentimentLanguageHintRunner((inputs, language) ->
            validateSentiment(false, getExpectedBatchTextSentiment(),
                client.analyzeSentimentWithResponse(inputs, language, Context.NONE).getValue()));
    }

    /**
     * Test analyzing sentiment for batch input.
     */
    @Test
    public void analyseSentimentForBatchInput() {
        analyseBatchSentimentRunner(inputs -> validateSentiment(false, getExpectedBatchTextSentiment(),
            client.analyzeBatchSentiment(inputs)));
    }

    /**
     * Verify that we can get statistics on the collection result when given a batch input with options.
     */
    @Test
    public void analyseSentimentForBatchInputShowStatistics() {
        analyseBatchSentimentShowStatsRunner((inputs, options) ->
            validateSentiment(true, getExpectedBatchTextSentiment(),
                client.analyzeBatchSentimentWithResponse(inputs, options, Context.NONE).getValue()));
    }

    /**
     * Test client builder with valid API key
     */
    @Test
    public void validKey() {
        // Arrange
        final TextAnalyticsClient client = createClientBuilder(getEndpoint(),
            new TextAnalyticsApiKeyCredential(getApiKey())).buildClient();

        // Action and Assert
        validatePrimaryLanguage(new DetectedLanguage("English", "en", 1.0),
            client.detectLanguage("This is a test English Text"));
    }

    /**
     * Test client builder with invalid API key
     */
    @Test
    public void invalidKey() {
        // Arrange
        final TextAnalyticsClient client = createClientBuilder(getEndpoint(),
            new TextAnalyticsApiKeyCredential(INVALID_KEY)).buildClient();

        // Action and Assert
        assertThrows(HttpResponseException.class, () -> client.detectLanguage("This is a test English Text"));
    }

    /**
     * Test client with valid API key but update to invalid key and make call to server.
     */
    @Test
    public void updateToInvalidKey() {
        // Arrange
        final TextAnalyticsApiKeyCredential credential =
            new TextAnalyticsApiKeyCredential(getApiKey());

        final TextAnalyticsClient client = createClientBuilder(getEndpoint(), credential).buildClient();

        // Update to invalid key
        credential.updateCredential(INVALID_KEY);

        // Action and Assert
        assertThrows(HttpResponseException.class, () -> client.detectLanguage("This is a test English Text"));
    }

    /**
     * Test client with invalid API key but update to valid key and make call to server.
     */
    @Test
    public void updateToValidKey() {
        // Arrange
        final TextAnalyticsApiKeyCredential credential =
            new TextAnalyticsApiKeyCredential(INVALID_KEY);

        final TextAnalyticsClient client = createClientBuilder(getEndpoint(), credential).buildClient();

        // Update to valid key
        credential.updateCredential(getApiKey());

        // Action and Assert
        validatePrimaryLanguage(new DetectedLanguage("English", "en", 1.0),
            client.detectLanguage("This is a test English Text"));
    }

    /**
     * Test for null service version, which would take take the default service version by default
     */
    @Test
    public void nullServiceVersion() {
        // Arrange
        final TextAnalyticsClientBuilder clientBuilder = new TextAnalyticsClientBuilder()
            .endpoint(getEndpoint())
            .apiKey(new TextAnalyticsApiKeyCredential(getApiKey()))
            .retryPolicy(new RetryPolicy())
            .httpLogOptions(new HttpLogOptions().setLogLevel(HttpLogDetailLevel.BODY_AND_HEADERS))
            .serviceVersion(null);

        if (interceptorManager.isPlaybackMode()) {
            clientBuilder.httpClient(interceptorManager.getPlaybackClient());
        } else {
            clientBuilder.httpClient(new NettyAsyncHttpClientBuilder().wiretap(true).build())
                .addPolicy(interceptorManager.getRecordPolicy());
        }

        // Action and Assert
        validatePrimaryLanguage(new DetectedLanguage("English", "en", 1.0),
            clientBuilder.buildClient().detectLanguage("This is a test English Text"));
    }

    /**
     * Test for default pipeline in client builder
     */
    @Test
    public void defaultPipeline() {
        // Arrange
        final TextAnalyticsClientBuilder clientBuilder = new TextAnalyticsClientBuilder()
            .endpoint(getEndpoint())
            .apiKey(new TextAnalyticsApiKeyCredential(getApiKey()))
            .configuration(Configuration.getGlobalConfiguration())
            .httpLogOptions(new HttpLogOptions().setLogLevel(HttpLogDetailLevel.BODY_AND_HEADERS));

        if (interceptorManager.isPlaybackMode()) {
            clientBuilder.httpClient(interceptorManager.getPlaybackClient());
        } else {
            clientBuilder.httpClient(new NettyAsyncHttpClientBuilder().wiretap(true).build())
                .addPolicy(interceptorManager.getRecordPolicy());
        }

        // Action and Assert
        validatePrimaryLanguage(new DetectedLanguage("English", "en", 1.0),
            clientBuilder.buildClient().detectLanguage("This is a test English Text"));
    }
}<|MERGE_RESOLUTION|>--- conflicted
+++ resolved
@@ -10,16 +10,12 @@
 import com.azure.ai.textanalytics.models.LinkedEntity;
 import com.azure.ai.textanalytics.models.LinkedEntityMatch;
 import com.azure.ai.textanalytics.models.PiiEntity;
-<<<<<<< HEAD
+import com.azure.ai.textanalytics.models.SentenceSentiment;
+import com.azure.ai.textanalytics.models.SentimentLabel;
+import com.azure.ai.textanalytics.models.SentimentScorePerLabel;
 import com.azure.ai.textanalytics.models.RecognizeEntityResult;
 import com.azure.ai.textanalytics.models.RecognizeLinkedEntityResult;
 import com.azure.ai.textanalytics.models.RecognizePiiEntityResult;
-=======
-import com.azure.ai.textanalytics.models.RecognizeEntitiesResult;
-import com.azure.ai.textanalytics.models.SentenceSentiment;
-import com.azure.ai.textanalytics.models.SentimentLabel;
-import com.azure.ai.textanalytics.models.SentimentScorePerLabel;
->>>>>>> fa859664
 import com.azure.ai.textanalytics.models.TextAnalyticsApiKeyCredential;
 import com.azure.ai.textanalytics.models.TextAnalyticsException;
 import com.azure.core.exception.HttpResponseException;
@@ -159,20 +155,12 @@
 
     @Test
     public void recognizeEntitiesForTextInput() {
-<<<<<<< HEAD
-        CategorizedEntity categorizedEntity1 = new CategorizedEntity("Seattle", "Location", null, 26, 7, 0.0);
-        CategorizedEntity categorizedEntity2 = new CategorizedEntity("last week", "DateTime", "DateRange", 34, 9, 0.0);
-        RecognizeEntityResult recognizeEntityResultList = new RecognizeEntityResult("0", null, null, Arrays.asList(categorizedEntity1, categorizedEntity2));
-        validateCategorizedEntities(recognizeEntityResultList.getEntities(),
-            client.recognizeEntities("I had a wonderful trip to Seattle last week.").getEntities());
-=======
         final CategorizedEntity categorizedEntity1 = new CategorizedEntity("Seattle", "Location", null, 26, 7, 0.0);
         final CategorizedEntity categorizedEntity2 = new CategorizedEntity("last week", "DateTime", "DateRange", 34, 9, 0.0);
 
         final List<CategorizedEntity> entities = client.recognizeEntities("I had a wonderful trip to Seattle last week.").stream().collect(Collectors.toList());
         validateCategorizedEntity(categorizedEntity1, entities.get(0));
         validateCategorizedEntity(categorizedEntity2, entities.get(1));
->>>>>>> fa859664
     }
 
     @Test
@@ -225,16 +213,9 @@
 
     @Test
     public void recognizePiiEntitiesForTextInput() {
-<<<<<<< HEAD
-        PiiEntity piiEntity = new PiiEntity("859-98-0987", "U.S. Social Security Number (SSN)", "", 28, 11, 0.0);
-        RecognizePiiEntityResult recognizePiiEntityResult = new RecognizePiiEntityResult("0", null, null, Collections.singletonList(piiEntity));
-        validatePiiEntities(recognizePiiEntityResult.getEntities(),
-            client.recognizePiiEntities("Microsoft employee with ssn 859-98-0987 is using our awesome API's.").getEntities());
-=======
         final PiiEntity piiEntity = new PiiEntity("859-98-0987", "U.S. Social Security Number (SSN)", "", 28, 11, 0.0);
         final PagedIterable<PiiEntity> entities = client.recognizePiiEntities("Microsoft employee with ssn 859-98-0987 is using our awesome API's.");
         validatePiiEntity(piiEntity, entities.iterator().next());
->>>>>>> fa859664
     }
 
     @Test
@@ -277,18 +258,10 @@
 
     @Test
     public void recognizeLinkedEntitiesForTextInput() {
-<<<<<<< HEAD
-        LinkedEntityMatch linkedEntityMatch1 = new LinkedEntityMatch("Seattle", 0.0, 7, 26);
-        LinkedEntity linkedEntity1 = new LinkedEntity("Seattle", Collections.singletonList(linkedEntityMatch1), "en", "Seattle", "https://en.wikipedia.org/wiki/Seattle", "Wikipedia");
-        RecognizeLinkedEntityResult recognizeLinkedEntityResultList = new RecognizeLinkedEntityResult("0", null, null, Collections.singletonList(linkedEntity1));
-
-        validateLinkedEntities(recognizeLinkedEntityResultList.getEntities(), client.recognizeLinkedEntities("I had a wonderful trip to Seattle last week.").getEntities());
-=======
         final LinkedEntityMatch linkedEntityMatch1 = new LinkedEntityMatch("Seattle", 0.0, 7, 26);
         final LinkedEntity linkedEntity1 = new LinkedEntity("Seattle", Collections.singletonList(linkedEntityMatch1), "en", "Seattle", "https://en.wikipedia.org/wiki/Seattle", "Wikipedia");
         final List<LinkedEntity> linkedEntities = client.recognizeLinkedEntities("I had a wonderful trip to Seattle last week.").stream().collect(Collectors.toList());
         validateLinkedEntity(linkedEntity1, linkedEntities.get(0));
->>>>>>> fa859664
     }
 
     @Test
@@ -299,11 +272,7 @@
 
     @Test
     public void recognizeLinkedEntitiesForFaultyText() {
-<<<<<<< HEAD
-        assertEquals(client.recognizeLinkedEntities("!@#%%").getEntities().size(), 0);
-=======
         assertFalse(client.recognizeLinkedEntities("!@#%%").iterator().hasNext());
->>>>>>> fa859664
     }
 
     @Test
