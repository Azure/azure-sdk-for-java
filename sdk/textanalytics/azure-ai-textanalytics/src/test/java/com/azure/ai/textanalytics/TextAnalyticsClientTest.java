--- conflicted
+++ resolved
@@ -2383,12 +2383,9 @@
                         IterableStream.of(Collections.emptyList()),
                         IterableStream.of(Collections.emptyList()),
                         IterableStream.of(Collections.emptyList()),
-<<<<<<< HEAD
+                        IterableStream.of(Collections.emptyList()),
                         IterableStream.of(Collections.emptyList())
                     )),
-=======
-                        IterableStream.of(Collections.emptyList()))),
->>>>>>> 0a1ee34f
                     result.stream().collect(Collectors.toList()));
             }
         );
@@ -2416,12 +2413,8 @@
                             TIME_NOW, getExpectedBatchPiiEntitiesForCategoriesFilter(), null))),
                         IterableStream.of(Collections.emptyList()),
                         IterableStream.of(Collections.emptyList()),
-<<<<<<< HEAD
                         IterableStream.of(Collections.emptyList())
                     )),
-=======
-                        IterableStream.of(Collections.emptyList()))),
->>>>>>> 0a1ee34f
                     result.stream().collect(Collectors.toList()));
             }
         );
@@ -2451,12 +2444,9 @@
                             TIME_NOW, getExpectedBatchPiiEntitiesForDomainFilter(), null))),
                         IterableStream.of(Collections.emptyList()),
                         IterableStream.of(Collections.emptyList()),
-<<<<<<< HEAD
+                        IterableStream.of(Collections.emptyList()),
                         IterableStream.of(Collections.emptyList())
                     )),
-=======
-                        IterableStream.of(Collections.emptyList()))),
->>>>>>> 0a1ee34f
                     result.stream().collect(Collectors.toList()));
             }
         );
@@ -2483,12 +2473,9 @@
                     IterableStream.of(Collections.emptyList()),
                     IterableStream.of(Collections.emptyList()),
                     IterableStream.of(Collections.emptyList()),
-<<<<<<< HEAD
+                    IterableStream.of(Collections.emptyList()),
                     IterableStream.of(Collections.emptyList())
                 )),
-=======
-                    IterableStream.of(Collections.emptyList()))),
->>>>>>> 0a1ee34f
                 result.stream().collect(Collectors.toList()));
         });
     }
