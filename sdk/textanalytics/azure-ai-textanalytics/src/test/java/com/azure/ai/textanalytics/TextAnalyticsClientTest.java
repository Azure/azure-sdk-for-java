// Copyright (c) Microsoft Corporation. All rights reserved.
// Licensed under the MIT License.

package com.azure.ai.textanalytics;

import com.azure.ai.textanalytics.models.AnalyzeSentimentResult;
import com.azure.ai.textanalytics.models.CategorizedEntity;
import com.azure.ai.textanalytics.models.DetectedLanguage;
import com.azure.ai.textanalytics.models.DocumentResultCollection;
import com.azure.ai.textanalytics.models.LinkedEntity;
import com.azure.ai.textanalytics.models.LinkedEntityMatch;
import com.azure.ai.textanalytics.models.PiiEntity;
import com.azure.ai.textanalytics.models.RecognizeEntitiesResult;
<<<<<<< HEAD
=======
import com.azure.ai.textanalytics.models.RecognizeLinkedEntitiesResult;
import com.azure.ai.textanalytics.models.RecognizePiiEntitiesResult;
>>>>>>> c8ed1b05
import com.azure.ai.textanalytics.models.TextAnalyticsApiKeyCredential;
import com.azure.ai.textanalytics.models.TextAnalyticsException;
import com.azure.ai.textanalytics.models.TextSentiment;
import com.azure.ai.textanalytics.models.TextSentimentClass;
import com.azure.core.exception.HttpResponseException;
import com.azure.core.http.netty.NettyAsyncHttpClientBuilder;
import com.azure.core.http.policy.HttpLogDetailLevel;
import com.azure.core.http.policy.HttpLogOptions;
import com.azure.core.http.policy.RetryPolicy;
import com.azure.core.util.Configuration;
import com.azure.core.util.Context;
import org.junit.jupiter.api.Test;

import java.net.HttpURLConnection;
import java.util.Arrays;
import java.util.Collections;
import java.util.List;
import java.util.stream.Collectors;

import static com.azure.ai.textanalytics.TestUtils.getExpectedBatchDetectedLanguages;
import static com.azure.ai.textanalytics.TestUtils.getExpectedBatchKeyPhrases;
import static com.azure.ai.textanalytics.TestUtils.getExpectedBatchLinkedEntities;
import static com.azure.ai.textanalytics.TestUtils.getExpectedBatchCategorizedEntities;
import static com.azure.ai.textanalytics.TestUtils.getExpectedBatchPiiEntities;
import static com.azure.ai.textanalytics.TestUtils.getExpectedBatchTextSentiment;
import static org.junit.jupiter.api.Assertions.assertEquals;
import static org.junit.jupiter.api.Assertions.assertNull;
import static org.junit.jupiter.api.Assertions.assertThrows;
import static org.junit.jupiter.api.Assertions.assertTrue;

public class TextAnalyticsClientTest extends TextAnalyticsClientTestBase {

    private TextAnalyticsClient client;

    @Override
    protected void beforeTest() {
        client = clientSetup(httpPipeline -> new TextAnalyticsClientBuilder()
            .endpoint(getEndpoint())
            .pipeline(httpPipeline)
            .buildClient());
    }

    /**
     * Verify that we can get statistics on the collection result when given a batch input with options.
     */
    @Test
    public void detectLanguagesBatchInputShowStatistics() {
        detectLanguageShowStatisticsRunner((inputs, options) -> validateDetectLanguage(true,
            getExpectedBatchDetectedLanguages(),
            client.detectBatchLanguagesWithResponse(inputs, options, Context.NONE).getValue()));
    }

    /**
     * Test Detect batch input languages.
     */
    @Test
    public void detectLanguagesBatchInput() {
        detectLanguageRunner((inputs) -> validateDetectLanguage(false,
            getExpectedBatchDetectedLanguages(), client.detectBatchLanguages(inputs)));
    }

    /**
     * Test Detect batch languages for List of String input with country Hint.
     */
    @Test
    public void detectLanguagesBatchListCountryHint() {
        detectLanguagesCountryHintRunner((inputs, countryHint) -> validateDetectLanguage(
            false, getExpectedBatchDetectedLanguages(),
            client.detectLanguagesWithResponse(inputs, countryHint, Context.NONE).getValue()));
    }

    /**
     * Test Detect batch languages for List of String input.
     */
    @Test
    public void detectLanguagesBatchStringInput() {
        detectLanguageStringInputRunner((inputs) -> validateDetectLanguage(
            false, getExpectedBatchDetectedLanguages(), client.detectLanguages(inputs)));
    }

    /**
     * Verifies that a single DetectLanguageResult is returned for a text input to detectLanguages.
     */
    @Test
    public void detectSingleTextLanguage() {
        DetectedLanguage primaryLanguage = new DetectedLanguage("English", "en", 0.0);
        List<DetectedLanguage> expectedLanguageList = Collections.singletonList(primaryLanguage);
        validateDetectedLanguages(
            Collections.singletonList(client.detectLanguage("This is a test English Text")),
            expectedLanguageList);
    }

    /**
     * Verifies that an exception is thrown when null text is passed.
     */
    @Test
    public void detectLanguagesNullInput() {
        assertThrows(NullPointerException.class, () -> client.detectBatchLanguagesWithResponse(null, null,
            Context.NONE).getValue());
    }

    /**
     * Verifies that a TextAnalyticsException is thrown for an empty text input.
     */
    @Test
    public void detectLanguageEmptyText() {
        Exception exception = assertThrows(TextAnalyticsException.class, () -> client.detectLanguage(""));
        assertTrue(exception.getMessage().equals(INVALID_DOCUMENT_EXPECTED_EXCEPTION_MESSAGE));
    }

    /**
     * Verifies that detectLanguage returns an "UNKNOWN" result when faulty text is passed.
     */
    @Test
    public void detectLanguageFaultyText() {
        DetectedLanguage primaryLanguage = new DetectedLanguage("(Unknown)", "(Unknown)", 0.0);
        validateDetectedLanguages(Collections.singletonList(client.detectLanguage("!@#%%")),
            Collections.singletonList(primaryLanguage));
    }

    /**
     * Verifies that a TextAnalyticsException is thrown for a text input with invalid country hint.
     */
    @Test
    public void detectLanguageInvalidCountryHint() {
        Exception exception = assertThrows(TextAnalyticsException.class, () ->
            client.detectLanguageWithResponse("Este es un document escrito en Español.", "en", Context.NONE));
        assertTrue(exception.getMessage().equals(INVALID_COUNTRY_HINT_EXPECTED_EXCEPTION_MESSAGE));
    }

    /**
     * Verifies that a bad request exception is returned for input documents with same IDs.
     */
    @Test
    public void detectLanguageDuplicateIdInput() {
        detectLanguageDuplicateIdRunner((inputs, options) -> {
            HttpResponseException response = assertThrows(HttpResponseException.class,
                () -> client.detectBatchLanguagesWithResponse(inputs, options, Context.NONE));
            assertEquals(HttpURLConnection.HTTP_BAD_REQUEST, response.getResponse().getStatusCode());
        });
    }

    @Test
    public void recognizeEntitiesForTextInput() {
<<<<<<< HEAD
        final NamedEntity namedEntity1 = new NamedEntity("Seattle", "Location", null, 26, 7, 0.0);
        final NamedEntity namedEntity2 = new NamedEntity("last week", "DateTime", "DateRange", 34, 9, 0.0);

        final List<NamedEntity> entities = client.recognizeEntities("I had a wonderful trip to Seattle last week.").stream().collect(Collectors.toList());
        validateNamedEntity(namedEntity1, entities.get(0));
        validateNamedEntity(namedEntity2, entities.get(1));
=======
        CategorizedEntity categorizedEntity1 = new CategorizedEntity("Seattle", "Location", null, 26, 7, 0.0);
        CategorizedEntity categorizedEntity2 = new CategorizedEntity("last week", "DateTime", "DateRange", 34, 9, 0.0);
        RecognizeEntitiesResult recognizeEntitiesResultList = new RecognizeEntitiesResult("0", null, null, Arrays.asList(categorizedEntity1, categorizedEntity2));
        validateCategorizedEntities(recognizeEntitiesResultList.getEntities(),
            client.recognizeEntities("I had a wonderful trip to Seattle last week.").getEntities());
>>>>>>> c8ed1b05
    }

    @Test
    public void recognizeEntitiesForEmptyText() {
        Exception exception = assertThrows(TextAnalyticsException.class, () -> client.recognizeEntities(""));
        assertTrue(exception.getMessage().equals(INVALID_DOCUMENT_EXPECTED_EXCEPTION_MESSAGE));
    }

    @Test
    public void recognizeEntitiesForFaultyText() {
<<<<<<< HEAD
        assertNull(client.recognizeEntities("!@#%%"));
=======
        assertEquals(client.recognizeEntities("!@#%%").getEntities().size(), 0);
>>>>>>> c8ed1b05
    }

    @Test
    public void recognizeEntitiesBatchInputSingleError() {
        recognizeBatchCategorizedEntitySingleErrorRunner((inputs) -> {
            DocumentResultCollection<RecognizeEntitiesResult> l = client.recognizeBatchEntities(inputs);
            for (RecognizeEntitiesResult recognizeEntitiesResult : l) {
                Exception exception = assertThrows(TextAnalyticsException.class, () -> recognizeEntitiesResult.getEntities());
                assertTrue(exception.getMessage().equals(BATCH_ERROR_EXCEPTION_MESSAGE));
            }
        });
    }

    @Test
    public void recognizeEntitiesForBatchInput() {
        recognizeBatchCategorizedEntityRunner((inputs) -> validateCategorizedEntity(false,
            getExpectedBatchCategorizedEntities(), client.recognizeBatchEntities(inputs)));
    }

    @Test
    public void recognizeEntitiesForBatchInputShowStatistics() {
        recognizeBatchCategorizedEntitiesShowStatsRunner((inputs, options) ->
            validateCategorizedEntity(true, getExpectedBatchCategorizedEntities(),
                client.recognizeBatchEntitiesWithResponse(inputs, options, Context.NONE).getValue()));
    }

    @Test
    public void recognizeEntitiesForBatchStringInput() {
        recognizeCategorizedEntityStringInputRunner((inputs) ->
            validateCategorizedEntity(false, getExpectedBatchCategorizedEntities(), client.recognizeEntities(inputs)));
    }

    @Test
    public void recognizeEntitiesForListLanguageHint() {
<<<<<<< HEAD
        recognizeNamedEntitiesLanguageHintRunner((inputs, language) ->
            validateNamedEntity(false, getExpectedBatchNamedEntities(),
                client.recognizeEntities(inputs, language, Context.NONE).getValue()));
=======
        recognizeCatgeorizedEntitiesLanguageHintRunner((inputs, language) ->
            validateCategorizedEntity(false, getExpectedBatchCategorizedEntities(),
                client.recognizeEntitiesWithResponse(inputs, language, Context.NONE).getValue()));
>>>>>>> c8ed1b05
    }

    @Test
    public void recognizePiiEntitiesForTextInput() {
<<<<<<< HEAD
        final NamedEntity namedEntity1 = new NamedEntity("859-98-0987", "U.S. Social Security Number (SSN)", "", 28, 11, 0.0);
        final List<NamedEntity> entities = client.recognizePiiEntities("Microsoft employee with ssn 859-98-0987 is using our awesome API's.").stream().collect(Collectors.toList());

        validateNamedEntity(namedEntity1, entities.get(0));
=======
        PiiEntity piiEntity = new PiiEntity("859-98-0987", "U.S. Social Security Number (SSN)", "", 28, 11, 0.0);
        RecognizePiiEntitiesResult recognizePiiEntitiesResult = new RecognizePiiEntitiesResult("0", null, null, Collections.singletonList(piiEntity));
        validatePiiEntities(recognizePiiEntitiesResult.getEntities(),
            client.recognizePiiEntities("Microsoft employee with ssn 859-98-0987 is using our awesome API's.").getEntities());
>>>>>>> c8ed1b05
    }

    @Test
    public void recognizePiiEntitiesForEmptyText() {
        Exception exception = assertThrows(TextAnalyticsException.class, () -> client.recognizePiiEntities(""));
        assertTrue(exception.getMessage().equals(INVALID_DOCUMENT_EXPECTED_EXCEPTION_MESSAGE));
    }

    @Test
    public void recognizePiiEntitiesForFaultyText() {
<<<<<<< HEAD
        assertNull(client.recognizePiiEntities("!@#%%"));
=======
        assertEquals(client.recognizePiiEntities("!@#%%").getEntities().size(), 0);
>>>>>>> c8ed1b05
    }

    @Test
    public void recognizePiiEntitiesForBatchInput() {
        recognizeBatchPiiRunner((inputs) ->
            validatePiiEntity(false, getExpectedBatchPiiEntities(),
                client.recognizeBatchPiiEntities(inputs)));
    }

    @Test
    public void recognizePiiEntitiesForBatchInputShowStatistics() {
        recognizeBatchPiiEntitiesShowStatsRunner((inputs, options) ->
            validatePiiEntity(true, getExpectedBatchPiiEntities(),
                client.recognizeBatchPiiEntitiesWithResponse(inputs, options, Context.NONE).getValue()));
    }

    @Test
    public void recognizePiiEntitiesForBatchStringInput() {
        recognizePiiStringInputRunner((inputs) ->
            validatePiiEntity(false, getExpectedBatchPiiEntities(), client.recognizePiiEntities(inputs)));
    }

    @Test
    public void recognizePiiEntitiesForListLanguageHint() {
        recognizePiiLanguageHintRunner((inputs, language) ->
            validatePiiEntity(false, getExpectedBatchPiiEntities(),
                client.recognizePiiEntities(inputs, language, Context.NONE).getValue()));
    }

    @Test
    public void recognizeLinkedEntitiesForTextInput() {
        final LinkedEntityMatch linkedEntityMatch1 = new LinkedEntityMatch("Seattle", 0.0, 7, 26);
        final LinkedEntity linkedEntity1 = new LinkedEntity("Seattle", Collections.singletonList(linkedEntityMatch1), "en", "Seattle", "https://en.wikipedia.org/wiki/Seattle", "Wikipedia");
        final List<LinkedEntity> linkedEntities = client.recognizeLinkedEntities("I had a wonderful trip to Seattle last week.").stream().collect(Collectors.toList());
        validateLinkedEntity(linkedEntity1, linkedEntities.get(0));
    }

    @Test
    public void recognizeLinkedEntitiesForEmptyText() {
        Exception exception = assertThrows(TextAnalyticsException.class, () -> client.recognizeLinkedEntities(""));
        assertTrue(exception.getMessage().equals(INVALID_DOCUMENT_EXPECTED_EXCEPTION_MESSAGE));
    }

    @Test
    public void recognizeLinkedEntitiesForFaultyText() {
        assertNull(client.recognizeLinkedEntities("!@#%%"));
    }

    @Test
    public void recognizeLinkedEntitiesForBatchInput() {
        recognizeBatchLinkedEntityRunner((inputs) ->
            validateLinkedEntity(false, getExpectedBatchLinkedEntities(), client.recognizeBatchLinkedEntities(inputs)));
    }

    @Test
    public void recognizeLinkedEntitiesForBatchInputShowStatistics() {
        recognizeBatchLinkedEntitiesShowStatsRunner((inputs, options) ->
            validateLinkedEntity(true, getExpectedBatchLinkedEntities(),
                client.recognizeBatchLinkedEntitiesWithResponse(inputs, options, Context.NONE).getValue()));
    }

    @Test
    public void recognizeLinkedEntitiesForBatchStringInput() {
        recognizeLinkedStringInputRunner((inputs) ->
            validateLinkedEntity(false, getExpectedBatchLinkedEntities(), client.recognizeLinkedEntities(inputs)));
    }

    @Test
    public void recognizeLinkedEntitiesForListLanguageHint() {
        recognizeLinkedLanguageHintRunner((inputs, language) ->
            validateLinkedEntity(false, getExpectedBatchLinkedEntities(),
                client.recognizeLinkedEntities(inputs, language, Context.NONE).getValue()));
    }

    @Test
    public void extractKeyPhrasesForTextInput() {
        assertEquals("monde", client.extractKeyPhrases("Bonjour tout le monde."));
    }

    @Test
    public void extractKeyPhrasesForEmptyText() {
        Exception exception = assertThrows(TextAnalyticsException.class, () -> client.extractKeyPhrases(""));
        assertTrue(exception.getMessage().equals(INVALID_DOCUMENT_EXPECTED_EXCEPTION_MESSAGE));
    }

    @Test
    public void extractKeyPhrasesForFaultyText() {
        assertNull(client.extractKeyPhrases("!@#%%"));
    }

    @Test
    public void extractKeyPhrasesForBatchInput() {
        extractBatchKeyPhrasesRunner((inputs) ->
            validateExtractKeyPhrase(false, getExpectedBatchKeyPhrases(), client.extractBatchKeyPhrases(inputs)));
    }

    @Test
    public void extractKeyPhrasesForBatchInputShowStatistics() {
        extractBatchKeyPhrasesShowStatsRunner((inputs, options) ->
            validateExtractKeyPhrase(true, getExpectedBatchKeyPhrases(),
                client.extractBatchKeyPhrasesWithResponse(inputs, options, Context.NONE).getValue()));
    }

    @Test
    public void extractKeyPhrasesForBatchStringInput() {
        extractKeyPhrasesStringInputRunner((inputs) ->
            validateExtractKeyPhrase(false, getExpectedBatchKeyPhrases(), client.extractKeyPhrases(inputs)));
    }

    @Test
    public void extractKeyPhrasesForListLanguageHint() {
        extractKeyPhrasesLanguageHintRunner((inputs, language) ->
            validateExtractKeyPhrase(false, getExpectedBatchKeyPhrases(),
                client.extractKeyPhrases(inputs, language, Context.NONE).getValue()));
    }

    // Sentiment
    /**
     * Test analyzing sentiment for a string input.
     */
    @Test
    public void analyseSentimentForTextInput() {
        final TextSentiment expectedDocumentSentiment = new TextSentiment(TextSentimentClass.MIXED, 0.0, 0.0, 0.0, 66, 0);
        final List<TextSentiment> expectedSentenceSentiments = Arrays.asList(
            new TextSentiment(TextSentimentClass.NEGATIVE, 0.0, 0.0, 0.0, 31, 0),
            new TextSentiment(TextSentimentClass.POSITIVE, 0.0, 0.0, 0.0, 35, 32));

        AnalyzeSentimentResult analyzeSentimentResult =
            client.analyzeSentiment("The hotel was dark and unclean. The restaurant had amazing gnocchi.");

        validateAnalysedSentiment(expectedDocumentSentiment, analyzeSentimentResult.getDocumentSentiment());
        validateAnalysedSentenceSentiment(expectedSentenceSentiments, analyzeSentimentResult.getSentenceSentiments());
    }

    /**
     * Verifies that a TextAnalyticsException is thrown for an empty text input.
     */
    @Test
    public void analyseSentimentForEmptyText() {
        Exception exception = assertThrows(TextAnalyticsException.class, () -> client.analyzeSentiment(""));
        assertTrue(exception.getMessage().equals(INVALID_DOCUMENT_EXPECTED_EXCEPTION_MESSAGE));
    }

    /**
     * Test analyzing sentiment for a faulty input text.
     */
    @Test
    public void analyseSentimentForFaultyText() {
        final TextSentiment expectedDocumentSentiment = new TextSentiment(TextSentimentClass.NEUTRAL, 0.0, 0.0, 0.0, 5, 0);
        final List<TextSentiment> expectedSentenceSentiments = Arrays.asList(
            new TextSentiment(TextSentimentClass.NEUTRAL, 0.0, 0.0, 0.0, 1, 0),
            new TextSentiment(TextSentimentClass.NEUTRAL, 0.0, 0.0, 0.0, 4, 1));

        AnalyzeSentimentResult analyzeSentimentResult = client.analyzeSentiment("!@#%%");

        validateAnalysedSentiment(expectedDocumentSentiment, analyzeSentimentResult.getDocumentSentiment());
        validateAnalysedSentenceSentiment(expectedSentenceSentiments, analyzeSentimentResult.getSentenceSentiments());
    }

    /**
     * Test analyzing sentiment for a list of string input.
     */
    @Test
    public void analyseSentimentForBatchStringInput() {
        analyseSentimentStringInputRunner(inputs ->
            validateSentiment(false, getExpectedBatchTextSentiment(), client.analyzeSentiment(inputs)));
    }

    /**
     * Test analyzing sentiment for a list of string input with language hint.
     */
    @Test
    public void analyseSentimentForListLanguageHint() {
        analyseSentimentLanguageHintRunner((inputs, language) ->
            validateSentiment(false, getExpectedBatchTextSentiment(),
                client.analyzeSentimentWithResponse(inputs, language, Context.NONE).getValue()));
    }

    /**
     * Test analyzing sentiment for batch input.
     */
    @Test
    public void analyseSentimentForBatchInput() {
        analyseBatchSentimentRunner(inputs -> validateSentiment(false, getExpectedBatchTextSentiment(),
            client.analyzeBatchSentiment(inputs)));
    }

    /**
     * Verify that we can get statistics on the collection result when given a batch input with options.
     */
    @Test
    public void analyseSentimentForBatchInputShowStatistics() {
        analyseBatchSentimentShowStatsRunner((inputs, options) ->
            validateSentiment(true, getExpectedBatchTextSentiment(),
                client.analyzeBatchSentimentWithResponse(inputs, options, Context.NONE).getValue()));
    }

    /**
     * Test client builder with valid subscription key
     */
    @Test
    public void validKey() {
        // Arrange
        final TextAnalyticsClient client = createClientBuilder(getEndpoint(),
            new TextAnalyticsApiKeyCredential(getSubscriptionKey())).buildClient();

        // Action and Assert
        validateDetectedLanguages(
            Collections.singletonList(new DetectedLanguage("English", "en", 1.0)),
            Collections.singletonList(client.detectLanguage("This is a test English Text")));
    }

    /**
     * Test client builder with invalid subscription key
     */
    @Test
    public void invalidKey() {
        // Arrange
        final TextAnalyticsClient client = createClientBuilder(getEndpoint(),
            new TextAnalyticsApiKeyCredential(INVALID_KEY)).buildClient();

        // Action and Assert
        assertThrows(HttpResponseException.class, () -> client.detectLanguage("This is a test English Text"));
    }

    /**
     * Test client with valid subscription key but update to invalid key and make call to server.
     */
    @Test
    public void updateToInvalidKey() {
        // Arrange
        final TextAnalyticsApiKeyCredential credential =
            new TextAnalyticsApiKeyCredential(getSubscriptionKey());

        final TextAnalyticsClient client = createClientBuilder(getEndpoint(), credential).buildClient();

        // Update to invalid key
        credential.updateCredential(INVALID_KEY);

        // Action and Assert
        assertThrows(HttpResponseException.class, () -> client.detectLanguage("This is a test English Text"));
    }

    /**
     * Test client with invalid subscription key but update to valid key and make call to server.
     */
    @Test
    public void updateToValidKey() {
        // Arrange
        final TextAnalyticsApiKeyCredential credential =
            new TextAnalyticsApiKeyCredential(INVALID_KEY);

        final TextAnalyticsClient client = createClientBuilder(getEndpoint(), credential).buildClient();

        // Update to valid key
        credential.updateCredential(getSubscriptionKey());

        // Action and Assert
        validateDetectedLanguages(
            Collections.singletonList(new DetectedLanguage("English", "en", 1.0)),
            Collections.singletonList(client.detectLanguage("This is a test English Text")));
    }

    /**
     * Test for missing endpoint
     */
    @Test
    public void missingEndpoint() {
        assertThrows(NullPointerException.class, () -> {
            final TextAnalyticsClientBuilder builder = new TextAnalyticsClientBuilder();
            builder.buildClient();
        });
    }

    /**
     * Test for null subscription key
     */
    @Test
    public void nullSubscriptionKey() {
        assertThrows(NullPointerException.class, () -> {
            final TextAnalyticsClientBuilder builder = new TextAnalyticsClientBuilder();
            builder.endpoint(getEndpoint()).subscriptionKey(null);
        });
    }

    /**
     * Test for null AAD credential
     */
    @Test
    public void nullAADCredential() {
        assertThrows(NullPointerException.class, () -> {
            final TextAnalyticsClientBuilder builder = new TextAnalyticsClientBuilder();
            builder.endpoint(getEndpoint()).credential(null);
        });
    }

    /**
     * Test for null service version, which would take take the default service version by default
     */
    @Test
    public void nullServiceVersion() {
        // Arrange
        final TextAnalyticsClientBuilder clientBuilder = new TextAnalyticsClientBuilder()
            .endpoint(getEndpoint())
            .subscriptionKey(new TextAnalyticsApiKeyCredential(getSubscriptionKey()))
            .retryPolicy(new RetryPolicy())
            .httpLogOptions(new HttpLogOptions().setLogLevel(HttpLogDetailLevel.BODY_AND_HEADERS))
            .serviceVersion(null);

        if (interceptorManager.isPlaybackMode()) {
            clientBuilder.httpClient(interceptorManager.getPlaybackClient());
        } else {
            clientBuilder.httpClient(new NettyAsyncHttpClientBuilder().wiretap(true).build())
                .addPolicy(interceptorManager.getRecordPolicy());
        }

        // Action and Assert
        validateDetectedLanguages(
            Collections.singletonList(new DetectedLanguage("English", "en", 1.0)),
            Collections.singletonList(clientBuilder.buildClient().detectLanguage("This is a test English Text")));
    }

    /**
     * Test for default pipeline in client builder
     */
    @Test
    public void defaultPipeline() {
        // Arrange
        final TextAnalyticsClientBuilder clientBuilder = new TextAnalyticsClientBuilder()
            .endpoint(getEndpoint())
            .subscriptionKey(new TextAnalyticsApiKeyCredential(getSubscriptionKey()))
            .configuration(Configuration.getGlobalConfiguration())
            .httpLogOptions(new HttpLogOptions().setLogLevel(HttpLogDetailLevel.BODY_AND_HEADERS));

        if (interceptorManager.isPlaybackMode()) {
            clientBuilder.httpClient(interceptorManager.getPlaybackClient());
        } else {
            clientBuilder.httpClient(new NettyAsyncHttpClientBuilder().wiretap(true).build())
                .addPolicy(interceptorManager.getRecordPolicy());
        }

        // Action and Assert
        validateDetectedLanguages(
            Collections.singletonList(new DetectedLanguage("English", "en", 1.0)),
            Collections.singletonList(clientBuilder.buildClient().detectLanguage("This is a test English Text")));
    }
}<|MERGE_RESOLUTION|>--- conflicted
+++ resolved
@@ -11,11 +11,6 @@
 import com.azure.ai.textanalytics.models.LinkedEntityMatch;
 import com.azure.ai.textanalytics.models.PiiEntity;
 import com.azure.ai.textanalytics.models.RecognizeEntitiesResult;
-<<<<<<< HEAD
-=======
-import com.azure.ai.textanalytics.models.RecognizeLinkedEntitiesResult;
-import com.azure.ai.textanalytics.models.RecognizePiiEntitiesResult;
->>>>>>> c8ed1b05
 import com.azure.ai.textanalytics.models.TextAnalyticsApiKeyCredential;
 import com.azure.ai.textanalytics.models.TextAnalyticsException;
 import com.azure.ai.textanalytics.models.TextSentiment;
@@ -25,6 +20,7 @@
 import com.azure.core.http.policy.HttpLogDetailLevel;
 import com.azure.core.http.policy.HttpLogOptions;
 import com.azure.core.http.policy.RetryPolicy;
+import com.azure.core.http.rest.PagedIterable;
 import com.azure.core.util.Configuration;
 import com.azure.core.util.Context;
 import org.junit.jupiter.api.Test;
@@ -35,14 +31,14 @@
 import java.util.List;
 import java.util.stream.Collectors;
 
+import static com.azure.ai.textanalytics.TestUtils.getExpectedBatchCategorizedEntities;
 import static com.azure.ai.textanalytics.TestUtils.getExpectedBatchDetectedLanguages;
 import static com.azure.ai.textanalytics.TestUtils.getExpectedBatchKeyPhrases;
 import static com.azure.ai.textanalytics.TestUtils.getExpectedBatchLinkedEntities;
-import static com.azure.ai.textanalytics.TestUtils.getExpectedBatchCategorizedEntities;
 import static com.azure.ai.textanalytics.TestUtils.getExpectedBatchPiiEntities;
 import static com.azure.ai.textanalytics.TestUtils.getExpectedBatchTextSentiment;
 import static org.junit.jupiter.api.Assertions.assertEquals;
-import static org.junit.jupiter.api.Assertions.assertNull;
+import static org.junit.jupiter.api.Assertions.assertFalse;
 import static org.junit.jupiter.api.Assertions.assertThrows;
 import static org.junit.jupiter.api.Assertions.assertTrue;
 
@@ -160,20 +156,12 @@
 
     @Test
     public void recognizeEntitiesForTextInput() {
-<<<<<<< HEAD
-        final NamedEntity namedEntity1 = new NamedEntity("Seattle", "Location", null, 26, 7, 0.0);
-        final NamedEntity namedEntity2 = new NamedEntity("last week", "DateTime", "DateRange", 34, 9, 0.0);
-
-        final List<NamedEntity> entities = client.recognizeEntities("I had a wonderful trip to Seattle last week.").stream().collect(Collectors.toList());
-        validateNamedEntity(namedEntity1, entities.get(0));
-        validateNamedEntity(namedEntity2, entities.get(1));
-=======
-        CategorizedEntity categorizedEntity1 = new CategorizedEntity("Seattle", "Location", null, 26, 7, 0.0);
-        CategorizedEntity categorizedEntity2 = new CategorizedEntity("last week", "DateTime", "DateRange", 34, 9, 0.0);
-        RecognizeEntitiesResult recognizeEntitiesResultList = new RecognizeEntitiesResult("0", null, null, Arrays.asList(categorizedEntity1, categorizedEntity2));
-        validateCategorizedEntities(recognizeEntitiesResultList.getEntities(),
-            client.recognizeEntities("I had a wonderful trip to Seattle last week.").getEntities());
->>>>>>> c8ed1b05
+        final CategorizedEntity categorizedEntity1 = new CategorizedEntity("Seattle", "Location", null, 26, 7, 0.0);
+        final CategorizedEntity categorizedEntity2 = new CategorizedEntity("last week", "DateTime", "DateRange", 34, 9, 0.0);
+
+        final List<CategorizedEntity> entities = client.recognizeEntities("I had a wonderful trip to Seattle last week.").stream().collect(Collectors.toList());
+        validateCategorizedEntity(categorizedEntity1, entities.get(0));
+        validateCategorizedEntity(categorizedEntity2, entities.get(1));
     }
 
     @Test
@@ -184,11 +172,7 @@
 
     @Test
     public void recognizeEntitiesForFaultyText() {
-<<<<<<< HEAD
-        assertNull(client.recognizeEntities("!@#%%"));
-=======
-        assertEquals(client.recognizeEntities("!@#%%").getEntities().size(), 0);
->>>>>>> c8ed1b05
+        assertFalse(client.recognizeEntities("!@#%%").iterator().hasNext());
     }
 
     @Test
@@ -223,30 +207,16 @@
 
     @Test
     public void recognizeEntitiesForListLanguageHint() {
-<<<<<<< HEAD
-        recognizeNamedEntitiesLanguageHintRunner((inputs, language) ->
-            validateNamedEntity(false, getExpectedBatchNamedEntities(),
-                client.recognizeEntities(inputs, language, Context.NONE).getValue()));
-=======
         recognizeCatgeorizedEntitiesLanguageHintRunner((inputs, language) ->
             validateCategorizedEntity(false, getExpectedBatchCategorizedEntities(),
-                client.recognizeEntitiesWithResponse(inputs, language, Context.NONE).getValue()));
->>>>>>> c8ed1b05
+                client.recognizeEntities(inputs, language, Context.NONE).getValue()));
     }
 
     @Test
     public void recognizePiiEntitiesForTextInput() {
-<<<<<<< HEAD
-        final NamedEntity namedEntity1 = new NamedEntity("859-98-0987", "U.S. Social Security Number (SSN)", "", 28, 11, 0.0);
-        final List<NamedEntity> entities = client.recognizePiiEntities("Microsoft employee with ssn 859-98-0987 is using our awesome API's.").stream().collect(Collectors.toList());
-
-        validateNamedEntity(namedEntity1, entities.get(0));
-=======
-        PiiEntity piiEntity = new PiiEntity("859-98-0987", "U.S. Social Security Number (SSN)", "", 28, 11, 0.0);
-        RecognizePiiEntitiesResult recognizePiiEntitiesResult = new RecognizePiiEntitiesResult("0", null, null, Collections.singletonList(piiEntity));
-        validatePiiEntities(recognizePiiEntitiesResult.getEntities(),
-            client.recognizePiiEntities("Microsoft employee with ssn 859-98-0987 is using our awesome API's.").getEntities());
->>>>>>> c8ed1b05
+        final PiiEntity piiEntity = new PiiEntity("859-98-0987", "U.S. Social Security Number (SSN)", "", 28, 11, 0.0);
+        final PagedIterable<PiiEntity> entities = client.recognizePiiEntities("Microsoft employee with ssn 859-98-0987 is using our awesome API's.");
+        validatePiiEntity(piiEntity, entities.iterator().next());
     }
 
     @Test
@@ -257,11 +227,7 @@
 
     @Test
     public void recognizePiiEntitiesForFaultyText() {
-<<<<<<< HEAD
-        assertNull(client.recognizePiiEntities("!@#%%"));
-=======
-        assertEquals(client.recognizePiiEntities("!@#%%").getEntities().size(), 0);
->>>>>>> c8ed1b05
+        assertFalse(client.recognizePiiEntities("!@#%%").iterator().hasNext());
     }
 
     @Test
@@ -307,7 +273,7 @@
 
     @Test
     public void recognizeLinkedEntitiesForFaultyText() {
-        assertNull(client.recognizeLinkedEntities("!@#%%"));
+        assertFalse(client.recognizeLinkedEntities("!@#%%").iterator().hasNext());
     }
 
     @Test
@@ -349,7 +315,7 @@
 
     @Test
     public void extractKeyPhrasesForFaultyText() {
-        assertNull(client.extractKeyPhrases("!@#%%"));
+        assertFalse(client.extractKeyPhrases("!@#%%").iterator().hasNext());
     }
 
     @Test
