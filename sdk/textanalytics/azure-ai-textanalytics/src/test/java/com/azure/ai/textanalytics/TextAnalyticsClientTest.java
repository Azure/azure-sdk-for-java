// Copyright (c) Microsoft Corporation. All rights reserved.
// Licensed under the MIT License.

package com.azure.ai.textanalytics;

import com.azure.ai.textanalytics.models.AnalyzeActionsOperationDetail;
import com.azure.ai.textanalytics.models.AnalyzeActionsOptions;
import com.azure.ai.textanalytics.models.AnalyzeActionsResult;
import com.azure.ai.textanalytics.models.AnalyzeHealthcareEntitiesOperationDetail;
import com.azure.ai.textanalytics.models.AnalyzeSentimentOptions;
import com.azure.ai.textanalytics.models.CategorizedEntity;
import com.azure.ai.textanalytics.models.ClassifyDocumentOperationDetail;
import com.azure.ai.textanalytics.models.DocumentSentiment;
import com.azure.ai.textanalytics.models.EntityConditionality;
import com.azure.ai.textanalytics.models.HealthcareEntityAssertion;
import com.azure.ai.textanalytics.models.KeyPhrasesCollection;
import com.azure.ai.textanalytics.models.LinkedEntity;
import com.azure.ai.textanalytics.models.MultiLabelClassifyOptions;
import com.azure.ai.textanalytics.models.PiiEntityCategory;
import com.azure.ai.textanalytics.models.PiiEntityCollection;
import com.azure.ai.textanalytics.models.PiiEntityDomain;
import com.azure.ai.textanalytics.models.RecognizeCustomEntitiesOperationDetail;
import com.azure.ai.textanalytics.models.RecognizeCustomEntitiesOptions;
import com.azure.ai.textanalytics.models.RecognizeEntitiesAction;
import com.azure.ai.textanalytics.models.RecognizePiiEntitiesOptions;
import com.azure.ai.textanalytics.models.SingleLabelClassifyOptions;
import com.azure.ai.textanalytics.models.SummarySentencesOrder;
import com.azure.ai.textanalytics.models.TargetSentiment;
import com.azure.ai.textanalytics.models.TextAnalyticsActions;
import com.azure.ai.textanalytics.models.TextAnalyticsError;
import com.azure.ai.textanalytics.models.TextAnalyticsErrorCode;
import com.azure.ai.textanalytics.models.TextAnalyticsException;
import com.azure.ai.textanalytics.models.TextAnalyticsRequestOptions;
import com.azure.ai.textanalytics.models.TextDocumentInput;
import com.azure.ai.textanalytics.util.AbstractiveSummaryResultCollection;
import com.azure.ai.textanalytics.util.AnalyzeActionsResultPagedIterable;
import com.azure.ai.textanalytics.util.AnalyzeHealthcareEntitiesPagedIterable;
import com.azure.ai.textanalytics.util.ClassifyDocumentPagedIterable;
import com.azure.ai.textanalytics.util.RecognizeCustomEntitiesPagedIterable;
import com.azure.ai.textanalytics.util.RecognizeEntitiesResultCollection;
import com.azure.ai.textanalytics.util.RecognizePiiEntitiesResultCollection;
import com.azure.core.exception.HttpResponseException;
import com.azure.core.http.HttpClient;
import com.azure.core.http.rest.Response;
import com.azure.core.util.Context;
import com.azure.core.util.IterableStream;
import com.azure.core.util.polling.LongRunningOperationStatus;
import com.azure.core.util.polling.PollResponse;
import com.azure.core.util.polling.SyncPoller;
import org.junit.jupiter.api.Assertions;
import org.junit.jupiter.api.Disabled;
import org.junit.jupiter.params.ParameterizedTest;
import org.junit.jupiter.params.provider.MethodSource;

import java.net.HttpURLConnection;
import java.util.ArrayList;
import java.util.Arrays;
import java.util.Collections;
import java.util.List;
import java.util.stream.Collectors;

import static com.azure.ai.textanalytics.TestUtils.CATEGORIZED_ENTITY_INPUTS;
import static com.azure.ai.textanalytics.TestUtils.CUSTOM_ACTION_NAME;
import static com.azure.ai.textanalytics.TestUtils.DISPLAY_NAME_WITH_ARGUMENTS;
import static com.azure.ai.textanalytics.TestUtils.HEALTHCARE_ENTITY_OFFSET_INPUT;
import static com.azure.ai.textanalytics.TestUtils.LINKED_ENTITY_INPUTS;
import static com.azure.ai.textanalytics.TestUtils.PII_ENTITY_OFFSET_INPUT;
import static com.azure.ai.textanalytics.TestUtils.SENTIMENT_OFFSET_INPUT;
import static com.azure.ai.textanalytics.TestUtils.TIME_NOW;
import static com.azure.ai.textanalytics.TestUtils.getAbstractSummaryActionResult;
import static com.azure.ai.textanalytics.TestUtils.getAnalyzeSentimentResultCollectionForActions;
import static com.azure.ai.textanalytics.TestUtils.getDetectedLanguageEnglish;
import static com.azure.ai.textanalytics.TestUtils.getDetectedLanguageSpanish;
import static com.azure.ai.textanalytics.TestUtils.getExpectedAbstractiveSummaryResult;
import static com.azure.ai.textanalytics.TestUtils.getExpectedAnalyzeActionsResultListForMultiplePages;
import static com.azure.ai.textanalytics.TestUtils.getExpectedAnalyzeBatchActionsResult;
import static com.azure.ai.textanalytics.TestUtils.getExpectedAnalyzeHealthcareEntitiesActionResult;
import static com.azure.ai.textanalytics.TestUtils.getExpectedAnalyzeHealthcareEntitiesResultCollection;
import static com.azure.ai.textanalytics.TestUtils.getExpectedAnalyzeHealthcareEntitiesResultCollectionListForMultiplePages;
import static com.azure.ai.textanalytics.TestUtils.getExpectedAnalyzeHealthcareEntitiesResultCollectionListForSinglePage;
import static com.azure.ai.textanalytics.TestUtils.getExpectedAnalyzeHealthcareEntitiesResultCollectionListForSinglePageWithFhir;
import static com.azure.ai.textanalytics.TestUtils.getExpectedAnalyzeSentimentActionResult;
import static com.azure.ai.textanalytics.TestUtils.getExpectedBatchCategorizedEntities;
import static com.azure.ai.textanalytics.TestUtils.getExpectedBatchDetectedLanguages;
import static com.azure.ai.textanalytics.TestUtils.getExpectedBatchKeyPhrases;
import static com.azure.ai.textanalytics.TestUtils.getExpectedBatchLinkedEntities;
import static com.azure.ai.textanalytics.TestUtils.getExpectedBatchPiiEntities;
import static com.azure.ai.textanalytics.TestUtils.getExpectedBatchPiiEntitiesForCategoriesFilter;
import static com.azure.ai.textanalytics.TestUtils.getExpectedBatchPiiEntitiesForDomainFilter;
import static com.azure.ai.textanalytics.TestUtils.getExpectedBatchTextSentiment;
import static com.azure.ai.textanalytics.TestUtils.getExpectedDocumentSentiment;
import static com.azure.ai.textanalytics.TestUtils.getExpectedDynamicClassifyDocumentResultCollection;
import static com.azure.ai.textanalytics.TestUtils.getExpectedExtractKeyPhrasesActionResult;
import static com.azure.ai.textanalytics.TestUtils.getExpectedExtractSummaryResultCollection;
import static com.azure.ai.textanalytics.TestUtils.getExpectedExtractSummaryResultSortByOffset;
import static com.azure.ai.textanalytics.TestUtils.getExpectedRecognizeEntitiesActionResult;
import static com.azure.ai.textanalytics.TestUtils.getExpectedRecognizeLinkedEntitiesActionResult;
import static com.azure.ai.textanalytics.TestUtils.getExpectedRecognizePiiEntitiesActionResult;
import static com.azure.ai.textanalytics.TestUtils.getExtractKeyPhrasesResultCollection;
import static com.azure.ai.textanalytics.TestUtils.getExtractSummaryActionResult;
import static com.azure.ai.textanalytics.TestUtils.getLinkedEntitiesList1;
import static com.azure.ai.textanalytics.TestUtils.getPiiEntitiesList1;
import static com.azure.ai.textanalytics.TestUtils.getPiiEntitiesList1ForDomainFilter;
import static com.azure.ai.textanalytics.TestUtils.getRecognizeEntitiesResultCollection;
import static com.azure.ai.textanalytics.TestUtils.getRecognizeHealthcareEntitiesResultWithFhir1;
import static com.azure.ai.textanalytics.TestUtils.getRecognizeHealthcareEntitiesResultWithFhir2;
import static com.azure.ai.textanalytics.TestUtils.getRecognizeLinkedEntitiesResultCollection;
import static com.azure.ai.textanalytics.TestUtils.getRecognizeLinkedEntitiesResultCollectionForActions;
import static com.azure.ai.textanalytics.TestUtils.getRecognizePiiEntitiesResultCollection;
import static com.azure.ai.textanalytics.models.TextAnalyticsErrorCode.INVALID_COUNTRY_HINT;
import static com.azure.ai.textanalytics.models.TextAnalyticsErrorCode.INVALID_DOCUMENT;
import static com.azure.ai.textanalytics.models.TextAnalyticsErrorCode.INVALID_DOCUMENT_BATCH;
import static com.azure.ai.textanalytics.models.WarningCode.LONG_WORDS_IN_DOCUMENT;
import static java.util.Arrays.asList;
import static org.junit.jupiter.api.Assertions.assertEquals;
import static org.junit.jupiter.api.Assertions.assertNull;
import static org.junit.jupiter.api.Assertions.assertThrows;
import static org.junit.jupiter.api.Assertions.assertTrue;

public class TextAnalyticsClientTest extends TextAnalyticsClientTestBase {
    private TextAnalyticsClient client;

    private TextAnalyticsClient getTextAnalyticsClient(HttpClient httpClient,
        TextAnalyticsServiceVersion serviceVersion) {
        return getTextAnalyticsAsyncClientBuilder(httpClient, serviceVersion).buildClient();
    }
    // Detect language

    /**
     * Verify that we can get statistics on the collection result when given a batch of documents with options.
     */
    @ParameterizedTest(name = DISPLAY_NAME_WITH_ARGUMENTS)
    @MethodSource("com.azure.ai.textanalytics.TestUtils#getTestParameters")
    public void detectLanguagesBatchInputShowStatistics(HttpClient httpClient, TextAnalyticsServiceVersion serviceVersion) {
        client = getTextAnalyticsClient(httpClient, serviceVersion);
        detectLanguageShowStatisticsRunner((inputs, options) -> validateDetectLanguageResultCollectionWithResponse(true,
            getExpectedBatchDetectedLanguages(), 200,
            client.detectLanguageBatchWithResponse(inputs, options, Context.NONE)));
    }

    /**
     * Test Detect batch of documents languages.
     */
    @ParameterizedTest(name = DISPLAY_NAME_WITH_ARGUMENTS)
    @MethodSource("com.azure.ai.textanalytics.TestUtils#getTestParameters")
    public void detectLanguagesBatchInput(HttpClient httpClient, TextAnalyticsServiceVersion serviceVersion) {
        client = getTextAnalyticsClient(httpClient, serviceVersion);
        detectLanguageRunner((inputs) -> validateDetectLanguageResultCollectionWithResponse(false,
            getExpectedBatchDetectedLanguages(), 200,
            client.detectLanguageBatchWithResponse(inputs, null, Context.NONE)));
    }

    /**
     * Test detect batch languages for a list of string input with country hint.
     */
    @ParameterizedTest(name = DISPLAY_NAME_WITH_ARGUMENTS)
    @MethodSource("com.azure.ai.textanalytics.TestUtils#getTestParameters")
    public void detectLanguagesBatchListCountryHint(HttpClient httpClient, TextAnalyticsServiceVersion serviceVersion) {
        client = getTextAnalyticsClient(httpClient, serviceVersion);
        detectLanguagesCountryHintRunner((inputs, countryHint) -> validateDetectLanguageResultCollection(
            false, getExpectedBatchDetectedLanguages(),
            client.detectLanguageBatch(inputs, countryHint, null)));
    }

    /**
     * Test detect batch languages for a list of string input with request options
     */
    @ParameterizedTest(name = DISPLAY_NAME_WITH_ARGUMENTS)
    @MethodSource("com.azure.ai.textanalytics.TestUtils#getTestParameters")
    public void detectLanguagesBatchListCountryHintWithOptions(HttpClient httpClient, TextAnalyticsServiceVersion serviceVersion) {
        client = getTextAnalyticsClient(httpClient, serviceVersion);
        detectLanguagesBatchListCountryHintWithOptionsRunner((inputs, options) -> validateDetectLanguageResultCollection(true,
            getExpectedBatchDetectedLanguages(), client.detectLanguageBatch(inputs, null, options)));
    }

    /**
     * Test detect batch languages for a list of string input.
     */
    @ParameterizedTest(name = DISPLAY_NAME_WITH_ARGUMENTS)
    @MethodSource("com.azure.ai.textanalytics.TestUtils#getTestParameters")
    public void detectLanguagesBatchStringInput(HttpClient httpClient, TextAnalyticsServiceVersion serviceVersion) {
        client = getTextAnalyticsClient(httpClient, serviceVersion);
        detectLanguageStringInputRunner((inputs) -> validateDetectLanguageResultCollection(
            false, getExpectedBatchDetectedLanguages(), client.detectLanguageBatch(inputs, null, null)));
    }

    /**
     * Verifies that a single DetectLanguageResult is returned for a document to detect language.
     */
    @ParameterizedTest(name = DISPLAY_NAME_WITH_ARGUMENTS)
    @MethodSource("com.azure.ai.textanalytics.TestUtils#getTestParameters")
    public void detectSingleTextLanguage(HttpClient httpClient, TextAnalyticsServiceVersion serviceVersion) {
        client = getTextAnalyticsClient(httpClient, serviceVersion);
        detectSingleTextLanguageRunner(input ->
            validatePrimaryLanguage(getDetectedLanguageEnglish(), client.detectLanguage(input)));
    }

    /**
     * Verifies that a TextAnalyticsException is thrown for an empty document.
     */
    @ParameterizedTest(name = DISPLAY_NAME_WITH_ARGUMENTS)
    @MethodSource("com.azure.ai.textanalytics.TestUtils#getTestParameters")
    public void detectLanguageEmptyText(HttpClient httpClient, TextAnalyticsServiceVersion serviceVersion) {
        client = getTextAnalyticsClient(httpClient, serviceVersion);
        emptyTextRunner(input -> {
            final TextAnalyticsException exception = assertThrows(TextAnalyticsException.class,
                () -> client.detectLanguage(input));
            assertEquals(INVALID_DOCUMENT, exception.getErrorCode());
        });
    }

    /**
     * Verifies that a bad request exception is returned for input documents with same IDs.
     */
    @ParameterizedTest(name = DISPLAY_NAME_WITH_ARGUMENTS)
    @MethodSource("com.azure.ai.textanalytics.TestUtils#getTestParameters")
    public void detectLanguageDuplicateIdInput(HttpClient httpClient, TextAnalyticsServiceVersion serviceVersion) {
        client = getTextAnalyticsClient(httpClient, serviceVersion);
        detectLanguageDuplicateIdRunner((inputs, options) -> {
            final HttpResponseException response = assertThrows(HttpResponseException.class,
                () -> client.detectLanguageBatchWithResponse(inputs, options, Context.NONE));
            assertEquals(HttpURLConnection.HTTP_BAD_REQUEST, response.getResponse().getStatusCode());
        });
    }

    /**
     * Verifies that an invalid document exception is returned for input documents with an empty ID.
     */
    @ParameterizedTest(name = DISPLAY_NAME_WITH_ARGUMENTS)
    @MethodSource("com.azure.ai.textanalytics.TestUtils#getTestParameters")
    public void detectLanguageEmptyIdInput(HttpClient httpClient, TextAnalyticsServiceVersion serviceVersion) {
        client = getTextAnalyticsClient(httpClient, serviceVersion);
        detectLanguageInputEmptyIdRunner(inputs -> {
            final HttpResponseException httpResponseException = assertThrows(HttpResponseException.class,
                () -> client.detectLanguageBatchWithResponse(inputs, null, Context.NONE));
            assertEquals(400, httpResponseException.getResponse().getStatusCode());
            final TextAnalyticsError textAnalyticsError = (TextAnalyticsError) httpResponseException.getValue();
            assertEquals(INVALID_DOCUMENT, textAnalyticsError.getErrorCode());
        });
    }

    /**
     * Verifies that a TextAnalyticsException is thrown for a document with invalid country hint.
     */
    @ParameterizedTest(name = DISPLAY_NAME_WITH_ARGUMENTS)
    @MethodSource("com.azure.ai.textanalytics.TestUtils#getTestParameters")
    public void detectLanguageInvalidCountryHint(HttpClient httpClient, TextAnalyticsServiceVersion serviceVersion) {
        client = getTextAnalyticsClient(httpClient, serviceVersion);
        detectLanguageInvalidCountryHintRunner((input, countryHint) -> {
            final TextAnalyticsException exception = assertThrows(TextAnalyticsException.class,
                () -> client.detectLanguage(input, countryHint));
            assertEquals(INVALID_COUNTRY_HINT, exception.getErrorCode());
        });
    }

    /**
     * Verify that with countryHint with empty string will not throw exception.
     */
    @ParameterizedTest(name = DISPLAY_NAME_WITH_ARGUMENTS)
    @MethodSource("com.azure.ai.textanalytics.TestUtils#getTestParameters")
    public void detectLanguageEmptyCountryHint(HttpClient httpClient, TextAnalyticsServiceVersion serviceVersion) {
        client = getTextAnalyticsClient(httpClient, serviceVersion);
        detectLanguageEmptyCountryHintRunner((input, countryHint) ->
            validatePrimaryLanguage(getDetectedLanguageSpanish(), client.detectLanguage(input, countryHint)));
    }

    /**
     * Verify that with countryHint with "none" will not throw exception.
     */
    @ParameterizedTest(name = DISPLAY_NAME_WITH_ARGUMENTS)
    @MethodSource("com.azure.ai.textanalytics.TestUtils#getTestParameters")
    public void detectLanguageNoneCountryHint(HttpClient httpClient, TextAnalyticsServiceVersion serviceVersion) {
        client = getTextAnalyticsClient(httpClient, serviceVersion);
        detectLanguageNoneCountryHintRunner((input, countryHint) ->
            validatePrimaryLanguage(getDetectedLanguageSpanish(), client.detectLanguage(input, countryHint)));
    }

    // Recognize Entity

    @ParameterizedTest(name = DISPLAY_NAME_WITH_ARGUMENTS)
    @MethodSource("com.azure.ai.textanalytics.TestUtils#getTestParameters")
    public void recognizeEntitiesForTextInput(HttpClient httpClient, TextAnalyticsServiceVersion serviceVersion) {
        client = getTextAnalyticsClient(httpClient, serviceVersion);
        recognizeCategorizedEntitiesForSingleTextInputRunner(input -> {
            final List<CategorizedEntity> entities = client.recognizeEntities(input).stream().collect(Collectors.toList());
            validateCategorizedEntities(entities);
        });
    }

    @Disabled("https://github.com/Azure/azure-sdk-for-java/issues/31390")
    @ParameterizedTest(name = DISPLAY_NAME_WITH_ARGUMENTS)
    @MethodSource("com.azure.ai.textanalytics.TestUtils#getTestParameters")
    public void recognizeEntitiesForEmptyText(HttpClient httpClient, TextAnalyticsServiceVersion serviceVersion) {
        client = getTextAnalyticsClient(httpClient, serviceVersion);
        emptyTextRunner(input -> {
            final TextAnalyticsException exception = assertThrows(TextAnalyticsException.class,
                () -> client.recognizeEntities(input).iterator().hasNext());
            assertEquals(INVALID_DOCUMENT, exception.getErrorCode());
        });
    }

    @ParameterizedTest(name = DISPLAY_NAME_WITH_ARGUMENTS)
    @MethodSource("com.azure.ai.textanalytics.TestUtils#getTestParameters")
    public void recognizeEntitiesDuplicateIdInput(HttpClient httpClient, TextAnalyticsServiceVersion serviceVersion) {
        client = getTextAnalyticsClient(httpClient, serviceVersion);
        recognizeCategorizedEntityDuplicateIdRunner(inputs -> {
            final HttpResponseException response = assertThrows(HttpResponseException.class,
                () -> client.recognizeEntitiesBatchWithResponse(inputs, null, Context.NONE));
            assertEquals(HttpURLConnection.HTTP_BAD_REQUEST, response.getResponse().getStatusCode());
        });
    }

    @ParameterizedTest(name = DISPLAY_NAME_WITH_ARGUMENTS)
    @MethodSource("com.azure.ai.textanalytics.TestUtils#getTestParameters")
    public void recognizeEntitiesEmptyIdInput(HttpClient httpClient, TextAnalyticsServiceVersion serviceVersion) {
        client = getTextAnalyticsClient(httpClient, serviceVersion);
        textAnalyticsInputEmptyIdRunner(inputs -> {
            final HttpResponseException httpResponseException = assertThrows(HttpResponseException.class,
                () -> client.recognizeEntitiesBatchWithResponse(inputs, null, Context.NONE));
            assertEquals(400, httpResponseException.getResponse().getStatusCode());
            final TextAnalyticsError textAnalyticsError = (TextAnalyticsError) httpResponseException.getValue();
            assertEquals(INVALID_DOCUMENT, textAnalyticsError.getErrorCode());
        });
    }

    @ParameterizedTest(name = DISPLAY_NAME_WITH_ARGUMENTS)
    @MethodSource("com.azure.ai.textanalytics.TestUtils#getTestParameters")
    public void recognizeEntitiesBatchInputSingleError(HttpClient httpClient, TextAnalyticsServiceVersion serviceVersion) {
        client = getTextAnalyticsClient(httpClient, serviceVersion);
        recognizeBatchCategorizedEntitySingleErrorRunner((inputs) -> {
            Response<RecognizeEntitiesResultCollection> response = client.recognizeEntitiesBatchWithResponse(inputs, null, Context.NONE);
            response.getValue().forEach(recognizeEntitiesResult -> {
                Exception exception = assertThrows(TextAnalyticsException.class, recognizeEntitiesResult::getEntities);
                assertEquals(String.format(BATCH_ERROR_EXCEPTION_MESSAGE, "RecognizeEntitiesResult"), exception.getMessage());
            });
        });
    }

    @ParameterizedTest(name = DISPLAY_NAME_WITH_ARGUMENTS)
    @MethodSource("com.azure.ai.textanalytics.TestUtils#getTestParameters")
    public void recognizeEntitiesForBatchInput(HttpClient httpClient, TextAnalyticsServiceVersion serviceVersion) {
        client = getTextAnalyticsClient(httpClient, serviceVersion);
        recognizeBatchCategorizedEntityRunner((inputs) ->
            validateCategorizedEntitiesResultCollectionWithResponse(false, getExpectedBatchCategorizedEntities(), 200,
                client.recognizeEntitiesBatchWithResponse(inputs, null, Context.NONE))
        );
    }

    @ParameterizedTest(name = DISPLAY_NAME_WITH_ARGUMENTS)
    @MethodSource("com.azure.ai.textanalytics.TestUtils#getTestParameters")
    public void recognizeEntitiesForBatchInputShowStatistics(HttpClient httpClient, TextAnalyticsServiceVersion serviceVersion) {
        client = getTextAnalyticsClient(httpClient, serviceVersion);
        recognizeBatchCategorizedEntitiesShowStatsRunner((inputs, options) ->
            validateCategorizedEntitiesResultCollectionWithResponse(true, getExpectedBatchCategorizedEntities(), 200,
                client.recognizeEntitiesBatchWithResponse(inputs, options, Context.NONE))
        );
    }

    @ParameterizedTest(name = DISPLAY_NAME_WITH_ARGUMENTS)
    @MethodSource("com.azure.ai.textanalytics.TestUtils#getTestParameters")
    public void recognizeEntitiesForBatchStringInput(HttpClient httpClient, TextAnalyticsServiceVersion serviceVersion) {
        client = getTextAnalyticsClient(httpClient, serviceVersion);
        recognizeCategorizedEntityStringInputRunner((inputs) ->
            validateCategorizedEntitiesResultCollection(false, getExpectedBatchCategorizedEntities(),
                client.recognizeEntitiesBatch(inputs, null, null)));
    }

    @ParameterizedTest(name = DISPLAY_NAME_WITH_ARGUMENTS)
    @MethodSource("com.azure.ai.textanalytics.TestUtils#getTestParameters")
    public void recognizeEntitiesForListLanguageHint(HttpClient httpClient, TextAnalyticsServiceVersion serviceVersion) {
        client = getTextAnalyticsClient(httpClient, serviceVersion);
        recognizeCategorizedEntitiesLanguageHintRunner((inputs, language) ->
            validateCategorizedEntitiesResultCollection(false, getExpectedBatchCategorizedEntities(),
                client.recognizeEntitiesBatch(inputs, language, null))
        );
    }

    @ParameterizedTest(name = DISPLAY_NAME_WITH_ARGUMENTS)
    @MethodSource("com.azure.ai.textanalytics.TestUtils#getTestParameters")
    public void recognizeEntitiesForListWithOptions(HttpClient httpClient, TextAnalyticsServiceVersion serviceVersion) {
        client = getTextAnalyticsClient(httpClient, serviceVersion);
        recognizeStringBatchCategorizedEntitiesShowStatsRunner((inputs, options) ->
            validateCategorizedEntitiesResultCollection(true, getExpectedBatchCategorizedEntities(),
                client.recognizeEntitiesBatch(inputs, null, options))
        );
    }

    @ParameterizedTest(name = DISPLAY_NAME_WITH_ARGUMENTS)
    @MethodSource("com.azure.ai.textanalytics.TestUtils#getTestParameters")
    public void recognizeEntitiesBatchTooManyDocuments(HttpClient httpClient, TextAnalyticsServiceVersion serviceVersion) {
        client = getTextAnalyticsClient(httpClient, serviceVersion);
        tooManyDocumentsRunner(inputs -> {
            final HttpResponseException httpResponseException = assertThrows(HttpResponseException.class,
                () -> client.recognizeEntitiesBatch(inputs, null, null).stream().findFirst().get());
            assertEquals(400, httpResponseException.getResponse().getStatusCode());
            final TextAnalyticsError textAnalyticsError = (TextAnalyticsError) httpResponseException.getValue();
            assertEquals(INVALID_DOCUMENT_BATCH, textAnalyticsError.getErrorCode());
        });
    }

    @ParameterizedTest(name = DISPLAY_NAME_WITH_ARGUMENTS)
    @MethodSource("com.azure.ai.textanalytics.TestUtils#getTestParameters")
    public void recognizeEntitiesEmoji(HttpClient httpClient, TextAnalyticsServiceVersion serviceVersion) {
        client = getTextAnalyticsClient(httpClient, serviceVersion);
        emojiRunner(document ->
            client.recognizeEntities(document).forEach(
                categorizedEntity -> {
                    assertEquals(9, categorizedEntity.getLength());
                    assertEquals(13, categorizedEntity.getOffset());
                }),
            CATEGORIZED_ENTITY_INPUTS.get(1)
        );
    }

    @ParameterizedTest(name = DISPLAY_NAME_WITH_ARGUMENTS)
    @MethodSource("com.azure.ai.textanalytics.TestUtils#getTestParameters")
    @Disabled("https://github.com/Azure/azure-sdk-for-java/issues/22257")
    public void recognizeEntitiesBatchWithResponseEmoji(HttpClient httpClient, TextAnalyticsServiceVersion serviceVersion) {
        client = getTextAnalyticsClient(httpClient, serviceVersion);
//        batchEmojiRunner(
//            documents -> client.recognizeEntitiesBatchWithResponse(documents,
//                new RecognizeEntitiesOptions().setStringIndexType(StringIndexType.UNICODE_CODE_POINT), Context.NONE)
//                             .getValue().forEach(result -> result.getEntities().forEach(
//                                 categorizedEntity -> {
//                                     assertEquals(9, categorizedEntity.getLength());
//                                     assertEquals(12, categorizedEntity.getOffset());
//                                 })),
//            CATEGORIZED_ENTITY_INPUTS.get(1)
//        );
    }

    @ParameterizedTest(name = DISPLAY_NAME_WITH_ARGUMENTS)
    @MethodSource("com.azure.ai.textanalytics.TestUtils#getTestParameters")
    public void recognizeEntitiesEmojiWithSkinToneModifier(HttpClient httpClient,
        TextAnalyticsServiceVersion serviceVersion) {
        client = getTextAnalyticsClient(httpClient, serviceVersion);
        emojiWithSkinToneModifierRunner(document ->
            client.recognizeEntities(document).forEach(
                categorizedEntity -> {
                    assertEquals(9, categorizedEntity.getLength());
                    assertEquals(15, categorizedEntity.getOffset());
                }),
            CATEGORIZED_ENTITY_INPUTS.get(1)
        );
    }

    @ParameterizedTest(name = DISPLAY_NAME_WITH_ARGUMENTS)
    @MethodSource("com.azure.ai.textanalytics.TestUtils#getTestParameters")
    public void recognizeEntitiesEmojiFamily(HttpClient httpClient, TextAnalyticsServiceVersion serviceVersion) {
        client = getTextAnalyticsClient(httpClient, serviceVersion);
        emojiFamilyRunner(document ->
            client.recognizeEntities(document).forEach(
                categorizedEntity -> {
                    assertEquals(9, categorizedEntity.getLength());
                    assertEquals(22, categorizedEntity.getOffset());
                }),
            CATEGORIZED_ENTITY_INPUTS.get(1)
        );
    }

    @Disabled("https://github.com/Azure/azure-sdk-for-java/issues/31390")
    @ParameterizedTest(name = DISPLAY_NAME_WITH_ARGUMENTS)
    @MethodSource("com.azure.ai.textanalytics.TestUtils#getTestParameters")
    public void recognizeEntitiesEmojiFamilyWIthSkinToneModifier(HttpClient httpClient,
        TextAnalyticsServiceVersion serviceVersion) {
        client = getTextAnalyticsClient(httpClient, serviceVersion);
        emojiFamilyWithSkinToneModifierRunner(document ->
            client.recognizeEntities(document).forEach(
                categorizedEntity -> {
                    assertEquals(9, categorizedEntity.getLength());
                    assertEquals(30, categorizedEntity.getOffset());
                }),
            CATEGORIZED_ENTITY_INPUTS.get(1)
        );
    }

    @Disabled("https://github.com/Azure/azure-sdk-for-java/issues/31390")
    @ParameterizedTest(name = DISPLAY_NAME_WITH_ARGUMENTS)
    @MethodSource("com.azure.ai.textanalytics.TestUtils#getTestParameters")
    public void recognizeEntitiesDiacriticsNfc(HttpClient httpClient, TextAnalyticsServiceVersion serviceVersion) {
        client = getTextAnalyticsClient(httpClient, serviceVersion);
        diacriticsNfcRunner(document ->
            client.recognizeEntities(document).forEach(
                categorizedEntity -> {
                    assertEquals(9, categorizedEntity.getLength());
                    assertEquals(14, categorizedEntity.getOffset());
                }),
            CATEGORIZED_ENTITY_INPUTS.get(1)
        );
    }

    @Disabled("https://github.com/Azure/azure-sdk-for-java/issues/31390")
    @ParameterizedTest(name = DISPLAY_NAME_WITH_ARGUMENTS)
    @MethodSource("com.azure.ai.textanalytics.TestUtils#getTestParameters")
    public void recognizeEntitiesDiacriticsNfd(HttpClient httpClient, TextAnalyticsServiceVersion serviceVersion) {
        client = getTextAnalyticsClient(httpClient, serviceVersion);
        diacriticsNfdRunner(document ->
            client.recognizeEntities(document).forEach(
                categorizedEntity -> {
                    assertEquals(9, categorizedEntity.getLength());
                    assertEquals(15, categorizedEntity.getOffset());
                }),
            CATEGORIZED_ENTITY_INPUTS.get(1)
        );
    }

    @ParameterizedTest(name = DISPLAY_NAME_WITH_ARGUMENTS)
    @MethodSource("com.azure.ai.textanalytics.TestUtils#getTestParameters")
    public void recognizeEntitiesKoreanNfc(HttpClient httpClient, TextAnalyticsServiceVersion serviceVersion) {
        client = getTextAnalyticsClient(httpClient, serviceVersion);
        koreanNfcRunner(document ->
            client.recognizeEntities(document).forEach(
                categorizedEntity -> {
                    assertEquals(9, categorizedEntity.getLength());
                    assertEquals(13, categorizedEntity.getOffset());
                }),
            CATEGORIZED_ENTITY_INPUTS.get(1)
        );
    }

    @ParameterizedTest(name = DISPLAY_NAME_WITH_ARGUMENTS)
    @MethodSource("com.azure.ai.textanalytics.TestUtils#getTestParameters")
    public void recognizeEntitiesKoreanNfd(HttpClient httpClient, TextAnalyticsServiceVersion serviceVersion) {
        client = getTextAnalyticsClient(httpClient, serviceVersion);
        koreanNfdRunner(document ->
            client.recognizeEntities(document).forEach(
                categorizedEntity -> {
                    assertEquals(9, categorizedEntity.getLength());
                    assertEquals(13, categorizedEntity.getOffset());
                }),
            CATEGORIZED_ENTITY_INPUTS.get(1)
        );
    }

    @ParameterizedTest(name = DISPLAY_NAME_WITH_ARGUMENTS)
    @MethodSource("com.azure.ai.textanalytics.TestUtils#getTestParameters")
    public void recognizeEntitiesZalgoText(HttpClient httpClient, TextAnalyticsServiceVersion serviceVersion) {
        client = getTextAnalyticsClient(httpClient, serviceVersion);
        zalgoTextRunner(document ->
            client.recognizeEntities(document).forEach(
                categorizedEntity -> {
                    assertEquals(9, categorizedEntity.getLength());
                    assertEquals(126, categorizedEntity.getOffset());
                }),
            CATEGORIZED_ENTITY_INPUTS.get(1)
        );
    }

    @ParameterizedTest(name = DISPLAY_NAME_WITH_ARGUMENTS)
    @MethodSource("com.azure.ai.textanalytics.TestUtils#getTestParameters")
    public void recognizeEntitiesResolutions(HttpClient httpClient, TextAnalyticsServiceVersion serviceVersion) {
        client = getTextAnalyticsClient(httpClient, serviceVersion);
        recognizeEntitiesBatchResolutionRunner(
                (inputs, options) -> validateEntityResolutions(client.recognizeEntitiesBatch(inputs, null, options)));
    }

    // Recognize Personally Identifiable Information entity

    @ParameterizedTest(name = DISPLAY_NAME_WITH_ARGUMENTS)
    @MethodSource("com.azure.ai.textanalytics.TestUtils#getTestParameters")
    public void recognizePiiEntitiesForTextInput(HttpClient httpClient, TextAnalyticsServiceVersion serviceVersion) {
        client = getTextAnalyticsClient(httpClient, serviceVersion);
        recognizePiiSingleDocumentRunner(document -> {
            final PiiEntityCollection entities = client.recognizePiiEntities(document);
            validatePiiEntities(getPiiEntitiesList1(), entities.stream().collect(Collectors.toList()));
        });
    }

    @ParameterizedTest(name = DISPLAY_NAME_WITH_ARGUMENTS)
    @MethodSource("com.azure.ai.textanalytics.TestUtils#getTestParameters")
    public void recognizePiiEntitiesForEmptyText(HttpClient httpClient, TextAnalyticsServiceVersion serviceVersion) {
        client = getTextAnalyticsClient(httpClient, serviceVersion);
        emptyTextRunner(document -> {
            final TextAnalyticsException exception = assertThrows(TextAnalyticsException.class, () ->
                client.recognizePiiEntities(document).iterator().hasNext());
            assertEquals(INVALID_DOCUMENT, exception.getErrorCode());
        });
    }

    @ParameterizedTest(name = DISPLAY_NAME_WITH_ARGUMENTS)
    @MethodSource("com.azure.ai.textanalytics.TestUtils#getTestParameters")
    public void recognizePiiEntitiesDuplicateIdInput(HttpClient httpClient, TextAnalyticsServiceVersion serviceVersion) {
        client = getTextAnalyticsClient(httpClient, serviceVersion);
        recognizeBatchPiiEntityDuplicateIdRunner(inputs -> {
            final HttpResponseException response = assertThrows(HttpResponseException.class,
                () -> client.recognizePiiEntitiesBatchWithResponse(inputs, null, Context.NONE));
            assertEquals(HttpURLConnection.HTTP_BAD_REQUEST, response.getResponse().getStatusCode());
        });
    }

    @ParameterizedTest(name = DISPLAY_NAME_WITH_ARGUMENTS)
    @MethodSource("com.azure.ai.textanalytics.TestUtils#getTestParameters")
    public void recognizePiiEntitiesEmptyIdInput(HttpClient httpClient, TextAnalyticsServiceVersion serviceVersion) {
        client = getTextAnalyticsClient(httpClient, serviceVersion);
        textAnalyticsInputEmptyIdRunner(inputs -> {
            final HttpResponseException httpResponseException = assertThrows(HttpResponseException.class,
                () -> client.recognizePiiEntitiesBatchWithResponse(inputs, null, Context.NONE));
            assertEquals(400, httpResponseException.getResponse().getStatusCode());
            final TextAnalyticsError textAnalyticsError = (TextAnalyticsError) httpResponseException.getValue();
            assertEquals(INVALID_DOCUMENT, textAnalyticsError.getErrorCode());
        });
    }

    @ParameterizedTest(name = DISPLAY_NAME_WITH_ARGUMENTS)
    @MethodSource("com.azure.ai.textanalytics.TestUtils#getTestParameters")
    public void recognizePiiEntitiesBatchInputSingleError(HttpClient httpClient, TextAnalyticsServiceVersion serviceVersion) {
        client = getTextAnalyticsClient(httpClient, serviceVersion);
        recognizeBatchPiiEntitySingleErrorRunner((inputs) -> {
            Response<RecognizePiiEntitiesResultCollection> response = client.recognizePiiEntitiesBatchWithResponse(inputs, null, Context.NONE);
            response.getValue().forEach(recognizePiiEntitiesResult -> {
                Exception exception = assertThrows(TextAnalyticsException.class, recognizePiiEntitiesResult::getEntities);
                assertEquals(String.format(BATCH_ERROR_EXCEPTION_MESSAGE, "RecognizePiiEntitiesResult"), exception.getMessage());
            });
        });
    }

    @ParameterizedTest(name = DISPLAY_NAME_WITH_ARGUMENTS)
    @MethodSource("com.azure.ai.textanalytics.TestUtils#getTestParameters")
    public void recognizePiiEntitiesForBatchInput(HttpClient httpClient, TextAnalyticsServiceVersion serviceVersion) {
        client = getTextAnalyticsClient(httpClient, serviceVersion);
        recognizeBatchPiiEntitiesRunner(inputs ->
            validatePiiEntitiesResultCollectionWithResponse(false, getExpectedBatchPiiEntities(), 200,
                client.recognizePiiEntitiesBatchWithResponse(inputs, null, Context.NONE)));
    }

    @ParameterizedTest(name = DISPLAY_NAME_WITH_ARGUMENTS)
    @MethodSource("com.azure.ai.textanalytics.TestUtils#getTestParameters")
    public void recognizePiiEntitiesForBatchInputShowStatistics(HttpClient httpClient, TextAnalyticsServiceVersion serviceVersion) {
        client = getTextAnalyticsClient(httpClient, serviceVersion);
        recognizeBatchPiiEntitiesShowStatsRunner((inputs, options) ->
            validatePiiEntitiesResultCollectionWithResponse(true, getExpectedBatchPiiEntities(), 200,
                client.recognizePiiEntitiesBatchWithResponse(inputs, options, Context.NONE)));
    }

    @ParameterizedTest(name = DISPLAY_NAME_WITH_ARGUMENTS)
    @MethodSource("com.azure.ai.textanalytics.TestUtils#getTestParameters")
    public void recognizePiiEntitiesForListLanguageHint(HttpClient httpClient, TextAnalyticsServiceVersion serviceVersion) {
        client = getTextAnalyticsClient(httpClient, serviceVersion);
        recognizePiiEntitiesLanguageHintRunner((inputs, language) ->
            validatePiiEntitiesResultCollection(false, getExpectedBatchPiiEntities(),
                client.recognizePiiEntitiesBatch(inputs, language, null))
        );
    }

    @ParameterizedTest(name = DISPLAY_NAME_WITH_ARGUMENTS)
    @MethodSource("com.azure.ai.textanalytics.TestUtils#getTestParameters")
    public void recognizePiiEntitiesForListStringWithOptions(HttpClient httpClient, TextAnalyticsServiceVersion serviceVersion) {
        client = getTextAnalyticsClient(httpClient, serviceVersion);
        recognizeStringBatchPiiEntitiesShowStatsRunner((inputs, options) ->
            validatePiiEntitiesResultCollection(true, getExpectedBatchPiiEntities(),
                client.recognizePiiEntitiesBatch(inputs, null, options)));
    }

    @ParameterizedTest(name = DISPLAY_NAME_WITH_ARGUMENTS)
    @MethodSource("com.azure.ai.textanalytics.TestUtils#getTestParameters")
    public void recognizePiiEntitiesBatchTooManyDocuments(HttpClient httpClient, TextAnalyticsServiceVersion serviceVersion) {
        client = getTextAnalyticsClient(httpClient, serviceVersion);
        tooManyDocumentsRunner(inputs -> {
            final HttpResponseException httpResponseException = assertThrows(HttpResponseException.class,
                () -> client.recognizePiiEntitiesBatch(inputs, null, null).stream().findFirst().get());
            assertEquals(400, httpResponseException.getResponse().getStatusCode());
            final TextAnalyticsError textAnalyticsError = (TextAnalyticsError) httpResponseException.getValue();
            assertEquals(INVALID_DOCUMENT_BATCH, textAnalyticsError.getErrorCode());
        });
    }

    @Disabled("https://github.com/Azure/azure-sdk-for-java/issues/31390")
    @ParameterizedTest(name = DISPLAY_NAME_WITH_ARGUMENTS)
    @MethodSource("com.azure.ai.textanalytics.TestUtils#getTestParameters")
    public void recognizePiiEntitiesEmoji(HttpClient httpClient, TextAnalyticsServiceVersion serviceVersion) {
        client = getTextAnalyticsClient(httpClient, serviceVersion);
        emojiRunner(document -> {
            final PiiEntityCollection result = client.recognizePiiEntities(document);
            result.forEach(piiEntity -> {
                assertEquals(11, piiEntity.getLength());
                assertEquals(8, piiEntity.getOffset());
            });
        }, PII_ENTITY_OFFSET_INPUT);
    }

    @ParameterizedTest(name = DISPLAY_NAME_WITH_ARGUMENTS)
    @MethodSource("com.azure.ai.textanalytics.TestUtils#getTestParameters")
    @Disabled("https://github.com/Azure/azure-sdk-for-java/issues/22257")
    public void recognizePiiEntitiesBatchWithResponseEmoji(HttpClient httpClient,
        TextAnalyticsServiceVersion serviceVersion) {
        client = getTextAnalyticsClient(httpClient, serviceVersion);
//        batchEmojiRunner(
//            documents -> client.recognizePiiEntitiesBatchWithResponse(documents,
//                new RecognizePiiEntitiesOptions().setStringIndexType(StringIndexType.UNICODE_CODE_POINT), Context.NONE)
//                             .getValue().forEach(result -> result.getEntities().forEach(
//                                 piiEntity -> {
//                                     assertEquals(11, piiEntity.getLength());
//                                     assertEquals(7, piiEntity.getOffset());
//                                 })),
//            PII_ENTITY_OFFSET_INPUT
//        );
    }

    @ParameterizedTest(name = DISPLAY_NAME_WITH_ARGUMENTS)
    @MethodSource("com.azure.ai.textanalytics.TestUtils#getTestParameters")
    public void recognizePiiEntitiesEmojiWithSkinToneModifier(HttpClient httpClient,
        TextAnalyticsServiceVersion serviceVersion) {
        client = getTextAnalyticsClient(httpClient, serviceVersion);
        emojiWithSkinToneModifierRunner(document -> {
            final PiiEntityCollection result = client.recognizePiiEntities(document);
            result.forEach(piiEntity -> {
                assertEquals(11, piiEntity.getLength());
                assertEquals(10, piiEntity.getOffset());
            });
        }, PII_ENTITY_OFFSET_INPUT);
    }

    @ParameterizedTest(name = DISPLAY_NAME_WITH_ARGUMENTS)
    @MethodSource("com.azure.ai.textanalytics.TestUtils#getTestParameters")
    public void recognizePiiEntitiesEmojiFamily(HttpClient httpClient, TextAnalyticsServiceVersion serviceVersion) {
        client = getTextAnalyticsClient(httpClient, serviceVersion);
        emojiFamilyRunner(document -> {
            final PiiEntityCollection result = client.recognizePiiEntities(document);
            result.forEach(piiEntity -> {
                assertEquals(11, piiEntity.getLength());
                assertEquals(17, piiEntity.getOffset());
            });
        }, PII_ENTITY_OFFSET_INPUT);
    }

    @Disabled("https://github.com/Azure/azure-sdk-for-java/issues/31390")
    @ParameterizedTest(name = DISPLAY_NAME_WITH_ARGUMENTS)
    @MethodSource("com.azure.ai.textanalytics.TestUtils#getTestParameters")
    public void recognizePiiEntitiesEmojiFamilyWIthSkinToneModifier(HttpClient httpClient,
        TextAnalyticsServiceVersion serviceVersion) {
        client = getTextAnalyticsClient(httpClient, serviceVersion);
        emojiFamilyWithSkinToneModifierRunner(document -> {
            final PiiEntityCollection result = client.recognizePiiEntities(document);
            result.forEach(piiEntity -> {
                assertEquals(11, piiEntity.getLength());
                assertEquals(25, piiEntity.getOffset());
            });
        }, PII_ENTITY_OFFSET_INPUT);
    }

    @ParameterizedTest(name = DISPLAY_NAME_WITH_ARGUMENTS)
    @MethodSource("com.azure.ai.textanalytics.TestUtils#getTestParameters")
    public void recognizePiiEntitiesDiacriticsNfc(HttpClient httpClient, TextAnalyticsServiceVersion serviceVersion) {
        client = getTextAnalyticsClient(httpClient, serviceVersion);
        diacriticsNfcRunner(document -> {
            final PiiEntityCollection result = client.recognizePiiEntities(document);
            result.forEach(piiEntity -> {
                assertEquals(11, piiEntity.getLength());
                assertEquals(9, piiEntity.getOffset());
            });
        }, PII_ENTITY_OFFSET_INPUT);
    }

    @ParameterizedTest(name = DISPLAY_NAME_WITH_ARGUMENTS)
    @MethodSource("com.azure.ai.textanalytics.TestUtils#getTestParameters")
    public void recognizePiiEntitiesDiacriticsNfd(HttpClient httpClient, TextAnalyticsServiceVersion serviceVersion) {
        client = getTextAnalyticsClient(httpClient, serviceVersion);
        diacriticsNfdRunner(document -> {
            final PiiEntityCollection result = client.recognizePiiEntities(document);
            result.forEach(piiEntity -> {
                assertEquals(11, piiEntity.getLength());
                assertEquals(10, piiEntity.getOffset());
            });
        }, PII_ENTITY_OFFSET_INPUT);
    }

    @ParameterizedTest(name = DISPLAY_NAME_WITH_ARGUMENTS)
    @MethodSource("com.azure.ai.textanalytics.TestUtils#getTestParameters")
    public void recognizePiiEntitiesKoreanNfc(HttpClient httpClient, TextAnalyticsServiceVersion serviceVersion) {
        client = getTextAnalyticsClient(httpClient, serviceVersion);
        koreanNfcRunner(document -> {
            final PiiEntityCollection result = client.recognizePiiEntities(document);
            result.forEach(piiEntity -> {
                assertEquals(11, piiEntity.getLength());
                assertEquals(8, piiEntity.getOffset());
            });
        }, PII_ENTITY_OFFSET_INPUT);
    }

    @ParameterizedTest(name = DISPLAY_NAME_WITH_ARGUMENTS)
    @MethodSource("com.azure.ai.textanalytics.TestUtils#getTestParameters")
    public void recognizePiiEntitiesKoreanNfd(HttpClient httpClient, TextAnalyticsServiceVersion serviceVersion) {
        client = getTextAnalyticsClient(httpClient, serviceVersion);
        koreanNfdRunner(document -> {
            final PiiEntityCollection result = client.recognizePiiEntities(document);
            result.forEach(piiEntity -> {
                assertEquals(11, piiEntity.getLength());
                assertEquals(8, piiEntity.getOffset());
            });
        }, PII_ENTITY_OFFSET_INPUT);
    }

    @ParameterizedTest(name = DISPLAY_NAME_WITH_ARGUMENTS)
    @MethodSource("com.azure.ai.textanalytics.TestUtils#getTestParameters")
    public void recognizePiiEntitiesZalgoText(HttpClient httpClient, TextAnalyticsServiceVersion serviceVersion) {
        client = getTextAnalyticsClient(httpClient, serviceVersion);
        zalgoTextRunner(document -> {
            final PiiEntityCollection result = client.recognizePiiEntities(document);
            result.forEach(piiEntity -> {
                assertEquals(11, piiEntity.getLength());
                assertEquals(121, piiEntity.getOffset());
            });
        }, PII_ENTITY_OFFSET_INPUT);
    }

    @ParameterizedTest(name = DISPLAY_NAME_WITH_ARGUMENTS)
    @MethodSource("com.azure.ai.textanalytics.TestUtils#getTestParameters")
    public void recognizePiiEntitiesForDomainFilter(HttpClient httpClient, TextAnalyticsServiceVersion serviceVersion) {
        client = getTextAnalyticsClient(httpClient, serviceVersion);
        recognizePiiDomainFilterRunner((document, options) -> {
            final PiiEntityCollection entities = client.recognizePiiEntities(document, "en", options);
            validatePiiEntities(getPiiEntitiesList1ForDomainFilter(), entities.stream().collect(Collectors.toList()));
        });
    }

    @ParameterizedTest(name = DISPLAY_NAME_WITH_ARGUMENTS)
    @MethodSource("com.azure.ai.textanalytics.TestUtils#getTestParameters")
    public void recognizePiiEntitiesForBatchInputStringForDomainFilter(HttpClient httpClient, TextAnalyticsServiceVersion serviceVersion) {
        client = getTextAnalyticsClient(httpClient, serviceVersion);
        recognizePiiLanguageHintRunner((inputs, language) -> {
            final RecognizePiiEntitiesResultCollection response = client.recognizePiiEntitiesBatch(inputs, language,
                new RecognizePiiEntitiesOptions().setDomainFilter(PiiEntityDomain.PROTECTED_HEALTH_INFORMATION));
            validatePiiEntitiesResultCollection(false, getExpectedBatchPiiEntitiesForDomainFilter(), response);
        });
    }

    @ParameterizedTest(name = DISPLAY_NAME_WITH_ARGUMENTS)
    @MethodSource("com.azure.ai.textanalytics.TestUtils#getTestParameters")
    public void recognizePiiEntitiesForBatchInputForDomainFilter(HttpClient httpClient, TextAnalyticsServiceVersion serviceVersion) {
        client = getTextAnalyticsClient(httpClient, serviceVersion);
        recognizeBatchPiiEntitiesRunner((inputs) -> {
            final Response<RecognizePiiEntitiesResultCollection> response = client.recognizePiiEntitiesBatchWithResponse(inputs,
                new RecognizePiiEntitiesOptions().setDomainFilter(PiiEntityDomain.PROTECTED_HEALTH_INFORMATION), Context.NONE);
            validatePiiEntitiesResultCollectionWithResponse(false, getExpectedBatchPiiEntitiesForDomainFilter(), 200, response);
        });
    }

    @ParameterizedTest(name = DISPLAY_NAME_WITH_ARGUMENTS)
    @MethodSource("com.azure.ai.textanalytics.TestUtils#getTestParameters")
    public void recognizePiiEntitiesForBatchInputForCategoriesFilter(HttpClient httpClient,
        TextAnalyticsServiceVersion serviceVersion) {
        client = getTextAnalyticsClient(httpClient, serviceVersion);
        recognizeStringBatchPiiEntitiesForCategoriesFilterRunner(
            (inputs, options) -> {
                final RecognizePiiEntitiesResultCollection resultCollection =
                    client.recognizePiiEntitiesBatch(inputs, "en", options);
                validatePiiEntitiesResultCollection(false,
                    getExpectedBatchPiiEntitiesForCategoriesFilter(), resultCollection);
            }
        );
    }

    @ParameterizedTest(name = DISPLAY_NAME_WITH_ARGUMENTS)
    @MethodSource("com.azure.ai.textanalytics.TestUtils#getTestParameters")
    public void recognizePiiEntityWithCategoriesFilterFromOtherResult(HttpClient httpClient,
        TextAnalyticsServiceVersion serviceVersion) {
        client = getTextAnalyticsClient(httpClient, serviceVersion);
        recognizeStringBatchPiiEntitiesForCategoriesFilterRunner(
            (inputs, options) -> {
                List<PiiEntityCategory> categories = new ArrayList<>();
                final RecognizePiiEntitiesResultCollection resultCollection = client.recognizePiiEntitiesBatch(inputs, "en", options);
                resultCollection.forEach(
                    result -> result.getEntities().forEach(
                        piiEntity -> {
                            final PiiEntityCategory category = piiEntity.getCategory();
                            if (PiiEntityCategory.ABA_ROUTING_NUMBER == category
                                    || PiiEntityCategory.US_SOCIAL_SECURITY_NUMBER == category) {
                                categories.add(category);
                            }
                        }));
                validatePiiEntitiesResultCollection(false,
                    getExpectedBatchPiiEntitiesForCategoriesFilter(), resultCollection);

                // Override whatever the categoriesFiler has currently
                final PiiEntityCategory[] piiEntityCategories = categories.toArray(
                    new PiiEntityCategory[categories.size()]);
                options.setCategoriesFilter(piiEntityCategories);

                // Use the categories from another endpoint to call.
                final RecognizePiiEntitiesResultCollection resultCollection2 = client.recognizePiiEntitiesBatch(
                    inputs, "en", options);
                validatePiiEntitiesResultCollection(false,
                            getExpectedBatchPiiEntitiesForCategoriesFilter(), resultCollection2);
            });
    }

    // Recognize linked entity

    @ParameterizedTest(name = DISPLAY_NAME_WITH_ARGUMENTS)
    @MethodSource("com.azure.ai.textanalytics.TestUtils#getTestParameters")
    public void recognizeLinkedEntitiesForTextInput(HttpClient httpClient, TextAnalyticsServiceVersion serviceVersion) {
        client = getTextAnalyticsClient(httpClient, serviceVersion);
        recognizeLinkedEntitiesForSingleTextInputRunner(input -> {
            final List<LinkedEntity> linkedEntities = client.recognizeLinkedEntities(input)
                .stream().collect(Collectors.toList());
            validateLinkedEntity(getLinkedEntitiesList1().get(0), linkedEntities.get(0));
        });
    }

    @ParameterizedTest(name = DISPLAY_NAME_WITH_ARGUMENTS)
    @MethodSource("com.azure.ai.textanalytics.TestUtils#getTestParameters")
    public void recognizeLinkedEntitiesForEmptyText(HttpClient httpClient, TextAnalyticsServiceVersion serviceVersion) {
        client = getTextAnalyticsClient(httpClient, serviceVersion);
        emptyTextRunner(input -> {
            final TextAnalyticsException exception = assertThrows(TextAnalyticsException.class,
                () -> client.recognizeLinkedEntities(input).iterator().hasNext());
            assertEquals(INVALID_DOCUMENT, exception.getErrorCode());
        });
    }

    @ParameterizedTest(name = DISPLAY_NAME_WITH_ARGUMENTS)
    @MethodSource("com.azure.ai.textanalytics.TestUtils#getTestParameters")
    public void recognizeLinkedEntitiesDuplicateIdInput(HttpClient httpClient, TextAnalyticsServiceVersion serviceVersion) {
        client = getTextAnalyticsClient(httpClient, serviceVersion);
        recognizeBatchLinkedEntityDuplicateIdRunner(inputs -> {
            final HttpResponseException response = assertThrows(HttpResponseException.class,
                () -> client.recognizeLinkedEntitiesBatchWithResponse(inputs, null, Context.NONE));
            assertEquals(HttpURLConnection.HTTP_BAD_REQUEST, response.getResponse().getStatusCode());
        });
    }

    @ParameterizedTest(name = DISPLAY_NAME_WITH_ARGUMENTS)
    @MethodSource("com.azure.ai.textanalytics.TestUtils#getTestParameters")
    public void recognizeLinkedEntitiesEmptyIdInput(HttpClient httpClient, TextAnalyticsServiceVersion serviceVersion) {
        client = getTextAnalyticsClient(httpClient, serviceVersion);
        textAnalyticsInputEmptyIdRunner(inputs -> {
            final HttpResponseException httpResponseException = assertThrows(HttpResponseException.class,
                () -> client.recognizeLinkedEntitiesBatchWithResponse(inputs, null, Context.NONE));
            assertEquals(400, httpResponseException.getResponse().getStatusCode());
            final TextAnalyticsError textAnalyticsError = (TextAnalyticsError) httpResponseException.getValue();
            assertEquals(INVALID_DOCUMENT, textAnalyticsError.getErrorCode());
        });
    }

    @ParameterizedTest(name = DISPLAY_NAME_WITH_ARGUMENTS)
    @MethodSource("com.azure.ai.textanalytics.TestUtils#getTestParameters")
    public void recognizeLinkedEntitiesForBatchInput(HttpClient httpClient, TextAnalyticsServiceVersion serviceVersion) {
        client = getTextAnalyticsClient(httpClient, serviceVersion);
        recognizeBatchLinkedEntityRunner((inputs) ->
            validateLinkedEntitiesResultCollectionWithResponse(false, getExpectedBatchLinkedEntities(), 200,
                client.recognizeLinkedEntitiesBatchWithResponse(inputs, null, Context.NONE))
        );
    }

    @ParameterizedTest(name = DISPLAY_NAME_WITH_ARGUMENTS)
    @MethodSource("com.azure.ai.textanalytics.TestUtils#getTestParameters")
    public void recognizeLinkedEntitiesForBatchInputShowStatistics(HttpClient httpClient, TextAnalyticsServiceVersion serviceVersion) {
        client = getTextAnalyticsClient(httpClient, serviceVersion);
        recognizeBatchLinkedEntitiesShowStatsRunner((inputs, options) ->
            validateLinkedEntitiesResultCollectionWithResponse(true, getExpectedBatchLinkedEntities(), 200,
                client.recognizeLinkedEntitiesBatchWithResponse(inputs, options, Context.NONE)));
    }

    @Disabled("https://github.com/Azure/azure-sdk-for-java/issues/31390")
    @ParameterizedTest(name = DISPLAY_NAME_WITH_ARGUMENTS)
    @MethodSource("com.azure.ai.textanalytics.TestUtils#getTestParameters")
    public void recognizeLinkedEntitiesForBatchStringInput(HttpClient httpClient, TextAnalyticsServiceVersion serviceVersion) {
        client = getTextAnalyticsClient(httpClient, serviceVersion);
        recognizeLinkedStringInputRunner((inputs) ->
            validateLinkedEntitiesResultCollection(false, getExpectedBatchLinkedEntities(), client.recognizeLinkedEntitiesBatch(inputs, null, null)));
    }

    @Disabled("https://github.com/Azure/azure-sdk-for-java/issues/31390")
    @ParameterizedTest(name = DISPLAY_NAME_WITH_ARGUMENTS)
    @MethodSource("com.azure.ai.textanalytics.TestUtils#getTestParameters")
    public void recognizeLinkedEntitiesForListLanguageHint(HttpClient httpClient, TextAnalyticsServiceVersion serviceVersion) {
        client = getTextAnalyticsClient(httpClient, serviceVersion);
        recognizeLinkedLanguageHintRunner((inputs, language) ->
            validateLinkedEntitiesResultCollection(false, getExpectedBatchLinkedEntities(), client.recognizeLinkedEntitiesBatch(inputs, language, null)));
    }

    @ParameterizedTest(name = DISPLAY_NAME_WITH_ARGUMENTS)
    @MethodSource("com.azure.ai.textanalytics.TestUtils#getTestParameters")
    public void recognizeLinkedEntitiesForListStringWithOptions(HttpClient httpClient, TextAnalyticsServiceVersion serviceVersion) {
        client = getTextAnalyticsClient(httpClient, serviceVersion);
        recognizeBatchStringLinkedEntitiesShowStatsRunner((inputs, options) ->
            validateLinkedEntitiesResultCollection(true, getExpectedBatchLinkedEntities(), client.recognizeLinkedEntitiesBatch(inputs, null, options)));
    }

    @Disabled("https://github.com/Azure/azure-sdk-for-java/issues/31390")
    @ParameterizedTest(name = DISPLAY_NAME_WITH_ARGUMENTS)
    @MethodSource("com.azure.ai.textanalytics.TestUtils#getTestParameters")
    public void recognizeLinkedEntitiesBatchTooManyDocuments(HttpClient httpClient, TextAnalyticsServiceVersion serviceVersion) {
        client = getTextAnalyticsClient(httpClient, serviceVersion);
        tooManyDocumentsRunner(inputs -> {
            final HttpResponseException httpResponseException = assertThrows(HttpResponseException.class,
                () -> client.recognizeLinkedEntitiesBatch(inputs, null, null).stream().findFirst().get());
            assertEquals(400, httpResponseException.getResponse().getStatusCode());
            final TextAnalyticsError textAnalyticsError = (TextAnalyticsError) httpResponseException.getValue();
            assertEquals(INVALID_DOCUMENT_BATCH, textAnalyticsError.getErrorCode());
        });
    }

    @ParameterizedTest(name = DISPLAY_NAME_WITH_ARGUMENTS)
    @MethodSource("com.azure.ai.textanalytics.TestUtils#getTestParameters")
    public void recognizeLinkedEntitiesEmoji(HttpClient httpClient, TextAnalyticsServiceVersion serviceVersion) {
        client = getTextAnalyticsClient(httpClient, serviceVersion);
        emojiRunner(document ->
            client.recognizeLinkedEntities(document).forEach(
                linkedEntity -> linkedEntity.getMatches().forEach(
                    linkedEntityMatch -> {
                        assertEquals(9, linkedEntityMatch.getLength());
                        assertEquals(13, linkedEntityMatch.getOffset());
                    })),
            LINKED_ENTITY_INPUTS.get(1)
        );
    }

    @ParameterizedTest(name = DISPLAY_NAME_WITH_ARGUMENTS)
    @MethodSource("com.azure.ai.textanalytics.TestUtils#getTestParameters")
    @Disabled("https://github.com/Azure/azure-sdk-for-java/issues/22257")
    public void recognizeLinkedEntitiesBatchWithResponseEmoji(HttpClient httpClient, TextAnalyticsServiceVersion serviceVersion) {
        client = getTextAnalyticsClient(httpClient, serviceVersion);
//        batchEmojiRunner(
//            documents ->
//                client.recognizeLinkedEntitiesBatchWithResponse(documents,
//                    new RecognizeLinkedEntitiesOptions().setStringIndexType(StringIndexType.UNICODE_CODE_POINT),
//                    Context.NONE)
//                    .getValue()
//                    .forEach(recognizeLinkedEntitiesResult -> recognizeLinkedEntitiesResult.getEntities().forEach(
//                        linkedEntity -> linkedEntity.getMatches().forEach(linkedEntityMatch -> {
//                            assertEquals(9, linkedEntityMatch.getLength());
//                            assertEquals(12, linkedEntityMatch.getOffset());
//                        }))),
//            LINKED_ENTITY_INPUTS.get(1)
//        );
    }

    @Disabled("https://github.com/Azure/azure-sdk-for-java/issues/31390")
    @ParameterizedTest(name = DISPLAY_NAME_WITH_ARGUMENTS)
    @MethodSource("com.azure.ai.textanalytics.TestUtils#getTestParameters")
    public void recognizeLinkedEntitiesEmojiWithSkinToneModifier(HttpClient httpClient,
        TextAnalyticsServiceVersion serviceVersion) {
        client = getTextAnalyticsClient(httpClient, serviceVersion);
        emojiWithSkinToneModifierRunner(document ->
            client.recognizeLinkedEntities(document).forEach(
                linkedEntity -> linkedEntity.getMatches().forEach(
                    linkedEntityMatch -> {
                        assertEquals(9, linkedEntityMatch.getLength());
                        assertEquals(15, linkedEntityMatch.getOffset());
                    })),
            LINKED_ENTITY_INPUTS.get(1)
        );
    }

    @ParameterizedTest(name = DISPLAY_NAME_WITH_ARGUMENTS)
    @MethodSource("com.azure.ai.textanalytics.TestUtils#getTestParameters")
    public void recognizeLinkedEntitiesEmojiFamily(HttpClient httpClient, TextAnalyticsServiceVersion serviceVersion) {
        client = getTextAnalyticsClient(httpClient, serviceVersion);
        emojiFamilyRunner(document ->
            client.recognizeLinkedEntities(document).forEach(
                linkedEntity -> linkedEntity.getMatches().forEach(
                    linkedEntityMatch -> {
                        assertEquals(9, linkedEntityMatch.getLength());
                        assertEquals(22, linkedEntityMatch.getOffset());
                    })),
            LINKED_ENTITY_INPUTS.get(1)
        );
    }

    @Disabled("https://github.com/Azure/azure-sdk-for-java/issues/31390")
    @ParameterizedTest(name = DISPLAY_NAME_WITH_ARGUMENTS)
    @MethodSource("com.azure.ai.textanalytics.TestUtils#getTestParameters")
    public void recognizeLinkedEntitiesEmojiFamilyWIthSkinToneModifier(HttpClient httpClient,
        TextAnalyticsServiceVersion serviceVersion) {
        client = getTextAnalyticsClient(httpClient, serviceVersion);
        emojiFamilyWithSkinToneModifierRunner(document ->
            client.recognizeLinkedEntities(document).forEach(linkedEntity ->
                    linkedEntity.getMatches().forEach(linkedEntityMatch -> {
                        assertEquals(9, linkedEntityMatch.getLength());
                        assertEquals(30, linkedEntityMatch.getOffset());
                    })),
            LINKED_ENTITY_INPUTS.get(1)
        );
    }

    @ParameterizedTest(name = DISPLAY_NAME_WITH_ARGUMENTS)
    @MethodSource("com.azure.ai.textanalytics.TestUtils#getTestParameters")
    public void recognizeLinkedEntitiesDiacriticsNfc(HttpClient httpClient, TextAnalyticsServiceVersion serviceVersion) {
        client = getTextAnalyticsClient(httpClient, serviceVersion);
        diacriticsNfcRunner(document ->
            client.recognizeLinkedEntities(document).forEach(
                linkedEntity -> linkedEntity.getMatches().forEach(
                    linkedEntityMatch -> {
                        assertEquals(9, linkedEntityMatch.getLength());
                        assertEquals(14, linkedEntityMatch.getOffset());
                    })),
            LINKED_ENTITY_INPUTS.get(1)
        );
    }

    @ParameterizedTest(name = DISPLAY_NAME_WITH_ARGUMENTS)
    @MethodSource("com.azure.ai.textanalytics.TestUtils#getTestParameters")
    public void recognizeLinkedEntitiesDiacriticsNfd(HttpClient httpClient, TextAnalyticsServiceVersion serviceVersion) {
        client = getTextAnalyticsClient(httpClient, serviceVersion);
        diacriticsNfdRunner(document ->
            client.recognizeLinkedEntities(document).forEach(
                linkedEntity -> linkedEntity.getMatches().forEach(
                    linkedEntityMatch -> {
                        assertEquals(9, linkedEntityMatch.getLength());
                        assertEquals(15, linkedEntityMatch.getOffset());
                    })),
            LINKED_ENTITY_INPUTS.get(1)
        );
    }

    @ParameterizedTest(name = DISPLAY_NAME_WITH_ARGUMENTS)
    @MethodSource("com.azure.ai.textanalytics.TestUtils#getTestParameters")
    public void recognizeLinkedEntitiesKoreanNfc(HttpClient httpClient, TextAnalyticsServiceVersion serviceVersion) {
        client = getTextAnalyticsClient(httpClient, serviceVersion);
        koreanNfcRunner(document ->
            client.recognizeLinkedEntities(document).forEach(
                linkedEntity -> linkedEntity.getMatches().forEach(
                    linkedEntityMatch -> {
                        assertEquals(9, linkedEntityMatch.getLength());
                        assertEquals(13, linkedEntityMatch.getOffset());
                    })),
            LINKED_ENTITY_INPUTS.get(1)
        );
    }

    @ParameterizedTest(name = DISPLAY_NAME_WITH_ARGUMENTS)
    @MethodSource("com.azure.ai.textanalytics.TestUtils#getTestParameters")
    public void recognizeLinkedEntitiesKoreanNfd(HttpClient httpClient, TextAnalyticsServiceVersion serviceVersion) {
        client = getTextAnalyticsClient(httpClient, serviceVersion);
        koreanNfdRunner(document ->
            client.recognizeLinkedEntities(document).forEach(
                linkedEntity -> linkedEntity.getMatches().forEach(
                    linkedEntityMatch -> {
                        assertEquals(9, linkedEntityMatch.getLength());
                        assertEquals(13, linkedEntityMatch.getOffset());
                    })),
            LINKED_ENTITY_INPUTS.get(1));
    }

    @ParameterizedTest(name = DISPLAY_NAME_WITH_ARGUMENTS)
    @MethodSource("com.azure.ai.textanalytics.TestUtils#getTestParameters")
    public void recognizeLinkedEntitiesZalgoText(HttpClient httpClient, TextAnalyticsServiceVersion serviceVersion) {
        client = getTextAnalyticsClient(httpClient, serviceVersion);
        zalgoTextRunner(document ->
            client.recognizeLinkedEntities(document).forEach(
                linkedEntity ->
                    linkedEntity.getMatches().forEach(linkedEntityMatch -> {
                        assertEquals(9, linkedEntityMatch.getLength());
                        assertEquals(126, linkedEntityMatch.getOffset());
                    })),
            LINKED_ENTITY_INPUTS.get(1)
        );
    }

    // Extract key phrase
    @Disabled("Regression output, https://dev.azure.com/msazure/Cognitive%20Services/_workitems/edit/15811649")
    @ParameterizedTest(name = DISPLAY_NAME_WITH_ARGUMENTS)
    @MethodSource("com.azure.ai.textanalytics.TestUtils#getTestParameters")
    public void extractKeyPhrasesForTextInput(HttpClient httpClient, TextAnalyticsServiceVersion serviceVersion) {
        client = getTextAnalyticsClient(httpClient, serviceVersion);
        extractKeyPhrasesForSingleTextInputRunner(input -> {
            final KeyPhrasesCollection keyPhrasesCollection = client.extractKeyPhrases(input);
            validateKeyPhrases(asList("Bonjour", "monde"),
                keyPhrasesCollection.stream().collect(Collectors.toList()));
        });
    }

    @ParameterizedTest(name = DISPLAY_NAME_WITH_ARGUMENTS)
    @MethodSource("com.azure.ai.textanalytics.TestUtils#getTestParameters")
    public void extractKeyPhrasesForEmptyText(HttpClient httpClient, TextAnalyticsServiceVersion serviceVersion) {
        client = getTextAnalyticsClient(httpClient, serviceVersion);
        emptyTextRunner(input -> {
            final TextAnalyticsException exception = assertThrows(TextAnalyticsException.class,
                () -> client.extractKeyPhrases(input).iterator().hasNext());
            assertEquals(INVALID_DOCUMENT, exception.getErrorCode());
        });
    }

    @ParameterizedTest(name = DISPLAY_NAME_WITH_ARGUMENTS)
    @MethodSource("com.azure.ai.textanalytics.TestUtils#getTestParameters")
    public void extractKeyPhrasesDuplicateIdInput(HttpClient httpClient, TextAnalyticsServiceVersion serviceVersion) {
        client = getTextAnalyticsClient(httpClient, serviceVersion);
        extractBatchKeyPhrasesDuplicateIdRunner(inputs -> {
            final HttpResponseException response = assertThrows(HttpResponseException.class,
                () -> client.extractKeyPhrasesBatchWithResponse(inputs, null, Context.NONE));
            assertEquals(HttpURLConnection.HTTP_BAD_REQUEST, response.getResponse().getStatusCode());
        });
    }

    @Disabled("https://github.com/Azure/azure-sdk-for-java/issues/31390")
    @ParameterizedTest(name = DISPLAY_NAME_WITH_ARGUMENTS)
    @MethodSource("com.azure.ai.textanalytics.TestUtils#getTestParameters")
    public void extractKeyPhrasesEmptyIdInput(HttpClient httpClient, TextAnalyticsServiceVersion serviceVersion) {
        client = getTextAnalyticsClient(httpClient, serviceVersion);
        textAnalyticsInputEmptyIdRunner(inputs -> {
            final HttpResponseException httpResponseException = assertThrows(HttpResponseException.class,
                () -> client.extractKeyPhrasesBatchWithResponse(inputs, null, Context.NONE));
            assertEquals(400, httpResponseException.getResponse().getStatusCode());
            final TextAnalyticsError textAnalyticsError = (TextAnalyticsError) httpResponseException.getValue();
            assertEquals(INVALID_DOCUMENT, textAnalyticsError.getErrorCode());
        });
    }

    @Disabled("Regression output, https://dev.azure.com/msazure/Cognitive%20Services/_workitems/edit/15811649")
    @ParameterizedTest(name = DISPLAY_NAME_WITH_ARGUMENTS)
    @MethodSource("com.azure.ai.textanalytics.TestUtils#getTestParameters")
    public void extractKeyPhrasesForBatchInput(HttpClient httpClient, TextAnalyticsServiceVersion serviceVersion) {
        client = getTextAnalyticsClient(httpClient, serviceVersion);
        extractBatchKeyPhrasesRunner((inputs) ->
            validateExtractKeyPhrasesResultCollectionWithResponse(false, getExpectedBatchKeyPhrases(), 200,
                client.extractKeyPhrasesBatchWithResponse(inputs, null, Context.NONE)));
    }

    @Disabled("Regression output, https://dev.azure.com/msazure/Cognitive%20Services/_workitems/edit/15811649")
    @ParameterizedTest(name = DISPLAY_NAME_WITH_ARGUMENTS)
    @MethodSource("com.azure.ai.textanalytics.TestUtils#getTestParameters")
    public void extractKeyPhrasesForBatchInputShowStatistics(HttpClient httpClient, TextAnalyticsServiceVersion serviceVersion) {
        client = getTextAnalyticsClient(httpClient, serviceVersion);
        extractBatchKeyPhrasesShowStatsRunner((inputs, options) ->
            validateExtractKeyPhrasesResultCollectionWithResponse(true, getExpectedBatchKeyPhrases(), 200,
                client.extractKeyPhrasesBatchWithResponse(inputs, options, Context.NONE)));
    }

    @Disabled("Regression output, https://dev.azure.com/msazure/Cognitive%20Services/_workitems/edit/15811649")
    @ParameterizedTest(name = DISPLAY_NAME_WITH_ARGUMENTS)
    @MethodSource("com.azure.ai.textanalytics.TestUtils#getTestParameters")
    public void extractKeyPhrasesForBatchStringInput(HttpClient httpClient, TextAnalyticsServiceVersion serviceVersion) {
        client = getTextAnalyticsClient(httpClient, serviceVersion);
        extractKeyPhrasesStringInputRunner((inputs) ->
            validateExtractKeyPhrasesResultCollection(false, getExpectedBatchKeyPhrases(), client.extractKeyPhrasesBatch(inputs, null, null)));
    }

    @Disabled("Regression output, https://dev.azure.com/msazure/Cognitive%20Services/_workitems/edit/15811649")
    @ParameterizedTest(name = DISPLAY_NAME_WITH_ARGUMENTS)
    @MethodSource("com.azure.ai.textanalytics.TestUtils#getTestParameters")
    public void extractKeyPhrasesForListLanguageHint(HttpClient httpClient, TextAnalyticsServiceVersion serviceVersion) {
        client = getTextAnalyticsClient(httpClient, serviceVersion);
        extractKeyPhrasesLanguageHintRunner((inputs, language) ->
            validateExtractKeyPhrasesResultCollection(false, getExpectedBatchKeyPhrases(), client.extractKeyPhrasesBatch(inputs, language, null)));
    }

    @Disabled("Regression output, https://dev.azure.com/msazure/Cognitive%20Services/_workitems/edit/15811649")
    @ParameterizedTest(name = DISPLAY_NAME_WITH_ARGUMENTS)
    @MethodSource("com.azure.ai.textanalytics.TestUtils#getTestParameters")
    public void extractKeyPhrasesForListStringWithOptions(HttpClient httpClient, TextAnalyticsServiceVersion serviceVersion) {
        client = getTextAnalyticsClient(httpClient, serviceVersion);
        extractBatchStringKeyPhrasesShowStatsRunner((inputs, options) ->
            validateExtractKeyPhrasesResultCollection(true, getExpectedBatchKeyPhrases(), client.extractKeyPhrasesBatch(inputs, null, options)));
    }

    @Disabled("https://dev.azure.com/msazure/Cognitive%20Services/_workitems/edit/14294638")
    @ParameterizedTest(name = DISPLAY_NAME_WITH_ARGUMENTS)
    @MethodSource("com.azure.ai.textanalytics.TestUtils#getTestParameters")
    public void extractKeyPhrasesWarning(HttpClient httpClient, TextAnalyticsServiceVersion serviceVersion) {
        client = getTextAnalyticsClient(httpClient, serviceVersion);
        extractKeyPhrasesWarningRunner(input ->
            client.extractKeyPhrases(input).getWarnings().forEach(warning -> {
                assertTrue(WARNING_TOO_LONG_DOCUMENT_INPUT_MESSAGE.equals(warning.getMessage()));
                assertTrue(LONG_WORDS_IN_DOCUMENT.equals(warning.getWarningCode()));
            }));
    }

    @Disabled("https://dev.azure.com/msazure/Cognitive%20Services/_workitems/edit/14294638")
    @ParameterizedTest(name = DISPLAY_NAME_WITH_ARGUMENTS)
    @MethodSource("com.azure.ai.textanalytics.TestUtils#getTestParameters")
    public void extractKeyPhrasesBatchWarning(HttpClient httpClient, TextAnalyticsServiceVersion serviceVersion) {
        client = getTextAnalyticsClient(httpClient, serviceVersion);
        extractKeyPhrasesBatchWarningRunner(inputs ->
            client.extractKeyPhrasesBatchWithResponse(inputs, null, Context.NONE).getValue().forEach(keyPhrasesResult ->
                keyPhrasesResult.getKeyPhrases().getWarnings().forEach(warning -> {
                    assertTrue(WARNING_TOO_LONG_DOCUMENT_INPUT_MESSAGE.equals(warning.getMessage()));
                    assertTrue(LONG_WORDS_IN_DOCUMENT.equals(warning.getWarningCode()));
                })
            ));
    }

    @ParameterizedTest(name = DISPLAY_NAME_WITH_ARGUMENTS)
    @MethodSource("com.azure.ai.textanalytics.TestUtils#getTestParameters")
    public void extractKeyPhrasesBatchTooManyDocuments(HttpClient httpClient, TextAnalyticsServiceVersion serviceVersion) {
        client = getTextAnalyticsClient(httpClient, serviceVersion);
        tooManyDocumentsRunner(inputs -> {
            final HttpResponseException httpResponseException = assertThrows(HttpResponseException.class,
                () -> client.extractKeyPhrasesBatch(inputs, null, null).stream().findFirst().get());
            assertEquals(400, httpResponseException.getResponse().getStatusCode());
            final TextAnalyticsError textAnalyticsError = (TextAnalyticsError) httpResponseException.getValue();
            assertEquals(INVALID_DOCUMENT_BATCH, textAnalyticsError.getErrorCode());
        });
    }

    // Sentiment

    /**
     * Test analyzing sentiment for a string input.
     */
    @Disabled("https://dev.azure.com/msazure/Cognitive%20Services/_workitems/edit/14208842")
    @ParameterizedTest(name = DISPLAY_NAME_WITH_ARGUMENTS)
    @MethodSource("com.azure.ai.textanalytics.TestUtils#getTestParameters")
    public void analyzeSentimentForTextInput(HttpClient httpClient, TextAnalyticsServiceVersion serviceVersion) {
        client = getTextAnalyticsClient(httpClient, serviceVersion);
        analyzeSentimentForSingleTextInputRunner(input -> {
            validateDocumentSentiment(false, getExpectedDocumentSentiment(), client.analyzeSentiment(input));
        });
    }

    /**
     * Test analyzing sentiment for a string input with default language hint.
     */
    @Disabled("https://dev.azure.com/msazure/Cognitive%20Services/_workitems/edit/14208842")
    @ParameterizedTest(name = DISPLAY_NAME_WITH_ARGUMENTS)
    @MethodSource("com.azure.ai.textanalytics.TestUtils#getTestParameters")
    public void analyzeSentimentForTextInputWithDefaultLanguageHint(HttpClient httpClient, TextAnalyticsServiceVersion serviceVersion) {
        client = getTextAnalyticsClient(httpClient, serviceVersion);
        analyzeSentimentForSingleTextInputRunner(input -> {
            final DocumentSentiment analyzeSentimentResult = client.analyzeSentiment(input, null);
            validateDocumentSentiment(false, getExpectedDocumentSentiment(), analyzeSentimentResult);
        });
    }

    /**
     * Test analyzing sentiment for a string input and verifying the result of opinion mining.
     */
    @Disabled("https://dev.azure.com/msazure/Cognitive%20Services/_workitems/edit/14208842")
    @ParameterizedTest(name = DISPLAY_NAME_WITH_ARGUMENTS)
    @MethodSource("com.azure.ai.textanalytics.TestUtils#getTestParameters")
    public void analyzeSentimentForTextInputWithOpinionMining(HttpClient httpClient, TextAnalyticsServiceVersion serviceVersion) {
        client = getTextAnalyticsClient(httpClient, serviceVersion);
        analyzeSentimentForTextInputWithOpinionMiningRunner((input, options) -> {
            final DocumentSentiment analyzeSentimentResult =
                client.analyzeSentiment(input, "en", options);
            validateDocumentSentiment(true, getExpectedDocumentSentiment(), analyzeSentimentResult);
        });
    }

    /**
     * Verifies that a TextAnalyticsException is thrown for an empty document.
     */
    @ParameterizedTest(name = DISPLAY_NAME_WITH_ARGUMENTS)
    @MethodSource("com.azure.ai.textanalytics.TestUtils#getTestParameters")
    public void analyzeSentimentForEmptyText(HttpClient httpClient, TextAnalyticsServiceVersion serviceVersion) {
        client = getTextAnalyticsClient(httpClient, serviceVersion);
        emptyTextRunner(document -> {
            final TextAnalyticsException exception = assertThrows(TextAnalyticsException.class,
                () -> client.analyzeSentiment(document));
            assertEquals(INVALID_DOCUMENT, exception.getErrorCode());
        });
    }

    /**
     * Test analyzing sentiment for a duplicate ID list.
     */
    @Disabled("https://github.com/Azure/azure-sdk-for-java/issues/31390")
    @ParameterizedTest(name = DISPLAY_NAME_WITH_ARGUMENTS)
    @MethodSource("com.azure.ai.textanalytics.TestUtils#getTestParameters")
    public void analyzeSentimentDuplicateIdInput(HttpClient httpClient, TextAnalyticsServiceVersion serviceVersion) {
        client = getTextAnalyticsClient(httpClient, serviceVersion);
        analyzeBatchSentimentDuplicateIdRunner(inputs -> {
            final HttpResponseException response = assertThrows(HttpResponseException.class,
                () -> client.analyzeSentimentBatchWithResponse(inputs, new TextAnalyticsRequestOptions(), Context.NONE));
            assertEquals(HttpURLConnection.HTTP_BAD_REQUEST, response.getResponse().getStatusCode());
        });
    }

    /**
     * Verifies that an invalid document exception is returned for input documents with an empty ID.
     */
    @ParameterizedTest(name = DISPLAY_NAME_WITH_ARGUMENTS)
    @MethodSource("com.azure.ai.textanalytics.TestUtils#getTestParameters")
    public void analyzeSentimentEmptyIdInput(HttpClient httpClient, TextAnalyticsServiceVersion serviceVersion) {
        client = getTextAnalyticsClient(httpClient, serviceVersion);
        textAnalyticsInputEmptyIdRunner(inputs -> {
            final HttpResponseException httpResponseException = assertThrows(HttpResponseException.class,
                () -> client.analyzeSentimentBatchWithResponse(inputs, null, Context.NONE));
            assertEquals(400, httpResponseException.getResponse().getStatusCode());
            TextAnalyticsError textAnalyticsError = (TextAnalyticsError) httpResponseException.getValue();
            assertEquals(INVALID_DOCUMENT, textAnalyticsError.getErrorCode());
        });
    }

    /**
     * Verify that the collection result excludes request statistics and sentence options when given a batch of
     * String documents with null TextAnalyticsRequestOptions and null language code which will use the default language
     * code, 'en'.
     *
     * {@link TextAnalyticsClient#analyzeSentimentBatch(Iterable, String, TextAnalyticsRequestOptions)}
     * which TextAnalyticsRequestOptions is null and null language code which will use the default language code, 'en'.
     */
    @Disabled("https://dev.azure.com/msazure/Cognitive%20Services/_workitems/edit/14208842")
    @ParameterizedTest(name = DISPLAY_NAME_WITH_ARGUMENTS)
    @MethodSource("com.azure.ai.textanalytics.TestUtils#getTestParameters")
    public void analyzeSentimentForBatchStringInput(HttpClient httpClient, TextAnalyticsServiceVersion serviceVersion) {
        client = getTextAnalyticsClient(httpClient, serviceVersion);
        analyzeSentimentStringInputRunner(inputs ->
            validateAnalyzeSentimentResultCollection(false, false, getExpectedBatchTextSentiment(),
                client.analyzeSentimentBatch(inputs, null, new TextAnalyticsRequestOptions())));
    }

    /**
     * Verify that the collection result excludes request statistics and sentence options when given a batch of
     * String documents with null TextAnalyticsRequestOptions and given a language code.
     *
     * {@link TextAnalyticsClient#analyzeSentimentBatch(Iterable, String, TextAnalyticsRequestOptions)}
     * which TextAnalyticsRequestOptions is null and given a language code.
     */
    @Disabled("https://dev.azure.com/msazure/Cognitive%20Services/_workitems/edit/14208842")
    @ParameterizedTest(name = DISPLAY_NAME_WITH_ARGUMENTS)
    @MethodSource("com.azure.ai.textanalytics.TestUtils#getTestParameters")
    public void analyzeSentimentForListStringWithLanguageHint(HttpClient httpClient, TextAnalyticsServiceVersion serviceVersion) {
        client = getTextAnalyticsClient(httpClient, serviceVersion);
        analyzeSentimentLanguageHintRunner((inputs, language) ->
            validateAnalyzeSentimentResultCollection(false, false, getExpectedBatchTextSentiment(),
                client.analyzeSentimentBatch(inputs, language, new TextAnalyticsRequestOptions())));
    }

    /**
     * Verify that the collection result includes request statistics but not sentence options when given a batch of
     * String documents with AnalyzeSentimentOptions.
     *
     * {@link TextAnalyticsClient#analyzeSentimentBatch(Iterable, String, AnalyzeSentimentOptions)}
     * which to show the request statistics only and verify the analyzed sentiment result.
     */
    @Disabled("https://dev.azure.com/msazure/Cognitive%20Services/_workitems/edit/14208842")
    @ParameterizedTest(name = DISPLAY_NAME_WITH_ARGUMENTS)
    @MethodSource("com.azure.ai.textanalytics.TestUtils#getTestParameters")
    public void analyzeSentimentForListStringShowStatisticsExcludeOpinionMining(HttpClient httpClient, TextAnalyticsServiceVersion serviceVersion) {
        client = getTextAnalyticsClient(httpClient, serviceVersion);
        analyzeBatchStringSentimentShowStatsAndIncludeOpinionMiningRunner((inputs, options) ->
            validateAnalyzeSentimentResultCollection(true, false, getExpectedBatchTextSentiment(),
                client.analyzeSentimentBatch(inputs, null, options.setIncludeOpinionMining(false))));
    }

    /**
     * Verify that the collection result includes sentence options but not request statistics when given a batch of
     * String documents with AnalyzeSentimentOptions.
     *
     * {@link TextAnalyticsClient#analyzeSentimentBatch(Iterable, String, AnalyzeSentimentOptions)}
     * which AnalyzeSentimentOptions includes opinion mining and request statistics.
     */
    @Disabled("https://dev.azure.com/msazure/Cognitive%20Services/_workitems/edit/14208842")
    @ParameterizedTest(name = DISPLAY_NAME_WITH_ARGUMENTS)
    @MethodSource("com.azure.ai.textanalytics.TestUtils#getTestParameters")
    public void analyzeSentimentForListStringNotShowStatisticsButIncludeOpinionMining(HttpClient httpClient, TextAnalyticsServiceVersion serviceVersion) {
        client = getTextAnalyticsClient(httpClient, serviceVersion);
        analyzeBatchStringSentimentShowStatsAndIncludeOpinionMiningRunner((inputs, options) -> {
            options.setIncludeStatistics(false);
            validateAnalyzeSentimentResultCollection(false, true, getExpectedBatchTextSentiment(),
                client.analyzeSentimentBatch(inputs, null, options));
        });
    }

    /**
     * Verify that the collection result includes sentence options and request statistics when given a batch of
     * String documents with AnalyzeSentimentOptions.
     *
     * {@link TextAnalyticsClient#analyzeSentimentBatch(Iterable, String, AnalyzeSentimentOptions)}
     * which AnalyzeSentimentOptions includes opinion mining and request statistics.
     */
    @Disabled("https://dev.azure.com/msazure/Cognitive%20Services/_workitems/edit/14208842")
    @ParameterizedTest(name = DISPLAY_NAME_WITH_ARGUMENTS)
    @MethodSource("com.azure.ai.textanalytics.TestUtils#getTestParameters")
    public void analyzeSentimentForListStringShowStatisticsAndIncludeOpinionMining(HttpClient httpClient, TextAnalyticsServiceVersion serviceVersion) {
        client = getTextAnalyticsClient(httpClient, serviceVersion);
        analyzeBatchStringSentimentShowStatsAndIncludeOpinionMiningRunner((inputs, options) ->
            validateAnalyzeSentimentResultCollection(true, true, getExpectedBatchTextSentiment(),
                client.analyzeSentimentBatch(inputs, null, options)));
    }

    /**
     * Verify that the collection result excludes request statistics and sentence options when given a batch of
     * TextDocumentInput documents with null TextAnalyticsRequestOptions.
     *
     * {@link TextAnalyticsClient#analyzeSentimentBatchWithResponse(Iterable, TextAnalyticsRequestOptions, Context)}
     * which TextAnalyticsRequestOptions is null.
     */
    @Disabled("https://dev.azure.com/msazure/Cognitive%20Services/_workitems/edit/14208842")
    @ParameterizedTest(name = DISPLAY_NAME_WITH_ARGUMENTS)
    @MethodSource("com.azure.ai.textanalytics.TestUtils#getTestParameters")
    public void analyzeSentimentForBatchInputWithNullRequestOptions(HttpClient httpClient, TextAnalyticsServiceVersion serviceVersion) {
        client = getTextAnalyticsClient(httpClient, serviceVersion);
        analyzeBatchSentimentRunner(inputs ->
            validateAnalyzeSentimentResultCollectionWithResponse(false, false, getExpectedBatchTextSentiment(), 200,
                client.analyzeSentimentBatchWithResponse(inputs, (TextAnalyticsRequestOptions) null, Context.NONE)));
    }

    /**
     * Verify that we can get statistics on the collection result when given a batch of
     * TextDocumentInput documents with TextAnalyticsRequestOptions.
     *
     * {@link TextAnalyticsClient#analyzeSentimentBatchWithResponse(Iterable, TextAnalyticsRequestOptions, Context)}
     * which TextAnalyticsRequestOptions includes request statistics.
     */
    @Disabled("https://dev.azure.com/msazure/Cognitive%20Services/_workitems/edit/14208842")
    @ParameterizedTest(name = DISPLAY_NAME_WITH_ARGUMENTS)
    @MethodSource("com.azure.ai.textanalytics.TestUtils#getTestParameters")
    public void analyzeSentimentForBatchInputShowStatistics(HttpClient httpClient, TextAnalyticsServiceVersion serviceVersion) {
        client = getTextAnalyticsClient(httpClient, serviceVersion);
        analyzeBatchSentimentShowStatsRunner((inputs, requestOptions) ->
            validateAnalyzeSentimentResultCollectionWithResponse(true, false, getExpectedBatchTextSentiment(), 200,
                client.analyzeSentimentBatchWithResponse(inputs, requestOptions, Context.NONE)));
    }

    /**
     * Verify that the collection result excludes request statistics and sentence options when given a batch of
     * TextDocumentInput documents with null AnalyzeSentimentOptions.
     *
     * {@link TextAnalyticsClient#analyzeSentimentBatchWithResponse(Iterable, AnalyzeSentimentOptions, Context)}
     * which AnalyzeSentimentOptions is null.
     */
    @Disabled("https://dev.azure.com/msazure/Cognitive%20Services/_workitems/edit/14208842")
    @ParameterizedTest(name = DISPLAY_NAME_WITH_ARGUMENTS)
    @MethodSource("com.azure.ai.textanalytics.TestUtils#getTestParameters")
    public void analyzeSentimentForBatchInputWithNullAnalyzeSentimentOptions(HttpClient httpClient, TextAnalyticsServiceVersion serviceVersion) {
        client = getTextAnalyticsClient(httpClient, serviceVersion);
        analyzeBatchSentimentOpinionMining((inputs, options) ->
            validateAnalyzeSentimentResultCollectionWithResponse(false, false, getExpectedBatchTextSentiment(), 200,
                client.analyzeSentimentBatchWithResponse(inputs, (AnalyzeSentimentOptions) null, Context.NONE)));
    }

    /**
     * Verify that the collection result includes request statistics but not sentence options when given a batch of
     * TextDocumentInput documents with AnalyzeSentimentOptions.
     *
     * {@link TextAnalyticsClient#analyzeSentimentBatchWithResponse(Iterable, AnalyzeSentimentOptions, Context)}
     * which AnalyzeSentimentOptions includes request statistics but not opinion mining.
     */
    @Disabled("https://dev.azure.com/msazure/Cognitive%20Services/_workitems/edit/14208842")
    @ParameterizedTest(name = DISPLAY_NAME_WITH_ARGUMENTS)
    @MethodSource("com.azure.ai.textanalytics.TestUtils#getTestParameters")
    public void analyzeSentimentForBatchInputShowStatisticsExcludeOpinionMining(HttpClient httpClient, TextAnalyticsServiceVersion serviceVersion) {
        client = getTextAnalyticsClient(httpClient, serviceVersion);
        analyzeBatchSentimentOpinionMining((inputs, options) ->
            validateAnalyzeSentimentResultCollectionWithResponse(true, false, getExpectedBatchTextSentiment(), 200,
                client.analyzeSentimentBatchWithResponse(inputs, options.setIncludeOpinionMining(false), Context.NONE)));
    }

    /**
     * Verify that the collection result includes sentence options but not request statistics when given a batch of
     * TextDocumentInput documents with AnalyzeSentimentOptions.
     *
     * {@link TextAnalyticsClient#analyzeSentimentBatchWithResponse(Iterable, AnalyzeSentimentOptions, Context)}
     * which AnalyzeSentimentOptions includes opinion mining but not request statistics.
     */
    @Disabled("https://dev.azure.com/msazure/Cognitive%20Services/_workitems/edit/14208842")
    @ParameterizedTest(name = DISPLAY_NAME_WITH_ARGUMENTS)
    @MethodSource("com.azure.ai.textanalytics.TestUtils#getTestParameters")
    public void analyzeSentimentForBatchInputNotShowStatisticsButIncludeOpinionMining(HttpClient httpClient, TextAnalyticsServiceVersion serviceVersion) {
        client = getTextAnalyticsClient(httpClient, serviceVersion);
        analyzeBatchSentimentOpinionMining((inputs, options) -> {
            options.setIncludeStatistics(false);
            validateAnalyzeSentimentResultCollectionWithResponse(false, true, getExpectedBatchTextSentiment(), 200,
                client.analyzeSentimentBatchWithResponse(inputs, options, Context.NONE));
        });
    }

    /**
     * Verify that the collection result includes sentence options and request statistics when given a batch of
     * TextDocumentInput documents with AnalyzeSentimentOptions.
     *
     * {@link TextAnalyticsClient#analyzeSentimentBatchWithResponse(Iterable, AnalyzeSentimentOptions, Context)}
     * which AnalyzeSentimentOptions includes opinion mining and request statistics.
     */
    @Disabled("https://dev.azure.com/msazure/Cognitive%20Services/_workitems/edit/14208842")
    @ParameterizedTest(name = DISPLAY_NAME_WITH_ARGUMENTS)
    @MethodSource("com.azure.ai.textanalytics.TestUtils#getTestParameters")
    public void analyzeSentimentForBatchInputShowStatisticsAndIncludeOpinionMining(HttpClient httpClient, TextAnalyticsServiceVersion serviceVersion) {
        client = getTextAnalyticsClient(httpClient, serviceVersion);
        analyzeBatchSentimentOpinionMining((inputs, options) ->
            validateAnalyzeSentimentResultCollectionWithResponse(true, true, getExpectedBatchTextSentiment(), 200,
                client.analyzeSentimentBatchWithResponse(inputs, options, Context.NONE)));
    }

    /**
     * Verifies that an InvalidDocumentBatch exception is returned for input documents with too many documents.
     */
    @ParameterizedTest(name = DISPLAY_NAME_WITH_ARGUMENTS)
    @MethodSource("com.azure.ai.textanalytics.TestUtils#getTestParameters")
    public void analyzeSentimentBatchTooManyDocuments(HttpClient httpClient, TextAnalyticsServiceVersion serviceVersion) {
        client = getTextAnalyticsClient(httpClient, serviceVersion);
        tooManyDocumentsRunner(inputs -> {
            final HttpResponseException httpResponseException = assertThrows(HttpResponseException.class,
                () -> client.analyzeSentimentBatch(inputs, null, null).stream().findFirst().get());
            assertEquals(400, httpResponseException.getResponse().getStatusCode());
            final TextAnalyticsError textAnalyticsError = (TextAnalyticsError) httpResponseException.getValue();
            assertEquals(INVALID_DOCUMENT_BATCH, textAnalyticsError.getErrorCode());
        });
    }

    @Disabled("https://dev.azure.com/msazure/Cognitive%20Services/_workitems/edit/14262098")
    @ParameterizedTest(name = DISPLAY_NAME_WITH_ARGUMENTS)
    @MethodSource("com.azure.ai.textanalytics.TestUtils#getTestParameters")
    public void analyzeSentimentEmoji(HttpClient httpClient, TextAnalyticsServiceVersion serviceVersion) {
        client = getTextAnalyticsClient(httpClient, serviceVersion);
        emojiRunner(
            document ->
                client.analyzeSentiment(document, null,
                    new AnalyzeSentimentOptions().setIncludeOpinionMining(true))
                    .getSentences()
                    .forEach(
                        sentenceSentiment -> {
                            assertEquals(25, sentenceSentiment.getLength());
                            assertEquals(0, sentenceSentiment.getOffset());
                            sentenceSentiment.getOpinions().forEach(opinion -> {
                                opinion.getAssessments().forEach(assessmentSentiment -> {
                                    assertEquals(7, assessmentSentiment.getLength());
                                    assertEquals(17, assessmentSentiment.getOffset());
                                });
                                final TargetSentiment targetSentiment = opinion.getTarget();
                                assertEquals(5, targetSentiment.getLength());
                                assertEquals(7, targetSentiment.getOffset());
                            });
                        }),
            SENTIMENT_OFFSET_INPUT
        );
    }

    @ParameterizedTest(name = DISPLAY_NAME_WITH_ARGUMENTS)
    @MethodSource("com.azure.ai.textanalytics.TestUtils#getTestParameters")
    @Disabled("https://github.com/Azure/azure-sdk-for-java/issues/22257")
    public void analyzeSentimentBatchWithResponseEmoji(HttpClient httpClient, TextAnalyticsServiceVersion serviceVersion) {
        client = getTextAnalyticsClient(httpClient, serviceVersion);
//        batchEmojiRunner(
//            documents ->
//                client.analyzeSentimentBatchWithResponse(documents,
//                    new AnalyzeSentimentOptions().setStringIndexType(StringIndexType.UNICODE_CODE_POINT)
//                        .setIncludeOpinionMining(true), Context.NONE)
//                    .getValue()
//                    .forEach(
//                        analyzeSentimentResult -> analyzeSentimentResult.getDocumentSentiment().getSentences().forEach(
//                            sentenceSentiment -> {
//                                assertEquals(24, sentenceSentiment.getLength());
//                                assertEquals(0, sentenceSentiment.getOffset());
//                                sentenceSentiment.getOpinions().forEach(opinion -> {
//                                    opinion.getAssessments().forEach(assessmentSentiment -> {
//                                        assertEquals(7, assessmentSentiment.getLength());
//                                        assertEquals(16, assessmentSentiment.getOffset());
//                                    });
//                                    final TargetSentiment targetSentiment = opinion.getTarget();
//                                    assertEquals(5, targetSentiment.getLength());
//                                    assertEquals(6, targetSentiment.getOffset());
//                                });
//                            })),
//            SENTIMENT_OFFSET_INPUT
//        );
    }

    @Disabled("https://dev.azure.com/msazure/Cognitive%20Services/_workitems/edit/14262098")
    @ParameterizedTest(name = DISPLAY_NAME_WITH_ARGUMENTS)
    @MethodSource("com.azure.ai.textanalytics.TestUtils#getTestParameters")
    public void analyzeSentimentEmojiWithSkinToneModifier(HttpClient httpClient,
        TextAnalyticsServiceVersion serviceVersion) {
        client = getTextAnalyticsClient(httpClient, serviceVersion);
        emojiWithSkinToneModifierRunner(
            document ->
                client.analyzeSentiment(document, null,
                    new AnalyzeSentimentOptions().setIncludeOpinionMining(true))
                    .getSentences()
                    .forEach(sentenceSentiment -> {
                        assertEquals(27, sentenceSentiment.getLength());
                        assertEquals(0, sentenceSentiment.getOffset());
                        sentenceSentiment.getOpinions().forEach(opinion -> {
                            opinion.getAssessments().forEach(assessmentSentiment -> {
                                assertEquals(7, assessmentSentiment.getLength());
                                assertEquals(19, assessmentSentiment.getOffset());
                            });
                            final TargetSentiment targetSentiment = opinion.getTarget();
                            assertEquals(5, targetSentiment.getLength());
                            assertEquals(9, targetSentiment.getOffset());
                        });
                    }),
            SENTIMENT_OFFSET_INPUT
        );
    }

    @Disabled("https://dev.azure.com/msazure/Cognitive%20Services/_workitems/edit/14262098")
    @ParameterizedTest(name = DISPLAY_NAME_WITH_ARGUMENTS)
    @MethodSource("com.azure.ai.textanalytics.TestUtils#getTestParameters")
    public void analyzeSentimentEmojiFamily(HttpClient httpClient, TextAnalyticsServiceVersion serviceVersion) {
        client = getTextAnalyticsClient(httpClient, serviceVersion);
        emojiFamilyRunner(
            document ->
                client.analyzeSentiment(document, null,
                    new AnalyzeSentimentOptions().setIncludeOpinionMining(true))
                    .getSentences()
                    .forEach(sentenceSentiment -> {
                        assertEquals(34, sentenceSentiment.getLength());
                        assertEquals(0, sentenceSentiment.getOffset());
                        sentenceSentiment.getOpinions().forEach(opinion -> {
                            opinion.getAssessments().forEach(assessmentSentiment -> {
                                assertEquals(7, assessmentSentiment.getLength());
                                assertEquals(26, assessmentSentiment.getOffset());
                            });
                            final TargetSentiment targetSentiment = opinion.getTarget();
                            assertEquals(5, targetSentiment.getLength());
                            assertEquals(16, targetSentiment.getOffset());
                        });
                    }),
            SENTIMENT_OFFSET_INPUT
        );
    }

    @Disabled("https://dev.azure.com/msazure/Cognitive%20Services/_workitems/edit/14262098")
    @ParameterizedTest(name = DISPLAY_NAME_WITH_ARGUMENTS)
    @MethodSource("com.azure.ai.textanalytics.TestUtils#getTestParameters")
    public void analyzeSentimentEmojiFamilyWithSkinToneModifier(HttpClient httpClient,
        TextAnalyticsServiceVersion serviceVersion) {
        client = getTextAnalyticsClient(httpClient, serviceVersion);
        emojiFamilyWithSkinToneModifierRunner(
            document ->
                client.analyzeSentiment(document, null,
                    new AnalyzeSentimentOptions().setIncludeOpinionMining(true))
                    .getSentences()
                    .forEach(sentenceSentiment -> {
                        assertEquals(42, sentenceSentiment.getLength());
                        assertEquals(0, sentenceSentiment.getOffset());
                        sentenceSentiment.getOpinions().forEach(opinion -> {
                            opinion.getAssessments().forEach(assessmentSentiment -> {
                                assertEquals(7, assessmentSentiment.getLength());
                                assertEquals(34, assessmentSentiment.getOffset());
                            });
                            final TargetSentiment targetSentiment = opinion.getTarget();
                            assertEquals(5, targetSentiment.getLength());
                            assertEquals(24, targetSentiment.getOffset());
                        });
                    }),
            SENTIMENT_OFFSET_INPUT
        );
    }

    @ParameterizedTest(name = DISPLAY_NAME_WITH_ARGUMENTS)
    @MethodSource("com.azure.ai.textanalytics.TestUtils#getTestParameters")
    public void analyzeSentimentDiacriticsNfc(HttpClient httpClient, TextAnalyticsServiceVersion serviceVersion) {
        client = getTextAnalyticsClient(httpClient, serviceVersion);
        diacriticsNfcRunner(
            document ->
                client.analyzeSentiment(document, null,
                    new AnalyzeSentimentOptions().setIncludeOpinionMining(true))
                    .getSentences()
                    .forEach(sentenceSentiment -> {
                        assertEquals(26, sentenceSentiment.getLength());
                        assertEquals(0, sentenceSentiment.getOffset());
                        sentenceSentiment.getOpinions().forEach(opinion -> {
                            opinion.getAssessments().forEach(assessmentSentiment -> {
                                assertEquals(7, assessmentSentiment.getLength());
                                assertEquals(18, assessmentSentiment.getOffset());
                            });
                            final TargetSentiment targetSentiment = opinion.getTarget();
                            assertEquals(5, targetSentiment.getLength());
                            assertEquals(8, targetSentiment.getOffset());
                        });
                    }),
            SENTIMENT_OFFSET_INPUT
        );
    }

    @Disabled("https://dev.azure.com/msazure/Cognitive%20Services/_workitems/edit/14262098")
    @ParameterizedTest(name = DISPLAY_NAME_WITH_ARGUMENTS)
    @MethodSource("com.azure.ai.textanalytics.TestUtils#getTestParameters")
    public void analyzeSentimentDiacriticsNfd(HttpClient httpClient, TextAnalyticsServiceVersion serviceVersion) {
        client = getTextAnalyticsClient(httpClient, serviceVersion);
        diacriticsNfdRunner(
            document ->
                client.analyzeSentiment(document, null,
                    new AnalyzeSentimentOptions().setIncludeOpinionMining(true))
                    .getSentences()
                    .forEach(sentenceSentiment -> {
                        assertEquals(27, sentenceSentiment.getLength());
                        assertEquals(0, sentenceSentiment.getOffset());
                        sentenceSentiment.getOpinions().forEach(opinion -> {
                            opinion.getAssessments().forEach(assessmentSentiment -> {
                                assertEquals(7, assessmentSentiment.getLength());
                                assertEquals(19, assessmentSentiment.getOffset());
                            });
                            final TargetSentiment targetSentiment = opinion.getTarget();
                            assertEquals(5, targetSentiment.getLength());
                            assertEquals(9, targetSentiment.getOffset());
                        });
                    }),
            SENTIMENT_OFFSET_INPUT
        );
    }

    @Disabled("https://github.com/Azure/azure-sdk-for-java/issues/31390")
    @ParameterizedTest(name = DISPLAY_NAME_WITH_ARGUMENTS)
    @MethodSource("com.azure.ai.textanalytics.TestUtils#getTestParameters")
    public void analyzeSentimentKoreanNfc(HttpClient httpClient, TextAnalyticsServiceVersion serviceVersion) {
        client = getTextAnalyticsClient(httpClient, serviceVersion);
        koreanNfcRunner(
            document ->
                client.analyzeSentiment(document, null,
                    new AnalyzeSentimentOptions().setIncludeOpinionMining(true))
                    .getSentences()
                    .forEach(sentenceSentiment -> {
                        assertEquals(25, sentenceSentiment.getLength());
                        assertEquals(0, sentenceSentiment.getOffset());
                        sentenceSentiment.getOpinions().forEach(opinion -> {
                            opinion.getAssessments().forEach(assessmentSentiment -> {
                                assertEquals(7, assessmentSentiment.getLength());
                                assertEquals(17, assessmentSentiment.getOffset());
                            });
                            final TargetSentiment targetSentiment = opinion.getTarget();
                            assertEquals(5, targetSentiment.getLength());
                            assertEquals(7, targetSentiment.getOffset());
                        });
                    }),
            SENTIMENT_OFFSET_INPUT
        );
    }

    @ParameterizedTest(name = DISPLAY_NAME_WITH_ARGUMENTS)
    @MethodSource("com.azure.ai.textanalytics.TestUtils#getTestParameters")
    public void analyzeSentimentKoreanNfd(HttpClient httpClient, TextAnalyticsServiceVersion serviceVersion) {
        client = getTextAnalyticsClient(httpClient, serviceVersion);
        koreanNfdRunner(
            document ->
                client.analyzeSentiment(document, null, new AnalyzeSentimentOptions().setIncludeOpinionMining(true))
                    .getSentences()
                    .forEach(sentenceSentiment -> {
                        assertEquals(25, sentenceSentiment.getLength());
                        assertEquals(0, sentenceSentiment.getOffset());
                        sentenceSentiment.getOpinions().forEach(opinion -> {
                            opinion.getAssessments().forEach(assessmentSentiment -> {
                                assertEquals(7, assessmentSentiment.getLength());
                                assertEquals(17, assessmentSentiment.getOffset());
                            });
                            final TargetSentiment targetSentiment = opinion.getTarget();
                            assertEquals(5, targetSentiment.getLength());
                            assertEquals(7, targetSentiment.getOffset());
                        });
                    }),
            SENTIMENT_OFFSET_INPUT
        );
    }

    @ParameterizedTest(name = DISPLAY_NAME_WITH_ARGUMENTS)
    @MethodSource("com.azure.ai.textanalytics.TestUtils#getTestParameters")
    public void analyzeSentimentZalgoText(HttpClient httpClient, TextAnalyticsServiceVersion serviceVersion) {
        client = getTextAnalyticsClient(httpClient, serviceVersion);
        zalgoTextRunner(
            document ->
                client.analyzeSentiment(document, null,
                    new AnalyzeSentimentOptions().setIncludeOpinionMining(true))
                    .getSentences()
                    .forEach(sentenceSentiment -> {
                        assertEquals(138, sentenceSentiment.getLength());
                        assertEquals(0, sentenceSentiment.getOffset());
                        sentenceSentiment.getOpinions().forEach(opinion -> {
                            opinion.getAssessments().forEach(assessmentSentiment -> {
                                assertEquals(7, assessmentSentiment.getLength());
                                assertEquals(130, assessmentSentiment.getOffset());
                            });
                            final TargetSentiment targetSentiment = opinion.getTarget();
                            assertEquals(5, targetSentiment.getLength());
                            assertEquals(120, targetSentiment.getOffset());
                        });
                    }),
            SENTIMENT_OFFSET_INPUT
        );
    }

    // Healthcare LRO
    @Disabled("https://github.com/Azure/azure-sdk-for-java/issues/31390")
    @ParameterizedTest(name = DISPLAY_NAME_WITH_ARGUMENTS)
    @MethodSource("com.azure.ai.textanalytics.TestUtils#getTestParameters")
    public void healthcareStringInputWithoutOptions(HttpClient httpClient, TextAnalyticsServiceVersion serviceVersion) {
        client = getTextAnalyticsClient(httpClient, serviceVersion);
        healthcareStringInputRunner((documents, dummyOptions) -> {
            SyncPoller<AnalyzeHealthcareEntitiesOperationDetail, AnalyzeHealthcareEntitiesPagedIterable>
                syncPoller = client.beginAnalyzeHealthcareEntities(documents);
            syncPoller = setPollInterval(syncPoller);
            syncPoller.waitForCompletion();
            AnalyzeHealthcareEntitiesPagedIterable analyzeHealthcareEntitiesPagedIterable = syncPoller.getFinalResult();
            validateAnalyzeHealthcareEntitiesResultCollectionList(
                false,
                getExpectedAnalyzeHealthcareEntitiesResultCollectionListForSinglePage(),
                analyzeHealthcareEntitiesPagedIterable.stream().collect(Collectors.toList()));
        });
    }

    @Disabled("No stats in document, https://dev.azure.com/msazure/Cognitive%20Services/_workitems/edit/15860714")
    @ParameterizedTest(name = DISPLAY_NAME_WITH_ARGUMENTS)
    @MethodSource("com.azure.ai.textanalytics.TestUtils#getTestParameters")
    public void healthcareStringInputWithOptions(HttpClient httpClient, TextAnalyticsServiceVersion serviceVersion) {
        client = getTextAnalyticsClient(httpClient, serviceVersion);
        healthcareStringInputRunner((documents, options) -> {
            boolean isValidApiVersionForDisplayName = serviceVersion != TextAnalyticsServiceVersion.V3_0
                && serviceVersion != TextAnalyticsServiceVersion.V3_1;
            if (isValidApiVersionForDisplayName) {
                options.setDisplayName("operationName");
            }
            SyncPoller<AnalyzeHealthcareEntitiesOperationDetail, AnalyzeHealthcareEntitiesPagedIterable>
                syncPoller = client.beginAnalyzeHealthcareEntities(documents, "en", options);
            syncPoller = setPollInterval(syncPoller);
            PollResponse<AnalyzeHealthcareEntitiesOperationDetail> pollResponse = syncPoller.waitForCompletion();
            if (isValidApiVersionForDisplayName) {
                assertEquals(options.getDisplayName(), pollResponse.getValue().getDisplayName());
            }
            AnalyzeHealthcareEntitiesPagedIterable analyzeHealthcareEntitiesPagedIterable = syncPoller.getFinalResult();
            validateAnalyzeHealthcareEntitiesResultCollectionList(
                options.isIncludeStatistics(),
                getExpectedAnalyzeHealthcareEntitiesResultCollectionListForSinglePageWithFhir(),
                analyzeHealthcareEntitiesPagedIterable.stream().collect(Collectors.toList()));
        });
    }

    @Disabled("No stats in document, https://dev.azure.com/msazure/Cognitive%20Services/_workitems/edit/15860714")
    @ParameterizedTest(name = DISPLAY_NAME_WITH_ARGUMENTS)
    @MethodSource("com.azure.ai.textanalytics.TestUtils#getTestParameters")
    public void healthcareMaxOverload(HttpClient httpClient, TextAnalyticsServiceVersion serviceVersion) {
        client = getTextAnalyticsClient(httpClient, serviceVersion);
        healthcareLroRunner((documents, options) -> {
            boolean isValidApiVersionForDisplayName = serviceVersion != TextAnalyticsServiceVersion.V3_0
                && serviceVersion != TextAnalyticsServiceVersion.V3_1;
            if (isValidApiVersionForDisplayName) {
                options.setDisplayName("operationName");
            }
            SyncPoller<AnalyzeHealthcareEntitiesOperationDetail, AnalyzeHealthcareEntitiesPagedIterable>
                syncPoller = client.beginAnalyzeHealthcareEntities(documents, options, Context.NONE);
            syncPoller = setPollInterval(syncPoller);
            PollResponse<AnalyzeHealthcareEntitiesOperationDetail> pollResponse = syncPoller.waitForCompletion();
            if (isValidApiVersionForDisplayName) {
                assertEquals(options.getDisplayName(), pollResponse.getValue().getDisplayName());
            }
            AnalyzeHealthcareEntitiesPagedIterable analyzeHealthcareEntitiesPagedIterable = syncPoller.getFinalResult();
            validateAnalyzeHealthcareEntitiesResultCollectionList(
                options.isIncludeStatistics(),
                getExpectedAnalyzeHealthcareEntitiesResultCollectionListForSinglePage(),
                analyzeHealthcareEntitiesPagedIterable.stream().collect(Collectors.toList()));
        });
    }

    @Disabled("No stats in document, https://dev.azure.com/msazure/Cognitive%20Services/_workitems/edit/15860714")
    @ParameterizedTest(name = DISPLAY_NAME_WITH_ARGUMENTS)
    @MethodSource("com.azure.ai.textanalytics.TestUtils#getTestParameters")
    public void healthcareLroPagination(HttpClient httpClient, TextAnalyticsServiceVersion serviceVersion) {
        client = getTextAnalyticsClient(httpClient, serviceVersion);
        healthcareLroPaginationRunner((documents, options) -> {
            SyncPoller<AnalyzeHealthcareEntitiesOperationDetail, AnalyzeHealthcareEntitiesPagedIterable>
                syncPoller = client.beginAnalyzeHealthcareEntities(documents, options, Context.NONE);
            syncPoller = setPollInterval(syncPoller);
            syncPoller.waitForCompletion();
            AnalyzeHealthcareEntitiesPagedIterable analyzeHealthcareEntitiesPagedIterable = syncPoller.getFinalResult();
            validateAnalyzeHealthcareEntitiesResultCollectionList(
                options.isIncludeStatistics(),
                getExpectedAnalyzeHealthcareEntitiesResultCollectionListForMultiplePages(0, 10, 0),
                analyzeHealthcareEntitiesPagedIterable.stream().collect(Collectors.toList()));
        }, 10);
    }

    @ParameterizedTest(name = DISPLAY_NAME_WITH_ARGUMENTS)
    @MethodSource("com.azure.ai.textanalytics.TestUtils#getTestParameters")
    public void healthcareLroEmptyInput(HttpClient httpClient, TextAnalyticsServiceVersion serviceVersion) {
        client = getTextAnalyticsClient(httpClient, serviceVersion);
        emptyListRunner((documents, errorMessage) -> {
            final IllegalArgumentException exception = assertThrows(IllegalArgumentException.class,
                () -> client.beginAnalyzeHealthcareEntities(documents, null, Context.NONE).getFinalResult());
            assertEquals(errorMessage, exception.getMessage());
        });
    }

    @ParameterizedTest(name = DISPLAY_NAME_WITH_ARGUMENTS)
    @MethodSource("com.azure.ai.textanalytics.TestUtils#getTestParameters")
    @Disabled("https://github.com/Azure/azure-sdk-for-java/issues/22257")
    public void analyzeHealthcareEntitiesEmojiUnicodeCodePoint(HttpClient httpClient,
        TextAnalyticsServiceVersion serviceVersion) {
        client = getTextAnalyticsClient(httpClient, serviceVersion);
//        emojiRunner(
//            document -> {
//                SyncPoller<AnalyzeHealthcareEntitiesOperationDetail,
//                              PagedIterable<AnalyzeHealthcareEntitiesResultCollection>>
//                    syncPoller = client.beginAnalyzeHealthcareEntities(
//                    Collections.singletonList(
//                        new TextDocumentInput("0", document)),
//                        new AnalyzeHealthcareEntitiesOptions().setStringIndexType(StringIndexType.UNICODE_CODE_POINT),
//                    Context.NONE);
//                syncPoller = setPollInterval(syncPoller);
//                syncPoller.waitForCompletion();
//                PagedIterable<AnalyzeHealthcareEntitiesResultCollection> healthcareEntitiesResultCollection
//                    = syncPoller.getFinalResult();
//                healthcareEntitiesResultCollection.forEach(
//                    result -> result.forEach(entitiesResult -> entitiesResult.getEntities().forEach(
//                        entity -> {
//                            assertEquals(11, entity.getLength());
//                            assertEquals(19, entity.getOffset());
//                        })));
//            },
//            HEALTHCARE_ENTITY_OFFSET_INPUT);
    }

    @ParameterizedTest(name = DISPLAY_NAME_WITH_ARGUMENTS)
    @MethodSource("com.azure.ai.textanalytics.TestUtils#getTestParameters")
    public void analyzeHealthcareEntitiesEmoji(HttpClient httpClient, TextAnalyticsServiceVersion serviceVersion) {
        client = getTextAnalyticsClient(httpClient, serviceVersion);
        emojiRunner(
            document -> {
                SyncPoller<AnalyzeHealthcareEntitiesOperationDetail, AnalyzeHealthcareEntitiesPagedIterable>
                    syncPoller = client.beginAnalyzeHealthcareEntities(
                    Collections.singletonList(new TextDocumentInput("0", document)), null, Context.NONE);
                syncPoller = setPollInterval(syncPoller);
                syncPoller.waitForCompletion();
                AnalyzeHealthcareEntitiesPagedIterable analyzeHealthcareEntitiesPagedIterable = syncPoller.getFinalResult();
                analyzeHealthcareEntitiesPagedIterable.forEach(
                    result -> result.forEach(entitiesResult -> entitiesResult.getEntities().forEach(
                        entity -> {
                            assertEquals(11, entity.getLength());
                            assertEquals(20, entity.getOffset());
                        })));
            },
            HEALTHCARE_ENTITY_OFFSET_INPUT);
    }

    @ParameterizedTest(name = DISPLAY_NAME_WITH_ARGUMENTS)
    @MethodSource("com.azure.ai.textanalytics.TestUtils#getTestParameters")
    public void analyzeHealthcareEntitiesEmojiWithSkinToneModifier(HttpClient httpClient,
        TextAnalyticsServiceVersion serviceVersion) {
        client = getTextAnalyticsClient(httpClient, serviceVersion);
        emojiWithSkinToneModifierRunner(
            document -> {
                SyncPoller<AnalyzeHealthcareEntitiesOperationDetail, AnalyzeHealthcareEntitiesPagedIterable>
                    syncPoller = client.beginAnalyzeHealthcareEntities(
                    Collections.singletonList(new TextDocumentInput("0", document)), null, Context.NONE);
                syncPoller = setPollInterval(syncPoller);
                syncPoller.waitForCompletion();
                AnalyzeHealthcareEntitiesPagedIterable analyzeHealthcareEntitiesPagedIterable = syncPoller.getFinalResult();
                analyzeHealthcareEntitiesPagedIterable.forEach(
                    result -> result.forEach(entitiesResult -> entitiesResult.getEntities().forEach(
                        entity -> {
                            assertEquals(11, entity.getLength());
                            assertEquals(22, entity.getOffset());
                        })));
            },
            HEALTHCARE_ENTITY_OFFSET_INPUT);
    }

    @ParameterizedTest(name = DISPLAY_NAME_WITH_ARGUMENTS)
    @MethodSource("com.azure.ai.textanalytics.TestUtils#getTestParameters")
    public void analyzeHealthcareEntitiesEmojiFamily(HttpClient httpClient,
        TextAnalyticsServiceVersion serviceVersion) {
        client = getTextAnalyticsClient(httpClient, serviceVersion);
        emojiFamilyRunner(
            document -> {
                SyncPoller<AnalyzeHealthcareEntitiesOperationDetail, AnalyzeHealthcareEntitiesPagedIterable>
                    syncPoller = client.beginAnalyzeHealthcareEntities(
                    Collections.singletonList(new TextDocumentInput("0", document)), null, Context.NONE);
                syncPoller = setPollInterval(syncPoller);
                syncPoller.waitForCompletion();
                AnalyzeHealthcareEntitiesPagedIterable analyzeHealthcareEntitiesPagedIterable = syncPoller.getFinalResult();
                analyzeHealthcareEntitiesPagedIterable.forEach(
                    result -> result.forEach(entitiesResult -> entitiesResult.getEntities().forEach(
                        entity -> {
                            assertEquals(11, entity.getLength());
                            assertEquals(29, entity.getOffset());
                        })));
            },
            HEALTHCARE_ENTITY_OFFSET_INPUT);
    }

    @Disabled("https://github.com/Azure/azure-sdk-for-java/issues/31390")
    @ParameterizedTest(name = DISPLAY_NAME_WITH_ARGUMENTS)
    @MethodSource("com.azure.ai.textanalytics.TestUtils#getTestParameters")
    public void analyzeHealthcareEntitiesEmojiFamilyWithSkinToneModifier(HttpClient httpClient,
        TextAnalyticsServiceVersion serviceVersion) {
        client = getTextAnalyticsClient(httpClient, serviceVersion);
        emojiFamilyWithSkinToneModifierRunner(
            document -> {
                SyncPoller<AnalyzeHealthcareEntitiesOperationDetail, AnalyzeHealthcareEntitiesPagedIterable>
                    syncPoller = client.beginAnalyzeHealthcareEntities(
                    Collections.singletonList(new TextDocumentInput("0", document)), null, Context.NONE);
                syncPoller = setPollInterval(syncPoller);
                syncPoller.waitForCompletion();
                AnalyzeHealthcareEntitiesPagedIterable analyzeHealthcareEntitiesPagedIterable = syncPoller.getFinalResult();
                analyzeHealthcareEntitiesPagedIterable.forEach(
                    result -> result.forEach(entitiesResult -> entitiesResult.getEntities().forEach(
                        entity -> {
                            assertEquals(11, entity.getLength());
                            assertEquals(37, entity.getOffset());
                        })));
            },
            HEALTHCARE_ENTITY_OFFSET_INPUT);
    }

    @ParameterizedTest(name = DISPLAY_NAME_WITH_ARGUMENTS)
    @MethodSource("com.azure.ai.textanalytics.TestUtils#getTestParameters")
    @Disabled("https://github.com/Azure/azure-sdk-for-java/issues/22208")
    public void analyzeHealthcareEntitiesDiacriticsNfc(HttpClient httpClient,
        TextAnalyticsServiceVersion serviceVersion) {
        client = getTextAnalyticsClient(httpClient, serviceVersion);
        diacriticsNfcRunner(
            document -> {
                SyncPoller<AnalyzeHealthcareEntitiesOperationDetail, AnalyzeHealthcareEntitiesPagedIterable>
                    syncPoller = client.beginAnalyzeHealthcareEntities(
                    Collections.singletonList(new TextDocumentInput("0", document)), null, Context.NONE);
                syncPoller = setPollInterval(syncPoller);
                syncPoller.waitForCompletion();
                AnalyzeHealthcareEntitiesPagedIterable analyzeHealthcareEntitiesPagedIterable = syncPoller.getFinalResult();
                analyzeHealthcareEntitiesPagedIterable.forEach(
                    result -> result.forEach(entitiesResult -> entitiesResult.getEntities().forEach(
                        entity -> {
                            assertEquals(11, entity.getLength());
                            assertEquals(21, entity.getOffset());
                        })));
            },
            HEALTHCARE_ENTITY_OFFSET_INPUT);
    }

    @ParameterizedTest(name = DISPLAY_NAME_WITH_ARGUMENTS)
    @MethodSource("com.azure.ai.textanalytics.TestUtils#getTestParameters")
    @Disabled("https://github.com/Azure/azure-sdk-for-java/issues/22208")
    public void analyzeHealthcareEntitiesDiacriticsNfd(HttpClient httpClient,
        TextAnalyticsServiceVersion serviceVersion) {
        client = getTextAnalyticsClient(httpClient, serviceVersion);
        diacriticsNfdRunner(
            document -> {
                SyncPoller<AnalyzeHealthcareEntitiesOperationDetail, AnalyzeHealthcareEntitiesPagedIterable>
                    syncPoller = client.beginAnalyzeHealthcareEntities(
                    Collections.singletonList(new TextDocumentInput("0", document)), null, Context.NONE);
                syncPoller = setPollInterval(syncPoller);
                syncPoller.waitForCompletion();
                AnalyzeHealthcareEntitiesPagedIterable analyzeHealthcareEntitiesPagedIterable = syncPoller.getFinalResult();
                analyzeHealthcareEntitiesPagedIterable.forEach(
                    result -> result.forEach(entitiesResult -> entitiesResult.getEntities().forEach(
                        entity -> {
                            assertEquals(11, entity.getLength());
                            assertEquals(22, entity.getOffset());
                        })));
            },
            HEALTHCARE_ENTITY_OFFSET_INPUT);
    }

    @ParameterizedTest(name = DISPLAY_NAME_WITH_ARGUMENTS)
    @MethodSource("com.azure.ai.textanalytics.TestUtils#getTestParameters")
    public void analyzeHealthcareEntitiesKoreanNfc(HttpClient httpClient, TextAnalyticsServiceVersion serviceVersion) {
        client = getTextAnalyticsClient(httpClient, serviceVersion);
        koreanNfcRunner(
            document -> {
                SyncPoller<AnalyzeHealthcareEntitiesOperationDetail, AnalyzeHealthcareEntitiesPagedIterable>
                    syncPoller = client.beginAnalyzeHealthcareEntities(
                    Collections.singletonList(new TextDocumentInput("0", document)), null, Context.NONE);
                syncPoller = setPollInterval(syncPoller);
                syncPoller.waitForCompletion();
                AnalyzeHealthcareEntitiesPagedIterable analyzeHealthcareEntitiesPagedIterable = syncPoller.getFinalResult();
                analyzeHealthcareEntitiesPagedIterable.forEach(
                    result -> result.forEach(entitiesResult -> entitiesResult.getEntities().forEach(
                        entity -> {
                            assertEquals(11, entity.getLength());
                            assertEquals(20, entity.getOffset());
                        })));
            },
            HEALTHCARE_ENTITY_OFFSET_INPUT);
    }

    @Disabled("https://github.com/Azure/azure-sdk-for-java/issues/31390")
    @ParameterizedTest(name = DISPLAY_NAME_WITH_ARGUMENTS)
    @MethodSource("com.azure.ai.textanalytics.TestUtils#getTestParameters")
    public void analyzeHealthcareEntitiesKoreanNfd(HttpClient httpClient, TextAnalyticsServiceVersion serviceVersion) {
        client = getTextAnalyticsClient(httpClient, serviceVersion);
        koreanNfdRunner(
            document -> {
                SyncPoller<AnalyzeHealthcareEntitiesOperationDetail, AnalyzeHealthcareEntitiesPagedIterable>
                    syncPoller = client.beginAnalyzeHealthcareEntities(
                    Collections.singletonList(new TextDocumentInput("0", document)), null, Context.NONE);
                syncPoller = setPollInterval(syncPoller);
                syncPoller.waitForCompletion();
                AnalyzeHealthcareEntitiesPagedIterable analyzeHealthcareEntitiesPagedIterable = syncPoller.getFinalResult();
                analyzeHealthcareEntitiesPagedIterable.forEach(
                    result -> result.forEach(entitiesResult -> entitiesResult.getEntities().forEach(
                        entity -> {
                            assertEquals(11, entity.getLength());
                            assertEquals(20, entity.getOffset());
                        })));
            },
            HEALTHCARE_ENTITY_OFFSET_INPUT);
    }

    @Disabled("https://dev.azure.com/msazure/Cognitive%20Services/_workitems/edit/14262098")
    @ParameterizedTest(name = DISPLAY_NAME_WITH_ARGUMENTS)
    @MethodSource("com.azure.ai.textanalytics.TestUtils#getTestParameters")
    public void analyzeHealthcareEntitiesZalgoText(HttpClient httpClient, TextAnalyticsServiceVersion serviceVersion) {
        client = getTextAnalyticsClient(httpClient, serviceVersion);
        zalgoTextRunner(
            document -> {
                SyncPoller<AnalyzeHealthcareEntitiesOperationDetail, AnalyzeHealthcareEntitiesPagedIterable>
                    syncPoller = client.beginAnalyzeHealthcareEntities(
                    Collections.singletonList(new TextDocumentInput("0", document)), null, Context.NONE);
                syncPoller = setPollInterval(syncPoller);
                syncPoller.waitForCompletion();
                AnalyzeHealthcareEntitiesPagedIterable analyzeHealthcareEntitiesPagedIterable = syncPoller.getFinalResult();
                analyzeHealthcareEntitiesPagedIterable.forEach(
                    result -> result.forEach(entitiesResult -> entitiesResult.getEntities().forEach(
                        entity -> {
                            assertEquals(11, entity.getLength());
                            assertEquals(133, entity.getOffset());
                        })));
            },
            HEALTHCARE_ENTITY_OFFSET_INPUT);
    }

    @ParameterizedTest(name = DISPLAY_NAME_WITH_ARGUMENTS)
    @MethodSource("com.azure.ai.textanalytics.TestUtils#getTestParameters")
    public void analyzeHealthcareEntitiesForAssertion(HttpClient httpClient,
        TextAnalyticsServiceVersion serviceVersion) {
        client = getTextAnalyticsClient(httpClient, serviceVersion);
        analyzeHealthcareEntitiesForAssertionRunner((documents, options) -> {
            SyncPoller<AnalyzeHealthcareEntitiesOperationDetail, AnalyzeHealthcareEntitiesPagedIterable>
                syncPoller = client.beginAnalyzeHealthcareEntities(documents, "en", options);
            syncPoller = setPollInterval(syncPoller);
            syncPoller.waitForCompletion();
            AnalyzeHealthcareEntitiesPagedIterable analyzeHealthcareEntitiesPagedIterable = syncPoller.getFinalResult();
            // "All female participants that are premenopausal will be required to have a pregnancy test;
            // any participant who is pregnant or breastfeeding will not be included"
            final HealthcareEntityAssertion assertion =
                analyzeHealthcareEntitiesPagedIterable.stream().collect(Collectors.toList())
                    .get(0).stream().collect(Collectors.toList()) // List of document result
                    .get(0).getEntities().stream().collect(Collectors.toList()) // List of entities
                    .get(1) // "premenopausal" is the second entity recognized.
                    .getAssertion();
            assertEquals(EntityConditionality.HYPOTHETICAL, assertion.getConditionality());
            assertNull(assertion.getAssociation());
            assertNull(assertion.getCertainty());
        });
    }

    // Healthcare LRO - Cancellation
    @Disabled("Temporary disable it for green test")
    @ParameterizedTest(name = DISPLAY_NAME_WITH_ARGUMENTS)
    @MethodSource("com.azure.ai.textanalytics.TestUtils#getTestParameters")
    public void cancelHealthcareLro(HttpClient httpClient, TextAnalyticsServiceVersion serviceVersion) {
        client = getTextAnalyticsClient(httpClient, serviceVersion);
        cancelHealthcareLroRunner((documents, options) -> {
            SyncPoller<AnalyzeHealthcareEntitiesOperationDetail, AnalyzeHealthcareEntitiesPagedIterable>
                syncPoller = client.beginAnalyzeHealthcareEntities(documents, options, Context.NONE);
            syncPoller = setPollInterval(syncPoller);
            syncPoller.cancelOperation();
            LongRunningOperationStatus operationStatus = syncPoller.poll().getStatus();
            while (!LongRunningOperationStatus.USER_CANCELLED.equals(operationStatus)) {
                operationStatus = syncPoller.poll().getStatus();
            }
            syncPoller.waitForCompletion();
            Assertions.assertEquals(LongRunningOperationStatus.USER_CANCELLED, operationStatus);
        });
    }

    // Analyze actions
    @Disabled("https://github.com/Azure/azure-sdk-for-java/issues/31390")
    @ParameterizedTest(name = DISPLAY_NAME_WITH_ARGUMENTS)
    @MethodSource("com.azure.ai.textanalytics.TestUtils#getTestParameters")
    public void analyzeActionsStringInput(HttpClient httpClient, TextAnalyticsServiceVersion serviceVersion) {
        client = getTextAnalyticsClient(httpClient, serviceVersion);
        analyzeActionsStringInputRunner((documents, tasks) -> {
            SyncPoller<AnalyzeActionsOperationDetail, AnalyzeActionsResultPagedIterable> syncPoller =
                client.beginAnalyzeActions(documents, tasks);
            syncPoller = setPollInterval(syncPoller);
            syncPoller.waitForCompletion();
            AnalyzeActionsResultPagedIterable result = syncPoller.getFinalResult();

            validateAnalyzeBatchActionsResultList(false, false,
                Arrays.asList(getExpectedAnalyzeBatchActionsResult(
                    IterableStream.of(asList(getExpectedRecognizeEntitiesActionResult(false, null,
                        TIME_NOW, getRecognizeEntitiesResultCollection(), null))),
                    IterableStream.of(asList(getExpectedRecognizeLinkedEntitiesActionResult(false, null,
                        TIME_NOW, getRecognizeLinkedEntitiesResultCollectionForActions(), null))),
                    IterableStream.of(asList(getExpectedRecognizePiiEntitiesActionResult(false, null,
                        TIME_NOW, getRecognizePiiEntitiesResultCollection(), null))),
                    IterableStream.of(Collections.emptyList()),
                    IterableStream.of(asList(getExpectedExtractKeyPhrasesActionResult(false, null,
                        TIME_NOW, getExtractKeyPhrasesResultCollection(), null))),
                    IterableStream.of(asList(getExpectedAnalyzeSentimentActionResult(false, null,
                        TIME_NOW, getAnalyzeSentimentResultCollectionForActions(), null))),
                    IterableStream.of(Collections.emptyList()),
                    IterableStream.of(Collections.emptyList())
                )),
                result.stream().collect(Collectors.toList()));
        });
    }

    @ParameterizedTest(name = DISPLAY_NAME_WITH_ARGUMENTS)
    @MethodSource("com.azure.ai.textanalytics.TestUtils#getTestParameters")
    public void analyzeActionsWithOptions(HttpClient httpClient, TextAnalyticsServiceVersion serviceVersion) {
        client = getTextAnalyticsClient(httpClient, serviceVersion);
        analyzeBatchActionsRunner((documents, tasks) -> {
            SyncPoller<AnalyzeActionsOperationDetail, AnalyzeActionsResultPagedIterable> syncPoller =
                client.beginAnalyzeActions(documents, tasks,
                    new AnalyzeActionsOptions().setIncludeStatistics(false), Context.NONE);
            syncPoller = setPollInterval(syncPoller);
            syncPoller.waitForCompletion();
            AnalyzeActionsResultPagedIterable result = syncPoller.getFinalResult();

            validateAnalyzeBatchActionsResultList(false, false,
                Arrays.asList(getExpectedAnalyzeBatchActionsResult(
                    IterableStream.of(asList(getExpectedRecognizeEntitiesActionResult(false, null,
                        TIME_NOW, getRecognizeEntitiesResultCollection(), null))),
                    IterableStream.of(asList(getExpectedRecognizeLinkedEntitiesActionResult(false, null,
                        TIME_NOW, getRecognizeLinkedEntitiesResultCollectionForActions(), null))),
                    IterableStream.of(asList(getExpectedRecognizePiiEntitiesActionResult(false, null,
                        TIME_NOW, getRecognizePiiEntitiesResultCollection(), null))),
                    IterableStream.of(Collections.emptyList()),
                    IterableStream.of(asList(getExpectedExtractKeyPhrasesActionResult(false, null,
                        TIME_NOW, getExtractKeyPhrasesResultCollection(), null))),
                    IterableStream.of(asList(getExpectedAnalyzeSentimentActionResult(false, null,
                        TIME_NOW, getAnalyzeSentimentResultCollectionForActions(), null))),
                    IterableStream.of(Collections.emptyList()),
                    IterableStream.of(Collections.emptyList())
                )),
                result.stream().collect(Collectors.toList()));
        });
    }

    @Disabled("https://github.com/Azure/azure-sdk-for-java/issues/31390")
    @ParameterizedTest(name = DISPLAY_NAME_WITH_ARGUMENTS)
    @MethodSource("com.azure.ai.textanalytics.TestUtils#getTestParameters")
    public void analyzeActionsWithMultiSameKindActions(HttpClient httpClient, TextAnalyticsServiceVersion serviceVersion) {
        client = getTextAnalyticsClient(httpClient, serviceVersion);
        analyzeActionsWithMultiSameKindActionsRunner((documents, tasks) -> {
            SyncPoller<AnalyzeActionsOperationDetail, AnalyzeActionsResultPagedIterable> syncPoller =
                client.beginAnalyzeActions(documents, tasks, null, null);
            syncPoller = setPollInterval(syncPoller);
            syncPoller.waitForCompletion();
            AnalyzeActionsResultPagedIterable result = syncPoller.getFinalResult();
            final List<AnalyzeActionsResult> actionsResults = result.stream().collect(Collectors.toList());
            actionsResults.forEach(actionsResult -> {
                assertEquals(2, actionsResult.getRecognizeEntitiesResults().stream().count());
                assertEquals(2, actionsResult.getRecognizePiiEntitiesResults().stream().count());
                assertEquals(2, actionsResult.getRecognizeLinkedEntitiesResults().stream().count());
                assertEquals(2, actionsResult.getAnalyzeSentimentResults().stream().count());
                assertEquals(2, actionsResult.getExtractKeyPhrasesResults().stream().count());
            });
        });
    }

    @ParameterizedTest(name = DISPLAY_NAME_WITH_ARGUMENTS)
    @MethodSource("com.azure.ai.textanalytics.TestUtils#getTestParameters")
    public void analyzeActionsWithActionNames(HttpClient httpClient, TextAnalyticsServiceVersion serviceVersion) {
        client = getTextAnalyticsClient(httpClient, serviceVersion);
        analyzeActionsWithActionNamesRunner((documents, tasks) -> {
            SyncPoller<AnalyzeActionsOperationDetail, AnalyzeActionsResultPagedIterable> syncPoller =
                client.beginAnalyzeActions(documents, tasks, null, Context.NONE);
            syncPoller = setPollInterval(syncPoller);
            syncPoller.waitForCompletion();
            AnalyzeActionsResultPagedIterable result = syncPoller.getFinalResult();
            final List<AnalyzeActionsResult> actionsResults = result.stream().collect(Collectors.toList());
            actionsResults.forEach(actionsResult -> {
                assertEquals(CUSTOM_ACTION_NAME, actionsResult.getRecognizeEntitiesResults().stream()
                                                     .collect(Collectors.toList()).get(0).getActionName());
                assertEquals(CUSTOM_ACTION_NAME, actionsResult.getRecognizePiiEntitiesResults().stream()
                                                     .collect(Collectors.toList()).get(0).getActionName());
                assertEquals(CUSTOM_ACTION_NAME, actionsResult.getRecognizeLinkedEntitiesResults().stream()
                                                     .collect(Collectors.toList()).get(0).getActionName());
                assertEquals(CUSTOM_ACTION_NAME, actionsResult.getAnalyzeSentimentResults().stream()
                                                     .collect(Collectors.toList()).get(0).getActionName());
                assertEquals(CUSTOM_ACTION_NAME, actionsResult.getExtractKeyPhrasesResults().stream()
                                                     .collect(Collectors.toList()).get(0).getActionName());
            });
        });
    }

    @ParameterizedTest(name = DISPLAY_NAME_WITH_ARGUMENTS)
    @MethodSource("com.azure.ai.textanalytics.TestUtils#getTestParameters")
    public void analyzeActionsPagination(HttpClient httpClient, TextAnalyticsServiceVersion serviceVersion) {
        client = getTextAnalyticsClient(httpClient, serviceVersion);
        analyzeBatchActionsPaginationRunner((documents, tasks) -> {
            SyncPoller<AnalyzeActionsOperationDetail, AnalyzeActionsResultPagedIterable>
                syncPoller = client.beginAnalyzeActions(
                    documents, tasks, new AnalyzeActionsOptions().setIncludeStatistics(false), Context.NONE);
            syncPoller = setPollInterval(syncPoller);
            syncPoller.waitForCompletion();
            AnalyzeActionsResultPagedIterable result = syncPoller.getFinalResult();
            validateAnalyzeBatchActionsResultList(false, false,
                getExpectedAnalyzeActionsResultListForMultiplePages(0, 20, 2),
                result.stream().collect(Collectors.toList()));
        }, 22);
    }

    @ParameterizedTest(name = DISPLAY_NAME_WITH_ARGUMENTS)
    @MethodSource("com.azure.ai.textanalytics.TestUtils#getTestParameters")
    public void analyzeActionsEmptyInput(HttpClient httpClient, TextAnalyticsServiceVersion serviceVersion) {
        client = getTextAnalyticsClient(httpClient, serviceVersion);
        emptyListRunner((documents, errorMessage) -> {
            final IllegalArgumentException exception = assertThrows(IllegalArgumentException.class,
                () -> client.beginAnalyzeActions(documents,
                    new TextAnalyticsActions().setRecognizeEntitiesActions(new RecognizeEntitiesAction()),
                    null, Context.NONE)
                    .getFinalResult());
            assertEquals(errorMessage, exception.getMessage());
        });
    }

    @ParameterizedTest(name = DISPLAY_NAME_WITH_ARGUMENTS)
    @MethodSource("com.azure.ai.textanalytics.TestUtils#getTestParameters")
    public void analyzeEntitiesRecognitionAction(HttpClient httpClient, TextAnalyticsServiceVersion serviceVersion) {
        client = getTextAnalyticsClient(httpClient, serviceVersion);
        analyzeEntitiesRecognitionRunner(
            (documents, tasks) -> {
                SyncPoller<AnalyzeActionsOperationDetail, AnalyzeActionsResultPagedIterable> syncPoller =
                    client.beginAnalyzeActions(documents, tasks,
                        new AnalyzeActionsOptions().setIncludeStatistics(false), Context.NONE);
                syncPoller = setPollInterval(syncPoller);
                syncPoller.waitForCompletion();
                AnalyzeActionsResultPagedIterable result = syncPoller.getFinalResult();

                validateAnalyzeBatchActionsResultList(false, false,
                    Arrays.asList(getExpectedAnalyzeBatchActionsResult(
                        IterableStream.of(asList(getExpectedRecognizeEntitiesActionResult(false, null,
                            TIME_NOW, getRecognizeEntitiesResultCollection(), null))),
                        IterableStream.of(Collections.emptyList()),
                        IterableStream.of(Collections.emptyList()),
                        IterableStream.of(Collections.emptyList()),
                        IterableStream.of(Collections.emptyList()),
                        IterableStream.of(Collections.emptyList()),
                        IterableStream.of(Collections.emptyList()),
                        IterableStream.of(Collections.emptyList())
                    )),
                    result.stream().collect(Collectors.toList()));
            }
        );
    }

    @ParameterizedTest(name = DISPLAY_NAME_WITH_ARGUMENTS)
    @MethodSource("com.azure.ai.textanalytics.TestUtils#getTestParameters")
    public void analyzeEntitiesRecognitionActionResolution(HttpClient httpClient,
                                                           TextAnalyticsServiceVersion serviceVersion) {
        client = getTextAnalyticsClient(httpClient, serviceVersion);
        analyzeEntitiesRecognitionResolutionRunner(
                (documents, tasks) -> {
                    SyncPoller<AnalyzeActionsOperationDetail, AnalyzeActionsResultPagedIterable> syncPoller =
                            client.beginAnalyzeActions(documents, tasks);
                    syncPoller = setPollInterval(syncPoller);
                    syncPoller.waitForCompletion();
                    AnalyzeActionsResultPagedIterable result = syncPoller.getFinalResult();
                    result.forEach(actionsResult -> {
                        actionsResult.getRecognizeEntitiesResults().forEach(nerActionResult -> {
                            validateEntityResolutions(nerActionResult.getDocumentsResults());
                        });
                    });
                }
        );
    }

    @ParameterizedTest(name = DISPLAY_NAME_WITH_ARGUMENTS)
    @MethodSource("com.azure.ai.textanalytics.TestUtils#getTestParameters")
    public void analyzePiiEntityRecognitionWithCategoriesFilters(HttpClient httpClient,
        TextAnalyticsServiceVersion serviceVersion) {
        client = getTextAnalyticsClient(httpClient, serviceVersion);
        analyzePiiEntityRecognitionWithCategoriesFiltersRunner(
            (documents, tasks) -> {
                SyncPoller<AnalyzeActionsOperationDetail, AnalyzeActionsResultPagedIterable> syncPoller =
                    client.beginAnalyzeActions(documents, tasks,
                        new AnalyzeActionsOptions().setIncludeStatistics(false), Context.NONE);
                syncPoller = setPollInterval(syncPoller);
                syncPoller.waitForCompletion();
                AnalyzeActionsResultPagedIterable result = syncPoller.getFinalResult();

                validateAnalyzeBatchActionsResultList(false, false,
                    Arrays.asList(getExpectedAnalyzeBatchActionsResult(
                        IterableStream.of(Collections.emptyList()),
                        IterableStream.of(Collections.emptyList()),
                        IterableStream.of(asList(getExpectedRecognizePiiEntitiesActionResult(false, null,
                            TIME_NOW, getExpectedBatchPiiEntitiesForCategoriesFilter(), null))),
                        IterableStream.of(Collections.emptyList()),
                        IterableStream.of(Collections.emptyList()),
                        IterableStream.of(Collections.emptyList()),
                        IterableStream.of(Collections.emptyList()),
                        IterableStream.of(Collections.emptyList())
                    )),
                    result.stream().collect(Collectors.toList()));
            }
        );
    }

    @ParameterizedTest(name = DISPLAY_NAME_WITH_ARGUMENTS)
    @MethodSource("com.azure.ai.textanalytics.TestUtils#getTestParameters")
    @Disabled("https://msazure.visualstudio.com/Cognitive%20Services/_workitems/edit/9956158, additional, "
                  + "the action name is null but expect PiiEntitiesRecognitionName")
    public void analyzePiiEntityRecognitionWithDomainFilters(HttpClient httpClient,
        TextAnalyticsServiceVersion serviceVersion) {
        client = getTextAnalyticsClient(httpClient, serviceVersion);
        analyzePiiEntityRecognitionWithDomainFiltersRunner(
            (documents, tasks) -> {
                SyncPoller<AnalyzeActionsOperationDetail, AnalyzeActionsResultPagedIterable> syncPoller =
                    client.beginAnalyzeActions(documents, tasks,
                        new AnalyzeActionsOptions().setIncludeStatistics(false), Context.NONE);
                syncPoller = setPollInterval(syncPoller);
                syncPoller.waitForCompletion();
                AnalyzeActionsResultPagedIterable result = syncPoller.getFinalResult();

                validateAnalyzeBatchActionsResultList(false, false,
                    Arrays.asList(getExpectedAnalyzeBatchActionsResult(
                        IterableStream.of(Collections.emptyList()),
                        IterableStream.of(Collections.emptyList()),
                        IterableStream.of(asList(getExpectedRecognizePiiEntitiesActionResult(false, null,
                            TIME_NOW, getExpectedBatchPiiEntitiesForDomainFilter(), null))),
                        IterableStream.of(Collections.emptyList()),
                        IterableStream.of(Collections.emptyList()),
                        IterableStream.of(Collections.emptyList()),
                        IterableStream.of(Collections.emptyList()),
                        IterableStream.of(Collections.emptyList())
                    )),
                    result.stream().collect(Collectors.toList()));
            }
        );
    }

    @Disabled("Linked entity recognition action doesn't contains bingId property. https://github.com/Azure/azure-sdk-for-java/issues/22208")
    @ParameterizedTest(name = DISPLAY_NAME_WITH_ARGUMENTS)
    @MethodSource("com.azure.ai.textanalytics.TestUtils#getTestParameters")
    public void analyzeLinkedEntityActions(HttpClient httpClient, TextAnalyticsServiceVersion serviceVersion) {
        client = getTextAnalyticsClient(httpClient, serviceVersion);
        analyzeLinkedEntityRecognitionRunner((documents, tasks) -> {
            SyncPoller<AnalyzeActionsOperationDetail, AnalyzeActionsResultPagedIterable> syncPoller =
                client.beginAnalyzeActions(documents, tasks, "en",
                    new AnalyzeActionsOptions().setIncludeStatistics(false));
            syncPoller = setPollInterval(syncPoller);
            syncPoller.waitForCompletion();
            AnalyzeActionsResultPagedIterable result = syncPoller.getFinalResult();

            validateAnalyzeBatchActionsResultList(false, false,
                asList(getExpectedAnalyzeBatchActionsResult(
                    IterableStream.of(Collections.emptyList()),
                    IterableStream.of(asList(getExpectedRecognizeLinkedEntitiesActionResult(false, null,
                        TIME_NOW, getRecognizeLinkedEntitiesResultCollection(), null))),
                    IterableStream.of(Collections.emptyList()),
                    IterableStream.of(Collections.emptyList()),
                    IterableStream.of(Collections.emptyList()),
                    IterableStream.of(Collections.emptyList()),
                    IterableStream.of(Collections.emptyList()),
                    IterableStream.of(Collections.emptyList())
                )),
                result.stream().collect(Collectors.toList()));
        });
    }

    @Disabled("https://github.com/Azure/azure-sdk-for-java/issues/31390")
    @ParameterizedTest(name = DISPLAY_NAME_WITH_ARGUMENTS)
    @MethodSource("com.azure.ai.textanalytics.TestUtils#getTestParameters")
    public void analyzeKeyPhrasesExtractionAction(HttpClient httpClient, TextAnalyticsServiceVersion serviceVersion) {
        client = getTextAnalyticsClient(httpClient, serviceVersion);
        extractKeyPhrasesRunner((documents, tasks) -> {
            SyncPoller<AnalyzeActionsOperationDetail, AnalyzeActionsResultPagedIterable> syncPoller =
                client.beginAnalyzeActions(documents, tasks, "en",
                    new AnalyzeActionsOptions().setIncludeStatistics(false));
            syncPoller = setPollInterval(syncPoller);
            syncPoller.waitForCompletion();
            AnalyzeActionsResultPagedIterable result = syncPoller.getFinalResult();

            validateAnalyzeBatchActionsResultList(false, false,
                asList(getExpectedAnalyzeBatchActionsResult(
                    IterableStream.of(Collections.emptyList()),
                    IterableStream.of(Collections.emptyList()),
                    IterableStream.of(Collections.emptyList()),
                    IterableStream.of(Collections.emptyList()),
                    IterableStream.of(asList(getExpectedExtractKeyPhrasesActionResult(false, null,
                        TIME_NOW, getExtractKeyPhrasesResultCollection(), null))),
                    IterableStream.of(Collections.emptyList()),
                    IterableStream.of(Collections.emptyList()),
                    IterableStream.of(Collections.emptyList())
                )),
                result.stream().collect(Collectors.toList()));
        });
    }

    @Disabled("https://dev.azure.com/msazure/Cognitive%20Services/_workitems/edit/14208842")
    @ParameterizedTest(name = DISPLAY_NAME_WITH_ARGUMENTS)
    @MethodSource("com.azure.ai.textanalytics.TestUtils#getTestParameters")
    public void analyzeSentimentAction(HttpClient httpClient, TextAnalyticsServiceVersion serviceVersion) {
        client = getTextAnalyticsClient(httpClient, serviceVersion);
        analyzeSentimentRunner((documents, tasks) -> {
            SyncPoller<AnalyzeActionsOperationDetail, AnalyzeActionsResultPagedIterable> syncPoller =
                client.beginAnalyzeActions(documents, tasks, "en",
                    new AnalyzeActionsOptions().setIncludeStatistics(false));
            syncPoller = setPollInterval(syncPoller);
            syncPoller.waitForCompletion();
            AnalyzeActionsResultPagedIterable result = syncPoller.getFinalResult();

            validateAnalyzeBatchActionsResultList(false, false,
                asList(getExpectedAnalyzeBatchActionsResult(
                    IterableStream.of(Collections.emptyList()),
                    IterableStream.of(Collections.emptyList()),
                    IterableStream.of(Collections.emptyList()),
                    IterableStream.of(Collections.emptyList()),
                    IterableStream.of(Collections.emptyList()),
                    IterableStream.of(asList(getExpectedAnalyzeSentimentActionResult(false, null,
                        TIME_NOW, getExpectedBatchTextSentiment(), null))),
                    IterableStream.of(Collections.emptyList()),
                    IterableStream.of(Collections.emptyList())
                )),
                result.stream().collect(Collectors.toList()));
        });
    }

    @ParameterizedTest(name = DISPLAY_NAME_WITH_ARGUMENTS)
    @MethodSource("com.azure.ai.textanalytics.TestUtils#getTestParameters")
    public void analyzeHealthcareAction(HttpClient httpClient, TextAnalyticsServiceVersion serviceVersion) {
        client = getTextAnalyticsClient(httpClient, serviceVersion);
        analyzeHealthcareEntitiesRunner((documents, tasks) -> {
            SyncPoller<AnalyzeActionsOperationDetail, AnalyzeActionsResultPagedIterable> syncPoller =
                client.beginAnalyzeActions(documents, tasks, "en", null);
            syncPoller = setPollInterval(syncPoller);
            syncPoller.waitForCompletion();
            AnalyzeActionsResultPagedIterable result = syncPoller.getFinalResult();

            validateAnalyzeBatchActionsResultList(false, false,
                asList(getExpectedAnalyzeBatchActionsResult(
                    IterableStream.of(Collections.emptyList()),
                    IterableStream.of(Collections.emptyList()),
                    IterableStream.of(Collections.emptyList()),
                    IterableStream.of(asList(getExpectedAnalyzeHealthcareEntitiesActionResult(false, null, TIME_NOW,
                        getExpectedAnalyzeHealthcareEntitiesResultCollection(2,
                            asList(
                                getRecognizeHealthcareEntitiesResultWithFhir1("0"),
                                getRecognizeHealthcareEntitiesResultWithFhir2())),
                        null))),
                    IterableStream.of(Collections.emptyList()),
                    IterableStream.of(Collections.emptyList()),
                    IterableStream.of(Collections.emptyList()),
                    IterableStream.of(Collections.emptyList())
                )),
                result.stream().collect(Collectors.toList()));
        });
    }

    @Disabled("https://github.com/Azure/azure-sdk-for-java/issues/31390")
    @ParameterizedTest(name = DISPLAY_NAME_WITH_ARGUMENTS)
    @MethodSource("com.azure.ai.textanalytics.TestUtils#getTestParameters")
    public void recognizeCustomEntitiesAction(HttpClient httpClient,
        TextAnalyticsServiceVersion serviceVersion) {
        client = getTextAnalyticsClient(httpClient, serviceVersion);
        recognizeCustomEntitiesActionRunner((documents, tasks) -> {
            SyncPoller<AnalyzeActionsOperationDetail, AnalyzeActionsResultPagedIterable> syncPoller =
                client.beginAnalyzeActions(documents, tasks, "en", null);
            syncPoller = setPollInterval(syncPoller);
            syncPoller.waitForCompletion();
            AnalyzeActionsResultPagedIterable result = syncPoller.getFinalResult();

            final List<AnalyzeActionsResult> actionsResults = result.stream().collect(Collectors.toList());

            actionsResults.forEach(
                actionsResult -> actionsResult.getRecognizeCustomEntitiesResults().forEach(
                    customEntitiesActionResult -> customEntitiesActionResult.getDocumentsResults().forEach(
                        documentResult -> validateCategorizedEntities(
                            documentResult.getEntities().stream().collect(Collectors.toList())))));
        });
    }

    @Disabled("https://github.com/Azure/azure-sdk-for-java/issues/31390")
    @ParameterizedTest(name = DISPLAY_NAME_WITH_ARGUMENTS)
    @MethodSource("com.azure.ai.textanalytics.TestUtils#getTestParameters")
    public void singleLabelClassificationAction(HttpClient httpClient,
        TextAnalyticsServiceVersion serviceVersion) {
        client = getTextAnalyticsClient(httpClient, serviceVersion);
        classifyCustomSingleCategoryActionRunner((documents, tasks) -> {
            SyncPoller<AnalyzeActionsOperationDetail, AnalyzeActionsResultPagedIterable> syncPoller =
                client.beginAnalyzeActions(documents, tasks, "en", null);
            syncPoller = setPollInterval(syncPoller);
            syncPoller.waitForCompletion();
            AnalyzeActionsResultPagedIterable result = syncPoller.getFinalResult();

            final List<AnalyzeActionsResult> actionsResults = result.stream().collect(Collectors.toList());

            actionsResults.forEach(
                actionsResult -> actionsResult.getSingleLabelClassifyResults().forEach(
                    customSingleCategoryActionResult -> customSingleCategoryActionResult.getDocumentsResults().forEach(
                        documentResult -> validateLabelClassificationResult(documentResult))));
        });
    }

    @Disabled("https://github.com/Azure/azure-sdk-for-java/issues/31390")
    @ParameterizedTest(name = DISPLAY_NAME_WITH_ARGUMENTS)
    @MethodSource("com.azure.ai.textanalytics.TestUtils#getTestParameters")
    public void multiCategoryClassifyAction(HttpClient httpClient,
        TextAnalyticsServiceVersion serviceVersion) {
        client = getTextAnalyticsClient(httpClient, serviceVersion);
        classifyCustomMultiCategoryActionRunner((documents, tasks) -> {
            SyncPoller<AnalyzeActionsOperationDetail, AnalyzeActionsResultPagedIterable> syncPoller =
                client.beginAnalyzeActions(documents, tasks, "en", null);
            syncPoller = setPollInterval(syncPoller);
            syncPoller.waitForCompletion();
            AnalyzeActionsResultPagedIterable result = syncPoller.getFinalResult();

            final List<AnalyzeActionsResult> actionsResults = result.stream().collect(Collectors.toList());

            actionsResults.forEach(
                actionsResult -> actionsResult.getMultiLabelClassifyResults().forEach(
                    customMultiCategoryActionResult -> customMultiCategoryActionResult.getDocumentsResults().forEach(
                        documentResult -> validateLabelClassificationResult(documentResult))));
        });
    }

    @Disabled("https://github.com/Azure/azure-sdk-for-java/issues/31390")
    @ParameterizedTest(name = DISPLAY_NAME_WITH_ARGUMENTS)
    @MethodSource("com.azure.ai.textanalytics.TestUtils#getTestParameters")
    public void recognizeCustomEntitiesStringInput(HttpClient httpClient, TextAnalyticsServiceVersion serviceVersion) {
        client = getTextAnalyticsClient(httpClient, serviceVersion);
        recognizeCustomEntitiesRunner((documents, parameters) -> {
            SyncPoller<RecognizeCustomEntitiesOperationDetail, RecognizeCustomEntitiesPagedIterable> syncPoller =
                client.beginRecognizeCustomEntities(documents, parameters.get(0), parameters.get(1));
            syncPoller = setPollInterval(syncPoller);
            syncPoller.waitForCompletion();
            RecognizeCustomEntitiesPagedIterable pagedIterable = syncPoller.getFinalResult();
            pagedIterable.forEach(resultCollection ->
                resultCollection.forEach(documentResult ->
                    validateCategorizedEntities(documentResult.getEntities().stream().collect(Collectors.toList()))));
        });
    }

    @Disabled("https://github.com/Azure/azure-sdk-for-java/issues/31390")
    @ParameterizedTest(name = DISPLAY_NAME_WITH_ARGUMENTS)
    @MethodSource("com.azure.ai.textanalytics.TestUtils#getTestParameters")
    public void recognizeCustomEntities(HttpClient httpClient, TextAnalyticsServiceVersion serviceVersion) {
        client = getTextAnalyticsClient(httpClient, serviceVersion);
        recognizeCustomEntitiesRunner((documents, parameters) -> {
            RecognizeCustomEntitiesOptions options = new RecognizeCustomEntitiesOptions()
                .setDisplayName("operationName");
            SyncPoller<RecognizeCustomEntitiesOperationDetail, RecognizeCustomEntitiesPagedIterable> syncPoller =
                client.beginRecognizeCustomEntities(documents, parameters.get(0), parameters.get(1), "en", options);
            syncPoller = setPollInterval(syncPoller);
            PollResponse<RecognizeCustomEntitiesOperationDetail> pollResponse = syncPoller.waitForCompletion();
            assertEquals(options.getDisplayName(), pollResponse.getValue().getDisplayName());
            RecognizeCustomEntitiesPagedIterable pagedIterable = syncPoller.getFinalResult();
            pagedIterable.forEach(resultCollection ->
                resultCollection.forEach(documentResult ->
                    validateCategorizedEntities(documentResult.getEntities().stream().collect(Collectors.toList()))));
        });
    }

    @Disabled("https://github.com/Azure/azure-sdk-for-java/issues/31390")
    @ParameterizedTest(name = DISPLAY_NAME_WITH_ARGUMENTS)
    @MethodSource("com.azure.ai.textanalytics.TestUtils#getTestParameters")
    public void singleLabelClassificationStringInput(HttpClient httpClient, TextAnalyticsServiceVersion serviceVersion) {
        client = getTextAnalyticsClient(httpClient, serviceVersion);
        classifyCustomSingleLabelRunner((documents, parameters) -> {
            SyncPoller<ClassifyDocumentOperationDetail, ClassifyDocumentPagedIterable> syncPoller =
                client.beginSingleLabelClassify(documents, parameters.get(0), parameters.get(1));
            syncPoller = setPollInterval(syncPoller);
            syncPoller.waitForCompletion();
            ClassifyDocumentPagedIterable pagedIterable = syncPoller.getFinalResult();
            pagedIterable.forEach(resultCollection ->
                resultCollection.forEach(documentResult -> validateLabelClassificationResult(documentResult)));
        });
    }

    @Disabled("https://github.com/Azure/azure-sdk-for-java/issues/31390")
    @ParameterizedTest(name = DISPLAY_NAME_WITH_ARGUMENTS)
    @MethodSource("com.azure.ai.textanalytics.TestUtils#getTestParameters")
    public void singleLabelClassification(HttpClient httpClient, TextAnalyticsServiceVersion serviceVersion) {
        client = getTextAnalyticsClient(httpClient, serviceVersion);
        classifyCustomSingleLabelRunner((documents, parameters) -> {
            SingleLabelClassifyOptions options = new SingleLabelClassifyOptions().setDisplayName("operationName");
            SyncPoller<ClassifyDocumentOperationDetail, ClassifyDocumentPagedIterable> syncPoller =
                client.beginSingleLabelClassify(documents, parameters.get(0), parameters.get(1), "en", options);
            syncPoller = setPollInterval(syncPoller);
            PollResponse<ClassifyDocumentOperationDetail> pollResponse = syncPoller.waitForCompletion();
            assertEquals(options.getDisplayName(), pollResponse.getValue().getDisplayName());
            ClassifyDocumentPagedIterable pagedIterable = syncPoller.getFinalResult();
            pagedIterable.forEach(resultCollection ->
                resultCollection.forEach(documentResult -> validateLabelClassificationResult(documentResult)));
        });
    }

    @Disabled("https://github.com/Azure/azure-sdk-for-java/issues/31390")
    @ParameterizedTest(name = DISPLAY_NAME_WITH_ARGUMENTS)
    @MethodSource("com.azure.ai.textanalytics.TestUtils#getTestParameters")
    public void multiLabelClassificationStringInput(HttpClient httpClient, TextAnalyticsServiceVersion serviceVersion) {
        client = getTextAnalyticsClient(httpClient, serviceVersion);
        classifyCustomMultiLabelRunner((documents, parameters) -> {
            SyncPoller<ClassifyDocumentOperationDetail, ClassifyDocumentPagedIterable> syncPoller =
                client.beginMultiLabelClassify(documents, parameters.get(0), parameters.get(1));
            syncPoller = setPollInterval(syncPoller);
            syncPoller.waitForCompletion();
            ClassifyDocumentPagedIterable pagedIterable = syncPoller.getFinalResult();
            pagedIterable.forEach(resultCollection ->
                resultCollection.forEach(documentResult -> validateLabelClassificationResult(documentResult)));
        });
    }

    @Disabled("https://github.com/Azure/azure-sdk-for-java/issues/31390")
    @ParameterizedTest(name = DISPLAY_NAME_WITH_ARGUMENTS)
    @MethodSource("com.azure.ai.textanalytics.TestUtils#getTestParameters")
    public void multiLabelClassification(HttpClient httpClient, TextAnalyticsServiceVersion serviceVersion) {
        client = getTextAnalyticsClient(httpClient, serviceVersion);
        classifyCustomMultiLabelRunner((documents, parameters) -> {
            MultiLabelClassifyOptions options = new MultiLabelClassifyOptions().setDisplayName("operationName");
            SyncPoller<ClassifyDocumentOperationDetail, ClassifyDocumentPagedIterable> syncPoller =
                client.beginMultiLabelClassify(documents, parameters.get(0), parameters.get(1), "en", options);
            syncPoller = setPollInterval(syncPoller);
            PollResponse<ClassifyDocumentOperationDetail> pollResponse = syncPoller.waitForCompletion();
            assertEquals(options.getDisplayName(), pollResponse.getValue().getDisplayName());
            ClassifyDocumentPagedIterable pagedIterable = syncPoller.getFinalResult();
            pagedIterable.forEach(resultCollection ->
                resultCollection.forEach(documentResult -> validateLabelClassificationResult(documentResult)));
        });
    }

    @Disabled("Service returned response has unstable value. https://github.com/Azure/azure-sdk-for-java/issues/23428")
    @ParameterizedTest(name = DISPLAY_NAME_WITH_ARGUMENTS)
    @MethodSource("com.azure.ai.textanalytics.TestUtils#getTestParameters")
    public void analyzeExtractSummaryActionWithDefaultParameterValues(HttpClient httpClient,
        TextAnalyticsServiceVersion serviceVersion) {
        client = getTextAnalyticsClient(httpClient, serviceVersion);
        analyzeExtractSummaryRunner((documents, tasks) -> {
            SyncPoller<AnalyzeActionsOperationDetail, AnalyzeActionsResultPagedIterable> syncPoller =
                client.beginAnalyzeActions(documents, tasks, "en", new AnalyzeActionsOptions());
            syncPoller = setPollInterval(syncPoller);
            syncPoller.waitForCompletion();
            AnalyzeActionsResultPagedIterable result = syncPoller.getFinalResult();
            // We are expecting the top 3 highest rank score ann these score are sorted by offset by default
            validateAnalyzeBatchActionsResultList(false, false,
                asList(getExpectedAnalyzeBatchActionsResult(
                    IterableStream.of(Collections.emptyList()),
                    IterableStream.of(Collections.emptyList()),
                    IterableStream.of(Collections.emptyList()),
                    IterableStream.of(Collections.emptyList()),
                    IterableStream.of(Collections.emptyList()),
                    IterableStream.of(Collections.emptyList()),
                    IterableStream.of(asList(getExtractSummaryActionResult(false, null,
                        TIME_NOW,
                        getExpectedExtractSummaryResultCollection(getExpectedExtractSummaryResultSortByOffset()),
                        null))),
                    IterableStream.of(Collections.emptyList())
                )),
                result.stream().collect(Collectors.toList()));
        }, null, null);
    }

    @ParameterizedTest(name = DISPLAY_NAME_WITH_ARGUMENTS)
    @MethodSource("com.azure.ai.textanalytics.TestUtils#getTestParameters")
    public void analyzeExtractSummaryActionSortedByOffset(HttpClient httpClient,
        TextAnalyticsServiceVersion serviceVersion) {
        client = getTextAnalyticsClient(httpClient, serviceVersion);
        analyzeExtractSummaryRunner((documents, tasks) -> {
            SyncPoller<AnalyzeActionsOperationDetail, AnalyzeActionsResultPagedIterable> syncPoller =
                client.beginAnalyzeActions(documents, tasks, "en", new AnalyzeActionsOptions());
            syncPoller = setPollInterval(syncPoller);
            syncPoller.waitForCompletion();
            AnalyzeActionsResultPagedIterable result = syncPoller.getFinalResult();

            List<AnalyzeActionsResult> actionsResults = result.stream().collect(Collectors.toList());
            actionsResults.forEach(
                actionsResult -> actionsResult.getExtractSummaryResults().forEach(
                    extractSummaryActionResult -> extractSummaryActionResult.getDocumentsResults().forEach(
                        documentResult -> assertTrue(isAscendingOrderByOffSet(
                            documentResult.getSentences().stream().collect(Collectors.toList()))))));
        }, 4, SummarySentencesOrder.OFFSET);
    }

    @Disabled("https://dev.azure.com/msazure/Cognitive%20Services/_workitems/edit/15772270")
    @ParameterizedTest(name = DISPLAY_NAME_WITH_ARGUMENTS)
    @MethodSource("com.azure.ai.textanalytics.TestUtils#getTestParameters")
    public void analyzeExtractSummaryActionSortedByRankScore(HttpClient httpClient,
        TextAnalyticsServiceVersion serviceVersion) {
        client = getTextAnalyticsClient(httpClient, serviceVersion);
        analyzeExtractSummaryRunner((documents, tasks) -> {
            SyncPoller<AnalyzeActionsOperationDetail, AnalyzeActionsResultPagedIterable> syncPoller =
                client.beginAnalyzeActions(documents, tasks, "en", new AnalyzeActionsOptions());
            syncPoller = setPollInterval(syncPoller);
            syncPoller.waitForCompletion();
            AnalyzeActionsResultPagedIterable result = syncPoller.getFinalResult();
            final List<AnalyzeActionsResult> actionsResults = result.stream().collect(Collectors.toList());
            actionsResults.forEach(
                actionsResult -> actionsResult.getExtractSummaryResults().forEach(
                    extractSummaryActionResult -> extractSummaryActionResult.getDocumentsResults().forEach(
                        documentResult -> assertTrue(isDescendingOrderByRankScore(
                            documentResult.getSentences().stream().collect(Collectors.toList()))))));
        }, 4, SummarySentencesOrder.RANK);
    }

    @ParameterizedTest(name = DISPLAY_NAME_WITH_ARGUMENTS)
    @MethodSource("com.azure.ai.textanalytics.TestUtils#getTestParameters")
    public void analyzeExtractSummaryActionWithSentenceCountLessThanMaxCount(HttpClient httpClient,
        TextAnalyticsServiceVersion serviceVersion) {
        client = getTextAnalyticsClient(httpClient, serviceVersion);
        analyzeExtractSummaryRunner((documents, tasks) -> {
            SyncPoller<AnalyzeActionsOperationDetail, AnalyzeActionsResultPagedIterable> syncPoller =
                client.beginAnalyzeActions(documents, tasks, "en", new AnalyzeActionsOptions());
            syncPoller = setPollInterval(syncPoller);
            syncPoller.waitForCompletion();
            AnalyzeActionsResultPagedIterable result = syncPoller.getFinalResult();

            result.stream().collect(Collectors.toList()).forEach(
                actionsResult -> actionsResult.getExtractSummaryResults().forEach(
                    extractSummaryActionResult -> extractSummaryActionResult.getDocumentsResults().forEach(
                        documentResult -> assertTrue(
                            documentResult.getSentences().stream().collect(Collectors.toList()).size() < 20))));
        }, 20, null);
    }

    @ParameterizedTest(name = DISPLAY_NAME_WITH_ARGUMENTS)
    @MethodSource("com.azure.ai.textanalytics.TestUtils#getTestParameters")
    public void analyzeExtractSummaryActionWithNonDefaultSentenceCount(HttpClient httpClient,
        TextAnalyticsServiceVersion serviceVersion) {
        client = getTextAnalyticsClient(httpClient, serviceVersion);
        analyzeExtractSummaryRunner((documents, tasks) -> {
            SyncPoller<AnalyzeActionsOperationDetail, AnalyzeActionsResultPagedIterable> syncPoller =
                client.beginAnalyzeActions(documents, tasks, "en", new AnalyzeActionsOptions());
            syncPoller = setPollInterval(syncPoller);
            syncPoller.waitForCompletion();
            AnalyzeActionsResultPagedIterable result = syncPoller.getFinalResult();

            final List<AnalyzeActionsResult> actionsResults = result.stream().collect(Collectors.toList());

            actionsResults.forEach(
                actionsResult -> actionsResult.getExtractSummaryResults().forEach(
                    extractSummaryActionResult -> extractSummaryActionResult.getDocumentsResults().forEach(
                        documentResult -> assertEquals(
                            documentResult.getSentences().stream().collect(Collectors.toList()).size(), 5))));
        }, 5, null);
    }

    @ParameterizedTest(name = DISPLAY_NAME_WITH_ARGUMENTS)
    @MethodSource("com.azure.ai.textanalytics.TestUtils#getTestParameters")
    public void analyzeExtractSummaryActionMaxSentenceCountInvalidRangeException(HttpClient httpClient,
        TextAnalyticsServiceVersion serviceVersion) {
        client = getTextAnalyticsClient(httpClient, serviceVersion);
        // The range of max sentences count is at between 1 and 20.
        int[] invalidMaxSentenceCounts = {0, 21};

        for (int invalidCount: invalidMaxSentenceCounts) {
            analyzeExtractSummaryRunner(
                (documents, tasks) -> {
                    HttpResponseException exception = assertThrows(HttpResponseException.class, () -> {
                        SyncPoller<AnalyzeActionsOperationDetail, AnalyzeActionsResultPagedIterable> syncPoller =
                            client.beginAnalyzeActions(documents, tasks, "en", new AnalyzeActionsOptions());
                        syncPoller = setPollInterval(syncPoller);
                        syncPoller.waitForCompletion();
                        AnalyzeActionsResultPagedIterable result = syncPoller.getFinalResult();
                    });
                    assertEquals(
                        TextAnalyticsErrorCode.INVALID_PARAMETER_VALUE,
                        ((TextAnalyticsError) exception.getValue()).getErrorCode());
                }, invalidCount, null);
        }
    }

    @ParameterizedTest(name = DISPLAY_NAME_WITH_ARGUMENTS)
    @MethodSource("com.azure.ai.textanalytics.TestUtils#getTestParameters")
<<<<<<< HEAD
    public void dynamicClassificationDuplicateIdInput(HttpClient httpClient,
        TextAnalyticsServiceVersion serviceVersion) {
        client = getTextAnalyticsClient(httpClient, serviceVersion);
        extractBatchKeyPhrasesDuplicateIdRunner(inputs -> {
            final HttpResponseException response = assertThrows(HttpResponseException.class,
                () -> client.dynamicClassificationBatchWithResponse(inputs, null, Context.NONE));
            assertEquals(HttpURLConnection.HTTP_BAD_REQUEST, response.getResponse().getStatusCode());
        });
    }

    @Disabled("https://github.com/Azure/azure-sdk-for-java/issues/31390")
    @ParameterizedTest(name = DISPLAY_NAME_WITH_ARGUMENTS)
    @MethodSource("com.azure.ai.textanalytics.TestUtils#getTestParameters")
    public void dynamicClassificationEmptyIdInput(HttpClient httpClient, TextAnalyticsServiceVersion serviceVersion) {
        client = getTextAnalyticsClient(httpClient, serviceVersion);
        textAnalyticsInputEmptyIdRunner(inputs -> {
            final HttpResponseException httpResponseException = assertThrows(HttpResponseException.class,
                () -> client.dynamicClassificationBatchWithResponse(inputs, null, Context.NONE));
            assertEquals(400, httpResponseException.getResponse().getStatusCode());
            final TextAnalyticsError textAnalyticsError = (TextAnalyticsError) httpResponseException.getValue();
            assertEquals(INVALID_DOCUMENT, textAnalyticsError.getErrorCode());
        });
    }

    @ParameterizedTest(name = DISPLAY_NAME_WITH_ARGUMENTS)
    @MethodSource("com.azure.ai.textanalytics.TestUtils#getTestParameters")
    public void dynamicClassificationMaxOverload(HttpClient httpClient, TextAnalyticsServiceVersion serviceVersion) {
        client = getTextAnalyticsClient(httpClient, serviceVersion);
        dynamicClassificationRunner((inputs, options) ->
            validateDynamicClassifyDocumentResultCollectionWithResponse(true,
                getExpectedDynamicClassifyDocumentResultCollection(), 200,
                client.dynamicClassificationBatchWithResponse(inputs, options, Context.NONE)));
    }

    @ParameterizedTest(name = DISPLAY_NAME_WITH_ARGUMENTS)
    @MethodSource("com.azure.ai.textanalytics.TestUtils#getTestParameters")
    public void dynamicClassificationStringInput(HttpClient httpClient, TextAnalyticsServiceVersion serviceVersion) {
        client = getTextAnalyticsClient(httpClient, serviceVersion);
        dynamicClassificationStringInputRunner((inputs, options) ->
            validateDynamicClassifyDocumentResultCollection(true,
                getExpectedDynamicClassifyDocumentResultCollection(),
                client.dynamicClassificationBatch(inputs, null, options)));
    }

    @ParameterizedTest(name = DISPLAY_NAME_WITH_ARGUMENTS)
    @MethodSource("com.azure.ai.textanalytics.TestUtils#getTestParameters")
    public void dynamicClassificationBatchWarning(HttpClient httpClient, TextAnalyticsServiceVersion serviceVersion) {
        client = getTextAnalyticsClient(httpClient, serviceVersion);
        dynamicClassificationBatchWarningRunner((inputs, options) ->
            client.dynamicClassificationBatchWithResponse(inputs, options, Context.NONE)
                .getValue()
                .forEach(classifyDocumentResult ->
                    classifyDocumentResult.getWarnings().forEach(warning -> {
                        assertTrue(WARNING_TOO_LONG_DOCUMENT_INPUT_MESSAGE.equals(warning.getMessage()));
                        assertTrue(LONG_WORDS_IN_DOCUMENT.equals(warning.getWarningCode()));
                    })
                ));
    }

    @Disabled("https://github.com/Azure/azure-sdk-for-java/issues/31390")
    @ParameterizedTest(name = DISPLAY_NAME_WITH_ARGUMENTS)
    @MethodSource("com.azure.ai.textanalytics.TestUtils#getTestParameters")
    public void dynamicClassificationBatchTooManyDocuments(HttpClient httpClient,
        TextAnalyticsServiceVersion serviceVersion) {
        client = getTextAnalyticsClient(httpClient, serviceVersion);
        tooManyDocumentsRunner(inputs -> {
            final HttpResponseException httpResponseException = assertThrows(HttpResponseException.class,
                () -> client.dynamicClassificationBatch(inputs, null, null).stream().findFirst().get());
            assertEquals(400, httpResponseException.getResponse().getStatusCode());
            final TextAnalyticsError textAnalyticsError = (TextAnalyticsError) httpResponseException.getValue();
            assertEquals(INVALID_DOCUMENT_BATCH, textAnalyticsError.getErrorCode());
        });
=======
    public void analyzeAbstractiveSummaryActionWithDefaultParameterValues(HttpClient httpClient,
        TextAnalyticsServiceVersion serviceVersion) {
        client = getTextAnalyticsClient(httpClient, serviceVersion);
        abstractSummaryRunner((documents, tasks) -> {
            SyncPoller<AnalyzeActionsOperationDetail, AnalyzeActionsResultPagedIterable> syncPoller =
                client.beginAnalyzeActions(documents, tasks, "en", new AnalyzeActionsOptions());
            syncPoller = setPollInterval(syncPoller);
            syncPoller.waitForCompletion();
            AnalyzeActionsResultPagedIterable result = syncPoller.getFinalResult();
            // We are expecting the top 3 highest rank score ann these score are sorted by offset by default
            validateAnalyzeBatchActionsResultList(false, false,
                asList(getExpectedAnalyzeBatchActionsResult(
                    IterableStream.of(Collections.emptyList()),
                    IterableStream.of(Collections.emptyList()),
                    IterableStream.of(Collections.emptyList()),
                    IterableStream.of(Collections.emptyList()),
                    IterableStream.of(Collections.emptyList()),
                    IterableStream.of(Collections.emptyList()),
                    IterableStream.of(Collections.emptyList()),
                    IterableStream.of(asList(getAbstractSummaryActionResult(false, null,
                        TIME_NOW,
                        new AbstractiveSummaryResultCollection(
                                asList(getExpectedAbstractiveSummaryResult()), null, null),
                        null
                    )))
                )),
                result.stream().collect(Collectors.toList()));
        }, null);
>>>>>>> e91697b1
    }
}<|MERGE_RESOLUTION|>--- conflicted
+++ resolved
@@ -2925,7 +2925,38 @@
 
     @ParameterizedTest(name = DISPLAY_NAME_WITH_ARGUMENTS)
     @MethodSource("com.azure.ai.textanalytics.TestUtils#getTestParameters")
-<<<<<<< HEAD
+    public void analyzeAbstractiveSummaryActionWithDefaultParameterValues(HttpClient httpClient,
+        TextAnalyticsServiceVersion serviceVersion) {
+        client = getTextAnalyticsClient(httpClient, serviceVersion);
+        abstractSummaryRunner((documents, tasks) -> {
+            SyncPoller<AnalyzeActionsOperationDetail, AnalyzeActionsResultPagedIterable> syncPoller =
+                client.beginAnalyzeActions(documents, tasks, "en", new AnalyzeActionsOptions());
+            syncPoller = setPollInterval(syncPoller);
+            syncPoller.waitForCompletion();
+            AnalyzeActionsResultPagedIterable result = syncPoller.getFinalResult();
+            // We are expecting the top 3 highest rank score ann these score are sorted by offset by default
+            validateAnalyzeBatchActionsResultList(false, false,
+                asList(getExpectedAnalyzeBatchActionsResult(
+                    IterableStream.of(Collections.emptyList()),
+                    IterableStream.of(Collections.emptyList()),
+                    IterableStream.of(Collections.emptyList()),
+                    IterableStream.of(Collections.emptyList()),
+                    IterableStream.of(Collections.emptyList()),
+                    IterableStream.of(Collections.emptyList()),
+                    IterableStream.of(Collections.emptyList()),
+                    IterableStream.of(asList(getAbstractSummaryActionResult(false, null,
+                        TIME_NOW,
+                        new AbstractiveSummaryResultCollection(
+                                asList(getExpectedAbstractiveSummaryResult()), null, null),
+                        null
+                    )))
+                )),
+                result.stream().collect(Collectors.toList()));
+        }, null);
+    }
+
+    @ParameterizedTest(name = DISPLAY_NAME_WITH_ARGUMENTS)
+    @MethodSource("com.azure.ai.textanalytics.TestUtils#getTestParameters")
     public void dynamicClassificationDuplicateIdInput(HttpClient httpClient,
         TextAnalyticsServiceVersion serviceVersion) {
         client = getTextAnalyticsClient(httpClient, serviceVersion);
@@ -2998,35 +3029,5 @@
             final TextAnalyticsError textAnalyticsError = (TextAnalyticsError) httpResponseException.getValue();
             assertEquals(INVALID_DOCUMENT_BATCH, textAnalyticsError.getErrorCode());
         });
-=======
-    public void analyzeAbstractiveSummaryActionWithDefaultParameterValues(HttpClient httpClient,
-        TextAnalyticsServiceVersion serviceVersion) {
-        client = getTextAnalyticsClient(httpClient, serviceVersion);
-        abstractSummaryRunner((documents, tasks) -> {
-            SyncPoller<AnalyzeActionsOperationDetail, AnalyzeActionsResultPagedIterable> syncPoller =
-                client.beginAnalyzeActions(documents, tasks, "en", new AnalyzeActionsOptions());
-            syncPoller = setPollInterval(syncPoller);
-            syncPoller.waitForCompletion();
-            AnalyzeActionsResultPagedIterable result = syncPoller.getFinalResult();
-            // We are expecting the top 3 highest rank score ann these score are sorted by offset by default
-            validateAnalyzeBatchActionsResultList(false, false,
-                asList(getExpectedAnalyzeBatchActionsResult(
-                    IterableStream.of(Collections.emptyList()),
-                    IterableStream.of(Collections.emptyList()),
-                    IterableStream.of(Collections.emptyList()),
-                    IterableStream.of(Collections.emptyList()),
-                    IterableStream.of(Collections.emptyList()),
-                    IterableStream.of(Collections.emptyList()),
-                    IterableStream.of(Collections.emptyList()),
-                    IterableStream.of(asList(getAbstractSummaryActionResult(false, null,
-                        TIME_NOW,
-                        new AbstractiveSummaryResultCollection(
-                                asList(getExpectedAbstractiveSummaryResult()), null, null),
-                        null
-                    )))
-                )),
-                result.stream().collect(Collectors.toList()));
-        }, null);
->>>>>>> e91697b1
     }
 }