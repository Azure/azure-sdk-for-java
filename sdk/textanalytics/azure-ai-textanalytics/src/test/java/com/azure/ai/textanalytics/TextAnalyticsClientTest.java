// Copyright (c) Microsoft Corporation. All rights reserved.
// Licensed under the MIT License.

package com.azure.ai.textanalytics;

import com.azure.ai.textanalytics.models.AnalyzeSentimentOptions;
import com.azure.ai.textanalytics.models.CategorizedEntity;
import com.azure.ai.textanalytics.models.DocumentSentiment;
import com.azure.ai.textanalytics.models.LinkedEntity;
import com.azure.ai.textanalytics.models.PiiEntityCollection;
import com.azure.ai.textanalytics.models.PiiEntityDomainType;
import com.azure.ai.textanalytics.models.RecognizePiiEntityOptions;
import com.azure.ai.textanalytics.models.SentenceSentiment;
import com.azure.ai.textanalytics.models.SentimentConfidenceScores;
import com.azure.ai.textanalytics.models.TextAnalyticsError;
import com.azure.ai.textanalytics.models.TextAnalyticsException;
import com.azure.ai.textanalytics.models.TextAnalyticsRequestOptions;
import com.azure.ai.textanalytics.models.TextSentiment;
import com.azure.ai.textanalytics.util.RecognizeEntitiesResultCollection;
import com.azure.ai.textanalytics.util.RecognizePiiEntitiesResultCollection;
import com.azure.core.exception.HttpResponseException;
import com.azure.core.http.HttpClient;
import com.azure.core.http.rest.Response;
import com.azure.core.util.Context;
import com.azure.core.util.IterableStream;
import org.junit.jupiter.params.ParameterizedTest;
import org.junit.jupiter.params.provider.MethodSource;

import java.net.HttpURLConnection;
import java.util.Arrays;
import java.util.List;
import java.util.stream.Collectors;

import static com.azure.ai.textanalytics.TestUtils.CATEGORIZED_ENTITY_INPUTS;
import static com.azure.ai.textanalytics.TestUtils.DISPLAY_NAME_WITH_ARGUMENTS;
import static com.azure.ai.textanalytics.TestUtils.LINKED_ENTITY_INPUTS;
import static com.azure.ai.textanalytics.TestUtils.PII_ENTITY_OFFSET_INPUT;
import static com.azure.ai.textanalytics.TestUtils.SENTIMENT_OFFSET_INPUT;
import static com.azure.ai.textanalytics.TestUtils.getCategorizedEntitiesList1;
import static com.azure.ai.textanalytics.TestUtils.getDetectedLanguageEnglish;
import static com.azure.ai.textanalytics.TestUtils.getDetectedLanguageSpanish;
import static com.azure.ai.textanalytics.TestUtils.getExpectedBatchCategorizedEntities;
import static com.azure.ai.textanalytics.TestUtils.getExpectedBatchDetectedLanguages;
import static com.azure.ai.textanalytics.TestUtils.getExpectedBatchKeyPhrases;
import static com.azure.ai.textanalytics.TestUtils.getExpectedBatchLinkedEntities;
import static com.azure.ai.textanalytics.TestUtils.getExpectedBatchPiiEntities;
import static com.azure.ai.textanalytics.TestUtils.getExpectedBatchPiiEntitiesForDomainFilter;
import static com.azure.ai.textanalytics.TestUtils.getExpectedBatchTextSentiment;
import static com.azure.ai.textanalytics.TestUtils.getExpectedDocumentSentiment;
import static com.azure.ai.textanalytics.TestUtils.getLinkedEntitiesList1;
import static com.azure.ai.textanalytics.TestUtils.getPiiEntitiesList1;
import static com.azure.ai.textanalytics.TestUtils.getUnknownDetectedLanguage;
import static com.azure.ai.textanalytics.models.TextAnalyticsErrorCode.INVALID_COUNTRY_HINT;
import static com.azure.ai.textanalytics.models.TextAnalyticsErrorCode.INVALID_DOCUMENT;
import static com.azure.ai.textanalytics.models.TextAnalyticsErrorCode.INVALID_DOCUMENT_BATCH;
import static com.azure.ai.textanalytics.models.WarningCode.LONG_WORDS_IN_DOCUMENT;
import static org.junit.jupiter.api.Assertions.assertEquals;
import static org.junit.jupiter.api.Assertions.assertFalse;
import static org.junit.jupiter.api.Assertions.assertThrows;
import static org.junit.jupiter.api.Assertions.assertTrue;

public class TextAnalyticsClientTest extends TextAnalyticsClientTestBase {
    private TextAnalyticsClient client;

    private TextAnalyticsClient getTextAnalyticsClient(HttpClient httpClient,
        TextAnalyticsServiceVersion serviceVersion) {
        return getTextAnalyticsAsyncClientBuilder(httpClient, serviceVersion).buildClient();
    }
    // Detect language

    /**
     * Verify that we can get statistics on the collection result when given a batch of documents with options.
     */
    @ParameterizedTest(name = DISPLAY_NAME_WITH_ARGUMENTS)
    @MethodSource("com.azure.ai.textanalytics.TestUtils#getTestParameters")
    public void detectLanguagesBatchInputShowStatistics(HttpClient httpClient, TextAnalyticsServiceVersion serviceVersion) {
        client = getTextAnalyticsClient(httpClient, serviceVersion);
        detectLanguageShowStatisticsRunner((inputs, options) -> validateDetectLanguageResultCollectionWithResponse(true,
            getExpectedBatchDetectedLanguages(), 200,
            client.detectLanguageBatchWithResponse(inputs, options, Context.NONE)));
    }

    /**
     * Test Detect batch of documents languages.
     */
    @ParameterizedTest(name = DISPLAY_NAME_WITH_ARGUMENTS)
    @MethodSource("com.azure.ai.textanalytics.TestUtils#getTestParameters")
    public void detectLanguagesBatchInput(HttpClient httpClient, TextAnalyticsServiceVersion serviceVersion) {
        client = getTextAnalyticsClient(httpClient, serviceVersion);
        detectLanguageRunner((inputs) -> validateDetectLanguageResultCollectionWithResponse(false,
            getExpectedBatchDetectedLanguages(), 200,
            client.detectLanguageBatchWithResponse(inputs, null, Context.NONE)));
    }

    /**
     * Test detect batch languages for a list of string input with country hint.
     */
    @ParameterizedTest(name = DISPLAY_NAME_WITH_ARGUMENTS)
    @MethodSource("com.azure.ai.textanalytics.TestUtils#getTestParameters")
    public void detectLanguagesBatchListCountryHint(HttpClient httpClient, TextAnalyticsServiceVersion serviceVersion) {
        client = getTextAnalyticsClient(httpClient, serviceVersion);
        detectLanguagesCountryHintRunner((inputs, countryHint) -> validateDetectLanguageResultCollection(
            false, getExpectedBatchDetectedLanguages(),
            client.detectLanguageBatch(inputs, countryHint, null)));
    }

    /**
     * Test detect batch languages for a list of string input with request options
     */
    @ParameterizedTest(name = DISPLAY_NAME_WITH_ARGUMENTS)
    @MethodSource("com.azure.ai.textanalytics.TestUtils#getTestParameters")
    public void detectLanguagesBatchListCountryHintWithOptions(HttpClient httpClient, TextAnalyticsServiceVersion serviceVersion) {
        client = getTextAnalyticsClient(httpClient, serviceVersion);
        detectLanguagesBatchListCountryHintWithOptionsRunner((inputs, options) -> validateDetectLanguageResultCollection(true,
            getExpectedBatchDetectedLanguages(), client.detectLanguageBatch(inputs, null, options)));
    }

    /**
     * Test detect batch languages for a list of string input.
     */
    @ParameterizedTest(name = DISPLAY_NAME_WITH_ARGUMENTS)
    @MethodSource("com.azure.ai.textanalytics.TestUtils#getTestParameters")
    public void detectLanguagesBatchStringInput(HttpClient httpClient, TextAnalyticsServiceVersion serviceVersion) {
        client = getTextAnalyticsClient(httpClient, serviceVersion);
        detectLanguageStringInputRunner((inputs) -> validateDetectLanguageResultCollection(
            false, getExpectedBatchDetectedLanguages(), client.detectLanguageBatch(inputs, null, null)));
    }

    /**
     * Verifies that a single DetectLanguageResult is returned for a document to detect language.
     */
    @ParameterizedTest(name = DISPLAY_NAME_WITH_ARGUMENTS)
    @MethodSource("com.azure.ai.textanalytics.TestUtils#getTestParameters")
    public void detectSingleTextLanguage(HttpClient httpClient, TextAnalyticsServiceVersion serviceVersion) {
        client = getTextAnalyticsClient(httpClient, serviceVersion);
        detectSingleTextLanguageRunner(input ->
            validatePrimaryLanguage(getDetectedLanguageEnglish(), client.detectLanguage(input)));
    }

    /**
     * Verifies that a TextAnalyticsException is thrown for an empty document.
     */
    @ParameterizedTest(name = DISPLAY_NAME_WITH_ARGUMENTS)
    @MethodSource("com.azure.ai.textanalytics.TestUtils#getTestParameters")
    public void detectLanguageEmptyText(HttpClient httpClient, TextAnalyticsServiceVersion serviceVersion) {
        client = getTextAnalyticsClient(httpClient, serviceVersion);
        emptyTextRunner(input -> {
            final TextAnalyticsException exception = assertThrows(TextAnalyticsException.class,
                () -> client.detectLanguage(input));
            assertEquals(INVALID_DOCUMENT, exception.getErrorCode());
        });
    }

    /**
     * Verifies that detectLanguage returns an "UNKNOWN" result when faulty text is passed.
     */
    @ParameterizedTest(name = DISPLAY_NAME_WITH_ARGUMENTS)
    @MethodSource("com.azure.ai.textanalytics.TestUtils#getTestParameters")
    public void detectLanguageFaultyText(HttpClient httpClient, TextAnalyticsServiceVersion serviceVersion) {
        client = getTextAnalyticsClient(httpClient, serviceVersion);
        faultyTextRunner(input -> validatePrimaryLanguage(client.detectLanguage(input), getUnknownDetectedLanguage()));
    }

    /**
     * Verifies that a bad request exception is returned for input documents with same IDs.
     */
    @ParameterizedTest(name = DISPLAY_NAME_WITH_ARGUMENTS)
    @MethodSource("com.azure.ai.textanalytics.TestUtils#getTestParameters")
    public void detectLanguageDuplicateIdInput(HttpClient httpClient, TextAnalyticsServiceVersion serviceVersion) {
        client = getTextAnalyticsClient(httpClient, serviceVersion);
        detectLanguageDuplicateIdRunner((inputs, options) -> {
            final HttpResponseException response = assertThrows(HttpResponseException.class,
                () -> client.detectLanguageBatchWithResponse(inputs, options, Context.NONE));
            assertEquals(HttpURLConnection.HTTP_BAD_REQUEST, response.getResponse().getStatusCode());
        });
    }

    /**
     * Verifies that an invalid document exception is returned for input documents with an empty ID.
     */
    @ParameterizedTest(name = DISPLAY_NAME_WITH_ARGUMENTS)
    @MethodSource("com.azure.ai.textanalytics.TestUtils#getTestParameters")
    public void detectLanguageEmptyIdInput(HttpClient httpClient, TextAnalyticsServiceVersion serviceVersion) {
        client = getTextAnalyticsClient(httpClient, serviceVersion);
        detectLanguageInputEmptyIdRunner(inputs -> {
            final HttpResponseException httpResponseException = assertThrows(HttpResponseException.class,
                () -> client.detectLanguageBatchWithResponse(inputs, null, Context.NONE));
            assertEquals(400, httpResponseException.getResponse().getStatusCode());
            final TextAnalyticsError textAnalyticsError = (TextAnalyticsError) httpResponseException.getValue();
            assertEquals(INVALID_DOCUMENT, textAnalyticsError.getErrorCode());
        });
    }

    /**
     * Verifies that a TextAnalyticsException is thrown for a document with invalid country hint.
     */
    @ParameterizedTest(name = DISPLAY_NAME_WITH_ARGUMENTS)
    @MethodSource("com.azure.ai.textanalytics.TestUtils#getTestParameters")
    public void detectLanguageInvalidCountryHint(HttpClient httpClient, TextAnalyticsServiceVersion serviceVersion) {
        client = getTextAnalyticsClient(httpClient, serviceVersion);
        detectLanguageInvalidCountryHintRunner((input, countryHint) -> {
            final TextAnalyticsException exception = assertThrows(TextAnalyticsException.class,
                () -> client.detectLanguage(input, countryHint));
            assertEquals(INVALID_COUNTRY_HINT, exception.getErrorCode());
        });
    }

    /**
     * Verify that with countryHint with empty string will not throw exception.
     */
    @ParameterizedTest(name = DISPLAY_NAME_WITH_ARGUMENTS)
    @MethodSource("com.azure.ai.textanalytics.TestUtils#getTestParameters")
    public void detectLanguageEmptyCountryHint(HttpClient httpClient, TextAnalyticsServiceVersion serviceVersion) {
        client = getTextAnalyticsClient(httpClient, serviceVersion);
        detectLanguageEmptyCountryHintRunner((input, countryHint) ->
            validatePrimaryLanguage(getDetectedLanguageSpanish(), client.detectLanguage(input, countryHint)));
    }

    /**
     * Verify that with countryHint with "none" will not throw exception.
     */
    @ParameterizedTest(name = DISPLAY_NAME_WITH_ARGUMENTS)
    @MethodSource("com.azure.ai.textanalytics.TestUtils#getTestParameters")
    public void detectLanguageNoneCountryHint(HttpClient httpClient, TextAnalyticsServiceVersion serviceVersion) {
        client = getTextAnalyticsClient(httpClient, serviceVersion);
        detectLanguageNoneCountryHintRunner((input, countryHint) ->
            validatePrimaryLanguage(getDetectedLanguageSpanish(), client.detectLanguage(input, countryHint)));
    }

    // Recognize Entity

    @ParameterizedTest(name = DISPLAY_NAME_WITH_ARGUMENTS)
    @MethodSource("com.azure.ai.textanalytics.TestUtils#getTestParameters")
    public void recognizeEntitiesForTextInput(HttpClient httpClient, TextAnalyticsServiceVersion serviceVersion) {
        client = getTextAnalyticsClient(httpClient, serviceVersion);
        recognizeCategorizedEntitiesForSingleTextInputRunner(input -> {
            final List<CategorizedEntity> entities = client.recognizeEntities(input).stream().collect(Collectors.toList());
            validateCategorizedEntities(getCategorizedEntitiesList1(), entities);
        });
    }

    @ParameterizedTest(name = DISPLAY_NAME_WITH_ARGUMENTS)
    @MethodSource("com.azure.ai.textanalytics.TestUtils#getTestParameters")
    public void recognizeEntitiesForEmptyText(HttpClient httpClient, TextAnalyticsServiceVersion serviceVersion) {
        client = getTextAnalyticsClient(httpClient, serviceVersion);
        emptyTextRunner(input -> {
            final TextAnalyticsException exception = assertThrows(TextAnalyticsException.class,
                () -> client.recognizeEntities(input).iterator().hasNext());
            assertEquals(INVALID_DOCUMENT, exception.getErrorCode());
        });
    }

    @ParameterizedTest(name = DISPLAY_NAME_WITH_ARGUMENTS)
    @MethodSource("com.azure.ai.textanalytics.TestUtils#getTestParameters")
    public void recognizeEntitiesForFaultyText(HttpClient httpClient, TextAnalyticsServiceVersion serviceVersion) {
        client = getTextAnalyticsClient(httpClient, serviceVersion);
        faultyTextRunner(input -> assertFalse(client.recognizeEntities(input).iterator().hasNext()));
    }

    @ParameterizedTest(name = DISPLAY_NAME_WITH_ARGUMENTS)
    @MethodSource("com.azure.ai.textanalytics.TestUtils#getTestParameters")
    public void recognizeEntitiesDuplicateIdInput(HttpClient httpClient, TextAnalyticsServiceVersion serviceVersion) {
        client = getTextAnalyticsClient(httpClient, serviceVersion);
        recognizeCategorizedEntityDuplicateIdRunner(inputs -> {
            final HttpResponseException response = assertThrows(HttpResponseException.class,
                () -> client.recognizeEntitiesBatchWithResponse(inputs, null, Context.NONE));
            assertEquals(HttpURLConnection.HTTP_BAD_REQUEST, response.getResponse().getStatusCode());
        });
    }

    @ParameterizedTest(name = DISPLAY_NAME_WITH_ARGUMENTS)
    @MethodSource("com.azure.ai.textanalytics.TestUtils#getTestParameters")
    public void recognizeEntitiesEmptyIdInput(HttpClient httpClient, TextAnalyticsServiceVersion serviceVersion) {
        client = getTextAnalyticsClient(httpClient, serviceVersion);
        textAnalyticsInputEmptyIdRunner(inputs -> {
            final HttpResponseException httpResponseException = assertThrows(HttpResponseException.class,
                () -> client.recognizeEntitiesBatchWithResponse(inputs, null, Context.NONE));
            assertEquals(400, httpResponseException.getResponse().getStatusCode());
            final TextAnalyticsError textAnalyticsError = (TextAnalyticsError) httpResponseException.getValue();
            assertEquals(INVALID_DOCUMENT, textAnalyticsError.getErrorCode());
        });
    }

    @ParameterizedTest(name = DISPLAY_NAME_WITH_ARGUMENTS)
    @MethodSource("com.azure.ai.textanalytics.TestUtils#getTestParameters")
    public void recognizeEntitiesBatchInputSingleError(HttpClient httpClient, TextAnalyticsServiceVersion serviceVersion) {
        client = getTextAnalyticsClient(httpClient, serviceVersion);
        recognizeBatchCategorizedEntitySingleErrorRunner((inputs) -> {
            Response<RecognizeEntitiesResultCollection> response = client.recognizeEntitiesBatchWithResponse(inputs, null, Context.NONE);
            response.getValue().forEach(recognizeEntitiesResult -> {
                Exception exception = assertThrows(TextAnalyticsException.class, recognizeEntitiesResult::getEntities);
                assertEquals(String.format(BATCH_ERROR_EXCEPTION_MESSAGE, "RecognizeEntitiesResult"), exception.getMessage());
            });
        });
    }

    @ParameterizedTest(name = DISPLAY_NAME_WITH_ARGUMENTS)
    @MethodSource("com.azure.ai.textanalytics.TestUtils#getTestParameters")
    public void recognizeEntitiesForBatchInput(HttpClient httpClient, TextAnalyticsServiceVersion serviceVersion) {
        client = getTextAnalyticsClient(httpClient, serviceVersion);
        recognizeBatchCategorizedEntityRunner((inputs) ->
            validateCategorizedEntitiesResultCollectionWithResponse(false, getExpectedBatchCategorizedEntities(), 200,
                client.recognizeEntitiesBatchWithResponse(inputs, null, Context.NONE))
        );
    }

    @ParameterizedTest(name = DISPLAY_NAME_WITH_ARGUMENTS)
    @MethodSource("com.azure.ai.textanalytics.TestUtils#getTestParameters")
    public void recognizeEntitiesForBatchInputShowStatistics(HttpClient httpClient, TextAnalyticsServiceVersion serviceVersion) {
        client = getTextAnalyticsClient(httpClient, serviceVersion);
        recognizeBatchCategorizedEntitiesShowStatsRunner((inputs, options) ->
            validateCategorizedEntitiesResultCollectionWithResponse(true, getExpectedBatchCategorizedEntities(), 200,
                client.recognizeEntitiesBatchWithResponse(inputs, options, Context.NONE))
        );
    }

    @ParameterizedTest(name = DISPLAY_NAME_WITH_ARGUMENTS)
    @MethodSource("com.azure.ai.textanalytics.TestUtils#getTestParameters")
    public void recognizeEntitiesForBatchStringInput(HttpClient httpClient, TextAnalyticsServiceVersion serviceVersion) {
        client = getTextAnalyticsClient(httpClient, serviceVersion);
        recognizeCategorizedEntityStringInputRunner((inputs) ->
            validateCategorizedEntitiesResultCollection(false, getExpectedBatchCategorizedEntities(),
                client.recognizeEntitiesBatch(inputs, null, null)));
    }

    @ParameterizedTest(name = DISPLAY_NAME_WITH_ARGUMENTS)
    @MethodSource("com.azure.ai.textanalytics.TestUtils#getTestParameters")
    public void recognizeEntitiesForListLanguageHint(HttpClient httpClient, TextAnalyticsServiceVersion serviceVersion) {
        client = getTextAnalyticsClient(httpClient, serviceVersion);
        recognizeCategorizedEntitiesLanguageHintRunner((inputs, language) ->
            validateCategorizedEntitiesResultCollection(false, getExpectedBatchCategorizedEntities(),
                client.recognizeEntitiesBatch(inputs, language, null))
        );
    }

    @ParameterizedTest(name = DISPLAY_NAME_WITH_ARGUMENTS)
    @MethodSource("com.azure.ai.textanalytics.TestUtils#getTestParameters")
    public void recognizeEntitiesForListWithOptions(HttpClient httpClient, TextAnalyticsServiceVersion serviceVersion) {
        client = getTextAnalyticsClient(httpClient, serviceVersion);
        recognizeStringBatchCategorizedEntitiesShowStatsRunner((inputs, options) ->
            validateCategorizedEntitiesResultCollection(true, getExpectedBatchCategorizedEntities(),
                client.recognizeEntitiesBatch(inputs, null, options))
        );
    }

    @ParameterizedTest(name = DISPLAY_NAME_WITH_ARGUMENTS)
    @MethodSource("com.azure.ai.textanalytics.TestUtils#getTestParameters")
    public void recognizeEntitiesBatchTooManyDocuments(HttpClient httpClient, TextAnalyticsServiceVersion serviceVersion) {
        client = getTextAnalyticsClient(httpClient, serviceVersion);
        tooManyDocumentsRunner(inputs -> {
            final HttpResponseException httpResponseException = assertThrows(HttpResponseException.class,
                () -> client.recognizeEntitiesBatch(inputs, null, null).stream().findFirst().get());
            assertEquals(400, httpResponseException.getResponse().getStatusCode());
            final TextAnalyticsError textAnalyticsError = (TextAnalyticsError) httpResponseException.getValue();
            assertEquals(INVALID_DOCUMENT_BATCH, textAnalyticsError.getErrorCode());
        });
    }

    @ParameterizedTest(name = DISPLAY_NAME_WITH_ARGUMENTS)
    @MethodSource("com.azure.ai.textanalytics.TestUtils#getTestParameters")
    public void recognizeEntitiesEmoji(HttpClient httpClient, TextAnalyticsServiceVersion serviceVersion) {
        client = getTextAnalyticsClient(httpClient, serviceVersion);
        emojiRunner(document ->
            client.recognizeEntities(document).forEach(
                categorizedEntity -> {
                    assertEquals(13, categorizedEntity.getOffset());
                    assertEquals(9, categorizedEntity.getLength());
                }),
            CATEGORIZED_ENTITY_INPUTS.get(1)
        );
    }

    @ParameterizedTest(name = DISPLAY_NAME_WITH_ARGUMENTS)
    @MethodSource("com.azure.ai.textanalytics.TestUtils#getTestParameters")
    public void recognizeEntitiesEmojiWithSkinToneModifier(HttpClient httpClient, TextAnalyticsServiceVersion serviceVersion) {
        client = getTextAnalyticsClient(httpClient, serviceVersion);
        emojiWithSkinToneModifierRunner(document ->
            client.recognizeEntities(document).forEach(
                categorizedEntity -> {
                    assertEquals(15, categorizedEntity.getOffset());
                    assertEquals(9, categorizedEntity.getLength());
                }),
            CATEGORIZED_ENTITY_INPUTS.get(1)
        );
    }

    @ParameterizedTest(name = DISPLAY_NAME_WITH_ARGUMENTS)
    @MethodSource("com.azure.ai.textanalytics.TestUtils#getTestParameters")
    public void recognizeEntitiesEmojiFamily(HttpClient httpClient, TextAnalyticsServiceVersion serviceVersion) {
        client = getTextAnalyticsClient(httpClient, serviceVersion);
        emojiFamilyRunner(document ->
            client.recognizeEntities(document).forEach(
                categorizedEntity -> {
                    assertEquals(22, categorizedEntity.getOffset());
                    assertEquals(9, categorizedEntity.getLength());
                }),
            CATEGORIZED_ENTITY_INPUTS.get(1)
        );
    }

    @ParameterizedTest(name = DISPLAY_NAME_WITH_ARGUMENTS)
    @MethodSource("com.azure.ai.textanalytics.TestUtils#getTestParameters")
    public void recognizeEntitiesEmojiFamilyWIthSkinToneModifier(HttpClient httpClient, TextAnalyticsServiceVersion serviceVersion) {
        client = getTextAnalyticsClient(httpClient, serviceVersion);
        emojiFamilyWithSkinToneModifierRunner(document ->
            client.recognizeEntities(document).forEach(
                categorizedEntity -> {
                    assertEquals(30, categorizedEntity.getOffset());
                    assertEquals(9, categorizedEntity.getLength());
                }),
            CATEGORIZED_ENTITY_INPUTS.get(1)
        );
    }

    @ParameterizedTest(name = DISPLAY_NAME_WITH_ARGUMENTS)
    @MethodSource("com.azure.ai.textanalytics.TestUtils#getTestParameters")
    public void recognizeEntitiesDiacriticsNfc(HttpClient httpClient, TextAnalyticsServiceVersion serviceVersion) {
        client = getTextAnalyticsClient(httpClient, serviceVersion);
        diacriticsNfcRunner(document ->
            client.recognizeEntities(document).forEach(
                categorizedEntity -> {
                    assertEquals(14, categorizedEntity.getOffset());
                    assertEquals(9, categorizedEntity.getLength());
                }),
            CATEGORIZED_ENTITY_INPUTS.get(1)
        );
    }

    @ParameterizedTest(name = DISPLAY_NAME_WITH_ARGUMENTS)
    @MethodSource("com.azure.ai.textanalytics.TestUtils#getTestParameters")
    public void recognizeEntitiesDiacriticsNfd(HttpClient httpClient, TextAnalyticsServiceVersion serviceVersion) {
        client = getTextAnalyticsClient(httpClient, serviceVersion);
        diacriticsNfdRunner(document ->
            client.recognizeEntities(document).forEach(
                categorizedEntity -> {
                    assertEquals(15, categorizedEntity.getOffset());
                    assertEquals(9, categorizedEntity.getLength());
                }),
            CATEGORIZED_ENTITY_INPUTS.get(1)
        );
    }

    @ParameterizedTest(name = DISPLAY_NAME_WITH_ARGUMENTS)
    @MethodSource("com.azure.ai.textanalytics.TestUtils#getTestParameters")
    public void recognizeEntitiesKoreanNfc(HttpClient httpClient, TextAnalyticsServiceVersion serviceVersion) {
        client = getTextAnalyticsClient(httpClient, serviceVersion);
        koreanNfcRunner(document ->
            client.recognizeEntities(document).forEach(
                categorizedEntity -> {
                    assertEquals(13, categorizedEntity.getOffset());
                    assertEquals(9, categorizedEntity.getLength());
                }),
            CATEGORIZED_ENTITY_INPUTS.get(1)
        );
    }

    @ParameterizedTest(name = DISPLAY_NAME_WITH_ARGUMENTS)
    @MethodSource("com.azure.ai.textanalytics.TestUtils#getTestParameters")
    public void recognizeEntitiesKoreanNfd(HttpClient httpClient, TextAnalyticsServiceVersion serviceVersion) {
        client = getTextAnalyticsClient(httpClient, serviceVersion);
        koreanNfdRunner(document ->
            client.recognizeEntities(document).forEach(
                categorizedEntity -> {
                    assertEquals(13, categorizedEntity.getOffset());
                    assertEquals(9, categorizedEntity.getLength());
                }),
            CATEGORIZED_ENTITY_INPUTS.get(1)
        );
    }

    @ParameterizedTest(name = DISPLAY_NAME_WITH_ARGUMENTS)
    @MethodSource("com.azure.ai.textanalytics.TestUtils#getTestParameters")
    public void recognizeEntitiesZalgoText(HttpClient httpClient, TextAnalyticsServiceVersion serviceVersion) {
        client = getTextAnalyticsClient(httpClient, serviceVersion);
        zalgoTextRunner(document ->
            client.recognizeEntities(document).forEach(
                categorizedEntity -> {
                    assertEquals(126, categorizedEntity.getOffset());
                    assertEquals(9, categorizedEntity.getLength());
                }),
            CATEGORIZED_ENTITY_INPUTS.get(1)
        );
    }

    // Recognize Personally Identifiable Information entity

    @ParameterizedTest(name = DISPLAY_NAME_WITH_ARGUMENTS)
    @MethodSource("com.azure.ai.textanalytics.TestUtils#getTestParameters")
    public void recognizePiiEntitiesForTextInput(HttpClient httpClient, TextAnalyticsServiceVersion serviceVersion) {
        client = getTextAnalyticsClient(httpClient, serviceVersion);
        recognizePiiSingleDocumentRunner(document -> {
            final PiiEntityCollection entities = client.recognizePiiEntities(document);
            validatePiiEntities(getPiiEntitiesList1(), entities.stream().collect(Collectors.toList()));
        });
    }

    @ParameterizedTest(name = DISPLAY_NAME_WITH_ARGUMENTS)
    @MethodSource("com.azure.ai.textanalytics.TestUtils#getTestParameters")
    public void recognizePiiEntitiesForEmptyText(HttpClient httpClient, TextAnalyticsServiceVersion serviceVersion) {
        client = getTextAnalyticsClient(httpClient, serviceVersion);
        emptyTextRunner(document -> {
            final TextAnalyticsException exception = assertThrows(TextAnalyticsException.class, () ->
                client.recognizePiiEntities(document).iterator().hasNext());
            assertEquals(INVALID_DOCUMENT, exception.getErrorCode());
        });
    }

    @ParameterizedTest(name = DISPLAY_NAME_WITH_ARGUMENTS)
    @MethodSource("com.azure.ai.textanalytics.TestUtils#getTestParameters")
    public void recognizePiiEntitiesForFaultyText(HttpClient httpClient, TextAnalyticsServiceVersion serviceVersion) {
        client = getTextAnalyticsClient(httpClient, serviceVersion);
        faultyTextRunner(document -> assertFalse(client.recognizePiiEntities(document).iterator().hasNext()));
    }

    @ParameterizedTest(name = DISPLAY_NAME_WITH_ARGUMENTS)
    @MethodSource("com.azure.ai.textanalytics.TestUtils#getTestParameters")
    public void recognizePiiEntitiesDuplicateIdInput(HttpClient httpClient, TextAnalyticsServiceVersion serviceVersion) {
        client = getTextAnalyticsClient(httpClient, serviceVersion);
        recognizeBatchPiiEntityDuplicateIdRunner(inputs -> {
            final HttpResponseException response = assertThrows(HttpResponseException.class,
                () -> client.recognizePiiEntitiesBatchWithResponse(inputs, null, Context.NONE));
            assertEquals(HttpURLConnection.HTTP_BAD_REQUEST, response.getResponse().getStatusCode());
        });
    }

    @ParameterizedTest(name = DISPLAY_NAME_WITH_ARGUMENTS)
    @MethodSource("com.azure.ai.textanalytics.TestUtils#getTestParameters")
    public void recognizePiiEntitiesEmptyIdInput(HttpClient httpClient, TextAnalyticsServiceVersion serviceVersion) {
        client = getTextAnalyticsClient(httpClient, serviceVersion);
        textAnalyticsInputEmptyIdRunner(inputs -> {
            final HttpResponseException httpResponseException = assertThrows(HttpResponseException.class,
                () -> client.recognizePiiEntitiesBatchWithResponse(inputs, null, Context.NONE));
            assertEquals(400, httpResponseException.getResponse().getStatusCode());
            final TextAnalyticsError textAnalyticsError = (TextAnalyticsError) httpResponseException.getValue();
            assertEquals(INVALID_DOCUMENT, textAnalyticsError.getErrorCode());
        });
    }

    @ParameterizedTest(name = DISPLAY_NAME_WITH_ARGUMENTS)
    @MethodSource("com.azure.ai.textanalytics.TestUtils#getTestParameters")
    public void recognizePiiEntitiesBatchInputSingleError(HttpClient httpClient, TextAnalyticsServiceVersion serviceVersion) {
        client = getTextAnalyticsClient(httpClient, serviceVersion);
        recognizeBatchPiiEntitySingleErrorRunner((inputs) -> {
            Response<RecognizePiiEntitiesResultCollection> response = client.recognizePiiEntitiesBatchWithResponse(inputs, null, Context.NONE);
            response.getValue().forEach(recognizePiiEntitiesResult -> {
                Exception exception = assertThrows(TextAnalyticsException.class, recognizePiiEntitiesResult::getEntities);
                assertEquals(String.format(BATCH_ERROR_EXCEPTION_MESSAGE, "RecognizePiiEntitiesResult"), exception.getMessage());
            });
        });
    }

    @ParameterizedTest(name = DISPLAY_NAME_WITH_ARGUMENTS)
    @MethodSource("com.azure.ai.textanalytics.TestUtils#getTestParameters")
    public void recognizePiiEntitiesForBatchInput(HttpClient httpClient, TextAnalyticsServiceVersion serviceVersion) {
        client = getTextAnalyticsClient(httpClient, serviceVersion);
        recognizeBatchPiiEntitiesRunner(inputs ->
            validatePiiEntitiesResultCollectionWithResponse(false, getExpectedBatchPiiEntities(), 200,
                client.recognizePiiEntitiesBatchWithResponse(inputs, null, Context.NONE)));
    }

    @ParameterizedTest(name = DISPLAY_NAME_WITH_ARGUMENTS)
    @MethodSource("com.azure.ai.textanalytics.TestUtils#getTestParameters")
    public void recognizePiiEntitiesForBatchInputShowStatistics(HttpClient httpClient, TextAnalyticsServiceVersion serviceVersion) {
        client = getTextAnalyticsClient(httpClient, serviceVersion);
        recognizeBatchPiiEntitiesShowStatsRunner((inputs, options) ->
            validatePiiEntitiesResultCollectionWithResponse(true, getExpectedBatchPiiEntities(), 200,
                client.recognizePiiEntitiesBatchWithResponse(inputs, options, Context.NONE)));
    }

    @ParameterizedTest(name = DISPLAY_NAME_WITH_ARGUMENTS)
    @MethodSource("com.azure.ai.textanalytics.TestUtils#getTestParameters")
    public void recognizePiiEntitiesForListLanguageHint(HttpClient httpClient, TextAnalyticsServiceVersion serviceVersion) {
        client = getTextAnalyticsClient(httpClient, serviceVersion);
        recognizePiiEntitiesLanguageHintRunner((inputs, language) ->
            validatePiiEntitiesResultCollection(false, getExpectedBatchPiiEntities(),
                client.recognizePiiEntitiesBatch(inputs, language, null))
        );
    }

    @ParameterizedTest(name = DISPLAY_NAME_WITH_ARGUMENTS)
    @MethodSource("com.azure.ai.textanalytics.TestUtils#getTestParameters")
    public void recognizePiiEntitiesForListStringWithOptions(HttpClient httpClient, TextAnalyticsServiceVersion serviceVersion) {
        client = getTextAnalyticsClient(httpClient, serviceVersion);
        recognizeStringBatchPiiEntitiesShowStatsRunner((inputs, options) ->
            validatePiiEntitiesResultCollection(true, getExpectedBatchPiiEntities(),
                client.recognizePiiEntitiesBatch(inputs, null, options)));
    }

    @ParameterizedTest(name = DISPLAY_NAME_WITH_ARGUMENTS)
    @MethodSource("com.azure.ai.textanalytics.TestUtils#getTestParameters")
    public void recognizePiiEntitiesBatchTooManyDocuments(HttpClient httpClient, TextAnalyticsServiceVersion serviceVersion) {
        client = getTextAnalyticsClient(httpClient, serviceVersion);
        tooManyDocumentsRunner(inputs -> {
            final HttpResponseException httpResponseException = assertThrows(HttpResponseException.class,
                () -> client.recognizePiiEntitiesBatch(inputs, null, null).stream().findFirst().get());
            assertEquals(400, httpResponseException.getResponse().getStatusCode());
            final TextAnalyticsError textAnalyticsError = (TextAnalyticsError) httpResponseException.getValue();
            assertEquals(INVALID_DOCUMENT_BATCH, textAnalyticsError.getErrorCode());
        });
    }

    @ParameterizedTest(name = DISPLAY_NAME_WITH_ARGUMENTS)
    @MethodSource("com.azure.ai.textanalytics.TestUtils#getTestParameters")
<<<<<<< HEAD
    public void recognizePiiEntitiesForDomainFilter(HttpClient httpClient, TextAnalyticsServiceVersion serviceVersion) {
        client = getTextAnalyticsClient(httpClient, serviceVersion);
        recognizePiiDomainFilterRunner((document, options) -> {
            final PiiEntityCollection entities = client.recognizePiiEntities(document, "en", options);
            validatePiiEntities(Arrays.asList(getPiiEntitiesList1().get(1)), entities.stream().collect(Collectors.toList()));
        });
=======
    public void recognizePiiEntitiesEmoji(HttpClient httpClient, TextAnalyticsServiceVersion serviceVersion) {
        client = getTextAnalyticsClient(httpClient, serviceVersion);
        emojiRunner(document -> {
            final PiiEntityCollection result = client.recognizePiiEntities(document);
            result.forEach(piiEntity -> {
                assertEquals(8, piiEntity.getOffset());
                assertEquals(11, piiEntity.getLength());
            });
        }, PII_ENTITY_OFFSET_INPUT);
>>>>>>> 7c4890fd
    }

    @ParameterizedTest(name = DISPLAY_NAME_WITH_ARGUMENTS)
    @MethodSource("com.azure.ai.textanalytics.TestUtils#getTestParameters")
<<<<<<< HEAD
    public void recognizePiiEntitiesForBatchInputStringForDomainFilter(HttpClient httpClient, TextAnalyticsServiceVersion serviceVersion) {
        client = getTextAnalyticsClient(httpClient, serviceVersion);
        recognizePiiLanguageHintRunner((inputs, language) -> {
            final RecognizePiiEntitiesResultCollection response = client.recognizePiiEntitiesBatch(inputs, language,
                new RecognizePiiEntityOptions().setDomainFilter(PiiEntityDomainType.PROTECTED_HEALTH_INFORMATION));
            validatePiiEntitiesResultCollection(false, getExpectedBatchPiiEntitiesForDomainFilter(), response);
        });
=======
    public void recognizePiiEntitiesEmojiWithSkinToneModifier(HttpClient httpClient, TextAnalyticsServiceVersion serviceVersion) {
        client = getTextAnalyticsClient(httpClient, serviceVersion);
        emojiWithSkinToneModifierRunner(document -> {
            final PiiEntityCollection result = client.recognizePiiEntities(document);
            result.forEach(piiEntity -> {
                assertEquals(10, piiEntity.getOffset());
                assertEquals(11, piiEntity.getLength());
            });
        }, PII_ENTITY_OFFSET_INPUT);
>>>>>>> 7c4890fd
    }

    @ParameterizedTest(name = DISPLAY_NAME_WITH_ARGUMENTS)
    @MethodSource("com.azure.ai.textanalytics.TestUtils#getTestParameters")
<<<<<<< HEAD
    public void recognizePiiEntitiesForBatchInputForDomainFilter(HttpClient httpClient, TextAnalyticsServiceVersion serviceVersion) {
        client = getTextAnalyticsClient(httpClient, serviceVersion);
        recognizeBatchPiiEntitiesRunner((inputs) -> {
            final Response<RecognizePiiEntitiesResultCollection> response = client.recognizePiiEntitiesBatchWithResponse(inputs,
                new RecognizePiiEntityOptions().setDomainFilter(PiiEntityDomainType.PROTECTED_HEALTH_INFORMATION), Context.NONE);
            validatePiiEntitiesResultCollectionWithResponse(false, getExpectedBatchPiiEntitiesForDomainFilter(), 200, response);
        });
=======
    public void recognizePiiEntitiesEmojiFamily(HttpClient httpClient, TextAnalyticsServiceVersion serviceVersion) {
        client = getTextAnalyticsClient(httpClient, serviceVersion);
        emojiFamilyRunner(document -> {
            final PiiEntityCollection result = client.recognizePiiEntities(document);
            result.forEach(piiEntity -> {
                assertEquals(17, piiEntity.getOffset());
                assertEquals(11, piiEntity.getLength());
            });
        }, PII_ENTITY_OFFSET_INPUT);
    }

    @ParameterizedTest(name = DISPLAY_NAME_WITH_ARGUMENTS)
    @MethodSource("com.azure.ai.textanalytics.TestUtils#getTestParameters")
    public void recognizePiiEntitiesEmojiFamilyWIthSkinToneModifier(HttpClient httpClient, TextAnalyticsServiceVersion serviceVersion) {
        client = getTextAnalyticsClient(httpClient, serviceVersion);
        emojiFamilyWithSkinToneModifierRunner(document -> {
            final PiiEntityCollection result = client.recognizePiiEntities(document);
            result.forEach(piiEntity -> {
                assertEquals(25, piiEntity.getOffset());
                assertEquals(11, piiEntity.getLength());
            });
        }, PII_ENTITY_OFFSET_INPUT);
    }

    @ParameterizedTest(name = DISPLAY_NAME_WITH_ARGUMENTS)
    @MethodSource("com.azure.ai.textanalytics.TestUtils#getTestParameters")
    public void recognizePiiEntitiesDiacriticsNfc(HttpClient httpClient, TextAnalyticsServiceVersion serviceVersion) {
        client = getTextAnalyticsClient(httpClient, serviceVersion);
        diacriticsNfcRunner(document -> {
            final PiiEntityCollection result = client.recognizePiiEntities(document);
            result.forEach(piiEntity -> {
                assertEquals(9, piiEntity.getOffset());
                assertEquals(11, piiEntity.getLength());
            });
        }, PII_ENTITY_OFFSET_INPUT);
    }

    @ParameterizedTest(name = DISPLAY_NAME_WITH_ARGUMENTS)
    @MethodSource("com.azure.ai.textanalytics.TestUtils#getTestParameters")
    public void recognizePiiEntitiesDiacriticsNfd(HttpClient httpClient, TextAnalyticsServiceVersion serviceVersion) {
        client = getTextAnalyticsClient(httpClient, serviceVersion);
        diacriticsNfdRunner(document -> {
            final PiiEntityCollection result = client.recognizePiiEntities(document);
            result.forEach(piiEntity -> {
                assertEquals(10, piiEntity.getOffset());
                assertEquals(11, piiEntity.getLength());
            });
        }, PII_ENTITY_OFFSET_INPUT);
    }

    @ParameterizedTest(name = DISPLAY_NAME_WITH_ARGUMENTS)
    @MethodSource("com.azure.ai.textanalytics.TestUtils#getTestParameters")
    public void recognizePiiEntitiesKoreanNfc(HttpClient httpClient, TextAnalyticsServiceVersion serviceVersion) {
        client = getTextAnalyticsClient(httpClient, serviceVersion);
        koreanNfcRunner(document -> {
            final PiiEntityCollection result = client.recognizePiiEntities(document);
            result.forEach(piiEntity -> {
                assertEquals(8, piiEntity.getOffset());
                assertEquals(11, piiEntity.getLength());
            });
        }, PII_ENTITY_OFFSET_INPUT);
    }

    @ParameterizedTest(name = DISPLAY_NAME_WITH_ARGUMENTS)
    @MethodSource("com.azure.ai.textanalytics.TestUtils#getTestParameters")
    public void recognizePiiEntitiesKoreanNfd(HttpClient httpClient, TextAnalyticsServiceVersion serviceVersion) {
        client = getTextAnalyticsClient(httpClient, serviceVersion);
        koreanNfdRunner(document -> {
            final PiiEntityCollection result = client.recognizePiiEntities(document);
            result.forEach(piiEntity -> {
                assertEquals(8, piiEntity.getOffset());
                assertEquals(11, piiEntity.getLength());
            });
        }, PII_ENTITY_OFFSET_INPUT);
    }

    @ParameterizedTest(name = DISPLAY_NAME_WITH_ARGUMENTS)
    @MethodSource("com.azure.ai.textanalytics.TestUtils#getTestParameters")
    public void recognizePiiEntitiesZalgoText(HttpClient httpClient, TextAnalyticsServiceVersion serviceVersion) {
        client = getTextAnalyticsClient(httpClient, serviceVersion);
        zalgoTextRunner(document -> {
            final PiiEntityCollection result = client.recognizePiiEntities(document);
            result.forEach(piiEntity -> {
                assertEquals(121, piiEntity.getOffset());
                assertEquals(11, piiEntity.getLength());
            });
        }, PII_ENTITY_OFFSET_INPUT);
>>>>>>> 7c4890fd
    }

    // Recognize linked entity

    @ParameterizedTest(name = DISPLAY_NAME_WITH_ARGUMENTS)
    @MethodSource("com.azure.ai.textanalytics.TestUtils#getTestParameters")
    public void recognizeLinkedEntitiesForTextInput(HttpClient httpClient, TextAnalyticsServiceVersion serviceVersion) {
        client = getTextAnalyticsClient(httpClient, serviceVersion);
        recognizeLinkedEntitiesForSingleTextInputRunner(input -> {
            final List<LinkedEntity> linkedEntities = client.recognizeLinkedEntities(input)
                .stream().collect(Collectors.toList());
            validateLinkedEntity(getLinkedEntitiesList1().get(0), linkedEntities.get(0));
        });
    }

    @ParameterizedTest(name = DISPLAY_NAME_WITH_ARGUMENTS)
    @MethodSource("com.azure.ai.textanalytics.TestUtils#getTestParameters")
    public void recognizeLinkedEntitiesForEmptyText(HttpClient httpClient, TextAnalyticsServiceVersion serviceVersion) {
        client = getTextAnalyticsClient(httpClient, serviceVersion);
        emptyTextRunner(input -> {
            final TextAnalyticsException exception = assertThrows(TextAnalyticsException.class,
                () -> client.recognizeLinkedEntities(input).iterator().hasNext());
            assertEquals(INVALID_DOCUMENT, exception.getErrorCode());
        });
    }

    @ParameterizedTest(name = DISPLAY_NAME_WITH_ARGUMENTS)
    @MethodSource("com.azure.ai.textanalytics.TestUtils#getTestParameters")
    public void recognizeLinkedEntitiesForFaultyText(HttpClient httpClient, TextAnalyticsServiceVersion serviceVersion) {
        client = getTextAnalyticsClient(httpClient, serviceVersion);
        faultyTextRunner(input ->
            assertFalse(client.recognizeLinkedEntities(input).iterator().hasNext()));
    }

    @ParameterizedTest(name = DISPLAY_NAME_WITH_ARGUMENTS)
    @MethodSource("com.azure.ai.textanalytics.TestUtils#getTestParameters")
    public void recognizeLinkedEntitiesDuplicateIdInput(HttpClient httpClient, TextAnalyticsServiceVersion serviceVersion) {
        client = getTextAnalyticsClient(httpClient, serviceVersion);
        recognizeBatchLinkedEntityDuplicateIdRunner(inputs -> {
            final HttpResponseException response = assertThrows(HttpResponseException.class,
                () -> client.recognizeLinkedEntitiesBatchWithResponse(inputs, null, Context.NONE));
            assertEquals(HttpURLConnection.HTTP_BAD_REQUEST, response.getResponse().getStatusCode());
        });
    }

    @ParameterizedTest(name = DISPLAY_NAME_WITH_ARGUMENTS)
    @MethodSource("com.azure.ai.textanalytics.TestUtils#getTestParameters")
    public void recognizeLinkedEntitiesEmptyIdInput(HttpClient httpClient, TextAnalyticsServiceVersion serviceVersion) {
        client = getTextAnalyticsClient(httpClient, serviceVersion);
        textAnalyticsInputEmptyIdRunner(inputs -> {
            final HttpResponseException httpResponseException = assertThrows(HttpResponseException.class,
                () -> client.recognizeLinkedEntitiesBatchWithResponse(inputs, null, Context.NONE));
            assertEquals(400, httpResponseException.getResponse().getStatusCode());
            final TextAnalyticsError textAnalyticsError = (TextAnalyticsError) httpResponseException.getValue();
            assertEquals(INVALID_DOCUMENT, textAnalyticsError.getErrorCode());
        });
    }

    @ParameterizedTest(name = DISPLAY_NAME_WITH_ARGUMENTS)
    @MethodSource("com.azure.ai.textanalytics.TestUtils#getTestParameters")
    public void recognizeLinkedEntitiesForBatchInput(HttpClient httpClient, TextAnalyticsServiceVersion serviceVersion) {
        client = getTextAnalyticsClient(httpClient, serviceVersion);
        recognizeBatchLinkedEntityRunner((inputs) ->
            validateLinkedEntitiesResultCollectionWithResponse(false, getExpectedBatchLinkedEntities(), 200,
                client.recognizeLinkedEntitiesBatchWithResponse(inputs, null, Context.NONE))
        );
    }

    @ParameterizedTest(name = DISPLAY_NAME_WITH_ARGUMENTS)
    @MethodSource("com.azure.ai.textanalytics.TestUtils#getTestParameters")
    public void recognizeLinkedEntitiesForBatchInputShowStatistics(HttpClient httpClient, TextAnalyticsServiceVersion serviceVersion) {
        client = getTextAnalyticsClient(httpClient, serviceVersion);
        recognizeBatchLinkedEntitiesShowStatsRunner((inputs, options) ->
            validateLinkedEntitiesResultCollectionWithResponse(true, getExpectedBatchLinkedEntities(), 200,
                client.recognizeLinkedEntitiesBatchWithResponse(inputs, options, Context.NONE)));
    }

    @ParameterizedTest(name = DISPLAY_NAME_WITH_ARGUMENTS)
    @MethodSource("com.azure.ai.textanalytics.TestUtils#getTestParameters")
    public void recognizeLinkedEntitiesForBatchStringInput(HttpClient httpClient, TextAnalyticsServiceVersion serviceVersion) {
        client = getTextAnalyticsClient(httpClient, serviceVersion);
        recognizeLinkedStringInputRunner((inputs) ->
            validateLinkedEntitiesResultCollection(false, getExpectedBatchLinkedEntities(), client.recognizeLinkedEntitiesBatch(inputs, null, null)));
    }

    @ParameterizedTest(name = DISPLAY_NAME_WITH_ARGUMENTS)
    @MethodSource("com.azure.ai.textanalytics.TestUtils#getTestParameters")
    public void recognizeLinkedEntitiesForListLanguageHint(HttpClient httpClient, TextAnalyticsServiceVersion serviceVersion) {
        client = getTextAnalyticsClient(httpClient, serviceVersion);
        recognizeLinkedLanguageHintRunner((inputs, language) ->
            validateLinkedEntitiesResultCollection(false, getExpectedBatchLinkedEntities(), client.recognizeLinkedEntitiesBatch(inputs, language, null)));
    }

    @ParameterizedTest(name = DISPLAY_NAME_WITH_ARGUMENTS)
    @MethodSource("com.azure.ai.textanalytics.TestUtils#getTestParameters")
    public void recognizeLinkedEntitiesForListStringWithOptions(HttpClient httpClient, TextAnalyticsServiceVersion serviceVersion) {
        client = getTextAnalyticsClient(httpClient, serviceVersion);
        recognizeBatchStringLinkedEntitiesShowStatsRunner((inputs, options) ->
            validateLinkedEntitiesResultCollection(true, getExpectedBatchLinkedEntities(), client.recognizeLinkedEntitiesBatch(inputs, null, options)));
    }

    @ParameterizedTest(name = DISPLAY_NAME_WITH_ARGUMENTS)
    @MethodSource("com.azure.ai.textanalytics.TestUtils#getTestParameters")
    public void recognizeLinkedEntitiesBatchTooManyDocuments(HttpClient httpClient, TextAnalyticsServiceVersion serviceVersion) {
        client = getTextAnalyticsClient(httpClient, serviceVersion);
        tooManyDocumentsRunner(inputs -> {
            final HttpResponseException httpResponseException = assertThrows(HttpResponseException.class,
                () -> client.recognizeLinkedEntitiesBatch(inputs, null, null).stream().findFirst().get());
            assertEquals(400, httpResponseException.getResponse().getStatusCode());
            final TextAnalyticsError textAnalyticsError = (TextAnalyticsError) httpResponseException.getValue();
            assertEquals(INVALID_DOCUMENT_BATCH, textAnalyticsError.getErrorCode());
        });
    }

    @ParameterizedTest(name = DISPLAY_NAME_WITH_ARGUMENTS)
    @MethodSource("com.azure.ai.textanalytics.TestUtils#getTestParameters")
    public void recognizeLinkedEntitiesEmoji(HttpClient httpClient, TextAnalyticsServiceVersion serviceVersion) {
        client = getTextAnalyticsClient(httpClient, serviceVersion);
        emojiRunner(document ->
            client.recognizeLinkedEntities(document).forEach(
                linkedEntity -> linkedEntity.getMatches().forEach(
                    linkedEntityMatch -> {
                        assertEquals(13, linkedEntityMatch.getOffset());
                        assertEquals(9, linkedEntityMatch.getLength());
                    })),
            LINKED_ENTITY_INPUTS.get(1)
        );
    }

    @ParameterizedTest(name = DISPLAY_NAME_WITH_ARGUMENTS)
    @MethodSource("com.azure.ai.textanalytics.TestUtils#getTestParameters")
    public void recognizeLinkedEntitiesEmojiWithSkinToneModifier(HttpClient httpClient, TextAnalyticsServiceVersion serviceVersion) {
        client = getTextAnalyticsClient(httpClient, serviceVersion);
        emojiWithSkinToneModifierRunner(document ->
            client.recognizeLinkedEntities(document).forEach(
                linkedEntity -> linkedEntity.getMatches().forEach(
                    linkedEntityMatch -> {
                        assertEquals(15, linkedEntityMatch.getOffset());
                        assertEquals(9, linkedEntityMatch.getLength());
                    })),
            LINKED_ENTITY_INPUTS.get(1)
        );
    }

    @ParameterizedTest(name = DISPLAY_NAME_WITH_ARGUMENTS)
    @MethodSource("com.azure.ai.textanalytics.TestUtils#getTestParameters")
    public void recognizeLinkedEntitiesEmojiFamily(HttpClient httpClient, TextAnalyticsServiceVersion serviceVersion) {
        client = getTextAnalyticsClient(httpClient, serviceVersion);
        emojiFamilyRunner(document ->
            client.recognizeLinkedEntities(document).forEach(
                linkedEntity -> linkedEntity.getMatches().forEach(
                    linkedEntityMatch -> {
                        assertEquals(22, linkedEntityMatch.getOffset());
                        assertEquals(9, linkedEntityMatch.getLength());
                    })),
            LINKED_ENTITY_INPUTS.get(1)
        );
    }

    @ParameterizedTest(name = DISPLAY_NAME_WITH_ARGUMENTS)
    @MethodSource("com.azure.ai.textanalytics.TestUtils#getTestParameters")
    public void recognizeLinkedEntitiesEmojiFamilyWIthSkinToneModifier(HttpClient httpClient, TextAnalyticsServiceVersion serviceVersion) {
        client = getTextAnalyticsClient(httpClient, serviceVersion);
        emojiFamilyWithSkinToneModifierRunner(document ->
            client.recognizeLinkedEntities(document).forEach(linkedEntity ->
                    linkedEntity.getMatches().forEach(linkedEntityMatch -> {
                        assertEquals(30, linkedEntityMatch.getOffset());
                        assertEquals(9, linkedEntityMatch.getLength());
                    })),
            LINKED_ENTITY_INPUTS.get(1)
        );
    }

    @ParameterizedTest(name = DISPLAY_NAME_WITH_ARGUMENTS)
    @MethodSource("com.azure.ai.textanalytics.TestUtils#getTestParameters")
    public void recognizeLinkedEntitiesDiacriticsNfc(HttpClient httpClient, TextAnalyticsServiceVersion serviceVersion) {
        client = getTextAnalyticsClient(httpClient, serviceVersion);
        diacriticsNfcRunner(document ->
            client.recognizeLinkedEntities(document).forEach(
                linkedEntity -> linkedEntity.getMatches().forEach(
                    linkedEntityMatch -> {
                        assertEquals(14, linkedEntityMatch.getOffset());
                        assertEquals(9, linkedEntityMatch.getLength());
                    })),
            LINKED_ENTITY_INPUTS.get(1)
        );
    }

    @ParameterizedTest(name = DISPLAY_NAME_WITH_ARGUMENTS)
    @MethodSource("com.azure.ai.textanalytics.TestUtils#getTestParameters")
    public void recognizeLinkedEntitiesDiacriticsNfd(HttpClient httpClient, TextAnalyticsServiceVersion serviceVersion) {
        client = getTextAnalyticsClient(httpClient, serviceVersion);
        diacriticsNfdRunner(document ->
            client.recognizeLinkedEntities(document).forEach(
                linkedEntity -> linkedEntity.getMatches().forEach(
                    linkedEntityMatch -> {
                        assertEquals(15, linkedEntityMatch.getOffset());
                        assertEquals(9, linkedEntityMatch.getLength());
                    })),
            LINKED_ENTITY_INPUTS.get(1)
        );
    }

    @ParameterizedTest(name = DISPLAY_NAME_WITH_ARGUMENTS)
    @MethodSource("com.azure.ai.textanalytics.TestUtils#getTestParameters")
    public void recognizeLinkedEntitiesKoreanNfc(HttpClient httpClient, TextAnalyticsServiceVersion serviceVersion) {
        client = getTextAnalyticsClient(httpClient, serviceVersion);
        koreanNfcRunner(document ->
            client.recognizeLinkedEntities(document).forEach(
                linkedEntity -> linkedEntity.getMatches().forEach(
                    linkedEntityMatch -> {
                        assertEquals(13, linkedEntityMatch.getOffset());
                        assertEquals(9, linkedEntityMatch.getLength());
                    })),
            LINKED_ENTITY_INPUTS.get(1)
        );
    }

    @ParameterizedTest(name = DISPLAY_NAME_WITH_ARGUMENTS)
    @MethodSource("com.azure.ai.textanalytics.TestUtils#getTestParameters")
    public void recognizeLinkedEntitiesKoreanNfd(HttpClient httpClient, TextAnalyticsServiceVersion serviceVersion) {
        client = getTextAnalyticsClient(httpClient, serviceVersion);
        koreanNfdRunner(document ->
            client.recognizeLinkedEntities(document).forEach(
                linkedEntity -> linkedEntity.getMatches().forEach(
                    linkedEntityMatch -> {
                        assertEquals(13, linkedEntityMatch.getOffset());
                        assertEquals(9, linkedEntityMatch.getLength());
                    })),
            LINKED_ENTITY_INPUTS.get(1));
    }

    @ParameterizedTest(name = DISPLAY_NAME_WITH_ARGUMENTS)
    @MethodSource("com.azure.ai.textanalytics.TestUtils#getTestParameters")
    public void recognizeLinkedEntitiesZalgoText(HttpClient httpClient, TextAnalyticsServiceVersion serviceVersion) {
        client = getTextAnalyticsClient(httpClient, serviceVersion);
        zalgoTextRunner(document ->
            client.recognizeLinkedEntities(document).forEach(
                linkedEntity ->
                    linkedEntity.getMatches().forEach(linkedEntityMatch -> {
                        assertEquals(126, linkedEntityMatch.getOffset());
                        assertEquals(9, linkedEntityMatch.getLength());
                    })),
            LINKED_ENTITY_INPUTS.get(1)
        );
    }

    // Extract key phrase

    @ParameterizedTest(name = DISPLAY_NAME_WITH_ARGUMENTS)
    @MethodSource("com.azure.ai.textanalytics.TestUtils#getTestParameters")
    public void extractKeyPhrasesForTextInput(HttpClient httpClient, TextAnalyticsServiceVersion serviceVersion) {
        client = getTextAnalyticsClient(httpClient, serviceVersion);
        extractKeyPhrasesForSingleTextInputRunner(input ->
            assertEquals("monde",
                client.extractKeyPhrases(input).iterator().next()));
    }

    @ParameterizedTest(name = DISPLAY_NAME_WITH_ARGUMENTS)
    @MethodSource("com.azure.ai.textanalytics.TestUtils#getTestParameters")
    public void extractKeyPhrasesForEmptyText(HttpClient httpClient, TextAnalyticsServiceVersion serviceVersion) {
        client = getTextAnalyticsClient(httpClient, serviceVersion);
        emptyTextRunner(input -> {
            final TextAnalyticsException exception = assertThrows(TextAnalyticsException.class,
                () -> client.extractKeyPhrases(input).iterator().hasNext());
            assertEquals(INVALID_DOCUMENT, exception.getErrorCode());
        });
    }

    @ParameterizedTest(name = DISPLAY_NAME_WITH_ARGUMENTS)
    @MethodSource("com.azure.ai.textanalytics.TestUtils#getTestParameters")
    public void extractKeyPhrasesForFaultyText(HttpClient httpClient, TextAnalyticsServiceVersion serviceVersion) {
        client = getTextAnalyticsClient(httpClient, serviceVersion);
        faultyTextRunner(input -> assertFalse(client.extractKeyPhrases(input).iterator().hasNext()));
    }

    @ParameterizedTest(name = DISPLAY_NAME_WITH_ARGUMENTS)
    @MethodSource("com.azure.ai.textanalytics.TestUtils#getTestParameters")
    public void extractKeyPhrasesDuplicateIdInput(HttpClient httpClient, TextAnalyticsServiceVersion serviceVersion) {
        client = getTextAnalyticsClient(httpClient, serviceVersion);
        extractBatchKeyPhrasesDuplicateIdRunner(inputs -> {
            final HttpResponseException response = assertThrows(HttpResponseException.class,
                () -> client.extractKeyPhrasesBatchWithResponse(inputs, null, Context.NONE));
            assertEquals(HttpURLConnection.HTTP_BAD_REQUEST, response.getResponse().getStatusCode());
        });
    }

    @ParameterizedTest(name = DISPLAY_NAME_WITH_ARGUMENTS)
    @MethodSource("com.azure.ai.textanalytics.TestUtils#getTestParameters")
    public void extractKeyPhrasesEmptyIdInput(HttpClient httpClient, TextAnalyticsServiceVersion serviceVersion) {
        client = getTextAnalyticsClient(httpClient, serviceVersion);
        textAnalyticsInputEmptyIdRunner(inputs -> {
            final HttpResponseException httpResponseException = assertThrows(HttpResponseException.class,
                () -> client.extractKeyPhrasesBatchWithResponse(inputs, null, Context.NONE));
            assertEquals(400, httpResponseException.getResponse().getStatusCode());
            final TextAnalyticsError textAnalyticsError = (TextAnalyticsError) httpResponseException.getValue();
            assertEquals(INVALID_DOCUMENT, textAnalyticsError.getErrorCode());
        });
    }

    @ParameterizedTest(name = DISPLAY_NAME_WITH_ARGUMENTS)
    @MethodSource("com.azure.ai.textanalytics.TestUtils#getTestParameters")
    public void extractKeyPhrasesForBatchInput(HttpClient httpClient, TextAnalyticsServiceVersion serviceVersion) {
        client = getTextAnalyticsClient(httpClient, serviceVersion);
        extractBatchKeyPhrasesRunner((inputs) ->
            validateExtractKeyPhrasesResultCollectionWithResponse(false, getExpectedBatchKeyPhrases(), 200,
                client.extractKeyPhrasesBatchWithResponse(inputs, null, Context.NONE)));
    }

    @ParameterizedTest(name = DISPLAY_NAME_WITH_ARGUMENTS)
    @MethodSource("com.azure.ai.textanalytics.TestUtils#getTestParameters")
    public void extractKeyPhrasesForBatchInputShowStatistics(HttpClient httpClient, TextAnalyticsServiceVersion serviceVersion) {
        client = getTextAnalyticsClient(httpClient, serviceVersion);
        extractBatchKeyPhrasesShowStatsRunner((inputs, options) ->
            validateExtractKeyPhrasesResultCollectionWithResponse(true, getExpectedBatchKeyPhrases(), 200,
                client.extractKeyPhrasesBatchWithResponse(inputs, options, Context.NONE)));
    }

    @ParameterizedTest(name = DISPLAY_NAME_WITH_ARGUMENTS)
    @MethodSource("com.azure.ai.textanalytics.TestUtils#getTestParameters")
    public void extractKeyPhrasesForBatchStringInput(HttpClient httpClient, TextAnalyticsServiceVersion serviceVersion) {
        client = getTextAnalyticsClient(httpClient, serviceVersion);
        extractKeyPhrasesStringInputRunner((inputs) ->
            validateExtractKeyPhrasesResultCollection(false, getExpectedBatchKeyPhrases(), client.extractKeyPhrasesBatch(inputs, null, null)));
    }

    @ParameterizedTest(name = DISPLAY_NAME_WITH_ARGUMENTS)
    @MethodSource("com.azure.ai.textanalytics.TestUtils#getTestParameters")
    public void extractKeyPhrasesForListLanguageHint(HttpClient httpClient, TextAnalyticsServiceVersion serviceVersion) {
        client = getTextAnalyticsClient(httpClient, serviceVersion);
        extractKeyPhrasesLanguageHintRunner((inputs, language) ->
            validateExtractKeyPhrasesResultCollection(false, getExpectedBatchKeyPhrases(), client.extractKeyPhrasesBatch(inputs, language, null)));
    }

    @ParameterizedTest(name = DISPLAY_NAME_WITH_ARGUMENTS)
    @MethodSource("com.azure.ai.textanalytics.TestUtils#getTestParameters")
    public void extractKeyPhrasesForListStringWithOptions(HttpClient httpClient, TextAnalyticsServiceVersion serviceVersion) {
        client = getTextAnalyticsClient(httpClient, serviceVersion);
        extractBatchStringKeyPhrasesShowStatsRunner((inputs, options) ->
            validateExtractKeyPhrasesResultCollection(true, getExpectedBatchKeyPhrases(), client.extractKeyPhrasesBatch(inputs, null, options)));
    }

    @ParameterizedTest(name = DISPLAY_NAME_WITH_ARGUMENTS)
    @MethodSource("com.azure.ai.textanalytics.TestUtils#getTestParameters")
    public void extractKeyPhrasesWarning(HttpClient httpClient, TextAnalyticsServiceVersion serviceVersion) {
        client = getTextAnalyticsClient(httpClient, serviceVersion);
        extractKeyPhrasesWarningRunner(input ->
            client.extractKeyPhrases(input).getWarnings().forEach(warning -> {
                assertTrue(WARNING_TOO_LONG_DOCUMENT_INPUT_MESSAGE.equals(warning.getMessage()));
                assertTrue(LONG_WORDS_IN_DOCUMENT.equals(warning.getWarningCode()));
            }));
    }

    @ParameterizedTest(name = DISPLAY_NAME_WITH_ARGUMENTS)
    @MethodSource("com.azure.ai.textanalytics.TestUtils#getTestParameters")
    public void extractKeyPhrasesBatchWarning(HttpClient httpClient, TextAnalyticsServiceVersion serviceVersion) {
        client = getTextAnalyticsClient(httpClient, serviceVersion);
        extractKeyPhrasesBatchWarningRunner(inputs ->
            client.extractKeyPhrasesBatchWithResponse(inputs, null, Context.NONE).getValue().forEach(keyPhrasesResult ->
                keyPhrasesResult.getKeyPhrases().getWarnings().forEach(warning -> {
                    assertTrue(WARNING_TOO_LONG_DOCUMENT_INPUT_MESSAGE.equals(warning.getMessage()));
                    assertTrue(LONG_WORDS_IN_DOCUMENT.equals(warning.getWarningCode()));
                })
            ));
    }

    @ParameterizedTest(name = DISPLAY_NAME_WITH_ARGUMENTS)
    @MethodSource("com.azure.ai.textanalytics.TestUtils#getTestParameters")
    public void extractKeyPhrasesBatchTooManyDocuments(HttpClient httpClient, TextAnalyticsServiceVersion serviceVersion) {
        client = getTextAnalyticsClient(httpClient, serviceVersion);
        tooManyDocumentsRunner(inputs -> {
            final HttpResponseException httpResponseException = assertThrows(HttpResponseException.class,
                () -> client.extractKeyPhrasesBatch(inputs, null, null).stream().findFirst().get());
            assertEquals(400, httpResponseException.getResponse().getStatusCode());
            final TextAnalyticsError textAnalyticsError = (TextAnalyticsError) httpResponseException.getValue();
            assertEquals(INVALID_DOCUMENT_BATCH, textAnalyticsError.getErrorCode());
        });
    }

    // Sentiment

    /**
     * Test analyzing sentiment for a string input.
     */
    @ParameterizedTest(name = DISPLAY_NAME_WITH_ARGUMENTS)
    @MethodSource("com.azure.ai.textanalytics.TestUtils#getTestParameters")
    public void analyzeSentimentForTextInput(HttpClient httpClient, TextAnalyticsServiceVersion serviceVersion) {
        client = getTextAnalyticsClient(httpClient, serviceVersion);
        analyzeSentimentForSingleTextInputRunner(input -> {
            validateAnalyzedSentiment(false, getExpectedDocumentSentiment(), client.analyzeSentiment(input));
        });
    }

    /**
     * Test analyzing sentiment for a string input with default language hint.
     */
    @ParameterizedTest(name = DISPLAY_NAME_WITH_ARGUMENTS)
    @MethodSource("com.azure.ai.textanalytics.TestUtils#getTestParameters")
    public void analyzeSentimentForTextInputWithDefaultLanguageHint(HttpClient httpClient, TextAnalyticsServiceVersion serviceVersion) {
        client = getTextAnalyticsClient(httpClient, serviceVersion);
        analyzeSentimentForSingleTextInputRunner(input -> {
            final DocumentSentiment analyzeSentimentResult = client.analyzeSentiment(input, null);
            validateAnalyzedSentiment(false, getExpectedDocumentSentiment(), analyzeSentimentResult);
        });
    }

    /**
     * Test analyzing sentiment for a string input and verifying the result of opinion mining.
     */
    @ParameterizedTest(name = DISPLAY_NAME_WITH_ARGUMENTS)
    @MethodSource("com.azure.ai.textanalytics.TestUtils#getTestParameters")
    public void analyzeSentimentForTextInputWithOpinionMining(HttpClient httpClient, TextAnalyticsServiceVersion serviceVersion) {
        client = getTextAnalyticsClient(httpClient, serviceVersion);
        analyzeSentimentForTextInputWithOpinionMiningRunner((input, options) -> {
            final DocumentSentiment analyzeSentimentResult =
                client.analyzeSentiment(input, "en", options);
            validateAnalyzedSentiment(true, getExpectedDocumentSentiment(), analyzeSentimentResult);
        });
    }

    /**
     * Verifies that a TextAnalyticsException is thrown for an empty document.
     */
    @ParameterizedTest(name = DISPLAY_NAME_WITH_ARGUMENTS)
    @MethodSource("com.azure.ai.textanalytics.TestUtils#getTestParameters")
    public void analyzeSentimentForEmptyText(HttpClient httpClient, TextAnalyticsServiceVersion serviceVersion) {
        client = getTextAnalyticsClient(httpClient, serviceVersion);
        emptyTextRunner(document -> {
            final TextAnalyticsException exception = assertThrows(TextAnalyticsException.class,
                () -> client.analyzeSentiment(document));
            assertEquals(INVALID_DOCUMENT, exception.getErrorCode());
        });
    }

    /**
     * Test analyzing sentiment for a faulty document.
     */
    @ParameterizedTest(name = DISPLAY_NAME_WITH_ARGUMENTS)
    @MethodSource("com.azure.ai.textanalytics.TestUtils#getTestParameters")
    public void analyzeSentimentForFaultyText(HttpClient httpClient, TextAnalyticsServiceVersion serviceVersion) {
        client = getTextAnalyticsClient(httpClient, serviceVersion);
        faultyTextRunner(input -> {
            final DocumentSentiment expectedDocumentSentiment = new DocumentSentiment(
                TextSentiment.NEUTRAL,
                new SentimentConfidenceScores(0.0, 0.0, 0.0),
                new IterableStream<>(Arrays.asList(
                    new SentenceSentiment("!", TextSentiment.NEUTRAL, new SentimentConfidenceScores(0.0, 0.0, 0.0), null, 0, 1),
                    new SentenceSentiment("@#%%", TextSentiment.NEUTRAL, new SentimentConfidenceScores(0.0, 0.0, 0.0), null, 1, 4)
                )), null);
            validateAnalyzedSentiment(false, expectedDocumentSentiment, client.analyzeSentiment(input));
        });
    }

    /**
     * Test analyzing sentiment for a duplicate ID list.
     */
    @ParameterizedTest(name = DISPLAY_NAME_WITH_ARGUMENTS)
    @MethodSource("com.azure.ai.textanalytics.TestUtils#getTestParameters")
    public void analyzeSentimentDuplicateIdInput(HttpClient httpClient, TextAnalyticsServiceVersion serviceVersion) {
        client = getTextAnalyticsClient(httpClient, serviceVersion);
        analyzeBatchSentimentDuplicateIdRunner(inputs -> {
            final HttpResponseException response = assertThrows(HttpResponseException.class,
                () -> client.analyzeSentimentBatchWithResponse(inputs, new TextAnalyticsRequestOptions(), Context.NONE));
            assertEquals(HttpURLConnection.HTTP_BAD_REQUEST, response.getResponse().getStatusCode());
        });
    }

    /**
     * Verifies that an invalid document exception is returned for input documents with an empty ID.
     */
    @ParameterizedTest(name = DISPLAY_NAME_WITH_ARGUMENTS)
    @MethodSource("com.azure.ai.textanalytics.TestUtils#getTestParameters")
    public void analyzeSentimentEmptyIdInput(HttpClient httpClient, TextAnalyticsServiceVersion serviceVersion) {
        client = getTextAnalyticsClient(httpClient, serviceVersion);
        textAnalyticsInputEmptyIdRunner(inputs -> {
            final HttpResponseException httpResponseException = assertThrows(HttpResponseException.class,
                () -> client.analyzeSentimentBatchWithResponse(inputs, null, Context.NONE));
            assertEquals(400, httpResponseException.getResponse().getStatusCode());
            TextAnalyticsError textAnalyticsError = (TextAnalyticsError) httpResponseException.getValue();
            assertEquals(INVALID_DOCUMENT, textAnalyticsError.getErrorCode());
        });
    }

    /**
     * Verify that the collection result excludes request statistics and mined options when given a batch of
     * String documents with null TextAnalyticsRequestOptions and null language code which will use the default language
     * code, 'en'.
     *
     * {@link TextAnalyticsClient#analyzeSentimentBatch(Iterable, String, TextAnalyticsRequestOptions)}
     * which TextAnalyticsRequestOptions is null and null language code which will use the default language code, 'en'.
     */
    @ParameterizedTest(name = DISPLAY_NAME_WITH_ARGUMENTS)
    @MethodSource("com.azure.ai.textanalytics.TestUtils#getTestParameters")
    public void analyzeSentimentForBatchStringInput(HttpClient httpClient, TextAnalyticsServiceVersion serviceVersion) {
        client = getTextAnalyticsClient(httpClient, serviceVersion);
        analyzeSentimentStringInputRunner(inputs ->
            validateSentimentResultCollection(false, false, getExpectedBatchTextSentiment(),
                client.analyzeSentimentBatch(inputs, null, new TextAnalyticsRequestOptions())));
    }

    /**
     * Verify that the collection result excludes request statistics and mined options when given a batch of
     * String documents with null TextAnalyticsRequestOptions and given a language code.
     *
     * {@link TextAnalyticsClient#analyzeSentimentBatch(Iterable, String, TextAnalyticsRequestOptions)}
     * which TextAnalyticsRequestOptions is null and given a language code.
     */
    @ParameterizedTest(name = DISPLAY_NAME_WITH_ARGUMENTS)
    @MethodSource("com.azure.ai.textanalytics.TestUtils#getTestParameters")
    public void analyzeSentimentForListStringWithLanguageHint(HttpClient httpClient, TextAnalyticsServiceVersion serviceVersion) {
        client = getTextAnalyticsClient(httpClient, serviceVersion);
        analyzeSentimentLanguageHintRunner((inputs, language) ->
            validateSentimentResultCollection(false, false, getExpectedBatchTextSentiment(),
                client.analyzeSentimentBatch(inputs, language, new TextAnalyticsRequestOptions())));
    }

    /**
     * Verify that the collection result includes request statistics but not mined options when given a batch of
     * String documents with AnalyzeSentimentOptions.
     *
     * {@link TextAnalyticsClient#analyzeSentimentBatch(Iterable, String, AnalyzeSentimentOptions)}
     * which to show the request statistics only and verify the analyzed sentiment result.
     */
    @ParameterizedTest(name = DISPLAY_NAME_WITH_ARGUMENTS)
    @MethodSource("com.azure.ai.textanalytics.TestUtils#getTestParameters")
    public void analyzeSentimentForListStringShowStatisticsExcludeOpinionMining(HttpClient httpClient, TextAnalyticsServiceVersion serviceVersion) {
        client = getTextAnalyticsClient(httpClient, serviceVersion);
        analyzeBatchStringSentimentShowStatsAndIncludeOpinionMiningRunner((inputs, options) ->
            validateSentimentResultCollection(true, false, getExpectedBatchTextSentiment(),
                client.analyzeSentimentBatch(inputs, null, options.setIncludeOpinionMining(false))));
    }

    /**
     * Verify that the collection result includes mined options but not request statistics when given a batch of
     * String documents with AnalyzeSentimentOptions.
     *
     * {@link TextAnalyticsClient#analyzeSentimentBatch(Iterable, String, AnalyzeSentimentOptions)}
     * which AnalyzeSentimentOptions includes opinion mining and request statistics.
     */
    @ParameterizedTest(name = DISPLAY_NAME_WITH_ARGUMENTS)
    @MethodSource("com.azure.ai.textanalytics.TestUtils#getTestParameters")
    public void analyzeSentimentForListStringNotShowStatisticsButIncludeOpinionMining(HttpClient httpClient, TextAnalyticsServiceVersion serviceVersion) {
        client = getTextAnalyticsClient(httpClient, serviceVersion);
        analyzeBatchStringSentimentShowStatsAndIncludeOpinionMiningRunner((inputs, options) -> {
            options.setIncludeStatistics(false);
            validateSentimentResultCollection(false, true, getExpectedBatchTextSentiment(),
                client.analyzeSentimentBatch(inputs, null, options));
        });
    }

    /**
     * Verify that the collection result includes mined options and request statistics when given a batch of
     * String documents with AnalyzeSentimentOptions.
     *
     * {@link TextAnalyticsClient#analyzeSentimentBatch(Iterable, String, AnalyzeSentimentOptions)}
     * which AnalyzeSentimentOptions includes opinion mining and request statistics.
     */
    @ParameterizedTest(name = DISPLAY_NAME_WITH_ARGUMENTS)
    @MethodSource("com.azure.ai.textanalytics.TestUtils#getTestParameters")
    public void analyzeSentimentForListStringShowStatisticsAndIncludeOpinionMining(HttpClient httpClient, TextAnalyticsServiceVersion serviceVersion) {
        client = getTextAnalyticsClient(httpClient, serviceVersion);
        analyzeBatchStringSentimentShowStatsAndIncludeOpinionMiningRunner((inputs, options) ->
            validateSentimentResultCollection(true, true, getExpectedBatchTextSentiment(),
                client.analyzeSentimentBatch(inputs, null, options)));
    }

    /**
     * Verify that the collection result excludes request statistics and mined options when given a batch of
     * TextDocumentInput documents with null TextAnalyticsRequestOptions.
     *
     * {@link TextAnalyticsClient#analyzeSentimentBatchWithResponse(Iterable, TextAnalyticsRequestOptions, Context)}
     * which TextAnalyticsRequestOptions is null.
     */
    @ParameterizedTest(name = DISPLAY_NAME_WITH_ARGUMENTS)
    @MethodSource("com.azure.ai.textanalytics.TestUtils#getTestParameters")
    public void analyzeSentimentForBatchInputWithNullRequestOptions(HttpClient httpClient, TextAnalyticsServiceVersion serviceVersion) {
        client = getTextAnalyticsClient(httpClient, serviceVersion);
        analyzeBatchSentimentRunner(inputs ->
            validateSentimentResultCollectionWithResponse(false, false, getExpectedBatchTextSentiment(), 200,
                client.analyzeSentimentBatchWithResponse(inputs, (TextAnalyticsRequestOptions) null, Context.NONE)));
    }

    /**
     * Verify that we can get statistics on the collection result when given a batch of
     * TextDocumentInput documents with TextAnalyticsRequestOptions.
     *
     * {@link TextAnalyticsClient#analyzeSentimentBatchWithResponse(Iterable, TextAnalyticsRequestOptions, Context)}
     * which TextAnalyticsRequestOptions includes request statistics.
     */
    @ParameterizedTest(name = DISPLAY_NAME_WITH_ARGUMENTS)
    @MethodSource("com.azure.ai.textanalytics.TestUtils#getTestParameters")
    public void analyzeSentimentForBatchInputShowStatistics(HttpClient httpClient, TextAnalyticsServiceVersion serviceVersion) {
        client = getTextAnalyticsClient(httpClient, serviceVersion);
        analyzeBatchSentimentShowStatsRunner((inputs, requestOptions) ->
            validateSentimentResultCollectionWithResponse(true, false, getExpectedBatchTextSentiment(), 200,
                client.analyzeSentimentBatchWithResponse(inputs, requestOptions, Context.NONE)));
    }

    /**
     * Verify that the collection result excludes request statistics and mined options when given a batch of
     * TextDocumentInput documents with null AnalyzeSentimentOptions.
     *
     * {@link TextAnalyticsClient#analyzeSentimentBatchWithResponse(Iterable, AnalyzeSentimentOptions, Context)}
     * which AnalyzeSentimentOptions is null.
     */
    @ParameterizedTest(name = DISPLAY_NAME_WITH_ARGUMENTS)
    @MethodSource("com.azure.ai.textanalytics.TestUtils#getTestParameters")
    public void analyzeSentimentForBatchInputWithNullAnalyzeSentimentOptions(HttpClient httpClient, TextAnalyticsServiceVersion serviceVersion) {
        client = getTextAnalyticsClient(httpClient, serviceVersion);
        analyzeBatchSentimentOpinionMining((inputs, options) ->
            validateSentimentResultCollectionWithResponse(false, false, getExpectedBatchTextSentiment(), 200,
                client.analyzeSentimentBatchWithResponse(inputs, (AnalyzeSentimentOptions) null, Context.NONE)));
    }

    /**
     * Verify that the collection result includes request statistics but not mined options when given a batch of
     * TextDocumentInput documents with AnalyzeSentimentOptions.
     *
     * {@link TextAnalyticsClient#analyzeSentimentBatchWithResponse(Iterable, AnalyzeSentimentOptions, Context)}
     * which AnalyzeSentimentOptions includes request statistics but not opinion mining.
     */
    @ParameterizedTest(name = DISPLAY_NAME_WITH_ARGUMENTS)
    @MethodSource("com.azure.ai.textanalytics.TestUtils#getTestParameters")
    public void analyzeSentimentForBatchInputShowStatisticsExcludeOpinionMining(HttpClient httpClient, TextAnalyticsServiceVersion serviceVersion) {
        client = getTextAnalyticsClient(httpClient, serviceVersion);
        analyzeBatchSentimentOpinionMining((inputs, options) ->
            validateSentimentResultCollectionWithResponse(true, false, getExpectedBatchTextSentiment(), 200,
                client.analyzeSentimentBatchWithResponse(inputs, options.setIncludeOpinionMining(false), Context.NONE)));
    }

    /**
     * Verify that the collection result includes mined options but not request statistics when given a batch of
     * TextDocumentInput documents with AnalyzeSentimentOptions.
     *
     * {@link TextAnalyticsClient#analyzeSentimentBatchWithResponse(Iterable, AnalyzeSentimentOptions, Context)}
     * which AnalyzeSentimentOptions includes opinion mining but not request statistics.
     */
    @ParameterizedTest(name = DISPLAY_NAME_WITH_ARGUMENTS)
    @MethodSource("com.azure.ai.textanalytics.TestUtils#getTestParameters")
    public void analyzeSentimentForBatchInputNotShowStatisticsButIncludeOpinionMining(HttpClient httpClient, TextAnalyticsServiceVersion serviceVersion) {
        client = getTextAnalyticsClient(httpClient, serviceVersion);
        analyzeBatchSentimentOpinionMining((inputs, options) -> {
            options.setIncludeStatistics(false);
            validateSentimentResultCollectionWithResponse(false, true, getExpectedBatchTextSentiment(), 200,
                client.analyzeSentimentBatchWithResponse(inputs, options, Context.NONE));
        });
    }

    /**
     * Verify that the collection result includes mined options and request statistics when given a batch of
     * TextDocumentInput documents with AnalyzeSentimentOptions.
     *
     * {@link TextAnalyticsClient#analyzeSentimentBatchWithResponse(Iterable, AnalyzeSentimentOptions, Context)}
     * which AnalyzeSentimentOptions includes opinion mining and request statistics.
     */
    @ParameterizedTest(name = DISPLAY_NAME_WITH_ARGUMENTS)
    @MethodSource("com.azure.ai.textanalytics.TestUtils#getTestParameters")
    public void analyzeSentimentForBatchInputShowStatisticsAndIncludeOpinionMining(HttpClient httpClient, TextAnalyticsServiceVersion serviceVersion) {
        client = getTextAnalyticsClient(httpClient, serviceVersion);
        analyzeBatchSentimentOpinionMining((inputs, options) ->
            validateSentimentResultCollectionWithResponse(true, true, getExpectedBatchTextSentiment(), 200,
                client.analyzeSentimentBatchWithResponse(inputs, options, Context.NONE)));
    }

    /**
     * Verifies that an InvalidDocumentBatch exception is returned for input documents with too many documents.
     */
    @ParameterizedTest(name = DISPLAY_NAME_WITH_ARGUMENTS)
    @MethodSource("com.azure.ai.textanalytics.TestUtils#getTestParameters")
    public void analyzeSentimentBatchTooManyDocuments(HttpClient httpClient, TextAnalyticsServiceVersion serviceVersion) {
        client = getTextAnalyticsClient(httpClient, serviceVersion);
        tooManyDocumentsRunner(inputs -> {
            final HttpResponseException httpResponseException = assertThrows(HttpResponseException.class,
                () -> client.analyzeSentimentBatch(inputs, null, null).stream().findFirst().get());
            assertEquals(400, httpResponseException.getResponse().getStatusCode());
            final TextAnalyticsError textAnalyticsError = (TextAnalyticsError) httpResponseException.getValue();
            assertEquals(INVALID_DOCUMENT_BATCH, textAnalyticsError.getErrorCode());
        });
    }

    @ParameterizedTest(name = DISPLAY_NAME_WITH_ARGUMENTS)
    @MethodSource("com.azure.ai.textanalytics.TestUtils#getTestParameters")
    public void analyzeSentimentEmoji(HttpClient httpClient, TextAnalyticsServiceVersion serviceVersion) {
        client = getTextAnalyticsClient(httpClient, serviceVersion);
        emojiRunner(document ->
            client.analyzeSentiment(document).getSentences().forEach(
                sentenceSentiment -> {
                    assertEquals(0, sentenceSentiment.getOffset());
                    assertEquals(34, sentenceSentiment.getLength());
                }),
            SENTIMENT_OFFSET_INPUT
        );
    }

    @ParameterizedTest(name = DISPLAY_NAME_WITH_ARGUMENTS)
    @MethodSource("com.azure.ai.textanalytics.TestUtils#getTestParameters")
    public void analyzeSentimentEmojiWithSkinToneModifier(HttpClient httpClient, TextAnalyticsServiceVersion serviceVersion) {
        client = getTextAnalyticsClient(httpClient, serviceVersion);
        emojiWithSkinToneModifierRunner(document ->
            client.analyzeSentiment(document).getSentences().forEach(
                sentenceSentiment -> {
                    assertEquals(0, sentenceSentiment.getOffset());
                    assertEquals(36, sentenceSentiment.getLength());
                }),
            SENTIMENT_OFFSET_INPUT
        );
    }

    @ParameterizedTest(name = DISPLAY_NAME_WITH_ARGUMENTS)
    @MethodSource("com.azure.ai.textanalytics.TestUtils#getTestParameters")
    public void analyzeSentimentEmojiFamily(HttpClient httpClient, TextAnalyticsServiceVersion serviceVersion) {
        client = getTextAnalyticsClient(httpClient, serviceVersion);
        emojiFamilyRunner(document ->
            client.analyzeSentiment(document).getSentences().forEach(
                sentenceSentiment -> {
                    assertEquals(0, sentenceSentiment.getOffset());
                    assertEquals(43, sentenceSentiment.getLength());
                }),
            SENTIMENT_OFFSET_INPUT
        );
    }

    @ParameterizedTest(name = DISPLAY_NAME_WITH_ARGUMENTS)
    @MethodSource("com.azure.ai.textanalytics.TestUtils#getTestParameters")
    public void analyzeSentimentEmojiFamilyWithSkinToneModifier(HttpClient httpClient, TextAnalyticsServiceVersion serviceVersion) {
        client = getTextAnalyticsClient(httpClient, serviceVersion);
        emojiFamilyWithSkinToneModifierRunner(document ->
            client.analyzeSentiment(document).getSentences().forEach(
                sentenceSentiment -> {
                    assertEquals(0, sentenceSentiment.getOffset());
                    assertEquals(51, sentenceSentiment.getLength());
                }),
            SENTIMENT_OFFSET_INPUT
        );
    }

    @ParameterizedTest(name = DISPLAY_NAME_WITH_ARGUMENTS)
    @MethodSource("com.azure.ai.textanalytics.TestUtils#getTestParameters")
    public void analyzeSentimentDiacriticsNfc(HttpClient httpClient, TextAnalyticsServiceVersion serviceVersion) {
        client = getTextAnalyticsClient(httpClient, serviceVersion);
        diacriticsNfcRunner(document ->
            client.analyzeSentiment(document).getSentences().forEach(
                sentenceSentiment -> {
                    assertEquals(0, sentenceSentiment.getOffset());
                    assertEquals(35, sentenceSentiment.getLength());
                }),
            SENTIMENT_OFFSET_INPUT
        );
    }

    @ParameterizedTest(name = DISPLAY_NAME_WITH_ARGUMENTS)
    @MethodSource("com.azure.ai.textanalytics.TestUtils#getTestParameters")
    public void analyzeSentimentDiacriticsNfd(HttpClient httpClient, TextAnalyticsServiceVersion serviceVersion) {
        client = getTextAnalyticsClient(httpClient, serviceVersion);
        diacriticsNfdRunner(document ->
            client.analyzeSentiment(document).getSentences().forEach(
                sentenceSentiment -> {
                    assertEquals(0, sentenceSentiment.getOffset());
                    assertEquals(36, sentenceSentiment.getLength());
                }),
            SENTIMENT_OFFSET_INPUT
        );
    }

    @ParameterizedTest(name = DISPLAY_NAME_WITH_ARGUMENTS)
    @MethodSource("com.azure.ai.textanalytics.TestUtils#getTestParameters")
    public void analyzeSentimentKoreanNfc(HttpClient httpClient, TextAnalyticsServiceVersion serviceVersion) {
        client = getTextAnalyticsClient(httpClient, serviceVersion);
        koreanNfcRunner(document ->
            client.analyzeSentiment(document).getSentences().forEach(
                sentenceSentiment -> {
                    assertEquals(0, sentenceSentiment.getOffset());
                    assertEquals(34, sentenceSentiment.getLength());
                }),
            SENTIMENT_OFFSET_INPUT
        );
    }

    @ParameterizedTest(name = DISPLAY_NAME_WITH_ARGUMENTS)
    @MethodSource("com.azure.ai.textanalytics.TestUtils#getTestParameters")
    public void analyzeSentimentKoreanNfd(HttpClient httpClient, TextAnalyticsServiceVersion serviceVersion) {
        client = getTextAnalyticsClient(httpClient, serviceVersion);
        koreanNfdRunner(document ->
            client.analyzeSentiment(document).getSentences().forEach(
                sentenceSentiment -> {
                    assertEquals(0, sentenceSentiment.getOffset());
                    assertEquals(34, sentenceSentiment.getLength());
                }),
            SENTIMENT_OFFSET_INPUT
        );
    }

    @ParameterizedTest(name = DISPLAY_NAME_WITH_ARGUMENTS)
    @MethodSource("com.azure.ai.textanalytics.TestUtils#getTestParameters")
    public void analyzeSentimentZalgoText(HttpClient httpClient, TextAnalyticsServiceVersion serviceVersion) {
        client = getTextAnalyticsClient(httpClient, serviceVersion);
        zalgoTextRunner(document ->
            client.analyzeSentiment(document).getSentences().forEach(
                sentenceSentiment -> {
                    assertEquals(0, sentenceSentiment.getOffset());
                    assertEquals(147, sentenceSentiment.getLength());
                }),
            SENTIMENT_OFFSET_INPUT
        );
    }
}<|MERGE_RESOLUTION|>--- conflicted
+++ resolved
@@ -601,14 +601,6 @@
 
     @ParameterizedTest(name = DISPLAY_NAME_WITH_ARGUMENTS)
     @MethodSource("com.azure.ai.textanalytics.TestUtils#getTestParameters")
-<<<<<<< HEAD
-    public void recognizePiiEntitiesForDomainFilter(HttpClient httpClient, TextAnalyticsServiceVersion serviceVersion) {
-        client = getTextAnalyticsClient(httpClient, serviceVersion);
-        recognizePiiDomainFilterRunner((document, options) -> {
-            final PiiEntityCollection entities = client.recognizePiiEntities(document, "en", options);
-            validatePiiEntities(Arrays.asList(getPiiEntitiesList1().get(1)), entities.stream().collect(Collectors.toList()));
-        });
-=======
     public void recognizePiiEntitiesEmoji(HttpClient httpClient, TextAnalyticsServiceVersion serviceVersion) {
         client = getTextAnalyticsClient(httpClient, serviceVersion);
         emojiRunner(document -> {
@@ -618,20 +610,10 @@
                 assertEquals(11, piiEntity.getLength());
             });
         }, PII_ENTITY_OFFSET_INPUT);
->>>>>>> 7c4890fd
-    }
-
-    @ParameterizedTest(name = DISPLAY_NAME_WITH_ARGUMENTS)
-    @MethodSource("com.azure.ai.textanalytics.TestUtils#getTestParameters")
-<<<<<<< HEAD
-    public void recognizePiiEntitiesForBatchInputStringForDomainFilter(HttpClient httpClient, TextAnalyticsServiceVersion serviceVersion) {
-        client = getTextAnalyticsClient(httpClient, serviceVersion);
-        recognizePiiLanguageHintRunner((inputs, language) -> {
-            final RecognizePiiEntitiesResultCollection response = client.recognizePiiEntitiesBatch(inputs, language,
-                new RecognizePiiEntityOptions().setDomainFilter(PiiEntityDomainType.PROTECTED_HEALTH_INFORMATION));
-            validatePiiEntitiesResultCollection(false, getExpectedBatchPiiEntitiesForDomainFilter(), response);
-        });
-=======
+    }
+
+    @ParameterizedTest(name = DISPLAY_NAME_WITH_ARGUMENTS)
+    @MethodSource("com.azure.ai.textanalytics.TestUtils#getTestParameters")
     public void recognizePiiEntitiesEmojiWithSkinToneModifier(HttpClient httpClient, TextAnalyticsServiceVersion serviceVersion) {
         client = getTextAnalyticsClient(httpClient, serviceVersion);
         emojiWithSkinToneModifierRunner(document -> {
@@ -641,20 +623,10 @@
                 assertEquals(11, piiEntity.getLength());
             });
         }, PII_ENTITY_OFFSET_INPUT);
->>>>>>> 7c4890fd
-    }
-
-    @ParameterizedTest(name = DISPLAY_NAME_WITH_ARGUMENTS)
-    @MethodSource("com.azure.ai.textanalytics.TestUtils#getTestParameters")
-<<<<<<< HEAD
-    public void recognizePiiEntitiesForBatchInputForDomainFilter(HttpClient httpClient, TextAnalyticsServiceVersion serviceVersion) {
-        client = getTextAnalyticsClient(httpClient, serviceVersion);
-        recognizeBatchPiiEntitiesRunner((inputs) -> {
-            final Response<RecognizePiiEntitiesResultCollection> response = client.recognizePiiEntitiesBatchWithResponse(inputs,
-                new RecognizePiiEntityOptions().setDomainFilter(PiiEntityDomainType.PROTECTED_HEALTH_INFORMATION), Context.NONE);
-            validatePiiEntitiesResultCollectionWithResponse(false, getExpectedBatchPiiEntitiesForDomainFilter(), 200, response);
-        });
-=======
+    }
+
+    @ParameterizedTest(name = DISPLAY_NAME_WITH_ARGUMENTS)
+    @MethodSource("com.azure.ai.textanalytics.TestUtils#getTestParameters")
     public void recognizePiiEntitiesEmojiFamily(HttpClient httpClient, TextAnalyticsServiceVersion serviceVersion) {
         client = getTextAnalyticsClient(httpClient, serviceVersion);
         emojiFamilyRunner(document -> {
@@ -742,7 +714,38 @@
                 assertEquals(11, piiEntity.getLength());
             });
         }, PII_ENTITY_OFFSET_INPUT);
->>>>>>> 7c4890fd
+    }
+
+    @ParameterizedTest(name = DISPLAY_NAME_WITH_ARGUMENTS)
+    @MethodSource("com.azure.ai.textanalytics.TestUtils#getTestParameters")
+    public void recognizePiiEntitiesForDomainFilter(HttpClient httpClient, TextAnalyticsServiceVersion serviceVersion) {
+        client = getTextAnalyticsClient(httpClient, serviceVersion);
+        recognizePiiDomainFilterRunner((document, options) -> {
+            final PiiEntityCollection entities = client.recognizePiiEntities(document, "en", options);
+            validatePiiEntities(Arrays.asList(getPiiEntitiesList1().get(1)), entities.stream().collect(Collectors.toList()));
+        });
+    }
+
+    @ParameterizedTest(name = DISPLAY_NAME_WITH_ARGUMENTS)
+    @MethodSource("com.azure.ai.textanalytics.TestUtils#getTestParameters")
+    public void recognizePiiEntitiesForBatchInputStringForDomainFilter(HttpClient httpClient, TextAnalyticsServiceVersion serviceVersion) {
+        client = getTextAnalyticsClient(httpClient, serviceVersion);
+        recognizePiiLanguageHintRunner((inputs, language) -> {
+            final RecognizePiiEntitiesResultCollection response = client.recognizePiiEntitiesBatch(inputs, language,
+                new RecognizePiiEntityOptions().setDomainFilter(PiiEntityDomainType.PROTECTED_HEALTH_INFORMATION));
+            validatePiiEntitiesResultCollection(false, getExpectedBatchPiiEntitiesForDomainFilter(), response);
+        });
+    }
+
+    @ParameterizedTest(name = DISPLAY_NAME_WITH_ARGUMENTS)
+    @MethodSource("com.azure.ai.textanalytics.TestUtils#getTestParameters")
+    public void recognizePiiEntitiesForBatchInputForDomainFilter(HttpClient httpClient, TextAnalyticsServiceVersion serviceVersion) {
+        client = getTextAnalyticsClient(httpClient, serviceVersion);
+        recognizeBatchPiiEntitiesRunner((inputs) -> {
+            final Response<RecognizePiiEntitiesResultCollection> response = client.recognizePiiEntitiesBatchWithResponse(inputs,
+                new RecognizePiiEntityOptions().setDomainFilter(PiiEntityDomainType.PROTECTED_HEALTH_INFORMATION), Context.NONE);
+            validatePiiEntitiesResultCollectionWithResponse(false, getExpectedBatchPiiEntitiesForDomainFilter(), 200, response);
+        });
     }
 
     // Recognize linked entity
