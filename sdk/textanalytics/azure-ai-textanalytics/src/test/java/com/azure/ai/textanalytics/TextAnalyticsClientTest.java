// Copyright (c) Microsoft Corporation. All rights reserved.
// Licensed under the MIT License.

package com.azure.ai.textanalytics;

import com.azure.ai.textanalytics.models.AnalyzeActionsOperationDetail;
import com.azure.ai.textanalytics.models.AnalyzeActionsOptions;
import com.azure.ai.textanalytics.models.AnalyzeActionsResult;
import com.azure.ai.textanalytics.models.AnalyzeHealthcareEntitiesOperationDetail;
import com.azure.ai.textanalytics.models.AnalyzeSentimentOptions;
import com.azure.ai.textanalytics.models.CategorizedEntity;
import com.azure.ai.textanalytics.models.ClassifyDocumentOperationDetail;
import com.azure.ai.textanalytics.models.DocumentSentiment;
import com.azure.ai.textanalytics.models.EntityConditionality;
import com.azure.ai.textanalytics.models.HealthcareEntityAssertion;
import com.azure.ai.textanalytics.models.KeyPhrasesCollection;
import com.azure.ai.textanalytics.models.LinkedEntity;
import com.azure.ai.textanalytics.models.MultiLabelClassifyOptions;
import com.azure.ai.textanalytics.models.PiiEntityCategory;
import com.azure.ai.textanalytics.models.PiiEntityCollection;
import com.azure.ai.textanalytics.models.PiiEntityDomain;
import com.azure.ai.textanalytics.models.RecognizeCustomEntitiesOperationDetail;
import com.azure.ai.textanalytics.models.RecognizeCustomEntitiesOptions;
import com.azure.ai.textanalytics.models.RecognizeEntitiesAction;
import com.azure.ai.textanalytics.models.RecognizePiiEntitiesOptions;
import com.azure.ai.textanalytics.models.SingleLabelClassifyOptions;
import com.azure.ai.textanalytics.models.SummarySentencesOrder;
import com.azure.ai.textanalytics.models.TargetSentiment;
import com.azure.ai.textanalytics.models.TextAnalyticsActions;
import com.azure.ai.textanalytics.models.TextAnalyticsError;
import com.azure.ai.textanalytics.models.TextAnalyticsErrorCode;
import com.azure.ai.textanalytics.models.TextAnalyticsException;
import com.azure.ai.textanalytics.models.TextAnalyticsRequestOptions;
import com.azure.ai.textanalytics.models.TextDocumentInput;
import com.azure.ai.textanalytics.util.AbstractiveSummaryResultCollection;
import com.azure.ai.textanalytics.util.AnalyzeActionsResultPagedIterable;
import com.azure.ai.textanalytics.util.AnalyzeHealthcareEntitiesPagedIterable;
import com.azure.ai.textanalytics.util.ClassifyDocumentPagedIterable;
import com.azure.ai.textanalytics.util.RecognizeCustomEntitiesPagedIterable;
import com.azure.ai.textanalytics.util.RecognizeEntitiesResultCollection;
import com.azure.ai.textanalytics.util.RecognizePiiEntitiesResultCollection;
import com.azure.core.exception.HttpResponseException;
import com.azure.core.http.HttpClient;
import com.azure.core.http.rest.Response;
import com.azure.core.util.Context;
import com.azure.core.util.IterableStream;
import com.azure.core.util.polling.LongRunningOperationStatus;
import com.azure.core.util.polling.PollResponse;
import com.azure.core.util.polling.SyncPoller;
import org.junit.jupiter.api.Assertions;
import org.junit.jupiter.api.Disabled;
import org.junit.jupiter.params.ParameterizedTest;
import org.junit.jupiter.params.provider.MethodSource;

import java.net.HttpURLConnection;
import java.util.ArrayList;
import java.util.Arrays;
import java.util.Collections;
import java.util.List;
import java.util.stream.Collectors;

import static com.azure.ai.textanalytics.TestUtils.CATEGORIZED_ENTITY_INPUTS;
import static com.azure.ai.textanalytics.TestUtils.CUSTOM_ACTION_NAME;
import static com.azure.ai.textanalytics.TestUtils.DISPLAY_NAME_WITH_ARGUMENTS;
import static com.azure.ai.textanalytics.TestUtils.HEALTHCARE_ENTITY_OFFSET_INPUT;
import static com.azure.ai.textanalytics.TestUtils.LINKED_ENTITY_INPUTS;
import static com.azure.ai.textanalytics.TestUtils.PII_ENTITY_OFFSET_INPUT;
import static com.azure.ai.textanalytics.TestUtils.SENTIMENT_OFFSET_INPUT;
import static com.azure.ai.textanalytics.TestUtils.TIME_NOW;
import static com.azure.ai.textanalytics.TestUtils.getAbstractSummaryActionResult;
import static com.azure.ai.textanalytics.TestUtils.getAnalyzeSentimentResultCollectionForActions;
import static com.azure.ai.textanalytics.TestUtils.getDetectedLanguageEnglish;
import static com.azure.ai.textanalytics.TestUtils.getDetectedLanguageSpanish;
import static com.azure.ai.textanalytics.TestUtils.getExpectedAbstractiveSummaryResult;
import static com.azure.ai.textanalytics.TestUtils.getExpectedAnalyzeActionsResultListForMultiplePages;
import static com.azure.ai.textanalytics.TestUtils.getExpectedAnalyzeBatchActionsResult;
import static com.azure.ai.textanalytics.TestUtils.getExpectedAnalyzeHealthcareEntitiesActionResult;
import static com.azure.ai.textanalytics.TestUtils.getExpectedAnalyzeHealthcareEntitiesResultCollection;
import static com.azure.ai.textanalytics.TestUtils.getExpectedAnalyzeHealthcareEntitiesResultCollectionListForMultiplePages;
import static com.azure.ai.textanalytics.TestUtils.getExpectedAnalyzeHealthcareEntitiesResultCollectionListForSinglePage;
import static com.azure.ai.textanalytics.TestUtils.getExpectedAnalyzeHealthcareEntitiesResultCollectionListForSinglePageWithFhir;
import static com.azure.ai.textanalytics.TestUtils.getExpectedAnalyzeSentimentActionResult;
import static com.azure.ai.textanalytics.TestUtils.getExpectedBatchCategorizedEntities;
import static com.azure.ai.textanalytics.TestUtils.getExpectedBatchDetectedLanguages;
import static com.azure.ai.textanalytics.TestUtils.getExpectedBatchKeyPhrases;
import static com.azure.ai.textanalytics.TestUtils.getExpectedBatchLinkedEntities;
import static com.azure.ai.textanalytics.TestUtils.getExpectedBatchPiiEntities;
import static com.azure.ai.textanalytics.TestUtils.getExpectedBatchPiiEntitiesForCategoriesFilter;
import static com.azure.ai.textanalytics.TestUtils.getExpectedBatchPiiEntitiesForDomainFilter;
import static com.azure.ai.textanalytics.TestUtils.getExpectedBatchTextSentiment;
import static com.azure.ai.textanalytics.TestUtils.getExpectedDocumentSentiment;
import static com.azure.ai.textanalytics.TestUtils.getExpectedExtractKeyPhrasesActionResult;
import static com.azure.ai.textanalytics.TestUtils.getExpectedExtractSummaryResultCollection;
import static com.azure.ai.textanalytics.TestUtils.getExpectedExtractSummaryResultSortByOffset;
import static com.azure.ai.textanalytics.TestUtils.getExpectedRecognizeEntitiesActionResult;
import static com.azure.ai.textanalytics.TestUtils.getExpectedRecognizeLinkedEntitiesActionResult;
import static com.azure.ai.textanalytics.TestUtils.getExpectedRecognizePiiEntitiesActionResult;
import static com.azure.ai.textanalytics.TestUtils.getExtractKeyPhrasesResultCollection;
import static com.azure.ai.textanalytics.TestUtils.getExtractSummaryActionResult;
import static com.azure.ai.textanalytics.TestUtils.getLinkedEntitiesList1;
import static com.azure.ai.textanalytics.TestUtils.getPiiEntitiesList1;
import static com.azure.ai.textanalytics.TestUtils.getPiiEntitiesList1ForDomainFilter;
import static com.azure.ai.textanalytics.TestUtils.getRecognizeEntitiesResultCollection;
import static com.azure.ai.textanalytics.TestUtils.getRecognizeHealthcareEntitiesResultWithFhir1;
import static com.azure.ai.textanalytics.TestUtils.getRecognizeHealthcareEntitiesResultWithFhir2;
import static com.azure.ai.textanalytics.TestUtils.getRecognizeLinkedEntitiesResultCollection;
import static com.azure.ai.textanalytics.TestUtils.getRecognizeLinkedEntitiesResultCollectionForActions;
import static com.azure.ai.textanalytics.TestUtils.getRecognizePiiEntitiesResultCollection;
import static com.azure.ai.textanalytics.models.TextAnalyticsErrorCode.INVALID_COUNTRY_HINT;
import static com.azure.ai.textanalytics.models.TextAnalyticsErrorCode.INVALID_DOCUMENT;
import static com.azure.ai.textanalytics.models.TextAnalyticsErrorCode.INVALID_DOCUMENT_BATCH;
import static com.azure.ai.textanalytics.models.WarningCode.LONG_WORDS_IN_DOCUMENT;
import static java.util.Arrays.asList;
import static org.junit.jupiter.api.Assertions.assertEquals;
import static org.junit.jupiter.api.Assertions.assertNull;
import static org.junit.jupiter.api.Assertions.assertThrows;
import static org.junit.jupiter.api.Assertions.assertTrue;

public class TextAnalyticsClientTest extends TextAnalyticsClientTestBase {
    private TextAnalyticsClient client;

    private TextAnalyticsClient getTextAnalyticsClient(HttpClient httpClient,
        TextAnalyticsServiceVersion serviceVersion) {
        return getTextAnalyticsAsyncClientBuilder(httpClient, serviceVersion).buildClient();
    }
    // Detect language

    /**
     * Verify that we can get statistics on the collection result when given a batch of documents with options.
     */
    @ParameterizedTest(name = DISPLAY_NAME_WITH_ARGUMENTS)
    @MethodSource("com.azure.ai.textanalytics.TestUtils#getTestParameters")
    public void detectLanguagesBatchInputShowStatistics(HttpClient httpClient, TextAnalyticsServiceVersion serviceVersion) {
        client = getTextAnalyticsClient(httpClient, serviceVersion);
        detectLanguageShowStatisticsRunner((inputs, options) -> validateDetectLanguageResultCollectionWithResponse(true,
            getExpectedBatchDetectedLanguages(), 200,
            client.detectLanguageBatchWithResponse(inputs, options, Context.NONE)));
    }

    /**
     * Test Detect batch of documents languages.
     */
    @ParameterizedTest(name = DISPLAY_NAME_WITH_ARGUMENTS)
    @MethodSource("com.azure.ai.textanalytics.TestUtils#getTestParameters")
    public void detectLanguagesBatchInput(HttpClient httpClient, TextAnalyticsServiceVersion serviceVersion) {
        client = getTextAnalyticsClient(httpClient, serviceVersion);
        detectLanguageRunner((inputs) -> validateDetectLanguageResultCollectionWithResponse(false,
            getExpectedBatchDetectedLanguages(), 200,
            client.detectLanguageBatchWithResponse(inputs, null, Context.NONE)));
    }

    /**
     * Test detect batch languages for a list of string input with country hint.
     */
    @ParameterizedTest(name = DISPLAY_NAME_WITH_ARGUMENTS)
    @MethodSource("com.azure.ai.textanalytics.TestUtils#getTestParameters")
    public void detectLanguagesBatchListCountryHint(HttpClient httpClient, TextAnalyticsServiceVersion serviceVersion) {
        client = getTextAnalyticsClient(httpClient, serviceVersion);
        detectLanguagesCountryHintRunner((inputs, countryHint) -> validateDetectLanguageResultCollection(
            false, getExpectedBatchDetectedLanguages(),
            client.detectLanguageBatch(inputs, countryHint, null)));
    }

    /**
     * Test detect batch languages for a list of string input with request options
     */
    @ParameterizedTest(name = DISPLAY_NAME_WITH_ARGUMENTS)
    @MethodSource("com.azure.ai.textanalytics.TestUtils#getTestParameters")
    public void detectLanguagesBatchListCountryHintWithOptions(HttpClient httpClient, TextAnalyticsServiceVersion serviceVersion) {
        client = getTextAnalyticsClient(httpClient, serviceVersion);
        detectLanguagesBatchListCountryHintWithOptionsRunner((inputs, options) -> validateDetectLanguageResultCollection(true,
            getExpectedBatchDetectedLanguages(), client.detectLanguageBatch(inputs, null, options)));
    }

    /**
     * Test detect batch languages for a list of string input.
     */
    @ParameterizedTest(name = DISPLAY_NAME_WITH_ARGUMENTS)
    @MethodSource("com.azure.ai.textanalytics.TestUtils#getTestParameters")
    public void detectLanguagesBatchStringInput(HttpClient httpClient, TextAnalyticsServiceVersion serviceVersion) {
        client = getTextAnalyticsClient(httpClient, serviceVersion);
        detectLanguageStringInputRunner((inputs) -> validateDetectLanguageResultCollection(
            false, getExpectedBatchDetectedLanguages(), client.detectLanguageBatch(inputs, null, null)));
    }

    /**
     * Verifies that a single DetectLanguageResult is returned for a document to detect language.
     */
    @ParameterizedTest(name = DISPLAY_NAME_WITH_ARGUMENTS)
    @MethodSource("com.azure.ai.textanalytics.TestUtils#getTestParameters")
    public void detectSingleTextLanguage(HttpClient httpClient, TextAnalyticsServiceVersion serviceVersion) {
        client = getTextAnalyticsClient(httpClient, serviceVersion);
        detectSingleTextLanguageRunner(input ->
            validatePrimaryLanguage(getDetectedLanguageEnglish(), client.detectLanguage(input)));
    }

    /**
     * Verifies that a TextAnalyticsException is thrown for an empty document.
     */
    @ParameterizedTest(name = DISPLAY_NAME_WITH_ARGUMENTS)
    @MethodSource("com.azure.ai.textanalytics.TestUtils#getTestParameters")
    public void detectLanguageEmptyText(HttpClient httpClient, TextAnalyticsServiceVersion serviceVersion) {
        client = getTextAnalyticsClient(httpClient, serviceVersion);
        emptyTextRunner(input -> {
            final TextAnalyticsException exception = assertThrows(TextAnalyticsException.class,
                () -> client.detectLanguage(input));
            assertEquals(INVALID_DOCUMENT, exception.getErrorCode());
        });
    }

    /**
     * Verifies that a bad request exception is returned for input documents with same IDs.
     */
    @ParameterizedTest(name = DISPLAY_NAME_WITH_ARGUMENTS)
    @MethodSource("com.azure.ai.textanalytics.TestUtils#getTestParameters")
    public void detectLanguageDuplicateIdInput(HttpClient httpClient, TextAnalyticsServiceVersion serviceVersion) {
        client = getTextAnalyticsClient(httpClient, serviceVersion);
        detectLanguageDuplicateIdRunner((inputs, options) -> {
            final HttpResponseException response = assertThrows(HttpResponseException.class,
                () -> client.detectLanguageBatchWithResponse(inputs, options, Context.NONE));
            assertEquals(HttpURLConnection.HTTP_BAD_REQUEST, response.getResponse().getStatusCode());
        });
    }

    /**
     * Verifies that an invalid document exception is returned for input documents with an empty ID.
     */
    @ParameterizedTest(name = DISPLAY_NAME_WITH_ARGUMENTS)
    @MethodSource("com.azure.ai.textanalytics.TestUtils#getTestParameters")
    public void detectLanguageEmptyIdInput(HttpClient httpClient, TextAnalyticsServiceVersion serviceVersion) {
        client = getTextAnalyticsClient(httpClient, serviceVersion);
        detectLanguageInputEmptyIdRunner(inputs -> {
            final HttpResponseException httpResponseException = assertThrows(HttpResponseException.class,
                () -> client.detectLanguageBatchWithResponse(inputs, null, Context.NONE));
            assertEquals(400, httpResponseException.getResponse().getStatusCode());
            final TextAnalyticsError textAnalyticsError = (TextAnalyticsError) httpResponseException.getValue();
            assertEquals(INVALID_DOCUMENT, textAnalyticsError.getErrorCode());
        });
    }

    /**
     * Verifies that a TextAnalyticsException is thrown for a document with invalid country hint.
     */
    @ParameterizedTest(name = DISPLAY_NAME_WITH_ARGUMENTS)
    @MethodSource("com.azure.ai.textanalytics.TestUtils#getTestParameters")
    public void detectLanguageInvalidCountryHint(HttpClient httpClient, TextAnalyticsServiceVersion serviceVersion) {
        client = getTextAnalyticsClient(httpClient, serviceVersion);
        detectLanguageInvalidCountryHintRunner((input, countryHint) -> {
            final TextAnalyticsException exception = assertThrows(TextAnalyticsException.class,
                () -> client.detectLanguage(input, countryHint));
            assertEquals(INVALID_COUNTRY_HINT, exception.getErrorCode());
        });
    }

    /**
     * Verify that with countryHint with empty string will not throw exception.
     */
    @ParameterizedTest(name = DISPLAY_NAME_WITH_ARGUMENTS)
    @MethodSource("com.azure.ai.textanalytics.TestUtils#getTestParameters")
    public void detectLanguageEmptyCountryHint(HttpClient httpClient, TextAnalyticsServiceVersion serviceVersion) {
        client = getTextAnalyticsClient(httpClient, serviceVersion);
        detectLanguageEmptyCountryHintRunner((input, countryHint) ->
            validatePrimaryLanguage(getDetectedLanguageSpanish(), client.detectLanguage(input, countryHint)));
    }

    /**
     * Verify that with countryHint with "none" will not throw exception.
     */
    @ParameterizedTest(name = DISPLAY_NAME_WITH_ARGUMENTS)
    @MethodSource("com.azure.ai.textanalytics.TestUtils#getTestParameters")
    public void detectLanguageNoneCountryHint(HttpClient httpClient, TextAnalyticsServiceVersion serviceVersion) {
        client = getTextAnalyticsClient(httpClient, serviceVersion);
        detectLanguageNoneCountryHintRunner((input, countryHint) ->
            validatePrimaryLanguage(getDetectedLanguageSpanish(), client.detectLanguage(input, countryHint)));
    }

    // Recognize Entity

    @ParameterizedTest(name = DISPLAY_NAME_WITH_ARGUMENTS)
    @MethodSource("com.azure.ai.textanalytics.TestUtils#getTestParameters")
    public void recognizeEntitiesForTextInput(HttpClient httpClient, TextAnalyticsServiceVersion serviceVersion) {
        client = getTextAnalyticsClient(httpClient, serviceVersion);
        recognizeCategorizedEntitiesForSingleTextInputRunner(input -> {
            final List<CategorizedEntity> entities = client.recognizeEntities(input).stream().collect(Collectors.toList());
            validateCategorizedEntities(entities);
        });
    }

    @Disabled("https://github.com/Azure/azure-sdk-for-java/issues/31390")
    @ParameterizedTest(name = DISPLAY_NAME_WITH_ARGUMENTS)
    @MethodSource("com.azure.ai.textanalytics.TestUtils#getTestParameters")
    public void recognizeEntitiesForEmptyText(HttpClient httpClient, TextAnalyticsServiceVersion serviceVersion) {
        client = getTextAnalyticsClient(httpClient, serviceVersion);
        emptyTextRunner(input -> {
            final TextAnalyticsException exception = assertThrows(TextAnalyticsException.class,
                () -> client.recognizeEntities(input).iterator().hasNext());
            assertEquals(INVALID_DOCUMENT, exception.getErrorCode());
        });
    }

    @ParameterizedTest(name = DISPLAY_NAME_WITH_ARGUMENTS)
    @MethodSource("com.azure.ai.textanalytics.TestUtils#getTestParameters")
    public void recognizeEntitiesDuplicateIdInput(HttpClient httpClient, TextAnalyticsServiceVersion serviceVersion) {
        client = getTextAnalyticsClient(httpClient, serviceVersion);
        recognizeCategorizedEntityDuplicateIdRunner(inputs -> {
            final HttpResponseException response = assertThrows(HttpResponseException.class,
                () -> client.recognizeEntitiesBatchWithResponse(inputs, null, Context.NONE));
            assertEquals(HttpURLConnection.HTTP_BAD_REQUEST, response.getResponse().getStatusCode());
        });
    }

    @ParameterizedTest(name = DISPLAY_NAME_WITH_ARGUMENTS)
    @MethodSource("com.azure.ai.textanalytics.TestUtils#getTestParameters")
    public void recognizeEntitiesEmptyIdInput(HttpClient httpClient, TextAnalyticsServiceVersion serviceVersion) {
        client = getTextAnalyticsClient(httpClient, serviceVersion);
        textAnalyticsInputEmptyIdRunner(inputs -> {
            final HttpResponseException httpResponseException = assertThrows(HttpResponseException.class,
                () -> client.recognizeEntitiesBatchWithResponse(inputs, null, Context.NONE));
            assertEquals(400, httpResponseException.getResponse().getStatusCode());
            final TextAnalyticsError textAnalyticsError = (TextAnalyticsError) httpResponseException.getValue();
            assertEquals(INVALID_DOCUMENT, textAnalyticsError.getErrorCode());
        });
    }

    @ParameterizedTest(name = DISPLAY_NAME_WITH_ARGUMENTS)
    @MethodSource("com.azure.ai.textanalytics.TestUtils#getTestParameters")
    public void recognizeEntitiesBatchInputSingleError(HttpClient httpClient, TextAnalyticsServiceVersion serviceVersion) {
        client = getTextAnalyticsClient(httpClient, serviceVersion);
        recognizeBatchCategorizedEntitySingleErrorRunner((inputs) -> {
            Response<RecognizeEntitiesResultCollection> response = client.recognizeEntitiesBatchWithResponse(inputs, null, Context.NONE);
            response.getValue().forEach(recognizeEntitiesResult -> {
                Exception exception = assertThrows(TextAnalyticsException.class, recognizeEntitiesResult::getEntities);
                assertEquals(String.format(BATCH_ERROR_EXCEPTION_MESSAGE, "RecognizeEntitiesResult"), exception.getMessage());
            });
        });
    }

    @ParameterizedTest(name = DISPLAY_NAME_WITH_ARGUMENTS)
    @MethodSource("com.azure.ai.textanalytics.TestUtils#getTestParameters")
    public void recognizeEntitiesForBatchInput(HttpClient httpClient, TextAnalyticsServiceVersion serviceVersion) {
        client = getTextAnalyticsClient(httpClient, serviceVersion);
        recognizeBatchCategorizedEntityRunner((inputs) ->
            validateCategorizedEntitiesResultCollectionWithResponse(false, getExpectedBatchCategorizedEntities(), 200,
                client.recognizeEntitiesBatchWithResponse(inputs, null, Context.NONE))
        );
    }

    @ParameterizedTest(name = DISPLAY_NAME_WITH_ARGUMENTS)
    @MethodSource("com.azure.ai.textanalytics.TestUtils#getTestParameters")
    public void recognizeEntitiesForBatchInputShowStatistics(HttpClient httpClient, TextAnalyticsServiceVersion serviceVersion) {
        client = getTextAnalyticsClient(httpClient, serviceVersion);
        recognizeBatchCategorizedEntitiesShowStatsRunner((inputs, options) ->
            validateCategorizedEntitiesResultCollectionWithResponse(true, getExpectedBatchCategorizedEntities(), 200,
                client.recognizeEntitiesBatchWithResponse(inputs, options, Context.NONE))
        );
    }

    @ParameterizedTest(name = DISPLAY_NAME_WITH_ARGUMENTS)
    @MethodSource("com.azure.ai.textanalytics.TestUtils#getTestParameters")
    public void recognizeEntitiesForBatchStringInput(HttpClient httpClient, TextAnalyticsServiceVersion serviceVersion) {
        client = getTextAnalyticsClient(httpClient, serviceVersion);
        recognizeCategorizedEntityStringInputRunner((inputs) ->
            validateCategorizedEntitiesResultCollection(false, getExpectedBatchCategorizedEntities(),
                client.recognizeEntitiesBatch(inputs, null, null)));
    }

    @ParameterizedTest(name = DISPLAY_NAME_WITH_ARGUMENTS)
    @MethodSource("com.azure.ai.textanalytics.TestUtils#getTestParameters")
    public void recognizeEntitiesForListLanguageHint(HttpClient httpClient, TextAnalyticsServiceVersion serviceVersion) {
        client = getTextAnalyticsClient(httpClient, serviceVersion);
        recognizeCategorizedEntitiesLanguageHintRunner((inputs, language) ->
            validateCategorizedEntitiesResultCollection(false, getExpectedBatchCategorizedEntities(),
                client.recognizeEntitiesBatch(inputs, language, null))
        );
    }

    @ParameterizedTest(name = DISPLAY_NAME_WITH_ARGUMENTS)
    @MethodSource("com.azure.ai.textanalytics.TestUtils#getTestParameters")
    public void recognizeEntitiesForListWithOptions(HttpClient httpClient, TextAnalyticsServiceVersion serviceVersion) {
        client = getTextAnalyticsClient(httpClient, serviceVersion);
        recognizeStringBatchCategorizedEntitiesShowStatsRunner((inputs, options) ->
            validateCategorizedEntitiesResultCollection(true, getExpectedBatchCategorizedEntities(),
                client.recognizeEntitiesBatch(inputs, null, options))
        );
    }

    @ParameterizedTest(name = DISPLAY_NAME_WITH_ARGUMENTS)
    @MethodSource("com.azure.ai.textanalytics.TestUtils#getTestParameters")
    public void recognizeEntitiesBatchTooManyDocuments(HttpClient httpClient, TextAnalyticsServiceVersion serviceVersion) {
        client = getTextAnalyticsClient(httpClient, serviceVersion);
        tooManyDocumentsRunner(inputs -> {
            final HttpResponseException httpResponseException = assertThrows(HttpResponseException.class,
                () -> client.recognizeEntitiesBatch(inputs, null, null).stream().findFirst().get());
            assertEquals(400, httpResponseException.getResponse().getStatusCode());
            final TextAnalyticsError textAnalyticsError = (TextAnalyticsError) httpResponseException.getValue();
            assertEquals(INVALID_DOCUMENT_BATCH, textAnalyticsError.getErrorCode());
        });
    }

    @ParameterizedTest(name = DISPLAY_NAME_WITH_ARGUMENTS)
    @MethodSource("com.azure.ai.textanalytics.TestUtils#getTestParameters")
    public void recognizeEntitiesEmoji(HttpClient httpClient, TextAnalyticsServiceVersion serviceVersion) {
        client = getTextAnalyticsClient(httpClient, serviceVersion);
        emojiRunner(document ->
            client.recognizeEntities(document).forEach(
                categorizedEntity -> {
                    assertEquals(9, categorizedEntity.getLength());
                    assertEquals(13, categorizedEntity.getOffset());
                }),
            CATEGORIZED_ENTITY_INPUTS.get(1)
        );
    }

    @ParameterizedTest(name = DISPLAY_NAME_WITH_ARGUMENTS)
    @MethodSource("com.azure.ai.textanalytics.TestUtils#getTestParameters")
    @Disabled("https://github.com/Azure/azure-sdk-for-java/issues/22257")
    public void recognizeEntitiesBatchWithResponseEmoji(HttpClient httpClient, TextAnalyticsServiceVersion serviceVersion) {
        client = getTextAnalyticsClient(httpClient, serviceVersion);
//        batchEmojiRunner(
//            documents -> client.recognizeEntitiesBatchWithResponse(documents,
//                new RecognizeEntitiesOptions().setStringIndexType(StringIndexType.UNICODE_CODE_POINT), Context.NONE)
//                             .getValue().forEach(result -> result.getEntities().forEach(
//                                 categorizedEntity -> {
//                                     assertEquals(9, categorizedEntity.getLength());
//                                     assertEquals(12, categorizedEntity.getOffset());
//                                 })),
//            CATEGORIZED_ENTITY_INPUTS.get(1)
//        );
    }

    @ParameterizedTest(name = DISPLAY_NAME_WITH_ARGUMENTS)
    @MethodSource("com.azure.ai.textanalytics.TestUtils#getTestParameters")
    public void recognizeEntitiesEmojiWithSkinToneModifier(HttpClient httpClient,
        TextAnalyticsServiceVersion serviceVersion) {
        client = getTextAnalyticsClient(httpClient, serviceVersion);
        emojiWithSkinToneModifierRunner(document ->
            client.recognizeEntities(document).forEach(
                categorizedEntity -> {
                    assertEquals(9, categorizedEntity.getLength());
                    assertEquals(15, categorizedEntity.getOffset());
                }),
            CATEGORIZED_ENTITY_INPUTS.get(1)
        );
    }

    @ParameterizedTest(name = DISPLAY_NAME_WITH_ARGUMENTS)
    @MethodSource("com.azure.ai.textanalytics.TestUtils#getTestParameters")
    public void recognizeEntitiesEmojiFamily(HttpClient httpClient, TextAnalyticsServiceVersion serviceVersion) {
        client = getTextAnalyticsClient(httpClient, serviceVersion);
        emojiFamilyRunner(document ->
            client.recognizeEntities(document).forEach(
                categorizedEntity -> {
                    assertEquals(9, categorizedEntity.getLength());
                    assertEquals(22, categorizedEntity.getOffset());
                }),
            CATEGORIZED_ENTITY_INPUTS.get(1)
        );
    }

    @Disabled("https://github.com/Azure/azure-sdk-for-java/issues/31390")
    @ParameterizedTest(name = DISPLAY_NAME_WITH_ARGUMENTS)
    @MethodSource("com.azure.ai.textanalytics.TestUtils#getTestParameters")
    public void recognizeEntitiesEmojiFamilyWIthSkinToneModifier(HttpClient httpClient,
        TextAnalyticsServiceVersion serviceVersion) {
        client = getTextAnalyticsClient(httpClient, serviceVersion);
        emojiFamilyWithSkinToneModifierRunner(document ->
            client.recognizeEntities(document).forEach(
                categorizedEntity -> {
                    assertEquals(9, categorizedEntity.getLength());
                    assertEquals(30, categorizedEntity.getOffset());
                }),
            CATEGORIZED_ENTITY_INPUTS.get(1)
        );
    }

    @Disabled("https://github.com/Azure/azure-sdk-for-java/issues/31390")
    @ParameterizedTest(name = DISPLAY_NAME_WITH_ARGUMENTS)
    @MethodSource("com.azure.ai.textanalytics.TestUtils#getTestParameters")
    public void recognizeEntitiesDiacriticsNfc(HttpClient httpClient, TextAnalyticsServiceVersion serviceVersion) {
        client = getTextAnalyticsClient(httpClient, serviceVersion);
        diacriticsNfcRunner(document ->
            client.recognizeEntities(document).forEach(
                categorizedEntity -> {
                    assertEquals(9, categorizedEntity.getLength());
                    assertEquals(14, categorizedEntity.getOffset());
                }),
            CATEGORIZED_ENTITY_INPUTS.get(1)
        );
    }

    @Disabled("https://github.com/Azure/azure-sdk-for-java/issues/31390")
    @ParameterizedTest(name = DISPLAY_NAME_WITH_ARGUMENTS)
    @MethodSource("com.azure.ai.textanalytics.TestUtils#getTestParameters")
    public void recognizeEntitiesDiacriticsNfd(HttpClient httpClient, TextAnalyticsServiceVersion serviceVersion) {
        client = getTextAnalyticsClient(httpClient, serviceVersion);
        diacriticsNfdRunner(document ->
            client.recognizeEntities(document).forEach(
                categorizedEntity -> {
                    assertEquals(9, categorizedEntity.getLength());
                    assertEquals(15, categorizedEntity.getOffset());
                }),
            CATEGORIZED_ENTITY_INPUTS.get(1)
        );
    }

    @ParameterizedTest(name = DISPLAY_NAME_WITH_ARGUMENTS)
    @MethodSource("com.azure.ai.textanalytics.TestUtils#getTestParameters")
    public void recognizeEntitiesKoreanNfc(HttpClient httpClient, TextAnalyticsServiceVersion serviceVersion) {
        client = getTextAnalyticsClient(httpClient, serviceVersion);
        koreanNfcRunner(document ->
            client.recognizeEntities(document).forEach(
                categorizedEntity -> {
                    assertEquals(9, categorizedEntity.getLength());
                    assertEquals(13, categorizedEntity.getOffset());
                }),
            CATEGORIZED_ENTITY_INPUTS.get(1)
        );
    }

    @ParameterizedTest(name = DISPLAY_NAME_WITH_ARGUMENTS)
    @MethodSource("com.azure.ai.textanalytics.TestUtils#getTestParameters")
    public void recognizeEntitiesKoreanNfd(HttpClient httpClient, TextAnalyticsServiceVersion serviceVersion) {
        client = getTextAnalyticsClient(httpClient, serviceVersion);
        koreanNfdRunner(document ->
            client.recognizeEntities(document).forEach(
                categorizedEntity -> {
                    assertEquals(9, categorizedEntity.getLength());
                    assertEquals(13, categorizedEntity.getOffset());
                }),
            CATEGORIZED_ENTITY_INPUTS.get(1)
        );
    }

    @ParameterizedTest(name = DISPLAY_NAME_WITH_ARGUMENTS)
    @MethodSource("com.azure.ai.textanalytics.TestUtils#getTestParameters")
    public void recognizeEntitiesZalgoText(HttpClient httpClient, TextAnalyticsServiceVersion serviceVersion) {
        client = getTextAnalyticsClient(httpClient, serviceVersion);
        zalgoTextRunner(document ->
            client.recognizeEntities(document).forEach(
                categorizedEntity -> {
                    assertEquals(9, categorizedEntity.getLength());
                    assertEquals(126, categorizedEntity.getOffset());
                }),
            CATEGORIZED_ENTITY_INPUTS.get(1)
        );
    }

    @ParameterizedTest(name = DISPLAY_NAME_WITH_ARGUMENTS)
    @MethodSource("com.azure.ai.textanalytics.TestUtils#getTestParameters")
    public void recognizeEntitiesResolutions(HttpClient httpClient, TextAnalyticsServiceVersion serviceVersion) {
        client = getTextAnalyticsClient(httpClient, serviceVersion);
        recognizeEntitiesBatchResolutionRunner(
                (inputs, options) -> validateEntityResolutions(client.recognizeEntitiesBatch(inputs, null, options)));
    }

    // Recognize Personally Identifiable Information entity

    @ParameterizedTest(name = DISPLAY_NAME_WITH_ARGUMENTS)
    @MethodSource("com.azure.ai.textanalytics.TestUtils#getTestParameters")
    public void recognizePiiEntitiesForTextInput(HttpClient httpClient, TextAnalyticsServiceVersion serviceVersion) {
        client = getTextAnalyticsClient(httpClient, serviceVersion);
        recognizePiiSingleDocumentRunner(document -> {
            final PiiEntityCollection entities = client.recognizePiiEntities(document);
            validatePiiEntities(getPiiEntitiesList1(), entities.stream().collect(Collectors.toList()));
        });
    }

    @ParameterizedTest(name = DISPLAY_NAME_WITH_ARGUMENTS)
    @MethodSource("com.azure.ai.textanalytics.TestUtils#getTestParameters")
    public void recognizePiiEntitiesForEmptyText(HttpClient httpClient, TextAnalyticsServiceVersion serviceVersion) {
        client = getTextAnalyticsClient(httpClient, serviceVersion);
        emptyTextRunner(document -> {
            final TextAnalyticsException exception = assertThrows(TextAnalyticsException.class, () ->
                client.recognizePiiEntities(document).iterator().hasNext());
            assertEquals(INVALID_DOCUMENT, exception.getErrorCode());
        });
    }

    @ParameterizedTest(name = DISPLAY_NAME_WITH_ARGUMENTS)
    @MethodSource("com.azure.ai.textanalytics.TestUtils#getTestParameters")
    public void recognizePiiEntitiesDuplicateIdInput(HttpClient httpClient, TextAnalyticsServiceVersion serviceVersion) {
        client = getTextAnalyticsClient(httpClient, serviceVersion);
        recognizeBatchPiiEntityDuplicateIdRunner(inputs -> {
            final HttpResponseException response = assertThrows(HttpResponseException.class,
                () -> client.recognizePiiEntitiesBatchWithResponse(inputs, null, Context.NONE));
            assertEquals(HttpURLConnection.HTTP_BAD_REQUEST, response.getResponse().getStatusCode());
        });
    }

    @ParameterizedTest(name = DISPLAY_NAME_WITH_ARGUMENTS)
    @MethodSource("com.azure.ai.textanalytics.TestUtils#getTestParameters")
    public void recognizePiiEntitiesEmptyIdInput(HttpClient httpClient, TextAnalyticsServiceVersion serviceVersion) {
        client = getTextAnalyticsClient(httpClient, serviceVersion);
        textAnalyticsInputEmptyIdRunner(inputs -> {
            final HttpResponseException httpResponseException = assertThrows(HttpResponseException.class,
                () -> client.recognizePiiEntitiesBatchWithResponse(inputs, null, Context.NONE));
            assertEquals(400, httpResponseException.getResponse().getStatusCode());
            final TextAnalyticsError textAnalyticsError = (TextAnalyticsError) httpResponseException.getValue();
            assertEquals(INVALID_DOCUMENT, textAnalyticsError.getErrorCode());
        });
    }

    @ParameterizedTest(name = DISPLAY_NAME_WITH_ARGUMENTS)
    @MethodSource("com.azure.ai.textanalytics.TestUtils#getTestParameters")
    public void recognizePiiEntitiesBatchInputSingleError(HttpClient httpClient, TextAnalyticsServiceVersion serviceVersion) {
        client = getTextAnalyticsClient(httpClient, serviceVersion);
        recognizeBatchPiiEntitySingleErrorRunner((inputs) -> {
            Response<RecognizePiiEntitiesResultCollection> response = client.recognizePiiEntitiesBatchWithResponse(inputs, null, Context.NONE);
            response.getValue().forEach(recognizePiiEntitiesResult -> {
                Exception exception = assertThrows(TextAnalyticsException.class, recognizePiiEntitiesResult::getEntities);
                assertEquals(String.format(BATCH_ERROR_EXCEPTION_MESSAGE, "RecognizePiiEntitiesResult"), exception.getMessage());
            });
        });
    }

    @ParameterizedTest(name = DISPLAY_NAME_WITH_ARGUMENTS)
    @MethodSource("com.azure.ai.textanalytics.TestUtils#getTestParameters")
    public void recognizePiiEntitiesForBatchInput(HttpClient httpClient, TextAnalyticsServiceVersion serviceVersion) {
        client = getTextAnalyticsClient(httpClient, serviceVersion);
        recognizeBatchPiiEntitiesRunner(inputs ->
            validatePiiEntitiesResultCollectionWithResponse(false, getExpectedBatchPiiEntities(), 200,
                client.recognizePiiEntitiesBatchWithResponse(inputs, null, Context.NONE)));
    }

    @ParameterizedTest(name = DISPLAY_NAME_WITH_ARGUMENTS)
    @MethodSource("com.azure.ai.textanalytics.TestUtils#getTestParameters")
    public void recognizePiiEntitiesForBatchInputShowStatistics(HttpClient httpClient, TextAnalyticsServiceVersion serviceVersion) {
        client = getTextAnalyticsClient(httpClient, serviceVersion);
        recognizeBatchPiiEntitiesShowStatsRunner((inputs, options) ->
            validatePiiEntitiesResultCollectionWithResponse(true, getExpectedBatchPiiEntities(), 200,
                client.recognizePiiEntitiesBatchWithResponse(inputs, options, Context.NONE)));
    }

    @ParameterizedTest(name = DISPLAY_NAME_WITH_ARGUMENTS)
    @MethodSource("com.azure.ai.textanalytics.TestUtils#getTestParameters")
    public void recognizePiiEntitiesForListLanguageHint(HttpClient httpClient, TextAnalyticsServiceVersion serviceVersion) {
        client = getTextAnalyticsClient(httpClient, serviceVersion);
        recognizePiiEntitiesLanguageHintRunner((inputs, language) ->
            validatePiiEntitiesResultCollection(false, getExpectedBatchPiiEntities(),
                client.recognizePiiEntitiesBatch(inputs, language, null))
        );
    }

    @ParameterizedTest(name = DISPLAY_NAME_WITH_ARGUMENTS)
    @MethodSource("com.azure.ai.textanalytics.TestUtils#getTestParameters")
    public void recognizePiiEntitiesForListStringWithOptions(HttpClient httpClient, TextAnalyticsServiceVersion serviceVersion) {
        client = getTextAnalyticsClient(httpClient, serviceVersion);
        recognizeStringBatchPiiEntitiesShowStatsRunner((inputs, options) ->
            validatePiiEntitiesResultCollection(true, getExpectedBatchPiiEntities(),
                client.recognizePiiEntitiesBatch(inputs, null, options)));
    }

    @ParameterizedTest(name = DISPLAY_NAME_WITH_ARGUMENTS)
    @MethodSource("com.azure.ai.textanalytics.TestUtils#getTestParameters")
    public void recognizePiiEntitiesBatchTooManyDocuments(HttpClient httpClient, TextAnalyticsServiceVersion serviceVersion) {
        client = getTextAnalyticsClient(httpClient, serviceVersion);
        tooManyDocumentsRunner(inputs -> {
            final HttpResponseException httpResponseException = assertThrows(HttpResponseException.class,
                () -> client.recognizePiiEntitiesBatch(inputs, null, null).stream().findFirst().get());
            assertEquals(400, httpResponseException.getResponse().getStatusCode());
            final TextAnalyticsError textAnalyticsError = (TextAnalyticsError) httpResponseException.getValue();
            assertEquals(INVALID_DOCUMENT_BATCH, textAnalyticsError.getErrorCode());
        });
    }

    @Disabled("https://github.com/Azure/azure-sdk-for-java/issues/31390")
    @ParameterizedTest(name = DISPLAY_NAME_WITH_ARGUMENTS)
    @MethodSource("com.azure.ai.textanalytics.TestUtils#getTestParameters")
    public void recognizePiiEntitiesEmoji(HttpClient httpClient, TextAnalyticsServiceVersion serviceVersion) {
        client = getTextAnalyticsClient(httpClient, serviceVersion);
        emojiRunner(document -> {
            final PiiEntityCollection result = client.recognizePiiEntities(document);
            result.forEach(piiEntity -> {
                assertEquals(11, piiEntity.getLength());
                assertEquals(8, piiEntity.getOffset());
            });
        }, PII_ENTITY_OFFSET_INPUT);
    }

    @ParameterizedTest(name = DISPLAY_NAME_WITH_ARGUMENTS)
    @MethodSource("com.azure.ai.textanalytics.TestUtils#getTestParameters")
    @Disabled("https://github.com/Azure/azure-sdk-for-java/issues/22257")
    public void recognizePiiEntitiesBatchWithResponseEmoji(HttpClient httpClient,
        TextAnalyticsServiceVersion serviceVersion) {
        client = getTextAnalyticsClient(httpClient, serviceVersion);
//        batchEmojiRunner(
//            documents -> client.recognizePiiEntitiesBatchWithResponse(documents,
//                new RecognizePiiEntitiesOptions().setStringIndexType(StringIndexType.UNICODE_CODE_POINT), Context.NONE)
//                             .getValue().forEach(result -> result.getEntities().forEach(
//                                 piiEntity -> {
//                                     assertEquals(11, piiEntity.getLength());
//                                     assertEquals(7, piiEntity.getOffset());
//                                 })),
//            PII_ENTITY_OFFSET_INPUT
//        );
    }

    @ParameterizedTest(name = DISPLAY_NAME_WITH_ARGUMENTS)
    @MethodSource("com.azure.ai.textanalytics.TestUtils#getTestParameters")
    public void recognizePiiEntitiesEmojiWithSkinToneModifier(HttpClient httpClient,
        TextAnalyticsServiceVersion serviceVersion) {
        client = getTextAnalyticsClient(httpClient, serviceVersion);
        emojiWithSkinToneModifierRunner(document -> {
            final PiiEntityCollection result = client.recognizePiiEntities(document);
            result.forEach(piiEntity -> {
                assertEquals(11, piiEntity.getLength());
                assertEquals(10, piiEntity.getOffset());
            });
        }, PII_ENTITY_OFFSET_INPUT);
    }

    @ParameterizedTest(name = DISPLAY_NAME_WITH_ARGUMENTS)
    @MethodSource("com.azure.ai.textanalytics.TestUtils#getTestParameters")
    public void recognizePiiEntitiesEmojiFamily(HttpClient httpClient, TextAnalyticsServiceVersion serviceVersion) {
        client = getTextAnalyticsClient(httpClient, serviceVersion);
        emojiFamilyRunner(document -> {
            final PiiEntityCollection result = client.recognizePiiEntities(document);
            result.forEach(piiEntity -> {
                assertEquals(11, piiEntity.getLength());
                assertEquals(17, piiEntity.getOffset());
            });
        }, PII_ENTITY_OFFSET_INPUT);
    }

    @Disabled("https://github.com/Azure/azure-sdk-for-java/issues/31390")
    @ParameterizedTest(name = DISPLAY_NAME_WITH_ARGUMENTS)
    @MethodSource("com.azure.ai.textanalytics.TestUtils#getTestParameters")
    public void recognizePiiEntitiesEmojiFamilyWIthSkinToneModifier(HttpClient httpClient,
        TextAnalyticsServiceVersion serviceVersion) {
        client = getTextAnalyticsClient(httpClient, serviceVersion);
        emojiFamilyWithSkinToneModifierRunner(document -> {
            final PiiEntityCollection result = client.recognizePiiEntities(document);
            result.forEach(piiEntity -> {
                assertEquals(11, piiEntity.getLength());
                assertEquals(25, piiEntity.getOffset());
            });
        }, PII_ENTITY_OFFSET_INPUT);
    }

    @ParameterizedTest(name = DISPLAY_NAME_WITH_ARGUMENTS)
    @MethodSource("com.azure.ai.textanalytics.TestUtils#getTestParameters")
    public void recognizePiiEntitiesDiacriticsNfc(HttpClient httpClient, TextAnalyticsServiceVersion serviceVersion) {
        client = getTextAnalyticsClient(httpClient, serviceVersion);
        diacriticsNfcRunner(document -> {
            final PiiEntityCollection result = client.recognizePiiEntities(document);
            result.forEach(piiEntity -> {
                assertEquals(11, piiEntity.getLength());
                assertEquals(9, piiEntity.getOffset());
            });
        }, PII_ENTITY_OFFSET_INPUT);
    }

    @ParameterizedTest(name = DISPLAY_NAME_WITH_ARGUMENTS)
    @MethodSource("com.azure.ai.textanalytics.TestUtils#getTestParameters")
    public void recognizePiiEntitiesDiacriticsNfd(HttpClient httpClient, TextAnalyticsServiceVersion serviceVersion) {
        client = getTextAnalyticsClient(httpClient, serviceVersion);
        diacriticsNfdRunner(document -> {
            final PiiEntityCollection result = client.recognizePiiEntities(document);
            result.forEach(piiEntity -> {
                assertEquals(11, piiEntity.getLength());
                assertEquals(10, piiEntity.getOffset());
            });
        }, PII_ENTITY_OFFSET_INPUT);
    }

    @ParameterizedTest(name = DISPLAY_NAME_WITH_ARGUMENTS)
    @MethodSource("com.azure.ai.textanalytics.TestUtils#getTestParameters")
    public void recognizePiiEntitiesKoreanNfc(HttpClient httpClient, TextAnalyticsServiceVersion serviceVersion) {
        client = getTextAnalyticsClient(httpClient, serviceVersion);
        koreanNfcRunner(document -> {
            final PiiEntityCollection result = client.recognizePiiEntities(document);
            result.forEach(piiEntity -> {
                assertEquals(11, piiEntity.getLength());
                assertEquals(8, piiEntity.getOffset());
            });
        }, PII_ENTITY_OFFSET_INPUT);
    }

    @ParameterizedTest(name = DISPLAY_NAME_WITH_ARGUMENTS)
    @MethodSource("com.azure.ai.textanalytics.TestUtils#getTestParameters")
    public void recognizePiiEntitiesKoreanNfd(HttpClient httpClient, TextAnalyticsServiceVersion serviceVersion) {
        client = getTextAnalyticsClient(httpClient, serviceVersion);
        koreanNfdRunner(document -> {
            final PiiEntityCollection result = client.recognizePiiEntities(document);
            result.forEach(piiEntity -> {
                assertEquals(11, piiEntity.getLength());
                assertEquals(8, piiEntity.getOffset());
            });
        }, PII_ENTITY_OFFSET_INPUT);
    }

    @ParameterizedTest(name = DISPLAY_NAME_WITH_ARGUMENTS)
    @MethodSource("com.azure.ai.textanalytics.TestUtils#getTestParameters")
    public void recognizePiiEntitiesZalgoText(HttpClient httpClient, TextAnalyticsServiceVersion serviceVersion) {
        client = getTextAnalyticsClient(httpClient, serviceVersion);
        zalgoTextRunner(document -> {
            final PiiEntityCollection result = client.recognizePiiEntities(document);
            result.forEach(piiEntity -> {
                assertEquals(11, piiEntity.getLength());
                assertEquals(121, piiEntity.getOffset());
            });
        }, PII_ENTITY_OFFSET_INPUT);
    }

    @ParameterizedTest(name = DISPLAY_NAME_WITH_ARGUMENTS)
    @MethodSource("com.azure.ai.textanalytics.TestUtils#getTestParameters")
    public void recognizePiiEntitiesForDomainFilter(HttpClient httpClient, TextAnalyticsServiceVersion serviceVersion) {
        client = getTextAnalyticsClient(httpClient, serviceVersion);
        recognizePiiDomainFilterRunner((document, options) -> {
            final PiiEntityCollection entities = client.recognizePiiEntities(document, "en", options);
            validatePiiEntities(getPiiEntitiesList1ForDomainFilter(), entities.stream().collect(Collectors.toList()));
        });
    }

    @ParameterizedTest(name = DISPLAY_NAME_WITH_ARGUMENTS)
    @MethodSource("com.azure.ai.textanalytics.TestUtils#getTestParameters")
    public void recognizePiiEntitiesForBatchInputStringForDomainFilter(HttpClient httpClient, TextAnalyticsServiceVersion serviceVersion) {
        client = getTextAnalyticsClient(httpClient, serviceVersion);
        recognizePiiLanguageHintRunner((inputs, language) -> {
            final RecognizePiiEntitiesResultCollection response = client.recognizePiiEntitiesBatch(inputs, language,
                new RecognizePiiEntitiesOptions().setDomainFilter(PiiEntityDomain.PROTECTED_HEALTH_INFORMATION));
            validatePiiEntitiesResultCollection(false, getExpectedBatchPiiEntitiesForDomainFilter(), response);
        });
    }

    @ParameterizedTest(name = DISPLAY_NAME_WITH_ARGUMENTS)
    @MethodSource("com.azure.ai.textanalytics.TestUtils#getTestParameters")
    public void recognizePiiEntitiesForBatchInputForDomainFilter(HttpClient httpClient, TextAnalyticsServiceVersion serviceVersion) {
        client = getTextAnalyticsClient(httpClient, serviceVersion);
        recognizeBatchPiiEntitiesRunner((inputs) -> {
            final Response<RecognizePiiEntitiesResultCollection> response = client.recognizePiiEntitiesBatchWithResponse(inputs,
                new RecognizePiiEntitiesOptions().setDomainFilter(PiiEntityDomain.PROTECTED_HEALTH_INFORMATION), Context.NONE);
            validatePiiEntitiesResultCollectionWithResponse(false, getExpectedBatchPiiEntitiesForDomainFilter(), 200, response);
        });
    }

    @ParameterizedTest(name = DISPLAY_NAME_WITH_ARGUMENTS)
    @MethodSource("com.azure.ai.textanalytics.TestUtils#getTestParameters")
    public void recognizePiiEntitiesForBatchInputForCategoriesFilter(HttpClient httpClient,
        TextAnalyticsServiceVersion serviceVersion) {
        client = getTextAnalyticsClient(httpClient, serviceVersion);
        recognizeStringBatchPiiEntitiesForCategoriesFilterRunner(
            (inputs, options) -> {
                final RecognizePiiEntitiesResultCollection resultCollection =
                    client.recognizePiiEntitiesBatch(inputs, "en", options);
                validatePiiEntitiesResultCollection(false,
                    getExpectedBatchPiiEntitiesForCategoriesFilter(), resultCollection);
            }
        );
    }

    @ParameterizedTest(name = DISPLAY_NAME_WITH_ARGUMENTS)
    @MethodSource("com.azure.ai.textanalytics.TestUtils#getTestParameters")
    public void recognizePiiEntityWithCategoriesFilterFromOtherResult(HttpClient httpClient,
        TextAnalyticsServiceVersion serviceVersion) {
        client = getTextAnalyticsClient(httpClient, serviceVersion);
        recognizeStringBatchPiiEntitiesForCategoriesFilterRunner(
            (inputs, options) -> {
                List<PiiEntityCategory> categories = new ArrayList<>();
                final RecognizePiiEntitiesResultCollection resultCollection = client.recognizePiiEntitiesBatch(inputs, "en", options);
                resultCollection.forEach(
                    result -> result.getEntities().forEach(
                        piiEntity -> {
                            final PiiEntityCategory category = piiEntity.getCategory();
                            if (PiiEntityCategory.ABA_ROUTING_NUMBER == category
                                    || PiiEntityCategory.US_SOCIAL_SECURITY_NUMBER == category) {
                                categories.add(category);
                            }
                        }));
                validatePiiEntitiesResultCollection(false,
                    getExpectedBatchPiiEntitiesForCategoriesFilter(), resultCollection);

                // Override whatever the categoriesFiler has currently
                final PiiEntityCategory[] piiEntityCategories = categories.toArray(
                    new PiiEntityCategory[categories.size()]);
                options.setCategoriesFilter(piiEntityCategories);

                // Use the categories from another endpoint to call.
                final RecognizePiiEntitiesResultCollection resultCollection2 = client.recognizePiiEntitiesBatch(
                    inputs, "en", options);
                validatePiiEntitiesResultCollection(false,
                            getExpectedBatchPiiEntitiesForCategoriesFilter(), resultCollection2);
            });
    }

    // Recognize linked entity

    @ParameterizedTest(name = DISPLAY_NAME_WITH_ARGUMENTS)
    @MethodSource("com.azure.ai.textanalytics.TestUtils#getTestParameters")
    public void recognizeLinkedEntitiesForTextInput(HttpClient httpClient, TextAnalyticsServiceVersion serviceVersion) {
        client = getTextAnalyticsClient(httpClient, serviceVersion);
        recognizeLinkedEntitiesForSingleTextInputRunner(input -> {
            final List<LinkedEntity> linkedEntities = client.recognizeLinkedEntities(input)
                .stream().collect(Collectors.toList());
            validateLinkedEntity(getLinkedEntitiesList1().get(0), linkedEntities.get(0));
        });
    }

    @ParameterizedTest(name = DISPLAY_NAME_WITH_ARGUMENTS)
    @MethodSource("com.azure.ai.textanalytics.TestUtils#getTestParameters")
    public void recognizeLinkedEntitiesForEmptyText(HttpClient httpClient, TextAnalyticsServiceVersion serviceVersion) {
        client = getTextAnalyticsClient(httpClient, serviceVersion);
        emptyTextRunner(input -> {
            final TextAnalyticsException exception = assertThrows(TextAnalyticsException.class,
                () -> client.recognizeLinkedEntities(input).iterator().hasNext());
            assertEquals(INVALID_DOCUMENT, exception.getErrorCode());
        });
    }

    @ParameterizedTest(name = DISPLAY_NAME_WITH_ARGUMENTS)
    @MethodSource("com.azure.ai.textanalytics.TestUtils#getTestParameters")
    public void recognizeLinkedEntitiesDuplicateIdInput(HttpClient httpClient, TextAnalyticsServiceVersion serviceVersion) {
        client = getTextAnalyticsClient(httpClient, serviceVersion);
        recognizeBatchLinkedEntityDuplicateIdRunner(inputs -> {
            final HttpResponseException response = assertThrows(HttpResponseException.class,
                () -> client.recognizeLinkedEntitiesBatchWithResponse(inputs, null, Context.NONE));
            assertEquals(HttpURLConnection.HTTP_BAD_REQUEST, response.getResponse().getStatusCode());
        });
    }

    @ParameterizedTest(name = DISPLAY_NAME_WITH_ARGUMENTS)
    @MethodSource("com.azure.ai.textanalytics.TestUtils#getTestParameters")
    public void recognizeLinkedEntitiesEmptyIdInput(HttpClient httpClient, TextAnalyticsServiceVersion serviceVersion) {
        client = getTextAnalyticsClient(httpClient, serviceVersion);
        textAnalyticsInputEmptyIdRunner(inputs -> {
            final HttpResponseException httpResponseException = assertThrows(HttpResponseException.class,
                () -> client.recognizeLinkedEntitiesBatchWithResponse(inputs, null, Context.NONE));
            assertEquals(400, httpResponseException.getResponse().getStatusCode());
            final TextAnalyticsError textAnalyticsError = (TextAnalyticsError) httpResponseException.getValue();
            assertEquals(INVALID_DOCUMENT, textAnalyticsError.getErrorCode());
        });
    }

    @ParameterizedTest(name = DISPLAY_NAME_WITH_ARGUMENTS)
    @MethodSource("com.azure.ai.textanalytics.TestUtils#getTestParameters")
    public void recognizeLinkedEntitiesForBatchInput(HttpClient httpClient, TextAnalyticsServiceVersion serviceVersion) {
        client = getTextAnalyticsClient(httpClient, serviceVersion);
        recognizeBatchLinkedEntityRunner((inputs) ->
            validateLinkedEntitiesResultCollectionWithResponse(false, getExpectedBatchLinkedEntities(), 200,
                client.recognizeLinkedEntitiesBatchWithResponse(inputs, null, Context.NONE))
        );
    }

    @ParameterizedTest(name = DISPLAY_NAME_WITH_ARGUMENTS)
    @MethodSource("com.azure.ai.textanalytics.TestUtils#getTestParameters")
    public void recognizeLinkedEntitiesForBatchInputShowStatistics(HttpClient httpClient, TextAnalyticsServiceVersion serviceVersion) {
        client = getTextAnalyticsClient(httpClient, serviceVersion);
        recognizeBatchLinkedEntitiesShowStatsRunner((inputs, options) ->
            validateLinkedEntitiesResultCollectionWithResponse(true, getExpectedBatchLinkedEntities(), 200,
                client.recognizeLinkedEntitiesBatchWithResponse(inputs, options, Context.NONE)));
    }

    @Disabled("https://github.com/Azure/azure-sdk-for-java/issues/31390")
    @ParameterizedTest(name = DISPLAY_NAME_WITH_ARGUMENTS)
    @MethodSource("com.azure.ai.textanalytics.TestUtils#getTestParameters")
    public void recognizeLinkedEntitiesForBatchStringInput(HttpClient httpClient, TextAnalyticsServiceVersion serviceVersion) {
        client = getTextAnalyticsClient(httpClient, serviceVersion);
        recognizeLinkedStringInputRunner((inputs) ->
            validateLinkedEntitiesResultCollection(false, getExpectedBatchLinkedEntities(), client.recognizeLinkedEntitiesBatch(inputs, null, null)));
    }

    @Disabled("https://github.com/Azure/azure-sdk-for-java/issues/31390")
    @ParameterizedTest(name = DISPLAY_NAME_WITH_ARGUMENTS)
    @MethodSource("com.azure.ai.textanalytics.TestUtils#getTestParameters")
    public void recognizeLinkedEntitiesForListLanguageHint(HttpClient httpClient, TextAnalyticsServiceVersion serviceVersion) {
        client = getTextAnalyticsClient(httpClient, serviceVersion);
        recognizeLinkedLanguageHintRunner((inputs, language) ->
            validateLinkedEntitiesResultCollection(false, getExpectedBatchLinkedEntities(), client.recognizeLinkedEntitiesBatch(inputs, language, null)));
    }

    @ParameterizedTest(name = DISPLAY_NAME_WITH_ARGUMENTS)
    @MethodSource("com.azure.ai.textanalytics.TestUtils#getTestParameters")
    public void recognizeLinkedEntitiesForListStringWithOptions(HttpClient httpClient, TextAnalyticsServiceVersion serviceVersion) {
        client = getTextAnalyticsClient(httpClient, serviceVersion);
        recognizeBatchStringLinkedEntitiesShowStatsRunner((inputs, options) ->
            validateLinkedEntitiesResultCollection(true, getExpectedBatchLinkedEntities(), client.recognizeLinkedEntitiesBatch(inputs, null, options)));
    }

    @Disabled("https://github.com/Azure/azure-sdk-for-java/issues/31390")
    @ParameterizedTest(name = DISPLAY_NAME_WITH_ARGUMENTS)
    @MethodSource("com.azure.ai.textanalytics.TestUtils#getTestParameters")
    public void recognizeLinkedEntitiesBatchTooManyDocuments(HttpClient httpClient, TextAnalyticsServiceVersion serviceVersion) {
        client = getTextAnalyticsClient(httpClient, serviceVersion);
        tooManyDocumentsRunner(inputs -> {
            final HttpResponseException httpResponseException = assertThrows(HttpResponseException.class,
                () -> client.recognizeLinkedEntitiesBatch(inputs, null, null).stream().findFirst().get());
            assertEquals(400, httpResponseException.getResponse().getStatusCode());
            final TextAnalyticsError textAnalyticsError = (TextAnalyticsError) httpResponseException.getValue();
            assertEquals(INVALID_DOCUMENT_BATCH, textAnalyticsError.getErrorCode());
        });
    }

    @ParameterizedTest(name = DISPLAY_NAME_WITH_ARGUMENTS)
    @MethodSource("com.azure.ai.textanalytics.TestUtils#getTestParameters")
    public void recognizeLinkedEntitiesEmoji(HttpClient httpClient, TextAnalyticsServiceVersion serviceVersion) {
        client = getTextAnalyticsClient(httpClient, serviceVersion);
        emojiRunner(document ->
            client.recognizeLinkedEntities(document).forEach(
                linkedEntity -> linkedEntity.getMatches().forEach(
                    linkedEntityMatch -> {
                        assertEquals(9, linkedEntityMatch.getLength());
                        assertEquals(13, linkedEntityMatch.getOffset());
                    })),
            LINKED_ENTITY_INPUTS.get(1)
        );
    }

    @ParameterizedTest(name = DISPLAY_NAME_WITH_ARGUMENTS)
    @MethodSource("com.azure.ai.textanalytics.TestUtils#getTestParameters")
    @Disabled("https://github.com/Azure/azure-sdk-for-java/issues/22257")
    public void recognizeLinkedEntitiesBatchWithResponseEmoji(HttpClient httpClient, TextAnalyticsServiceVersion serviceVersion) {
        client = getTextAnalyticsClient(httpClient, serviceVersion);
//        batchEmojiRunner(
//            documents ->
//                client.recognizeLinkedEntitiesBatchWithResponse(documents,
//                    new RecognizeLinkedEntitiesOptions().setStringIndexType(StringIndexType.UNICODE_CODE_POINT),
//                    Context.NONE)
//                    .getValue()
//                    .forEach(recognizeLinkedEntitiesResult -> recognizeLinkedEntitiesResult.getEntities().forEach(
//                        linkedEntity -> linkedEntity.getMatches().forEach(linkedEntityMatch -> {
//                            assertEquals(9, linkedEntityMatch.getLength());
//                            assertEquals(12, linkedEntityMatch.getOffset());
//                        }))),
//            LINKED_ENTITY_INPUTS.get(1)
//        );
    }

    @Disabled("https://github.com/Azure/azure-sdk-for-java/issues/31390")
    @ParameterizedTest(name = DISPLAY_NAME_WITH_ARGUMENTS)
    @MethodSource("com.azure.ai.textanalytics.TestUtils#getTestParameters")
    public void recognizeLinkedEntitiesEmojiWithSkinToneModifier(HttpClient httpClient,
        TextAnalyticsServiceVersion serviceVersion) {
        client = getTextAnalyticsClient(httpClient, serviceVersion);
        emojiWithSkinToneModifierRunner(document ->
            client.recognizeLinkedEntities(document).forEach(
                linkedEntity -> linkedEntity.getMatches().forEach(
                    linkedEntityMatch -> {
                        assertEquals(9, linkedEntityMatch.getLength());
                        assertEquals(15, linkedEntityMatch.getOffset());
                    })),
            LINKED_ENTITY_INPUTS.get(1)
        );
    }

    @ParameterizedTest(name = DISPLAY_NAME_WITH_ARGUMENTS)
    @MethodSource("com.azure.ai.textanalytics.TestUtils#getTestParameters")
    public void recognizeLinkedEntitiesEmojiFamily(HttpClient httpClient, TextAnalyticsServiceVersion serviceVersion) {
        client = getTextAnalyticsClient(httpClient, serviceVersion);
        emojiFamilyRunner(document ->
            client.recognizeLinkedEntities(document).forEach(
                linkedEntity -> linkedEntity.getMatches().forEach(
                    linkedEntityMatch -> {
                        assertEquals(9, linkedEntityMatch.getLength());
                        assertEquals(22, linkedEntityMatch.getOffset());
                    })),
            LINKED_ENTITY_INPUTS.get(1)
        );
    }

    @Disabled("https://github.com/Azure/azure-sdk-for-java/issues/31390")
    @ParameterizedTest(name = DISPLAY_NAME_WITH_ARGUMENTS)
    @MethodSource("com.azure.ai.textanalytics.TestUtils#getTestParameters")
    public void recognizeLinkedEntitiesEmojiFamilyWIthSkinToneModifier(HttpClient httpClient,
        TextAnalyticsServiceVersion serviceVersion) {
        client = getTextAnalyticsClient(httpClient, serviceVersion);
        emojiFamilyWithSkinToneModifierRunner(document ->
            client.recognizeLinkedEntities(document).forEach(linkedEntity ->
                    linkedEntity.getMatches().forEach(linkedEntityMatch -> {
                        assertEquals(9, linkedEntityMatch.getLength());
                        assertEquals(30, linkedEntityMatch.getOffset());
                    })),
            LINKED_ENTITY_INPUTS.get(1)
        );
    }

    @ParameterizedTest(name = DISPLAY_NAME_WITH_ARGUMENTS)
    @MethodSource("com.azure.ai.textanalytics.TestUtils#getTestParameters")
    public void recognizeLinkedEntitiesDiacriticsNfc(HttpClient httpClient, TextAnalyticsServiceVersion serviceVersion) {
        client = getTextAnalyticsClient(httpClient, serviceVersion);
        diacriticsNfcRunner(document ->
            client.recognizeLinkedEntities(document).forEach(
                linkedEntity -> linkedEntity.getMatches().forEach(
                    linkedEntityMatch -> {
                        assertEquals(9, linkedEntityMatch.getLength());
                        assertEquals(14, linkedEntityMatch.getOffset());
                    })),
            LINKED_ENTITY_INPUTS.get(1)
        );
    }

    @ParameterizedTest(name = DISPLAY_NAME_WITH_ARGUMENTS)
    @MethodSource("com.azure.ai.textanalytics.TestUtils#getTestParameters")
    public void recognizeLinkedEntitiesDiacriticsNfd(HttpClient httpClient, TextAnalyticsServiceVersion serviceVersion) {
        client = getTextAnalyticsClient(httpClient, serviceVersion);
        diacriticsNfdRunner(document ->
            client.recognizeLinkedEntities(document).forEach(
                linkedEntity -> linkedEntity.getMatches().forEach(
                    linkedEntityMatch -> {
                        assertEquals(9, linkedEntityMatch.getLength());
                        assertEquals(15, linkedEntityMatch.getOffset());
                    })),
            LINKED_ENTITY_INPUTS.get(1)
        );
    }

    @ParameterizedTest(name = DISPLAY_NAME_WITH_ARGUMENTS)
    @MethodSource("com.azure.ai.textanalytics.TestUtils#getTestParameters")
    public void recognizeLinkedEntitiesKoreanNfc(HttpClient httpClient, TextAnalyticsServiceVersion serviceVersion) {
        client = getTextAnalyticsClient(httpClient, serviceVersion);
        koreanNfcRunner(document ->
            client.recognizeLinkedEntities(document).forEach(
                linkedEntity -> linkedEntity.getMatches().forEach(
                    linkedEntityMatch -> {
                        assertEquals(9, linkedEntityMatch.getLength());
                        assertEquals(13, linkedEntityMatch.getOffset());
                    })),
            LINKED_ENTITY_INPUTS.get(1)
        );
    }

    @ParameterizedTest(name = DISPLAY_NAME_WITH_ARGUMENTS)
    @MethodSource("com.azure.ai.textanalytics.TestUtils#getTestParameters")
    public void recognizeLinkedEntitiesKoreanNfd(HttpClient httpClient, TextAnalyticsServiceVersion serviceVersion) {
        client = getTextAnalyticsClient(httpClient, serviceVersion);
        koreanNfdRunner(document ->
            client.recognizeLinkedEntities(document).forEach(
                linkedEntity -> linkedEntity.getMatches().forEach(
                    linkedEntityMatch -> {
                        assertEquals(9, linkedEntityMatch.getLength());
                        assertEquals(13, linkedEntityMatch.getOffset());
                    })),
            LINKED_ENTITY_INPUTS.get(1));
    }

    @ParameterizedTest(name = DISPLAY_NAME_WITH_ARGUMENTS)
    @MethodSource("com.azure.ai.textanalytics.TestUtils#getTestParameters")
    public void recognizeLinkedEntitiesZalgoText(HttpClient httpClient, TextAnalyticsServiceVersion serviceVersion) {
        client = getTextAnalyticsClient(httpClient, serviceVersion);
        zalgoTextRunner(document ->
            client.recognizeLinkedEntities(document).forEach(
                linkedEntity ->
                    linkedEntity.getMatches().forEach(linkedEntityMatch -> {
                        assertEquals(9, linkedEntityMatch.getLength());
                        assertEquals(126, linkedEntityMatch.getOffset());
                    })),
            LINKED_ENTITY_INPUTS.get(1)
        );
    }

    // Extract key phrase
<<<<<<< HEAD

    @Disabled("https://github.com/Azure/azure-sdk-for-java/issues/31390")
=======
    @Disabled("Regression output, https://dev.azure.com/msazure/Cognitive%20Services/_workitems/edit/15811649")
>>>>>>> e9f9ca1b
    @ParameterizedTest(name = DISPLAY_NAME_WITH_ARGUMENTS)
    @MethodSource("com.azure.ai.textanalytics.TestUtils#getTestParameters")
    public void extractKeyPhrasesForTextInput(HttpClient httpClient, TextAnalyticsServiceVersion serviceVersion) {
        client = getTextAnalyticsClient(httpClient, serviceVersion);
        extractKeyPhrasesForSingleTextInputRunner(input -> {
            final KeyPhrasesCollection keyPhrasesCollection = client.extractKeyPhrases(input);
            validateKeyPhrases(asList("Bonjour", "monde"),
                keyPhrasesCollection.stream().collect(Collectors.toList()));
        });
    }

    @ParameterizedTest(name = DISPLAY_NAME_WITH_ARGUMENTS)
    @MethodSource("com.azure.ai.textanalytics.TestUtils#getTestParameters")
    public void extractKeyPhrasesForEmptyText(HttpClient httpClient, TextAnalyticsServiceVersion serviceVersion) {
        client = getTextAnalyticsClient(httpClient, serviceVersion);
        emptyTextRunner(input -> {
            final TextAnalyticsException exception = assertThrows(TextAnalyticsException.class,
                () -> client.extractKeyPhrases(input).iterator().hasNext());
            assertEquals(INVALID_DOCUMENT, exception.getErrorCode());
        });
    }

    @ParameterizedTest(name = DISPLAY_NAME_WITH_ARGUMENTS)
    @MethodSource("com.azure.ai.textanalytics.TestUtils#getTestParameters")
    public void extractKeyPhrasesDuplicateIdInput(HttpClient httpClient, TextAnalyticsServiceVersion serviceVersion) {
        client = getTextAnalyticsClient(httpClient, serviceVersion);
        extractBatchKeyPhrasesDuplicateIdRunner(inputs -> {
            final HttpResponseException response = assertThrows(HttpResponseException.class,
                () -> client.extractKeyPhrasesBatchWithResponse(inputs, null, Context.NONE));
            assertEquals(HttpURLConnection.HTTP_BAD_REQUEST, response.getResponse().getStatusCode());
        });
    }

    @Disabled("https://github.com/Azure/azure-sdk-for-java/issues/31390")
    @ParameterizedTest(name = DISPLAY_NAME_WITH_ARGUMENTS)
    @MethodSource("com.azure.ai.textanalytics.TestUtils#getTestParameters")
    public void extractKeyPhrasesEmptyIdInput(HttpClient httpClient, TextAnalyticsServiceVersion serviceVersion) {
        client = getTextAnalyticsClient(httpClient, serviceVersion);
        textAnalyticsInputEmptyIdRunner(inputs -> {
            final HttpResponseException httpResponseException = assertThrows(HttpResponseException.class,
                () -> client.extractKeyPhrasesBatchWithResponse(inputs, null, Context.NONE));
            assertEquals(400, httpResponseException.getResponse().getStatusCode());
            final TextAnalyticsError textAnalyticsError = (TextAnalyticsError) httpResponseException.getValue();
            assertEquals(INVALID_DOCUMENT, textAnalyticsError.getErrorCode());
        });
    }

<<<<<<< HEAD
    @Disabled("https://github.com/Azure/azure-sdk-for-java/issues/31390")
=======
    @Disabled("Regression output, https://dev.azure.com/msazure/Cognitive%20Services/_workitems/edit/15811649")
>>>>>>> e9f9ca1b
    @ParameterizedTest(name = DISPLAY_NAME_WITH_ARGUMENTS)
    @MethodSource("com.azure.ai.textanalytics.TestUtils#getTestParameters")
    public void extractKeyPhrasesForBatchInput(HttpClient httpClient, TextAnalyticsServiceVersion serviceVersion) {
        client = getTextAnalyticsClient(httpClient, serviceVersion);
        extractBatchKeyPhrasesRunner((inputs) ->
            validateExtractKeyPhrasesResultCollectionWithResponse(false, getExpectedBatchKeyPhrases(), 200,
                client.extractKeyPhrasesBatchWithResponse(inputs, null, Context.NONE)));
    }

<<<<<<< HEAD
    @Disabled("https://github.com/Azure/azure-sdk-for-java/issues/31390")
=======
    @Disabled("Regression output, https://dev.azure.com/msazure/Cognitive%20Services/_workitems/edit/15811649")
>>>>>>> e9f9ca1b
    @ParameterizedTest(name = DISPLAY_NAME_WITH_ARGUMENTS)
    @MethodSource("com.azure.ai.textanalytics.TestUtils#getTestParameters")
    public void extractKeyPhrasesForBatchInputShowStatistics(HttpClient httpClient, TextAnalyticsServiceVersion serviceVersion) {
        client = getTextAnalyticsClient(httpClient, serviceVersion);
        extractBatchKeyPhrasesShowStatsRunner((inputs, options) ->
            validateExtractKeyPhrasesResultCollectionWithResponse(true, getExpectedBatchKeyPhrases(), 200,
                client.extractKeyPhrasesBatchWithResponse(inputs, options, Context.NONE)));
    }

<<<<<<< HEAD
    @Disabled("https://github.com/Azure/azure-sdk-for-java/issues/31390")
=======
    @Disabled("Regression output, https://dev.azure.com/msazure/Cognitive%20Services/_workitems/edit/15811649")
>>>>>>> e9f9ca1b
    @ParameterizedTest(name = DISPLAY_NAME_WITH_ARGUMENTS)
    @MethodSource("com.azure.ai.textanalytics.TestUtils#getTestParameters")
    public void extractKeyPhrasesForBatchStringInput(HttpClient httpClient, TextAnalyticsServiceVersion serviceVersion) {
        client = getTextAnalyticsClient(httpClient, serviceVersion);
        extractKeyPhrasesStringInputRunner((inputs) ->
            validateExtractKeyPhrasesResultCollection(false, getExpectedBatchKeyPhrases(), client.extractKeyPhrasesBatch(inputs, null, null)));
    }

<<<<<<< HEAD
    @Disabled("https://github.com/Azure/azure-sdk-for-java/issues/31390")
=======
    @Disabled("Regression output, https://dev.azure.com/msazure/Cognitive%20Services/_workitems/edit/15811649")
>>>>>>> e9f9ca1b
    @ParameterizedTest(name = DISPLAY_NAME_WITH_ARGUMENTS)
    @MethodSource("com.azure.ai.textanalytics.TestUtils#getTestParameters")
    public void extractKeyPhrasesForListLanguageHint(HttpClient httpClient, TextAnalyticsServiceVersion serviceVersion) {
        client = getTextAnalyticsClient(httpClient, serviceVersion);
        extractKeyPhrasesLanguageHintRunner((inputs, language) ->
            validateExtractKeyPhrasesResultCollection(false, getExpectedBatchKeyPhrases(), client.extractKeyPhrasesBatch(inputs, language, null)));
    }

<<<<<<< HEAD
    @Disabled("https://github.com/Azure/azure-sdk-for-java/issues/31390")
=======
    @Disabled("Regression output, https://dev.azure.com/msazure/Cognitive%20Services/_workitems/edit/15811649")
>>>>>>> e9f9ca1b
    @ParameterizedTest(name = DISPLAY_NAME_WITH_ARGUMENTS)
    @MethodSource("com.azure.ai.textanalytics.TestUtils#getTestParameters")
    public void extractKeyPhrasesForListStringWithOptions(HttpClient httpClient, TextAnalyticsServiceVersion serviceVersion) {
        client = getTextAnalyticsClient(httpClient, serviceVersion);
        extractBatchStringKeyPhrasesShowStatsRunner((inputs, options) ->
            validateExtractKeyPhrasesResultCollection(true, getExpectedBatchKeyPhrases(), client.extractKeyPhrasesBatch(inputs, null, options)));
    }

    @Disabled("https://dev.azure.com/msazure/Cognitive%20Services/_workitems/edit/14294638")
    @ParameterizedTest(name = DISPLAY_NAME_WITH_ARGUMENTS)
    @MethodSource("com.azure.ai.textanalytics.TestUtils#getTestParameters")
    public void extractKeyPhrasesWarning(HttpClient httpClient, TextAnalyticsServiceVersion serviceVersion) {
        client = getTextAnalyticsClient(httpClient, serviceVersion);
        extractKeyPhrasesWarningRunner(input ->
            client.extractKeyPhrases(input).getWarnings().forEach(warning -> {
                assertTrue(WARNING_TOO_LONG_DOCUMENT_INPUT_MESSAGE.equals(warning.getMessage()));
                assertTrue(LONG_WORDS_IN_DOCUMENT.equals(warning.getWarningCode()));
            }));
    }

    @Disabled("https://dev.azure.com/msazure/Cognitive%20Services/_workitems/edit/14294638")
    @ParameterizedTest(name = DISPLAY_NAME_WITH_ARGUMENTS)
    @MethodSource("com.azure.ai.textanalytics.TestUtils#getTestParameters")
    public void extractKeyPhrasesBatchWarning(HttpClient httpClient, TextAnalyticsServiceVersion serviceVersion) {
        client = getTextAnalyticsClient(httpClient, serviceVersion);
        extractKeyPhrasesBatchWarningRunner(inputs ->
            client.extractKeyPhrasesBatchWithResponse(inputs, null, Context.NONE).getValue().forEach(keyPhrasesResult ->
                keyPhrasesResult.getKeyPhrases().getWarnings().forEach(warning -> {
                    assertTrue(WARNING_TOO_LONG_DOCUMENT_INPUT_MESSAGE.equals(warning.getMessage()));
                    assertTrue(LONG_WORDS_IN_DOCUMENT.equals(warning.getWarningCode()));
                })
            ));
    }

    @ParameterizedTest(name = DISPLAY_NAME_WITH_ARGUMENTS)
    @MethodSource("com.azure.ai.textanalytics.TestUtils#getTestParameters")
    public void extractKeyPhrasesBatchTooManyDocuments(HttpClient httpClient, TextAnalyticsServiceVersion serviceVersion) {
        client = getTextAnalyticsClient(httpClient, serviceVersion);
        tooManyDocumentsRunner(inputs -> {
            final HttpResponseException httpResponseException = assertThrows(HttpResponseException.class,
                () -> client.extractKeyPhrasesBatch(inputs, null, null).stream().findFirst().get());
            assertEquals(400, httpResponseException.getResponse().getStatusCode());
            final TextAnalyticsError textAnalyticsError = (TextAnalyticsError) httpResponseException.getValue();
            assertEquals(INVALID_DOCUMENT_BATCH, textAnalyticsError.getErrorCode());
        });
    }

    // Sentiment

    /**
     * Test analyzing sentiment for a string input.
     */
    @Disabled("https://dev.azure.com/msazure/Cognitive%20Services/_workitems/edit/14208842")
    @ParameterizedTest(name = DISPLAY_NAME_WITH_ARGUMENTS)
    @MethodSource("com.azure.ai.textanalytics.TestUtils#getTestParameters")
    public void analyzeSentimentForTextInput(HttpClient httpClient, TextAnalyticsServiceVersion serviceVersion) {
        client = getTextAnalyticsClient(httpClient, serviceVersion);
        analyzeSentimentForSingleTextInputRunner(input -> {
            validateDocumentSentiment(false, getExpectedDocumentSentiment(), client.analyzeSentiment(input));
        });
    }

    /**
     * Test analyzing sentiment for a string input with default language hint.
     */
    @Disabled("https://dev.azure.com/msazure/Cognitive%20Services/_workitems/edit/14208842")
    @ParameterizedTest(name = DISPLAY_NAME_WITH_ARGUMENTS)
    @MethodSource("com.azure.ai.textanalytics.TestUtils#getTestParameters")
    public void analyzeSentimentForTextInputWithDefaultLanguageHint(HttpClient httpClient, TextAnalyticsServiceVersion serviceVersion) {
        client = getTextAnalyticsClient(httpClient, serviceVersion);
        analyzeSentimentForSingleTextInputRunner(input -> {
            final DocumentSentiment analyzeSentimentResult = client.analyzeSentiment(input, null);
            validateDocumentSentiment(false, getExpectedDocumentSentiment(), analyzeSentimentResult);
        });
    }

    /**
     * Test analyzing sentiment for a string input and verifying the result of opinion mining.
     */
    @Disabled("https://dev.azure.com/msazure/Cognitive%20Services/_workitems/edit/14208842")
    @ParameterizedTest(name = DISPLAY_NAME_WITH_ARGUMENTS)
    @MethodSource("com.azure.ai.textanalytics.TestUtils#getTestParameters")
    public void analyzeSentimentForTextInputWithOpinionMining(HttpClient httpClient, TextAnalyticsServiceVersion serviceVersion) {
        client = getTextAnalyticsClient(httpClient, serviceVersion);
        analyzeSentimentForTextInputWithOpinionMiningRunner((input, options) -> {
            final DocumentSentiment analyzeSentimentResult =
                client.analyzeSentiment(input, "en", options);
            validateDocumentSentiment(true, getExpectedDocumentSentiment(), analyzeSentimentResult);
        });
    }

    /**
     * Verifies that a TextAnalyticsException is thrown for an empty document.
     */
    @ParameterizedTest(name = DISPLAY_NAME_WITH_ARGUMENTS)
    @MethodSource("com.azure.ai.textanalytics.TestUtils#getTestParameters")
    public void analyzeSentimentForEmptyText(HttpClient httpClient, TextAnalyticsServiceVersion serviceVersion) {
        client = getTextAnalyticsClient(httpClient, serviceVersion);
        emptyTextRunner(document -> {
            final TextAnalyticsException exception = assertThrows(TextAnalyticsException.class,
                () -> client.analyzeSentiment(document));
            assertEquals(INVALID_DOCUMENT, exception.getErrorCode());
        });
    }

    /**
     * Test analyzing sentiment for a duplicate ID list.
     */
    @Disabled("https://github.com/Azure/azure-sdk-for-java/issues/31390")
    @ParameterizedTest(name = DISPLAY_NAME_WITH_ARGUMENTS)
    @MethodSource("com.azure.ai.textanalytics.TestUtils#getTestParameters")
    public void analyzeSentimentDuplicateIdInput(HttpClient httpClient, TextAnalyticsServiceVersion serviceVersion) {
        client = getTextAnalyticsClient(httpClient, serviceVersion);
        analyzeBatchSentimentDuplicateIdRunner(inputs -> {
            final HttpResponseException response = assertThrows(HttpResponseException.class,
                () -> client.analyzeSentimentBatchWithResponse(inputs, new TextAnalyticsRequestOptions(), Context.NONE));
            assertEquals(HttpURLConnection.HTTP_BAD_REQUEST, response.getResponse().getStatusCode());
        });
    }

    /**
     * Verifies that an invalid document exception is returned for input documents with an empty ID.
     */
    @ParameterizedTest(name = DISPLAY_NAME_WITH_ARGUMENTS)
    @MethodSource("com.azure.ai.textanalytics.TestUtils#getTestParameters")
    public void analyzeSentimentEmptyIdInput(HttpClient httpClient, TextAnalyticsServiceVersion serviceVersion) {
        client = getTextAnalyticsClient(httpClient, serviceVersion);
        textAnalyticsInputEmptyIdRunner(inputs -> {
            final HttpResponseException httpResponseException = assertThrows(HttpResponseException.class,
                () -> client.analyzeSentimentBatchWithResponse(inputs, null, Context.NONE));
            assertEquals(400, httpResponseException.getResponse().getStatusCode());
            TextAnalyticsError textAnalyticsError = (TextAnalyticsError) httpResponseException.getValue();
            assertEquals(INVALID_DOCUMENT, textAnalyticsError.getErrorCode());
        });
    }

    /**
     * Verify that the collection result excludes request statistics and sentence options when given a batch of
     * String documents with null TextAnalyticsRequestOptions and null language code which will use the default language
     * code, 'en'.
     *
     * {@link TextAnalyticsClient#analyzeSentimentBatch(Iterable, String, TextAnalyticsRequestOptions)}
     * which TextAnalyticsRequestOptions is null and null language code which will use the default language code, 'en'.
     */
    @Disabled("https://dev.azure.com/msazure/Cognitive%20Services/_workitems/edit/14208842")
    @ParameterizedTest(name = DISPLAY_NAME_WITH_ARGUMENTS)
    @MethodSource("com.azure.ai.textanalytics.TestUtils#getTestParameters")
    public void analyzeSentimentForBatchStringInput(HttpClient httpClient, TextAnalyticsServiceVersion serviceVersion) {
        client = getTextAnalyticsClient(httpClient, serviceVersion);
        analyzeSentimentStringInputRunner(inputs ->
            validateAnalyzeSentimentResultCollection(false, false, getExpectedBatchTextSentiment(),
                client.analyzeSentimentBatch(inputs, null, new TextAnalyticsRequestOptions())));
    }

    /**
     * Verify that the collection result excludes request statistics and sentence options when given a batch of
     * String documents with null TextAnalyticsRequestOptions and given a language code.
     *
     * {@link TextAnalyticsClient#analyzeSentimentBatch(Iterable, String, TextAnalyticsRequestOptions)}
     * which TextAnalyticsRequestOptions is null and given a language code.
     */
    @Disabled("https://dev.azure.com/msazure/Cognitive%20Services/_workitems/edit/14208842")
    @ParameterizedTest(name = DISPLAY_NAME_WITH_ARGUMENTS)
    @MethodSource("com.azure.ai.textanalytics.TestUtils#getTestParameters")
    public void analyzeSentimentForListStringWithLanguageHint(HttpClient httpClient, TextAnalyticsServiceVersion serviceVersion) {
        client = getTextAnalyticsClient(httpClient, serviceVersion);
        analyzeSentimentLanguageHintRunner((inputs, language) ->
            validateAnalyzeSentimentResultCollection(false, false, getExpectedBatchTextSentiment(),
                client.analyzeSentimentBatch(inputs, language, new TextAnalyticsRequestOptions())));
    }

    /**
     * Verify that the collection result includes request statistics but not sentence options when given a batch of
     * String documents with AnalyzeSentimentOptions.
     *
     * {@link TextAnalyticsClient#analyzeSentimentBatch(Iterable, String, AnalyzeSentimentOptions)}
     * which to show the request statistics only and verify the analyzed sentiment result.
     */
    @Disabled("https://dev.azure.com/msazure/Cognitive%20Services/_workitems/edit/14208842")
    @ParameterizedTest(name = DISPLAY_NAME_WITH_ARGUMENTS)
    @MethodSource("com.azure.ai.textanalytics.TestUtils#getTestParameters")
    public void analyzeSentimentForListStringShowStatisticsExcludeOpinionMining(HttpClient httpClient, TextAnalyticsServiceVersion serviceVersion) {
        client = getTextAnalyticsClient(httpClient, serviceVersion);
        analyzeBatchStringSentimentShowStatsAndIncludeOpinionMiningRunner((inputs, options) ->
            validateAnalyzeSentimentResultCollection(true, false, getExpectedBatchTextSentiment(),
                client.analyzeSentimentBatch(inputs, null, options.setIncludeOpinionMining(false))));
    }

    /**
     * Verify that the collection result includes sentence options but not request statistics when given a batch of
     * String documents with AnalyzeSentimentOptions.
     *
     * {@link TextAnalyticsClient#analyzeSentimentBatch(Iterable, String, AnalyzeSentimentOptions)}
     * which AnalyzeSentimentOptions includes opinion mining and request statistics.
     */
    @Disabled("https://dev.azure.com/msazure/Cognitive%20Services/_workitems/edit/14208842")
    @ParameterizedTest(name = DISPLAY_NAME_WITH_ARGUMENTS)
    @MethodSource("com.azure.ai.textanalytics.TestUtils#getTestParameters")
    public void analyzeSentimentForListStringNotShowStatisticsButIncludeOpinionMining(HttpClient httpClient, TextAnalyticsServiceVersion serviceVersion) {
        client = getTextAnalyticsClient(httpClient, serviceVersion);
        analyzeBatchStringSentimentShowStatsAndIncludeOpinionMiningRunner((inputs, options) -> {
            options.setIncludeStatistics(false);
            validateAnalyzeSentimentResultCollection(false, true, getExpectedBatchTextSentiment(),
                client.analyzeSentimentBatch(inputs, null, options));
        });
    }

    /**
     * Verify that the collection result includes sentence options and request statistics when given a batch of
     * String documents with AnalyzeSentimentOptions.
     *
     * {@link TextAnalyticsClient#analyzeSentimentBatch(Iterable, String, AnalyzeSentimentOptions)}
     * which AnalyzeSentimentOptions includes opinion mining and request statistics.
     */
    @Disabled("https://dev.azure.com/msazure/Cognitive%20Services/_workitems/edit/14208842")
    @ParameterizedTest(name = DISPLAY_NAME_WITH_ARGUMENTS)
    @MethodSource("com.azure.ai.textanalytics.TestUtils#getTestParameters")
    public void analyzeSentimentForListStringShowStatisticsAndIncludeOpinionMining(HttpClient httpClient, TextAnalyticsServiceVersion serviceVersion) {
        client = getTextAnalyticsClient(httpClient, serviceVersion);
        analyzeBatchStringSentimentShowStatsAndIncludeOpinionMiningRunner((inputs, options) ->
            validateAnalyzeSentimentResultCollection(true, true, getExpectedBatchTextSentiment(),
                client.analyzeSentimentBatch(inputs, null, options)));
    }

    /**
     * Verify that the collection result excludes request statistics and sentence options when given a batch of
     * TextDocumentInput documents with null TextAnalyticsRequestOptions.
     *
     * {@link TextAnalyticsClient#analyzeSentimentBatchWithResponse(Iterable, TextAnalyticsRequestOptions, Context)}
     * which TextAnalyticsRequestOptions is null.
     */
    @Disabled("https://dev.azure.com/msazure/Cognitive%20Services/_workitems/edit/14208842")
    @ParameterizedTest(name = DISPLAY_NAME_WITH_ARGUMENTS)
    @MethodSource("com.azure.ai.textanalytics.TestUtils#getTestParameters")
    public void analyzeSentimentForBatchInputWithNullRequestOptions(HttpClient httpClient, TextAnalyticsServiceVersion serviceVersion) {
        client = getTextAnalyticsClient(httpClient, serviceVersion);
        analyzeBatchSentimentRunner(inputs ->
            validateAnalyzeSentimentResultCollectionWithResponse(false, false, getExpectedBatchTextSentiment(), 200,
                client.analyzeSentimentBatchWithResponse(inputs, (TextAnalyticsRequestOptions) null, Context.NONE)));
    }

    /**
     * Verify that we can get statistics on the collection result when given a batch of
     * TextDocumentInput documents with TextAnalyticsRequestOptions.
     *
     * {@link TextAnalyticsClient#analyzeSentimentBatchWithResponse(Iterable, TextAnalyticsRequestOptions, Context)}
     * which TextAnalyticsRequestOptions includes request statistics.
     */
    @Disabled("https://dev.azure.com/msazure/Cognitive%20Services/_workitems/edit/14208842")
    @ParameterizedTest(name = DISPLAY_NAME_WITH_ARGUMENTS)
    @MethodSource("com.azure.ai.textanalytics.TestUtils#getTestParameters")
    public void analyzeSentimentForBatchInputShowStatistics(HttpClient httpClient, TextAnalyticsServiceVersion serviceVersion) {
        client = getTextAnalyticsClient(httpClient, serviceVersion);
        analyzeBatchSentimentShowStatsRunner((inputs, requestOptions) ->
            validateAnalyzeSentimentResultCollectionWithResponse(true, false, getExpectedBatchTextSentiment(), 200,
                client.analyzeSentimentBatchWithResponse(inputs, requestOptions, Context.NONE)));
    }

    /**
     * Verify that the collection result excludes request statistics and sentence options when given a batch of
     * TextDocumentInput documents with null AnalyzeSentimentOptions.
     *
     * {@link TextAnalyticsClient#analyzeSentimentBatchWithResponse(Iterable, AnalyzeSentimentOptions, Context)}
     * which AnalyzeSentimentOptions is null.
     */
    @Disabled("https://dev.azure.com/msazure/Cognitive%20Services/_workitems/edit/14208842")
    @ParameterizedTest(name = DISPLAY_NAME_WITH_ARGUMENTS)
    @MethodSource("com.azure.ai.textanalytics.TestUtils#getTestParameters")
    public void analyzeSentimentForBatchInputWithNullAnalyzeSentimentOptions(HttpClient httpClient, TextAnalyticsServiceVersion serviceVersion) {
        client = getTextAnalyticsClient(httpClient, serviceVersion);
        analyzeBatchSentimentOpinionMining((inputs, options) ->
            validateAnalyzeSentimentResultCollectionWithResponse(false, false, getExpectedBatchTextSentiment(), 200,
                client.analyzeSentimentBatchWithResponse(inputs, (AnalyzeSentimentOptions) null, Context.NONE)));
    }

    /**
     * Verify that the collection result includes request statistics but not sentence options when given a batch of
     * TextDocumentInput documents with AnalyzeSentimentOptions.
     *
     * {@link TextAnalyticsClient#analyzeSentimentBatchWithResponse(Iterable, AnalyzeSentimentOptions, Context)}
     * which AnalyzeSentimentOptions includes request statistics but not opinion mining.
     */
    @Disabled("https://dev.azure.com/msazure/Cognitive%20Services/_workitems/edit/14208842")
    @ParameterizedTest(name = DISPLAY_NAME_WITH_ARGUMENTS)
    @MethodSource("com.azure.ai.textanalytics.TestUtils#getTestParameters")
    public void analyzeSentimentForBatchInputShowStatisticsExcludeOpinionMining(HttpClient httpClient, TextAnalyticsServiceVersion serviceVersion) {
        client = getTextAnalyticsClient(httpClient, serviceVersion);
        analyzeBatchSentimentOpinionMining((inputs, options) ->
            validateAnalyzeSentimentResultCollectionWithResponse(true, false, getExpectedBatchTextSentiment(), 200,
                client.analyzeSentimentBatchWithResponse(inputs, options.setIncludeOpinionMining(false), Context.NONE)));
    }

    /**
     * Verify that the collection result includes sentence options but not request statistics when given a batch of
     * TextDocumentInput documents with AnalyzeSentimentOptions.
     *
     * {@link TextAnalyticsClient#analyzeSentimentBatchWithResponse(Iterable, AnalyzeSentimentOptions, Context)}
     * which AnalyzeSentimentOptions includes opinion mining but not request statistics.
     */
    @Disabled("https://dev.azure.com/msazure/Cognitive%20Services/_workitems/edit/14208842")
    @ParameterizedTest(name = DISPLAY_NAME_WITH_ARGUMENTS)
    @MethodSource("com.azure.ai.textanalytics.TestUtils#getTestParameters")
    public void analyzeSentimentForBatchInputNotShowStatisticsButIncludeOpinionMining(HttpClient httpClient, TextAnalyticsServiceVersion serviceVersion) {
        client = getTextAnalyticsClient(httpClient, serviceVersion);
        analyzeBatchSentimentOpinionMining((inputs, options) -> {
            options.setIncludeStatistics(false);
            validateAnalyzeSentimentResultCollectionWithResponse(false, true, getExpectedBatchTextSentiment(), 200,
                client.analyzeSentimentBatchWithResponse(inputs, options, Context.NONE));
        });
    }

    /**
     * Verify that the collection result includes sentence options and request statistics when given a batch of
     * TextDocumentInput documents with AnalyzeSentimentOptions.
     *
     * {@link TextAnalyticsClient#analyzeSentimentBatchWithResponse(Iterable, AnalyzeSentimentOptions, Context)}
     * which AnalyzeSentimentOptions includes opinion mining and request statistics.
     */
    @Disabled("https://dev.azure.com/msazure/Cognitive%20Services/_workitems/edit/14208842")
    @ParameterizedTest(name = DISPLAY_NAME_WITH_ARGUMENTS)
    @MethodSource("com.azure.ai.textanalytics.TestUtils#getTestParameters")
    public void analyzeSentimentForBatchInputShowStatisticsAndIncludeOpinionMining(HttpClient httpClient, TextAnalyticsServiceVersion serviceVersion) {
        client = getTextAnalyticsClient(httpClient, serviceVersion);
        analyzeBatchSentimentOpinionMining((inputs, options) ->
            validateAnalyzeSentimentResultCollectionWithResponse(true, true, getExpectedBatchTextSentiment(), 200,
                client.analyzeSentimentBatchWithResponse(inputs, options, Context.NONE)));
    }

    /**
     * Verifies that an InvalidDocumentBatch exception is returned for input documents with too many documents.
     */
    @ParameterizedTest(name = DISPLAY_NAME_WITH_ARGUMENTS)
    @MethodSource("com.azure.ai.textanalytics.TestUtils#getTestParameters")
    public void analyzeSentimentBatchTooManyDocuments(HttpClient httpClient, TextAnalyticsServiceVersion serviceVersion) {
        client = getTextAnalyticsClient(httpClient, serviceVersion);
        tooManyDocumentsRunner(inputs -> {
            final HttpResponseException httpResponseException = assertThrows(HttpResponseException.class,
                () -> client.analyzeSentimentBatch(inputs, null, null).stream().findFirst().get());
            assertEquals(400, httpResponseException.getResponse().getStatusCode());
            final TextAnalyticsError textAnalyticsError = (TextAnalyticsError) httpResponseException.getValue();
            assertEquals(INVALID_DOCUMENT_BATCH, textAnalyticsError.getErrorCode());
        });
    }

    @Disabled("https://dev.azure.com/msazure/Cognitive%20Services/_workitems/edit/14262098")
    @ParameterizedTest(name = DISPLAY_NAME_WITH_ARGUMENTS)
    @MethodSource("com.azure.ai.textanalytics.TestUtils#getTestParameters")
    public void analyzeSentimentEmoji(HttpClient httpClient, TextAnalyticsServiceVersion serviceVersion) {
        client = getTextAnalyticsClient(httpClient, serviceVersion);
        emojiRunner(
            document ->
                client.analyzeSentiment(document, null,
                    new AnalyzeSentimentOptions().setIncludeOpinionMining(true))
                    .getSentences()
                    .forEach(
                        sentenceSentiment -> {
                            assertEquals(25, sentenceSentiment.getLength());
                            assertEquals(0, sentenceSentiment.getOffset());
                            sentenceSentiment.getOpinions().forEach(opinion -> {
                                opinion.getAssessments().forEach(assessmentSentiment -> {
                                    assertEquals(7, assessmentSentiment.getLength());
                                    assertEquals(17, assessmentSentiment.getOffset());
                                });
                                final TargetSentiment targetSentiment = opinion.getTarget();
                                assertEquals(5, targetSentiment.getLength());
                                assertEquals(7, targetSentiment.getOffset());
                            });
                        }),
            SENTIMENT_OFFSET_INPUT
        );
    }

    @ParameterizedTest(name = DISPLAY_NAME_WITH_ARGUMENTS)
    @MethodSource("com.azure.ai.textanalytics.TestUtils#getTestParameters")
    @Disabled("https://github.com/Azure/azure-sdk-for-java/issues/22257")
    public void analyzeSentimentBatchWithResponseEmoji(HttpClient httpClient, TextAnalyticsServiceVersion serviceVersion) {
        client = getTextAnalyticsClient(httpClient, serviceVersion);
//        batchEmojiRunner(
//            documents ->
//                client.analyzeSentimentBatchWithResponse(documents,
//                    new AnalyzeSentimentOptions().setStringIndexType(StringIndexType.UNICODE_CODE_POINT)
//                        .setIncludeOpinionMining(true), Context.NONE)
//                    .getValue()
//                    .forEach(
//                        analyzeSentimentResult -> analyzeSentimentResult.getDocumentSentiment().getSentences().forEach(
//                            sentenceSentiment -> {
//                                assertEquals(24, sentenceSentiment.getLength());
//                                assertEquals(0, sentenceSentiment.getOffset());
//                                sentenceSentiment.getOpinions().forEach(opinion -> {
//                                    opinion.getAssessments().forEach(assessmentSentiment -> {
//                                        assertEquals(7, assessmentSentiment.getLength());
//                                        assertEquals(16, assessmentSentiment.getOffset());
//                                    });
//                                    final TargetSentiment targetSentiment = opinion.getTarget();
//                                    assertEquals(5, targetSentiment.getLength());
//                                    assertEquals(6, targetSentiment.getOffset());
//                                });
//                            })),
//            SENTIMENT_OFFSET_INPUT
//        );
    }

    @Disabled("https://dev.azure.com/msazure/Cognitive%20Services/_workitems/edit/14262098")
    @ParameterizedTest(name = DISPLAY_NAME_WITH_ARGUMENTS)
    @MethodSource("com.azure.ai.textanalytics.TestUtils#getTestParameters")
    public void analyzeSentimentEmojiWithSkinToneModifier(HttpClient httpClient,
        TextAnalyticsServiceVersion serviceVersion) {
        client = getTextAnalyticsClient(httpClient, serviceVersion);
        emojiWithSkinToneModifierRunner(
            document ->
                client.analyzeSentiment(document, null,
                    new AnalyzeSentimentOptions().setIncludeOpinionMining(true))
                    .getSentences()
                    .forEach(sentenceSentiment -> {
                        assertEquals(27, sentenceSentiment.getLength());
                        assertEquals(0, sentenceSentiment.getOffset());
                        sentenceSentiment.getOpinions().forEach(opinion -> {
                            opinion.getAssessments().forEach(assessmentSentiment -> {
                                assertEquals(7, assessmentSentiment.getLength());
                                assertEquals(19, assessmentSentiment.getOffset());
                            });
                            final TargetSentiment targetSentiment = opinion.getTarget();
                            assertEquals(5, targetSentiment.getLength());
                            assertEquals(9, targetSentiment.getOffset());
                        });
                    }),
            SENTIMENT_OFFSET_INPUT
        );
    }

    @Disabled("https://dev.azure.com/msazure/Cognitive%20Services/_workitems/edit/14262098")
    @ParameterizedTest(name = DISPLAY_NAME_WITH_ARGUMENTS)
    @MethodSource("com.azure.ai.textanalytics.TestUtils#getTestParameters")
    public void analyzeSentimentEmojiFamily(HttpClient httpClient, TextAnalyticsServiceVersion serviceVersion) {
        client = getTextAnalyticsClient(httpClient, serviceVersion);
        emojiFamilyRunner(
            document ->
                client.analyzeSentiment(document, null,
                    new AnalyzeSentimentOptions().setIncludeOpinionMining(true))
                    .getSentences()
                    .forEach(sentenceSentiment -> {
                        assertEquals(34, sentenceSentiment.getLength());
                        assertEquals(0, sentenceSentiment.getOffset());
                        sentenceSentiment.getOpinions().forEach(opinion -> {
                            opinion.getAssessments().forEach(assessmentSentiment -> {
                                assertEquals(7, assessmentSentiment.getLength());
                                assertEquals(26, assessmentSentiment.getOffset());
                            });
                            final TargetSentiment targetSentiment = opinion.getTarget();
                            assertEquals(5, targetSentiment.getLength());
                            assertEquals(16, targetSentiment.getOffset());
                        });
                    }),
            SENTIMENT_OFFSET_INPUT
        );
    }

    @Disabled("https://dev.azure.com/msazure/Cognitive%20Services/_workitems/edit/14262098")
    @ParameterizedTest(name = DISPLAY_NAME_WITH_ARGUMENTS)
    @MethodSource("com.azure.ai.textanalytics.TestUtils#getTestParameters")
    public void analyzeSentimentEmojiFamilyWithSkinToneModifier(HttpClient httpClient,
        TextAnalyticsServiceVersion serviceVersion) {
        client = getTextAnalyticsClient(httpClient, serviceVersion);
        emojiFamilyWithSkinToneModifierRunner(
            document ->
                client.analyzeSentiment(document, null,
                    new AnalyzeSentimentOptions().setIncludeOpinionMining(true))
                    .getSentences()
                    .forEach(sentenceSentiment -> {
                        assertEquals(42, sentenceSentiment.getLength());
                        assertEquals(0, sentenceSentiment.getOffset());
                        sentenceSentiment.getOpinions().forEach(opinion -> {
                            opinion.getAssessments().forEach(assessmentSentiment -> {
                                assertEquals(7, assessmentSentiment.getLength());
                                assertEquals(34, assessmentSentiment.getOffset());
                            });
                            final TargetSentiment targetSentiment = opinion.getTarget();
                            assertEquals(5, targetSentiment.getLength());
                            assertEquals(24, targetSentiment.getOffset());
                        });
                    }),
            SENTIMENT_OFFSET_INPUT
        );
    }

    @ParameterizedTest(name = DISPLAY_NAME_WITH_ARGUMENTS)
    @MethodSource("com.azure.ai.textanalytics.TestUtils#getTestParameters")
    public void analyzeSentimentDiacriticsNfc(HttpClient httpClient, TextAnalyticsServiceVersion serviceVersion) {
        client = getTextAnalyticsClient(httpClient, serviceVersion);
        diacriticsNfcRunner(
            document ->
                client.analyzeSentiment(document, null,
                    new AnalyzeSentimentOptions().setIncludeOpinionMining(true))
                    .getSentences()
                    .forEach(sentenceSentiment -> {
                        assertEquals(26, sentenceSentiment.getLength());
                        assertEquals(0, sentenceSentiment.getOffset());
                        sentenceSentiment.getOpinions().forEach(opinion -> {
                            opinion.getAssessments().forEach(assessmentSentiment -> {
                                assertEquals(7, assessmentSentiment.getLength());
                                assertEquals(18, assessmentSentiment.getOffset());
                            });
                            final TargetSentiment targetSentiment = opinion.getTarget();
                            assertEquals(5, targetSentiment.getLength());
                            assertEquals(8, targetSentiment.getOffset());
                        });
                    }),
            SENTIMENT_OFFSET_INPUT
        );
    }

    @Disabled("https://dev.azure.com/msazure/Cognitive%20Services/_workitems/edit/14262098")
    @ParameterizedTest(name = DISPLAY_NAME_WITH_ARGUMENTS)
    @MethodSource("com.azure.ai.textanalytics.TestUtils#getTestParameters")
    public void analyzeSentimentDiacriticsNfd(HttpClient httpClient, TextAnalyticsServiceVersion serviceVersion) {
        client = getTextAnalyticsClient(httpClient, serviceVersion);
        diacriticsNfdRunner(
            document ->
                client.analyzeSentiment(document, null,
                    new AnalyzeSentimentOptions().setIncludeOpinionMining(true))
                    .getSentences()
                    .forEach(sentenceSentiment -> {
                        assertEquals(27, sentenceSentiment.getLength());
                        assertEquals(0, sentenceSentiment.getOffset());
                        sentenceSentiment.getOpinions().forEach(opinion -> {
                            opinion.getAssessments().forEach(assessmentSentiment -> {
                                assertEquals(7, assessmentSentiment.getLength());
                                assertEquals(19, assessmentSentiment.getOffset());
                            });
                            final TargetSentiment targetSentiment = opinion.getTarget();
                            assertEquals(5, targetSentiment.getLength());
                            assertEquals(9, targetSentiment.getOffset());
                        });
                    }),
            SENTIMENT_OFFSET_INPUT
        );
    }

    @Disabled("https://github.com/Azure/azure-sdk-for-java/issues/31390")
    @ParameterizedTest(name = DISPLAY_NAME_WITH_ARGUMENTS)
    @MethodSource("com.azure.ai.textanalytics.TestUtils#getTestParameters")
    public void analyzeSentimentKoreanNfc(HttpClient httpClient, TextAnalyticsServiceVersion serviceVersion) {
        client = getTextAnalyticsClient(httpClient, serviceVersion);
        koreanNfcRunner(
            document ->
                client.analyzeSentiment(document, null,
                    new AnalyzeSentimentOptions().setIncludeOpinionMining(true))
                    .getSentences()
                    .forEach(sentenceSentiment -> {
                        assertEquals(25, sentenceSentiment.getLength());
                        assertEquals(0, sentenceSentiment.getOffset());
                        sentenceSentiment.getOpinions().forEach(opinion -> {
                            opinion.getAssessments().forEach(assessmentSentiment -> {
                                assertEquals(7, assessmentSentiment.getLength());
                                assertEquals(17, assessmentSentiment.getOffset());
                            });
                            final TargetSentiment targetSentiment = opinion.getTarget();
                            assertEquals(5, targetSentiment.getLength());
                            assertEquals(7, targetSentiment.getOffset());
                        });
                    }),
            SENTIMENT_OFFSET_INPUT
        );
    }

    @ParameterizedTest(name = DISPLAY_NAME_WITH_ARGUMENTS)
    @MethodSource("com.azure.ai.textanalytics.TestUtils#getTestParameters")
    public void analyzeSentimentKoreanNfd(HttpClient httpClient, TextAnalyticsServiceVersion serviceVersion) {
        client = getTextAnalyticsClient(httpClient, serviceVersion);
        koreanNfdRunner(
            document ->
                client.analyzeSentiment(document, null, new AnalyzeSentimentOptions().setIncludeOpinionMining(true))
                    .getSentences()
                    .forEach(sentenceSentiment -> {
                        assertEquals(25, sentenceSentiment.getLength());
                        assertEquals(0, sentenceSentiment.getOffset());
                        sentenceSentiment.getOpinions().forEach(opinion -> {
                            opinion.getAssessments().forEach(assessmentSentiment -> {
                                assertEquals(7, assessmentSentiment.getLength());
                                assertEquals(17, assessmentSentiment.getOffset());
                            });
                            final TargetSentiment targetSentiment = opinion.getTarget();
                            assertEquals(5, targetSentiment.getLength());
                            assertEquals(7, targetSentiment.getOffset());
                        });
                    }),
            SENTIMENT_OFFSET_INPUT
        );
    }

    @ParameterizedTest(name = DISPLAY_NAME_WITH_ARGUMENTS)
    @MethodSource("com.azure.ai.textanalytics.TestUtils#getTestParameters")
    public void analyzeSentimentZalgoText(HttpClient httpClient, TextAnalyticsServiceVersion serviceVersion) {
        client = getTextAnalyticsClient(httpClient, serviceVersion);
        zalgoTextRunner(
            document ->
                client.analyzeSentiment(document, null,
                    new AnalyzeSentimentOptions().setIncludeOpinionMining(true))
                    .getSentences()
                    .forEach(sentenceSentiment -> {
                        assertEquals(138, sentenceSentiment.getLength());
                        assertEquals(0, sentenceSentiment.getOffset());
                        sentenceSentiment.getOpinions().forEach(opinion -> {
                            opinion.getAssessments().forEach(assessmentSentiment -> {
                                assertEquals(7, assessmentSentiment.getLength());
                                assertEquals(130, assessmentSentiment.getOffset());
                            });
                            final TargetSentiment targetSentiment = opinion.getTarget();
                            assertEquals(5, targetSentiment.getLength());
                            assertEquals(120, targetSentiment.getOffset());
                        });
                    }),
            SENTIMENT_OFFSET_INPUT
        );
    }

    // Healthcare LRO
    @Disabled("https://github.com/Azure/azure-sdk-for-java/issues/31390")
    @ParameterizedTest(name = DISPLAY_NAME_WITH_ARGUMENTS)
    @MethodSource("com.azure.ai.textanalytics.TestUtils#getTestParameters")
    public void healthcareStringInputWithoutOptions(HttpClient httpClient, TextAnalyticsServiceVersion serviceVersion) {
        client = getTextAnalyticsClient(httpClient, serviceVersion);
        healthcareStringInputRunner((documents, dummyOptions) -> {
            SyncPoller<AnalyzeHealthcareEntitiesOperationDetail, AnalyzeHealthcareEntitiesPagedIterable>
                syncPoller = client.beginAnalyzeHealthcareEntities(documents);
            syncPoller = setPollInterval(syncPoller);
            syncPoller.waitForCompletion();
            AnalyzeHealthcareEntitiesPagedIterable analyzeHealthcareEntitiesPagedIterable = syncPoller.getFinalResult();
            validateAnalyzeHealthcareEntitiesResultCollectionList(
                false,
                getExpectedAnalyzeHealthcareEntitiesResultCollectionListForSinglePage(),
                analyzeHealthcareEntitiesPagedIterable.stream().collect(Collectors.toList()));
        });
    }

    @Disabled("No stats in document, https://dev.azure.com/msazure/Cognitive%20Services/_workitems/edit/15860714")
    @ParameterizedTest(name = DISPLAY_NAME_WITH_ARGUMENTS)
    @MethodSource("com.azure.ai.textanalytics.TestUtils#getTestParameters")
    public void healthcareStringInputWithOptions(HttpClient httpClient, TextAnalyticsServiceVersion serviceVersion) {
        client = getTextAnalyticsClient(httpClient, serviceVersion);
        healthcareStringInputRunner((documents, options) -> {
            boolean isValidApiVersionForDisplayName = serviceVersion != TextAnalyticsServiceVersion.V3_0
                && serviceVersion != TextAnalyticsServiceVersion.V3_1;
            if (isValidApiVersionForDisplayName) {
                options.setDisplayName("operationName");
            }
            SyncPoller<AnalyzeHealthcareEntitiesOperationDetail, AnalyzeHealthcareEntitiesPagedIterable>
                syncPoller = client.beginAnalyzeHealthcareEntities(documents, "en", options);
            syncPoller = setPollInterval(syncPoller);
            PollResponse<AnalyzeHealthcareEntitiesOperationDetail> pollResponse = syncPoller.waitForCompletion();
            if (isValidApiVersionForDisplayName) {
                assertEquals(options.getDisplayName(), pollResponse.getValue().getDisplayName());
            }
            AnalyzeHealthcareEntitiesPagedIterable analyzeHealthcareEntitiesPagedIterable = syncPoller.getFinalResult();
            validateAnalyzeHealthcareEntitiesResultCollectionList(
                options.isIncludeStatistics(),
                getExpectedAnalyzeHealthcareEntitiesResultCollectionListForSinglePageWithFhir(),
                analyzeHealthcareEntitiesPagedIterable.stream().collect(Collectors.toList()));
        });
    }

    @Disabled("No stats in document, https://dev.azure.com/msazure/Cognitive%20Services/_workitems/edit/15860714")
    @ParameterizedTest(name = DISPLAY_NAME_WITH_ARGUMENTS)
    @MethodSource("com.azure.ai.textanalytics.TestUtils#getTestParameters")
    public void healthcareMaxOverload(HttpClient httpClient, TextAnalyticsServiceVersion serviceVersion) {
        client = getTextAnalyticsClient(httpClient, serviceVersion);
        healthcareLroRunner((documents, options) -> {
            boolean isValidApiVersionForDisplayName = serviceVersion != TextAnalyticsServiceVersion.V3_0
                && serviceVersion != TextAnalyticsServiceVersion.V3_1;
            if (isValidApiVersionForDisplayName) {
                options.setDisplayName("operationName");
            }
            SyncPoller<AnalyzeHealthcareEntitiesOperationDetail, AnalyzeHealthcareEntitiesPagedIterable>
                syncPoller = client.beginAnalyzeHealthcareEntities(documents, options, Context.NONE);
            syncPoller = setPollInterval(syncPoller);
            PollResponse<AnalyzeHealthcareEntitiesOperationDetail> pollResponse = syncPoller.waitForCompletion();
            if (isValidApiVersionForDisplayName) {
                assertEquals(options.getDisplayName(), pollResponse.getValue().getDisplayName());
            }
            AnalyzeHealthcareEntitiesPagedIterable analyzeHealthcareEntitiesPagedIterable = syncPoller.getFinalResult();
            validateAnalyzeHealthcareEntitiesResultCollectionList(
                options.isIncludeStatistics(),
                getExpectedAnalyzeHealthcareEntitiesResultCollectionListForSinglePage(),
                analyzeHealthcareEntitiesPagedIterable.stream().collect(Collectors.toList()));
        });
    }

    @Disabled("No stats in document, https://dev.azure.com/msazure/Cognitive%20Services/_workitems/edit/15860714")
    @ParameterizedTest(name = DISPLAY_NAME_WITH_ARGUMENTS)
    @MethodSource("com.azure.ai.textanalytics.TestUtils#getTestParameters")
    public void healthcareLroPagination(HttpClient httpClient, TextAnalyticsServiceVersion serviceVersion) {
        client = getTextAnalyticsClient(httpClient, serviceVersion);
        healthcareLroPaginationRunner((documents, options) -> {
            SyncPoller<AnalyzeHealthcareEntitiesOperationDetail, AnalyzeHealthcareEntitiesPagedIterable>
                syncPoller = client.beginAnalyzeHealthcareEntities(documents, options, Context.NONE);
            syncPoller = setPollInterval(syncPoller);
            syncPoller.waitForCompletion();
            AnalyzeHealthcareEntitiesPagedIterable analyzeHealthcareEntitiesPagedIterable = syncPoller.getFinalResult();
            validateAnalyzeHealthcareEntitiesResultCollectionList(
                options.isIncludeStatistics(),
                getExpectedAnalyzeHealthcareEntitiesResultCollectionListForMultiplePages(0, 10, 0),
                analyzeHealthcareEntitiesPagedIterable.stream().collect(Collectors.toList()));
        }, 10);
    }

    @ParameterizedTest(name = DISPLAY_NAME_WITH_ARGUMENTS)
    @MethodSource("com.azure.ai.textanalytics.TestUtils#getTestParameters")
    public void healthcareLroEmptyInput(HttpClient httpClient, TextAnalyticsServiceVersion serviceVersion) {
        client = getTextAnalyticsClient(httpClient, serviceVersion);
        emptyListRunner((documents, errorMessage) -> {
            final IllegalArgumentException exception = assertThrows(IllegalArgumentException.class,
                () -> client.beginAnalyzeHealthcareEntities(documents, null, Context.NONE).getFinalResult());
            assertEquals(errorMessage, exception.getMessage());
        });
    }

    @ParameterizedTest(name = DISPLAY_NAME_WITH_ARGUMENTS)
    @MethodSource("com.azure.ai.textanalytics.TestUtils#getTestParameters")
    @Disabled("https://github.com/Azure/azure-sdk-for-java/issues/22257")
    public void analyzeHealthcareEntitiesEmojiUnicodeCodePoint(HttpClient httpClient,
        TextAnalyticsServiceVersion serviceVersion) {
        client = getTextAnalyticsClient(httpClient, serviceVersion);
//        emojiRunner(
//            document -> {
//                SyncPoller<AnalyzeHealthcareEntitiesOperationDetail,
//                              PagedIterable<AnalyzeHealthcareEntitiesResultCollection>>
//                    syncPoller = client.beginAnalyzeHealthcareEntities(
//                    Collections.singletonList(
//                        new TextDocumentInput("0", document)),
//                        new AnalyzeHealthcareEntitiesOptions().setStringIndexType(StringIndexType.UNICODE_CODE_POINT),
//                    Context.NONE);
//                syncPoller = setPollInterval(syncPoller);
//                syncPoller.waitForCompletion();
//                PagedIterable<AnalyzeHealthcareEntitiesResultCollection> healthcareEntitiesResultCollection
//                    = syncPoller.getFinalResult();
//                healthcareEntitiesResultCollection.forEach(
//                    result -> result.forEach(entitiesResult -> entitiesResult.getEntities().forEach(
//                        entity -> {
//                            assertEquals(11, entity.getLength());
//                            assertEquals(19, entity.getOffset());
//                        })));
//            },
//            HEALTHCARE_ENTITY_OFFSET_INPUT);
    }

    @ParameterizedTest(name = DISPLAY_NAME_WITH_ARGUMENTS)
    @MethodSource("com.azure.ai.textanalytics.TestUtils#getTestParameters")
    public void analyzeHealthcareEntitiesEmoji(HttpClient httpClient, TextAnalyticsServiceVersion serviceVersion) {
        client = getTextAnalyticsClient(httpClient, serviceVersion);
        emojiRunner(
            document -> {
                SyncPoller<AnalyzeHealthcareEntitiesOperationDetail, AnalyzeHealthcareEntitiesPagedIterable>
                    syncPoller = client.beginAnalyzeHealthcareEntities(
                    Collections.singletonList(new TextDocumentInput("0", document)), null, Context.NONE);
                syncPoller = setPollInterval(syncPoller);
                syncPoller.waitForCompletion();
                AnalyzeHealthcareEntitiesPagedIterable analyzeHealthcareEntitiesPagedIterable = syncPoller.getFinalResult();
                analyzeHealthcareEntitiesPagedIterable.forEach(
                    result -> result.forEach(entitiesResult -> entitiesResult.getEntities().forEach(
                        entity -> {
                            assertEquals(11, entity.getLength());
                            assertEquals(20, entity.getOffset());
                        })));
            },
            HEALTHCARE_ENTITY_OFFSET_INPUT);
    }

    @ParameterizedTest(name = DISPLAY_NAME_WITH_ARGUMENTS)
    @MethodSource("com.azure.ai.textanalytics.TestUtils#getTestParameters")
    public void analyzeHealthcareEntitiesEmojiWithSkinToneModifier(HttpClient httpClient,
        TextAnalyticsServiceVersion serviceVersion) {
        client = getTextAnalyticsClient(httpClient, serviceVersion);
        emojiWithSkinToneModifierRunner(
            document -> {
                SyncPoller<AnalyzeHealthcareEntitiesOperationDetail, AnalyzeHealthcareEntitiesPagedIterable>
                    syncPoller = client.beginAnalyzeHealthcareEntities(
                    Collections.singletonList(new TextDocumentInput("0", document)), null, Context.NONE);
                syncPoller = setPollInterval(syncPoller);
                syncPoller.waitForCompletion();
                AnalyzeHealthcareEntitiesPagedIterable analyzeHealthcareEntitiesPagedIterable = syncPoller.getFinalResult();
                analyzeHealthcareEntitiesPagedIterable.forEach(
                    result -> result.forEach(entitiesResult -> entitiesResult.getEntities().forEach(
                        entity -> {
                            assertEquals(11, entity.getLength());
                            assertEquals(22, entity.getOffset());
                        })));
            },
            HEALTHCARE_ENTITY_OFFSET_INPUT);
    }

    @ParameterizedTest(name = DISPLAY_NAME_WITH_ARGUMENTS)
    @MethodSource("com.azure.ai.textanalytics.TestUtils#getTestParameters")
    public void analyzeHealthcareEntitiesEmojiFamily(HttpClient httpClient,
        TextAnalyticsServiceVersion serviceVersion) {
        client = getTextAnalyticsClient(httpClient, serviceVersion);
        emojiFamilyRunner(
            document -> {
                SyncPoller<AnalyzeHealthcareEntitiesOperationDetail, AnalyzeHealthcareEntitiesPagedIterable>
                    syncPoller = client.beginAnalyzeHealthcareEntities(
                    Collections.singletonList(new TextDocumentInput("0", document)), null, Context.NONE);
                syncPoller = setPollInterval(syncPoller);
                syncPoller.waitForCompletion();
                AnalyzeHealthcareEntitiesPagedIterable analyzeHealthcareEntitiesPagedIterable = syncPoller.getFinalResult();
                analyzeHealthcareEntitiesPagedIterable.forEach(
                    result -> result.forEach(entitiesResult -> entitiesResult.getEntities().forEach(
                        entity -> {
                            assertEquals(11, entity.getLength());
                            assertEquals(29, entity.getOffset());
                        })));
            },
            HEALTHCARE_ENTITY_OFFSET_INPUT);
    }

    @Disabled("https://github.com/Azure/azure-sdk-for-java/issues/31390")
    @ParameterizedTest(name = DISPLAY_NAME_WITH_ARGUMENTS)
    @MethodSource("com.azure.ai.textanalytics.TestUtils#getTestParameters")
    public void analyzeHealthcareEntitiesEmojiFamilyWithSkinToneModifier(HttpClient httpClient,
        TextAnalyticsServiceVersion serviceVersion) {
        client = getTextAnalyticsClient(httpClient, serviceVersion);
        emojiFamilyWithSkinToneModifierRunner(
            document -> {
                SyncPoller<AnalyzeHealthcareEntitiesOperationDetail, AnalyzeHealthcareEntitiesPagedIterable>
                    syncPoller = client.beginAnalyzeHealthcareEntities(
                    Collections.singletonList(new TextDocumentInput("0", document)), null, Context.NONE);
                syncPoller = setPollInterval(syncPoller);
                syncPoller.waitForCompletion();
                AnalyzeHealthcareEntitiesPagedIterable analyzeHealthcareEntitiesPagedIterable = syncPoller.getFinalResult();
                analyzeHealthcareEntitiesPagedIterable.forEach(
                    result -> result.forEach(entitiesResult -> entitiesResult.getEntities().forEach(
                        entity -> {
                            assertEquals(11, entity.getLength());
                            assertEquals(37, entity.getOffset());
                        })));
            },
            HEALTHCARE_ENTITY_OFFSET_INPUT);
    }

    @ParameterizedTest(name = DISPLAY_NAME_WITH_ARGUMENTS)
    @MethodSource("com.azure.ai.textanalytics.TestUtils#getTestParameters")
    @Disabled("https://github.com/Azure/azure-sdk-for-java/issues/22208")
    public void analyzeHealthcareEntitiesDiacriticsNfc(HttpClient httpClient,
        TextAnalyticsServiceVersion serviceVersion) {
        client = getTextAnalyticsClient(httpClient, serviceVersion);
        diacriticsNfcRunner(
            document -> {
                SyncPoller<AnalyzeHealthcareEntitiesOperationDetail, AnalyzeHealthcareEntitiesPagedIterable>
                    syncPoller = client.beginAnalyzeHealthcareEntities(
                    Collections.singletonList(new TextDocumentInput("0", document)), null, Context.NONE);
                syncPoller = setPollInterval(syncPoller);
                syncPoller.waitForCompletion();
                AnalyzeHealthcareEntitiesPagedIterable analyzeHealthcareEntitiesPagedIterable = syncPoller.getFinalResult();
                analyzeHealthcareEntitiesPagedIterable.forEach(
                    result -> result.forEach(entitiesResult -> entitiesResult.getEntities().forEach(
                        entity -> {
                            assertEquals(11, entity.getLength());
                            assertEquals(21, entity.getOffset());
                        })));
            },
            HEALTHCARE_ENTITY_OFFSET_INPUT);
    }

    @ParameterizedTest(name = DISPLAY_NAME_WITH_ARGUMENTS)
    @MethodSource("com.azure.ai.textanalytics.TestUtils#getTestParameters")
    @Disabled("https://github.com/Azure/azure-sdk-for-java/issues/22208")
    public void analyzeHealthcareEntitiesDiacriticsNfd(HttpClient httpClient,
        TextAnalyticsServiceVersion serviceVersion) {
        client = getTextAnalyticsClient(httpClient, serviceVersion);
        diacriticsNfdRunner(
            document -> {
                SyncPoller<AnalyzeHealthcareEntitiesOperationDetail, AnalyzeHealthcareEntitiesPagedIterable>
                    syncPoller = client.beginAnalyzeHealthcareEntities(
                    Collections.singletonList(new TextDocumentInput("0", document)), null, Context.NONE);
                syncPoller = setPollInterval(syncPoller);
                syncPoller.waitForCompletion();
                AnalyzeHealthcareEntitiesPagedIterable analyzeHealthcareEntitiesPagedIterable = syncPoller.getFinalResult();
                analyzeHealthcareEntitiesPagedIterable.forEach(
                    result -> result.forEach(entitiesResult -> entitiesResult.getEntities().forEach(
                        entity -> {
                            assertEquals(11, entity.getLength());
                            assertEquals(22, entity.getOffset());
                        })));
            },
            HEALTHCARE_ENTITY_OFFSET_INPUT);
    }

    @ParameterizedTest(name = DISPLAY_NAME_WITH_ARGUMENTS)
    @MethodSource("com.azure.ai.textanalytics.TestUtils#getTestParameters")
    public void analyzeHealthcareEntitiesKoreanNfc(HttpClient httpClient, TextAnalyticsServiceVersion serviceVersion) {
        client = getTextAnalyticsClient(httpClient, serviceVersion);
        koreanNfcRunner(
            document -> {
                SyncPoller<AnalyzeHealthcareEntitiesOperationDetail, AnalyzeHealthcareEntitiesPagedIterable>
                    syncPoller = client.beginAnalyzeHealthcareEntities(
                    Collections.singletonList(new TextDocumentInput("0", document)), null, Context.NONE);
                syncPoller = setPollInterval(syncPoller);
                syncPoller.waitForCompletion();
                AnalyzeHealthcareEntitiesPagedIterable analyzeHealthcareEntitiesPagedIterable = syncPoller.getFinalResult();
                analyzeHealthcareEntitiesPagedIterable.forEach(
                    result -> result.forEach(entitiesResult -> entitiesResult.getEntities().forEach(
                        entity -> {
                            assertEquals(11, entity.getLength());
                            assertEquals(20, entity.getOffset());
                        })));
            },
            HEALTHCARE_ENTITY_OFFSET_INPUT);
    }

    @Disabled("https://github.com/Azure/azure-sdk-for-java/issues/31390")
    @ParameterizedTest(name = DISPLAY_NAME_WITH_ARGUMENTS)
    @MethodSource("com.azure.ai.textanalytics.TestUtils#getTestParameters")
    public void analyzeHealthcareEntitiesKoreanNfd(HttpClient httpClient, TextAnalyticsServiceVersion serviceVersion) {
        client = getTextAnalyticsClient(httpClient, serviceVersion);
        koreanNfdRunner(
            document -> {
                SyncPoller<AnalyzeHealthcareEntitiesOperationDetail, AnalyzeHealthcareEntitiesPagedIterable>
                    syncPoller = client.beginAnalyzeHealthcareEntities(
                    Collections.singletonList(new TextDocumentInput("0", document)), null, Context.NONE);
                syncPoller = setPollInterval(syncPoller);
                syncPoller.waitForCompletion();
                AnalyzeHealthcareEntitiesPagedIterable analyzeHealthcareEntitiesPagedIterable = syncPoller.getFinalResult();
                analyzeHealthcareEntitiesPagedIterable.forEach(
                    result -> result.forEach(entitiesResult -> entitiesResult.getEntities().forEach(
                        entity -> {
                            assertEquals(11, entity.getLength());
                            assertEquals(20, entity.getOffset());
                        })));
            },
            HEALTHCARE_ENTITY_OFFSET_INPUT);
    }

    @Disabled("https://dev.azure.com/msazure/Cognitive%20Services/_workitems/edit/14262098")
    @ParameterizedTest(name = DISPLAY_NAME_WITH_ARGUMENTS)
    @MethodSource("com.azure.ai.textanalytics.TestUtils#getTestParameters")
    public void analyzeHealthcareEntitiesZalgoText(HttpClient httpClient, TextAnalyticsServiceVersion serviceVersion) {
        client = getTextAnalyticsClient(httpClient, serviceVersion);
        zalgoTextRunner(
            document -> {
                SyncPoller<AnalyzeHealthcareEntitiesOperationDetail, AnalyzeHealthcareEntitiesPagedIterable>
                    syncPoller = client.beginAnalyzeHealthcareEntities(
                    Collections.singletonList(new TextDocumentInput("0", document)), null, Context.NONE);
                syncPoller = setPollInterval(syncPoller);
                syncPoller.waitForCompletion();
                AnalyzeHealthcareEntitiesPagedIterable analyzeHealthcareEntitiesPagedIterable = syncPoller.getFinalResult();
                analyzeHealthcareEntitiesPagedIterable.forEach(
                    result -> result.forEach(entitiesResult -> entitiesResult.getEntities().forEach(
                        entity -> {
                            assertEquals(11, entity.getLength());
                            assertEquals(133, entity.getOffset());
                        })));
            },
            HEALTHCARE_ENTITY_OFFSET_INPUT);
    }

    @ParameterizedTest(name = DISPLAY_NAME_WITH_ARGUMENTS)
    @MethodSource("com.azure.ai.textanalytics.TestUtils#getTestParameters")
    public void analyzeHealthcareEntitiesForAssertion(HttpClient httpClient,
        TextAnalyticsServiceVersion serviceVersion) {
        client = getTextAnalyticsClient(httpClient, serviceVersion);
        analyzeHealthcareEntitiesForAssertionRunner((documents, options) -> {
            SyncPoller<AnalyzeHealthcareEntitiesOperationDetail, AnalyzeHealthcareEntitiesPagedIterable>
                syncPoller = client.beginAnalyzeHealthcareEntities(documents, "en", options);
            syncPoller = setPollInterval(syncPoller);
            syncPoller.waitForCompletion();
            AnalyzeHealthcareEntitiesPagedIterable analyzeHealthcareEntitiesPagedIterable = syncPoller.getFinalResult();
            // "All female participants that are premenopausal will be required to have a pregnancy test;
            // any participant who is pregnant or breastfeeding will not be included"
            final HealthcareEntityAssertion assertion =
                analyzeHealthcareEntitiesPagedIterable.stream().collect(Collectors.toList())
                    .get(0).stream().collect(Collectors.toList()) // List of document result
                    .get(0).getEntities().stream().collect(Collectors.toList()) // List of entities
                    .get(1) // "premenopausal" is the second entity recognized.
                    .getAssertion();
            assertEquals(EntityConditionality.HYPOTHETICAL, assertion.getConditionality());
            assertNull(assertion.getAssociation());
            assertNull(assertion.getCertainty());
        });
    }

    // Healthcare LRO - Cancellation
    @Disabled("Temporary disable it for green test")
    @ParameterizedTest(name = DISPLAY_NAME_WITH_ARGUMENTS)
    @MethodSource("com.azure.ai.textanalytics.TestUtils#getTestParameters")
    public void cancelHealthcareLro(HttpClient httpClient, TextAnalyticsServiceVersion serviceVersion) {
        client = getTextAnalyticsClient(httpClient, serviceVersion);
        cancelHealthcareLroRunner((documents, options) -> {
            SyncPoller<AnalyzeHealthcareEntitiesOperationDetail, AnalyzeHealthcareEntitiesPagedIterable>
                syncPoller = client.beginAnalyzeHealthcareEntities(documents, options, Context.NONE);
            syncPoller = setPollInterval(syncPoller);
            syncPoller.cancelOperation();
            LongRunningOperationStatus operationStatus = syncPoller.poll().getStatus();
            while (!LongRunningOperationStatus.USER_CANCELLED.equals(operationStatus)) {
                operationStatus = syncPoller.poll().getStatus();
            }
            syncPoller.waitForCompletion();
            Assertions.assertEquals(LongRunningOperationStatus.USER_CANCELLED, operationStatus);
        });
    }

    // Analyze actions
    @Disabled("https://github.com/Azure/azure-sdk-for-java/issues/31390")
    @ParameterizedTest(name = DISPLAY_NAME_WITH_ARGUMENTS)
    @MethodSource("com.azure.ai.textanalytics.TestUtils#getTestParameters")
    public void analyzeActionsStringInput(HttpClient httpClient, TextAnalyticsServiceVersion serviceVersion) {
        client = getTextAnalyticsClient(httpClient, serviceVersion);
        analyzeActionsStringInputRunner((documents, tasks) -> {
            SyncPoller<AnalyzeActionsOperationDetail, AnalyzeActionsResultPagedIterable> syncPoller =
                client.beginAnalyzeActions(documents, tasks);
            syncPoller = setPollInterval(syncPoller);
            syncPoller.waitForCompletion();
            AnalyzeActionsResultPagedIterable result = syncPoller.getFinalResult();

            validateAnalyzeBatchActionsResultList(false, false,
                Arrays.asList(getExpectedAnalyzeBatchActionsResult(
                    IterableStream.of(asList(getExpectedRecognizeEntitiesActionResult(false, null,
                        TIME_NOW, getRecognizeEntitiesResultCollection(), null))),
                    IterableStream.of(asList(getExpectedRecognizeLinkedEntitiesActionResult(false, null,
                        TIME_NOW, getRecognizeLinkedEntitiesResultCollectionForActions(), null))),
                    IterableStream.of(asList(getExpectedRecognizePiiEntitiesActionResult(false, null,
                        TIME_NOW, getRecognizePiiEntitiesResultCollection(), null))),
                    IterableStream.of(Collections.emptyList()),
                    IterableStream.of(asList(getExpectedExtractKeyPhrasesActionResult(false, null,
                        TIME_NOW, getExtractKeyPhrasesResultCollection(), null))),
                    IterableStream.of(asList(getExpectedAnalyzeSentimentActionResult(false, null,
                        TIME_NOW, getAnalyzeSentimentResultCollectionForActions(), null))),
                    IterableStream.of(Collections.emptyList()),
                    IterableStream.of(Collections.emptyList())
                )),
                result.stream().collect(Collectors.toList()));
        });
    }

    @ParameterizedTest(name = DISPLAY_NAME_WITH_ARGUMENTS)
    @MethodSource("com.azure.ai.textanalytics.TestUtils#getTestParameters")
    public void analyzeActionsWithOptions(HttpClient httpClient, TextAnalyticsServiceVersion serviceVersion) {
        client = getTextAnalyticsClient(httpClient, serviceVersion);
        analyzeBatchActionsRunner((documents, tasks) -> {
            SyncPoller<AnalyzeActionsOperationDetail, AnalyzeActionsResultPagedIterable> syncPoller =
                client.beginAnalyzeActions(documents, tasks,
                    new AnalyzeActionsOptions().setIncludeStatistics(false), Context.NONE);
            syncPoller = setPollInterval(syncPoller);
            syncPoller.waitForCompletion();
            AnalyzeActionsResultPagedIterable result = syncPoller.getFinalResult();

            validateAnalyzeBatchActionsResultList(false, false,
                Arrays.asList(getExpectedAnalyzeBatchActionsResult(
                    IterableStream.of(asList(getExpectedRecognizeEntitiesActionResult(false, null,
                        TIME_NOW, getRecognizeEntitiesResultCollection(), null))),
                    IterableStream.of(asList(getExpectedRecognizeLinkedEntitiesActionResult(false, null,
                        TIME_NOW, getRecognizeLinkedEntitiesResultCollectionForActions(), null))),
                    IterableStream.of(asList(getExpectedRecognizePiiEntitiesActionResult(false, null,
                        TIME_NOW, getRecognizePiiEntitiesResultCollection(), null))),
                    IterableStream.of(Collections.emptyList()),
                    IterableStream.of(asList(getExpectedExtractKeyPhrasesActionResult(false, null,
                        TIME_NOW, getExtractKeyPhrasesResultCollection(), null))),
                    IterableStream.of(asList(getExpectedAnalyzeSentimentActionResult(false, null,
                        TIME_NOW, getAnalyzeSentimentResultCollectionForActions(), null))),
                    IterableStream.of(Collections.emptyList()),
                    IterableStream.of(Collections.emptyList())
                )),
                result.stream().collect(Collectors.toList()));
        });
    }

    @Disabled("https://github.com/Azure/azure-sdk-for-java/issues/31390")
    @ParameterizedTest(name = DISPLAY_NAME_WITH_ARGUMENTS)
    @MethodSource("com.azure.ai.textanalytics.TestUtils#getTestParameters")
    public void analyzeActionsWithMultiSameKindActions(HttpClient httpClient, TextAnalyticsServiceVersion serviceVersion) {
        client = getTextAnalyticsClient(httpClient, serviceVersion);
        analyzeActionsWithMultiSameKindActionsRunner((documents, tasks) -> {
            SyncPoller<AnalyzeActionsOperationDetail, AnalyzeActionsResultPagedIterable> syncPoller =
                client.beginAnalyzeActions(documents, tasks, null, null);
            syncPoller = setPollInterval(syncPoller);
            syncPoller.waitForCompletion();
            AnalyzeActionsResultPagedIterable result = syncPoller.getFinalResult();
            final List<AnalyzeActionsResult> actionsResults = result.stream().collect(Collectors.toList());
            actionsResults.forEach(actionsResult -> {
                assertEquals(2, actionsResult.getRecognizeEntitiesResults().stream().count());
                assertEquals(2, actionsResult.getRecognizePiiEntitiesResults().stream().count());
                assertEquals(2, actionsResult.getRecognizeLinkedEntitiesResults().stream().count());
                assertEquals(2, actionsResult.getAnalyzeSentimentResults().stream().count());
                assertEquals(2, actionsResult.getExtractKeyPhrasesResults().stream().count());
            });
        });
    }

    @ParameterizedTest(name = DISPLAY_NAME_WITH_ARGUMENTS)
    @MethodSource("com.azure.ai.textanalytics.TestUtils#getTestParameters")
    public void analyzeActionsWithActionNames(HttpClient httpClient, TextAnalyticsServiceVersion serviceVersion) {
        client = getTextAnalyticsClient(httpClient, serviceVersion);
        analyzeActionsWithActionNamesRunner((documents, tasks) -> {
            SyncPoller<AnalyzeActionsOperationDetail, AnalyzeActionsResultPagedIterable> syncPoller =
                client.beginAnalyzeActions(documents, tasks, null, Context.NONE);
            syncPoller = setPollInterval(syncPoller);
            syncPoller.waitForCompletion();
            AnalyzeActionsResultPagedIterable result = syncPoller.getFinalResult();
            final List<AnalyzeActionsResult> actionsResults = result.stream().collect(Collectors.toList());
            actionsResults.forEach(actionsResult -> {
                assertEquals(CUSTOM_ACTION_NAME, actionsResult.getRecognizeEntitiesResults().stream()
                                                     .collect(Collectors.toList()).get(0).getActionName());
                assertEquals(CUSTOM_ACTION_NAME, actionsResult.getRecognizePiiEntitiesResults().stream()
                                                     .collect(Collectors.toList()).get(0).getActionName());
                assertEquals(CUSTOM_ACTION_NAME, actionsResult.getRecognizeLinkedEntitiesResults().stream()
                                                     .collect(Collectors.toList()).get(0).getActionName());
                assertEquals(CUSTOM_ACTION_NAME, actionsResult.getAnalyzeSentimentResults().stream()
                                                     .collect(Collectors.toList()).get(0).getActionName());
                assertEquals(CUSTOM_ACTION_NAME, actionsResult.getExtractKeyPhrasesResults().stream()
                                                     .collect(Collectors.toList()).get(0).getActionName());
            });
        });
    }

    @ParameterizedTest(name = DISPLAY_NAME_WITH_ARGUMENTS)
    @MethodSource("com.azure.ai.textanalytics.TestUtils#getTestParameters")
    public void analyzeActionsPagination(HttpClient httpClient, TextAnalyticsServiceVersion serviceVersion) {
        client = getTextAnalyticsClient(httpClient, serviceVersion);
        analyzeBatchActionsPaginationRunner((documents, tasks) -> {
            SyncPoller<AnalyzeActionsOperationDetail, AnalyzeActionsResultPagedIterable>
                syncPoller = client.beginAnalyzeActions(
                    documents, tasks, new AnalyzeActionsOptions().setIncludeStatistics(false), Context.NONE);
            syncPoller = setPollInterval(syncPoller);
            syncPoller.waitForCompletion();
            AnalyzeActionsResultPagedIterable result = syncPoller.getFinalResult();
            validateAnalyzeBatchActionsResultList(false, false,
                getExpectedAnalyzeActionsResultListForMultiplePages(0, 20, 2),
                result.stream().collect(Collectors.toList()));
        }, 22);
    }

    @ParameterizedTest(name = DISPLAY_NAME_WITH_ARGUMENTS)
    @MethodSource("com.azure.ai.textanalytics.TestUtils#getTestParameters")
    public void analyzeActionsEmptyInput(HttpClient httpClient, TextAnalyticsServiceVersion serviceVersion) {
        client = getTextAnalyticsClient(httpClient, serviceVersion);
        emptyListRunner((documents, errorMessage) -> {
            final IllegalArgumentException exception = assertThrows(IllegalArgumentException.class,
                () -> client.beginAnalyzeActions(documents,
                    new TextAnalyticsActions().setRecognizeEntitiesActions(new RecognizeEntitiesAction()),
                    null, Context.NONE)
                    .getFinalResult());
            assertEquals(errorMessage, exception.getMessage());
        });
    }

    @ParameterizedTest(name = DISPLAY_NAME_WITH_ARGUMENTS)
    @MethodSource("com.azure.ai.textanalytics.TestUtils#getTestParameters")
    public void analyzeEntitiesRecognitionAction(HttpClient httpClient, TextAnalyticsServiceVersion serviceVersion) {
        client = getTextAnalyticsClient(httpClient, serviceVersion);
        analyzeEntitiesRecognitionRunner(
            (documents, tasks) -> {
                SyncPoller<AnalyzeActionsOperationDetail, AnalyzeActionsResultPagedIterable> syncPoller =
                    client.beginAnalyzeActions(documents, tasks,
                        new AnalyzeActionsOptions().setIncludeStatistics(false), Context.NONE);
                syncPoller = setPollInterval(syncPoller);
                syncPoller.waitForCompletion();
                AnalyzeActionsResultPagedIterable result = syncPoller.getFinalResult();

                validateAnalyzeBatchActionsResultList(false, false,
                    Arrays.asList(getExpectedAnalyzeBatchActionsResult(
                        IterableStream.of(asList(getExpectedRecognizeEntitiesActionResult(false, null,
                            TIME_NOW, getRecognizeEntitiesResultCollection(), null))),
                        IterableStream.of(Collections.emptyList()),
                        IterableStream.of(Collections.emptyList()),
                        IterableStream.of(Collections.emptyList()),
                        IterableStream.of(Collections.emptyList()),
                        IterableStream.of(Collections.emptyList()),
                        IterableStream.of(Collections.emptyList()),
                        IterableStream.of(Collections.emptyList())
                    )),
                    result.stream().collect(Collectors.toList()));
            }
        );
    }

    @ParameterizedTest(name = DISPLAY_NAME_WITH_ARGUMENTS)
    @MethodSource("com.azure.ai.textanalytics.TestUtils#getTestParameters")
    public void analyzeEntitiesRecognitionActionResolution(HttpClient httpClient,
                                                           TextAnalyticsServiceVersion serviceVersion) {
        client = getTextAnalyticsClient(httpClient, serviceVersion);
        analyzeEntitiesRecognitionResolutionRunner(
                (documents, tasks) -> {
                    SyncPoller<AnalyzeActionsOperationDetail, AnalyzeActionsResultPagedIterable> syncPoller =
                            client.beginAnalyzeActions(documents, tasks);
                    syncPoller = setPollInterval(syncPoller);
                    syncPoller.waitForCompletion();
                    AnalyzeActionsResultPagedIterable result = syncPoller.getFinalResult();
                    result.forEach(actionsResult -> {
                        actionsResult.getRecognizeEntitiesResults().forEach(nerActionResult -> {
                            validateEntityResolutions(nerActionResult.getDocumentsResults());
                        });
                    });
                }
        );
    }

    @ParameterizedTest(name = DISPLAY_NAME_WITH_ARGUMENTS)
    @MethodSource("com.azure.ai.textanalytics.TestUtils#getTestParameters")
    public void analyzePiiEntityRecognitionWithCategoriesFilters(HttpClient httpClient,
        TextAnalyticsServiceVersion serviceVersion) {
        client = getTextAnalyticsClient(httpClient, serviceVersion);
        analyzePiiEntityRecognitionWithCategoriesFiltersRunner(
            (documents, tasks) -> {
                SyncPoller<AnalyzeActionsOperationDetail, AnalyzeActionsResultPagedIterable> syncPoller =
                    client.beginAnalyzeActions(documents, tasks,
                        new AnalyzeActionsOptions().setIncludeStatistics(false), Context.NONE);
                syncPoller = setPollInterval(syncPoller);
                syncPoller.waitForCompletion();
                AnalyzeActionsResultPagedIterable result = syncPoller.getFinalResult();

                validateAnalyzeBatchActionsResultList(false, false,
                    Arrays.asList(getExpectedAnalyzeBatchActionsResult(
                        IterableStream.of(Collections.emptyList()),
                        IterableStream.of(Collections.emptyList()),
                        IterableStream.of(asList(getExpectedRecognizePiiEntitiesActionResult(false, null,
                            TIME_NOW, getExpectedBatchPiiEntitiesForCategoriesFilter(), null))),
                        IterableStream.of(Collections.emptyList()),
                        IterableStream.of(Collections.emptyList()),
                        IterableStream.of(Collections.emptyList()),
                        IterableStream.of(Collections.emptyList()),
                        IterableStream.of(Collections.emptyList())
                    )),
                    result.stream().collect(Collectors.toList()));
            }
        );
    }

    @ParameterizedTest(name = DISPLAY_NAME_WITH_ARGUMENTS)
    @MethodSource("com.azure.ai.textanalytics.TestUtils#getTestParameters")
    @Disabled("https://msazure.visualstudio.com/Cognitive%20Services/_workitems/edit/9956158, additional, "
                  + "the action name is null but expect PiiEntitiesRecognitionName")
    public void analyzePiiEntityRecognitionWithDomainFilters(HttpClient httpClient,
        TextAnalyticsServiceVersion serviceVersion) {
        client = getTextAnalyticsClient(httpClient, serviceVersion);
        analyzePiiEntityRecognitionWithDomainFiltersRunner(
            (documents, tasks) -> {
                SyncPoller<AnalyzeActionsOperationDetail, AnalyzeActionsResultPagedIterable> syncPoller =
                    client.beginAnalyzeActions(documents, tasks,
                        new AnalyzeActionsOptions().setIncludeStatistics(false), Context.NONE);
                syncPoller = setPollInterval(syncPoller);
                syncPoller.waitForCompletion();
                AnalyzeActionsResultPagedIterable result = syncPoller.getFinalResult();

                validateAnalyzeBatchActionsResultList(false, false,
                    Arrays.asList(getExpectedAnalyzeBatchActionsResult(
                        IterableStream.of(Collections.emptyList()),
                        IterableStream.of(Collections.emptyList()),
                        IterableStream.of(asList(getExpectedRecognizePiiEntitiesActionResult(false, null,
                            TIME_NOW, getExpectedBatchPiiEntitiesForDomainFilter(), null))),
                        IterableStream.of(Collections.emptyList()),
                        IterableStream.of(Collections.emptyList()),
                        IterableStream.of(Collections.emptyList()),
                        IterableStream.of(Collections.emptyList()),
                        IterableStream.of(Collections.emptyList())
                    )),
                    result.stream().collect(Collectors.toList()));
            }
        );
    }

    @Disabled("Linked entity recognition action doesn't contains bingId property. https://github.com/Azure/azure-sdk-for-java/issues/22208")
    @ParameterizedTest(name = DISPLAY_NAME_WITH_ARGUMENTS)
    @MethodSource("com.azure.ai.textanalytics.TestUtils#getTestParameters")
    public void analyzeLinkedEntityActions(HttpClient httpClient, TextAnalyticsServiceVersion serviceVersion) {
        client = getTextAnalyticsClient(httpClient, serviceVersion);
        analyzeLinkedEntityRecognitionRunner((documents, tasks) -> {
            SyncPoller<AnalyzeActionsOperationDetail, AnalyzeActionsResultPagedIterable> syncPoller =
                client.beginAnalyzeActions(documents, tasks, "en",
                    new AnalyzeActionsOptions().setIncludeStatistics(false));
            syncPoller = setPollInterval(syncPoller);
            syncPoller.waitForCompletion();
            AnalyzeActionsResultPagedIterable result = syncPoller.getFinalResult();

            validateAnalyzeBatchActionsResultList(false, false,
                asList(getExpectedAnalyzeBatchActionsResult(
                    IterableStream.of(Collections.emptyList()),
                    IterableStream.of(asList(getExpectedRecognizeLinkedEntitiesActionResult(false, null,
                        TIME_NOW, getRecognizeLinkedEntitiesResultCollection(), null))),
                    IterableStream.of(Collections.emptyList()),
                    IterableStream.of(Collections.emptyList()),
                    IterableStream.of(Collections.emptyList()),
                    IterableStream.of(Collections.emptyList()),
                    IterableStream.of(Collections.emptyList()),
                    IterableStream.of(Collections.emptyList())
                )),
                result.stream().collect(Collectors.toList()));
        });
    }

    @Disabled("https://github.com/Azure/azure-sdk-for-java/issues/31390")
    @ParameterizedTest(name = DISPLAY_NAME_WITH_ARGUMENTS)
    @MethodSource("com.azure.ai.textanalytics.TestUtils#getTestParameters")
    public void analyzeKeyPhrasesExtractionAction(HttpClient httpClient, TextAnalyticsServiceVersion serviceVersion) {
        client = getTextAnalyticsClient(httpClient, serviceVersion);
        extractKeyPhrasesRunner((documents, tasks) -> {
            SyncPoller<AnalyzeActionsOperationDetail, AnalyzeActionsResultPagedIterable> syncPoller =
                client.beginAnalyzeActions(documents, tasks, "en",
                    new AnalyzeActionsOptions().setIncludeStatistics(false));
            syncPoller = setPollInterval(syncPoller);
            syncPoller.waitForCompletion();
            AnalyzeActionsResultPagedIterable result = syncPoller.getFinalResult();

            validateAnalyzeBatchActionsResultList(false, false,
                asList(getExpectedAnalyzeBatchActionsResult(
                    IterableStream.of(Collections.emptyList()),
                    IterableStream.of(Collections.emptyList()),
                    IterableStream.of(Collections.emptyList()),
                    IterableStream.of(Collections.emptyList()),
                    IterableStream.of(asList(getExpectedExtractKeyPhrasesActionResult(false, null,
                        TIME_NOW, getExtractKeyPhrasesResultCollection(), null))),
                    IterableStream.of(Collections.emptyList()),
                    IterableStream.of(Collections.emptyList()),
                    IterableStream.of(Collections.emptyList())
                )),
                result.stream().collect(Collectors.toList()));
        });
    }

    @Disabled("https://dev.azure.com/msazure/Cognitive%20Services/_workitems/edit/14208842")
    @ParameterizedTest(name = DISPLAY_NAME_WITH_ARGUMENTS)
    @MethodSource("com.azure.ai.textanalytics.TestUtils#getTestParameters")
    public void analyzeSentimentAction(HttpClient httpClient, TextAnalyticsServiceVersion serviceVersion) {
        client = getTextAnalyticsClient(httpClient, serviceVersion);
        analyzeSentimentRunner((documents, tasks) -> {
            SyncPoller<AnalyzeActionsOperationDetail, AnalyzeActionsResultPagedIterable> syncPoller =
                client.beginAnalyzeActions(documents, tasks, "en",
                    new AnalyzeActionsOptions().setIncludeStatistics(false));
            syncPoller = setPollInterval(syncPoller);
            syncPoller.waitForCompletion();
            AnalyzeActionsResultPagedIterable result = syncPoller.getFinalResult();

            validateAnalyzeBatchActionsResultList(false, false,
                asList(getExpectedAnalyzeBatchActionsResult(
                    IterableStream.of(Collections.emptyList()),
                    IterableStream.of(Collections.emptyList()),
                    IterableStream.of(Collections.emptyList()),
                    IterableStream.of(Collections.emptyList()),
                    IterableStream.of(Collections.emptyList()),
                    IterableStream.of(asList(getExpectedAnalyzeSentimentActionResult(false, null,
                        TIME_NOW, getExpectedBatchTextSentiment(), null))),
                    IterableStream.of(Collections.emptyList()),
                    IterableStream.of(Collections.emptyList())
                )),
                result.stream().collect(Collectors.toList()));
        });
    }

    @ParameterizedTest(name = DISPLAY_NAME_WITH_ARGUMENTS)
    @MethodSource("com.azure.ai.textanalytics.TestUtils#getTestParameters")
    public void analyzeHealthcareAction(HttpClient httpClient, TextAnalyticsServiceVersion serviceVersion) {
        client = getTextAnalyticsClient(httpClient, serviceVersion);
        analyzeHealthcareEntitiesRunner((documents, tasks) -> {
            SyncPoller<AnalyzeActionsOperationDetail, AnalyzeActionsResultPagedIterable> syncPoller =
                client.beginAnalyzeActions(documents, tasks, "en", null);
            syncPoller = setPollInterval(syncPoller);
            syncPoller.waitForCompletion();
            AnalyzeActionsResultPagedIterable result = syncPoller.getFinalResult();

            validateAnalyzeBatchActionsResultList(false, false,
                asList(getExpectedAnalyzeBatchActionsResult(
                    IterableStream.of(Collections.emptyList()),
                    IterableStream.of(Collections.emptyList()),
                    IterableStream.of(Collections.emptyList()),
                    IterableStream.of(asList(getExpectedAnalyzeHealthcareEntitiesActionResult(false, null, TIME_NOW,
                        getExpectedAnalyzeHealthcareEntitiesResultCollection(2,
                            asList(
                                getRecognizeHealthcareEntitiesResultWithFhir1("0"),
                                getRecognizeHealthcareEntitiesResultWithFhir2())),
                        null))),
                    IterableStream.of(Collections.emptyList()),
                    IterableStream.of(Collections.emptyList()),
                    IterableStream.of(Collections.emptyList()),
                    IterableStream.of(Collections.emptyList())
                )),
                result.stream().collect(Collectors.toList()));
        });
    }

    @Disabled("https://github.com/Azure/azure-sdk-for-java/issues/31390")
    @ParameterizedTest(name = DISPLAY_NAME_WITH_ARGUMENTS)
    @MethodSource("com.azure.ai.textanalytics.TestUtils#getTestParameters")
    public void recognizeCustomEntitiesAction(HttpClient httpClient,
        TextAnalyticsServiceVersion serviceVersion) {
        client = getTextAnalyticsClient(httpClient, serviceVersion);
        recognizeCustomEntitiesActionRunner((documents, tasks) -> {
            SyncPoller<AnalyzeActionsOperationDetail, AnalyzeActionsResultPagedIterable> syncPoller =
                client.beginAnalyzeActions(documents, tasks, "en", null);
            syncPoller = setPollInterval(syncPoller);
            syncPoller.waitForCompletion();
            AnalyzeActionsResultPagedIterable result = syncPoller.getFinalResult();

            final List<AnalyzeActionsResult> actionsResults = result.stream().collect(Collectors.toList());

            actionsResults.forEach(
                actionsResult -> actionsResult.getRecognizeCustomEntitiesResults().forEach(
                    customEntitiesActionResult -> customEntitiesActionResult.getDocumentsResults().forEach(
                        documentResult -> validateCategorizedEntities(
                            documentResult.getEntities().stream().collect(Collectors.toList())))));
        });
    }

    @Disabled("https://github.com/Azure/azure-sdk-for-java/issues/31390")
    @ParameterizedTest(name = DISPLAY_NAME_WITH_ARGUMENTS)
    @MethodSource("com.azure.ai.textanalytics.TestUtils#getTestParameters")
    public void singleLabelClassificationAction(HttpClient httpClient,
        TextAnalyticsServiceVersion serviceVersion) {
        client = getTextAnalyticsClient(httpClient, serviceVersion);
        classifyCustomSingleCategoryActionRunner((documents, tasks) -> {
            SyncPoller<AnalyzeActionsOperationDetail, AnalyzeActionsResultPagedIterable> syncPoller =
                client.beginAnalyzeActions(documents, tasks, "en", null);
            syncPoller = setPollInterval(syncPoller);
            syncPoller.waitForCompletion();
            AnalyzeActionsResultPagedIterable result = syncPoller.getFinalResult();

            final List<AnalyzeActionsResult> actionsResults = result.stream().collect(Collectors.toList());

            actionsResults.forEach(
                actionsResult -> actionsResult.getSingleLabelClassifyResults().forEach(
                    customSingleCategoryActionResult -> customSingleCategoryActionResult.getDocumentsResults().forEach(
                        documentResult -> validateLabelClassificationResult(documentResult))));
        });
    }

    @Disabled("https://github.com/Azure/azure-sdk-for-java/issues/31390")
    @ParameterizedTest(name = DISPLAY_NAME_WITH_ARGUMENTS)
    @MethodSource("com.azure.ai.textanalytics.TestUtils#getTestParameters")
    public void multiCategoryClassifyAction(HttpClient httpClient,
        TextAnalyticsServiceVersion serviceVersion) {
        client = getTextAnalyticsClient(httpClient, serviceVersion);
        classifyCustomMultiCategoryActionRunner((documents, tasks) -> {
            SyncPoller<AnalyzeActionsOperationDetail, AnalyzeActionsResultPagedIterable> syncPoller =
                client.beginAnalyzeActions(documents, tasks, "en", null);
            syncPoller = setPollInterval(syncPoller);
            syncPoller.waitForCompletion();
            AnalyzeActionsResultPagedIterable result = syncPoller.getFinalResult();

            final List<AnalyzeActionsResult> actionsResults = result.stream().collect(Collectors.toList());

            actionsResults.forEach(
                actionsResult -> actionsResult.getMultiLabelClassifyResults().forEach(
                    customMultiCategoryActionResult -> customMultiCategoryActionResult.getDocumentsResults().forEach(
                        documentResult -> validateLabelClassificationResult(documentResult))));
        });
    }

    @Disabled("https://github.com/Azure/azure-sdk-for-java/issues/31390")
    @ParameterizedTest(name = DISPLAY_NAME_WITH_ARGUMENTS)
    @MethodSource("com.azure.ai.textanalytics.TestUtils#getTestParameters")
    public void recognizeCustomEntitiesStringInput(HttpClient httpClient, TextAnalyticsServiceVersion serviceVersion) {
        client = getTextAnalyticsClient(httpClient, serviceVersion);
        recognizeCustomEntitiesRunner((documents, parameters) -> {
            SyncPoller<RecognizeCustomEntitiesOperationDetail, RecognizeCustomEntitiesPagedIterable> syncPoller =
                client.beginRecognizeCustomEntities(documents, parameters.get(0), parameters.get(1));
            syncPoller = setPollInterval(syncPoller);
            syncPoller.waitForCompletion();
            RecognizeCustomEntitiesPagedIterable pagedIterable = syncPoller.getFinalResult();
            pagedIterable.forEach(resultCollection ->
                resultCollection.forEach(documentResult ->
                    validateCategorizedEntities(documentResult.getEntities().stream().collect(Collectors.toList()))));
        });
    }

    @Disabled("https://github.com/Azure/azure-sdk-for-java/issues/31390")
    @ParameterizedTest(name = DISPLAY_NAME_WITH_ARGUMENTS)
    @MethodSource("com.azure.ai.textanalytics.TestUtils#getTestParameters")
    public void recognizeCustomEntities(HttpClient httpClient, TextAnalyticsServiceVersion serviceVersion) {
        client = getTextAnalyticsClient(httpClient, serviceVersion);
        recognizeCustomEntitiesRunner((documents, parameters) -> {
            RecognizeCustomEntitiesOptions options = new RecognizeCustomEntitiesOptions()
                .setDisplayName("operationName");
            SyncPoller<RecognizeCustomEntitiesOperationDetail, RecognizeCustomEntitiesPagedIterable> syncPoller =
                client.beginRecognizeCustomEntities(documents, parameters.get(0), parameters.get(1), "en", options);
            syncPoller = setPollInterval(syncPoller);
            PollResponse<RecognizeCustomEntitiesOperationDetail> pollResponse = syncPoller.waitForCompletion();
            assertEquals(options.getDisplayName(), pollResponse.getValue().getDisplayName());
            RecognizeCustomEntitiesPagedIterable pagedIterable = syncPoller.getFinalResult();
            pagedIterable.forEach(resultCollection ->
                resultCollection.forEach(documentResult ->
                    validateCategorizedEntities(documentResult.getEntities().stream().collect(Collectors.toList()))));
        });
    }

    @Disabled("https://github.com/Azure/azure-sdk-for-java/issues/31390")
    @ParameterizedTest(name = DISPLAY_NAME_WITH_ARGUMENTS)
    @MethodSource("com.azure.ai.textanalytics.TestUtils#getTestParameters")
    public void singleLabelClassificationStringInput(HttpClient httpClient, TextAnalyticsServiceVersion serviceVersion) {
        client = getTextAnalyticsClient(httpClient, serviceVersion);
        classifyCustomSingleLabelRunner((documents, parameters) -> {
            SyncPoller<ClassifyDocumentOperationDetail, ClassifyDocumentPagedIterable> syncPoller =
                client.beginSingleLabelClassify(documents, parameters.get(0), parameters.get(1));
            syncPoller = setPollInterval(syncPoller);
            syncPoller.waitForCompletion();
            ClassifyDocumentPagedIterable pagedIterable = syncPoller.getFinalResult();
            pagedIterable.forEach(resultCollection ->
                resultCollection.forEach(documentResult -> validateLabelClassificationResult(documentResult)));
        });
    }

    @Disabled("https://github.com/Azure/azure-sdk-for-java/issues/31390")
    @ParameterizedTest(name = DISPLAY_NAME_WITH_ARGUMENTS)
    @MethodSource("com.azure.ai.textanalytics.TestUtils#getTestParameters")
    public void singleLabelClassification(HttpClient httpClient, TextAnalyticsServiceVersion serviceVersion) {
        client = getTextAnalyticsClient(httpClient, serviceVersion);
        classifyCustomSingleLabelRunner((documents, parameters) -> {
            SingleLabelClassifyOptions options = new SingleLabelClassifyOptions().setDisplayName("operationName");
            SyncPoller<ClassifyDocumentOperationDetail, ClassifyDocumentPagedIterable> syncPoller =
                client.beginSingleLabelClassify(documents, parameters.get(0), parameters.get(1), "en", options);
            syncPoller = setPollInterval(syncPoller);
            PollResponse<ClassifyDocumentOperationDetail> pollResponse = syncPoller.waitForCompletion();
            assertEquals(options.getDisplayName(), pollResponse.getValue().getDisplayName());
            ClassifyDocumentPagedIterable pagedIterable = syncPoller.getFinalResult();
            pagedIterable.forEach(resultCollection ->
                resultCollection.forEach(documentResult -> validateLabelClassificationResult(documentResult)));
        });
    }

    @Disabled("https://github.com/Azure/azure-sdk-for-java/issues/31390")
    @ParameterizedTest(name = DISPLAY_NAME_WITH_ARGUMENTS)
    @MethodSource("com.azure.ai.textanalytics.TestUtils#getTestParameters")
    public void multiLabelClassificationStringInput(HttpClient httpClient, TextAnalyticsServiceVersion serviceVersion) {
        client = getTextAnalyticsClient(httpClient, serviceVersion);
        classifyCustomMultiLabelRunner((documents, parameters) -> {
            SyncPoller<ClassifyDocumentOperationDetail, ClassifyDocumentPagedIterable> syncPoller =
                client.beginMultiLabelClassify(documents, parameters.get(0), parameters.get(1));
            syncPoller = setPollInterval(syncPoller);
            syncPoller.waitForCompletion();
            ClassifyDocumentPagedIterable pagedIterable = syncPoller.getFinalResult();
            pagedIterable.forEach(resultCollection ->
                resultCollection.forEach(documentResult -> validateLabelClassificationResult(documentResult)));
        });
    }

    @Disabled("https://github.com/Azure/azure-sdk-for-java/issues/31390")
    @ParameterizedTest(name = DISPLAY_NAME_WITH_ARGUMENTS)
    @MethodSource("com.azure.ai.textanalytics.TestUtils#getTestParameters")
    public void multiLabelClassification(HttpClient httpClient, TextAnalyticsServiceVersion serviceVersion) {
        client = getTextAnalyticsClient(httpClient, serviceVersion);
        classifyCustomMultiLabelRunner((documents, parameters) -> {
            MultiLabelClassifyOptions options = new MultiLabelClassifyOptions().setDisplayName("operationName");
            SyncPoller<ClassifyDocumentOperationDetail, ClassifyDocumentPagedIterable> syncPoller =
                client.beginMultiLabelClassify(documents, parameters.get(0), parameters.get(1), "en", options);
            syncPoller = setPollInterval(syncPoller);
            PollResponse<ClassifyDocumentOperationDetail> pollResponse = syncPoller.waitForCompletion();
            assertEquals(options.getDisplayName(), pollResponse.getValue().getDisplayName());
            ClassifyDocumentPagedIterable pagedIterable = syncPoller.getFinalResult();
            pagedIterable.forEach(resultCollection ->
                resultCollection.forEach(documentResult -> validateLabelClassificationResult(documentResult)));
        });
    }

    @Disabled("Service returned response has unstable value. https://github.com/Azure/azure-sdk-for-java/issues/23428")
    @ParameterizedTest(name = DISPLAY_NAME_WITH_ARGUMENTS)
    @MethodSource("com.azure.ai.textanalytics.TestUtils#getTestParameters")
    public void analyzeExtractSummaryActionWithDefaultParameterValues(HttpClient httpClient,
        TextAnalyticsServiceVersion serviceVersion) {
        client = getTextAnalyticsClient(httpClient, serviceVersion);
        analyzeExtractSummaryRunner((documents, tasks) -> {
            SyncPoller<AnalyzeActionsOperationDetail, AnalyzeActionsResultPagedIterable> syncPoller =
                client.beginAnalyzeActions(documents, tasks, "en", new AnalyzeActionsOptions());
            syncPoller = setPollInterval(syncPoller);
            syncPoller.waitForCompletion();
            AnalyzeActionsResultPagedIterable result = syncPoller.getFinalResult();
            // We are expecting the top 3 highest rank score ann these score are sorted by offset by default
            validateAnalyzeBatchActionsResultList(false, false,
                asList(getExpectedAnalyzeBatchActionsResult(
                    IterableStream.of(Collections.emptyList()),
                    IterableStream.of(Collections.emptyList()),
                    IterableStream.of(Collections.emptyList()),
                    IterableStream.of(Collections.emptyList()),
                    IterableStream.of(Collections.emptyList()),
                    IterableStream.of(Collections.emptyList()),
                    IterableStream.of(asList(getExtractSummaryActionResult(false, null,
                        TIME_NOW,
                        getExpectedExtractSummaryResultCollection(getExpectedExtractSummaryResultSortByOffset()),
                        null))),
                    IterableStream.of(Collections.emptyList())
                )),
                result.stream().collect(Collectors.toList()));
        }, null, null);
    }

    @ParameterizedTest(name = DISPLAY_NAME_WITH_ARGUMENTS)
    @MethodSource("com.azure.ai.textanalytics.TestUtils#getTestParameters")
    public void analyzeExtractSummaryActionSortedByOffset(HttpClient httpClient,
        TextAnalyticsServiceVersion serviceVersion) {
        client = getTextAnalyticsClient(httpClient, serviceVersion);
        analyzeExtractSummaryRunner((documents, tasks) -> {
            SyncPoller<AnalyzeActionsOperationDetail, AnalyzeActionsResultPagedIterable> syncPoller =
                client.beginAnalyzeActions(documents, tasks, "en", new AnalyzeActionsOptions());
            syncPoller = setPollInterval(syncPoller);
            syncPoller.waitForCompletion();
            AnalyzeActionsResultPagedIterable result = syncPoller.getFinalResult();

            List<AnalyzeActionsResult> actionsResults = result.stream().collect(Collectors.toList());
            actionsResults.forEach(
                actionsResult -> actionsResult.getExtractSummaryResults().forEach(
                    extractSummaryActionResult -> extractSummaryActionResult.getDocumentsResults().forEach(
                        documentResult -> assertTrue(isAscendingOrderByOffSet(
                            documentResult.getSentences().stream().collect(Collectors.toList()))))));
        }, 4, SummarySentencesOrder.OFFSET);
    }

    @Disabled("https://dev.azure.com/msazure/Cognitive%20Services/_workitems/edit/15772270")
    @ParameterizedTest(name = DISPLAY_NAME_WITH_ARGUMENTS)
    @MethodSource("com.azure.ai.textanalytics.TestUtils#getTestParameters")
    public void analyzeExtractSummaryActionSortedByRankScore(HttpClient httpClient,
        TextAnalyticsServiceVersion serviceVersion) {
        client = getTextAnalyticsClient(httpClient, serviceVersion);
        analyzeExtractSummaryRunner((documents, tasks) -> {
            SyncPoller<AnalyzeActionsOperationDetail, AnalyzeActionsResultPagedIterable> syncPoller =
                client.beginAnalyzeActions(documents, tasks, "en", new AnalyzeActionsOptions());
            syncPoller = setPollInterval(syncPoller);
            syncPoller.waitForCompletion();
            AnalyzeActionsResultPagedIterable result = syncPoller.getFinalResult();
            final List<AnalyzeActionsResult> actionsResults = result.stream().collect(Collectors.toList());
            actionsResults.forEach(
                actionsResult -> actionsResult.getExtractSummaryResults().forEach(
                    extractSummaryActionResult -> extractSummaryActionResult.getDocumentsResults().forEach(
                        documentResult -> assertTrue(isDescendingOrderByRankScore(
                            documentResult.getSentences().stream().collect(Collectors.toList()))))));
        }, 4, SummarySentencesOrder.RANK);
    }

    @ParameterizedTest(name = DISPLAY_NAME_WITH_ARGUMENTS)
    @MethodSource("com.azure.ai.textanalytics.TestUtils#getTestParameters")
    public void analyzeExtractSummaryActionWithSentenceCountLessThanMaxCount(HttpClient httpClient,
        TextAnalyticsServiceVersion serviceVersion) {
        client = getTextAnalyticsClient(httpClient, serviceVersion);
        analyzeExtractSummaryRunner((documents, tasks) -> {
            SyncPoller<AnalyzeActionsOperationDetail, AnalyzeActionsResultPagedIterable> syncPoller =
                client.beginAnalyzeActions(documents, tasks, "en", new AnalyzeActionsOptions());
            syncPoller = setPollInterval(syncPoller);
            syncPoller.waitForCompletion();
            AnalyzeActionsResultPagedIterable result = syncPoller.getFinalResult();

            result.stream().collect(Collectors.toList()).forEach(
                actionsResult -> actionsResult.getExtractSummaryResults().forEach(
                    extractSummaryActionResult -> extractSummaryActionResult.getDocumentsResults().forEach(
                        documentResult -> assertTrue(
                            documentResult.getSentences().stream().collect(Collectors.toList()).size() < 20))));
        }, 20, null);
    }

    @ParameterizedTest(name = DISPLAY_NAME_WITH_ARGUMENTS)
    @MethodSource("com.azure.ai.textanalytics.TestUtils#getTestParameters")
    public void analyzeExtractSummaryActionWithNonDefaultSentenceCount(HttpClient httpClient,
        TextAnalyticsServiceVersion serviceVersion) {
        client = getTextAnalyticsClient(httpClient, serviceVersion);
        analyzeExtractSummaryRunner((documents, tasks) -> {
            SyncPoller<AnalyzeActionsOperationDetail, AnalyzeActionsResultPagedIterable> syncPoller =
                client.beginAnalyzeActions(documents, tasks, "en", new AnalyzeActionsOptions());
            syncPoller = setPollInterval(syncPoller);
            syncPoller.waitForCompletion();
            AnalyzeActionsResultPagedIterable result = syncPoller.getFinalResult();

            final List<AnalyzeActionsResult> actionsResults = result.stream().collect(Collectors.toList());

            actionsResults.forEach(
                actionsResult -> actionsResult.getExtractSummaryResults().forEach(
                    extractSummaryActionResult -> extractSummaryActionResult.getDocumentsResults().forEach(
                        documentResult -> assertEquals(
                            documentResult.getSentences().stream().collect(Collectors.toList()).size(), 5))));
        }, 5, null);
    }

    @ParameterizedTest(name = DISPLAY_NAME_WITH_ARGUMENTS)
    @MethodSource("com.azure.ai.textanalytics.TestUtils#getTestParameters")
    public void analyzeExtractSummaryActionMaxSentenceCountInvalidRangeException(HttpClient httpClient,
        TextAnalyticsServiceVersion serviceVersion) {
        client = getTextAnalyticsClient(httpClient, serviceVersion);
        // The range of max sentences count is at between 1 and 20.
        int[] invalidMaxSentenceCounts = {0, 21};

        for (int invalidCount: invalidMaxSentenceCounts) {
            analyzeExtractSummaryRunner(
                (documents, tasks) -> {
                    HttpResponseException exception = assertThrows(HttpResponseException.class, () -> {
                        SyncPoller<AnalyzeActionsOperationDetail, AnalyzeActionsResultPagedIterable> syncPoller =
                            client.beginAnalyzeActions(documents, tasks, "en", new AnalyzeActionsOptions());
                        syncPoller = setPollInterval(syncPoller);
                        syncPoller.waitForCompletion();
                        AnalyzeActionsResultPagedIterable result = syncPoller.getFinalResult();
                    });
                    assertEquals(
                        TextAnalyticsErrorCode.INVALID_PARAMETER_VALUE,
                        ((TextAnalyticsError) exception.getValue()).getErrorCode());
                }, invalidCount, null);
        }
    }

    @ParameterizedTest(name = DISPLAY_NAME_WITH_ARGUMENTS)
    @MethodSource("com.azure.ai.textanalytics.TestUtils#getTestParameters")
    public void analyzeAbstractiveSummaryActionWithDefaultParameterValues(HttpClient httpClient,
        TextAnalyticsServiceVersion serviceVersion) {
        client = getTextAnalyticsClient(httpClient, serviceVersion);
        abstractSummaryRunner((documents, tasks) -> {
            SyncPoller<AnalyzeActionsOperationDetail, AnalyzeActionsResultPagedIterable> syncPoller =
                client.beginAnalyzeActions(documents, tasks, "en", new AnalyzeActionsOptions());
            syncPoller = setPollInterval(syncPoller);
            syncPoller.waitForCompletion();
            AnalyzeActionsResultPagedIterable result = syncPoller.getFinalResult();
            // We are expecting the top 3 highest rank score ann these score are sorted by offset by default
            validateAnalyzeBatchActionsResultList(false, false,
                asList(getExpectedAnalyzeBatchActionsResult(
                    IterableStream.of(Collections.emptyList()),
                    IterableStream.of(Collections.emptyList()),
                    IterableStream.of(Collections.emptyList()),
                    IterableStream.of(Collections.emptyList()),
                    IterableStream.of(Collections.emptyList()),
                    IterableStream.of(Collections.emptyList()),
                    IterableStream.of(Collections.emptyList()),
                    IterableStream.of(asList(getAbstractSummaryActionResult(false, null,
                        TIME_NOW,
                        new AbstractiveSummaryResultCollection(
                                asList(getExpectedAbstractiveSummaryResult()), null, null),
                        null
                    )))
                )),
                result.stream().collect(Collectors.toList()));
        }, null);
    }
}<|MERGE_RESOLUTION|>--- conflicted
+++ resolved
@@ -1148,12 +1148,7 @@
     }
 
     // Extract key phrase
-<<<<<<< HEAD
-
-    @Disabled("https://github.com/Azure/azure-sdk-for-java/issues/31390")
-=======
     @Disabled("Regression output, https://dev.azure.com/msazure/Cognitive%20Services/_workitems/edit/15811649")
->>>>>>> e9f9ca1b
     @ParameterizedTest(name = DISPLAY_NAME_WITH_ARGUMENTS)
     @MethodSource("com.azure.ai.textanalytics.TestUtils#getTestParameters")
     public void extractKeyPhrasesForTextInput(HttpClient httpClient, TextAnalyticsServiceVersion serviceVersion) {
@@ -1201,11 +1196,7 @@
         });
     }
 
-<<<<<<< HEAD
-    @Disabled("https://github.com/Azure/azure-sdk-for-java/issues/31390")
-=======
     @Disabled("Regression output, https://dev.azure.com/msazure/Cognitive%20Services/_workitems/edit/15811649")
->>>>>>> e9f9ca1b
     @ParameterizedTest(name = DISPLAY_NAME_WITH_ARGUMENTS)
     @MethodSource("com.azure.ai.textanalytics.TestUtils#getTestParameters")
     public void extractKeyPhrasesForBatchInput(HttpClient httpClient, TextAnalyticsServiceVersion serviceVersion) {
@@ -1215,11 +1206,7 @@
                 client.extractKeyPhrasesBatchWithResponse(inputs, null, Context.NONE)));
     }
 
-<<<<<<< HEAD
-    @Disabled("https://github.com/Azure/azure-sdk-for-java/issues/31390")
-=======
     @Disabled("Regression output, https://dev.azure.com/msazure/Cognitive%20Services/_workitems/edit/15811649")
->>>>>>> e9f9ca1b
     @ParameterizedTest(name = DISPLAY_NAME_WITH_ARGUMENTS)
     @MethodSource("com.azure.ai.textanalytics.TestUtils#getTestParameters")
     public void extractKeyPhrasesForBatchInputShowStatistics(HttpClient httpClient, TextAnalyticsServiceVersion serviceVersion) {
@@ -1229,11 +1216,7 @@
                 client.extractKeyPhrasesBatchWithResponse(inputs, options, Context.NONE)));
     }
 
-<<<<<<< HEAD
-    @Disabled("https://github.com/Azure/azure-sdk-for-java/issues/31390")
-=======
     @Disabled("Regression output, https://dev.azure.com/msazure/Cognitive%20Services/_workitems/edit/15811649")
->>>>>>> e9f9ca1b
     @ParameterizedTest(name = DISPLAY_NAME_WITH_ARGUMENTS)
     @MethodSource("com.azure.ai.textanalytics.TestUtils#getTestParameters")
     public void extractKeyPhrasesForBatchStringInput(HttpClient httpClient, TextAnalyticsServiceVersion serviceVersion) {
@@ -1242,11 +1225,7 @@
             validateExtractKeyPhrasesResultCollection(false, getExpectedBatchKeyPhrases(), client.extractKeyPhrasesBatch(inputs, null, null)));
     }
 
-<<<<<<< HEAD
-    @Disabled("https://github.com/Azure/azure-sdk-for-java/issues/31390")
-=======
     @Disabled("Regression output, https://dev.azure.com/msazure/Cognitive%20Services/_workitems/edit/15811649")
->>>>>>> e9f9ca1b
     @ParameterizedTest(name = DISPLAY_NAME_WITH_ARGUMENTS)
     @MethodSource("com.azure.ai.textanalytics.TestUtils#getTestParameters")
     public void extractKeyPhrasesForListLanguageHint(HttpClient httpClient, TextAnalyticsServiceVersion serviceVersion) {
@@ -1255,11 +1234,7 @@
             validateExtractKeyPhrasesResultCollection(false, getExpectedBatchKeyPhrases(), client.extractKeyPhrasesBatch(inputs, language, null)));
     }
 
-<<<<<<< HEAD
-    @Disabled("https://github.com/Azure/azure-sdk-for-java/issues/31390")
-=======
     @Disabled("Regression output, https://dev.azure.com/msazure/Cognitive%20Services/_workitems/edit/15811649")
->>>>>>> e9f9ca1b
     @ParameterizedTest(name = DISPLAY_NAME_WITH_ARGUMENTS)
     @MethodSource("com.azure.ai.textanalytics.TestUtils#getTestParameters")
     public void extractKeyPhrasesForListStringWithOptions(HttpClient httpClient, TextAnalyticsServiceVersion serviceVersion) {
