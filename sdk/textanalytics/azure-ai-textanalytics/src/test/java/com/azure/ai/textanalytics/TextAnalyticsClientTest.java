--- conflicted
+++ resolved
@@ -1564,7 +1564,7 @@
 
     @ParameterizedTest(name = DISPLAY_NAME_WITH_ARGUMENTS)
     @MethodSource("com.azure.ai.textanalytics.TestUtils#getTestParameters")
-    public void cancelHealthcareLroRunner(HttpClient httpClient, TextAnalyticsServiceVersion serviceVersion) {
+    public void cancelHealthcareLro(HttpClient httpClient, TextAnalyticsServiceVersion serviceVersion) {
         client = getTextAnalyticsClient(httpClient, serviceVersion);
         cancelHealthcareLroRunner(documents -> {
             SyncPoller<TextAnalyticsOperationResult, PagedIterable<HealthcareTaskResult>>
@@ -1575,7 +1575,6 @@
             syncPoller.waitForCompletion();
         });
     }
-<<<<<<< HEAD
 
     // Analyze LRO
 
@@ -1593,6 +1592,4 @@
                 result.stream().collect(Collectors.toList()));
         });
     }
-=======
->>>>>>> 5dd341e3
 }