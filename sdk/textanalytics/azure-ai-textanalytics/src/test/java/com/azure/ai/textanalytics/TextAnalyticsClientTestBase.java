// Copyright (c) Microsoft Corporation. All rights reserved.
// Licensed under the MIT License.

package com.azure.ai.textanalytics;

import com.azure.ai.textanalytics.models.AnalyzeBatchActionsResult;
import com.azure.ai.textanalytics.models.AnalyzeSentimentOptions;
import com.azure.ai.textanalytics.models.AspectSentiment;
import com.azure.ai.textanalytics.models.CategorizedEntity;
import com.azure.ai.textanalytics.models.DetectLanguageInput;
import com.azure.ai.textanalytics.models.DetectedLanguage;
import com.azure.ai.textanalytics.models.DocumentSentiment;
import com.azure.ai.textanalytics.models.ExtractKeyPhrasesActionResult;
import com.azure.ai.textanalytics.models.ExtractKeyPhrasesOptions;
import com.azure.ai.textanalytics.models.HealthcareEntity;
import com.azure.ai.textanalytics.models.HealthcareEntityLink;
import com.azure.ai.textanalytics.models.HealthcareTaskResult;
import com.azure.ai.textanalytics.models.LinkedEntity;
import com.azure.ai.textanalytics.models.LinkedEntityMatch;
import com.azure.ai.textanalytics.models.MinedOpinion;
import com.azure.ai.textanalytics.models.OpinionSentiment;
import com.azure.ai.textanalytics.models.PiiEntity;
import com.azure.ai.textanalytics.models.PiiEntityCollection;
import com.azure.ai.textanalytics.models.PiiEntityDomainType;
import com.azure.ai.textanalytics.models.RecognizeEntitiesActionResult;
import com.azure.ai.textanalytics.models.RecognizeEntitiesOptions;
import com.azure.ai.textanalytics.models.RecognizeHealthcareEntityOptions;
import com.azure.ai.textanalytics.models.RecognizePiiEntitiesActionResult;
import com.azure.ai.textanalytics.models.RecognizePiiEntitiesOptions;
import com.azure.ai.textanalytics.models.SentenceSentiment;
import com.azure.ai.textanalytics.models.TextAnalyticsActions;
import com.azure.ai.textanalytics.models.TextAnalyticsError;
import com.azure.ai.textanalytics.models.TextAnalyticsRequestOptions;
import com.azure.ai.textanalytics.models.TextAnalyticsResult;
import com.azure.ai.textanalytics.models.TextDocumentBatchStatistics;
import com.azure.ai.textanalytics.models.TextDocumentInput;
import com.azure.ai.textanalytics.models.TextDocumentStatistics;
import com.azure.ai.textanalytics.util.AnalyzeSentimentResultCollection;
import com.azure.ai.textanalytics.util.DetectLanguageResultCollection;
import com.azure.ai.textanalytics.util.ExtractKeyPhrasesResultCollection;
import com.azure.ai.textanalytics.util.RecognizeEntitiesResultCollection;
import com.azure.ai.textanalytics.util.RecognizeHealthcareEntitiesResultCollection;
import com.azure.ai.textanalytics.util.RecognizeLinkedEntitiesResultCollection;
import com.azure.ai.textanalytics.util.RecognizePiiEntitiesResultCollection;
import com.azure.core.credential.AzureKeyCredential;
import com.azure.core.http.HttpClient;
import com.azure.core.http.policy.HttpLogDetailLevel;
import com.azure.core.http.policy.HttpLogOptions;
import com.azure.core.http.rest.Response;
import com.azure.core.test.TestBase;
import com.azure.core.test.TestMode;
import com.azure.core.util.Configuration;
import com.azure.core.util.IterableStream;
import org.junit.jupiter.api.Test;

import java.time.Duration;
import java.util.ArrayList;
import java.util.Collections;
import java.util.Comparator;
import java.util.List;
import java.util.Map;
import java.util.function.BiConsumer;
import java.util.function.Consumer;
import java.util.stream.Collectors;

import static com.azure.ai.textanalytics.TestUtils.CATEGORIZED_ENTITY_INPUTS;
import static com.azure.ai.textanalytics.TestUtils.DETECT_LANGUAGE_INPUTS;
import static com.azure.ai.textanalytics.TestUtils.FAKE_API_KEY;
import static com.azure.ai.textanalytics.TestUtils.HEALTHCARE_INPUTS;
import static com.azure.ai.textanalytics.TestUtils.KEY_PHRASE_INPUTS;
import static com.azure.ai.textanalytics.TestUtils.LINKED_ENTITY_INPUTS;
import static com.azure.ai.textanalytics.TestUtils.PII_ENTITY_INPUTS;
import static com.azure.ai.textanalytics.TestUtils.SENTIMENT_INPUTS;
import static com.azure.ai.textanalytics.TestUtils.TOO_LONG_INPUT;
import static com.azure.ai.textanalytics.TestUtils.getDuplicateTextDocumentInputs;
import static com.azure.ai.textanalytics.TestUtils.getWarningsTextDocumentInputs;
import static com.azure.ai.textanalytics.implementation.Utility.DEFAULT_POLL_INTERVAL;
import static java.util.Arrays.asList;
import static org.junit.jupiter.api.Assertions.assertEquals;
import static org.junit.jupiter.api.Assertions.assertNotNull;
import static org.junit.jupiter.api.Assertions.assertNull;
import static org.junit.jupiter.api.Assertions.assertTrue;

public abstract class TextAnalyticsClientTestBase extends TestBase {
    static final String BATCH_ERROR_EXCEPTION_MESSAGE = "Error in accessing the property on document id: 2, when %s returned with an error: Document text is empty. ErrorCodeValue: {InvalidDocument}";
    static final String INVALID_DOCUMENT_BATCH_NPE_MESSAGE = "'documents' cannot be null.";
    static final String INVALID_DOCUMENT_EMPTY_LIST_EXCEPTION_MESSAGE = "'documents' cannot be empty.";
    static final String INVALID_DOCUMENT_NPE_MESSAGE = "'document' cannot be null.";
    static final String WARNING_TOO_LONG_DOCUMENT_INPUT_MESSAGE = "The document contains very long words (longer than 64 characters). These words will be truncated and may result in unreliable model predictions.";

    Duration durationTestMode;

    /**
     * Use duration of nearly zero value for PLAYBACK test mode, otherwise, use default duration value for LIVE mode.
     */
    @Override
    protected void beforeTest() {
        if (interceptorManager.isPlaybackMode()) {
            durationTestMode = Duration.ofNanos(1);
        } else {
            durationTestMode = DEFAULT_POLL_INTERVAL;
        }
    }

    // Detect Language
    @Test
    abstract void detectSingleTextLanguage(HttpClient httpClient, TextAnalyticsServiceVersion serviceVersion);

    @Test
    abstract void detectLanguageEmptyText(HttpClient httpClient, TextAnalyticsServiceVersion serviceVersion);

    @Test
    abstract void detectLanguageFaultyText(HttpClient httpClient, TextAnalyticsServiceVersion serviceVersion);

    @Test
    abstract void detectLanguageDuplicateIdInput(HttpClient httpClient, TextAnalyticsServiceVersion serviceVersion);

    @Test
    abstract void detectLanguageEmptyIdInput(HttpClient httpClient, TextAnalyticsServiceVersion serviceVersion);

    @Test
    abstract void detectLanguagesBatchInput(HttpClient httpClient, TextAnalyticsServiceVersion serviceVersion);

    @Test
    abstract void detectLanguagesBatchInputShowStatistics(HttpClient httpClient, TextAnalyticsServiceVersion serviceVersion);

    @Test
    abstract void detectLanguagesBatchListCountryHint(HttpClient httpClient, TextAnalyticsServiceVersion serviceVersion);

    // Categorized Entities
    @Test
    abstract void recognizeEntitiesForTextInput(HttpClient httpClient, TextAnalyticsServiceVersion serviceVersion);

    @Test
    abstract void recognizeEntitiesForEmptyText(HttpClient httpClient, TextAnalyticsServiceVersion serviceVersion);

    @Test
    abstract void recognizeEntitiesForFaultyText(HttpClient httpClient, TextAnalyticsServiceVersion serviceVersion);

    @Test
    abstract void recognizeEntitiesDuplicateIdInput(HttpClient httpClient, TextAnalyticsServiceVersion serviceVersion);

    @Test
    abstract void recognizeEntitiesEmptyIdInput(HttpClient httpClient, TextAnalyticsServiceVersion serviceVersion);

    @Test
    abstract void recognizeEntitiesBatchInputSingleError(HttpClient httpClient, TextAnalyticsServiceVersion serviceVersion);

    @Test
    abstract void recognizeEntitiesForBatchInput(HttpClient httpClient, TextAnalyticsServiceVersion serviceVersion);

    @Test
    abstract void recognizeEntitiesForBatchInputShowStatistics(HttpClient httpClient, TextAnalyticsServiceVersion serviceVersion);

    @Test
    abstract void recognizeEntitiesForListLanguageHint(HttpClient httpClient, TextAnalyticsServiceVersion serviceVersion);

    @Test
    abstract void recognizeEntitiesBatchTooManyDocuments(HttpClient httpClient, TextAnalyticsServiceVersion serviceVersion);

    // Personally Identifiable Information Entities
    @Test
    abstract void recognizePiiEntitiesForTextInput(HttpClient httpClient, TextAnalyticsServiceVersion serviceVersion);

    @Test
    abstract void recognizePiiEntitiesForEmptyText(HttpClient httpClient, TextAnalyticsServiceVersion serviceVersion);

    @Test
    abstract void recognizePiiEntitiesForFaultyText(HttpClient httpClient, TextAnalyticsServiceVersion serviceVersion);

    @Test
    abstract void recognizePiiEntitiesDuplicateIdInput(HttpClient httpClient, TextAnalyticsServiceVersion serviceVersion);

    @Test
    abstract void recognizePiiEntitiesEmptyIdInput(HttpClient httpClient, TextAnalyticsServiceVersion serviceVersion);

    @Test
    abstract void recognizePiiEntitiesBatchInputSingleError(HttpClient httpClient, TextAnalyticsServiceVersion serviceVersion);

    @Test
    abstract void recognizePiiEntitiesForBatchInput(HttpClient httpClient, TextAnalyticsServiceVersion serviceVersion);

    @Test
    abstract void recognizePiiEntitiesForBatchInputShowStatistics(HttpClient httpClient, TextAnalyticsServiceVersion serviceVersion);

    @Test
    abstract void recognizePiiEntitiesForListLanguageHint(HttpClient httpClient, TextAnalyticsServiceVersion serviceVersion);

    @Test
    abstract void recognizePiiEntitiesBatchTooManyDocuments(HttpClient httpClient, TextAnalyticsServiceVersion serviceVersion);

    @Test
    abstract void recognizePiiEntitiesForDomainFilter(HttpClient httpClient, TextAnalyticsServiceVersion serviceVersion);

    @Test
    abstract void recognizePiiEntitiesForBatchInputStringForDomainFilter(HttpClient httpClient, TextAnalyticsServiceVersion serviceVersion);

    @Test
    abstract void recognizePiiEntitiesForBatchInputForDomainFilter(HttpClient httpClient, TextAnalyticsServiceVersion serviceVersion);

    // Linked Entities
    @Test
    abstract void recognizeLinkedEntitiesForTextInput(HttpClient httpClient, TextAnalyticsServiceVersion serviceVersion);

    @Test
    abstract void recognizeLinkedEntitiesForEmptyText(HttpClient httpClient, TextAnalyticsServiceVersion serviceVersion);

    @Test
    abstract void recognizeLinkedEntitiesForFaultyText(HttpClient httpClient, TextAnalyticsServiceVersion serviceVersion);

    @Test
    abstract void recognizeLinkedEntitiesDuplicateIdInput(HttpClient httpClient, TextAnalyticsServiceVersion serviceVersion);

    @Test
    abstract void recognizeLinkedEntitiesEmptyIdInput(HttpClient httpClient, TextAnalyticsServiceVersion serviceVersion);

    @Test
    abstract void recognizeLinkedEntitiesForBatchInput(HttpClient httpClient, TextAnalyticsServiceVersion serviceVersion);

    @Test
    abstract void recognizeLinkedEntitiesForBatchInputShowStatistics(HttpClient httpClient, TextAnalyticsServiceVersion serviceVersion);

    @Test
    abstract void recognizeLinkedEntitiesForListLanguageHint(HttpClient httpClient, TextAnalyticsServiceVersion serviceVersion);

    @Test
    abstract void recognizeLinkedEntitiesBatchTooManyDocuments(HttpClient httpClient, TextAnalyticsServiceVersion serviceVersion);

    // Key Phrases
    @Test
    abstract void extractKeyPhrasesForTextInput(HttpClient httpClient, TextAnalyticsServiceVersion serviceVersion);

    @Test
    abstract void extractKeyPhrasesForEmptyText(HttpClient httpClient, TextAnalyticsServiceVersion serviceVersion);

    @Test
    abstract void extractKeyPhrasesForFaultyText(HttpClient httpClient, TextAnalyticsServiceVersion serviceVersion);

    @Test
    abstract void extractKeyPhrasesDuplicateIdInput(HttpClient httpClient, TextAnalyticsServiceVersion serviceVersion);

    @Test
    abstract void extractKeyPhrasesEmptyIdInput(HttpClient httpClient, TextAnalyticsServiceVersion serviceVersion);

    @Test
    abstract void extractKeyPhrasesForBatchInput(HttpClient httpClient, TextAnalyticsServiceVersion serviceVersion);

    @Test
    abstract void extractKeyPhrasesForBatchInputShowStatistics(HttpClient httpClient, TextAnalyticsServiceVersion serviceVersion);

    @Test
    abstract void extractKeyPhrasesForListLanguageHint(HttpClient httpClient, TextAnalyticsServiceVersion serviceVersion);

    @Test
    abstract void extractKeyPhrasesWarning(HttpClient httpClient, TextAnalyticsServiceVersion serviceVersion);

    @Test
    abstract void extractKeyPhrasesBatchWarning(HttpClient httpClient, TextAnalyticsServiceVersion serviceVersion);

    @Test
    abstract void extractKeyPhrasesBatchTooManyDocuments(HttpClient httpClient, TextAnalyticsServiceVersion serviceVersion);

    // Sentiment
    @Test
    abstract void analyzeSentimentForTextInput(HttpClient httpClient, TextAnalyticsServiceVersion serviceVersion);

    @Test
    abstract void analyzeSentimentForTextInputWithDefaultLanguageHint(HttpClient httpClient, TextAnalyticsServiceVersion serviceVersion);

    @Test
    abstract void analyzeSentimentForTextInputWithOpinionMining(HttpClient httpClient, TextAnalyticsServiceVersion serviceVersion);

    @Test
    abstract void analyzeSentimentForEmptyText(HttpClient httpClient, TextAnalyticsServiceVersion serviceVersion);

    @Test
    abstract void analyzeSentimentForFaultyText(HttpClient httpClient, TextAnalyticsServiceVersion serviceVersion);

    @Test
    abstract void analyzeSentimentDuplicateIdInput(HttpClient httpClient, TextAnalyticsServiceVersion serviceVersion);

    @Test
    abstract void analyzeSentimentEmptyIdInput(HttpClient httpClient, TextAnalyticsServiceVersion serviceVersion);

    @Test
    abstract void analyzeSentimentForBatchStringInput(HttpClient httpClient, TextAnalyticsServiceVersion serviceVersion);

    @Test
    abstract void analyzeSentimentForListStringWithLanguageHint(HttpClient httpClient, TextAnalyticsServiceVersion serviceVersion);

    @Test
    abstract void analyzeSentimentForListStringShowStatisticsExcludeOpinionMining(HttpClient httpClient, TextAnalyticsServiceVersion serviceVersion);

    @Test
    abstract void analyzeSentimentForListStringNotShowStatisticsButIncludeOpinionMining(HttpClient httpClient, TextAnalyticsServiceVersion serviceVersion);

    @Test
    abstract void analyzeSentimentForListStringShowStatisticsAndIncludeOpinionMining(HttpClient httpClient, TextAnalyticsServiceVersion serviceVersion);

    @Test
    abstract void analyzeSentimentForBatchInputWithNullRequestOptions(HttpClient httpClient, TextAnalyticsServiceVersion serviceVersion);

    @Test
    abstract void analyzeSentimentForBatchInputShowStatistics(HttpClient httpClient, TextAnalyticsServiceVersion serviceVersion);

    @Test
    abstract void analyzeSentimentForBatchInputWithNullAnalyzeSentimentOptions(HttpClient httpClient, TextAnalyticsServiceVersion serviceVersion);

    @Test
    abstract void analyzeSentimentForBatchInputShowStatisticsExcludeOpinionMining(HttpClient httpClient, TextAnalyticsServiceVersion serviceVersion);

    @Test
    abstract void analyzeSentimentForBatchInputNotShowStatisticsButIncludeOpinionMining(HttpClient httpClient, TextAnalyticsServiceVersion serviceVersion);

    @Test
    abstract void analyzeSentimentForBatchInputShowStatisticsAndIncludeOpinionMining(HttpClient httpClient, TextAnalyticsServiceVersion serviceVersion);

    @Test
    abstract void analyzeSentimentBatchTooManyDocuments(HttpClient httpClient, TextAnalyticsServiceVersion serviceVersion);

    // Healthcare LRO
    @Test
    abstract void healthcareLroWithOptions(HttpClient httpClient, TextAnalyticsServiceVersion serviceVersion);

    @Test
    abstract void healthcareLroPagination(HttpClient httpClient, TextAnalyticsServiceVersion serviceVersion);

    @Test
    abstract void healthcareLroEmptyInput(HttpClient httpClient, TextAnalyticsServiceVersion serviceVersion);

    // Analyze batch actions
    @Test
    abstract void analyzeTasksWithOptions(HttpClient httpClient, TextAnalyticsServiceVersion serviceVersion);

    @Test
    abstract void analyzeTasksPagination(HttpClient httpClient, TextAnalyticsServiceVersion serviceVersion);

    @Test
<<<<<<< HEAD
    abstract void analyzeBatchActionsEmptyInput(HttpClient httpClient, TextAnalyticsServiceVersion serviceVersion);

    // TODO: Partial complete is still not well functional, https://github.com/Azure/azure-sdk-for-java/issues/18897
//    @Test
//    abstract void analyzeBatchActionsPartialCompleted(HttpClient httpClient,
//        TextAnalyticsServiceVersion serviceVersion);
=======
    abstract void analyzeTasksEmptyInput(HttpClient httpClient, TextAnalyticsServiceVersion serviceVersion);
>>>>>>> 6b2269aa

    // Detect Language runner
    void detectLanguageShowStatisticsRunner(BiConsumer<List<DetectLanguageInput>,
        TextAnalyticsRequestOptions> testRunner) {
        final List<DetectLanguageInput> detectLanguageInputs = TestUtils.getDetectLanguageInputs();

        TextAnalyticsRequestOptions options = new TextAnalyticsRequestOptions().setIncludeStatistics(true);
        testRunner.accept(detectLanguageInputs, options);
    }

    void detectLanguageDuplicateIdRunner(BiConsumer<List<DetectLanguageInput>,
        TextAnalyticsRequestOptions> testRunner) {
        testRunner.accept(TestUtils.getDuplicateIdDetectLanguageInputs(), null);
    }

    void detectLanguagesCountryHintRunner(BiConsumer<List<String>, String> testRunner) {
        testRunner.accept(DETECT_LANGUAGE_INPUTS, "US");
    }

    void detectLanguagesBatchListCountryHintWithOptionsRunner(BiConsumer<List<String>,
        TextAnalyticsRequestOptions> testRunner) {
        TextAnalyticsRequestOptions options = new TextAnalyticsRequestOptions().setIncludeStatistics(true);
        testRunner.accept(TestUtils.DETECT_LANGUAGE_INPUTS, options);
    }

    void detectLanguageStringInputRunner(Consumer<List<String>> testRunner) {
        testRunner.accept(DETECT_LANGUAGE_INPUTS);
    }

    void detectLanguageRunner(Consumer<List<DetectLanguageInput>> testRunner) {
        testRunner.accept(TestUtils.getDetectLanguageInputs());
    }

    void detectSingleTextLanguageRunner(Consumer<String> testRunner) {
        testRunner.accept(DETECT_LANGUAGE_INPUTS.get(0));
    }

    void detectLanguageInvalidCountryHintRunner(BiConsumer<String, String> testRunner) {
        testRunner.accept(DETECT_LANGUAGE_INPUTS.get(1), "en");
    }

    void detectLanguageEmptyCountryHintRunner(BiConsumer<String, String> testRunner) {
        testRunner.accept(DETECT_LANGUAGE_INPUTS.get(1), "");
    }

    void detectLanguageNoneCountryHintRunner(BiConsumer<String, String> testRunner) {
        testRunner.accept(DETECT_LANGUAGE_INPUTS.get(1), "none");
    }

    // Categorized Entity runner
    void recognizeCategorizedEntitiesForSingleTextInputRunner(Consumer<String> testRunner) {
        testRunner.accept(CATEGORIZED_ENTITY_INPUTS.get(0));
    }

    void recognizeCategorizedEntityStringInputRunner(Consumer<List<String>> testRunner) {
        testRunner.accept(CATEGORIZED_ENTITY_INPUTS);
    }

    void recognizeCategorizedEntityDuplicateIdRunner(Consumer<List<TextDocumentInput>> testRunner) {
        testRunner.accept(getDuplicateTextDocumentInputs());
    }

    void recognizeCategorizedEntitiesLanguageHintRunner(BiConsumer<List<String>, String> testRunner) {
        testRunner.accept(CATEGORIZED_ENTITY_INPUTS, "en");
    }

    void recognizeBatchCategorizedEntitySingleErrorRunner(Consumer<List<TextDocumentInput>> testRunner) {
        List<TextDocumentInput> inputs = Collections.singletonList(new TextDocumentInput("2", " "));
        testRunner.accept(inputs);
    }

    void recognizeBatchCategorizedEntityRunner(Consumer<List<TextDocumentInput>> testRunner) {
        testRunner.accept(TestUtils.getTextDocumentInputs(CATEGORIZED_ENTITY_INPUTS));
    }

    void recognizeBatchCategorizedEntitiesShowStatsRunner(
        BiConsumer<List<TextDocumentInput>, TextAnalyticsRequestOptions> testRunner) {
        final List<TextDocumentInput> textDocumentInputs = TestUtils.getTextDocumentInputs(CATEGORIZED_ENTITY_INPUTS);
        TextAnalyticsRequestOptions options = new TextAnalyticsRequestOptions().setIncludeStatistics(true);

        testRunner.accept(textDocumentInputs, options);
    }

    void recognizeStringBatchCategorizedEntitiesShowStatsRunner(
        BiConsumer<List<String>, TextAnalyticsRequestOptions> testRunner) {
        testRunner.accept(CATEGORIZED_ENTITY_INPUTS, new TextAnalyticsRequestOptions().setIncludeStatistics(true));
    }

    // Personally Identifiable Information Entity runner
    void recognizePiiSingleDocumentRunner(Consumer<String> testRunner) {
        testRunner.accept(PII_ENTITY_INPUTS.get(0));
    }

    void recognizePiiDomainFilterRunner(BiConsumer<String, RecognizePiiEntitiesOptions> testRunner) {
        testRunner.accept(PII_ENTITY_INPUTS.get(0),
            new RecognizePiiEntitiesOptions().setDomainFilter(PiiEntityDomainType.PROTECTED_HEALTH_INFORMATION));
    }

    void recognizePiiLanguageHintRunner(BiConsumer<List<String>, String> testRunner) {
        testRunner.accept(PII_ENTITY_INPUTS, "en");
    }

    void recognizeBatchPiiEntityDuplicateIdRunner(Consumer<List<TextDocumentInput>> testRunner) {
        testRunner.accept(getDuplicateTextDocumentInputs());
    }

    void recognizePiiEntitiesLanguageHintRunner(BiConsumer<List<String>, String> testRunner) {
        testRunner.accept(PII_ENTITY_INPUTS, "en");
    }

    void recognizeBatchPiiEntitySingleErrorRunner(Consumer<List<TextDocumentInput>> testRunner) {
        List<TextDocumentInput> inputs = Collections.singletonList(new TextDocumentInput("2", " "));
        testRunner.accept(inputs);
    }

    void recognizeBatchPiiEntitiesRunner(Consumer<List<TextDocumentInput>> testRunner) {
        testRunner.accept(TestUtils.getTextDocumentInputs(PII_ENTITY_INPUTS));
    }

    void recognizeBatchPiiEntitiesShowStatsRunner(
        BiConsumer<List<TextDocumentInput>, RecognizePiiEntitiesOptions> testRunner) {
        final List<TextDocumentInput> textDocumentInputs = TestUtils.getTextDocumentInputs(PII_ENTITY_INPUTS);
        RecognizePiiEntitiesOptions options = new RecognizePiiEntitiesOptions().setIncludeStatistics(true);

        testRunner.accept(textDocumentInputs, options);
    }

    void recognizeStringBatchPiiEntitiesShowStatsRunner(
        BiConsumer<List<String>, RecognizePiiEntitiesOptions> testRunner) {
        testRunner.accept(PII_ENTITY_INPUTS, new RecognizePiiEntitiesOptions().setIncludeStatistics(true));
    }

    // Linked Entity runner
    void recognizeLinkedEntitiesForSingleTextInputRunner(Consumer<String> testRunner) {
        testRunner.accept(LINKED_ENTITY_INPUTS.get(0));
    }

    void recognizeBatchStringLinkedEntitiesShowStatsRunner(
        BiConsumer<List<String>, TextAnalyticsRequestOptions> testRunner) {
        testRunner.accept(LINKED_ENTITY_INPUTS, new TextAnalyticsRequestOptions().setIncludeStatistics(true));
    }

    void recognizeBatchLinkedEntitiesShowStatsRunner(
        BiConsumer<List<TextDocumentInput>, TextAnalyticsRequestOptions> testRunner) {
        TextAnalyticsRequestOptions options = new TextAnalyticsRequestOptions().setIncludeStatistics(true);

        testRunner.accept(TestUtils.getTextDocumentInputs(LINKED_ENTITY_INPUTS), options);
    }

    void recognizeLinkedLanguageHintRunner(BiConsumer<List<String>, String> testRunner) {
        testRunner.accept(LINKED_ENTITY_INPUTS, "en");
    }

    void recognizeLinkedStringInputRunner(Consumer<List<String>> testRunner) {
        testRunner.accept(LINKED_ENTITY_INPUTS);
    }

    void recognizeBatchLinkedEntityRunner(Consumer<List<TextDocumentInput>> testRunner) {
        testRunner.accept(TestUtils.getTextDocumentInputs(LINKED_ENTITY_INPUTS));
    }

    void recognizeBatchLinkedEntityDuplicateIdRunner(Consumer<List<TextDocumentInput>> testRunner) {
        testRunner.accept(getDuplicateTextDocumentInputs());
    }

    // Key Phrases runner
    void extractKeyPhrasesForSingleTextInputRunner(Consumer<String> testRunner) {
        testRunner.accept(KEY_PHRASE_INPUTS.get(1));
    }

    void extractBatchStringKeyPhrasesShowStatsRunner(BiConsumer<List<String>, TextAnalyticsRequestOptions> testRunner) {
        testRunner.accept(KEY_PHRASE_INPUTS, new TextAnalyticsRequestOptions().setIncludeStatistics(true));
    }

    void extractBatchKeyPhrasesShowStatsRunner(
        BiConsumer<List<TextDocumentInput>, TextAnalyticsRequestOptions> testRunner) {
        final List<TextDocumentInput> textDocumentInputs = TestUtils.getTextDocumentInputs(KEY_PHRASE_INPUTS);
        TextAnalyticsRequestOptions options = new TextAnalyticsRequestOptions().setIncludeStatistics(true);
        testRunner.accept(textDocumentInputs, options);
    }

    void extractKeyPhrasesLanguageHintRunner(BiConsumer<List<String>, String> testRunner) {
        testRunner.accept(KEY_PHRASE_INPUTS, "en");
    }

    void extractKeyPhrasesStringInputRunner(Consumer<List<String>> testRunner) {
        testRunner.accept(KEY_PHRASE_INPUTS);
    }

    void extractBatchKeyPhrasesRunner(Consumer<List<TextDocumentInput>> testRunner) {
        testRunner.accept(TestUtils.getTextDocumentInputs(KEY_PHRASE_INPUTS));
    }

    void extractBatchKeyPhrasesDuplicateIdRunner(Consumer<List<TextDocumentInput>> testRunner) {
        testRunner.accept(getDuplicateTextDocumentInputs());
    }

    void extractKeyPhrasesWarningRunner(Consumer<String> testRunner) {
        testRunner.accept(TOO_LONG_INPUT);
    }

    void extractKeyPhrasesBatchWarningRunner(Consumer<List<TextDocumentInput>> testRunner) {
        testRunner.accept(getWarningsTextDocumentInputs());
    }

    // Sentiment Runner
    void analyzeSentimentForSingleTextInputRunner(Consumer<String> testRunner) {
        testRunner.accept(SENTIMENT_INPUTS.get(0));
    }

    void analyzeSentimentForTextInputWithOpinionMiningRunner(BiConsumer<String, AnalyzeSentimentOptions> testRunner) {
        testRunner.accept(SENTIMENT_INPUTS.get(0), new AnalyzeSentimentOptions().setIncludeOpinionMining(true));
    }

    void analyzeSentimentLanguageHintRunner(BiConsumer<List<String>, String> testRunner) {
        testRunner.accept(SENTIMENT_INPUTS, "en");
    }

    void analyzeSentimentStringInputRunner(Consumer<List<String>> testRunner) {
        testRunner.accept(SENTIMENT_INPUTS);
    }

    void analyzeBatchSentimentRunner(Consumer<List<TextDocumentInput>> testRunner) {
        testRunner.accept(TestUtils.getTextDocumentInputs(SENTIMENT_INPUTS));
    }

    void analyzeBatchSentimentDuplicateIdRunner(Consumer<List<TextDocumentInput>> testRunner) {
        testRunner.accept(getDuplicateTextDocumentInputs());
    }

    void analyzeBatchStringSentimentShowStatsAndIncludeOpinionMiningRunner(BiConsumer<List<String>, AnalyzeSentimentOptions> testRunner) {
        testRunner.accept(SENTIMENT_INPUTS,
            new AnalyzeSentimentOptions().setIncludeStatistics(true).setIncludeOpinionMining(true));
    }

    void analyzeBatchSentimentShowStatsRunner(BiConsumer<List<TextDocumentInput>, TextAnalyticsRequestOptions> testRunner) {
        final List<TextDocumentInput> textDocumentInputs = TestUtils.getTextDocumentInputs(SENTIMENT_INPUTS);
        testRunner.accept(textDocumentInputs, new TextAnalyticsRequestOptions().setIncludeStatistics(true));
    }

    void analyzeBatchSentimentOpinionMining(BiConsumer<List<TextDocumentInput>, AnalyzeSentimentOptions> testRunner) {
        final List<TextDocumentInput> textDocumentInputs = TestUtils.getTextDocumentInputs(SENTIMENT_INPUTS);
        testRunner.accept(textDocumentInputs, new AnalyzeSentimentOptions().setIncludeOpinionMining(true)
            .setIncludeStatistics(true));
    }

    // other Runners
    void emptyTextRunner(Consumer<String> testRunner) {
        testRunner.accept("");
    }

    void emptyListRunner(BiConsumer<List<TextDocumentInput>, String> testRunner) {
        testRunner.accept(new ArrayList<>(), "'documents' cannot be empty.");
    }

    void faultyTextRunner(Consumer<String> testRunner) {
        testRunner.accept("!@#%%");
    }

    void detectLanguageInputEmptyIdRunner(Consumer<List<DetectLanguageInput>> testRunner) {
        testRunner.accept(asList(new DetectLanguageInput("", DETECT_LANGUAGE_INPUTS.get(0))));
    }

    void textAnalyticsInputEmptyIdRunner(Consumer<List<TextDocumentInput>> testRunner) {
        testRunner.accept(asList(new TextDocumentInput("", CATEGORIZED_ENTITY_INPUTS.get(0))));
    }

    void tooManyDocumentsRunner(Consumer<List<String>> testRunner) {
        final String documentInput = CATEGORIZED_ENTITY_INPUTS.get(0);
        // max num of document size is 10
        testRunner.accept(asList(
            documentInput, documentInput, documentInput, documentInput, documentInput, documentInput,
            documentInput, documentInput, documentInput, documentInput, documentInput, documentInput));
    }

    // offset runners
    void emojiRunner(Consumer<String> testRunner, String text) {
        testRunner.accept("👩 " + text); // count as 3 units
    }

    void emojiWithSkinToneModifierRunner(Consumer<String> testRunner, String text) {
        testRunner.accept("👩🏻 " + text); // count as 5 units
    }

    void emojiFamilyRunner(Consumer<String> testRunner, String text) {
        testRunner.accept("👩‍👩‍👧‍👧 " + text); // count as 12 units
    }

    void emojiFamilyWithSkinToneModifierRunner(Consumer<String> testRunner, String text) {
        testRunner.accept("👩🏻‍👩🏽‍👧🏾‍👦🏿 " + text); // count as 20 units
    }

    void diacriticsNfcRunner(Consumer<String> testRunner, String text) {
        testRunner.accept("año " + text); // count as 4 units
    }

    void diacriticsNfdRunner(Consumer<String> testRunner, String text) {
        testRunner.accept("año " + text); // count as 5 units
    }

    void koreanNfcRunner(Consumer<String> testRunner, String text) {
        testRunner.accept("아가 " + text); // count as 3 units
    }

    void koreanNfdRunner(Consumer<String> testRunner, String text) {
        testRunner.accept("아가 " + text); // count as 3 units
    }

    void zalgoTextRunner(Consumer<String> testRunner, String text) {
        // count as 116 units
        testRunner.accept("ơ̵̧̧̢̳̘̘͕͔͕̭̟̙͎͈̞͔̈̇̒̃͋̇̅͛̋͛̎́͑̄̐̂̎͗͝m̵͍͉̗̄̏͌̂̑̽̕͝͠g̵̢̡̢̡̨̡̧̛͉̞̯̠̤̣͕̟̫̫̼̰͓̦͖̣̣͎̋͒̈́̓̒̈̍̌̓̅͑̒̓̅̅͒̿̏́͗̀̇͛̏̀̈́̀̊̾̀̔͜͠͝ͅ " + text);
    }

    // Healthcare LRO runner
    void healthcareLroRunner(BiConsumer<List<TextDocumentInput>, RecognizeHealthcareEntityOptions> testRunner) {
        testRunner.accept(
            asList(
                new TextDocumentInput("0", HEALTHCARE_INPUTS.get(0)),
                new TextDocumentInput("1", HEALTHCARE_INPUTS.get(1))),
            new RecognizeHealthcareEntityOptions().setIncludeStatistics(true).setPollInterval(durationTestMode));
    }

    void healthcareLroPaginationRunner(
        BiConsumer<List<TextDocumentInput>, RecognizeHealthcareEntityOptions> testRunner, int totalDocuments) {
        List<TextDocumentInput> documents = new ArrayList<>();
        // Service has 10 as the default size per page. So there will be 2 remaining page in the next page link
        for (int i = 0; i < totalDocuments; i++) {
            documents.add(new TextDocumentInput(Integer.toString(i), HEALTHCARE_INPUTS.get(0)));
        }
        testRunner.accept(documents,
            new RecognizeHealthcareEntityOptions().setIncludeStatistics(true).setPollInterval(durationTestMode));
    }

    // Healthcare LRO runner- Cancellation
    void cancelHealthcareLroRunner(BiConsumer<List<TextDocumentInput>, RecognizeHealthcareEntityOptions> testRunner) {
        List<TextDocumentInput> documents = new ArrayList<>();
        for (int i = 0; i < 10; i++) {
            documents.add(new TextDocumentInput(Integer.toString(i), HEALTHCARE_INPUTS.get(0)));
        }
        testRunner.accept(documents, new RecognizeHealthcareEntityOptions().setPollInterval(durationTestMode));
    }

    // Analyze batch actions
    void analyzeBatchActionsRunner(BiConsumer<List<TextDocumentInput>, TextAnalyticsActions> testRunner) {
        testRunner.accept(
            asList(
                new TextDocumentInput("0", CATEGORIZED_ENTITY_INPUTS.get(0)),
                new TextDocumentInput("1", PII_ENTITY_INPUTS.get(0))),
            new TextAnalyticsActions()
                .setDisplayName("Test1")
                .setRecognizeEntitiesOptions(new RecognizeEntitiesOptions())
                .setExtractKeyPhrasesOptions(new ExtractKeyPhrasesOptions())
                .setRecognizePiiEntitiesOptions(new RecognizePiiEntitiesOptions()));
    }

    void analyzeBatchActionsPaginationRunner(BiConsumer<List<TextDocumentInput>, TextAnalyticsActions> testRunner,
        int documentsInTotal) {
        List<TextDocumentInput> documents = new ArrayList<>();
        for (int i = 0; i < documentsInTotal; i++) {
            documents.add(new TextDocumentInput(Integer.toString(i), PII_ENTITY_INPUTS.get(0)));
        }
        testRunner.accept(documents,
            new TextAnalyticsActions().setDisplayName("Test1")
                .setRecognizeEntitiesOptions(new RecognizeEntitiesOptions())
                .setExtractKeyPhrasesOptions(new ExtractKeyPhrasesOptions())
                .setRecognizePiiEntitiesOptions(new RecognizePiiEntitiesOptions()));
    }

    void analyzeBatchActionsPartialCompletedRunner(
        BiConsumer<List<TextDocumentInput>, TextAnalyticsActions> testRunner) {
        testRunner.accept(
            asList(
                new TextDocumentInput("0", CATEGORIZED_ENTITY_INPUTS.get(0)),
                new TextDocumentInput("1", PII_ENTITY_INPUTS.get(0))),
            new TextAnalyticsActions()
                .setDisplayName("Test1")
                .setRecognizeEntitiesOptions(new RecognizeEntitiesOptions())
                .setExtractKeyPhrasesOptions(new ExtractKeyPhrasesOptions().setModelVersion("invalidVersion"))
                .setRecognizePiiEntitiesOptions(new RecognizePiiEntitiesOptions()));
    }

    String getEndpoint() {
        return interceptorManager.isPlaybackMode()
            ? "https://localhost:8080"
            : Configuration.getGlobalConfiguration().get("AZURE_TEXT_ANALYTICS_ENDPOINT");
    }

    TextAnalyticsClientBuilder getTextAnalyticsAsyncClientBuilder(HttpClient httpClient,
        TextAnalyticsServiceVersion serviceVersion) {
        TextAnalyticsClientBuilder builder = new TextAnalyticsClientBuilder()
            .endpoint(getEndpoint())
            .httpClient(httpClient == null ? interceptorManager.getPlaybackClient() : httpClient)
            .httpLogOptions(new HttpLogOptions().setLogLevel(HttpLogDetailLevel.BODY_AND_HEADERS))
            .serviceVersion(serviceVersion);
        if (getTestMode() == TestMode.RECORD) {
            builder.addPolicy(interceptorManager.getRecordPolicy());
        }
        if (getTestMode() == TestMode.PLAYBACK) {
            builder.credential(new AzureKeyCredential(FAKE_API_KEY));
        } else {
            builder.credential(new AzureKeyCredential(
                Configuration.getGlobalConfiguration().get("AZURE_TEXT_ANALYTICS_API_KEY")));
        }
        return builder;
    }

    static void validateDetectLanguageResultCollectionWithResponse(boolean showStatistics,
        DetectLanguageResultCollection expected, int expectedStatusCode,
        Response<DetectLanguageResultCollection> response) {
        assertNotNull(response);
        assertEquals(expectedStatusCode, response.getStatusCode());
        validateDetectLanguageResultCollection(showStatistics, expected, response.getValue());
    }

    static void validateDetectLanguageResultCollection(boolean showStatistics,
        DetectLanguageResultCollection expected, DetectLanguageResultCollection actual) {
        validateTextAnalyticsResult(showStatistics, expected, actual, (expectedItem, actualItem) ->
            validatePrimaryLanguage(expectedItem.getPrimaryLanguage(), actualItem.getPrimaryLanguage()));
    }

    static void validateCategorizedEntitiesResultCollectionWithResponse(boolean showStatistics,
        RecognizeEntitiesResultCollection expected, int expectedStatusCode,
        Response<RecognizeEntitiesResultCollection> response) {
        assertNotNull(response);
        assertEquals(expectedStatusCode, response.getStatusCode());
        validateCategorizedEntitiesResultCollection(showStatistics, expected, response.getValue());
    }

    static void validateCategorizedEntitiesResultCollection(boolean showStatistics,
        RecognizeEntitiesResultCollection expected, RecognizeEntitiesResultCollection actual) {
        validateTextAnalyticsResult(showStatistics, expected, actual, (expectedItem, actualItem) ->
            validateCategorizedEntities(
                expectedItem.getEntities().stream().collect(Collectors.toList()),
                actualItem.getEntities().stream().collect(Collectors.toList())));
    }

    static void validatePiiEntitiesResultCollectionWithResponse(boolean showStatistics,
        RecognizePiiEntitiesResultCollection expected, int expectedStatusCode,
        Response<RecognizePiiEntitiesResultCollection> response) {
        assertNotNull(response);
        assertEquals(expectedStatusCode, response.getStatusCode());
        validatePiiEntitiesResultCollection(showStatistics, expected, response.getValue());
    }

    static void validatePiiEntitiesResultCollection(boolean showStatistics,
        RecognizePiiEntitiesResultCollection expected, RecognizePiiEntitiesResultCollection actual) {
        validateTextAnalyticsResult(showStatistics, expected, actual, (expectedItem, actualItem) -> {
            final PiiEntityCollection expectedPiiEntityCollection = expectedItem.getEntities();
            final PiiEntityCollection actualPiiEntityCollection = actualItem.getEntities();
            assertEquals(expectedPiiEntityCollection.getRedactedText(), actualPiiEntityCollection.getRedactedText());
            validatePiiEntities(
                expectedPiiEntityCollection.stream().collect(Collectors.toList()),
                actualPiiEntityCollection.stream().collect(Collectors.toList()));
        });
    }

    static void validateLinkedEntitiesResultCollectionWithResponse(boolean showStatistics,
        RecognizeLinkedEntitiesResultCollection expected, int expectedStatusCode,
        Response<RecognizeLinkedEntitiesResultCollection> response) {
        assertNotNull(response);
        assertEquals(expectedStatusCode, response.getStatusCode());
        validateLinkedEntitiesResultCollection(showStatistics, expected, response.getValue());
    }

    static void validateLinkedEntitiesResultCollection(boolean showStatistics,
        RecognizeLinkedEntitiesResultCollection expected, RecognizeLinkedEntitiesResultCollection actual) {
        validateTextAnalyticsResult(showStatistics, expected, actual, (expectedItem, actualItem) ->
            validateLinkedEntities(
                expectedItem.getEntities().stream().collect(Collectors.toList()),
                actualItem.getEntities().stream().collect(Collectors.toList())));
    }

    static void validateExtractKeyPhrasesResultCollectionWithResponse(boolean showStatistics,
        ExtractKeyPhrasesResultCollection expected, int expectedStatusCode,
        Response<ExtractKeyPhrasesResultCollection> response) {
        assertNotNull(response);
        assertEquals(expectedStatusCode, response.getStatusCode());
        validateExtractKeyPhrasesResultCollection(showStatistics, expected, response.getValue());
    }

    static void validateExtractKeyPhrasesResultCollection(boolean showStatistics,
        ExtractKeyPhrasesResultCollection expected, ExtractKeyPhrasesResultCollection actual) {
        validateTextAnalyticsResult(showStatistics, expected, actual, (expectedItem, actualItem) ->
            validateKeyPhrases(
                expectedItem.getKeyPhrases().stream().collect(Collectors.toList()),
                actualItem.getKeyPhrases().stream().collect(Collectors.toList())));
    }

    static void validateSentimentResultCollectionWithResponse(boolean showStatistics, boolean includeOpinionMining,
        AnalyzeSentimentResultCollection expected,
        int expectedStatusCode, Response<AnalyzeSentimentResultCollection> response) {
        assertNotNull(response);
        assertEquals(expectedStatusCode, response.getStatusCode());
        validateSentimentResultCollection(showStatistics, includeOpinionMining, expected, response.getValue());
    }

    static void validateSentimentResultCollection(boolean showStatistics, boolean includeOpinionMining,
        AnalyzeSentimentResultCollection expected, AnalyzeSentimentResultCollection actual) {
        validateTextAnalyticsResult(showStatistics, expected, actual, (expectedItem, actualItem) ->
            validateAnalyzedSentiment(includeOpinionMining, expectedItem.getDocumentSentiment(), actualItem.getDocumentSentiment()));
    }

    static void validateRecognizeHealthcareEntitiesResultCollection(boolean showStatistics,
        RecognizeHealthcareEntitiesResultCollection expected, RecognizeHealthcareEntitiesResultCollection actual) {
        validateTextAnalyticsResult(showStatistics, expected, actual,
            (expectedItem, actualItem) -> validateHealthcareEntities(
                expectedItem.getEntities().stream().collect(Collectors.toList()),
                actualItem.getEntities().stream().collect(Collectors.toList())));
    }

    /**
     * Helper method to validate a single detected language.
     *
     * @param expectedLanguage detectedLanguage returned by the service.
     * @param actualLanguage detectedLanguage returned by the API.
     */
    static void validatePrimaryLanguage(DetectedLanguage expectedLanguage, DetectedLanguage actualLanguage) {
        // TODO: issue https://github.com/Azure/azure-sdk-for-java/issues/13841
        assertNotNull(actualLanguage.getIso6391Name());
        assertNotNull(actualLanguage.getName());
        assertNotNull(actualLanguage.getConfidenceScore());
    }

    /**
     * Helper method to validate a single categorized entity.
     *
     * @param expectedCategorizedEntity CategorizedEntity returned by the service.
     * @param actualCategorizedEntity CategorizedEntity returned by the API.
     */
    static void validateCategorizedEntity(
        CategorizedEntity expectedCategorizedEntity, CategorizedEntity actualCategorizedEntity) {
        assertEquals(expectedCategorizedEntity.getSubcategory(), actualCategorizedEntity.getSubcategory());
        assertEquals(expectedCategorizedEntity.getText(), actualCategorizedEntity.getText());
        assertEquals(expectedCategorizedEntity.getOffset(), actualCategorizedEntity.getOffset());
        assertEquals(expectedCategorizedEntity.getCategory(), actualCategorizedEntity.getCategory());
        assertNotNull(actualCategorizedEntity.getConfidenceScore());
    }

    /**
     * Helper method to validate a single Personally Identifiable Information entity.
     *
     * @param expectedPiiEntity PiiEntity returned by the service.
     * @param actualPiiEntity PiiEntity returned by the API.
     */
    static void validatePiiEntity(PiiEntity expectedPiiEntity, PiiEntity actualPiiEntity) {
        assertEquals(expectedPiiEntity.getOffset(), actualPiiEntity.getOffset());
        assertEquals(expectedPiiEntity.getSubcategory(), actualPiiEntity.getSubcategory());
        assertEquals(expectedPiiEntity.getText(), actualPiiEntity.getText());
        assertEquals(expectedPiiEntity.getCategory(), actualPiiEntity.getCategory());
        assertNotNull(actualPiiEntity.getConfidenceScore());
    }

    /**
     * Helper method to validate a single linked entity.
     *
     * @param expectedLinkedEntity LinkedEntity returned by the service.
     * @param actualLinkedEntity LinkedEntity returned by the API.
     */
    static void validateLinkedEntity(LinkedEntity expectedLinkedEntity, LinkedEntity actualLinkedEntity) {
        assertEquals(expectedLinkedEntity.getName(), actualLinkedEntity.getName());
        assertEquals(expectedLinkedEntity.getDataSource(), actualLinkedEntity.getDataSource());
        assertEquals(expectedLinkedEntity.getLanguage(), actualLinkedEntity.getLanguage());
        assertEquals(expectedLinkedEntity.getUrl(), actualLinkedEntity.getUrl());
        assertEquals(expectedLinkedEntity.getDataSourceEntityId(), actualLinkedEntity.getDataSourceEntityId());
        assertEquals(expectedLinkedEntity.getBingEntitySearchApiId(), actualLinkedEntity.getBingEntitySearchApiId());
        validateLinkedEntityMatches(expectedLinkedEntity.getMatches().stream().collect(Collectors.toList()),
            actualLinkedEntity.getMatches().stream().collect(Collectors.toList()));
    }

    /**
     * Helper method to validate a single key phrase.
     *
     * @param expectedKeyPhrases key phrases returned by the service.
     * @param actualKeyPhrases key phrases returned by the API.
     */
    static void validateKeyPhrases(List<String> expectedKeyPhrases, List<String> actualKeyPhrases) {
        assertEquals(expectedKeyPhrases.size(), actualKeyPhrases.size());
        Collections.sort(expectedKeyPhrases);
        Collections.sort(actualKeyPhrases);
        for (int i = 0; i < expectedKeyPhrases.size(); i++) {
            assertEquals(expectedKeyPhrases.get(i), actualKeyPhrases.get(i));
        }
    }

    /**
     * Helper method to validate the list of categorized entities.
     *
     *  @param expectedCategorizedEntityList categorizedEntities returned by the service.
     * @param actualCategorizedEntityList categorizedEntities returned by the API.
     */
    static void validateCategorizedEntities(List<CategorizedEntity> expectedCategorizedEntityList,
        List<CategorizedEntity> actualCategorizedEntityList) {
        assertEquals(expectedCategorizedEntityList.size(), actualCategorizedEntityList.size());
        expectedCategorizedEntityList.sort(Comparator.comparing(CategorizedEntity::getText));
        actualCategorizedEntityList.sort(Comparator.comparing(CategorizedEntity::getText));

        for (int i = 0; i < expectedCategorizedEntityList.size(); i++) {
            CategorizedEntity expectedCategorizedEntity = expectedCategorizedEntityList.get(i);
            CategorizedEntity actualCategorizedEntity = actualCategorizedEntityList.get(i);
            validateCategorizedEntity(expectedCategorizedEntity, actualCategorizedEntity);
        }
    }

    /**
     * Helper method to validate the list of Personally Identifiable Information entities.
     *
     * @param expectedPiiEntityList piiEntities returned by the service.
     * @param actualPiiEntityList piiEntities returned by the API.
     */
    static void validatePiiEntities(List<PiiEntity> expectedPiiEntityList, List<PiiEntity> actualPiiEntityList) {
        assertEquals(expectedPiiEntityList.size(), actualPiiEntityList.size());
        expectedPiiEntityList.sort(Comparator.comparing(PiiEntity::getText));
        actualPiiEntityList.sort(Comparator.comparing(PiiEntity::getText));

        for (int i = 0; i < expectedPiiEntityList.size(); i++) {
            PiiEntity expectedPiiEntity = expectedPiiEntityList.get(i);
            PiiEntity actualPiiEntity = actualPiiEntityList.get(i);
            validatePiiEntity(expectedPiiEntity, actualPiiEntity);
        }
    }

    /**
     * Helper method to validate the list of linked entities.
     *
     * @param expectedLinkedEntityList linkedEntities returned by the service.
     * @param actualLinkedEntityList linkedEntities returned by the API.
     */
    static void validateLinkedEntities(List<LinkedEntity> expectedLinkedEntityList,
        List<LinkedEntity> actualLinkedEntityList) {
        assertEquals(expectedLinkedEntityList.size(), actualLinkedEntityList.size());
        expectedLinkedEntityList.sort(Comparator.comparing(LinkedEntity::getName));
        actualLinkedEntityList.sort(Comparator.comparing(LinkedEntity::getName));

        for (int i = 0; i < expectedLinkedEntityList.size(); i++) {
            LinkedEntity expectedLinkedEntity = expectedLinkedEntityList.get(i);
            LinkedEntity actualLinkedEntity = actualLinkedEntityList.get(i);
            validateLinkedEntity(expectedLinkedEntity, actualLinkedEntity);
        }
    }

    /**
     * Helper method to validate the list of sentence sentiment. Can't really validate score numbers because it
     * frequently changed by background model computation.
     *
     * @param expectedSentimentList a list of analyzed sentence sentiment returned by the service.
     * @param actualSentimentList a list of analyzed sentence sentiment returned by the API.
     */
    static void validateAnalyzedSentenceSentiment(boolean includeOpinionMining, List<SentenceSentiment> expectedSentimentList,
        List<SentenceSentiment> actualSentimentList) {

        assertEquals(expectedSentimentList.size(), actualSentimentList.size());
        for (int i = 0; i < expectedSentimentList.size(); i++) {
            validateSentenceSentiment(includeOpinionMining, expectedSentimentList.get(i), actualSentimentList.get(i));
        }
    }

    /**
     * Helper method to validate one pair of analyzed sentiments. Can't really validate score numbers because it
     * frequently changed by background model computation.
     *
     * @param expectedSentiment analyzed sentence sentiment returned by the service.
     * @param actualSentiment analyzed sentence sentiment returned by the API.
     */
    static void validateSentenceSentiment(boolean includeOpinionMining, SentenceSentiment expectedSentiment, SentenceSentiment actualSentiment) {
        assertEquals(expectedSentiment.getSentiment(), actualSentiment.getSentiment());
        assertEquals(expectedSentiment.getText(), actualSentiment.getText());
        assertEquals(expectedSentiment.getOffset(), actualSentiment.getOffset());

        if (includeOpinionMining) {
            validateSentenceMinedOpinions(expectedSentiment.getMinedOpinions().stream().collect(Collectors.toList()),
                actualSentiment.getMinedOpinions().stream().collect(Collectors.toList()));
        } else {
            assertNull(actualSentiment.getMinedOpinions());
        }
    }

    /**
     * Helper method to validate sentence's mined opinions.
     *
     * @param expectedMinedOpinions a list of mined opinions returned by the service.
     * @param actualMinedOpinions a list of mined opinions returned by the API.
     */
    static void validateSentenceMinedOpinions(List<MinedOpinion> expectedMinedOpinions,
        List<MinedOpinion> actualMinedOpinions) {
        assertEquals(expectedMinedOpinions.size(), actualMinedOpinions.size());
        for (int i = 0; i < actualMinedOpinions.size(); i++) {
            final MinedOpinion expectedMinedOpinion = expectedMinedOpinions.get(i);
            final MinedOpinion actualMinedOpinion = actualMinedOpinions.get(i);
            validateAspectSentiment(expectedMinedOpinion.getAspect(), actualMinedOpinion.getAspect());
            validateAspectOpinionList(expectedMinedOpinion.getOpinions().stream().collect(Collectors.toList()),
                actualMinedOpinion.getOpinions().stream().collect(Collectors.toList()));
        }
    }

    /**
     * Helper method to validate aspect sentiment.
     *
     * @param expectedAspectSentiment An expected aspect sentiment.
     * @param actualAspectSentiment An actual aspect sentiment.
     */
    static void validateAspectSentiment(AspectSentiment expectedAspectSentiment, AspectSentiment actualAspectSentiment) {
        assertEquals(expectedAspectSentiment.getSentiment(), actualAspectSentiment.getSentiment());
        assertEquals(expectedAspectSentiment.getText(), actualAspectSentiment.getText());
        assertEquals(expectedAspectSentiment.getOffset(), actualAspectSentiment.getOffset());
    }

    /**
     * Helper method to validate a list of {@link OpinionSentiment}.
     *
     * @param expectedOpinionSentiments A list of expected opinion sentiments.
     * @param actualOpinionSentiments A list of actual opinion sentiments.
     */
    static void validateAspectOpinionList(List<OpinionSentiment> expectedOpinionSentiments, List<OpinionSentiment> actualOpinionSentiments) {
        assertEquals(expectedOpinionSentiments.size(), actualOpinionSentiments.size());
        for (int i = 0; i < expectedOpinionSentiments.size(); i++) {
            validateAspectOpinion(expectedOpinionSentiments.get(i), actualOpinionSentiments.get(i));
        }
    }

    /**
     * Helper method to validate opinion sentiment.
     *
     * @param expectedAspectOpinion An expected opinion sentiment.
     * @param actualAspectOpinion An actual opinion sentiment.
     */
    static void validateAspectOpinion(OpinionSentiment expectedAspectOpinion, OpinionSentiment actualAspectOpinion) {
        assertEquals(expectedAspectOpinion.getSentiment(), actualAspectOpinion.getSentiment());
        assertEquals(expectedAspectOpinion.getText(), actualAspectOpinion.getText());
        assertEquals(expectedAspectOpinion.isNegated(), actualAspectOpinion.isNegated());
        assertEquals(expectedAspectOpinion.getOffset(), actualAspectOpinion.getOffset());
    }

    /**
     * Helper method to validate one pair of analyzed sentiments. Can't really validate score numbers because it
     * frequently changed by background model computation.
     *
     * @param expectedSentiment analyzed document sentiment returned by the service.
     * @param actualSentiment analyzed document sentiment returned by the API.
     */
    static void validateAnalyzedSentiment(boolean includeOpinionMining, DocumentSentiment expectedSentiment,
        DocumentSentiment actualSentiment) {
        assertEquals(expectedSentiment.getSentiment(), actualSentiment.getSentiment());
        validateAnalyzedSentenceSentiment(includeOpinionMining,
            expectedSentiment.getSentences().stream().collect(Collectors.toList()),
            actualSentiment.getSentences().stream().collect(Collectors.toList()));
    }

    // Healthcare task
    static void validateHealthcareEntity(HealthcareEntity expected, HealthcareEntity actual) {
        assertEquals(expected.getCategory(), actual.getCategory());
        assertEquals(expected.getSubcategory(), expected.getSubcategory());
        assertEquals(expected.getText(), actual.getText());
        assertEquals(expected.getOffset(), actual.getOffset());
        validateHealthcareEntityLinkList(expected.getDataSourceEntityLinks(), actual.getDataSourceEntityLinks());
    }

    static void validateHealthcareEntityLinkList(List<HealthcareEntityLink> expected,
        List<HealthcareEntityLink> actual) {
        if (expected == actual) {
            return;
        } else if (expected == null || actual == null) {
            assertTrue(false);
        }
    }

    static void validateHealthcareEntities(List<HealthcareEntity> expected, List<HealthcareEntity> actual) {
        assertEquals(expected.size(), actual.size());
        expected.sort(Comparator.comparing(HealthcareEntity::getText));
        actual.sort(Comparator.comparing(HealthcareEntity::getText));
        for (int i = 0; i < expected.size(); i++) {
            validateHealthcareEntity(expected.get(i), actual.get(i));
        }
    }

    static void validateHealthcareTaskResult(boolean showStatistics, List<HealthcareTaskResult> expected,
        List<HealthcareTaskResult> actual) {
        assertEquals(expected.size(), actual.size());

        for (int i = 0; i < actual.size(); i++) {
            validateRecognizeHealthcareEntitiesResultCollection(showStatistics,
                expected.get(i).getResult(), actual.get(i).getResult());
        }
    }

    // Analyze tasks
    static void validateAnalyzeBatchActionsResultList(boolean showStatistics, List<AnalyzeBatchActionsResult> expected,
        List<AnalyzeBatchActionsResult> actual) {
        assertEquals(expected.size(), actual.size());
        for (int i = 0; i < actual.size(); i++) {
            validateAnalyzeTasksResult(showStatistics, expected.get(i), actual.get(i));
        }
    }

    static void validateAnalyzeTasksResult(boolean showStatistics, AnalyzeBatchActionsResult expected,
        AnalyzeBatchActionsResult actual) {
        final TextDocumentBatchStatistics expectedOperationStatistics = expected.getStatistics();
        final TextDocumentBatchStatistics actualOperationStatistics = actual.getStatistics();
        if (showStatistics) {
            assertEquals(expectedOperationStatistics.getDocumentCount(), actualOperationStatistics.getDocumentCount());
            assertEquals(expectedOperationStatistics.getInvalidDocumentCount(),
                actualOperationStatistics.getDocumentCount());
            assertEquals(expectedOperationStatistics.getValidDocumentCount(),
                actualOperationStatistics.getValidDocumentCount());
            assertEquals(expectedOperationStatistics.getTransactionCount(),
                actualOperationStatistics.getTransactionCount());
        }

        validateRecognizeEntitiesActionResults(showStatistics,
            expected.getRecognizeEntitiesActionResults().stream().collect(Collectors.toList()),
            actual.getRecognizeEntitiesActionResults().stream().collect(Collectors.toList()));
        validateRecognizePiiEntitiesActionResults(showStatistics,
            expected.getRecognizePiiEntitiesActionResults().stream().collect(Collectors.toList()),
            actual.getRecognizePiiEntitiesActionResults().stream().collect(Collectors.toList()));
        validateExtractKeyPhrasesActionResults(showStatistics,
            expected.getExtractKeyPhrasesActionResults().stream().collect(Collectors.toList()),
            actual.getExtractKeyPhrasesActionResults().stream().collect(Collectors.toList()));
    }

    // Action results validation
    static void validateRecognizeEntitiesActionResults(boolean showStatistics,
        List<RecognizeEntitiesActionResult> expected, List<RecognizeEntitiesActionResult> actual) {
        assertEquals(expected.size(), actual.size());
        for (int i = 0; i < actual.size(); i++) {
            validateRecognizeEntitiesActionResult(showStatistics,
                expected.get(i), actual.get(i));
        }
    }

    static void validateRecognizePiiEntitiesActionResults(boolean showStatistics,
        List<RecognizePiiEntitiesActionResult> expected, List<RecognizePiiEntitiesActionResult> actual) {
        assertEquals(expected.size(), actual.size());
        for (int i = 0; i < actual.size(); i++) {
            validateRecognizePiiEntitiesActionResult(showStatistics,
                expected.get(i), actual.get(i));
        }
    }

    static void validateExtractKeyPhrasesActionResults(boolean showStatistics,
        List<ExtractKeyPhrasesActionResult> expected, List<ExtractKeyPhrasesActionResult> actual) {
        assertEquals(expected.size(), actual.size());
        for (int i = 0; i < actual.size(); i++) {
            validateExtractKeyPhrasesActionResult(showStatistics,
                expected.get(i), actual.get(i));
        }
    }

    // Action result validation
    static void validateRecognizeEntitiesActionResult(boolean showStatistics,
        RecognizeEntitiesActionResult expected, RecognizeEntitiesActionResult actual) {
        assertEquals(expected.isError(), actual.isError());
        if (actual.isError()) {
            if (expected.getError() == null) {
                assertNull(actual.getError());
            } else {
                assertNotNull(actual.getError());
                validateErrorDocument(expected.getError(), actual.getError());
            }
        }
        validateCategorizedEntitiesResultCollection(showStatistics, expected.getResult(),
            actual.getResult());
    }

    static void validateRecognizePiiEntitiesActionResult(boolean showStatistics,
        RecognizePiiEntitiesActionResult expected, RecognizePiiEntitiesActionResult actual) {
        assertEquals(expected.isError(), actual.isError());
        if (actual.isError()) {
            if (expected.getError() == null) {
                assertNull(actual.getError());
            } else {
                assertNotNull(actual.getError());
                validateErrorDocument(expected.getError(), actual.getError());
            }
        }
        validatePiiEntitiesResultCollection(showStatistics, expected.getResult(),
            actual.getResult());
    }

    static void validateExtractKeyPhrasesActionResult(boolean showStatistics,
        ExtractKeyPhrasesActionResult expected, ExtractKeyPhrasesActionResult actual) {
        assertEquals(expected.isError(), actual.isError());
        if (actual.isError()) {
            if (expected.getError() == null) {
                assertNull(actual.getError());
            } else {
                assertNotNull(actual.getError());
                validateErrorDocument(expected.getError(), actual.getError());
            }
        }
        validateExtractKeyPhrasesResultCollection(showStatistics, expected.getResult(),
            actual.getResult());
    }

    /**
     * Helper method to verify {@link TextAnalyticsResult documents} returned in a batch request.
     */
    static <T extends TextAnalyticsResult, H extends IterableStream<T>> void validateTextAnalyticsResult(
        boolean showStatistics, H expectedResults, H actualResults, BiConsumer<T, T> additionalAssertions) {

        final Map<String, T> expected = expectedResults.stream().collect(
            Collectors.toMap(TextAnalyticsResult::getId, r -> r));
        final Map<String, T> actual = actualResults.stream().collect(
            Collectors.toMap(TextAnalyticsResult::getId, r -> r));

        assertEquals(expected.size(), actual.size());

        if (showStatistics) {
            if (expectedResults instanceof AnalyzeSentimentResultCollection) {
                validateBatchStatistics(((AnalyzeSentimentResultCollection) expectedResults).getStatistics(),
                    ((AnalyzeSentimentResultCollection) actualResults).getStatistics());
            } else if (expectedResults instanceof DetectLanguageResultCollection) {
                validateBatchStatistics(((DetectLanguageResultCollection) expectedResults).getStatistics(),
                    ((DetectLanguageResultCollection) actualResults).getStatistics());
            } else if (expectedResults instanceof ExtractKeyPhrasesResultCollection) {
                validateBatchStatistics(((ExtractKeyPhrasesResultCollection) expectedResults).getStatistics(),
                    ((ExtractKeyPhrasesResultCollection) actualResults).getStatistics());
            } else if (expectedResults instanceof RecognizeEntitiesResultCollection) {
                validateBatchStatistics(((RecognizeEntitiesResultCollection) expectedResults).getStatistics(),
                    ((RecognizeEntitiesResultCollection) actualResults).getStatistics());
            } else if (expectedResults instanceof RecognizeLinkedEntitiesResultCollection) {
                validateBatchStatistics(((RecognizeLinkedEntitiesResultCollection) expectedResults).getStatistics(),
                    ((RecognizeLinkedEntitiesResultCollection) actualResults).getStatistics());
            } else if (expectedResults instanceof RecognizeHealthcareEntitiesResultCollection) {
                validateBatchStatistics(((RecognizeHealthcareEntitiesResultCollection) expectedResults).getStatistics(),
                    ((RecognizeHealthcareEntitiesResultCollection) actualResults).getStatistics());
            }
        } else {
            if (expectedResults instanceof AnalyzeSentimentResultCollection) {
                assertNull(((AnalyzeSentimentResultCollection) actualResults).getStatistics());
            } else if (expectedResults instanceof DetectLanguageResultCollection) {
                assertNull(((DetectLanguageResultCollection) actualResults).getStatistics());
            } else if (expectedResults instanceof ExtractKeyPhrasesResultCollection) {
                assertNull(((ExtractKeyPhrasesResultCollection) actualResults).getStatistics());
            } else if (expectedResults instanceof RecognizeEntitiesResultCollection) {
                assertNull(((RecognizeEntitiesResultCollection) actualResults).getStatistics());
            } else if (expectedResults instanceof RecognizeLinkedEntitiesResultCollection) {
                assertNull(((RecognizeLinkedEntitiesResultCollection) actualResults).getStatistics());
            }
        }

        expected.forEach((key, expectedValue) -> {
            T actualValue = actual.get(key);
            assertNotNull(actualValue);

            if (showStatistics) {
                validateDocumentStatistics(expectedValue.getStatistics(), actualValue.getStatistics());
            }

            if (expectedValue.getError() == null) {
                assertNull(actualValue.getError());
            } else {
                assertNotNull(actualValue.getError());
                assertEquals(expectedValue.getError().getErrorCode(), actualValue.getError().getErrorCode());

                validateErrorDocument(expectedValue.getError(), actualValue.getError());
            }

            additionalAssertions.accept(expectedValue, actualValue);
        });
    }

    /**
     * Helper method to verify TextBatchStatistics.
     *
     * @param expectedStatistics the expected value for TextBatchStatistics.
     * @param actualStatistics the value returned by API.
     */
    private static void validateBatchStatistics(TextDocumentBatchStatistics expectedStatistics,
         TextDocumentBatchStatistics actualStatistics) {
        assertEquals(expectedStatistics.getDocumentCount(), actualStatistics.getDocumentCount());
        assertEquals(expectedStatistics.getInvalidDocumentCount(), actualStatistics.getInvalidDocumentCount());
        assertEquals(expectedStatistics.getValidDocumentCount(), actualStatistics.getValidDocumentCount());
        assertEquals(expectedStatistics.getTransactionCount(), actualStatistics.getTransactionCount());
    }

    /**
     * Helper method to verify TextDocumentStatistics.
     *
     * @param expected the expected value for TextDocumentStatistics.
     * @param actual the value returned by API.
     */
    private static void validateDocumentStatistics(TextDocumentStatistics expected, TextDocumentStatistics actual) {
        assertEquals(expected.getCharacterCount(), actual.getCharacterCount());
        assertEquals(expected.getTransactionCount(), actual.getTransactionCount());
    }

    /**
     * Helper method to verify LinkedEntityMatches.
     *
     * @param expectedLinkedEntityMatches the expected value for LinkedEntityMatches.
     * @param actualLinkedEntityMatches the value returned by API.
     */
    private static void validateLinkedEntityMatches(List<LinkedEntityMatch> expectedLinkedEntityMatches,
        List<LinkedEntityMatch> actualLinkedEntityMatches) {
        assertEquals(expectedLinkedEntityMatches.size(), actualLinkedEntityMatches.size());
        expectedLinkedEntityMatches.sort(Comparator.comparing(LinkedEntityMatch::getText));
        actualLinkedEntityMatches.sort(Comparator.comparing(LinkedEntityMatch::getText));

        for (int i = 0; i < expectedLinkedEntityMatches.size(); i++) {
            LinkedEntityMatch expectedLinkedEntity = expectedLinkedEntityMatches.get(i);
            LinkedEntityMatch actualLinkedEntity = actualLinkedEntityMatches.get(i);
            assertEquals(expectedLinkedEntity.getText(), actualLinkedEntity.getText());
            assertEquals(expectedLinkedEntity.getOffset(), actualLinkedEntity.getOffset());
            assertNotNull(actualLinkedEntity.getConfidenceScore());
        }
    }

    /**
     * Helper method to verify the error document.
     *
     * @param expectedError the Error returned from the service.
     * @param actualError the Error returned from the API.
     */
    static void validateErrorDocument(TextAnalyticsError expectedError, TextAnalyticsError actualError) {
        assertEquals(expectedError.getErrorCode(), actualError.getErrorCode());
        assertEquals(expectedError.getMessage(), actualError.getMessage());
        assertEquals(expectedError.getTarget(), actualError.getTarget());
    }
}<|MERGE_RESOLUTION|>--- conflicted
+++ resolved
@@ -336,16 +336,12 @@
     abstract void analyzeTasksPagination(HttpClient httpClient, TextAnalyticsServiceVersion serviceVersion);
 
     @Test
-<<<<<<< HEAD
-    abstract void analyzeBatchActionsEmptyInput(HttpClient httpClient, TextAnalyticsServiceVersion serviceVersion);
+    abstract void analyzeTasksEmptyInput(HttpClient httpClient, TextAnalyticsServiceVersion serviceVersion);
 
     // TODO: Partial complete is still not well functional, https://github.com/Azure/azure-sdk-for-java/issues/18897
 //    @Test
 //    abstract void analyzeBatchActionsPartialCompleted(HttpClient httpClient,
 //        TextAnalyticsServiceVersion serviceVersion);
-=======
-    abstract void analyzeTasksEmptyInput(HttpClient httpClient, TextAnalyticsServiceVersion serviceVersion);
->>>>>>> 6b2269aa
 
     // Detect Language runner
     void detectLanguageShowStatisticsRunner(BiConsumer<List<DetectLanguageInput>,
