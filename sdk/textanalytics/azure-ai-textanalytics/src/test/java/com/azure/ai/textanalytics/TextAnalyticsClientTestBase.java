// Copyright (c) Microsoft Corporation. All rights reserved.
// Licensed under the MIT License.

package com.azure.ai.textanalytics;

import com.azure.ai.textanalytics.models.AnalyzeSentimentOptions;
import com.azure.ai.textanalytics.models.AspectSentiment;
import com.azure.ai.textanalytics.models.CategorizedEntity;
import com.azure.ai.textanalytics.models.DetectLanguageInput;
import com.azure.ai.textanalytics.models.DetectedLanguage;
import com.azure.ai.textanalytics.models.DocumentSentiment;
import com.azure.ai.textanalytics.models.LinkedEntity;
import com.azure.ai.textanalytics.models.LinkedEntityMatch;
import com.azure.ai.textanalytics.models.MinedOpinions;
import com.azure.ai.textanalytics.models.OpinionSentiment;
import com.azure.ai.textanalytics.models.PiiEntity;
import com.azure.ai.textanalytics.models.SentenceSentiment;
import com.azure.ai.textanalytics.models.TextAnalyticsError;
import com.azure.ai.textanalytics.models.TextAnalyticsRequestOptions;
import com.azure.ai.textanalytics.models.TextAnalyticsResult;
import com.azure.ai.textanalytics.models.TextDocumentBatchStatistics;
import com.azure.ai.textanalytics.models.TextDocumentInput;
import com.azure.ai.textanalytics.models.TextDocumentStatistics;
import com.azure.ai.textanalytics.util.AnalyzeSentimentResultCollection;
import com.azure.ai.textanalytics.util.DetectLanguageResultCollection;
import com.azure.ai.textanalytics.util.ExtractKeyPhrasesResultCollection;
import com.azure.ai.textanalytics.util.RecognizeEntitiesResultCollection;
import com.azure.ai.textanalytics.util.RecognizeLinkedEntitiesResultCollection;
import com.azure.ai.textanalytics.util.RecognizePiiEntitiesResultCollection;
import com.azure.core.credential.AzureKeyCredential;
import com.azure.core.http.HttpClient;
import com.azure.core.http.policy.HttpLogDetailLevel;
import com.azure.core.http.policy.HttpLogOptions;
import com.azure.core.http.rest.Response;
import com.azure.core.test.TestBase;
import com.azure.core.test.TestMode;
import com.azure.core.util.Configuration;
import com.azure.core.util.IterableStream;
import com.azure.identity.DefaultAzureCredentialBuilder;
import org.junit.jupiter.api.Test;

import java.util.Arrays;
import java.util.Collections;
import java.util.Comparator;
import java.util.List;
import java.util.Map;
import java.util.function.BiConsumer;
import java.util.function.Consumer;
import java.util.stream.Collectors;

import static com.azure.ai.textanalytics.TestUtils.CATEGORIZED_ENTITY_INPUTS;
import static com.azure.ai.textanalytics.TestUtils.DETECT_LANGUAGE_INPUTS;
import static com.azure.ai.textanalytics.TestUtils.FAKE_API_KEY;
import static com.azure.ai.textanalytics.TestUtils.KEY_PHRASE_INPUTS;
import static com.azure.ai.textanalytics.TestUtils.LINKED_ENTITY_INPUTS;
import static com.azure.ai.textanalytics.TestUtils.PII_ENTITY_INPUTS;
import static com.azure.ai.textanalytics.TestUtils.SENTIMENT_INPUTS;
import static com.azure.ai.textanalytics.TestUtils.TOO_LONG_INPUT;
import static com.azure.ai.textanalytics.TestUtils.getDuplicateTextDocumentInputs;
import static com.azure.ai.textanalytics.TestUtils.getWarningsTextDocumentInputs;
import static org.junit.jupiter.api.Assertions.assertEquals;
import static org.junit.jupiter.api.Assertions.assertNotNull;
import static org.junit.jupiter.api.Assertions.assertNull;

public abstract class TextAnalyticsClientTestBase extends TestBase {
    static final String BATCH_ERROR_EXCEPTION_MESSAGE = "Error in accessing the property on document id: 2, when %s returned with an error: Document text is empty. ErrorCodeValue: {invalidDocument}";
    static final String INVALID_COUNTRY_HINT_EXPECTED_EXCEPTION_MESSAGE = "Country hint is not valid. Please specify an ISO 3166-1 alpha-2 two letter country code. ErrorCodeValue: {invalidCountryHint}";
    static final String INVALID_DOCUMENT_BATCH_NPE_MESSAGE = "'documents' cannot be null.";
    static final String INVALID_DOCUMENT_EMPTY_LIST_EXCEPTION_MESSAGE = "'documents' cannot be empty.";
    static final String INVALID_DOCUMENT_EXPECTED_EXCEPTION_MESSAGE = "Document text is empty. ErrorCodeValue: {invalidDocument}";
    static final String INVALID_DOCUMENT_NPE_MESSAGE = "'document' cannot be null.";
    static final String WARNING_TOO_LONG_DOCUMENT_INPUT_MESSAGE = "The document contains very long words (longer than 64 characters). These words will be truncated and may result in unreliable model predictions.";

    // Detect Language
    @Test
    abstract void detectSingleTextLanguage(HttpClient httpClient, TextAnalyticsServiceVersion serviceVersion);

    @Test
    abstract void detectLanguageEmptyText(HttpClient httpClient, TextAnalyticsServiceVersion serviceVersion);

    @Test
    abstract void detectLanguageFaultyText(HttpClient httpClient, TextAnalyticsServiceVersion serviceVersion);

    @Test
    abstract void detectLanguageDuplicateIdInput(HttpClient httpClient, TextAnalyticsServiceVersion serviceVersion);

    @Test
    abstract void detectLanguageEmptyIdInput(HttpClient httpClient, TextAnalyticsServiceVersion serviceVersion);

    @Test
    abstract void detectLanguagesBatchInput(HttpClient httpClient, TextAnalyticsServiceVersion serviceVersion);

    @Test
    abstract void detectLanguagesBatchInputShowStatistics(HttpClient httpClient, TextAnalyticsServiceVersion serviceVersion);

    @Test
    abstract void detectLanguagesBatchListCountryHint(HttpClient httpClient, TextAnalyticsServiceVersion serviceVersion);

    // Categorized Entities
    @Test
    abstract void recognizeEntitiesForTextInput(HttpClient httpClient, TextAnalyticsServiceVersion serviceVersion);

    @Test
    abstract void recognizeEntitiesForEmptyText(HttpClient httpClient, TextAnalyticsServiceVersion serviceVersion);

    @Test
    abstract void recognizeEntitiesForFaultyText(HttpClient httpClient, TextAnalyticsServiceVersion serviceVersion);

    @Test
    abstract void recognizeEntitiesDuplicateIdInput(HttpClient httpClient, TextAnalyticsServiceVersion serviceVersion);

    @Test
    abstract void recognizeEntitiesEmptyIdInput(HttpClient httpClient, TextAnalyticsServiceVersion serviceVersion);

    @Test
    abstract void recognizeEntitiesBatchInputSingleError(HttpClient httpClient, TextAnalyticsServiceVersion serviceVersion);

    @Test
    abstract void recognizeEntitiesForBatchInput(HttpClient httpClient, TextAnalyticsServiceVersion serviceVersion);

    @Test
    abstract void recognizeEntitiesForBatchInputShowStatistics(HttpClient httpClient, TextAnalyticsServiceVersion serviceVersion);

    @Test
    abstract void recognizeEntitiesForListLanguageHint(HttpClient httpClient, TextAnalyticsServiceVersion serviceVersion);

    @Test
    abstract void recognizeEntitiesBatchTooManyDocuments(HttpClient httpClient, TextAnalyticsServiceVersion serviceVersion);

    // Personally Identifiable Information Entities
    @Test
    abstract void recognizePiiEntitiesForTextInput(HttpClient httpClient, TextAnalyticsServiceVersion serviceVersion);

    @Test
    abstract void recognizePiiEntitiesForEmptyText(HttpClient httpClient, TextAnalyticsServiceVersion serviceVersion);

    @Test
    abstract void recognizePiiEntitiesForFaultyText(HttpClient httpClient, TextAnalyticsServiceVersion serviceVersion);

    @Test
    abstract void recognizePiiEntitiesDuplicateIdInput(HttpClient httpClient, TextAnalyticsServiceVersion serviceVersion);

    @Test
    abstract void recognizePiiEntitiesEmptyIdInput(HttpClient httpClient, TextAnalyticsServiceVersion serviceVersion);

    @Test
    abstract void recognizePiiEntitiesBatchInputSingleError(HttpClient httpClient, TextAnalyticsServiceVersion serviceVersion);

    @Test
    abstract void recognizePiiEntitiesForBatchInput(HttpClient httpClient, TextAnalyticsServiceVersion serviceVersion);

    @Test
    abstract void recognizePiiEntitiesForBatchInputShowStatistics(HttpClient httpClient, TextAnalyticsServiceVersion serviceVersion);

    @Test
    abstract void recognizePiiEntitiesForListLanguageHint(HttpClient httpClient, TextAnalyticsServiceVersion serviceVersion);

    @Test
    abstract void recognizePiiEntitiesBatchTooManyDocuments(HttpClient httpClient, TextAnalyticsServiceVersion serviceVersion);

    // Linked Entities
    @Test
    abstract void recognizeLinkedEntitiesForTextInput(HttpClient httpClient, TextAnalyticsServiceVersion serviceVersion);

    @Test
    abstract void recognizeLinkedEntitiesForEmptyText(HttpClient httpClient, TextAnalyticsServiceVersion serviceVersion);

    @Test
    abstract void recognizeLinkedEntitiesForFaultyText(HttpClient httpClient, TextAnalyticsServiceVersion serviceVersion);

    @Test
    abstract void recognizeLinkedEntitiesDuplicateIdInput(HttpClient httpClient, TextAnalyticsServiceVersion serviceVersion);

    @Test
    abstract void recognizeLinkedEntitiesEmptyIdInput(HttpClient httpClient, TextAnalyticsServiceVersion serviceVersion);

    @Test
    abstract void recognizeLinkedEntitiesForBatchInput(HttpClient httpClient, TextAnalyticsServiceVersion serviceVersion);

    @Test
    abstract void recognizeLinkedEntitiesForBatchInputShowStatistics(HttpClient httpClient, TextAnalyticsServiceVersion serviceVersion);

    @Test
    abstract void recognizeLinkedEntitiesForListLanguageHint(HttpClient httpClient, TextAnalyticsServiceVersion serviceVersion);

    @Test
    abstract void recognizeLinkedEntitiesBatchTooManyDocuments(HttpClient httpClient, TextAnalyticsServiceVersion serviceVersion);

    // Key Phrases
    @Test
    abstract void extractKeyPhrasesForTextInput(HttpClient httpClient, TextAnalyticsServiceVersion serviceVersion);

    @Test
    abstract void extractKeyPhrasesForEmptyText(HttpClient httpClient, TextAnalyticsServiceVersion serviceVersion);

    @Test
    abstract void extractKeyPhrasesForFaultyText(HttpClient httpClient, TextAnalyticsServiceVersion serviceVersion);

    @Test
    abstract void extractKeyPhrasesDuplicateIdInput(HttpClient httpClient, TextAnalyticsServiceVersion serviceVersion);

    @Test
    abstract void extractKeyPhrasesEmptyIdInput(HttpClient httpClient, TextAnalyticsServiceVersion serviceVersion);

    @Test
    abstract void extractKeyPhrasesForBatchInput(HttpClient httpClient, TextAnalyticsServiceVersion serviceVersion);

    @Test
    abstract void extractKeyPhrasesForBatchInputShowStatistics(HttpClient httpClient, TextAnalyticsServiceVersion serviceVersion);

    @Test
    abstract void extractKeyPhrasesForListLanguageHint(HttpClient httpClient, TextAnalyticsServiceVersion serviceVersion);

    @Test
    abstract void extractKeyPhrasesWarning(HttpClient httpClient, TextAnalyticsServiceVersion serviceVersion);

    @Test
    abstract void extractKeyPhrasesBatchWarning(HttpClient httpClient, TextAnalyticsServiceVersion serviceVersion);

    @Test
    abstract void extractKeyPhrasesBatchTooManyDocuments(HttpClient httpClient, TextAnalyticsServiceVersion serviceVersion);

    // Sentiment
    @Test
    abstract void analyzeSentimentForTextInput(HttpClient httpClient, TextAnalyticsServiceVersion serviceVersion);

    @Test
    abstract void analyzeSentimentForTextInputWithDefaultLanguageHint(HttpClient httpClient, TextAnalyticsServiceVersion serviceVersion);

    @Test
    abstract void analyzeSentimentForTextInputWithOpinionMining(HttpClient httpClient, TextAnalyticsServiceVersion serviceVersion);

    @Test
    abstract void analyzeSentimentForEmptyText(HttpClient httpClient, TextAnalyticsServiceVersion serviceVersion);

    @Test
    abstract void analyzeSentimentForFaultyText(HttpClient httpClient, TextAnalyticsServiceVersion serviceVersion);

    @Test
    abstract void analyzeSentimentDuplicateIdInput(HttpClient httpClient, TextAnalyticsServiceVersion serviceVersion);

    @Test
<<<<<<< HEAD
    abstract void analyzeSentimentForBatchStringInput(HttpClient httpClient, TextAnalyticsServiceVersion serviceVersion);

    @Test
    abstract void analyzeSentimentForListStringWithLanguageHint(HttpClient httpClient, TextAnalyticsServiceVersion serviceVersion);

    @Test
    abstract void analyzeSentimentForListStringShowStatisticsExcludeOpinionMining(HttpClient httpClient, TextAnalyticsServiceVersion serviceVersion);

    @Test
    abstract void analyzeSentimentForListStringNotShowStatisticsButIncludeOpinionMining(HttpClient httpClient, TextAnalyticsServiceVersion serviceVersion);

    @Test
    abstract void analyzeSentimentForListStringShowStatisticsAndIncludeOpinionMining(HttpClient httpClient, TextAnalyticsServiceVersion serviceVersion);

    @Test
    abstract void analyzeSentimentForBatchInputWithNullRequestOptions(HttpClient httpClient, TextAnalyticsServiceVersion serviceVersion);
=======
    abstract void analyzeSentimentEmptyIdInput(HttpClient httpClient, TextAnalyticsServiceVersion serviceVersion);

    @Test
    abstract void analyzeSentimentForBatchInput(HttpClient httpClient, TextAnalyticsServiceVersion serviceVersion);
>>>>>>> c91d0a62

    @Test
    abstract void analyzeSentimentForBatchInputShowStatistics(HttpClient httpClient, TextAnalyticsServiceVersion serviceVersion);

    @Test
    abstract void analyzeSentimentForBatchInputWithNullAnalyzeSentimentOptions(HttpClient httpClient, TextAnalyticsServiceVersion serviceVersion);

    @Test
    abstract void analyzeSentimentForBatchInputShowStatisticsExcludeOpinionMining(HttpClient httpClient, TextAnalyticsServiceVersion serviceVersion);

    @Test
    abstract void analyzeSentimentForBatchInputNotShowStatisticsButIncludeOpinionMining(HttpClient httpClient, TextAnalyticsServiceVersion serviceVersion);

    @Test
    abstract void analyzeSentimentForBatchInputShowStatisticsAndIncludeOpinionMining(HttpClient httpClient, TextAnalyticsServiceVersion serviceVersion);

    @Test
    abstract void analyzeSentimentBatchTooManyDocuments(HttpClient httpClient, TextAnalyticsServiceVersion serviceVersion);

    // Detect Language runner
    void detectLanguageShowStatisticsRunner(BiConsumer<List<DetectLanguageInput>,
        TextAnalyticsRequestOptions> testRunner) {
        final List<DetectLanguageInput> detectLanguageInputs = TestUtils.getDetectLanguageInputs();

        TextAnalyticsRequestOptions options = new TextAnalyticsRequestOptions().setIncludeStatistics(true);
        testRunner.accept(detectLanguageInputs, options);
    }

    void detectLanguageDuplicateIdRunner(BiConsumer<List<DetectLanguageInput>,
        TextAnalyticsRequestOptions> testRunner) {
        testRunner.accept(TestUtils.getDuplicateIdDetectLanguageInputs(), null);
    }

    void detectLanguagesCountryHintRunner(BiConsumer<List<String>, String> testRunner) {
        testRunner.accept(DETECT_LANGUAGE_INPUTS, "US");
    }

    void detectLanguagesBatchListCountryHintWithOptionsRunner(BiConsumer<List<String>,
        TextAnalyticsRequestOptions> testRunner) {
        TextAnalyticsRequestOptions options = new TextAnalyticsRequestOptions().setIncludeStatistics(true);
        testRunner.accept(TestUtils.DETECT_LANGUAGE_INPUTS, options);
    }

    void detectLanguageStringInputRunner(Consumer<List<String>> testRunner) {
        testRunner.accept(DETECT_LANGUAGE_INPUTS);
    }

    void detectLanguageRunner(Consumer<List<DetectLanguageInput>> testRunner) {
        testRunner.accept(TestUtils.getDetectLanguageInputs());
    }

    void detectSingleTextLanguageRunner(Consumer<String> testRunner) {
        testRunner.accept(DETECT_LANGUAGE_INPUTS.get(0));
    }

    void detectLanguageInvalidCountryHintRunner(BiConsumer<String, String> testRunner) {
        testRunner.accept(DETECT_LANGUAGE_INPUTS.get(1), "en");
    }

    void detectLanguageEmptyCountryHintRunner(BiConsumer<String, String> testRunner) {
        testRunner.accept(DETECT_LANGUAGE_INPUTS.get(1), "");
    }

    void detectLanguageNoneCountryHintRunner(BiConsumer<String, String> testRunner) {
        testRunner.accept(DETECT_LANGUAGE_INPUTS.get(1), "none");
    }

    // Categorized Entity runner
    void recognizeCategorizedEntitiesForSingleTextInputRunner(Consumer<String> testRunner) {
        testRunner.accept(CATEGORIZED_ENTITY_INPUTS.get(0));
    }

    void recognizeCategorizedEntityStringInputRunner(Consumer<List<String>> testRunner) {
        testRunner.accept(CATEGORIZED_ENTITY_INPUTS);
    }

    void recognizeCategorizedEntityDuplicateIdRunner(Consumer<List<TextDocumentInput>> testRunner) {
        testRunner.accept(getDuplicateTextDocumentInputs());
    }

    void recognizeCategorizedEntitiesLanguageHintRunner(BiConsumer<List<String>, String> testRunner) {
        testRunner.accept(CATEGORIZED_ENTITY_INPUTS, "en");
    }

    void recognizeBatchCategorizedEntitySingleErrorRunner(Consumer<List<TextDocumentInput>> testRunner) {
        List<TextDocumentInput> inputs = Collections.singletonList(new TextDocumentInput("2", " "));
        testRunner.accept(inputs);
    }

    void recognizeBatchCategorizedEntityRunner(Consumer<List<TextDocumentInput>> testRunner) {
        testRunner.accept(TestUtils.getTextDocumentInputs(CATEGORIZED_ENTITY_INPUTS));
    }

    void recognizeBatchCategorizedEntitiesShowStatsRunner(
        BiConsumer<List<TextDocumentInput>, TextAnalyticsRequestOptions> testRunner) {
        final List<TextDocumentInput> textDocumentInputs = TestUtils.getTextDocumentInputs(CATEGORIZED_ENTITY_INPUTS);
        TextAnalyticsRequestOptions options = new TextAnalyticsRequestOptions().setIncludeStatistics(true);

        testRunner.accept(textDocumentInputs, options);
    }

    void recognizeStringBatchCategorizedEntitiesShowStatsRunner(
        BiConsumer<List<String>, TextAnalyticsRequestOptions> testRunner) {
        testRunner.accept(CATEGORIZED_ENTITY_INPUTS, new TextAnalyticsRequestOptions().setIncludeStatistics(true));
    }

    // Personally Identifiable Information Entity runner
    void recognizePiiSingleDocumentRunner(Consumer<String> testRunner) {
        testRunner.accept(PII_ENTITY_INPUTS.get(0));
    }

    void recognizePiiLanguageHintRunner(BiConsumer<List<String>, String> testRunner) {
        testRunner.accept(PII_ENTITY_INPUTS, "en");
    }

    void recognizeBatchPiiEntityDuplicateIdRunner(Consumer<List<TextDocumentInput>> testRunner) {
        testRunner.accept(getDuplicateTextDocumentInputs());
    }

    void recognizePiiEntitiesLanguageHintRunner(BiConsumer<List<String>, String> testRunner) {
        testRunner.accept(PII_ENTITY_INPUTS, "en");
    }

    void recognizeBatchPiiEntitySingleErrorRunner(Consumer<List<TextDocumentInput>> testRunner) {
        List<TextDocumentInput> inputs = Collections.singletonList(new TextDocumentInput("2", " "));
        testRunner.accept(inputs);
    }

    void recognizeBatchPiiEntitiesRunner(Consumer<List<TextDocumentInput>> testRunner) {
        testRunner.accept(TestUtils.getTextDocumentInputs(PII_ENTITY_INPUTS));
    }

    void recognizeBatchPiiEntitiesShowStatsRunner(
        BiConsumer<List<TextDocumentInput>, TextAnalyticsRequestOptions> testRunner) {
        final List<TextDocumentInput> textDocumentInputs = TestUtils.getTextDocumentInputs(PII_ENTITY_INPUTS);
        TextAnalyticsRequestOptions options = new TextAnalyticsRequestOptions().setIncludeStatistics(true);

        testRunner.accept(textDocumentInputs, options);
    }

    void recognizeStringBatchPiiEntitiesShowStatsRunner(
        BiConsumer<List<String>, TextAnalyticsRequestOptions> testRunner) {
        testRunner.accept(PII_ENTITY_INPUTS, new TextAnalyticsRequestOptions().setIncludeStatistics(true));
    }

    // Linked Entity runner
    void recognizeLinkedEntitiesForSingleTextInputRunner(Consumer<String> testRunner) {
        testRunner.accept(LINKED_ENTITY_INPUTS.get(0));
    }

    void recognizeBatchStringLinkedEntitiesShowStatsRunner(
        BiConsumer<List<String>, TextAnalyticsRequestOptions> testRunner) {
        testRunner.accept(LINKED_ENTITY_INPUTS, new TextAnalyticsRequestOptions().setIncludeStatistics(true));
    }

    void recognizeBatchLinkedEntitiesShowStatsRunner(
        BiConsumer<List<TextDocumentInput>, TextAnalyticsRequestOptions> testRunner) {
        TextAnalyticsRequestOptions options = new TextAnalyticsRequestOptions().setIncludeStatistics(true);

        testRunner.accept(TestUtils.getTextDocumentInputs(LINKED_ENTITY_INPUTS), options);
    }

    void recognizeLinkedLanguageHintRunner(BiConsumer<List<String>, String> testRunner) {
        testRunner.accept(LINKED_ENTITY_INPUTS, "en");
    }

    void recognizeLinkedStringInputRunner(Consumer<List<String>> testRunner) {
        testRunner.accept(LINKED_ENTITY_INPUTS);
    }

    void recognizeBatchLinkedEntityRunner(Consumer<List<TextDocumentInput>> testRunner) {
        testRunner.accept(TestUtils.getTextDocumentInputs(LINKED_ENTITY_INPUTS));
    }

    void recognizeBatchLinkedEntityDuplicateIdRunner(Consumer<List<TextDocumentInput>> testRunner) {
        testRunner.accept(getDuplicateTextDocumentInputs());
    }

    // Key Phrases runner
    void extractKeyPhrasesForSingleTextInputRunner(Consumer<String> testRunner) {
        testRunner.accept(KEY_PHRASE_INPUTS.get(1));
    };

    void extractBatchStringKeyPhrasesShowStatsRunner(BiConsumer<List<String>, TextAnalyticsRequestOptions> testRunner) {
        testRunner.accept(KEY_PHRASE_INPUTS, new TextAnalyticsRequestOptions().setIncludeStatistics(true));
    }

    void extractBatchKeyPhrasesShowStatsRunner(
        BiConsumer<List<TextDocumentInput>, TextAnalyticsRequestOptions> testRunner) {
        final List<TextDocumentInput> textDocumentInputs = TestUtils.getTextDocumentInputs(KEY_PHRASE_INPUTS);
        TextAnalyticsRequestOptions options = new TextAnalyticsRequestOptions().setIncludeStatistics(true);
        testRunner.accept(textDocumentInputs, options);
    }

    void extractKeyPhrasesLanguageHintRunner(BiConsumer<List<String>, String> testRunner) {
        testRunner.accept(KEY_PHRASE_INPUTS, "en");
    }

    void extractKeyPhrasesStringInputRunner(Consumer<List<String>> testRunner) {
        testRunner.accept(KEY_PHRASE_INPUTS);
    }

    void extractBatchKeyPhrasesRunner(Consumer<List<TextDocumentInput>> testRunner) {
        testRunner.accept(TestUtils.getTextDocumentInputs(KEY_PHRASE_INPUTS));
    }

    void extractBatchKeyPhrasesDuplicateIdRunner(Consumer<List<TextDocumentInput>> testRunner) {
        testRunner.accept(getDuplicateTextDocumentInputs());
    }

    void extractKeyPhrasesWarningRunner(Consumer<String> testRunner) {
        testRunner.accept(TOO_LONG_INPUT);
    }

    void extractKeyPhrasesBatchWarningRunner(Consumer<List<TextDocumentInput>> testRunner) {
        testRunner.accept(getWarningsTextDocumentInputs());
    }

    // Sentiment Runner
    void analyzeSentimentForSingleTextInputRunner(Consumer<String> testRunner) {
        testRunner.accept(SENTIMENT_INPUTS.get(0));
    }

    void analyzeSentimentForTextInputWithOpinionMiningRunner(BiConsumer<String, AnalyzeSentimentOptions> testRunner) {
        testRunner.accept(SENTIMENT_INPUTS.get(0), new AnalyzeSentimentOptions().setIncludeOpinionMining(true));
    }

    void analyzeSentimentLanguageHintRunner(BiConsumer<List<String>, String> testRunner) {
        testRunner.accept(SENTIMENT_INPUTS, "en");
    }

    void analyzeSentimentStringInputRunner(Consumer<List<String>> testRunner) {
        testRunner.accept(SENTIMENT_INPUTS);
    }

    void analyzeBatchSentimentRunner(Consumer<List<TextDocumentInput>> testRunner) {
        testRunner.accept(TestUtils.getTextDocumentInputs(SENTIMENT_INPUTS));
    }

    void analyzeBatchSentimentDuplicateIdRunner(Consumer<List<TextDocumentInput>> testRunner) {
        testRunner.accept(getDuplicateTextDocumentInputs());
    }

    void analyzeBatchStringSentimentShowStatsAndIncludeOpinionMiningRunner(BiConsumer<List<String>, AnalyzeSentimentOptions> testRunner) {
        testRunner.accept(SENTIMENT_INPUTS,
            new AnalyzeSentimentOptions().setIncludeStatistics(true).setIncludeOpinionMining(true));
    }

    void analyzeBatchSentimentShowStatsRunner(BiConsumer<List<TextDocumentInput>, TextAnalyticsRequestOptions> testRunner) {
        final List<TextDocumentInput> textDocumentInputs = TestUtils.getTextDocumentInputs(SENTIMENT_INPUTS);
        testRunner.accept(textDocumentInputs, new TextAnalyticsRequestOptions().setIncludeStatistics(true));
    }

    void analyzeBatchSentimentOpinionMining(BiConsumer<List<TextDocumentInput>, AnalyzeSentimentOptions> testRunner) {
        final List<TextDocumentInput> textDocumentInputs = TestUtils.getTextDocumentInputs(SENTIMENT_INPUTS);
        testRunner.accept(textDocumentInputs, new AnalyzeSentimentOptions().setIncludeOpinionMining(true)
            .setIncludeStatistics(true));
    }

    // other Runners
    void emptyTextRunner(Consumer<String> testRunner) {
        testRunner.accept("");
    }

    void faultyTextRunner(Consumer<String> testRunner) {
        testRunner.accept("!@#%%");
    }

    void detectLanguageInputEmptyIdRunner(Consumer<List<DetectLanguageInput>> testRunner) {
        testRunner.accept(Arrays.asList(new DetectLanguageInput("", DETECT_LANGUAGE_INPUTS.get(0))));
    }

    void textAnalyticsInputEmptyIdRunner(Consumer<List<TextDocumentInput>> testRunner) {
        testRunner.accept(Arrays.asList(new TextDocumentInput("", CATEGORIZED_ENTITY_INPUTS.get(0))));
    }

    void tooManyDocumentsRunner(
        Consumer<List<String>> testRunner) {
        final String documentInput = CATEGORIZED_ENTITY_INPUTS.get(0);
        // max num of document size is 10
        testRunner.accept(Arrays.asList(
            documentInput, documentInput, documentInput, documentInput, documentInput, documentInput,
            documentInput, documentInput, documentInput, documentInput, documentInput, documentInput));
    }

    String getEndpoint() {
        return interceptorManager.isPlaybackMode()
            ? "https://localhost:8080"
            : Configuration.getGlobalConfiguration().get("AZURE_TEXT_ANALYTICS_ENDPOINT");
    }

    TextAnalyticsClientBuilder getTextAnalyticsAsyncClientBuilder(HttpClient httpClient,
        TextAnalyticsServiceVersion serviceVersion) {
        TextAnalyticsClientBuilder builder = new TextAnalyticsClientBuilder()
            .endpoint(getEndpoint())
            .httpClient(httpClient == null ? interceptorManager.getPlaybackClient() : httpClient)
            .httpLogOptions(new HttpLogOptions().setLogLevel(HttpLogDetailLevel.BODY_AND_HEADERS))
            .serviceVersion(serviceVersion);
        if (getTestMode() == TestMode.RECORD) {
            builder.addPolicy(interceptorManager.getRecordPolicy());
        }
        if (getTestMode() == TestMode.PLAYBACK) {
            builder.credential(new AzureKeyCredential(FAKE_API_KEY));
        } else {
            builder.credential(new DefaultAzureCredentialBuilder().build());
        }
        return builder;
    }

    static void validateDetectLanguageResultCollectionWithResponse(boolean showStatistics,
        DetectLanguageResultCollection expected, int expectedStatusCode,
        Response<DetectLanguageResultCollection> response) {
        assertNotNull(response);
        assertEquals(expectedStatusCode, response.getStatusCode());
        validateDetectLanguageResultCollection(showStatistics, expected, response.getValue());
    }

    static void validateDetectLanguageResultCollection(boolean showStatistics,
        DetectLanguageResultCollection expected, DetectLanguageResultCollection actual) {
        validateTextAnalyticsResult(showStatistics, expected, actual, (expectedItem, actualItem) ->
            validatePrimaryLanguage(expectedItem.getPrimaryLanguage(), actualItem.getPrimaryLanguage()));
    }

    static void validateCategorizedEntitiesResultCollectionWithResponse(boolean showStatistics,
        RecognizeEntitiesResultCollection expected, int expectedStatusCode,
        Response<RecognizeEntitiesResultCollection> response) {
        assertNotNull(response);
        assertEquals(expectedStatusCode, response.getStatusCode());
        validateCategorizedEntitiesResultCollection(showStatistics, expected, response.getValue());
    }

    static void validateCategorizedEntitiesResultCollection(boolean showStatistics,
        RecognizeEntitiesResultCollection expected, RecognizeEntitiesResultCollection actual) {
        validateTextAnalyticsResult(showStatistics, expected, actual, (expectedItem, actualItem) ->
            validateCategorizedEntities(
                expectedItem.getEntities().stream().collect(Collectors.toList()),
                actualItem.getEntities().stream().collect(Collectors.toList())));
    }

    static void validatePiiEntitiesResultCollectionWithResponse(boolean showStatistics,
        RecognizePiiEntitiesResultCollection expected, int expectedStatusCode,
        Response<RecognizePiiEntitiesResultCollection> response) {
        assertNotNull(response);
        assertEquals(expectedStatusCode, response.getStatusCode());
        validatePiiEntitiesResultCollection(showStatistics, expected, response.getValue());
    }

    static void validatePiiEntitiesResultCollection(boolean showStatistics,
        RecognizePiiEntitiesResultCollection expected, RecognizePiiEntitiesResultCollection actual) {
        validateTextAnalyticsResult(showStatistics, expected, actual, (expectedItem, actualItem) ->
            validatePiiEntities(
                expectedItem.getEntities().stream().collect(Collectors.toList()),
                actualItem.getEntities().stream().collect(Collectors.toList())));
    }

    static void validateLinkedEntitiesResultCollectionWithResponse(boolean showStatistics,
        RecognizeLinkedEntitiesResultCollection expected, int expectedStatusCode,
        Response<RecognizeLinkedEntitiesResultCollection> response) {
        assertNotNull(response);
        assertEquals(expectedStatusCode, response.getStatusCode());
        validateLinkedEntitiesResultCollection(showStatistics, expected, response.getValue());
    }

    static void validateLinkedEntitiesResultCollection(boolean showStatistics,
        RecognizeLinkedEntitiesResultCollection expected, RecognizeLinkedEntitiesResultCollection actual) {
        validateTextAnalyticsResult(showStatistics, expected, actual, (expectedItem, actualItem) ->
            validateLinkedEntities(
                expectedItem.getEntities().stream().collect(Collectors.toList()),
                actualItem.getEntities().stream().collect(Collectors.toList())));
    }

    static void validateExtractKeyPhrasesResultCollectionWithResponse(boolean showStatistics,
        ExtractKeyPhrasesResultCollection expected, int expectedStatusCode,
        Response<ExtractKeyPhrasesResultCollection> response) {
        assertNotNull(response);
        assertEquals(expectedStatusCode, response.getStatusCode());
        validateExtractKeyPhrasesResultCollection(showStatistics, expected, response.getValue());
    }

    static void validateExtractKeyPhrasesResultCollection(boolean showStatistics,
        ExtractKeyPhrasesResultCollection expected, ExtractKeyPhrasesResultCollection actual) {
        validateTextAnalyticsResult(showStatistics, expected, actual, (expectedItem, actualItem) ->
            validateKeyPhrases(
                expectedItem.getKeyPhrases().stream().collect(Collectors.toList()),
                actualItem.getKeyPhrases().stream().collect(Collectors.toList())));
    }

    static void validateSentimentResultCollectionWithResponse(boolean showStatistics, boolean includeOpinionMining,
        AnalyzeSentimentResultCollection expected,
        int expectedStatusCode, Response<AnalyzeSentimentResultCollection> response) {
        assertNotNull(response);
        assertEquals(expectedStatusCode, response.getStatusCode());
        validateSentimentResultCollection(showStatistics, includeOpinionMining, expected, response.getValue());
    }

    static void validateSentimentResultCollection(boolean showStatistics, boolean includeOpinionMining,
        AnalyzeSentimentResultCollection expected, AnalyzeSentimentResultCollection actual) {
        validateTextAnalyticsResult(showStatistics, expected, actual, (expectedItem, actualItem) ->
            validateAnalyzedSentiment(includeOpinionMining, expectedItem.getDocumentSentiment(), actualItem.getDocumentSentiment()));
    }

    /**
     * Helper method to validate a single detected language.
     *
     * @param expectedLanguage detectedLanguage returned by the service.
     * @param actualLanguage detectedLanguage returned by the API.
     */
    static void validatePrimaryLanguage(DetectedLanguage expectedLanguage, DetectedLanguage actualLanguage) {
        // TODO: issue https://github.com/Azure/azure-sdk-for-java/issues/13841
        assertNotNull(actualLanguage.getIso6391Name());
        assertNotNull(actualLanguage.getName());
        assertNotNull(actualLanguage.getConfidenceScore());
    }

    /**
     * Helper method to validate a single categorized entity.
     *
     * @param expectedCategorizedEntity CategorizedEntity returned by the service.
     * @param actualCategorizedEntity CategorizedEntity returned by the API.
     */
    static void validateCategorizedEntity(
        CategorizedEntity expectedCategorizedEntity, CategorizedEntity actualCategorizedEntity) {
        assertEquals(expectedCategorizedEntity.getSubcategory(), actualCategorizedEntity.getSubcategory());
        assertEquals(expectedCategorizedEntity.getText(), actualCategorizedEntity.getText());
        assertEquals(expectedCategorizedEntity.getOffset(), actualCategorizedEntity.getOffset());
        assertEquals(expectedCategorizedEntity.getLength(), actualCategorizedEntity.getLength());
        assertEquals(expectedCategorizedEntity.getCategory(), actualCategorizedEntity.getCategory());
        assertNotNull(actualCategorizedEntity.getConfidenceScore());
    }

    /**
     * Helper method to validate a single Personally Identifiable Information entity.
     *
     * @param expectedPiiEntity PiiEntity returned by the service.
     * @param actualPiiEntity PiiEntity returned by the API.
     */
    static void validatePiiEntity(PiiEntity expectedPiiEntity, PiiEntity actualPiiEntity) {
        assertEquals(expectedPiiEntity.getLength() > 0, actualPiiEntity.getLength() > 0);
        assertEquals(expectedPiiEntity.getOffset(), actualPiiEntity.getOffset());
        assertEquals(expectedPiiEntity.getSubcategory(), actualPiiEntity.getSubcategory());
        assertEquals(expectedPiiEntity.getText(), actualPiiEntity.getText());
        assertEquals(expectedPiiEntity.getCategory(), actualPiiEntity.getCategory());
        assertNotNull(actualPiiEntity.getConfidenceScore());
    }

    /**
     * Helper method to validate a single linked entity.
     *
     * @param expectedLinkedEntity LinkedEntity returned by the service.
     * @param actualLinkedEntity LinkedEntity returned by the API.
     */
    static void validateLinkedEntity(LinkedEntity expectedLinkedEntity, LinkedEntity actualLinkedEntity) {
        assertEquals(expectedLinkedEntity.getName(), actualLinkedEntity.getName());
        assertEquals(expectedLinkedEntity.getDataSource(), actualLinkedEntity.getDataSource());
        assertEquals(expectedLinkedEntity.getLanguage(), actualLinkedEntity.getLanguage());
        assertEquals(expectedLinkedEntity.getUrl(), actualLinkedEntity.getUrl());
        assertEquals(expectedLinkedEntity.getDataSourceEntityId(), actualLinkedEntity.getDataSourceEntityId());
        validateLinkedEntityMatches(expectedLinkedEntity.getMatches().stream().collect(Collectors.toList()),
            actualLinkedEntity.getMatches().stream().collect(Collectors.toList()));
    }

    /**
     * Helper method to validate a single key phrase.
     *
     * @param expectedKeyPhrases key phrases returned by the service.
     * @param actualKeyPhrases key phrases returned by the API.
     */
    static void validateKeyPhrases(List<String> expectedKeyPhrases, List<String> actualKeyPhrases) {
        assertEquals(expectedKeyPhrases.size(), actualKeyPhrases.size());
        Collections.sort(expectedKeyPhrases);
        Collections.sort(actualKeyPhrases);
        for (int i = 0; i < expectedKeyPhrases.size(); i++) {
            assertEquals(expectedKeyPhrases.get(i), actualKeyPhrases.get(i));
        }
    }

    /**
     * Helper method to validate the list of categorized entities.
     *
     *  @param expectedCategorizedEntityList categorizedEntities returned by the service.
     * @param actualCategorizedEntityList categorizedEntities returned by the API.
     */
    static void validateCategorizedEntities(List<CategorizedEntity> expectedCategorizedEntityList,
        List<CategorizedEntity> actualCategorizedEntityList) {
        assertEquals(expectedCategorizedEntityList.size(), actualCategorizedEntityList.size());
        expectedCategorizedEntityList.sort(Comparator.comparing(CategorizedEntity::getText));
        actualCategorizedEntityList.sort(Comparator.comparing(CategorizedEntity::getText));

        for (int i = 0; i < expectedCategorizedEntityList.size(); i++) {
            CategorizedEntity expectedCategorizedEntity = expectedCategorizedEntityList.get(i);
            CategorizedEntity actualCategorizedEntity = actualCategorizedEntityList.get(i);
            validateCategorizedEntity(expectedCategorizedEntity, actualCategorizedEntity);
        }
    }

    /**
     * Helper method to validate the list of Personally Identifiable Information entities.
     *
     * @param expectedPiiEntityList piiEntities returned by the service.
     * @param actualPiiEntityList piiEntities returned by the API.
     */
    static void validatePiiEntities(List<PiiEntity> expectedPiiEntityList, List<PiiEntity> actualPiiEntityList) {
        assertEquals(expectedPiiEntityList.size(), actualPiiEntityList.size());
        expectedPiiEntityList.sort(Comparator.comparing(PiiEntity::getText));
        actualPiiEntityList.sort(Comparator.comparing(PiiEntity::getText));

        for (int i = 0; i < expectedPiiEntityList.size(); i++) {
            PiiEntity expectedPiiEntity = expectedPiiEntityList.get(i);
            PiiEntity actualPiiEntity = actualPiiEntityList.get(i);
            validatePiiEntity(expectedPiiEntity, actualPiiEntity);
        }
    }

    /**
     * Helper method to validate the list of linked entities.
     *
     * @param expectedLinkedEntityList linkedEntities returned by the service.
     * @param actualLinkedEntityList linkedEntities returned by the API.
     */
    static void validateLinkedEntities(List<LinkedEntity> expectedLinkedEntityList,
        List<LinkedEntity> actualLinkedEntityList) {
        assertEquals(expectedLinkedEntityList.size(), actualLinkedEntityList.size());
        expectedLinkedEntityList.sort(Comparator.comparing(LinkedEntity::getName));
        actualLinkedEntityList.sort(Comparator.comparing(LinkedEntity::getName));

        for (int i = 0; i < expectedLinkedEntityList.size(); i++) {
            LinkedEntity expectedLinkedEntity = expectedLinkedEntityList.get(i);
            LinkedEntity actualLinkedEntity = actualLinkedEntityList.get(i);
            validateLinkedEntity(expectedLinkedEntity, actualLinkedEntity);
        }
    }

    /**
     * Helper method to validate the list of sentence sentiment. Can't really validate score numbers because it
     * frequently changed by background model computation.
     *
     * @param expectedSentimentList a list of analyzed sentence sentiment returned by the service.
     * @param actualSentimentList a list of analyzed sentence sentiment returned by the API.
     */
    static void validateAnalyzedSentenceSentiment(boolean includeOpinionMining, List<SentenceSentiment> expectedSentimentList,
        List<SentenceSentiment> actualSentimentList) {

        assertEquals(expectedSentimentList.size(), actualSentimentList.size());
        for (int i = 0; i < expectedSentimentList.size(); i++) {
            validateSentenceSentiment(includeOpinionMining, expectedSentimentList.get(i), actualSentimentList.get(i));
        }
    }

    /**
     * Helper method to validate one pair of analyzed sentiments. Can't really validate score numbers because it
     * frequently changed by background model computation.
     *
     * @param expectedSentiment analyzed sentence sentiment returned by the service.
     * @param actualSentiment analyzed sentence sentiment returned by the API.
     */
    static void validateSentenceSentiment(boolean includeOpinionMining, SentenceSentiment expectedSentiment, SentenceSentiment actualSentiment) {
        assertEquals(expectedSentiment.getSentiment(), actualSentiment.getSentiment());
        assertEquals(expectedSentiment.getText(), actualSentiment.getText());
        if (includeOpinionMining) {
            validateSentenceMinedOpinions(expectedSentiment.getMinedOpinions().stream().collect(Collectors.toList()),
                actualSentiment.getMinedOpinions().stream().collect(Collectors.toList()));
        } else {
            assertNull(actualSentiment.getMinedOpinions());
        }
    }

    /**
     * Helper method to validate sentence's mined opinions.
     *
     * @param expectedMinedOpinions a list of mined opinions returned by the service.
     * @param actualMinedOpinions a list of mined opinions returned by the API.
     */
    static void validateSentenceMinedOpinions(List<MinedOpinions> expectedMinedOpinions,
        List<MinedOpinions> actualMinedOpinions) {
        assertEquals(expectedMinedOpinions.size(), actualMinedOpinions.size());
        for (int i = 0; i < actualMinedOpinions.size(); i++) {
            final MinedOpinions expectedMinedOpinion = expectedMinedOpinions.get(i);
            final MinedOpinions actualMinedOpinion = actualMinedOpinions.get(i);
            validateAspectSentiment(expectedMinedOpinion.getAspect(), actualMinedOpinion.getAspect());
            validateAspectOpinionList(expectedMinedOpinion.getOpinions().stream().collect(Collectors.toList()),
                actualMinedOpinion.getOpinions().stream().collect(Collectors.toList()));
        }
    }

    /**
     * Helper method to validate aspect sentiment.
     *
     * @param expectedAspectSentiment An expected aspect sentiment.
     * @param actualAspectSentiment An actual aspect sentiment.
     */
    static void validateAspectSentiment(AspectSentiment expectedAspectSentiment, AspectSentiment actualAspectSentiment) {
        assertEquals(expectedAspectSentiment.getSentiment(), actualAspectSentiment.getSentiment());
        assertEquals(expectedAspectSentiment.getText(), actualAspectSentiment.getText());
        assertEquals(expectedAspectSentiment.getLength(), actualAspectSentiment.getLength());
        assertEquals(expectedAspectSentiment.getOffset(), actualAspectSentiment.getOffset());
    }

    /**
     * Helper method to validate a list of {@link OpinionSentiment}.
     *
     * @param expectedOpinionSentiments A list of expected opinion sentiments.
     * @param actualOpinionSentiments A list of actual opinion sentiments.
     */
    static void validateAspectOpinionList(List<OpinionSentiment> expectedOpinionSentiments, List<OpinionSentiment> actualOpinionSentiments) {
        assertEquals(expectedOpinionSentiments.size(), actualOpinionSentiments.size());
        for (int i = 0; i < expectedOpinionSentiments.size(); i++) {
            validateAspectOpinion(expectedOpinionSentiments.get(i), actualOpinionSentiments.get(i));
        }
    }

    /**
     * Helper method to validate opinion sentiment.
     *
     * @param expectedAspectOpinion An expected opinion sentiment.
     * @param actualAspectOpinion An actual opinion sentiment.
     */
    static void validateAspectOpinion(OpinionSentiment expectedAspectOpinion, OpinionSentiment actualAspectOpinion) {
        assertEquals(expectedAspectOpinion.getSentiment(), actualAspectOpinion.getSentiment());
        assertEquals(expectedAspectOpinion.getText(), actualAspectOpinion.getText());
        assertEquals(expectedAspectOpinion.isNegated(), actualAspectOpinion.isNegated());
        assertEquals(expectedAspectOpinion.getLength(), actualAspectOpinion.getLength());
        assertEquals(expectedAspectOpinion.getOffset(), actualAspectOpinion.getOffset());
    }

    /**
     * Helper method to validate one pair of analyzed sentiments. Can't really validate score numbers because it
     * frequently changed by background model computation.
     *
     * @param expectedSentiment analyzed document sentiment returned by the service.
     * @param actualSentiment analyzed document sentiment returned by the API.
     */
    static void validateAnalyzedSentiment(boolean includeOpinionMining, DocumentSentiment expectedSentiment,
        DocumentSentiment actualSentiment) {
        assertEquals(expectedSentiment.getSentiment(), actualSentiment.getSentiment());
        validateAnalyzedSentenceSentiment(includeOpinionMining,
            expectedSentiment.getSentences().stream().collect(Collectors.toList()),
            actualSentiment.getSentences().stream().collect(Collectors.toList()));
    }

    /**
     * Helper method to verify {@link TextAnalyticsResult documents} returned in a batch request.
     */
    static <T extends TextAnalyticsResult, H extends IterableStream<T>> void validateTextAnalyticsResult(
        boolean showStatistics, H expectedResults, H actualResults, BiConsumer<T, T> additionalAssertions) {

        final Map<String, T> expected = expectedResults.stream().collect(
            Collectors.toMap(TextAnalyticsResult::getId, r -> r));
        final Map<String, T> actual = actualResults.stream().collect(
            Collectors.toMap(TextAnalyticsResult::getId, r -> r));

        assertEquals(expected.size(), actual.size());

        if (showStatistics) {
            if (expectedResults instanceof AnalyzeSentimentResultCollection) {
                validateBatchStatistics(((AnalyzeSentimentResultCollection) expectedResults).getStatistics(),
                    ((AnalyzeSentimentResultCollection) actualResults).getStatistics());
            } else if (expectedResults instanceof DetectLanguageResultCollection) {
                validateBatchStatistics(((DetectLanguageResultCollection) expectedResults).getStatistics(),
                    ((DetectLanguageResultCollection) actualResults).getStatistics());
            } else if (expectedResults instanceof ExtractKeyPhrasesResultCollection) {
                validateBatchStatistics(((ExtractKeyPhrasesResultCollection) expectedResults).getStatistics(),
                    ((ExtractKeyPhrasesResultCollection) actualResults).getStatistics());
            } else if (expectedResults instanceof RecognizeEntitiesResultCollection) {
                validateBatchStatistics(((RecognizeEntitiesResultCollection) expectedResults).getStatistics(),
                    ((RecognizeEntitiesResultCollection) actualResults).getStatistics());
            } else if (expectedResults instanceof RecognizeLinkedEntitiesResultCollection) {
                validateBatchStatistics(((RecognizeLinkedEntitiesResultCollection) expectedResults).getStatistics(),
                    ((RecognizeLinkedEntitiesResultCollection) actualResults).getStatistics());
            }
        } else {
            if (expectedResults instanceof AnalyzeSentimentResultCollection) {
                assertNull(((AnalyzeSentimentResultCollection) actualResults).getStatistics());
            } else if (expectedResults instanceof DetectLanguageResultCollection) {
                assertNull(((DetectLanguageResultCollection) actualResults).getStatistics());
            } else if (expectedResults instanceof ExtractKeyPhrasesResultCollection) {
                assertNull(((ExtractKeyPhrasesResultCollection) actualResults).getStatistics());
            } else if (expectedResults instanceof RecognizeEntitiesResultCollection) {
                assertNull(((RecognizeEntitiesResultCollection) actualResults).getStatistics());
            } else if (expectedResults instanceof RecognizeLinkedEntitiesResultCollection) {
                assertNull(((RecognizeLinkedEntitiesResultCollection) actualResults).getStatistics());
            }
        }

        expected.forEach((key, expectedValue) -> {
            T actualValue = actual.get(key);
            assertNotNull(actualValue);

            if (showStatistics) {
                validateDocumentStatistics(expectedValue.getStatistics(), actualValue.getStatistics());
            }

            if (expectedValue.getError() == null) {
                assertNull(actualValue.getError());
            } else {
                assertNotNull(actualValue.getError());
                assertEquals(expectedValue.getError().getErrorCode(), actualValue.getError().getErrorCode());

                validateErrorDocument(expectedValue.getError(), actualValue.getError());
            }

            additionalAssertions.accept(expectedValue, actualValue);
        });
    }

    /**
     * Helper method to verify TextBatchStatistics.
     *
     * @param expectedStatistics the expected value for TextBatchStatistics.
     * @param actualStatistics the value returned by API.
     */
    private static void validateBatchStatistics(TextDocumentBatchStatistics expectedStatistics,
         TextDocumentBatchStatistics actualStatistics) {
        assertEquals(expectedStatistics.getDocumentCount(), actualStatistics.getDocumentCount());
        assertEquals(expectedStatistics.getInvalidDocumentCount(), actualStatistics.getInvalidDocumentCount());
        assertEquals(expectedStatistics.getValidDocumentCount(), actualStatistics.getValidDocumentCount());
        assertEquals(expectedStatistics.getTransactionCount(), actualStatistics.getTransactionCount());
    }

    /**
     * Helper method to verify TextDocumentStatistics.
     *
     * @param expected the expected value for TextDocumentStatistics.
     * @param actual the value returned by API.
     */
    private static void validateDocumentStatistics(TextDocumentStatistics expected, TextDocumentStatistics actual) {
        assertEquals(expected.getCharacterCount(), actual.getCharacterCount());
        assertEquals(expected.getTransactionCount(), actual.getTransactionCount());
    }

    /**
     * Helper method to verify LinkedEntityMatches.
     *
     * @param expectedLinkedEntityMatches the expected value for LinkedEntityMatches.
     * @param actualLinkedEntityMatches the value returned by API.
     */
    private static void validateLinkedEntityMatches(List<LinkedEntityMatch> expectedLinkedEntityMatches,
        List<LinkedEntityMatch> actualLinkedEntityMatches) {
        assertEquals(expectedLinkedEntityMatches.size(), actualLinkedEntityMatches.size());
        expectedLinkedEntityMatches.sort(Comparator.comparing(LinkedEntityMatch::getText));
        actualLinkedEntityMatches.sort(Comparator.comparing(LinkedEntityMatch::getText));

        for (int i = 0; i < expectedLinkedEntityMatches.size(); i++) {
            LinkedEntityMatch expectedLinkedEntity = expectedLinkedEntityMatches.get(i);
            LinkedEntityMatch actualLinkedEntity = actualLinkedEntityMatches.get(i);
            assertEquals(expectedLinkedEntity.getText(), actualLinkedEntity.getText());
            assertEquals(expectedLinkedEntity.getOffset(), actualLinkedEntity.getOffset());
            assertEquals(expectedLinkedEntity.getLength(), actualLinkedEntity.getLength());
            assertNotNull(actualLinkedEntity.getConfidenceScore());
        }
    }

    /**
     * Helper method to verify the error document.
     *
     * @param expectedError the Error returned from the service.
     * @param actualError the Error returned from the API.
     */
    static void validateErrorDocument(TextAnalyticsError expectedError, TextAnalyticsError actualError) {
        assertEquals(expectedError.getErrorCode(), actualError.getErrorCode());
        assertEquals(expectedError.getMessage(), actualError.getMessage());
        assertEquals(expectedError.getTarget(), actualError.getTarget());
    }
}<|MERGE_RESOLUTION|>--- conflicted
+++ resolved
@@ -240,7 +240,9 @@
     abstract void analyzeSentimentDuplicateIdInput(HttpClient httpClient, TextAnalyticsServiceVersion serviceVersion);
 
     @Test
-<<<<<<< HEAD
+    abstract void analyzeSentimentEmptyIdInput(HttpClient httpClient, TextAnalyticsServiceVersion serviceVersion);
+
+    @Test
     abstract void analyzeSentimentForBatchStringInput(HttpClient httpClient, TextAnalyticsServiceVersion serviceVersion);
 
     @Test
@@ -257,12 +259,6 @@
 
     @Test
     abstract void analyzeSentimentForBatchInputWithNullRequestOptions(HttpClient httpClient, TextAnalyticsServiceVersion serviceVersion);
-=======
-    abstract void analyzeSentimentEmptyIdInput(HttpClient httpClient, TextAnalyticsServiceVersion serviceVersion);
-
-    @Test
-    abstract void analyzeSentimentForBatchInput(HttpClient httpClient, TextAnalyticsServiceVersion serviceVersion);
->>>>>>> c91d0a62
 
     @Test
     abstract void analyzeSentimentForBatchInputShowStatistics(HttpClient httpClient, TextAnalyticsServiceVersion serviceVersion);
