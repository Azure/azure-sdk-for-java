// Copyright (c) Microsoft Corporation. All rights reserved.
// Licensed under the MIT License.

package com.azure.ai.textanalytics;

import com.azure.ai.textanalytics.models.CategorizedEntity;
import com.azure.ai.textanalytics.models.DetectLanguageInput;
import com.azure.ai.textanalytics.models.DetectedLanguage;
import com.azure.ai.textanalytics.models.DocumentSentiment;
import com.azure.ai.textanalytics.models.LinkedEntity;
import com.azure.ai.textanalytics.models.LinkedEntityMatch;
import com.azure.ai.textanalytics.models.PiiEntity;
import com.azure.ai.textanalytics.models.SentenceSentiment;
import com.azure.ai.textanalytics.models.TextAnalyticsError;
import com.azure.ai.textanalytics.models.TextAnalyticsRequestOptions;
import com.azure.ai.textanalytics.models.TextAnalyticsResult;
import com.azure.ai.textanalytics.models.TextDocumentBatchStatistics;
import com.azure.ai.textanalytics.models.TextDocumentInput;
import com.azure.ai.textanalytics.models.TextDocumentStatistics;
import com.azure.ai.textanalytics.util.AnalyzeSentimentResultCollection;
import com.azure.ai.textanalytics.util.DetectLanguageResultCollection;
import com.azure.ai.textanalytics.util.ExtractKeyPhrasesResultCollection;
import com.azure.ai.textanalytics.util.RecognizeEntitiesResultCollection;
import com.azure.ai.textanalytics.util.RecognizeLinkedEntitiesResultCollection;
import com.azure.ai.textanalytics.util.RecognizePiiEntitiesResultCollection;
import com.azure.core.credential.AzureKeyCredential;
import com.azure.core.http.HttpClient;
import com.azure.core.http.policy.HttpLogDetailLevel;
import com.azure.core.http.policy.HttpLogOptions;
import com.azure.core.http.rest.Response;
import com.azure.core.test.TestBase;
import com.azure.core.test.TestMode;
import com.azure.core.util.Configuration;
import com.azure.core.util.IterableStream;
import com.azure.identity.DefaultAzureCredentialBuilder;
import org.junit.jupiter.api.Test;

import java.util.Arrays;
import java.util.Collections;
import java.util.Comparator;
import java.util.List;
import java.util.Map;
import java.util.function.BiConsumer;
import java.util.function.Consumer;
import java.util.stream.Collectors;

import static com.azure.ai.textanalytics.TestUtils.CATEGORIZED_ENTITY_INPUTS;
import static com.azure.ai.textanalytics.TestUtils.DETECT_LANGUAGE_INPUTS;
import static com.azure.ai.textanalytics.TestUtils.FAKE_API_KEY;
import static com.azure.ai.textanalytics.TestUtils.KEY_PHRASE_INPUTS;
import static com.azure.ai.textanalytics.TestUtils.LINKED_ENTITY_INPUTS;
import static com.azure.ai.textanalytics.TestUtils.PII_ENTITY_INPUTS;
import static com.azure.ai.textanalytics.TestUtils.SENTIMENT_INPUTS;
import static com.azure.ai.textanalytics.TestUtils.TOO_LONG_INPUT;
import static com.azure.ai.textanalytics.TestUtils.getDuplicateTextDocumentInputs;
import static com.azure.ai.textanalytics.TestUtils.getWarningsTextDocumentInputs;
import static org.junit.jupiter.api.Assertions.assertEquals;
import static org.junit.jupiter.api.Assertions.assertNotNull;
import static org.junit.jupiter.api.Assertions.assertNull;

public abstract class TextAnalyticsClientTestBase extends TestBase {
    static final String BATCH_ERROR_EXCEPTION_MESSAGE = "Error in accessing the property on document id: 2, when %s returned with an error: Document text is empty. ErrorCodeValue: {invalidDocument}";
    static final String EXCEEDED_ALLOWED_DOCUMENTS_LIMITS_MESSAGE = "The number of documents in the request have exceeded the data limitations. See https://aka.ms/text-analytics-data-limits for additional information";
    static final String INVALID_COUNTRY_HINT_EXPECTED_EXCEPTION_MESSAGE = "Country hint is not valid. Please specify an ISO 3166-1 alpha-2 two letter country code. ErrorCodeValue: {invalidCountryHint}";
    static final String INVALID_DOCUMENT_BATCH = "invalidDocumentBatch";
    static final String INVALID_DOCUMENT_BATCH_NPE_MESSAGE = "'documents' cannot be null.";
    static final String INVALID_DOCUMENT_EMPTY_LIST_EXCEPTION_MESSAGE = "'documents' cannot be empty.";
    static final String INVALID_DOCUMENT_EXPECTED_EXCEPTION_MESSAGE = "Document text is empty. ErrorCodeValue: {invalidDocument}";
    static final String INVALID_DOCUMENT_NPE_MESSAGE = "'document' cannot be null.";
    static final String WARNING_TOO_LONG_DOCUMENT_INPUT_MESSAGE = "The document contains very long words (longer than 64 characters). These words will be truncated and may result in unreliable model predictions.";

    // Detect Language
    @Test
    abstract void detectSingleTextLanguage(HttpClient httpClient, TextAnalyticsServiceVersion serviceVersion);

    @Test
    abstract void detectLanguageEmptyText(HttpClient httpClient, TextAnalyticsServiceVersion serviceVersion);

    @Test
    abstract void detectLanguageFaultyText(HttpClient httpClient, TextAnalyticsServiceVersion serviceVersion);

    @Test
    abstract void detectLanguagesBatchInput(HttpClient httpClient, TextAnalyticsServiceVersion serviceVersion);

    @Test
    abstract void detectLanguagesBatchInputShowStatistics(HttpClient httpClient, TextAnalyticsServiceVersion serviceVersion);

    @Test
    abstract void detectLanguagesBatchListCountryHint(HttpClient httpClient, TextAnalyticsServiceVersion serviceVersion);

    // Categorized Entities
    @Test
    abstract void recognizeEntitiesForTextInput(HttpClient httpClient, TextAnalyticsServiceVersion serviceVersion);

    @Test
    abstract void recognizeEntitiesForEmptyText(HttpClient httpClient, TextAnalyticsServiceVersion serviceVersion);

    @Test
    abstract void recognizeEntitiesForFaultyText(HttpClient httpClient, TextAnalyticsServiceVersion serviceVersion);

    @Test
    abstract void recognizeEntitiesBatchInputSingleError(HttpClient httpClient, TextAnalyticsServiceVersion serviceVersion);

    @Test
    abstract void recognizeEntitiesForBatchInput(HttpClient httpClient, TextAnalyticsServiceVersion serviceVersion);

    @Test
    abstract void recognizeEntitiesForBatchInputShowStatistics(HttpClient httpClient, TextAnalyticsServiceVersion serviceVersion);

    @Test
    abstract void recognizeEntitiesForListLanguageHint(HttpClient httpClient, TextAnalyticsServiceVersion serviceVersion);

<<<<<<< HEAD
    @Test
    abstract void recognizeEntitiesTooManyDocuments(HttpClient httpClient, TextAnalyticsServiceVersion serviceVersion);

    // Personally Identifiable Information Entities
    @Test
    abstract void recognizePiiEntitiesForTextInput(HttpClient httpClient, TextAnalyticsServiceVersion serviceVersion);

    @Test
    abstract void recognizePiiEntitiesForEmptyText(HttpClient httpClient, TextAnalyticsServiceVersion serviceVersion);

    @Test
    abstract void recognizePiiEntitiesForFaultyText(HttpClient httpClient, TextAnalyticsServiceVersion serviceVersion);

    @Test
    abstract void recognizePiiEntitiesDuplicateIdInput(HttpClient httpClient, TextAnalyticsServiceVersion serviceVersion);

    @Test
    abstract void recognizePiiEntitiesBatchInputSingleError(HttpClient httpClient, TextAnalyticsServiceVersion serviceVersion);

    @Test
    abstract void recognizePiiEntitiesForBatchInput(HttpClient httpClient, TextAnalyticsServiceVersion serviceVersion);

    @Test
    abstract void recognizePiiEntitiesForBatchInputShowStatistics(HttpClient httpClient, TextAnalyticsServiceVersion serviceVersion);

    @Test
    abstract void recognizePiiEntitiesForListLanguageHint(HttpClient httpClient, TextAnalyticsServiceVersion serviceVersion);

    @Test
    abstract void recognizePiiEntitiesTooManyDocuments(HttpClient httpClient, TextAnalyticsServiceVersion serviceVersion);

    //TODO: add domain test back when domain feature is available
//    @Test
//    abstract void recognizePiiEntitiesWithDomain(HttpClient httpClient, TextAnalyticsServiceVersion serviceVersion);

=======
>>>>>>> 3f2d7dbd
    // Linked Entities
    @Test
    abstract void recognizeLinkedEntitiesForTextInput(HttpClient httpClient, TextAnalyticsServiceVersion serviceVersion);

    @Test
    abstract void recognizeLinkedEntitiesForEmptyText(HttpClient httpClient, TextAnalyticsServiceVersion serviceVersion);

    @Test
    abstract void recognizeLinkedEntitiesForFaultyText(HttpClient httpClient, TextAnalyticsServiceVersion serviceVersion);

    @Test
    abstract void recognizeLinkedEntitiesForBatchInput(HttpClient httpClient, TextAnalyticsServiceVersion serviceVersion);

    @Test
    abstract void recognizeLinkedEntitiesForBatchInputShowStatistics(HttpClient httpClient, TextAnalyticsServiceVersion serviceVersion);

    @Test
    abstract void recognizeLinkedEntitiesForListLanguageHint(HttpClient httpClient, TextAnalyticsServiceVersion serviceVersion);

    // Key Phrases
    @Test
    abstract void extractKeyPhrasesForTextInput(HttpClient httpClient, TextAnalyticsServiceVersion serviceVersion);

    @Test
    abstract void extractKeyPhrasesForEmptyText(HttpClient httpClient, TextAnalyticsServiceVersion serviceVersion);

    @Test
    abstract void extractKeyPhrasesForFaultyText(HttpClient httpClient, TextAnalyticsServiceVersion serviceVersion);

    @Test
    abstract void extractKeyPhrasesForBatchInput(HttpClient httpClient, TextAnalyticsServiceVersion serviceVersion);

    @Test
    abstract void extractKeyPhrasesForBatchInputShowStatistics(HttpClient httpClient, TextAnalyticsServiceVersion serviceVersion);

    @Test
    abstract void extractKeyPhrasesForListLanguageHint(HttpClient httpClient, TextAnalyticsServiceVersion serviceVersion);

    @Test
    abstract void extractKeyPhrasesWarning(HttpClient httpClient, TextAnalyticsServiceVersion serviceVersion);

    @Test
    abstract void extractKeyPhrasesBatchWarning(HttpClient httpClient, TextAnalyticsServiceVersion serviceVersion);

    // Sentiment
    @Test
    abstract void analyzeSentimentForTextInput(HttpClient httpClient, TextAnalyticsServiceVersion serviceVersion);

    @Test
    abstract void analyzeSentimentForEmptyText(HttpClient httpClient, TextAnalyticsServiceVersion serviceVersion);

    @Test
    abstract void analyzeSentimentForFaultyText(HttpClient httpClient, TextAnalyticsServiceVersion serviceVersion);

    @Test
    abstract void analyzeSentimentForBatchInput(HttpClient httpClient, TextAnalyticsServiceVersion serviceVersion);

    @Test
    abstract void analyzeSentimentForBatchInputShowStatistics(HttpClient httpClient, TextAnalyticsServiceVersion serviceVersion);

    @Test
    abstract void analyzeSentimentForBatchStringInput(HttpClient httpClient, TextAnalyticsServiceVersion serviceVersion);

    @Test
    abstract void analyzeSentimentForListLanguageHint(HttpClient httpClient, TextAnalyticsServiceVersion serviceVersion);

    // Detect Language runner
    void detectLanguageShowStatisticsRunner(BiConsumer<List<DetectLanguageInput>,
        TextAnalyticsRequestOptions> testRunner) {
        final List<DetectLanguageInput> detectLanguageInputs = TestUtils.getDetectLanguageInputs();

        TextAnalyticsRequestOptions options = new TextAnalyticsRequestOptions().setIncludeStatistics(true);
        testRunner.accept(detectLanguageInputs, options);
    }

    void detectLanguageDuplicateIdRunner(BiConsumer<List<DetectLanguageInput>,
        TextAnalyticsRequestOptions> testRunner) {
        testRunner.accept(TestUtils.getDuplicateIdDetectLanguageInputs(), null);
    }

    void detectLanguagesCountryHintRunner(BiConsumer<List<String>, String> testRunner) {
        testRunner.accept(DETECT_LANGUAGE_INPUTS, "US");
    }

    void detectLanguagesBatchListCountryHintWithOptionsRunner(BiConsumer<List<String>,
        TextAnalyticsRequestOptions> testRunner) {
        TextAnalyticsRequestOptions options = new TextAnalyticsRequestOptions().setIncludeStatistics(true);
        testRunner.accept(TestUtils.DETECT_LANGUAGE_INPUTS, options);
    }

    void detectLanguageStringInputRunner(Consumer<List<String>> testRunner) {
        testRunner.accept(DETECT_LANGUAGE_INPUTS);
    }

    void detectLanguageRunner(Consumer<List<DetectLanguageInput>> testRunner) {
        testRunner.accept(TestUtils.getDetectLanguageInputs());
    }

    void detectSingleTextLanguageRunner(Consumer<String> testRunner) {
        testRunner.accept(DETECT_LANGUAGE_INPUTS.get(0));
    }

    void detectLanguageInvalidCountryHintRunner(BiConsumer<String, String> testRunner) {
        testRunner.accept(DETECT_LANGUAGE_INPUTS.get(1), "en");
    }

    void detectLanguageEmptyCountryHintRunner(BiConsumer<String, String> testRunner) {
        testRunner.accept(DETECT_LANGUAGE_INPUTS.get(1), "");
    }

    void detectLanguageNoneCountryHintRunner(BiConsumer<String, String> testRunner) {
        testRunner.accept(DETECT_LANGUAGE_INPUTS.get(1), "none");
    }

    // Categorized Entity runner
    void recognizeCategorizedEntitiesForSingleTextInputRunner(Consumer<String> testRunner) {
        testRunner.accept(CATEGORIZED_ENTITY_INPUTS.get(0));
    }

    void recognizeCategorizedEntityStringInputRunner(Consumer<List<String>> testRunner) {
        testRunner.accept(CATEGORIZED_ENTITY_INPUTS);
    }

    void recognizeCategorizedEntityDuplicateIdRunner(Consumer<List<TextDocumentInput>> testRunner) {
        testRunner.accept(getDuplicateTextDocumentInputs());
    }

    void recognizeCategorizedEntitiesLanguageHintRunner(BiConsumer<List<String>, String> testRunner) {
        testRunner.accept(CATEGORIZED_ENTITY_INPUTS, "en");
    }

    void recognizeBatchCategorizedEntitySingleErrorRunner(Consumer<List<TextDocumentInput>> testRunner) {
        List<TextDocumentInput> inputs = Collections.singletonList(new TextDocumentInput("2", " "));
        testRunner.accept(inputs);
    }

    void recognizeBatchCategorizedEntityRunner(Consumer<List<TextDocumentInput>> testRunner) {
        testRunner.accept(TestUtils.getTextDocumentInputs(CATEGORIZED_ENTITY_INPUTS));
    }

    void recognizeBatchCategorizedEntitiesShowStatsRunner(
        BiConsumer<List<TextDocumentInput>, TextAnalyticsRequestOptions> testRunner) {
        final List<TextDocumentInput> textDocumentInputs = TestUtils.getTextDocumentInputs(CATEGORIZED_ENTITY_INPUTS);
        TextAnalyticsRequestOptions options = new TextAnalyticsRequestOptions().setIncludeStatistics(true);

        testRunner.accept(textDocumentInputs, options);
    }

    void recognizeStringBatchCategorizedEntitiesShowStatsRunner(
        BiConsumer<List<String>, TextAnalyticsRequestOptions> testRunner) {
        testRunner.accept(CATEGORIZED_ENTITY_INPUTS, new TextAnalyticsRequestOptions().setIncludeStatistics(true));
    }

    void recognizeEntitiesTooManyDocumentsRunner(
        Consumer<List<String>> testRunner) {
        final String documentInput = CATEGORIZED_ENTITY_INPUTS.get(0);
        // max num of document size is 5
        testRunner.accept(
            Arrays.asList(documentInput, documentInput, documentInput, documentInput, documentInput, documentInput));
    }

    // Personally Identifiable Information Entity runner
    void recognizePiiSingleDocumentRunner(Consumer<String> testRunner) {
        testRunner.accept(PII_ENTITY_INPUTS.get(0));
    }

    void recognizePiiFaultyTextRunner(Consumer<String> testRunner) {
        testRunner.accept("!@#%%");
    }

    void recognizePiiLanguageHintRunner(BiConsumer<List<String>, String> testRunner) {
        testRunner.accept(PII_ENTITY_INPUTS, "en");
    }

    void recognizeBatchPiiEntityDuplicateIdRunner(Consumer<List<TextDocumentInput>> testRunner) {
        testRunner.accept(getDuplicateTextDocumentInputs());
    }

    void recognizePiiEntitiesLanguageHintRunner(BiConsumer<List<String>, String> testRunner) {
        testRunner.accept(PII_ENTITY_INPUTS, "en");
    }

    void recognizeBatchPiiEntitySingleErrorRunner(Consumer<List<TextDocumentInput>> testRunner) {
        List<TextDocumentInput> inputs = Collections.singletonList(new TextDocumentInput("2", " "));
        testRunner.accept(inputs);
    }

    void recognizeBatchPiiEntitiesRunner(Consumer<List<TextDocumentInput>> testRunner) {
        testRunner.accept(TestUtils.getTextDocumentInputs(PII_ENTITY_INPUTS));
    }

    void recognizeBatchPiiEntitiesShowStatsRunner(
        BiConsumer<List<TextDocumentInput>, TextAnalyticsRequestOptions> testRunner) {
        final List<TextDocumentInput> textDocumentInputs = TestUtils.getTextDocumentInputs(PII_ENTITY_INPUTS);
        TextAnalyticsRequestOptions options = new TextAnalyticsRequestOptions().setIncludeStatistics(true);

        testRunner.accept(textDocumentInputs, options);
    }

    void recognizeStringBatchPiiEntitiesShowStatsRunner(
        BiConsumer<List<String>, TextAnalyticsRequestOptions> testRunner) {
        testRunner.accept(PII_ENTITY_INPUTS, new TextAnalyticsRequestOptions().setIncludeStatistics(true));
    }

    void recognizePiiEntitiesTooManyDocumentsRunner(Consumer<List<String>> testRunner) {
        final String documentInput = PII_ENTITY_INPUTS.get(0);
        // max num of document size is 5
        testRunner.accept(
            Arrays.asList(documentInput, documentInput, documentInput, documentInput, documentInput, documentInput));
    }

//    void recognizePiiEntitiesWithDomainRunner(BiConsumer<List<String>, TextAnalyticsRequestOptions> testRunner) {
//        testRunner.accept(Arrays.asList(PII_ENTITY_INPUTS.get(0)),
//            new TextAnalyticsRequestOptions().setIncludeStatistics(true).setDomain("phi"));
//    }

    // Linked Entity runner
    void recognizeLinkedEntitiesForSingleTextInputRunner(Consumer<String> testRunner) {
        testRunner.accept(LINKED_ENTITY_INPUTS.get(0));
    }

    void recognizeBatchStringLinkedEntitiesShowStatsRunner(
        BiConsumer<List<String>, TextAnalyticsRequestOptions> testRunner) {
        testRunner.accept(LINKED_ENTITY_INPUTS, new TextAnalyticsRequestOptions().setIncludeStatistics(true));
    }

    void recognizeBatchLinkedEntitiesShowStatsRunner(
        BiConsumer<List<TextDocumentInput>, TextAnalyticsRequestOptions> testRunner) {
        TextAnalyticsRequestOptions options = new TextAnalyticsRequestOptions().setIncludeStatistics(true);

        testRunner.accept(TestUtils.getTextDocumentInputs(LINKED_ENTITY_INPUTS), options);
    }

    void recognizeLinkedLanguageHintRunner(BiConsumer<List<String>, String> testRunner) {
        testRunner.accept(LINKED_ENTITY_INPUTS, "en");
    }

    void recognizeLinkedStringInputRunner(Consumer<List<String>> testRunner) {
        testRunner.accept(LINKED_ENTITY_INPUTS);
    }

    void recognizeBatchLinkedEntityRunner(Consumer<List<TextDocumentInput>> testRunner) {
        testRunner.accept(TestUtils.getTextDocumentInputs(LINKED_ENTITY_INPUTS));
    }

    void recognizeBatchLinkedEntityDuplicateIdRunner(Consumer<List<TextDocumentInput>> testRunner) {
        testRunner.accept(getDuplicateTextDocumentInputs());
    }

    void recognizeLinkedEntitiesTooManyDocumentsRunner(
        Consumer<List<String>> testRunner) {
        final String documentInput = LINKED_ENTITY_INPUTS.get(0);
        // max num of document size is 5
        testRunner.accept(
            Arrays.asList(documentInput, documentInput, documentInput, documentInput, documentInput, documentInput));
    }

    // Key Phrases runner
    void extractKeyPhrasesForSingleTextInputRunner(Consumer<String> testRunner) {
        testRunner.accept(KEY_PHRASE_INPUTS.get(1));
    };

    void extractBatchStringKeyPhrasesShowStatsRunner(BiConsumer<List<String>, TextAnalyticsRequestOptions> testRunner) {
        testRunner.accept(KEY_PHRASE_INPUTS, new TextAnalyticsRequestOptions().setIncludeStatistics(true));
    }

    void extractBatchKeyPhrasesShowStatsRunner(
        BiConsumer<List<TextDocumentInput>, TextAnalyticsRequestOptions> testRunner) {
        final List<TextDocumentInput> textDocumentInputs = TestUtils.getTextDocumentInputs(KEY_PHRASE_INPUTS);
        TextAnalyticsRequestOptions options = new TextAnalyticsRequestOptions().setIncludeStatistics(true);
        testRunner.accept(textDocumentInputs, options);
    }

    void extractKeyPhrasesLanguageHintRunner(BiConsumer<List<String>, String> testRunner) {
        testRunner.accept(KEY_PHRASE_INPUTS, "en");
    }

    void extractKeyPhrasesStringInputRunner(Consumer<List<String>> testRunner) {
        testRunner.accept(KEY_PHRASE_INPUTS);
    }

    void extractBatchKeyPhrasesRunner(Consumer<List<TextDocumentInput>> testRunner) {
        testRunner.accept(TestUtils.getTextDocumentInputs(KEY_PHRASE_INPUTS));
    }

    void extractBatchKeyPhrasesDuplicateIdRunner(Consumer<List<TextDocumentInput>> testRunner) {
        testRunner.accept(getDuplicateTextDocumentInputs());
    }

    void extractKeyPhrasesWarningRunner(Consumer<String> testRunner) {
        testRunner.accept(TOO_LONG_INPUT);
    }

    void extractKeyPhrasesBatchWarningRunner(Consumer<List<TextDocumentInput>> testRunner) {
        testRunner.accept(getWarningsTextDocumentInputs());
    }

    // Sentiment Runner
    void analyzeSentimentLanguageHintRunner(BiConsumer<List<String>, String> testRunner) {
        testRunner.accept(SENTIMENT_INPUTS, "en");
    }

    void analyzeSentimentStringInputRunner(Consumer<List<String>> testRunner) {
        testRunner.accept(SENTIMENT_INPUTS);
    }

    void analyzeBatchSentimentRunner(Consumer<List<TextDocumentInput>> testRunner) {
        testRunner.accept(TestUtils.getTextDocumentInputs(SENTIMENT_INPUTS));
    }

    void analyzeBatchSentimentDuplicateIdRunner(Consumer<List<TextDocumentInput>> testRunner) {
        testRunner.accept(getDuplicateTextDocumentInputs());
    }

    void analyzeBatchStringSentimentShowStatsRunner(BiConsumer<List<String>, TextAnalyticsRequestOptions> testRunner) {
        testRunner.accept(SENTIMENT_INPUTS, new TextAnalyticsRequestOptions().setIncludeStatistics(true));
    }

    void analyzeBatchSentimentShowStatsRunner(
        BiConsumer<List<TextDocumentInput>, TextAnalyticsRequestOptions> testRunner) {
        final List<TextDocumentInput> textDocumentInputs = TestUtils.getTextDocumentInputs(SENTIMENT_INPUTS);

        TextAnalyticsRequestOptions options = new TextAnalyticsRequestOptions().setIncludeStatistics(true);
        testRunner.accept(textDocumentInputs, options);
    }

    // other Runners
    void emptyTextRunner(Consumer<String> testRunner) {
        testRunner.accept("");
    }

    void faultyTextRunner(Consumer<String> testRunner) {
        testRunner.accept("!@#%%");
    }

    String getEndpoint() {
        return interceptorManager.isPlaybackMode()
            ? "https://localhost:8080"
            : Configuration.getGlobalConfiguration().get("AZURE_TEXT_ANALYTICS_ENDPOINT");
    }

    TextAnalyticsClientBuilder getTextAnalyticsAsyncClientBuilder(HttpClient httpClient,
        TextAnalyticsServiceVersion serviceVersion) {
        TextAnalyticsClientBuilder builder = new TextAnalyticsClientBuilder()
            .endpoint(getEndpoint())
            .httpClient(httpClient == null ? interceptorManager.getPlaybackClient() : httpClient)
            .httpLogOptions(new HttpLogOptions().setLogLevel(HttpLogDetailLevel.BODY_AND_HEADERS))
            .serviceVersion(serviceVersion);
        if (getTestMode() == TestMode.RECORD) {
            builder.addPolicy(interceptorManager.getRecordPolicy());
        }
        if (getTestMode() == TestMode.PLAYBACK) {
            builder.credential(new AzureKeyCredential(FAKE_API_KEY));
        } else {
            builder.credential(new DefaultAzureCredentialBuilder().build());
        }
        return builder;
    }

    static void validateDetectLanguageResultCollectionWithResponse(boolean showStatistics,
        DetectLanguageResultCollection expected, int expectedStatusCode,
        Response<DetectLanguageResultCollection> response) {
        assertNotNull(response);
        assertEquals(expectedStatusCode, response.getStatusCode());
        validateDetectLanguageResultCollection(showStatistics, expected, response.getValue());
    }

    static void validateDetectLanguageResultCollection(boolean showStatistics,
        DetectLanguageResultCollection expected, DetectLanguageResultCollection actual) {
        validateTextAnalyticsResult(showStatistics, expected, actual, (expectedItem, actualItem) ->
            validatePrimaryLanguage(expectedItem.getPrimaryLanguage(), actualItem.getPrimaryLanguage()));
    }

    static void validateCategorizedEntitiesResultCollectionWithResponse(boolean showStatistics,
        RecognizeEntitiesResultCollection expected, int expectedStatusCode,
        Response<RecognizeEntitiesResultCollection> response) {
        assertNotNull(response);
        assertEquals(expectedStatusCode, response.getStatusCode());
        validateCategorizedEntitiesResultCollection(showStatistics, expected, response.getValue());
    }

    static void validateCategorizedEntitiesResultCollection(boolean showStatistics,
        RecognizeEntitiesResultCollection expected, RecognizeEntitiesResultCollection actual) {
        validateTextAnalyticsResult(showStatistics, expected, actual, (expectedItem, actualItem) ->
            validateCategorizedEntities(
                expectedItem.getEntities().stream().collect(Collectors.toList()),
                actualItem.getEntities().stream().collect(Collectors.toList())));
    }

    static void validatePiiEntitiesResultCollectionWithResponse(boolean showStatistics,
        RecognizePiiEntitiesResultCollection expected, int expectedStatusCode,
        Response<RecognizePiiEntitiesResultCollection> response) {
        assertNotNull(response);
        assertEquals(expectedStatusCode, response.getStatusCode());
        validatePiiEntitiesResultCollection(showStatistics, expected, response.getValue());
    }

    static void validatePiiEntitiesResultCollection(boolean showStatistics,
        RecognizePiiEntitiesResultCollection expected, RecognizePiiEntitiesResultCollection actual) {
        validateTextAnalyticsResult(showStatistics, expected, actual, (expectedItem, actualItem) ->
            validatePiiEntities(
                expectedItem.getEntities().stream().collect(Collectors.toList()),
                actualItem.getEntities().stream().collect(Collectors.toList())));
    }

    static void validateLinkedEntitiesResultCollectionWithResponse(boolean showStatistics,
        RecognizeLinkedEntitiesResultCollection expected, int expectedStatusCode,
        Response<RecognizeLinkedEntitiesResultCollection> response) {
        assertNotNull(response);
        assertEquals(expectedStatusCode, response.getStatusCode());
        validateLinkedEntitiesResultCollection(showStatistics, expected, response.getValue());
    }

    static void validateLinkedEntitiesResultCollection(boolean showStatistics,
        RecognizeLinkedEntitiesResultCollection expected, RecognizeLinkedEntitiesResultCollection actual) {
        validateTextAnalyticsResult(showStatistics, expected, actual, (expectedItem, actualItem) ->
            validateLinkedEntities(
                expectedItem.getEntities().stream().collect(Collectors.toList()),
                actualItem.getEntities().stream().collect(Collectors.toList())));
    }

    static void validateExtractKeyPhrasesResultCollectionWithResponse(boolean showStatistics,
        ExtractKeyPhrasesResultCollection expected, int expectedStatusCode,
        Response<ExtractKeyPhrasesResultCollection> response) {
        assertNotNull(response);
        assertEquals(expectedStatusCode, response.getStatusCode());
        validateExtractKeyPhrasesResultCollection(showStatistics, expected, response.getValue());
    }

    static void validateExtractKeyPhrasesResultCollection(boolean showStatistics,
        ExtractKeyPhrasesResultCollection expected, ExtractKeyPhrasesResultCollection actual) {
        validateTextAnalyticsResult(showStatistics, expected, actual, (expectedItem, actualItem) ->
            validateKeyPhrases(
                expectedItem.getKeyPhrases().stream().collect(Collectors.toList()),
                actualItem.getKeyPhrases().stream().collect(Collectors.toList())));
    }

    static void validateSentimentResultCollectionWithResponse(boolean showStatistics,
        AnalyzeSentimentResultCollection expected, int expectedStatusCode,
        Response<AnalyzeSentimentResultCollection> response) {
        assertNotNull(response);
        assertEquals(expectedStatusCode, response.getStatusCode());
        validateSentimentResultCollection(showStatistics, expected, response.getValue());
    }

    static void validateSentimentResultCollection(boolean showStatistics,
        AnalyzeSentimentResultCollection expected, AnalyzeSentimentResultCollection actual) {
        validateTextAnalyticsResult(showStatistics, expected, actual, (expectedItem, actualItem) ->
            validateAnalyzedSentiment(expectedItem.getDocumentSentiment(), actualItem.getDocumentSentiment()));
    }

    /**
     * Helper method to validate a single detected language.
     *
     * @param expectedLanguage detectedLanguage returned by the service.
     * @param actualLanguage detectedLanguage returned by the API.
     */
    static void validatePrimaryLanguage(DetectedLanguage expectedLanguage, DetectedLanguage actualLanguage) {
        // TODO: issue https://github.com/Azure/azure-sdk-for-java/issues/13841
        assertNotNull(actualLanguage.getIso6391Name());
        assertNotNull(actualLanguage.getName());
        assertNotNull(actualLanguage.getConfidenceScore());
    }

    /**
     * Helper method to validate a single categorized entity.
     *
     * @param expectedCategorizedEntity CategorizedEntity returned by the service.
     * @param actualCategorizedEntity CategorizedEntity returned by the API.
     */
    static void validateCategorizedEntity(
        CategorizedEntity expectedCategorizedEntity, CategorizedEntity actualCategorizedEntity) {
        assertEquals(expectedCategorizedEntity.getSubcategory(), actualCategorizedEntity.getSubcategory());
        assertEquals(expectedCategorizedEntity.getText(), actualCategorizedEntity.getText());
        assertEquals(expectedCategorizedEntity.getOffset(), actualCategorizedEntity.getOffset());
        assertEquals(expectedCategorizedEntity.getLength(), actualCategorizedEntity.getLength());
        assertEquals(expectedCategorizedEntity.getCategory(), actualCategorizedEntity.getCategory());
        assertNotNull(actualCategorizedEntity.getConfidenceScore());
    }

    /**
     * Helper method to validate a single Personally Identifiable Information entity.
     *
     * @param expectedPiiEntity PiiEntity returned by the service.
     * @param actualPiiEntity PiiEntity returned by the API.
     */
    static void validatePiiEntity(PiiEntity expectedPiiEntity, PiiEntity actualPiiEntity) {
        assertEquals(expectedPiiEntity.getLength() > 0, actualPiiEntity.getLength() > 0);
        assertEquals(expectedPiiEntity.getOffset(), actualPiiEntity.getOffset());
        assertEquals(expectedPiiEntity.getSubcategory(), actualPiiEntity.getSubcategory());
        assertEquals(expectedPiiEntity.getText(), actualPiiEntity.getText());
        assertEquals(expectedPiiEntity.getCategory(), actualPiiEntity.getCategory());
        assertNotNull(actualPiiEntity.getConfidenceScore());
    }

    /**
     * Helper method to validate a single linked entity.
     *
     * @param expectedLinkedEntity LinkedEntity returned by the service.
     * @param actualLinkedEntity LinkedEntity returned by the API.
     */
    static void validateLinkedEntity(LinkedEntity expectedLinkedEntity, LinkedEntity actualLinkedEntity) {
        assertEquals(expectedLinkedEntity.getName(), actualLinkedEntity.getName());
        assertEquals(expectedLinkedEntity.getDataSource(), actualLinkedEntity.getDataSource());
        assertEquals(expectedLinkedEntity.getLanguage(), actualLinkedEntity.getLanguage());
        assertEquals(expectedLinkedEntity.getUrl(), actualLinkedEntity.getUrl());
        assertEquals(expectedLinkedEntity.getDataSourceEntityId(), actualLinkedEntity.getDataSourceEntityId());
        validateLinkedEntityMatches(expectedLinkedEntity.getMatches().stream().collect(Collectors.toList()),
            actualLinkedEntity.getMatches().stream().collect(Collectors.toList()));
    }

    /**
     * Helper method to validate a single key phrase.
     *
     * @param expectedKeyPhrases key phrases returned by the service.
     * @param actualKeyPhrases key phrases returned by the API.
     */
    static void validateKeyPhrases(List<String> expectedKeyPhrases, List<String> actualKeyPhrases) {
        assertEquals(expectedKeyPhrases.size(), actualKeyPhrases.size());
        Collections.sort(expectedKeyPhrases);
        Collections.sort(actualKeyPhrases);
        for (int i = 0; i < expectedKeyPhrases.size(); i++) {
            assertEquals(expectedKeyPhrases.get(i), actualKeyPhrases.get(i));
        }
    }

    /**
     * Helper method to validate the list of categorized entities.
     *
     *  @param expectedCategorizedEntityList categorizedEntities returned by the service.
     * @param actualCategorizedEntityList categorizedEntities returned by the API.
     */
    static void validateCategorizedEntities(List<CategorizedEntity> expectedCategorizedEntityList,
        List<CategorizedEntity> actualCategorizedEntityList) {
        assertEquals(expectedCategorizedEntityList.size(), actualCategorizedEntityList.size());
        expectedCategorizedEntityList.sort(Comparator.comparing(CategorizedEntity::getText));
        actualCategorizedEntityList.sort(Comparator.comparing(CategorizedEntity::getText));

        for (int i = 0; i < expectedCategorizedEntityList.size(); i++) {
            CategorizedEntity expectedCategorizedEntity = expectedCategorizedEntityList.get(i);
            CategorizedEntity actualCategorizedEntity = actualCategorizedEntityList.get(i);
            validateCategorizedEntity(expectedCategorizedEntity, actualCategorizedEntity);
        }
    }

    /**
     * Helper method to validate the list of Personally Identifiable Information entities.
     *
     * @param expectedPiiEntityList piiEntities returned by the service.
     * @param actualPiiEntityList piiEntities returned by the API.
     */
    static void validatePiiEntities(List<PiiEntity> expectedPiiEntityList, List<PiiEntity> actualPiiEntityList) {
        assertEquals(expectedPiiEntityList.size(), actualPiiEntityList.size());
        expectedPiiEntityList.sort(Comparator.comparing(PiiEntity::getText));
        actualPiiEntityList.sort(Comparator.comparing(PiiEntity::getText));

        for (int i = 0; i < expectedPiiEntityList.size(); i++) {
            PiiEntity expectedPiiEntity = expectedPiiEntityList.get(i);
            PiiEntity actualPiiEntity = actualPiiEntityList.get(i);
            validatePiiEntity(expectedPiiEntity, actualPiiEntity);
        }
    }

    /**
     * Helper method to validate the list of linked entities.
     *
     * @param expectedLinkedEntityList linkedEntities returned by the service.
     * @param actualLinkedEntityList linkedEntities returned by the API.
     */
    static void validateLinkedEntities(List<LinkedEntity> expectedLinkedEntityList,
        List<LinkedEntity> actualLinkedEntityList) {
        assertEquals(expectedLinkedEntityList.size(), actualLinkedEntityList.size());
        expectedLinkedEntityList.sort(Comparator.comparing(LinkedEntity::getName));
        actualLinkedEntityList.sort(Comparator.comparing(LinkedEntity::getName));

        for (int i = 0; i < expectedLinkedEntityList.size(); i++) {
            LinkedEntity expectedLinkedEntity = expectedLinkedEntityList.get(i);
            LinkedEntity actualLinkedEntity = actualLinkedEntityList.get(i);
            validateLinkedEntity(expectedLinkedEntity, actualLinkedEntity);
        }
    }

    /**
     * Helper method to validate the list of sentence sentiment. Can't really validate score numbers because it
     * frequently changed by background model computation.
     *
     * @param expectedSentimentList a list of analyzed sentence sentiment returned by the service.
     * @param actualSentimentList a list of analyzed sentence sentiment returned by the API.
     */
    static void validateAnalyzedSentenceSentiment(List<SentenceSentiment> expectedSentimentList,
        List<SentenceSentiment> actualSentimentList) {

        assertEquals(expectedSentimentList.size(), actualSentimentList.size());
        for (int i = 0; i < expectedSentimentList.size(); i++) {
            validateSentenceSentiment(expectedSentimentList.get(i), actualSentimentList.get(i));
        }
    }

    /**
     * Helper method to validate one pair of analyzed sentiments. Can't really validate score numbers because it
     * frequently changed by background model computation.
     *
     * @param expectedSentiment analyzed sentence sentiment returned by the service.
     * @param actualSentiment analyzed sentence sentiment returned by the API.
     */
    static void validateSentenceSentiment(SentenceSentiment expectedSentiment, SentenceSentiment actualSentiment) {
        assertEquals(expectedSentiment.getSentiment(), actualSentiment.getSentiment());
    }

    /**
     * Helper method to validate one pair of analyzed sentiments. Can't really validate score numbers because it
     * frequently changed by background model computation.
     *
     * @param expectedSentiment analyzed document sentiment returned by the service.
     * @param actualSentiment analyzed document sentiment returned by the API.
     */
    static void validateAnalyzedSentiment(DocumentSentiment expectedSentiment, DocumentSentiment actualSentiment) {
        assertEquals(expectedSentiment.getSentiment(), actualSentiment.getSentiment());
        validateAnalyzedSentenceSentiment(expectedSentiment.getSentences().stream().collect(Collectors.toList()),
            expectedSentiment.getSentences().stream().collect(Collectors.toList()));
    }

    /**
     * Helper method to verify {@link TextAnalyticsResult documents} returned in a batch request.
     */
    static <T extends TextAnalyticsResult, H extends IterableStream<T>> void validateTextAnalyticsResult(
        boolean showStatistics, H expectedResults, H actualResults, BiConsumer<T, T> additionalAssertions) {

        final Map<String, T> expected = expectedResults.stream().collect(
            Collectors.toMap(TextAnalyticsResult::getId, r -> r));
        final Map<String, T> actual = actualResults.stream().collect(
            Collectors.toMap(TextAnalyticsResult::getId, r -> r));

        assertEquals(expected.size(), actual.size());

        if (showStatistics) {
            if (expectedResults instanceof AnalyzeSentimentResultCollection) {
                validateBatchStatistics(((AnalyzeSentimentResultCollection) expectedResults).getStatistics(),
                    ((AnalyzeSentimentResultCollection) actualResults).getStatistics());
            } else if (expectedResults instanceof DetectLanguageResultCollection) {
                validateBatchStatistics(((DetectLanguageResultCollection) expectedResults).getStatistics(),
                    ((DetectLanguageResultCollection) actualResults).getStatistics());
            } else if (expectedResults instanceof ExtractKeyPhrasesResultCollection) {
                validateBatchStatistics(((ExtractKeyPhrasesResultCollection) expectedResults).getStatistics(),
                    ((ExtractKeyPhrasesResultCollection) actualResults).getStatistics());
            } else if (expectedResults instanceof RecognizeEntitiesResultCollection) {
                validateBatchStatistics(((RecognizeEntitiesResultCollection) expectedResults).getStatistics(),
                    ((RecognizeEntitiesResultCollection) actualResults).getStatistics());
            } else if (expectedResults instanceof RecognizeLinkedEntitiesResultCollection) {
                validateBatchStatistics(((RecognizeLinkedEntitiesResultCollection) expectedResults).getStatistics(),
                    ((RecognizeLinkedEntitiesResultCollection) actualResults).getStatistics());
            }
        }

        expected.forEach((key, expectedValue) -> {
            T actualValue = actual.get(key);
            assertNotNull(actualValue);

            if (showStatistics) {
                validateDocumentStatistics(expectedValue.getStatistics(), actualValue.getStatistics());
            }

            if (expectedValue.getError() == null) {
                assertNull(actualValue.getError());
            } else {
                assertNotNull(actualValue.getError());
                assertEquals(expectedValue.getError().getErrorCode(), actualValue.getError().getErrorCode());

                validateErrorDocument(expectedValue.getError(), actualValue.getError());
            }

            additionalAssertions.accept(expectedValue, actualValue);
        });
    }

    /**
     * Helper method to verify TextBatchStatistics.
     *
     * @param expectedStatistics the expected value for TextBatchStatistics.
     * @param actualStatistics the value returned by API.
     */
    private static void validateBatchStatistics(TextDocumentBatchStatistics expectedStatistics,
         TextDocumentBatchStatistics actualStatistics) {
        assertEquals(expectedStatistics.getDocumentCount(), actualStatistics.getDocumentCount());
        assertEquals(expectedStatistics.getInvalidDocumentCount(), actualStatistics.getInvalidDocumentCount());
        assertEquals(expectedStatistics.getValidDocumentCount(), actualStatistics.getValidDocumentCount());
        assertEquals(expectedStatistics.getTransactionCount(), actualStatistics.getTransactionCount());
    }

    /**
     * Helper method to verify TextDocumentStatistics.
     *
     * @param expected the expected value for TextDocumentStatistics.
     * @param actual the value returned by API.
     */
    private static void validateDocumentStatistics(TextDocumentStatistics expected, TextDocumentStatistics actual) {
        assertEquals(expected.getCharacterCount(), actual.getCharacterCount());
        assertEquals(expected.getTransactionCount(), actual.getTransactionCount());
    }

    /**
     * Helper method to verify LinkedEntityMatches.
     *
     * @param expectedLinkedEntityMatches the expected value for LinkedEntityMatches.
     * @param actualLinkedEntityMatches the value returned by API.
     */
    private static void validateLinkedEntityMatches(List<LinkedEntityMatch> expectedLinkedEntityMatches,
        List<LinkedEntityMatch> actualLinkedEntityMatches) {
        assertEquals(expectedLinkedEntityMatches.size(), actualLinkedEntityMatches.size());
        expectedLinkedEntityMatches.sort(Comparator.comparing(LinkedEntityMatch::getText));
        actualLinkedEntityMatches.sort(Comparator.comparing(LinkedEntityMatch::getText));

        for (int i = 0; i < expectedLinkedEntityMatches.size(); i++) {
            LinkedEntityMatch expectedLinkedEntity = expectedLinkedEntityMatches.get(i);
            LinkedEntityMatch actualLinkedEntity = actualLinkedEntityMatches.get(i);
            assertEquals(expectedLinkedEntity.getText(), actualLinkedEntity.getText());
            assertEquals(expectedLinkedEntity.getOffset(), actualLinkedEntity.getOffset());
            assertEquals(expectedLinkedEntity.getLength(), actualLinkedEntity.getLength());
            assertNotNull(actualLinkedEntity.getConfidenceScore());
        }
    }

    /**
     * Helper method to verify the error document.
     *
     * @param expectedError the Error returned from the service.
     * @param actualError the Error returned from the API.
     */
    static void validateErrorDocument(TextAnalyticsError expectedError, TextAnalyticsError actualError) {
        assertEquals(expectedError.getErrorCode(), actualError.getErrorCode());
        assertEquals(expectedError.getMessage(), actualError.getMessage());
        assertEquals(expectedError.getTarget(), actualError.getTarget());
    }
}<|MERGE_RESOLUTION|>--- conflicted
+++ resolved
@@ -110,7 +110,6 @@
     @Test
     abstract void recognizeEntitiesForListLanguageHint(HttpClient httpClient, TextAnalyticsServiceVersion serviceVersion);
 
-<<<<<<< HEAD
     @Test
     abstract void recognizeEntitiesTooManyDocuments(HttpClient httpClient, TextAnalyticsServiceVersion serviceVersion);
 
@@ -146,8 +145,6 @@
 //    @Test
 //    abstract void recognizePiiEntitiesWithDomain(HttpClient httpClient, TextAnalyticsServiceVersion serviceVersion);
 
-=======
->>>>>>> 3f2d7dbd
     // Linked Entities
     @Test
     abstract void recognizeLinkedEntitiesForTextInput(HttpClient httpClient, TextAnalyticsServiceVersion serviceVersion);
