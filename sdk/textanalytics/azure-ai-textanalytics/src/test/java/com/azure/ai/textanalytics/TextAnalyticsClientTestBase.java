--- conflicted
+++ resolved
@@ -76,11 +76,7 @@
     static final int ZERO = 0;
 
     enum TestEndpoint {
-<<<<<<< HEAD
-        LANGUAGE, NAMED_ENTITY, LINKED_ENTITY, KEY_PHRASES
-=======
-        LANGUAGE, NAMED_ENTITY, LINKED_ENTITY, SENTIMENT
->>>>>>> d0b9aa3f
+        LANGUAGE, NAMED_ENTITY, LINKED_ENTITY, KEY_PHRASES, SENTIMENT
     }
 
     <T> T clientSetup(Function<HttpPipeline, T> clientBuilder) {
@@ -178,16 +174,6 @@
         testRunner.accept(inputs, "en");
     }
 
-<<<<<<< HEAD
-=======
-    static void recognizeNamedEntitiesLanguageHintRunner(BiConsumer<List<String>, String> testRunner) {
-        final List<String> inputs = Arrays.asList(
-            "I had a wonderful trip to Seattle last week.", "I work at Microsoft.");
-
-        testRunner.accept(inputs, "en");
-    }
-
->>>>>>> d0b9aa3f
     static void detectLanguageStringInputRunner(Consumer<List<String>> testRunner) {
         final List<String> inputs = Arrays.asList(
             "This is written in English", "Este es un document escrito en Español.", "~@!~:)");
@@ -320,11 +306,7 @@
         testRunner.accept(inputs, "en");
     }
 
-<<<<<<< HEAD
     static void recognizeKeyPhrasesStringInputRunner(Consumer<List<String>> testRunner) {
-=======
-    static void recognizeLinkedStringInputRunner(Consumer<List<String>> testRunner) {
->>>>>>> d0b9aa3f
         final List<String> inputs = Arrays.asList(
             "Microsoft employee with ssn 859-98-0987 is using our awesome API's.",
             "Your ABA number - 111000025 - is the first 9 digits in the lower left hand corner of your personal check.");
@@ -530,8 +512,6 @@
     @Test
     public abstract void recognizeKeyPhrasesForListLanguageHint();
 
-<<<<<<< HEAD
-=======
 
 
     // Sentiment
@@ -617,7 +597,6 @@
                 .setTransactionCount(2).setValidDocumentCount(2));
     }
 
->>>>>>> d0b9aa3f
     private TextAnalyticsRequestOptions setTextAnalyticsRequestOptions() {
         this.showStatistics = true;
         return new TextAnalyticsRequestOptions().setShowStatistics(true);
@@ -964,8 +943,6 @@
         }
     }
 
-<<<<<<< HEAD
-=======
     /**
      * Helper method to validate the list of sentence sentiment. Can't really validate score numbers because it
      * frequently changed by background model computation.
@@ -999,7 +976,6 @@
         assertEquals(expectedSentiment.getPositiveScore() > 0, actualSentiment.getPositiveScore() > 0);
     }
 
->>>>>>> d0b9aa3f
     static void assertRestException(Throwable exception, Class<? extends HttpResponseException> expectedExceptionType,
         int expectedStatusCode) {
         assertEquals(expectedExceptionType, exception.getClass());
