// Copyright (c) Microsoft Corporation. All rights reserved.
// Licensed under the MIT License.

package com.azure.ai.textanalytics;

import com.azure.ai.textanalytics.models.AnalyzeSentimentResult;
import com.azure.ai.textanalytics.models.CategorizedEntity;
import com.azure.ai.textanalytics.models.DetectLanguageInput;
import com.azure.ai.textanalytics.models.DetectLanguageResult;
import com.azure.ai.textanalytics.models.DetectedLanguage;
import com.azure.ai.textanalytics.models.DocumentSentiment;
import com.azure.ai.textanalytics.models.ExtractKeyPhraseResult;
import com.azure.ai.textanalytics.models.LinkedEntity;
import com.azure.ai.textanalytics.models.LinkedEntityMatch;
import com.azure.ai.textanalytics.models.RecognizeEntitiesResult;
import com.azure.ai.textanalytics.models.RecognizeLinkedEntitiesResult;
import com.azure.ai.textanalytics.models.SentenceSentiment;
import com.azure.ai.textanalytics.models.TextAnalyticsError;
import com.azure.ai.textanalytics.models.TextAnalyticsRequestOptions;
import com.azure.ai.textanalytics.models.TextAnalyticsResult;
import com.azure.ai.textanalytics.models.TextDocumentBatchStatistics;
import com.azure.ai.textanalytics.models.TextDocumentInput;
import com.azure.ai.textanalytics.models.TextDocumentStatistics;
import com.azure.ai.textanalytics.util.TextAnalyticsPagedResponse;
<<<<<<< HEAD
import com.azure.core.http.HttpClient;
import com.azure.core.test.TestBase;
import com.azure.core.util.Configuration;
import org.junit.jupiter.api.Test;

=======
import com.azure.core.credential.AzureKeyCredential;
import com.azure.core.http.HttpClient;
import com.azure.core.http.HttpPipeline;
import com.azure.core.http.HttpPipelineBuilder;
import com.azure.core.http.netty.NettyAsyncHttpClientBuilder;
import com.azure.core.http.policy.AddDatePolicy;
import com.azure.core.http.policy.AzureKeyCredentialPolicy;
import com.azure.core.http.policy.HttpLogDetailLevel;
import com.azure.core.http.policy.HttpLogOptions;
import com.azure.core.http.policy.HttpLoggingPolicy;
import com.azure.core.http.policy.HttpPipelinePolicy;
import com.azure.core.http.policy.HttpPolicyProviders;
import com.azure.core.http.policy.RequestIdPolicy;
import com.azure.core.http.policy.RetryPolicy;
import com.azure.core.http.policy.UserAgentPolicy;
import com.azure.core.test.TestBase;
import com.azure.core.util.Configuration;
import com.azure.core.util.CoreUtils;
import org.junit.jupiter.api.Test;

import java.util.ArrayList;
import java.util.Arrays;
>>>>>>> 90e2da61
import java.util.Collections;
import java.util.Comparator;
import java.util.List;
import java.util.Map;
import java.util.function.BiConsumer;
import java.util.function.Consumer;
import java.util.stream.Collectors;

import static com.azure.ai.textanalytics.TestUtils.CATEGORIZED_ENTITY_INPUTS;
import static com.azure.ai.textanalytics.TestUtils.DETECT_LANGUAGE_INPUTS;
import static com.azure.ai.textanalytics.TestUtils.KEY_PHRASE_INPUTS;
import static com.azure.ai.textanalytics.TestUtils.LINKED_ENTITY_INPUTS;
import static com.azure.ai.textanalytics.TestUtils.SENTIMENT_INPUTS;
import static com.azure.ai.textanalytics.TestUtils.TOO_LONG_INPUT;
import static com.azure.ai.textanalytics.TestUtils.getDuplicateTextDocumentInputs;
import static com.azure.ai.textanalytics.TestUtils.getWarningsTextDocumentInputs;
import static org.junit.jupiter.api.Assertions.assertEquals;
import static org.junit.jupiter.api.Assertions.assertNotNull;
import static org.junit.jupiter.api.Assertions.assertNull;

public abstract class TextAnalyticsClientTestBase extends TestBase {
<<<<<<< HEAD
    static final String BATCH_ERROR_EXCEPTION_MESSAGE = "Error in accessing the property on document id: 2, when RecognizeCategorizedEntitiesResult returned with an error: Document text is empty. ErrorCodeValue: {invalidDocument}";
=======
    private static final String NAME = "name";
    private static final String TEXT_ANALYTICS_PROPERTIES = "azure-ai-textanalytics.properties";
    private static final String OCP_APIM_SUBSCRIPTION_KEY = "Ocp-Apim-Subscription-Key";
    private static final String VERSION = "version";
    private static final String AZURE_TEXT_ANALYTICS_API_KEY = "AZURE_TEXT_ANALYTICS_API_KEY";

    private final HttpLogOptions httpLogOptions = new HttpLogOptions();
    private final Map<String, String> properties = CoreUtils.getProperties(TEXT_ANALYTICS_PROPERTIES);
    private final String clientName = properties.getOrDefault(NAME, "UnknownName");
    private final String clientVersion = properties.getOrDefault(VERSION, "UnknownVersion");
    static final String BATCH_ERROR_EXCEPTION_MESSAGE = "Error in accessing the property on document id: 2, when RecognizeEntitiesResult returned with an error: Document text is empty. ErrorCodeValue: {invalidDocument}";
    static final String EXCEEDED_ALLOWED_DOCUMENTS_LIMITS_MESSAGE = "The number of documents in the request have exceeded the data limitations. See https://aka.ms/text-analytics-data-limits for additional information";
>>>>>>> 90e2da61
    static final String INVALID_COUNTRY_HINT_EXPECTED_EXCEPTION_MESSAGE = "Country hint is not valid. Please specify an ISO 3166-1 alpha-2 two letter country code. ErrorCodeValue: {invalidCountryHint}";
    static final String INVALID_DOCUMENT_BATCH = "invalidDocumentBatch";
    static final String INVALID_DOCUMENT_BATCH_NPE_MESSAGE = "'documents' cannot be null.";
    static final String INVALID_DOCUMENT_EMPTY_LIST_EXCEPTION_MESSAGE = "'documents' cannot be empty.";
    static final String INVALID_DOCUMENT_EXPECTED_EXCEPTION_MESSAGE = "Document text is empty. ErrorCodeValue: {invalidDocument}";
    static final String INVALID_DOCUMENT_NPE_MESSAGE = "'document' cannot be null.";
    static final String WARNING_TOO_LONG_DOCUMENT_INPUT_MESSAGE = "The document contains very long words (longer than 64 characters). These words will be truncated and may result in unreliable model predictions.";

<<<<<<< HEAD
=======
    <T> T clientSetup(Function<HttpPipeline, T> clientBuilder) {
        AzureKeyCredential credential = null;

        if (!interceptorManager.isPlaybackMode()) {
            credential = new AzureKeyCredential(
                Configuration.getGlobalConfiguration().get(AZURE_TEXT_ANALYTICS_API_KEY));
        }

        HttpClient httpClient;
        Configuration buildConfiguration = Configuration.getGlobalConfiguration().clone();

        // Closest to API goes first, closest to wire goes last.
        final List<HttpPipelinePolicy> policies = new ArrayList<>();
        policies.add(new UserAgentPolicy(httpLogOptions.getApplicationId(), clientName, clientVersion, buildConfiguration));
        policies.add(new RequestIdPolicy());
        policies.add(new AddDatePolicy());

        if (credential != null) {
            policies.add(new AzureKeyCredentialPolicy(OCP_APIM_SUBSCRIPTION_KEY, credential));
        }

        HttpPolicyProviders.addBeforeRetryPolicies(policies);
        policies.add(new RetryPolicy());

        HttpPolicyProviders.addAfterRetryPolicies(policies);
        policies.add(new HttpLoggingPolicy(new HttpLogOptions().setLogLevel(HttpLogDetailLevel.BODY_AND_HEADERS)));

        if (interceptorManager.isPlaybackMode()) {
            httpClient = interceptorManager.getPlaybackClient();
        } else {
            httpClient = new NettyAsyncHttpClientBuilder().wiretap(true).build();
        }
        policies.add(interceptorManager.getRecordPolicy());

        HttpPipeline pipeline = new HttpPipelineBuilder()
            .policies(policies.toArray(new HttpPipelinePolicy[0]))
            .httpClient(httpClient)
            .build();

        T client;
        client = clientBuilder.apply(pipeline);

        return Objects.requireNonNull(client);
    }

>>>>>>> 90e2da61
    // Detect Language
    @Test
    abstract void detectSingleTextLanguage(HttpClient httpClient, TextAnalyticsServiceVersion serviceVersion);

    @Test
    abstract void detectLanguageEmptyText(HttpClient httpClient, TextAnalyticsServiceVersion serviceVersion);

    @Test
    abstract void detectLanguageFaultyText(HttpClient httpClient, TextAnalyticsServiceVersion serviceVersion);

    @Test
    abstract void detectLanguagesBatchInput(HttpClient httpClient, TextAnalyticsServiceVersion serviceVersion);

    @Test
    abstract void detectLanguagesBatchInputShowStatistics(HttpClient httpClient, TextAnalyticsServiceVersion serviceVersion);

    @Test
    abstract void detectLanguagesBatchListCountryHint(HttpClient httpClient, TextAnalyticsServiceVersion serviceVersion);

    // Categorized Entities
    @Test
    abstract void recognizeEntitiesForTextInput(HttpClient httpClient, TextAnalyticsServiceVersion serviceVersion);

    @Test
    abstract void recognizeEntitiesForEmptyText(HttpClient httpClient, TextAnalyticsServiceVersion serviceVersion);

    @Test
    abstract void recognizeEntitiesForFaultyText(HttpClient httpClient, TextAnalyticsServiceVersion serviceVersion);

    @Test
    abstract void recognizeEntitiesBatchInputSingleError(HttpClient httpClient, TextAnalyticsServiceVersion serviceVersion);

    @Test
    abstract void recognizeEntitiesForBatchInput(HttpClient httpClient, TextAnalyticsServiceVersion serviceVersion);

    @Test
    abstract void recognizeEntitiesForBatchInputShowStatistics(HttpClient httpClient, TextAnalyticsServiceVersion serviceVersion);

    @Test
    abstract void recognizeEntitiesForListLanguageHint(HttpClient httpClient, TextAnalyticsServiceVersion serviceVersion);

    @Test
    abstract void recognizeEntitiesTooManyDocuments();

    // Linked Entities
    @Test
    abstract void recognizeLinkedEntitiesForTextInput(HttpClient httpClient, TextAnalyticsServiceVersion serviceVersion);

    @Test
    abstract void recognizeLinkedEntitiesForEmptyText(HttpClient httpClient, TextAnalyticsServiceVersion serviceVersion);

    @Test
    abstract void recognizeLinkedEntitiesForFaultyText(HttpClient httpClient, TextAnalyticsServiceVersion serviceVersion);

    @Test
    abstract void recognizeLinkedEntitiesForBatchInput(HttpClient httpClient, TextAnalyticsServiceVersion serviceVersion);

    @Test
    abstract void recognizeLinkedEntitiesForBatchInputShowStatistics(HttpClient httpClient, TextAnalyticsServiceVersion serviceVersion);

    @Test
    abstract void recognizeLinkedEntitiesForListLanguageHint(HttpClient httpClient, TextAnalyticsServiceVersion serviceVersion);

    @Test
    abstract void recognizeLinkedEntitiesTooManyDocuments();

    // Key Phrases
    @Test
    abstract void extractKeyPhrasesForTextInput(HttpClient httpClient, TextAnalyticsServiceVersion serviceVersion);

    @Test
    abstract void extractKeyPhrasesForEmptyText(HttpClient httpClient, TextAnalyticsServiceVersion serviceVersion);

    @Test
    abstract void extractKeyPhrasesForFaultyText(HttpClient httpClient, TextAnalyticsServiceVersion serviceVersion);

    @Test
    abstract void extractKeyPhrasesForBatchInput(HttpClient httpClient, TextAnalyticsServiceVersion serviceVersion);

    @Test
    abstract void extractKeyPhrasesForBatchInputShowStatistics(HttpClient httpClient, TextAnalyticsServiceVersion serviceVersion);

    @Test
    abstract void extractKeyPhrasesForListLanguageHint(HttpClient httpClient, TextAnalyticsServiceVersion serviceVersion);

    @Test
    abstract void extractKeyPhrasesWarning();

    @Test
    abstract void extractKeyPhrasesBatchWarning();

    // Sentiment
    @Test
    abstract void analyseSentimentForTextInput(HttpClient httpClient, TextAnalyticsServiceVersion serviceVersion);

    @Test
    abstract void analyseSentimentForEmptyText(HttpClient httpClient, TextAnalyticsServiceVersion serviceVersion);

    @Test
    abstract void analyseSentimentForFaultyText(HttpClient httpClient, TextAnalyticsServiceVersion serviceVersion);

    @Test
    abstract void analyseSentimentForBatchInput(HttpClient httpClient, TextAnalyticsServiceVersion serviceVersion);

    @Test
    abstract void analyseSentimentForBatchInputShowStatistics(HttpClient httpClient, TextAnalyticsServiceVersion serviceVersion);

    @Test
    abstract void analyseSentimentForBatchStringInput(HttpClient httpClient, TextAnalyticsServiceVersion serviceVersion);

    @Test
    abstract void analyseSentimentForListLanguageHint(HttpClient httpClient, TextAnalyticsServiceVersion serviceVersion);

    // Detect Language runner
    void detectLanguageShowStatisticsRunner(BiConsumer<List<DetectLanguageInput>,
        TextAnalyticsRequestOptions> testRunner) {
        final List<DetectLanguageInput> detectLanguageInputs = TestUtils.getDetectLanguageInputs();

        TextAnalyticsRequestOptions options = new TextAnalyticsRequestOptions().setIncludeStatistics(true);
        testRunner.accept(detectLanguageInputs, options);
    }

    void detectLanguageDuplicateIdRunner(BiConsumer<List<DetectLanguageInput>,
        TextAnalyticsRequestOptions> testRunner) {
        testRunner.accept(TestUtils.getDuplicateIdDetectLanguageInputs(), null);
    }

    void detectLanguagesCountryHintRunner(BiConsumer<List<String>, String> testRunner) {
        testRunner.accept(DETECT_LANGUAGE_INPUTS, "US");
    }

    void detectLanguagesBatchListCountryHintWithOptionsRunner(BiConsumer<List<String>,
        TextAnalyticsRequestOptions> testRunner) {
        TextAnalyticsRequestOptions options = new TextAnalyticsRequestOptions().setIncludeStatistics(true);
        testRunner.accept(TestUtils.DETECT_LANGUAGE_INPUTS, options);
    }

    void detectLanguageStringInputRunner(Consumer<List<String>> testRunner) {
        testRunner.accept(DETECT_LANGUAGE_INPUTS);
    }

    void detectLanguageRunner(Consumer<List<DetectLanguageInput>> testRunner) {
        testRunner.accept(TestUtils.getDetectLanguageInputs());
    }

    // Categorized Entity runner
    void recognizeCategorizedEntityStringInputRunner(Consumer<List<String>> testRunner) {
        testRunner.accept(CATEGORIZED_ENTITY_INPUTS);
    }

    void recognizeCategorizedEntityDuplicateIdRunner(Consumer<List<TextDocumentInput>> testRunner) {
        testRunner.accept(getDuplicateTextDocumentInputs());
    }

    void recognizeCategorizedEntitiesLanguageHintRunner(BiConsumer<List<String>, String> testRunner) {
        testRunner.accept(CATEGORIZED_ENTITY_INPUTS, "en");
    }

    void recognizeBatchCategorizedEntitySingleErrorRunner(Consumer<List<TextDocumentInput>> testRunner) {
        List<TextDocumentInput> inputs = Collections.singletonList(new TextDocumentInput("2", " "));
        testRunner.accept(inputs);
    }

    void recognizeBatchCategorizedEntityRunner(Consumer<List<TextDocumentInput>> testRunner) {
        testRunner.accept(TestUtils.getTextDocumentInputs(CATEGORIZED_ENTITY_INPUTS));
    }

    void recognizeBatchCategorizedEntitiesShowStatsRunner(
        BiConsumer<List<TextDocumentInput>, TextAnalyticsRequestOptions> testRunner) {
        final List<TextDocumentInput> textDocumentInputs = TestUtils.getTextDocumentInputs(CATEGORIZED_ENTITY_INPUTS);
        TextAnalyticsRequestOptions options = new TextAnalyticsRequestOptions().setIncludeStatistics(true);

        testRunner.accept(textDocumentInputs, options);
    }

    void recognizeStringBatchCategorizedEntitiesShowStatsRunner(
        BiConsumer<List<String>, TextAnalyticsRequestOptions> testRunner) {
        testRunner.accept(CATEGORIZED_ENTITY_INPUTS, new TextAnalyticsRequestOptions().setIncludeStatistics(true));
    }

    void recognizeEntitiesTooManyDocumentsRunner(
        Consumer<List<String>> testRunner) {
        final String documentInput = CATEGORIZED_ENTITY_INPUTS.get(0);
        // max num of document size is 5
        testRunner.accept(
            Arrays.asList(documentInput, documentInput, documentInput, documentInput, documentInput, documentInput));
    }

    // Linked Entity runner
    void recognizeBatchStringLinkedEntitiesShowStatsRunner(
        BiConsumer<List<String>, TextAnalyticsRequestOptions> testRunner) {
        testRunner.accept(LINKED_ENTITY_INPUTS, new TextAnalyticsRequestOptions().setIncludeStatistics(true));
    }

    void recognizeBatchLinkedEntitiesShowStatsRunner(
        BiConsumer<List<TextDocumentInput>, TextAnalyticsRequestOptions> testRunner) {
        TextAnalyticsRequestOptions options = new TextAnalyticsRequestOptions().setIncludeStatistics(true);

        testRunner.accept(TestUtils.getTextDocumentInputs(LINKED_ENTITY_INPUTS), options);
    }

    void recognizeLinkedLanguageHintRunner(BiConsumer<List<String>, String> testRunner) {
        testRunner.accept(LINKED_ENTITY_INPUTS, "en");
    }

    void recognizeLinkedStringInputRunner(Consumer<List<String>> testRunner) {
        testRunner.accept(LINKED_ENTITY_INPUTS);
    }

    void recognizeBatchLinkedEntityRunner(Consumer<List<TextDocumentInput>> testRunner) {
        testRunner.accept(TestUtils.getTextDocumentInputs(LINKED_ENTITY_INPUTS));
    }

    void recognizeBatchLinkedEntityDuplicateIdRunner(Consumer<List<TextDocumentInput>> testRunner) {
        testRunner.accept(getDuplicateTextDocumentInputs());
    }

    void recognizeLinkedEntitiesTooManyDocumentsRunner(
        Consumer<List<String>> testRunner) {
        final String documentInput = LINKED_ENTITY_INPUTS.get(0);
        // max num of document size is 5
        testRunner.accept(
            Arrays.asList(documentInput, documentInput, documentInput, documentInput, documentInput, documentInput));
    }

    // Key Phrases runner
    void extractBatchStringKeyPhrasesShowStatsRunner(BiConsumer<List<String>, TextAnalyticsRequestOptions> testRunner) {
        testRunner.accept(KEY_PHRASE_INPUTS, new TextAnalyticsRequestOptions().setIncludeStatistics(true));
    }

    void extractBatchKeyPhrasesShowStatsRunner(
        BiConsumer<List<TextDocumentInput>, TextAnalyticsRequestOptions> testRunner) {
        final List<TextDocumentInput> textDocumentInputs = TestUtils.getTextDocumentInputs(KEY_PHRASE_INPUTS);
        TextAnalyticsRequestOptions options = new TextAnalyticsRequestOptions().setIncludeStatistics(true);
        testRunner.accept(textDocumentInputs, options);
    }

    void extractKeyPhrasesLanguageHintRunner(BiConsumer<List<String>, String> testRunner) {
        testRunner.accept(KEY_PHRASE_INPUTS, "en");
    }

    void extractKeyPhrasesStringInputRunner(Consumer<List<String>> testRunner) {
        testRunner.accept(KEY_PHRASE_INPUTS);
    }

    void extractBatchKeyPhrasesRunner(Consumer<List<TextDocumentInput>> testRunner) {
        testRunner.accept(TestUtils.getTextDocumentInputs(KEY_PHRASE_INPUTS));
    }

    void extractBatchKeyPhrasesDuplicateIdRunner(Consumer<List<TextDocumentInput>> testRunner) {
        testRunner.accept(getDuplicateTextDocumentInputs());
    }

    void extractKeyPhrasesWarningRunner(Consumer<String> testRunner) {
        testRunner.accept(TOO_LONG_INPUT);
    }

    void extractKeyPhrasesBatchWarningRunner(Consumer<List<TextDocumentInput>> testRunner) {
        testRunner.accept(getWarningsTextDocumentInputs());
    }

    // Sentiment Runner
    void analyseSentimentLanguageHintRunner(BiConsumer<List<String>, String> testRunner) {
        testRunner.accept(SENTIMENT_INPUTS, "en");
    }

    void analyseSentimentStringInputRunner(Consumer<List<String>> testRunner) {
        testRunner.accept(SENTIMENT_INPUTS);
    }

    void analyseBatchSentimentRunner(Consumer<List<TextDocumentInput>> testRunner) {
        testRunner.accept(TestUtils.getTextDocumentInputs(SENTIMENT_INPUTS));
    }

    void analyseBatchSentimentDuplicateIdRunner(Consumer<List<TextDocumentInput>> testRunner) {
        testRunner.accept(getDuplicateTextDocumentInputs());
    }

    void analyseBatchStringSentimentShowStatsRunner(BiConsumer<List<String>, TextAnalyticsRequestOptions> testRunner) {
        testRunner.accept(SENTIMENT_INPUTS, new TextAnalyticsRequestOptions().setIncludeStatistics(true));
    }

    void analyseBatchSentimentShowStatsRunner(
        BiConsumer<List<TextDocumentInput>, TextAnalyticsRequestOptions> testRunner) {
        final List<TextDocumentInput> textDocumentInputs = TestUtils.getTextDocumentInputs(SENTIMENT_INPUTS);

        TextAnalyticsRequestOptions options = new TextAnalyticsRequestOptions().setIncludeStatistics(true);
        testRunner.accept(textDocumentInputs, options);
    }

    String getEndpoint() {
        return interceptorManager.isPlaybackMode()
            ? "https://localhost:8080"
            : Configuration.getGlobalConfiguration().get("AZURE_TEXT_ANALYTICS_ENDPOINT");
    }

    static void validateDetectLanguage(boolean showStatistics, TextAnalyticsPagedResponse<DetectLanguageResult> expected,
        TextAnalyticsPagedResponse<DetectLanguageResult> actual) {
        validateTextAnalyticsResult(showStatistics, expected, actual, (expectedItem, actualItem) ->
            validatePrimaryLanguage(expectedItem.getPrimaryLanguage(), actualItem.getPrimaryLanguage()));
    }

    static void validateCategorizedEntitiesWithPagedResponse(boolean showStatistics,
        TextAnalyticsPagedResponse<RecognizeEntitiesResult> expected,
        TextAnalyticsPagedResponse<RecognizeEntitiesResult> actual) {

        validateTextAnalyticsResult(showStatistics, expected, actual, (expectedItem, actualItem) ->
            validateCategorizedEntities(
                expectedItem.getEntities().stream().collect(Collectors.toList()),
                actualItem.getEntities().stream().collect(Collectors.toList())));
    }

    static void validateCategorizedEntities(
        TextAnalyticsPagedResponse<CategorizedEntity> expected, TextAnalyticsPagedResponse<CategorizedEntity> actual) {
        validateCategorizedEntities(expected.getValue(), actual.getValue());
    }

    static void validateLinkedEntitiesWithPagedResponse(boolean showStatistics,
        TextAnalyticsPagedResponse<RecognizeLinkedEntitiesResult> expected,
        TextAnalyticsPagedResponse<RecognizeLinkedEntitiesResult> actual) {
        validateTextAnalyticsResult(showStatistics, expected, actual, (expectedItem, actualItem) ->
            validateLinkedEntities(
                expectedItem.getEntities().stream().collect(Collectors.toList()),
                actualItem.getEntities().stream().collect(Collectors.toList())));
    }

    static void validateExtractKeyPhraseWithPagedResponse(boolean showStatistics,
        TextAnalyticsPagedResponse<ExtractKeyPhraseResult> expected,
        TextAnalyticsPagedResponse<ExtractKeyPhraseResult> actual) {
        validateTextAnalyticsResult(showStatistics, expected, actual, (expectedItem, actualItem) ->
            validateKeyPhrases(
                expectedItem.getKeyPhrases().stream().collect(Collectors.toList()),
                actualItem.getKeyPhrases().stream().collect(Collectors.toList())));
    }

    static void validateSentimentWithPagedResponse(boolean showStatistics,
        TextAnalyticsPagedResponse<AnalyzeSentimentResult> expected,
        TextAnalyticsPagedResponse<AnalyzeSentimentResult> actual) {
        validateTextAnalyticsResult(showStatistics, expected, actual, (expectedItem, actualItem) ->
            validateAnalyzedSentiment(expectedItem.getDocumentSentiment(), actualItem.getDocumentSentiment()));
    }

    /**
     * Helper method to validate a single detected language.
     *
     * @param expectedLanguage detectedLanguage returned by the service.
     * @param actualLanguage detectedLanguage returned by the API.
     */
    static void validatePrimaryLanguage(DetectedLanguage expectedLanguage, DetectedLanguage actualLanguage) {
        assertEquals(expectedLanguage.getIso6391Name(), actualLanguage.getIso6391Name());
        assertEquals(expectedLanguage.getName(), actualLanguage.getName());
        assertNotNull(actualLanguage.getConfidenceScore());
    }

    /**
     * Helper method to validate a single categorized entity.
     *
     * @param expectedCategorizedEntity CategorizedEntity returned by the service.
     * @param actualCategorizedEntity CategorizedEntity returned by the API.
     */
    static void validateCategorizedEntity(
        CategorizedEntity expectedCategorizedEntity, CategorizedEntity actualCategorizedEntity) {
        assertEquals(expectedCategorizedEntity.getSubcategory(), actualCategorizedEntity.getSubcategory());
        assertEquals(expectedCategorizedEntity.getText(), actualCategorizedEntity.getText());
        assertEquals(expectedCategorizedEntity.getCategory(), actualCategorizedEntity.getCategory());
        assertNotNull(actualCategorizedEntity.getConfidenceScore());
    }

    /**
     * Helper method to validate a single linked entity.
     *
     * @param expectedLinkedEntity LinkedEntity returned by the service.
     * @param actualLinkedEntity LinkedEntity returned by the API.
     */
    static void validateLinkedEntity(LinkedEntity expectedLinkedEntity, LinkedEntity actualLinkedEntity) {
        assertEquals(expectedLinkedEntity.getName(), actualLinkedEntity.getName());
        assertEquals(expectedLinkedEntity.getDataSource(), actualLinkedEntity.getDataSource());
        assertEquals(expectedLinkedEntity.getLanguage(), actualLinkedEntity.getLanguage());
        assertEquals(expectedLinkedEntity.getUrl(), actualLinkedEntity.getUrl());
        assertEquals(expectedLinkedEntity.getDataSourceEntityId(), actualLinkedEntity.getDataSourceEntityId());
        validateLinkedEntityMatches(expectedLinkedEntity.getMatches().stream().collect(Collectors.toList()),
            actualLinkedEntity.getMatches().stream().collect(Collectors.toList()));
    }

    /**
     * Helper method to validate a single key phrase.
     *
     * @param expectedKeyPhrases key phrases returned by the service.
     * @param actualKeyPhrases key phrases returned by the API.
     */
    static void validateKeyPhrases(List<String> expectedKeyPhrases, List<String> actualKeyPhrases) {
        assertEquals(expectedKeyPhrases.size(), actualKeyPhrases.size());
        Collections.sort(expectedKeyPhrases);
        Collections.sort(actualKeyPhrases);
        for (int i = 0; i < expectedKeyPhrases.size(); i++) {
            assertEquals(expectedKeyPhrases.get(i), actualKeyPhrases.get(i));
        }
    }

    /**
     * Helper method to validate the list of categorized entities.
     *
     *  @param expectedCategorizedEntityList categorizedEntities returned by the service.
     * @param actualCategorizedEntityList categorizedEntities returned by the API.
     */
    static void validateCategorizedEntities(List<CategorizedEntity> expectedCategorizedEntityList,
        List<CategorizedEntity> actualCategorizedEntityList) {
        assertEquals(expectedCategorizedEntityList.size(), actualCategorizedEntityList.size());
        expectedCategorizedEntityList.sort(Comparator.comparing(CategorizedEntity::getText));
        actualCategorizedEntityList.sort(Comparator.comparing(CategorizedEntity::getText));

        for (int i = 0; i < expectedCategorizedEntityList.size(); i++) {
            CategorizedEntity expectedCategorizedEntity = expectedCategorizedEntityList.get(i);
            CategorizedEntity actualCategorizedEntity = actualCategorizedEntityList.get(i);
            validateCategorizedEntity(expectedCategorizedEntity, actualCategorizedEntity);
        }
    }

    /**
     * Helper method to validate the list of linked entities.
     *
     * @param expectedLinkedEntityList linkedEntities returned by the service.
     * @param actualLinkedEntityList linkedEntities returned by the API.
     */
    static void validateLinkedEntities(List<LinkedEntity> expectedLinkedEntityList,
        List<LinkedEntity> actualLinkedEntityList) {
        assertEquals(expectedLinkedEntityList.size(), actualLinkedEntityList.size());
        expectedLinkedEntityList.sort(Comparator.comparing(LinkedEntity::getName));
        actualLinkedEntityList.sort(Comparator.comparing(LinkedEntity::getName));

        for (int i = 0; i < expectedLinkedEntityList.size(); i++) {
            LinkedEntity expectedLinkedEntity = expectedLinkedEntityList.get(i);
            LinkedEntity actualLinkedEntity = actualLinkedEntityList.get(i);
            validateLinkedEntity(expectedLinkedEntity, actualLinkedEntity);
        }
    }

    /**
     * Helper method to validate the list of sentence sentiment. Can't really validate score numbers because it
     * frequently changed by background model computation.
     *
     * @param expectedSentimentList a list of analyzed sentence sentiment returned by the service.
     * @param actualSentimentList a list of analyzed sentence sentiment returned by the API.
     */
    static void validateAnalyzedSentenceSentiment(List<SentenceSentiment> expectedSentimentList,
        List<SentenceSentiment> actualSentimentList) {

        assertEquals(expectedSentimentList.size(), actualSentimentList.size());
        for (int i = 0; i < expectedSentimentList.size(); i++) {
            validateSentenceSentiment(expectedSentimentList.get(i), actualSentimentList.get(i));
        }
    }

    /**
     * Helper method to validate one pair of analyzed sentiments. Can't really validate score numbers because it
     * frequently changed by background model computation.
     *
     * @param expectedSentiment analyzed sentence sentiment returned by the service.
     * @param actualSentiment analyzed sentence sentiment returned by the API.
     */
    static void validateSentenceSentiment(SentenceSentiment expectedSentiment, SentenceSentiment actualSentiment) {
        assertEquals(expectedSentiment.getSentiment(), actualSentiment.getSentiment());
    }

    /**
     * Helper method to validate one pair of analyzed sentiments. Can't really validate score numbers because it
     * frequently changed by background model computation.
     *
     * @param expectedSentiment analyzed document sentiment returned by the service.
     * @param actualSentiment analyzed document sentiment returned by the API.
     */
    static void validateAnalyzedSentiment(DocumentSentiment expectedSentiment, DocumentSentiment actualSentiment) {
        assertEquals(expectedSentiment.getSentiment(), actualSentiment.getSentiment());
        validateAnalyzedSentenceSentiment(expectedSentiment.getSentences().stream().collect(Collectors.toList()),
            expectedSentiment.getSentences().stream().collect(Collectors.toList()));
    }

    /**
     * Helper method to verify {@link TextAnalyticsResult documents} returned in a batch request.
     */
    private static <T extends TextAnalyticsResult> void validateTextAnalyticsResult(boolean showStatistics,
        TextAnalyticsPagedResponse<T> expectedResults, TextAnalyticsPagedResponse<T> actualResults,
        BiConsumer<T, T> additionalAssertions) {

        final Map<String, T> expected = expectedResults.getElements().stream().collect(
            Collectors.toMap(TextAnalyticsResult::getId, r -> r));
        final Map<String, T> actual = actualResults.getElements().stream().collect(
            Collectors.toMap(TextAnalyticsResult::getId, r -> r));

        assertEquals(expected.size(), actual.size());

        if (showStatistics) {
            validateBatchStatistics(expectedResults.getStatistics(), actualResults.getStatistics());
        }

        expected.forEach((key, expectedValue) -> {
            T actualValue = actual.get(key);
            assertNotNull(actualValue);

            if (showStatistics) {
                validateDocumentStatistics(expectedValue.getStatistics(), actualValue.getStatistics());
            }

            if (expectedValue.getError() == null) {
                assertNull(actualValue.getError());
            } else {
                assertNotNull(actualValue.getError());
                assertEquals(expectedValue.getError().getErrorCode(), actualValue.getError().getErrorCode());

                validateErrorDocument(expectedValue.getError(), actualValue.getError());
            }

            additionalAssertions.accept(expectedValue, actualValue);
        });
    }

    /**
     * Helper method to verify TextBatchStatistics.
     *
     * @param expectedStatistics the expected value for TextBatchStatistics.
     * @param actualStatistics the value returned by API.
     */
    private static void validateBatchStatistics(TextDocumentBatchStatistics expectedStatistics,
                                                TextDocumentBatchStatistics actualStatistics) {
        assertEquals(expectedStatistics.getDocumentCount(), actualStatistics.getDocumentCount());
        assertEquals(expectedStatistics.getInvalidDocumentCount(), actualStatistics.getInvalidDocumentCount());
        assertEquals(expectedStatistics.getValidDocumentCount(), actualStatistics.getValidDocumentCount());
        assertEquals(expectedStatistics.getTransactionCount(), actualStatistics.getTransactionCount());
    }

    /**
     * Helper method to verify TextDocumentStatistics.
     *
     * @param expected the expected value for TextDocumentStatistics.
     * @param actual the value returned by API.
     */
    private static void validateDocumentStatistics(TextDocumentStatistics expected, TextDocumentStatistics actual) {
        assertEquals(expected.getCharacterCount(), actual.getCharacterCount());
        assertEquals(expected.getTransactionCount(), actual.getTransactionCount());
    }

    /**
     * Helper method to verify LinkedEntityMatches.
     *
     * @param expectedLinkedEntityMatches the expected value for LinkedEntityMatches.
     * @param actualLinkedEntityMatches the value returned by API.
     */
    private static void validateLinkedEntityMatches(List<LinkedEntityMatch> expectedLinkedEntityMatches,
        List<LinkedEntityMatch> actualLinkedEntityMatches) {
        assertEquals(expectedLinkedEntityMatches.size(), actualLinkedEntityMatches.size());
        expectedLinkedEntityMatches.sort(Comparator.comparing(LinkedEntityMatch::getText));
        actualLinkedEntityMatches.sort(Comparator.comparing(LinkedEntityMatch::getText));

        for (int i = 0; i < expectedLinkedEntityMatches.size(); i++) {
            LinkedEntityMatch expectedLinkedEntity = expectedLinkedEntityMatches.get(i);
            LinkedEntityMatch actualLinkedEntity = actualLinkedEntityMatches.get(i);
            assertEquals(expectedLinkedEntity.getText(), actualLinkedEntity.getText());
            assertNotNull(actualLinkedEntity.getConfidenceScore());
        }
    }

    /**
     * Helper method to verify the error document.
     *
     * @param expectedError the Error returned from the service.
     * @param actualError the Error returned from the API.
     */
    static void validateErrorDocument(TextAnalyticsError expectedError, TextAnalyticsError actualError) {
        assertEquals(expectedError.getErrorCode(), actualError.getErrorCode());
        assertEquals(expectedError.getMessage(), actualError.getMessage());
        assertEquals(expectedError.getTarget(), actualError.getTarget());
    }
}<|MERGE_RESOLUTION|>--- conflicted
+++ resolved
@@ -22,36 +22,12 @@
 import com.azure.ai.textanalytics.models.TextDocumentInput;
 import com.azure.ai.textanalytics.models.TextDocumentStatistics;
 import com.azure.ai.textanalytics.util.TextAnalyticsPagedResponse;
-<<<<<<< HEAD
 import com.azure.core.http.HttpClient;
 import com.azure.core.test.TestBase;
 import com.azure.core.util.Configuration;
 import org.junit.jupiter.api.Test;
 
-=======
-import com.azure.core.credential.AzureKeyCredential;
-import com.azure.core.http.HttpClient;
-import com.azure.core.http.HttpPipeline;
-import com.azure.core.http.HttpPipelineBuilder;
-import com.azure.core.http.netty.NettyAsyncHttpClientBuilder;
-import com.azure.core.http.policy.AddDatePolicy;
-import com.azure.core.http.policy.AzureKeyCredentialPolicy;
-import com.azure.core.http.policy.HttpLogDetailLevel;
-import com.azure.core.http.policy.HttpLogOptions;
-import com.azure.core.http.policy.HttpLoggingPolicy;
-import com.azure.core.http.policy.HttpPipelinePolicy;
-import com.azure.core.http.policy.HttpPolicyProviders;
-import com.azure.core.http.policy.RequestIdPolicy;
-import com.azure.core.http.policy.RetryPolicy;
-import com.azure.core.http.policy.UserAgentPolicy;
-import com.azure.core.test.TestBase;
-import com.azure.core.util.Configuration;
-import com.azure.core.util.CoreUtils;
-import org.junit.jupiter.api.Test;
-
-import java.util.ArrayList;
 import java.util.Arrays;
->>>>>>> 90e2da61
 import java.util.Collections;
 import java.util.Comparator;
 import java.util.List;
@@ -73,22 +49,8 @@
 import static org.junit.jupiter.api.Assertions.assertNull;
 
 public abstract class TextAnalyticsClientTestBase extends TestBase {
-<<<<<<< HEAD
     static final String BATCH_ERROR_EXCEPTION_MESSAGE = "Error in accessing the property on document id: 2, when RecognizeCategorizedEntitiesResult returned with an error: Document text is empty. ErrorCodeValue: {invalidDocument}";
-=======
-    private static final String NAME = "name";
-    private static final String TEXT_ANALYTICS_PROPERTIES = "azure-ai-textanalytics.properties";
-    private static final String OCP_APIM_SUBSCRIPTION_KEY = "Ocp-Apim-Subscription-Key";
-    private static final String VERSION = "version";
-    private static final String AZURE_TEXT_ANALYTICS_API_KEY = "AZURE_TEXT_ANALYTICS_API_KEY";
-
-    private final HttpLogOptions httpLogOptions = new HttpLogOptions();
-    private final Map<String, String> properties = CoreUtils.getProperties(TEXT_ANALYTICS_PROPERTIES);
-    private final String clientName = properties.getOrDefault(NAME, "UnknownName");
-    private final String clientVersion = properties.getOrDefault(VERSION, "UnknownVersion");
-    static final String BATCH_ERROR_EXCEPTION_MESSAGE = "Error in accessing the property on document id: 2, when RecognizeEntitiesResult returned with an error: Document text is empty. ErrorCodeValue: {invalidDocument}";
     static final String EXCEEDED_ALLOWED_DOCUMENTS_LIMITS_MESSAGE = "The number of documents in the request have exceeded the data limitations. See https://aka.ms/text-analytics-data-limits for additional information";
->>>>>>> 90e2da61
     static final String INVALID_COUNTRY_HINT_EXPECTED_EXCEPTION_MESSAGE = "Country hint is not valid. Please specify an ISO 3166-1 alpha-2 two letter country code. ErrorCodeValue: {invalidCountryHint}";
     static final String INVALID_DOCUMENT_BATCH = "invalidDocumentBatch";
     static final String INVALID_DOCUMENT_BATCH_NPE_MESSAGE = "'documents' cannot be null.";
@@ -97,54 +59,6 @@
     static final String INVALID_DOCUMENT_NPE_MESSAGE = "'document' cannot be null.";
     static final String WARNING_TOO_LONG_DOCUMENT_INPUT_MESSAGE = "The document contains very long words (longer than 64 characters). These words will be truncated and may result in unreliable model predictions.";
 
-<<<<<<< HEAD
-=======
-    <T> T clientSetup(Function<HttpPipeline, T> clientBuilder) {
-        AzureKeyCredential credential = null;
-
-        if (!interceptorManager.isPlaybackMode()) {
-            credential = new AzureKeyCredential(
-                Configuration.getGlobalConfiguration().get(AZURE_TEXT_ANALYTICS_API_KEY));
-        }
-
-        HttpClient httpClient;
-        Configuration buildConfiguration = Configuration.getGlobalConfiguration().clone();
-
-        // Closest to API goes first, closest to wire goes last.
-        final List<HttpPipelinePolicy> policies = new ArrayList<>();
-        policies.add(new UserAgentPolicy(httpLogOptions.getApplicationId(), clientName, clientVersion, buildConfiguration));
-        policies.add(new RequestIdPolicy());
-        policies.add(new AddDatePolicy());
-
-        if (credential != null) {
-            policies.add(new AzureKeyCredentialPolicy(OCP_APIM_SUBSCRIPTION_KEY, credential));
-        }
-
-        HttpPolicyProviders.addBeforeRetryPolicies(policies);
-        policies.add(new RetryPolicy());
-
-        HttpPolicyProviders.addAfterRetryPolicies(policies);
-        policies.add(new HttpLoggingPolicy(new HttpLogOptions().setLogLevel(HttpLogDetailLevel.BODY_AND_HEADERS)));
-
-        if (interceptorManager.isPlaybackMode()) {
-            httpClient = interceptorManager.getPlaybackClient();
-        } else {
-            httpClient = new NettyAsyncHttpClientBuilder().wiretap(true).build();
-        }
-        policies.add(interceptorManager.getRecordPolicy());
-
-        HttpPipeline pipeline = new HttpPipelineBuilder()
-            .policies(policies.toArray(new HttpPipelinePolicy[0]))
-            .httpClient(httpClient)
-            .build();
-
-        T client;
-        client = clientBuilder.apply(pipeline);
-
-        return Objects.requireNonNull(client);
-    }
-
->>>>>>> 90e2da61
     // Detect Language
     @Test
     abstract void detectSingleTextLanguage(HttpClient httpClient, TextAnalyticsServiceVersion serviceVersion);
@@ -187,7 +101,7 @@
     abstract void recognizeEntitiesForListLanguageHint(HttpClient httpClient, TextAnalyticsServiceVersion serviceVersion);
 
     @Test
-    abstract void recognizeEntitiesTooManyDocuments();
+    abstract void recognizeEntitiesTooManyDocuments(HttpClient httpClient, TextAnalyticsServiceVersion serviceVersion);
 
     // Linked Entities
     @Test
@@ -209,7 +123,7 @@
     abstract void recognizeLinkedEntitiesForListLanguageHint(HttpClient httpClient, TextAnalyticsServiceVersion serviceVersion);
 
     @Test
-    abstract void recognizeLinkedEntitiesTooManyDocuments();
+    abstract void recognizeLinkedEntitiesTooManyDocuments(HttpClient httpClient, TextAnalyticsServiceVersion serviceVersion);
 
     // Key Phrases
     @Test
@@ -231,10 +145,10 @@
     abstract void extractKeyPhrasesForListLanguageHint(HttpClient httpClient, TextAnalyticsServiceVersion serviceVersion);
 
     @Test
-    abstract void extractKeyPhrasesWarning();
-
-    @Test
-    abstract void extractKeyPhrasesBatchWarning();
+    abstract void extractKeyPhrasesWarning(HttpClient httpClient, TextAnalyticsServiceVersion serviceVersion);
+
+    @Test
+    abstract void extractKeyPhrasesBatchWarning(HttpClient httpClient, TextAnalyticsServiceVersion serviceVersion);
 
     // Sentiment
     @Test
@@ -668,7 +582,7 @@
      * @param actualStatistics the value returned by API.
      */
     private static void validateBatchStatistics(TextDocumentBatchStatistics expectedStatistics,
-                                                TextDocumentBatchStatistics actualStatistics) {
+         TextDocumentBatchStatistics actualStatistics) {
         assertEquals(expectedStatistics.getDocumentCount(), actualStatistics.getDocumentCount());
         assertEquals(expectedStatistics.getInvalidDocumentCount(), actualStatistics.getInvalidDocumentCount());
         assertEquals(expectedStatistics.getValidDocumentCount(), actualStatistics.getValidDocumentCount());
