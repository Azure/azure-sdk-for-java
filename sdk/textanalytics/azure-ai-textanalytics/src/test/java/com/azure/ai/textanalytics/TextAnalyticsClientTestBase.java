--- conflicted
+++ resolved
@@ -78,13 +78,10 @@
     private final String clientName = properties.getOrDefault(NAME, "UnknownName");
     private final String clientVersion = properties.getOrDefault(VERSION, "UnknownVersion");
 
-<<<<<<< HEAD
+    static final String BATCH_ERROR_EXCEPTION_MESSAGE = "Error in accessing the property on document id: 2, when RecognizeEntitiesResult returned with an error: Document text is empty. ErrorCodeValue: {invalidDocument}";
+    static final String INVALID_COUNTRY_HINT_EXPECTED_EXCEPTION_MESSAGE = "Country hint is not valid. Please specify an ISO 3166-1 alpha-2 two letter country code. ErrorCodeValue: {invalidCountryHint}";
+    static final String INVALID_DOCUMENT_EXPECTED_EXCEPTION_MESSAGE = "Document text is empty. ErrorCodeValue: {invalidDocument}";
     static final String INVALID_KEY = "invalid key";
-=======
-    static final String INVALID_DOCUMENT_EXPECTED_EXCEPTION_MESSAGE = "Document text is empty. ErrorCodeValue: {invalidDocument}";
-    static final String INVALID_COUNTRY_HINT_EXPECTED_EXCEPTION_MESSAGE = "Country hint is not valid. Please specify an ISO 3166-1 alpha-2 two letter country code. ErrorCodeValue: {invalidCountryHint}";
-    static final String BATCH_ERROR_EXCEPTION_MESSAGE = "Error in accessing the property on document id: 2, when RecognizeEntitiesResult returned with an error: Document text is empty. ErrorCodeValue: {invalidDocument}";
->>>>>>> 335d939f
 
     <T> T clientSetup(Function<HttpPipeline, T> clientBuilder) {
         TokenCredential credential = null;
