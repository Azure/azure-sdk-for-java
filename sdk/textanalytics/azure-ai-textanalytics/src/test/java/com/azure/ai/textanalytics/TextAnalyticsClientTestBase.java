--- conflicted
+++ resolved
@@ -760,44 +760,6 @@
         TextAnalyticsServiceVersion serviceVersion);
 
     @Test
-<<<<<<< HEAD
-    abstract void analyzeExtractSummaryActionWithSentenceCountLessThanMaxCount(HttpClient httpClient,
-        TextAnalyticsServiceVersion serviceVersion);
-
-    @Test
-    abstract void analyzeExtractSummaryActionWithNonDefaultSentenceCount(HttpClient httpClient,
-        TextAnalyticsServiceVersion serviceVersion);
-
-    @Test
-    abstract void analyzeExtractSummaryActionMaxSentenceCountInvalidRangeException(HttpClient httpClient,
-        TextAnalyticsServiceVersion serviceVersion);
-
-
-    // Dynamic Classification
-    @Test
-    abstract void dynamicClassificationDuplicateIdInput(HttpClient httpClient,
-        TextAnalyticsServiceVersion serviceVersion);
-
-    @Test
-    abstract void dynamicClassificationEmptyIdInput(HttpClient httpClient,
-        TextAnalyticsServiceVersion serviceVersion);
-
-    @Test
-    abstract void dynamicClassificationMaxOverload(HttpClient httpClient,
-        TextAnalyticsServiceVersion serviceVersion);
-
-    @Test
-    abstract void dynamicClassificationStringInput(HttpClient httpClient,
-        TextAnalyticsServiceVersion serviceVersion);
-
-    @Test
-    abstract void dynamicClassificationBatchWarning(HttpClient httpClient,
-        TextAnalyticsServiceVersion serviceVersion);
-
-    @Test
-    abstract void dynamicClassificationBatchTooManyDocuments(HttpClient httpClient,
-        TextAnalyticsServiceVersion serviceVersion);
-=======
     abstract void analyzeExtractSummaryActionWithSentenceCountLessThanMaxCount(
         HttpClient httpClient, TextAnalyticsServiceVersion serviceVersion);
 
@@ -808,7 +770,31 @@
     @Test
     abstract void analyzeExtractSummaryActionMaxSentenceCountInvalidRangeException(
         HttpClient httpClient, TextAnalyticsServiceVersion serviceVersion);
->>>>>>> e91697b1
+
+    // Dynamic Classification
+    @Test
+    abstract void dynamicClassificationDuplicateIdInput(HttpClient httpClient,
+        TextAnalyticsServiceVersion serviceVersion);
+
+    @Test
+    abstract void dynamicClassificationEmptyIdInput(HttpClient httpClient,
+        TextAnalyticsServiceVersion serviceVersion);
+
+    @Test
+    abstract void dynamicClassificationMaxOverload(HttpClient httpClient,
+        TextAnalyticsServiceVersion serviceVersion);
+
+    @Test
+    abstract void dynamicClassificationStringInput(HttpClient httpClient,
+        TextAnalyticsServiceVersion serviceVersion);
+
+    @Test
+    abstract void dynamicClassificationBatchWarning(HttpClient httpClient,
+        TextAnalyticsServiceVersion serviceVersion);
+
+    @Test
+    abstract void dynamicClassificationBatchTooManyDocuments(HttpClient httpClient,
+        TextAnalyticsServiceVersion serviceVersion);
 
     // Detect Language runner
     void detectLanguageShowStatisticsRunner(BiConsumer<List<DetectLanguageInput>,
@@ -1413,7 +1399,23 @@
                 AZURE_TEXT_ANALYTICS_CUSTOM_MULTI_CLASSIFICATION_DEPLOYMENT_NAME));
     }
 
-<<<<<<< HEAD
+    void analyzeExtractSummaryRunner(BiConsumer<List<String>, TextAnalyticsActions> testRunner,
+                                     Integer maxSentenceCount, SummarySentencesOrder summarySentencesOrder) {
+        testRunner.accept(SUMMARY_INPUTS,
+            new TextAnalyticsActions()
+                .setExtractSummaryActions(
+                    new ExtractSummaryAction()
+                        .setMaxSentenceCount(maxSentenceCount)
+                        .setOrderBy(summarySentencesOrder)));
+    }
+
+    void abstractSummaryRunner(BiConsumer<List<String>, TextAnalyticsActions> testRunner, Integer maxSentenceCount) {
+        testRunner.accept(SUMMARY_INPUTS,
+            new TextAnalyticsActions()
+                .setAbstractiveSummaryActions(
+                    new AbstractiveSummaryAction().setMaxSentenceCount(maxSentenceCount)));
+    }
+
     // Dynamic classification
     void dynamicClassificationRunner(BiConsumer<List<TextDocumentInput>, DynamicClassificationOptions> testRunner) {
         testRunner.accept(
@@ -1452,23 +1454,6 @@
                 .setClassificationType(ClassificationType.MULTI)
                 .setIncludeStatistics(true)
         );
-=======
-    void analyzeExtractSummaryRunner(BiConsumer<List<String>, TextAnalyticsActions> testRunner,
-                                     Integer maxSentenceCount, SummarySentencesOrder summarySentencesOrder) {
-        testRunner.accept(SUMMARY_INPUTS,
-            new TextAnalyticsActions()
-                .setExtractSummaryActions(
-                    new ExtractSummaryAction()
-                        .setMaxSentenceCount(maxSentenceCount)
-                        .setOrderBy(summarySentencesOrder)));
-    }
-
-    void abstractSummaryRunner(BiConsumer<List<String>, TextAnalyticsActions> testRunner, Integer maxSentenceCount) {
-        testRunner.accept(SUMMARY_INPUTS,
-            new TextAnalyticsActions()
-                .setAbstractiveSummaryActions(
-                    new AbstractiveSummaryAction().setMaxSentenceCount(maxSentenceCount)));
->>>>>>> e91697b1
     }
 
     String getEndpoint() {
@@ -2289,7 +2274,7 @@
      * @param actualStatistics the value returned by API.
      */
     private static void validateBatchStatistics(TextDocumentBatchStatistics expectedStatistics,
-                                                TextDocumentBatchStatistics actualStatistics) {
+         TextDocumentBatchStatistics actualStatistics) {
         assertEquals(expectedStatistics.getDocumentCount(), actualStatistics.getDocumentCount());
         assertEquals(expectedStatistics.getInvalidDocumentCount(), actualStatistics.getInvalidDocumentCount());
         assertEquals(expectedStatistics.getValidDocumentCount(), actualStatistics.getValidDocumentCount());
