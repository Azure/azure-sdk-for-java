--- conflicted
+++ resolved
@@ -4,14 +4,11 @@
 package com.azure.ai.textanalytics;
 
 import com.azure.ai.textanalytics.models.AnalyzeSentimentResult;
-<<<<<<< HEAD
-import com.azure.ai.textanalytics.models.AspectSentiment;
-=======
 import com.azure.ai.textanalytics.models.PiiEntity;
 import com.azure.ai.textanalytics.models.PiiEntityCollection;
 import com.azure.ai.textanalytics.models.RecognizePiiEntitiesResult;
 import com.azure.ai.textanalytics.util.AnalyzeSentimentResultCollection;
->>>>>>> 0a58771a
+import com.azure.ai.textanalytics.models.AspectSentiment;
 import com.azure.ai.textanalytics.models.CategorizedEntity;
 import com.azure.ai.textanalytics.models.CategorizedEntityCollection;
 import com.azure.ai.textanalytics.models.DetectLanguageInput;
@@ -34,15 +31,12 @@
 import com.azure.ai.textanalytics.models.TextDocumentInput;
 import com.azure.ai.textanalytics.models.TextDocumentStatistics;
 import com.azure.ai.textanalytics.models.TextSentiment;
-<<<<<<< HEAD
+import com.azure.ai.textanalytics.util.RecognizePiiEntitiesResultCollection;
 import com.azure.ai.textanalytics.util.AnalyzeSentimentResultCollection;
 import com.azure.ai.textanalytics.util.DetectLanguageResultCollection;
 import com.azure.ai.textanalytics.util.ExtractKeyPhrasesResultCollection;
 import com.azure.ai.textanalytics.util.RecognizeEntitiesResultCollection;
 import com.azure.ai.textanalytics.util.RecognizeLinkedEntitiesResultCollection;
-=======
-import com.azure.ai.textanalytics.util.RecognizePiiEntitiesResultCollection;
->>>>>>> 0a58771a
 import com.azure.core.exception.HttpResponseException;
 import com.azure.core.http.HttpClient;
 import com.azure.core.util.Configuration;
@@ -79,15 +73,11 @@
     static final List<String> CATEGORIZED_ENTITY_INPUTS = asList(
         "I had a wonderful trip to Seattle last week.", "I work at Microsoft.");
 
-<<<<<<< HEAD
-    static final List<String> LINKED_ENTITY_INPUTS = asList(
-=======
-    static final List<String> PII_ENTITY_INPUTS = Arrays.asList(
+    static final List<String> PII_ENTITY_INPUTS = asList(
         "Microsoft employee with ssn 859-98-0987 is using our awesome API's.",
         "Your ABA number - 111000025 - is the first 9 digits in the lower left hand corner of your personal check.");
 
-    static final List<String> LINKED_ENTITY_INPUTS = Arrays.asList(
->>>>>>> 0a58771a
+    static final List<String> LINKED_ENTITY_INPUTS = asList(
         "I had a wonderful trip to Seattle last week.",
         "I work at Microsoft.");
 
@@ -168,7 +158,7 @@
      */
     static DetectLanguageResultCollection getExpectedBatchDetectedLanguages() {
         final TextDocumentBatchStatistics textDocumentBatchStatistics = new TextDocumentBatchStatistics(3, 3, 0, 3);
-        final List<DetectLanguageResult> detectLanguageResultList = Arrays.asList(
+        final List<DetectLanguageResult> detectLanguageResultList = asList(
             new DetectLanguageResult("0", new TextDocumentStatistics(26, 1), null, getDetectedLanguageEnglish()),
             new DetectLanguageResult("1", new TextDocumentStatistics(40, 1), null, getDetectedLanguageSpanish()),
             new DetectLanguageResult("2", new TextDocumentStatistics(6, 1), null, getUnknownDetectedLanguage()));
@@ -206,14 +196,14 @@
         CategorizedEntity categorizedEntity1 = new CategorizedEntity("trip", EntityCategory.EVENT, null, 0.0, 18, 4);
         CategorizedEntity categorizedEntity2 = new CategorizedEntity("Seattle", EntityCategory.LOCATION, "GPE", 0.0, 26, 7);
         CategorizedEntity categorizedEntity3 = new CategorizedEntity("last week", EntityCategory.DATE_TIME, "DateRange", 0.0, 34, 9);
-        return Arrays.asList(categorizedEntity1, categorizedEntity2, categorizedEntity3);
+        return asList(categorizedEntity1, categorizedEntity2, categorizedEntity3);
     }
 
     /**
      * Helper method to get the expected Categorized Entities List 2
      */
     static List<CategorizedEntity> getCategorizedEntitiesList2() {
-        return Arrays.asList(new CategorizedEntity("Microsoft", EntityCategory.ORGANIZATION, null, 0.0, 10, 9));
+        return asList(new CategorizedEntity("Microsoft", EntityCategory.ORGANIZATION, null, 0.0, 10, 9));
     }
 
     /**
@@ -248,7 +238,7 @@
         RecognizePiiEntitiesResult recognizeEntitiesResult2 = new RecognizePiiEntitiesResult("1", textDocumentStatistics2, null, piiEntityCollection2);
 
         return new RecognizePiiEntitiesResultCollection(
-            Arrays.asList(recognizeEntitiesResult1, recognizeEntitiesResult2),
+            asList(recognizeEntitiesResult1, recognizeEntitiesResult2),
             DEFAULT_MODEL_VERSION,
             new TextDocumentBatchStatistics(2, 2, 0, 2));
     }
@@ -259,7 +249,7 @@
     static List<PiiEntity> getPiiEntitiesList1() {
         PiiEntity piiEntity0 = new PiiEntity("Microsoft", EntityCategory.ORGANIZATION, null, 1.0, 0, 9);
         PiiEntity piiEntity1 = new PiiEntity("859-98-0987", EntityCategory.fromString("U.S. Social Security Number (SSN)"), null, 0.65, 28, 11);
-        return Arrays.asList(piiEntity0, piiEntity1);
+        return asList(piiEntity0, piiEntity1);
     }
 
     /**
@@ -270,7 +260,7 @@
         PiiEntity piiEntity3 = new PiiEntity("111000025", EntityCategory.fromString("ABA Routing Number"), null, 0.75, 18, 9);
         PiiEntity piiEntity4 = new PiiEntity("111000025", EntityCategory.fromString("New Zealand Social Welfare Number"), null, 0.65, 18, 9);
         PiiEntity piiEntity5 = new PiiEntity("111000025", EntityCategory.fromString("Portugal Tax Identification Number"), null, 0.65, 18, 9);
-        return Arrays.asList(piiEntity2, piiEntity3, piiEntity4, piiEntity5);
+        return asList(piiEntity2, piiEntity3, piiEntity4, piiEntity5);
     }
 
     /**
@@ -280,7 +270,7 @@
     static RecognizeLinkedEntitiesResultCollection getExpectedBatchLinkedEntities() {
         final TextDocumentBatchStatistics textDocumentBatchStatistics = new TextDocumentBatchStatistics(2, 2, 0, 2);
         final List<RecognizeLinkedEntitiesResult> recognizeLinkedEntitiesResultList =
-            Arrays.asList(
+            asList(
                 new RecognizeLinkedEntitiesResult(
                     "0", new TextDocumentStatistics(44, 1), null,
                     new LinkedEntityCollection(new IterableStream<>(getLinkedEntitiesList1()), null)),
@@ -299,7 +289,7 @@
             "Seattle", new IterableStream<>(Collections.singletonList(linkedEntityMatch)),
             "en", "Seattle", "https://en.wikipedia.org/wiki/Seattle",
             "Wikipedia");
-        return Arrays.asList(linkedEntity);
+        return asList(linkedEntity);
     }
 
     /**
@@ -311,7 +301,7 @@
             "Microsoft", new IterableStream<>(Collections.singletonList(linkedEntityMatch)),
             "en", "Microsoft", "https://en.wikipedia.org/wiki/Microsoft",
             "Wikipedia");
-        return Arrays.asList(linkedEntity);
+        return asList(linkedEntity);
     }
 
     /**
