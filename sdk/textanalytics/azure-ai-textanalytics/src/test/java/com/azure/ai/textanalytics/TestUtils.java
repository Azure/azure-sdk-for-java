// Copyright (c) Microsoft Corporation. All rights reserved.
// Licensed under the MIT License.

package com.azure.ai.textanalytics;

import com.azure.ai.textanalytics.implementation.AbstractiveSummaryActionResultPropertiesHelper;
import com.azure.ai.textanalytics.implementation.AbstractiveSummaryPropertiesHelper;
import com.azure.ai.textanalytics.implementation.AbstractiveSummaryResultPropertiesHelper;
import com.azure.ai.textanalytics.implementation.AnalyzeActionsResultPropertiesHelper;
import com.azure.ai.textanalytics.implementation.AnalyzeHealthcareEntitiesActionResultPropertiesHelper;
import com.azure.ai.textanalytics.implementation.AnalyzeHealthcareEntitiesResultCollectionPropertiesHelper;
import com.azure.ai.textanalytics.implementation.AnalyzeHealthcareEntitiesResultPropertiesHelper;
import com.azure.ai.textanalytics.implementation.AnalyzeSentimentActionResultPropertiesHelper;
import com.azure.ai.textanalytics.implementation.AssessmentSentimentPropertiesHelper;
import com.azure.ai.textanalytics.implementation.CategorizedEntityPropertiesHelper;
import com.azure.ai.textanalytics.implementation.ClassificationCategoryPropertiesHelper;
import com.azure.ai.textanalytics.implementation.ClassifyDocumentResultPropertiesHelper;
import com.azure.ai.textanalytics.implementation.DynamicClassifyDocumentResultCollectionPropertiesHelper;
import com.azure.ai.textanalytics.implementation.ExtractKeyPhrasesActionResultPropertiesHelper;
import com.azure.ai.textanalytics.implementation.ExtractSummaryActionResultPropertiesHelper;
import com.azure.ai.textanalytics.implementation.ExtractSummaryResultPropertiesHelper;
import com.azure.ai.textanalytics.implementation.HealthcareEntityPropertiesHelper;
import com.azure.ai.textanalytics.implementation.HealthcareEntityRelationPropertiesHelper;
import com.azure.ai.textanalytics.implementation.HealthcareEntityRelationRolePropertiesHelper;
import com.azure.ai.textanalytics.implementation.LinkedEntityMatchPropertiesHelper;
import com.azure.ai.textanalytics.implementation.LinkedEntityPropertiesHelper;
import com.azure.ai.textanalytics.implementation.PiiEntityPropertiesHelper;
import com.azure.ai.textanalytics.implementation.RecognizeEntitiesActionResultPropertiesHelper;
import com.azure.ai.textanalytics.implementation.RecognizeLinkedEntitiesActionResultPropertiesHelper;
import com.azure.ai.textanalytics.implementation.RecognizePiiEntitiesActionResultPropertiesHelper;
import com.azure.ai.textanalytics.implementation.SentenceOpinionPropertiesHelper;
import com.azure.ai.textanalytics.implementation.SentenceSentimentPropertiesHelper;
import com.azure.ai.textanalytics.implementation.SummaryContextPropertiesHelper;
import com.azure.ai.textanalytics.implementation.SummarySentencePropertiesHelper;
import com.azure.ai.textanalytics.implementation.TargetSentimentPropertiesHelper;
import com.azure.ai.textanalytics.implementation.TextAnalyticsActionResultPropertiesHelper;
import com.azure.ai.textanalytics.models.AbstractiveSummary;
import com.azure.ai.textanalytics.models.AbstractiveSummaryActionResult;
import com.azure.ai.textanalytics.models.AbstractiveSummaryResult;
import com.azure.ai.textanalytics.models.AnalyzeActionsResult;
import com.azure.ai.textanalytics.models.AnalyzeHealthcareEntitiesActionResult;
import com.azure.ai.textanalytics.models.AnalyzeHealthcareEntitiesResult;
import com.azure.ai.textanalytics.models.AnalyzeSentimentActionResult;
import com.azure.ai.textanalytics.models.AnalyzeSentimentResult;
import com.azure.ai.textanalytics.models.AssessmentSentiment;
import com.azure.ai.textanalytics.models.CategorizedEntity;
import com.azure.ai.textanalytics.models.CategorizedEntityCollection;
import com.azure.ai.textanalytics.models.ClassificationCategory;
import com.azure.ai.textanalytics.models.ClassifyDocumentResult;
import com.azure.ai.textanalytics.models.DetectLanguageInput;
import com.azure.ai.textanalytics.models.DetectLanguageResult;
import com.azure.ai.textanalytics.models.DetectedLanguage;
import com.azure.ai.textanalytics.models.DocumentSentiment;
import com.azure.ai.textanalytics.models.EntityCategory;
import com.azure.ai.textanalytics.models.ExtractKeyPhraseResult;
import com.azure.ai.textanalytics.models.ExtractKeyPhrasesActionResult;
import com.azure.ai.textanalytics.models.ExtractSummaryActionResult;
import com.azure.ai.textanalytics.models.ExtractSummaryResult;
import com.azure.ai.textanalytics.models.HealthcareEntity;
import com.azure.ai.textanalytics.models.HealthcareEntityCategory;
import com.azure.ai.textanalytics.models.HealthcareEntityRelation;
import com.azure.ai.textanalytics.models.HealthcareEntityRelationRole;
import com.azure.ai.textanalytics.models.HealthcareEntityRelationType;
import com.azure.ai.textanalytics.models.KeyPhrasesCollection;
import com.azure.ai.textanalytics.models.LinkedEntity;
import com.azure.ai.textanalytics.models.LinkedEntityCollection;
import com.azure.ai.textanalytics.models.LinkedEntityMatch;
import com.azure.ai.textanalytics.models.PiiEntity;
import com.azure.ai.textanalytics.models.PiiEntityCategory;
import com.azure.ai.textanalytics.models.PiiEntityCollection;
import com.azure.ai.textanalytics.models.RecognizeEntitiesActionResult;
import com.azure.ai.textanalytics.models.RecognizeEntitiesResult;
import com.azure.ai.textanalytics.models.RecognizeLinkedEntitiesActionResult;
import com.azure.ai.textanalytics.models.RecognizeLinkedEntitiesResult;
import com.azure.ai.textanalytics.models.RecognizePiiEntitiesActionResult;
import com.azure.ai.textanalytics.models.RecognizePiiEntitiesResult;
import com.azure.ai.textanalytics.models.SentenceOpinion;
import com.azure.ai.textanalytics.models.SentenceSentiment;
import com.azure.ai.textanalytics.models.SentimentConfidenceScores;
import com.azure.ai.textanalytics.models.SummaryContext;
import com.azure.ai.textanalytics.models.SummarySentence;
import com.azure.ai.textanalytics.models.SummarySentenceCollection;
import com.azure.ai.textanalytics.models.TargetSentiment;
import com.azure.ai.textanalytics.models.TextAnalyticsError;
import com.azure.ai.textanalytics.models.TextAnalyticsErrorCode;
import com.azure.ai.textanalytics.models.TextDocumentBatchStatistics;
import com.azure.ai.textanalytics.models.TextDocumentInput;
import com.azure.ai.textanalytics.models.TextDocumentStatistics;
import com.azure.ai.textanalytics.models.TextSentiment;
import com.azure.ai.textanalytics.util.AbstractiveSummaryResultCollection;
import com.azure.ai.textanalytics.util.AnalyzeHealthcareEntitiesResultCollection;
import com.azure.ai.textanalytics.util.AnalyzeSentimentResultCollection;
import com.azure.ai.textanalytics.util.DetectLanguageResultCollection;
import com.azure.ai.textanalytics.util.DynamicClassifyDocumentResultCollection;
import com.azure.ai.textanalytics.util.ExtractKeyPhrasesResultCollection;
import com.azure.ai.textanalytics.util.ExtractSummaryResultCollection;
import com.azure.ai.textanalytics.util.RecognizeEntitiesResultCollection;
import com.azure.ai.textanalytics.util.RecognizeLinkedEntitiesResultCollection;
import com.azure.ai.textanalytics.util.RecognizePiiEntitiesResultCollection;
import com.azure.core.exception.HttpResponseException;
import com.azure.core.http.HttpClient;
import com.azure.core.util.Configuration;
import com.azure.core.util.CoreUtils;
import com.azure.core.util.IterableStream;
import org.junit.jupiter.params.provider.Arguments;

import java.time.OffsetDateTime;
import java.util.ArrayList;
import java.util.Arrays;
import java.util.Collections;
import java.util.HashMap;
import java.util.List;
import java.util.Map;
import java.util.stream.Collectors;
import java.util.stream.IntStream;
import java.util.stream.Stream;

import static com.azure.core.test.TestBase.AZURE_TEST_SERVICE_VERSIONS_VALUE_ALL;
import static com.azure.core.test.TestBase.getHttpClients;
import static java.util.Arrays.asList;

/**
 * Contains helper methods for generating inputs for test methods
 */
final class TestUtils {
    private static final String DEFAULT_MODEL_VERSION = "2019-10-01";

    static final OffsetDateTime TIME_NOW = OffsetDateTime.now();
    static final String INVALID_URL = "htttttttps://localhost:8080";
    static final String VALID_HTTPS_LOCALHOST = "https://localhost:8080";
    static final String FAKE_API_KEY = "fakeKeyPlaceholder";
    static final String AZURE_TEXT_ANALYTICS_API_KEY = "AZURE_TEXT_ANALYTICS_API_KEY";
    static final String CUSTOM_ACTION_NAME = "customActionName";

    static final List<String> CUSTOM_ENTITIES_INPUT = asList(
        "David Schmidt, senior vice president--Food Safety, International Food Information Council (IFIC), Washington,"
            + " D.C., discussed the physical activity component.");

    static final List<String> CUSTOM_SINGLE_CLASSIFICATION = asList(
        "A recent report by the Government Accountability Office (GAO) found that the dramatic increase in oil"
            + " and natural gas development on federal lands over the past six years has stretched the staff of "
            + "the BLM to a point that it has been unable to meet its environmental protection responsibilities.");

    static final List<String> CUSTOM_MULTI_CLASSIFICATION = asList(
        "I need a reservation for an indoor restaurant in China. Please don't stop the music. Play music and add"
            + " it to my playlist");

    static final List<String> DYNAMIC_CLASSIFICATION = asList(
        "The WHO is issuing a warning about Monkey Pox.",
        "Mo Salah plays in Liverpool FC in England.");

    static final List<String> SUMMARY_INPUTS = asList(
        "At Microsoft, we have been on a quest to advance AI beyond existing techniques, by taking a more holistic,"
            + " human-centric approach to learning and understanding. As Chief Technology Officer of Azure AI "
            + "Cognitive Services, I have been working with a team of amazing scientists and engineers to turn this"
            + " quest into a reality. In my role, I enjoy a unique perspective in viewing the relationship among "
            + "three attributes of human cognition: monolingual text (X), audio or visual sensory signals, (Y) and"
            + " multilingual (Z). At the intersection of all three, there’s magic—what we call XYZ-code as"
            + " illustrated in Figure 1—a joint representation to create more powerful AI that can speak, hear, see,"
            + " and understand humans better. We believe XYZ-code will enable us to fulfill our long-term vision:"
            + " cross-domain transfer learning, spanning modalities and languages. The goal is to have pretrained"
            + " models that can jointly learn representations to support a broad range of downstream AI tasks, much"
            + " in the way humans do today. Over the past five years, we have achieved human performance on benchmarks"
            + " in conversational speech recognition, machine translation, conversational question answering, machine"
            + " reading comprehension, and image captioning. These five breakthroughs provided us with strong signals"
            + " toward our more ambitious aspiration to produce a leap in AI capabilities, achieving multisensory and"
            + " multilingual learning that is closer in line with how humans learn and understand. I believe the joint"
            + " XYZ-code is a foundational component of this aspiration, if grounded with external knowledge sources"
            + " in the downstream AI tasks."
    );

    static final List<String> SENTIMENT_INPUTS = asList(
        "The hotel was dark and unclean. The restaurant had amazing gnocchi.",
        "The restaurant had amazing gnocchi. The hotel was dark and unclean.");

    static final List<String> CATEGORIZED_ENTITY_INPUTS = asList(
        "I had a wonderful trip to Seattle last week.", "I work at Microsoft.");

    static final String ENTITY_RESOLUTION_INPUT = "The cat is 1 year old and weighs 10 pounds.";
    static final List<String> PII_ENTITY_INPUTS = asList(
        "Microsoft employee with ssn 859-98-0987 is using our awesome API's.",
        "Your ABA number - 111000025 - is the first 9 digits in the lower left hand corner of your personal check.");

    static final List<String> LINKED_ENTITY_INPUTS = asList(
        "I had a wonderful trip to Seattle last week.",
        "I work at Microsoft.");

    static final List<String> KEY_PHRASE_INPUTS = asList(
        "Hello world. This is some input text that I love.",
        "Bonjour tout le monde");

    static final String TOO_LONG_INPUT = "Thisisaveryveryverylongtextwhichgoesonforalongtimeandwhichalmostdoesn'tseemtostopatanygivenpointintime.ThereasonforthistestistotryandseewhathappenswhenwesubmitaveryveryverylongtexttoLanguage.Thisshouldworkjustfinebutjustincaseitisalwaysgoodtohaveatestcase.ThisallowsustotestwhathappensifitisnotOK.Ofcourseitisgoingtobeokbutthenagainitisalsobettertobesure!";

    static final List<String> KEY_PHRASE_FRENCH_INPUTS = asList(
        "Bonjour tout le monde.",
        "Je m'appelle Mondly.");

    static final List<String> DETECT_LANGUAGE_INPUTS = asList(
        "This is written in English", "Este es un documento escrito en Español.", "~@!~:)");

    static final String PII_ENTITY_OFFSET_INPUT = "SSN: 859-98-0987";
    static final String SENTIMENT_OFFSET_INPUT = "The hotel was unclean.";
    static final String HEALTHCARE_ENTITY_OFFSET_INPUT = "The patient is a 54-year-old";

    static final List<String> HEALTHCARE_INPUTS = asList(
        "The patient is a 54-year-old gentleman with a history of progressive angina over the past several months.",
        "The patient went for six minutes with minimal ST depressions in the anterior lateral leads , thought due to fatigue and wrist pain , his anginal equivalent.");

    // "personal" and "social" are common to both English and Spanish and if given with limited context the
    // response will be based on the "US" country hint. If the origin of the text is known to be coming from
    // Spanish that can be given as a hint.
    static final List<String> SPANISH_SAME_AS_ENGLISH_INPUTS = asList("personal", "social");

    static final DetectedLanguage DETECTED_LANGUAGE_SPANISH = new DetectedLanguage("Spanish", "es", 1.0, null);
    static final DetectedLanguage DETECTED_LANGUAGE_ENGLISH = new DetectedLanguage("English", "en", 1.0, null);

    static final List<DetectedLanguage> DETECT_SPANISH_LANGUAGE_RESULTS = asList(
        DETECTED_LANGUAGE_SPANISH, DETECTED_LANGUAGE_SPANISH);

    static final List<DetectedLanguage> DETECT_ENGLISH_LANGUAGE_RESULTS = asList(
        DETECTED_LANGUAGE_ENGLISH, DETECTED_LANGUAGE_ENGLISH);

    static final HttpResponseException HTTP_RESPONSE_EXCEPTION_CLASS = new HttpResponseException("", null);

    static final String DISPLAY_NAME_WITH_ARGUMENTS = "{displayName} with [{arguments}]";
    private static final String AZURE_TEXT_ANALYTICS_TEST_SERVICE_VERSIONS =
        "AZURE_TEXT_ANALYTICS_TEST_SERVICE_VERSIONS";

    static List<DetectLanguageInput> getDetectLanguageInputs() {
        return asList(
            new DetectLanguageInput("0", DETECT_LANGUAGE_INPUTS.get(0), "US"),
            new DetectLanguageInput("1", DETECT_LANGUAGE_INPUTS.get(1), "US"),
            new DetectLanguageInput("2", DETECT_LANGUAGE_INPUTS.get(2), "US")
        );
    }

    static List<DetectLanguageInput> getDuplicateIdDetectLanguageInputs() {
        return asList(
            new DetectLanguageInput("0", DETECT_LANGUAGE_INPUTS.get(0), "US"),
            new DetectLanguageInput("0", DETECT_LANGUAGE_INPUTS.get(0), "US")
        );
    }

    static List<TextDocumentInput> getDuplicateTextDocumentInputs() {
        return asList(
            new TextDocumentInput("0", CATEGORIZED_ENTITY_INPUTS.get(0)),
            new TextDocumentInput("0", CATEGORIZED_ENTITY_INPUTS.get(0)),
            new TextDocumentInput("0", CATEGORIZED_ENTITY_INPUTS.get(0))
        );
    }

    static List<TextDocumentInput> getWarningsTextDocumentInputs() {
        return asList(
            new TextDocumentInput("0", TOO_LONG_INPUT),
            new TextDocumentInput("1", CATEGORIZED_ENTITY_INPUTS.get(1))
        );
    }

    static List<TextDocumentInput> getTextDocumentInputs(List<String> inputs) {
        return IntStream.range(0, inputs.size())
            .mapToObj(index ->
                new TextDocumentInput(String.valueOf(index), inputs.get(index)))
            .collect(Collectors.toList());
    }

    /**
     * Helper method to get the expected Batch Detected Languages
     *
     * @return A {@link DetectLanguageResultCollection}.
     */
    static DetectLanguageResultCollection getExpectedBatchDetectedLanguages() {
        final TextDocumentBatchStatistics textDocumentBatchStatistics = new TextDocumentBatchStatistics(3, 3, 0, 3);
        final List<DetectLanguageResult> detectLanguageResultList = asList(
            new DetectLanguageResult("0", new TextDocumentStatistics(26, 1), null, getDetectedLanguageEnglish()),
            new DetectLanguageResult("1", new TextDocumentStatistics(40, 1), null, getDetectedLanguageSpanish()),
            new DetectLanguageResult("2", new TextDocumentStatistics(6, 1), null, getUnknownDetectedLanguage()));
        return new DetectLanguageResultCollection(detectLanguageResultList, DEFAULT_MODEL_VERSION, textDocumentBatchStatistics);
    }

    static DetectedLanguage getDetectedLanguageEnglish() {
        return new DetectedLanguage("English", "en", 0.0, null);
    }

    static DetectedLanguage getDetectedLanguageSpanish() {
        return new DetectedLanguage("Spanish", "es", 0.0, null);
    }

    static DetectedLanguage getUnknownDetectedLanguage() {
        return new DetectedLanguage("(Unknown)", "(Unknown)", 0.0, null);
    }

    /**
     * Helper method to get the expected Batch Categorized Entities
     *
     * @return A {@link RecognizeEntitiesResultCollection}.
     */
    static RecognizeEntitiesResultCollection getExpectedBatchCategorizedEntities() {
        return new RecognizeEntitiesResultCollection(
            asList(getExpectedBatchCategorizedEntities1(), getExpectedBatchCategorizedEntities2()),
            DEFAULT_MODEL_VERSION,
            new TextDocumentBatchStatistics(2, 2, 0, 2));
    }

    /**
     * Helper method to get the expected Categorized Entities List 1
     */
    static List<CategorizedEntity> getCategorizedEntitiesList1() {
        CategorizedEntity categorizedEntity1 = new CategorizedEntity("trip", EntityCategory.EVENT, null, 0.0);
        CategorizedEntityPropertiesHelper.setOffset(categorizedEntity1, 18);
        CategorizedEntity categorizedEntity2 = new CategorizedEntity("Seattle", EntityCategory.LOCATION, "GPE", 0.0);
        CategorizedEntityPropertiesHelper.setOffset(categorizedEntity2, 26);
        CategorizedEntity categorizedEntity3 = new CategorizedEntity("last week", EntityCategory.DATE_TIME, "DateRange", 0.0);
        CategorizedEntityPropertiesHelper.setOffset(categorizedEntity3, 34);
        return asList(categorizedEntity1, categorizedEntity2, categorizedEntity3);
    }

    /**
     * Helper method to get the expected Categorized Entities List 2
     */
    static List<CategorizedEntity> getCategorizedEntitiesList2() {
        CategorizedEntity categorizedEntity1 = new CategorizedEntity("Microsoft", EntityCategory.ORGANIZATION, null, 0.0);
        CategorizedEntityPropertiesHelper.setOffset(categorizedEntity1, 10);
        return asList(categorizedEntity1);
    }

    /**
     * Helper method to get the expected Categorized entity result for PII document input.
     */
    static List<CategorizedEntity> getCategorizedEntitiesForPiiInput() {
        CategorizedEntity categorizedEntity1 = new CategorizedEntity("Microsoft", EntityCategory.ORGANIZATION, null, 0.0);
        CategorizedEntityPropertiesHelper.setOffset(categorizedEntity1, 0);

        CategorizedEntity categorizedEntity2 = new CategorizedEntity("employee", EntityCategory.PERSON_TYPE, null, 0.0);
        CategorizedEntityPropertiesHelper.setOffset(categorizedEntity2, 10);

        CategorizedEntity categorizedEntity3 = new CategorizedEntity("859", EntityCategory.QUANTITY, "Number", 0.0);
        CategorizedEntityPropertiesHelper.setOffset(categorizedEntity3, 28);

        CategorizedEntity categorizedEntity4 = new CategorizedEntity("98", EntityCategory.QUANTITY, "Number", 0.0);
        CategorizedEntityPropertiesHelper.setOffset(categorizedEntity4, 32);

        CategorizedEntity categorizedEntity5 = new CategorizedEntity("0987", EntityCategory.QUANTITY, "Number", 0.0);
        CategorizedEntityPropertiesHelper.setOffset(categorizedEntity5, 35);

        CategorizedEntity categorizedEntity6 = new CategorizedEntity("API", EntityCategory.SKILL, null, 0.0);
        CategorizedEntityPropertiesHelper.setOffset(categorizedEntity6, 61);

        return asList(categorizedEntity1, categorizedEntity2, categorizedEntity3, categorizedEntity4, categorizedEntity5, categorizedEntity6);
    }

    /**
     * Helper method to get the expected Batch Categorized Entities
     */
    static RecognizeEntitiesResult getExpectedBatchCategorizedEntities1() {
        IterableStream<CategorizedEntity> categorizedEntityList1 = new IterableStream<>(getCategorizedEntitiesList1());
        TextDocumentStatistics textDocumentStatistics1 = new TextDocumentStatistics(44, 1);
        RecognizeEntitiesResult recognizeEntitiesResult1 = new RecognizeEntitiesResult("0", textDocumentStatistics1, null, new CategorizedEntityCollection(categorizedEntityList1, null));
        return recognizeEntitiesResult1;
    }

    /**
     * Helper method to get the expected Batch Categorized Entities
     */
    static RecognizeEntitiesResult getExpectedBatchCategorizedEntities2() {
        IterableStream<CategorizedEntity> categorizedEntityList2 = new IterableStream<>(getCategorizedEntitiesList2());
        TextDocumentStatistics textDocumentStatistics2 = new TextDocumentStatistics(20, 1);
        RecognizeEntitiesResult recognizeEntitiesResult2 = new RecognizeEntitiesResult("1", textDocumentStatistics2, null, new CategorizedEntityCollection(categorizedEntityList2, null));
        return recognizeEntitiesResult2;
    }

    /**
     * Helper method to get the expected batch of Personally Identifiable Information entities
     */
    static RecognizePiiEntitiesResultCollection getExpectedBatchPiiEntities() {
        PiiEntityCollection piiEntityCollection = new PiiEntityCollection(new IterableStream<>(getPiiEntitiesList1()),
            "********* ******** with ssn *********** is using our awesome API's.", null);
        PiiEntityCollection piiEntityCollection2 = new PiiEntityCollection(new IterableStream<>(getPiiEntitiesList2()),
            "Your ABA number - ********* - is the first 9 digits in the lower left hand corner of your personal check.", null);
        TextDocumentStatistics textDocumentStatistics1 = new TextDocumentStatistics(67, 1);
        TextDocumentStatistics textDocumentStatistics2 = new TextDocumentStatistics(105, 1);
        RecognizePiiEntitiesResult recognizeEntitiesResult1 = new RecognizePiiEntitiesResult("0", textDocumentStatistics1, null, piiEntityCollection);
        RecognizePiiEntitiesResult recognizeEntitiesResult2 = new RecognizePiiEntitiesResult("1", textDocumentStatistics2, null, piiEntityCollection2);

        return new RecognizePiiEntitiesResultCollection(
            asList(recognizeEntitiesResult1, recognizeEntitiesResult2),
            DEFAULT_MODEL_VERSION,
            new TextDocumentBatchStatistics(2, 2, 0, 2));
    }

    /**
     * Helper method to get the expected batch of Personally Identifiable Information entities for domain filter
     */
    static RecognizePiiEntitiesResultCollection getExpectedBatchPiiEntitiesForDomainFilter() {
        PiiEntityCollection piiEntityCollection = new PiiEntityCollection(
            new IterableStream<>(getPiiEntitiesList1ForDomainFilter()),
            "********* employee with ssn *********** is using our awesome API's.", null);
        PiiEntityCollection piiEntityCollection2 = new PiiEntityCollection(
            new IterableStream<>(Arrays.asList(getPiiEntitiesList2().get(0), getPiiEntitiesList2().get(1), getPiiEntitiesList2().get(2))),
            "Your ABA number - ********* - is the first 9 digits in the lower left hand corner of your personal check.", null);
        TextDocumentStatistics textDocumentStatistics1 = new TextDocumentStatistics(67, 1);
        TextDocumentStatistics textDocumentStatistics2 = new TextDocumentStatistics(105, 1);
        RecognizePiiEntitiesResult recognizeEntitiesResult1 = new RecognizePiiEntitiesResult("0", textDocumentStatistics1, null, piiEntityCollection);
        RecognizePiiEntitiesResult recognizeEntitiesResult2 = new RecognizePiiEntitiesResult("1", textDocumentStatistics2, null, piiEntityCollection2);

        return new RecognizePiiEntitiesResultCollection(
            asList(recognizeEntitiesResult1, recognizeEntitiesResult2),
            DEFAULT_MODEL_VERSION,
            new TextDocumentBatchStatistics(2, 2, 0, 2));
    }

    /**
     * Helper method to get the expected Categorized Entities List 1
     */
    static List<PiiEntity> getPiiEntitiesList1() {
        final PiiEntity piiEntity0 = new PiiEntity();
        PiiEntityPropertiesHelper.setText(piiEntity0, "Microsoft");
        PiiEntityPropertiesHelper.setCategory(piiEntity0, PiiEntityCategory.ORGANIZATION);
        PiiEntityPropertiesHelper.setSubcategory(piiEntity0, null);
        PiiEntityPropertiesHelper.setOffset(piiEntity0, 0);

        final PiiEntity piiEntity1 = new PiiEntity();
        PiiEntityPropertiesHelper.setText(piiEntity1, "employee");
        PiiEntityPropertiesHelper.setCategory(piiEntity1, PiiEntityCategory.fromString("PersonType"));
        PiiEntityPropertiesHelper.setSubcategory(piiEntity1, null);
        PiiEntityPropertiesHelper.setOffset(piiEntity1, 10);

        final PiiEntity piiEntity2 = new PiiEntity();
        PiiEntityPropertiesHelper.setText(piiEntity2, "859-98-0987");
        PiiEntityPropertiesHelper.setCategory(piiEntity2, PiiEntityCategory.US_SOCIAL_SECURITY_NUMBER);
        PiiEntityPropertiesHelper.setSubcategory(piiEntity2, null);
        PiiEntityPropertiesHelper.setOffset(piiEntity2, 28);
        return asList(piiEntity0, piiEntity1, piiEntity2);
    }

    static List<PiiEntity> getPiiEntitiesList1ForDomainFilter() {
        return Arrays.asList(getPiiEntitiesList1().get(0), getPiiEntitiesList1().get(2));
    }

    /**
     * Helper method to get the expected Categorized Entities List 2
     */
    static List<PiiEntity> getPiiEntitiesList2() {
        String expectedText = "111000025";
        final PiiEntity piiEntity0 = new PiiEntity();
        PiiEntityPropertiesHelper.setText(piiEntity0, expectedText);
        PiiEntityPropertiesHelper.setCategory(piiEntity0, PiiEntityCategory.PHONE_NUMBER);
        PiiEntityPropertiesHelper.setSubcategory(piiEntity0, null);
        PiiEntityPropertiesHelper.setConfidenceScore(piiEntity0, 0.8);
        PiiEntityPropertiesHelper.setOffset(piiEntity0, 18);

        final PiiEntity piiEntity1 = new PiiEntity();
        PiiEntityPropertiesHelper.setText(piiEntity1, expectedText);
        PiiEntityPropertiesHelper.setCategory(piiEntity1, PiiEntityCategory.ABA_ROUTING_NUMBER);
        PiiEntityPropertiesHelper.setSubcategory(piiEntity1, null);
        PiiEntityPropertiesHelper.setConfidenceScore(piiEntity1, 0.75);
        PiiEntityPropertiesHelper.setOffset(piiEntity1, 18);

        final PiiEntity piiEntity2 = new PiiEntity();
        PiiEntityPropertiesHelper.setText(piiEntity2, expectedText);
        PiiEntityPropertiesHelper.setCategory(piiEntity2, PiiEntityCategory.NZ_SOCIAL_WELFARE_NUMBER);
        PiiEntityPropertiesHelper.setSubcategory(piiEntity2, null);
        PiiEntityPropertiesHelper.setConfidenceScore(piiEntity2, 0.65);
        PiiEntityPropertiesHelper.setOffset(piiEntity2, 18);

        return asList(piiEntity0, piiEntity1, piiEntity2);
    }

    /**
     * Helper method to get the expected batch of Personally Identifiable Information entities for categories filter
     */
    static RecognizePiiEntitiesResultCollection getExpectedBatchPiiEntitiesForCategoriesFilter() {
        PiiEntityCollection piiEntityCollection = new PiiEntityCollection(
            new IterableStream<>(asList(getPiiEntitiesList1().get(2))),
            "Microsoft employee with ssn *********** is using our awesome API's.", null);
        PiiEntityCollection piiEntityCollection2 = new PiiEntityCollection(
            new IterableStream<>(asList(getPiiEntitiesList2().get(1))),
            "Your ABA number - ********* - is the first 9 digits in the lower left hand corner of your personal check.", null);
        RecognizePiiEntitiesResult recognizeEntitiesResult1 = new RecognizePiiEntitiesResult("0", null, null, piiEntityCollection);
        RecognizePiiEntitiesResult recognizeEntitiesResult2 = new RecognizePiiEntitiesResult("1", null, null, piiEntityCollection2);

        return new RecognizePiiEntitiesResultCollection(
            asList(recognizeEntitiesResult1, recognizeEntitiesResult2),
            DEFAULT_MODEL_VERSION,
            new TextDocumentBatchStatistics(2, 2, 0, 2));
    }

    /**
     * Helper method to get the expected Batch Linked Entities
     * @return A {@link RecognizeLinkedEntitiesResultCollection}.
     */
    static RecognizeLinkedEntitiesResultCollection getExpectedBatchLinkedEntities() {
        final TextDocumentBatchStatistics textDocumentBatchStatistics = new TextDocumentBatchStatistics(2, 2, 0, 2);
        final List<RecognizeLinkedEntitiesResult> recognizeLinkedEntitiesResultList =
            asList(
                new RecognizeLinkedEntitiesResult(
                    "0", new TextDocumentStatistics(44, 1), null,
                    new LinkedEntityCollection(new IterableStream<>(getLinkedEntitiesList1()), null)),
                new RecognizeLinkedEntitiesResult(
                    "1", new TextDocumentStatistics(20, 1), null,
                    new LinkedEntityCollection(new IterableStream<>(getLinkedEntitiesList2()), null)));
        return new RecognizeLinkedEntitiesResultCollection(recognizeLinkedEntitiesResultList, DEFAULT_MODEL_VERSION, textDocumentBatchStatistics);
    }

    /**
     * Helper method to get the expected linked Entities List 1
     */
    static List<LinkedEntity> getLinkedEntitiesList1() {
        final LinkedEntityMatch linkedEntityMatch = new LinkedEntityMatch("Seattle", 0.0);
        LinkedEntityMatchPropertiesHelper.setOffset(linkedEntityMatch, 26);
        LinkedEntity linkedEntity = new LinkedEntity(
            "Seattle", new IterableStream<>(Collections.singletonList(linkedEntityMatch)),
            "en", "Seattle", "https://en.wikipedia.org/wiki/Seattle",
            "Wikipedia");
        LinkedEntityPropertiesHelper.setBingEntitySearchApiId(linkedEntity, "5fbba6b8-85e1-4d41-9444-d9055436e473");
        return asList(linkedEntity);
    }

    /**
     * Helper method to get the expected linked Entities List 2
     */
    static List<LinkedEntity> getLinkedEntitiesList2() {
        LinkedEntityMatch linkedEntityMatch = new LinkedEntityMatch("Microsoft", 0.0);
        LinkedEntityMatchPropertiesHelper.setOffset(linkedEntityMatch, 10);
        LinkedEntity linkedEntity = new LinkedEntity(
            "Microsoft", new IterableStream<>(Collections.singletonList(linkedEntityMatch)),
            "en", "Microsoft", "https://en.wikipedia.org/wiki/Microsoft",
            "Wikipedia");
        LinkedEntityPropertiesHelper.setBingEntitySearchApiId(linkedEntity, "a093e9b9-90f5-a3d5-c4b8-5855e1b01f85");
        return asList(linkedEntity);
    }

    static List<LinkedEntity> getLinkedEntitiesList3() {
        LinkedEntityMatch linkedEntityMatch = new LinkedEntityMatch("Microsoft", 0.0);
        LinkedEntityMatchPropertiesHelper.setOffset(linkedEntityMatch, 0);
        LinkedEntityMatch linkedEntityMatch1 = new LinkedEntityMatch("API's", 0.0);
        LinkedEntityMatchPropertiesHelper.setOffset(linkedEntityMatch1, 61);
        LinkedEntity linkedEntity = new LinkedEntity(
            "Microsoft", new IterableStream<>(Collections.singletonList(linkedEntityMatch)),
            "en", "Microsoft", "https://en.wikipedia.org/wiki/Microsoft",
            "Wikipedia");
        LinkedEntityPropertiesHelper.setBingEntitySearchApiId(linkedEntity, "a093e9b9-90f5-a3d5-c4b8-5855e1b01f85");
        LinkedEntity linkedEntity1 = new LinkedEntity(
            "Application programming interface", new IterableStream<>(Collections.singletonList(linkedEntityMatch1)),
            "en", "Application programming interface",
            "https://en.wikipedia.org/wiki/Application_programming_interface",
            "Wikipedia");
        return asList(linkedEntity, linkedEntity1);
    }

    /**
     * Helper method to get the expected Batch Key Phrases.
     */
    static ExtractKeyPhrasesResultCollection getExpectedBatchKeyPhrases() {
        TextDocumentStatistics textDocumentStatistics1 = new TextDocumentStatistics(49, 1);
        TextDocumentStatistics textDocumentStatistics2 = new TextDocumentStatistics(21, 1);

        ExtractKeyPhraseResult extractKeyPhraseResult1 = new ExtractKeyPhraseResult("0", textDocumentStatistics1, null, new KeyPhrasesCollection(new IterableStream<>(asList("Hello world", "input text")), null));
        ExtractKeyPhraseResult extractKeyPhraseResult2 = new ExtractKeyPhraseResult("1", textDocumentStatistics2, null, new KeyPhrasesCollection(new IterableStream<>(asList("Bonjour", "monde")), null));

        TextDocumentBatchStatistics textDocumentBatchStatistics = new TextDocumentBatchStatistics(2, 2, 0, 2);
        List<ExtractKeyPhraseResult> extractKeyPhraseResultList = asList(extractKeyPhraseResult1, extractKeyPhraseResult2);

        return new ExtractKeyPhrasesResultCollection(extractKeyPhraseResultList, DEFAULT_MODEL_VERSION, textDocumentBatchStatistics);
    }

    /**
     * Helper method to get the expected Batch Text Sentiments
     */
    static AnalyzeSentimentResultCollection getExpectedBatchTextSentiment() {
        final TextDocumentStatistics textDocumentStatistics = new TextDocumentStatistics(67, 1);
        final AnalyzeSentimentResult analyzeSentimentResult1 = new AnalyzeSentimentResult("0",
            textDocumentStatistics, null, getExpectedDocumentSentiment());
        final AnalyzeSentimentResult analyzeSentimentResult2 = new AnalyzeSentimentResult("1",
            textDocumentStatistics, null, getExpectedDocumentSentiment2());

        return new AnalyzeSentimentResultCollection(
            asList(analyzeSentimentResult1, analyzeSentimentResult2),
            DEFAULT_MODEL_VERSION, new TextDocumentBatchStatistics(2, 2, 0, 2));
    }

    /**
     * Helper method that get the first expected DocumentSentiment result.
     */
    static DocumentSentiment getExpectedDocumentSentiment() {
        final AssessmentSentiment assessmentSentiment1 = new AssessmentSentiment();
        AssessmentSentimentPropertiesHelper.setText(assessmentSentiment1, "dark");
        AssessmentSentimentPropertiesHelper.setSentiment(assessmentSentiment1, TextSentiment.NEGATIVE);
        AssessmentSentimentPropertiesHelper.setConfidenceScores(assessmentSentiment1,
            new SentimentConfidenceScores(0.0, 0.0, 0.0));
        AssessmentSentimentPropertiesHelper.setNegated(assessmentSentiment1, false);
        AssessmentSentimentPropertiesHelper.setOffset(assessmentSentiment1, 14);
        AssessmentSentimentPropertiesHelper.setLength(assessmentSentiment1, 0);

        final AssessmentSentiment assessmentSentiment2 = new AssessmentSentiment();
        AssessmentSentimentPropertiesHelper.setText(assessmentSentiment2, "unclean");
        AssessmentSentimentPropertiesHelper.setSentiment(assessmentSentiment2, TextSentiment.NEGATIVE);
        AssessmentSentimentPropertiesHelper.setConfidenceScores(assessmentSentiment2,
            new SentimentConfidenceScores(0.0, 0.0, 0.0));
        AssessmentSentimentPropertiesHelper.setNegated(assessmentSentiment2, false);
        AssessmentSentimentPropertiesHelper.setOffset(assessmentSentiment2, 23);
        AssessmentSentimentPropertiesHelper.setLength(assessmentSentiment2, 0);

        final AssessmentSentiment assessmentSentiment3 = new AssessmentSentiment();
        AssessmentSentimentPropertiesHelper.setText(assessmentSentiment3, "amazing");
        AssessmentSentimentPropertiesHelper.setSentiment(assessmentSentiment3, TextSentiment.POSITIVE);
        AssessmentSentimentPropertiesHelper.setConfidenceScores(assessmentSentiment3,
            new SentimentConfidenceScores(0.0, 0.0, 0.0));
        AssessmentSentimentPropertiesHelper.setNegated(assessmentSentiment3, false);
        AssessmentSentimentPropertiesHelper.setOffset(assessmentSentiment3, 51);
        AssessmentSentimentPropertiesHelper.setLength(assessmentSentiment3, 0);

        final TargetSentiment targetSentiment1 = new TargetSentiment();
        TargetSentimentPropertiesHelper.setText(targetSentiment1, "hotel");
        TargetSentimentPropertiesHelper.setSentiment(targetSentiment1, TextSentiment.NEGATIVE);
        TargetSentimentPropertiesHelper.setConfidenceScores(targetSentiment1,
            new SentimentConfidenceScores(0.0, 0.0, 0.0));
        TargetSentimentPropertiesHelper.setOffset(targetSentiment1, 4);
        final SentenceOpinion sentenceOpinion1 = new SentenceOpinion();
        SentenceOpinionPropertiesHelper.setTarget(sentenceOpinion1, targetSentiment1);
        SentenceOpinionPropertiesHelper.setAssessments(sentenceOpinion1,
            new IterableStream<>(asList(assessmentSentiment1, assessmentSentiment2)));

        final TargetSentiment targetSentiment2 = new TargetSentiment();
        TargetSentimentPropertiesHelper.setText(targetSentiment2, "gnocchi");
        TargetSentimentPropertiesHelper.setSentiment(targetSentiment2, TextSentiment.POSITIVE);
        TargetSentimentPropertiesHelper.setConfidenceScores(targetSentiment2,
            new SentimentConfidenceScores(0.0, 0.0, 0.0));
        TargetSentimentPropertiesHelper.setOffset(targetSentiment2, 59);
        final SentenceOpinion sentenceOpinion2 = new SentenceOpinion();
        SentenceOpinionPropertiesHelper.setTarget(sentenceOpinion2, targetSentiment2);
        SentenceOpinionPropertiesHelper.setAssessments(sentenceOpinion2,
            new IterableStream<>(asList(assessmentSentiment3)));
        final SentenceSentiment sentenceSentiment1 = new SentenceSentiment(
            "The hotel was dark and unclean.", TextSentiment.NEGATIVE,
            new SentimentConfidenceScores(0.0, 0.0, 0.0));
        SentenceSentimentPropertiesHelper.setOpinions(sentenceSentiment1, new IterableStream<>(asList(sentenceOpinion1)));
        SentenceSentimentPropertiesHelper.setOffset(sentenceSentiment1, 0);
        SentenceSentimentPropertiesHelper.setLength(sentenceSentiment1, 31);

        final SentenceSentiment sentenceSentiment2 = new SentenceSentiment(
            "The restaurant had amazing gnocchi.", TextSentiment.POSITIVE,
            new SentimentConfidenceScores(0.0, 0.0, 0.0));
        SentenceSentimentPropertiesHelper.setOpinions(sentenceSentiment2, new IterableStream<>(asList(sentenceOpinion2)));
        SentenceSentimentPropertiesHelper.setOffset(sentenceSentiment2, 32);
        SentenceSentimentPropertiesHelper.setLength(sentenceSentiment2, 35);

        return new DocumentSentiment(TextSentiment.MIXED,
            new SentimentConfidenceScores(0.0, 0.0, 0.0),
            new IterableStream<>(asList(sentenceSentiment1, sentenceSentiment2)),
            null);
    }

    /**
     * Helper method that get the second expected DocumentSentiment result.
     */
    static DocumentSentiment getExpectedDocumentSentiment2() {
        final AssessmentSentiment assessmentSentiment1 = new AssessmentSentiment();
        AssessmentSentimentPropertiesHelper.setText(assessmentSentiment1, "dark");
        AssessmentSentimentPropertiesHelper.setSentiment(assessmentSentiment1, TextSentiment.NEGATIVE);
        AssessmentSentimentPropertiesHelper.setConfidenceScores(assessmentSentiment1,
            new SentimentConfidenceScores(0.0, 0.0, 0.0));
        AssessmentSentimentPropertiesHelper.setNegated(assessmentSentiment1, false);
        AssessmentSentimentPropertiesHelper.setOffset(assessmentSentiment1, 50);
        AssessmentSentimentPropertiesHelper.setLength(assessmentSentiment1, 0);

        final AssessmentSentiment assessmentSentiment2 = new AssessmentSentiment();
        AssessmentSentimentPropertiesHelper.setText(assessmentSentiment2, "unclean");
        AssessmentSentimentPropertiesHelper.setSentiment(assessmentSentiment2, TextSentiment.NEGATIVE);
        AssessmentSentimentPropertiesHelper.setConfidenceScores(assessmentSentiment2,
            new SentimentConfidenceScores(0.0, 0.0, 0.0));
        AssessmentSentimentPropertiesHelper.setNegated(assessmentSentiment2, false);
        AssessmentSentimentPropertiesHelper.setOffset(assessmentSentiment2, 59);
        AssessmentSentimentPropertiesHelper.setLength(assessmentSentiment2, 0);

        final AssessmentSentiment assessmentSentiment3 = new AssessmentSentiment();
        AssessmentSentimentPropertiesHelper.setText(assessmentSentiment3, "amazing");
        AssessmentSentimentPropertiesHelper.setSentiment(assessmentSentiment3, TextSentiment.POSITIVE);
        AssessmentSentimentPropertiesHelper.setConfidenceScores(assessmentSentiment3,
            new SentimentConfidenceScores(0.0, 0.0, 0.0));
        AssessmentSentimentPropertiesHelper.setNegated(assessmentSentiment3, false);
        AssessmentSentimentPropertiesHelper.setOffset(assessmentSentiment3, 19);
        AssessmentSentimentPropertiesHelper.setLength(assessmentSentiment3, 0);

        final TargetSentiment targetSentiment1 = new TargetSentiment();
        TargetSentimentPropertiesHelper.setText(targetSentiment1, "gnocchi");
        TargetSentimentPropertiesHelper.setSentiment(targetSentiment1, TextSentiment.POSITIVE);
        TargetSentimentPropertiesHelper.setConfidenceScores(targetSentiment1,
            new SentimentConfidenceScores(0.0, 0.0, 0.0));
        TargetSentimentPropertiesHelper.setOffset(targetSentiment1, 27);
        final SentenceOpinion sentenceOpinion1 = new SentenceOpinion();
        SentenceOpinionPropertiesHelper.setTarget(sentenceOpinion1, targetSentiment1);
        SentenceOpinionPropertiesHelper.setAssessments(sentenceOpinion1,
            new IterableStream<>(asList(assessmentSentiment3)));

        final TargetSentiment targetSentiment2 = new TargetSentiment();
        TargetSentimentPropertiesHelper.setText(targetSentiment2, "hotel");
        TargetSentimentPropertiesHelper.setSentiment(targetSentiment2, TextSentiment.NEGATIVE);
        TargetSentimentPropertiesHelper.setConfidenceScores(targetSentiment2,
            new SentimentConfidenceScores(0.0, 0.0, 0.0));
        TargetSentimentPropertiesHelper.setOffset(targetSentiment2, 40);
        final SentenceOpinion sentenceOpinion2 = new SentenceOpinion();
        SentenceOpinionPropertiesHelper.setTarget(sentenceOpinion2, targetSentiment2);
        SentenceOpinionPropertiesHelper.setAssessments(sentenceOpinion2,
            new IterableStream<>(asList(assessmentSentiment1, assessmentSentiment2)));

        final SentenceSentiment sentenceSentiment1 = new SentenceSentiment(
            "The restaurant had amazing gnocchi.", TextSentiment.POSITIVE,
            new SentimentConfidenceScores(0.0, 0.0, 0.0));
        SentenceSentimentPropertiesHelper.setOpinions(sentenceSentiment1, new IterableStream<>(asList(sentenceOpinion1)));
        SentenceSentimentPropertiesHelper.setOffset(sentenceSentiment1, 0);
        SentenceSentimentPropertiesHelper.setLength(sentenceSentiment1, 35);

        final SentenceSentiment sentenceSentiment2 = new SentenceSentiment(
            "The hotel was dark and unclean.", TextSentiment.NEGATIVE,
            new SentimentConfidenceScores(0.0, 0.0, 0.0));
        SentenceSentimentPropertiesHelper.setOpinions(sentenceSentiment2, new IterableStream<>(asList(sentenceOpinion2)));
        SentenceSentimentPropertiesHelper.setOffset(sentenceSentiment2, 36);
        SentenceSentimentPropertiesHelper.setLength(sentenceSentiment2, 31);

        return new DocumentSentiment(TextSentiment.MIXED,
            new SentimentConfidenceScores(0.0, 0.0, 0.0),
            new IterableStream<>(asList(sentenceSentiment1, sentenceSentiment2)),
            null);
    }

    /*
     * This is the expected result for testing an input:
     * "I had a wonderful trip to Seattle last week."
     */
    static DocumentSentiment getExpectedDocumentSentimentForActions() {
        final SentenceSentiment sentenceSentiment1 = new SentenceSentiment(
            "I had a wonderful trip to Seattle last week.", TextSentiment.POSITIVE,
            new SentimentConfidenceScores(0.0, 0.0, 0.0));
        SentenceSentimentPropertiesHelper.setOpinions(sentenceSentiment1, null);
        SentenceSentimentPropertiesHelper.setOffset(sentenceSentiment1, 0);
        SentenceSentimentPropertiesHelper.setLength(sentenceSentiment1, 44);

        return new DocumentSentiment(TextSentiment.POSITIVE,
            new SentimentConfidenceScores(0.0, 0.0, 0.0),
            new IterableStream<>(asList(sentenceSentiment1)),
            null);
    }

    /*
     * This is the expected result for testing an input:
     * "Microsoft employee with ssn 859-98-0987 is using our awesome API's."
     */
    static DocumentSentiment getExpectedDocumentSentimentForActions2() {
        final SentenceSentiment sentenceSentiment1 = new SentenceSentiment(
            "Microsoft employee with ssn 859-98-0987 is using our awesome API's.", TextSentiment.POSITIVE,
            new SentimentConfidenceScores(0.0, 0.0, 0.0));
        SentenceSentimentPropertiesHelper.setOpinions(sentenceSentiment1, null);
        SentenceSentimentPropertiesHelper.setOffset(sentenceSentiment1, 0);
        SentenceSentimentPropertiesHelper.setLength(sentenceSentiment1, 67);

        return new DocumentSentiment(TextSentiment.POSITIVE,
            new SentimentConfidenceScores(0.0, 0.0, 0.0),
            new IterableStream<>(asList(sentenceSentiment1)),
            null);
    }

    /**
     * Helper method that get a single-page {@link AnalyzeHealthcareEntitiesResultCollection} list.
     */
    static List<AnalyzeHealthcareEntitiesResultCollection>
        getExpectedAnalyzeHealthcareEntitiesResultCollectionListForSinglePage() {
        return asList(
            getExpectedAnalyzeHealthcareEntitiesResultCollection(2,
                asList(getRecognizeHealthcareEntitiesResult1("0"), getRecognizeHealthcareEntitiesResult2())));
    }

    /**
     * Helper method that add FHIR expected result to the AnalyzeHealthcareEntitiesResult
     */
    static List<AnalyzeHealthcareEntitiesResultCollection>
        getExpectedAnalyzeHealthcareEntitiesResultCollectionListForSinglePageWithFhir() {
        return asList(
            getExpectedAnalyzeHealthcareEntitiesResultCollection(2,
                asList(getRecognizeHealthcareEntitiesResultWithFhir1("0"),
                    getRecognizeHealthcareEntitiesResultWithFhir2())));
    }

    /**
     * Helper method that get a multiple-pages {@link AnalyzeHealthcareEntitiesResultCollection} list.
     */
    static List<AnalyzeHealthcareEntitiesResultCollection>
        getExpectedAnalyzeHealthcareEntitiesResultCollectionListForMultiplePages(int startIndex, int firstPage,
            int secondPage) {
        List<AnalyzeHealthcareEntitiesResult> healthcareEntitiesResults1 = new ArrayList<>();
        // First Page
        int i = startIndex;
        for (; i < startIndex + firstPage; i++) {
            healthcareEntitiesResults1.add(getRecognizeHealthcareEntitiesResult1(Integer.toString(i)));
        }
        // Second Page
        List<AnalyzeHealthcareEntitiesResult> healthcareEntitiesResults2 = new ArrayList<>();
        for (; i < startIndex + firstPage + secondPage; i++) {
            healthcareEntitiesResults2.add(getRecognizeHealthcareEntitiesResult1(Integer.toString(i)));
        }

        List<AnalyzeHealthcareEntitiesResultCollection> result = new ArrayList<>();
        result.add(getExpectedAnalyzeHealthcareEntitiesResultCollection(firstPage, healthcareEntitiesResults1));
        if (secondPage != 0) {
            result.add(getExpectedAnalyzeHealthcareEntitiesResultCollection(secondPage, healthcareEntitiesResults2));
        }

        return result;
    }

    /**
     * Helper method that get the expected {@link AnalyzeHealthcareEntitiesResultCollection} result.
     *
     * @param sizePerPage batch size per page.
     * @param healthcareEntitiesResults a collection of {@link AnalyzeHealthcareEntitiesResult}.
     */
    static AnalyzeHealthcareEntitiesResultCollection getExpectedAnalyzeHealthcareEntitiesResultCollection(
        int sizePerPage, List<AnalyzeHealthcareEntitiesResult> healthcareEntitiesResults) {
        TextDocumentBatchStatistics textDocumentBatchStatistics = new TextDocumentBatchStatistics(
            sizePerPage, sizePerPage, 0, sizePerPage);
        final AnalyzeHealthcareEntitiesResultCollection analyzeHealthcareEntitiesResultCollection =
            new AnalyzeHealthcareEntitiesResultCollection(IterableStream.of(healthcareEntitiesResults));
        AnalyzeHealthcareEntitiesResultCollectionPropertiesHelper.setModelVersion(analyzeHealthcareEntitiesResultCollection, "2020-09-03");
        AnalyzeHealthcareEntitiesResultCollectionPropertiesHelper.setStatistics(analyzeHealthcareEntitiesResultCollection,
            textDocumentBatchStatistics);
        return analyzeHealthcareEntitiesResultCollection;
    }

    static AnalyzeHealthcareEntitiesResult getRecognizeHealthcareEntitiesResultWithFhir1(String documentId) {
        AnalyzeHealthcareEntitiesResult recognizeHealthcareEntitiesResult1 =
            getRecognizeHealthcareEntitiesResult1(documentId);
        Map<String, Object> fhir1 = new HashMap<>();
        fhir1.put("dummyString", "dummyObject");
        AnalyzeHealthcareEntitiesResultPropertiesHelper.setFhirBundle(recognizeHealthcareEntitiesResult1, fhir1);
        return recognizeHealthcareEntitiesResult1;
    }

    /**
     * Result for
     * "The patient is a 54-year-old gentleman with a history of progressive angina over the past several months.",
     */
    static AnalyzeHealthcareEntitiesResult getRecognizeHealthcareEntitiesResult1(String documentId) {
        TextDocumentStatistics textDocumentStatistics1 = new TextDocumentStatistics(105, 1);
        // HealthcareEntity
        final HealthcareEntity healthcareEntity1 = new HealthcareEntity();
        HealthcareEntityPropertiesHelper.setText(healthcareEntity1, "54-year-old");
        HealthcareEntityPropertiesHelper.setCategory(healthcareEntity1, HealthcareEntityCategory.AGE);
        HealthcareEntityPropertiesHelper.setConfidenceScore(healthcareEntity1, 1.0);
        HealthcareEntityPropertiesHelper.setOffset(healthcareEntity1, 17);
        HealthcareEntityPropertiesHelper.setLength(healthcareEntity1, 11);
        HealthcareEntityPropertiesHelper.setDataSources(healthcareEntity1,
            IterableStream.of(Collections.emptyList()));
        final HealthcareEntity healthcareEntity2 = new HealthcareEntity();
        HealthcareEntityPropertiesHelper.setText(healthcareEntity2, "gentleman");
        HealthcareEntityPropertiesHelper.setNormalizedText(healthcareEntity2, "Male population group");
        HealthcareEntityPropertiesHelper.setCategory(healthcareEntity2, HealthcareEntityCategory.GENDER);
        HealthcareEntityPropertiesHelper.setConfidenceScore(healthcareEntity2, 1.0);
        HealthcareEntityPropertiesHelper.setOffset(healthcareEntity2, 29);
        HealthcareEntityPropertiesHelper.setLength(healthcareEntity2, 9);
        HealthcareEntityPropertiesHelper.setDataSources(healthcareEntity2,
            IterableStream.of(Collections.emptyList()));
        // there are too many healthcare entity data sources, we can just assert it is not null.
        HealthcareEntityPropertiesHelper.setDataSources(healthcareEntity2,
            IterableStream.of(Collections.emptyList()));
        final HealthcareEntity healthcareEntity3 = new HealthcareEntity();
        HealthcareEntityPropertiesHelper.setText(healthcareEntity3, "progressive");
        HealthcareEntityPropertiesHelper.setCategory(healthcareEntity3, HealthcareEntityCategory.fromString("Course"));
        HealthcareEntityPropertiesHelper.setConfidenceScore(healthcareEntity3, 0.91);
        HealthcareEntityPropertiesHelper.setOffset(healthcareEntity3, 57);
        HealthcareEntityPropertiesHelper.setLength(healthcareEntity3, 11);
        HealthcareEntityPropertiesHelper.setDataSources(healthcareEntity3,
            IterableStream.of(Collections.emptyList()));
        final HealthcareEntity healthcareEntity4 = new HealthcareEntity();
        HealthcareEntityPropertiesHelper.setText(healthcareEntity4, "angina");
        HealthcareEntityPropertiesHelper.setNormalizedText(healthcareEntity4, "Angina Pectoris");
        HealthcareEntityPropertiesHelper.setCategory(healthcareEntity4, HealthcareEntityCategory.SYMPTOM_OR_SIGN);
        HealthcareEntityPropertiesHelper.setConfidenceScore(healthcareEntity4, 0.81);
        HealthcareEntityPropertiesHelper.setOffset(healthcareEntity4, 69);
        HealthcareEntityPropertiesHelper.setLength(healthcareEntity4, 6);
        HealthcareEntityPropertiesHelper.setDataSources(healthcareEntity4,
            IterableStream.of(Collections.emptyList()));
        // there are too many healthcare entity data sources, we can just assert it is not null.
        HealthcareEntityPropertiesHelper.setDataSources(healthcareEntity4,
            IterableStream.of(Collections.emptyList()));
        final HealthcareEntity healthcareEntity5 = new HealthcareEntity();
        HealthcareEntityPropertiesHelper.setText(healthcareEntity5, "past several months");
        HealthcareEntityPropertiesHelper.setCategory(healthcareEntity5, HealthcareEntityCategory.TIME);
        HealthcareEntityPropertiesHelper.setConfidenceScore(healthcareEntity5, 1.0);
        HealthcareEntityPropertiesHelper.setOffset(healthcareEntity5, 85);
        HealthcareEntityPropertiesHelper.setLength(healthcareEntity5, 19);
        HealthcareEntityPropertiesHelper.setDataSources(healthcareEntity5,
            IterableStream.of(Collections.emptyList()));

        // RecognizeHealthcareEntitiesResult
        final AnalyzeHealthcareEntitiesResult healthcareEntitiesResult1 = new AnalyzeHealthcareEntitiesResult(documentId,
            textDocumentStatistics1, null);
        AnalyzeHealthcareEntitiesResultPropertiesHelper.setEntities(healthcareEntitiesResult1,
            new IterableStream<>(asList(healthcareEntity1, healthcareEntity2, healthcareEntity3, healthcareEntity4,
                healthcareEntity5)));

        // HealthcareEntityRelations
        final HealthcareEntityRelation healthcareEntityRelation1 = new HealthcareEntityRelation();
        final HealthcareEntityRelationRole role1 = new HealthcareEntityRelationRole();
        HealthcareEntityRelationRolePropertiesHelper.setName(role1, "Course");
        HealthcareEntityRelationRolePropertiesHelper.setEntity(role1, healthcareEntity3);
        final HealthcareEntityRelationRole role2 = new HealthcareEntityRelationRole();
        HealthcareEntityRelationRolePropertiesHelper.setName(role2, "Condition");
        HealthcareEntityRelationRolePropertiesHelper.setEntity(role2, healthcareEntity4);
        HealthcareEntityRelationPropertiesHelper.setRelationType(healthcareEntityRelation1,
            HealthcareEntityRelationType.fromString("CourseOfCondition"));
        HealthcareEntityRelationPropertiesHelper.setRoles(healthcareEntityRelation1,
            IterableStream.of(asList(role1, role2)));
        HealthcareEntityRelationPropertiesHelper.setConfidenceScore(healthcareEntityRelation1, 1.0);

        final HealthcareEntityRelation healthcareEntityRelation2 = new HealthcareEntityRelation();
        final HealthcareEntityRelationRole role3 = new HealthcareEntityRelationRole();
        HealthcareEntityRelationRolePropertiesHelper.setName(role3, "Time");
        HealthcareEntityRelationRolePropertiesHelper.setEntity(role3, healthcareEntity5);
        HealthcareEntityRelationPropertiesHelper.setRelationType(healthcareEntityRelation2,
            HealthcareEntityRelationType.TIME_OF_CONDITION);
        HealthcareEntityRelationPropertiesHelper.setRoles(healthcareEntityRelation2,
            IterableStream.of(asList(role2, role3)));
        HealthcareEntityRelationPropertiesHelper.setConfidenceScore(healthcareEntityRelation2, 1.0);

        AnalyzeHealthcareEntitiesResultPropertiesHelper.setEntityRelations(healthcareEntitiesResult1,
            IterableStream.of(asList(healthcareEntityRelation1, healthcareEntityRelation2)));
        return healthcareEntitiesResult1;
    }

    static AnalyzeHealthcareEntitiesResult getRecognizeHealthcareEntitiesResultWithFhir2() {
        AnalyzeHealthcareEntitiesResult recognizeHealthcareEntitiesResult2 = getRecognizeHealthcareEntitiesResult2();
        Map<String, Object> fhir2 = new HashMap<>();
        fhir2.put("dummyString2", "dummyObject2");
        AnalyzeHealthcareEntitiesResultPropertiesHelper.setFhirBundle(recognizeHealthcareEntitiesResult2, fhir2);
        return recognizeHealthcareEntitiesResult2;
    }

    /**
     * Result for
     * "The patient went for six minutes with minimal ST depressions in the anterior lateral leads ,
     * thought due to fatigue and wrist pain , his anginal equivalent."
     */
    static AnalyzeHealthcareEntitiesResult getRecognizeHealthcareEntitiesResult2() {
        TextDocumentStatistics textDocumentStatistics = new TextDocumentStatistics(156, 1);
        // HealthcareEntity
        final HealthcareEntity healthcareEntity1 = new HealthcareEntity();
        HealthcareEntityPropertiesHelper.setText(healthcareEntity1, "six minutes");
        HealthcareEntityPropertiesHelper.setCategory(healthcareEntity1, HealthcareEntityCategory.TIME);
        HealthcareEntityPropertiesHelper.setConfidenceScore(healthcareEntity1, 0.87);
        HealthcareEntityPropertiesHelper.setOffset(healthcareEntity1, 21);
        HealthcareEntityPropertiesHelper.setLength(healthcareEntity1, 11);
        // there are too many healthcare entity data sources, we can just assert it is not null.
        HealthcareEntityPropertiesHelper.setDataSources(healthcareEntity1,
            IterableStream.of(Collections.emptyList()));
        final HealthcareEntity healthcareEntity2 = new HealthcareEntity();
        HealthcareEntityPropertiesHelper.setText(healthcareEntity2, "minimal");
        HealthcareEntityPropertiesHelper.setCategory(healthcareEntity2, HealthcareEntityCategory.CONDITION_QUALIFIER);
        HealthcareEntityPropertiesHelper.setConfidenceScore(healthcareEntity2, 1.0);
        HealthcareEntityPropertiesHelper.setOffset(healthcareEntity2, 38);
        HealthcareEntityPropertiesHelper.setLength(healthcareEntity2, 7);
        // there are too many healthcare entity data sources, we can just assert it is not null.
        HealthcareEntityPropertiesHelper.setDataSources(healthcareEntity2,
            IterableStream.of(Collections.emptyList()));
        final HealthcareEntity healthcareEntity3 = new HealthcareEntity();
        HealthcareEntityPropertiesHelper.setText(healthcareEntity3, "ST depressions in the anterior lateral leads");
//        HealthcareEntityPropertiesHelper.setNormalizedText(healthcareEntity3, null);
        HealthcareEntityPropertiesHelper.setCategory(healthcareEntity3, HealthcareEntityCategory.SYMPTOM_OR_SIGN);
        HealthcareEntityPropertiesHelper.setConfidenceScore(healthcareEntity3, 1.0);
        HealthcareEntityPropertiesHelper.setOffset(healthcareEntity3, 46);
        HealthcareEntityPropertiesHelper.setLength(healthcareEntity3, 44);
        // there are too many healthcare entity data sources, we can just assert it is not null.
        HealthcareEntityPropertiesHelper.setDataSources(healthcareEntity3,
            IterableStream.of(Collections.emptyList()));
        final HealthcareEntity healthcareEntity5 = new HealthcareEntity();
        HealthcareEntityPropertiesHelper.setText(healthcareEntity5, "fatigue");
        HealthcareEntityPropertiesHelper.setNormalizedText(healthcareEntity5, "Fatigue");
        HealthcareEntityPropertiesHelper.setCategory(healthcareEntity5, HealthcareEntityCategory.SYMPTOM_OR_SIGN);
        HealthcareEntityPropertiesHelper.setConfidenceScore(healthcareEntity5, 1.0);
        HealthcareEntityPropertiesHelper.setOffset(healthcareEntity5, 108);
        HealthcareEntityPropertiesHelper.setLength(healthcareEntity5, 7);
        // there are too many healthcare entity data sources, we can just assert it is not null.
        HealthcareEntityPropertiesHelper.setDataSources(healthcareEntity5,
            IterableStream.of(Collections.emptyList()));
        final HealthcareEntity healthcareEntity6 = new HealthcareEntity();
        HealthcareEntityPropertiesHelper.setText(healthcareEntity6, "wrist pain");
        HealthcareEntityPropertiesHelper.setNormalizedText(healthcareEntity6, "Pain in wrist");
        HealthcareEntityPropertiesHelper.setCategory(healthcareEntity6, HealthcareEntityCategory.SYMPTOM_OR_SIGN);
        HealthcareEntityPropertiesHelper.setConfidenceScore(healthcareEntity6, 1.0);
        HealthcareEntityPropertiesHelper.setOffset(healthcareEntity6, 120);
        HealthcareEntityPropertiesHelper.setLength(healthcareEntity6, 10);
        // there are too many healthcare entity data sources, we can just assert it is not null.
        HealthcareEntityPropertiesHelper.setDataSources(healthcareEntity6,
            IterableStream.of(Collections.emptyList()));
        final HealthcareEntity healthcareEntity7 = new HealthcareEntity();
        HealthcareEntityPropertiesHelper.setText(healthcareEntity7, "anginal equivalent");
        HealthcareEntityPropertiesHelper.setNormalizedText(healthcareEntity7, "Anginal equivalent");
        HealthcareEntityPropertiesHelper.setCategory(healthcareEntity7, HealthcareEntityCategory.SYMPTOM_OR_SIGN);
        HealthcareEntityPropertiesHelper.setConfidenceScore(healthcareEntity7, 1.0);
        HealthcareEntityPropertiesHelper.setOffset(healthcareEntity7, 137);
        HealthcareEntityPropertiesHelper.setLength(healthcareEntity7, 18);
        // there are too many entity links, we can just assert it is not null.
        HealthcareEntityPropertiesHelper.setDataSources(healthcareEntity7,
            IterableStream.of(Collections.emptyList()));

        // RecognizeHealthcareEntitiesResult
        final AnalyzeHealthcareEntitiesResult healthcareEntitiesResult = new AnalyzeHealthcareEntitiesResult("1",
            textDocumentStatistics, null);
        AnalyzeHealthcareEntitiesResultPropertiesHelper.setEntities(healthcareEntitiesResult,
            new IterableStream<>(asList(healthcareEntity1, healthcareEntity2, healthcareEntity3,
                healthcareEntity5, healthcareEntity6, healthcareEntity7)));

        // HealthcareEntityRelations
        final HealthcareEntityRelation healthcareEntityRelation1 = new HealthcareEntityRelation();
        final HealthcareEntityRelationRole role1 = new HealthcareEntityRelationRole();
        HealthcareEntityRelationRolePropertiesHelper.setName(role1, "Time");
        HealthcareEntityRelationRolePropertiesHelper.setEntity(role1, healthcareEntity1);
        final HealthcareEntityRelationRole role2 = new HealthcareEntityRelationRole();
        HealthcareEntityRelationRolePropertiesHelper.setName(role2, "Condition");
        HealthcareEntityRelationRolePropertiesHelper.setEntity(role2, healthcareEntity3);
        HealthcareEntityRelationPropertiesHelper.setRelationType(healthcareEntityRelation1,
            HealthcareEntityRelationType.TIME_OF_CONDITION);
        HealthcareEntityRelationPropertiesHelper.setRoles(healthcareEntityRelation1,
            IterableStream.of(asList(role1, role2)));
        HealthcareEntityRelationPropertiesHelper.setConfidenceScore(healthcareEntityRelation1,
            1.0);

        final HealthcareEntityRelation healthcareEntityRelation2 = new HealthcareEntityRelation();
        final HealthcareEntityRelationRole role3 = new HealthcareEntityRelationRole();
        HealthcareEntityRelationRolePropertiesHelper.setName(role3, "Qualifier");
        HealthcareEntityRelationRolePropertiesHelper.setEntity(role3, healthcareEntity2);
        HealthcareEntityRelationPropertiesHelper.setRelationType(healthcareEntityRelation2,
            HealthcareEntityRelationType.QUALIFIER_OF_CONDITION);
        HealthcareEntityRelationPropertiesHelper.setRoles(healthcareEntityRelation2,
            IterableStream.of(asList(role3, role2)));
        HealthcareEntityRelationPropertiesHelper.setConfidenceScore(healthcareEntityRelation2,
            1.0);

        AnalyzeHealthcareEntitiesResultPropertiesHelper.setEntityRelations(healthcareEntitiesResult,
            IterableStream.of(asList(healthcareEntityRelation1, healthcareEntityRelation2)));
        return healthcareEntitiesResult;
    }

    /**
     * RecognizeEntitiesResultCollection result for
     * "I had a wonderful trip to Seattle last week."
     * "Microsoft employee with ssn 859-98-0987 is using our awesome API's."
     */
    static RecognizeEntitiesResultCollection getRecognizeEntitiesResultCollection() {
        // Categorized Entities
        return new RecognizeEntitiesResultCollection(
            asList(new RecognizeEntitiesResult("0", new TextDocumentStatistics(44, 1), null,
                    new CategorizedEntityCollection(new IterableStream<>(getCategorizedEntitiesList1()), null)),
                new RecognizeEntitiesResult("1",  new TextDocumentStatistics(67, 1), null,
                    new CategorizedEntityCollection(new IterableStream<>(getCategorizedEntitiesForPiiInput()), null))
            ),
            "2020-04-01",
            new TextDocumentBatchStatistics(2, 2, 0, 2));
    }

    /**
     * RecognizePiiEntitiesResultCollection result for
     * "I had a wonderful trip to Seattle last week."
     * "Microsoft employee with ssn 859-98-0987 is using our awesome API's."
     */
    static RecognizePiiEntitiesResultCollection getRecognizePiiEntitiesResultCollection() {
        final PiiEntity piiEntity0 = new PiiEntity();
        PiiEntityPropertiesHelper.setText(piiEntity0, "last week");
        PiiEntityPropertiesHelper.setCategory(piiEntity0, PiiEntityCategory.fromString("DateTime"));
        PiiEntityPropertiesHelper.setSubcategory(piiEntity0, "DateRange");
        PiiEntityPropertiesHelper.setOffset(piiEntity0, 34);

        return new RecognizePiiEntitiesResultCollection(
            asList(
                new RecognizePiiEntitiesResult("0", new TextDocumentStatistics(44, 1), null,
                    new PiiEntityCollection(new IterableStream<>(Arrays.asList(piiEntity0)),
                        "I had a wonderful trip to Seattle *********.", null)),
                new RecognizePiiEntitiesResult("1", new TextDocumentStatistics(67, 1), null,
                    new PiiEntityCollection(new IterableStream<>(getPiiEntitiesList1()),
                        "********* ******** with ssn *********** is using our awesome API's.", null))),
            "2020-07-01",
            new TextDocumentBatchStatistics(2, 2, 0, 2)
        );
    }

    /**
     * ExtractKeyPhrasesResultCollection result for
     * "I had a wonderful trip to Seattle last week."
     * "Microsoft employee with ssn 859-98-0987 is using our awesome API's."
     */
    static ExtractKeyPhrasesResultCollection getExtractKeyPhrasesResultCollection() {
        return new ExtractKeyPhrasesResultCollection(
            asList(new ExtractKeyPhraseResult("0", new TextDocumentStatistics(44, 1),
                null, new KeyPhrasesCollection(new IterableStream<>(asList("wonderful trip", "Seattle")), null)),
                new ExtractKeyPhraseResult("1", new TextDocumentStatistics(67, 1),
                    null, new KeyPhrasesCollection(new IterableStream<>(asList("Microsoft employee", "ssn", "awesome API")), null))),
            DEFAULT_MODEL_VERSION,
            new TextDocumentBatchStatistics(2, 2, 0, 2));
    }

    static RecognizeLinkedEntitiesResultCollection getRecognizeLinkedEntitiesResultCollection() {
        return new RecognizeLinkedEntitiesResultCollection(
            asList(new RecognizeLinkedEntitiesResult("0", new TextDocumentStatistics(44, 1), null,
                    new LinkedEntityCollection(new IterableStream<>(getLinkedEntitiesList1()), null)),
                new RecognizeLinkedEntitiesResult("1", new TextDocumentStatistics(20, 1), null,
                    new LinkedEntityCollection(new IterableStream<>(getLinkedEntitiesList2()), null))
            ),
            DEFAULT_MODEL_VERSION,
            new TextDocumentBatchStatistics(2, 2, 0, 2));
    }

    static RecognizeLinkedEntitiesResultCollection getRecognizeLinkedEntitiesResultCollectionForActions() {
        return new RecognizeLinkedEntitiesResultCollection(
            asList(new RecognizeLinkedEntitiesResult("0", new TextDocumentStatistics(44, 1), null,
                    new LinkedEntityCollection(new IterableStream<>(getLinkedEntitiesList1()), null)),
                new RecognizeLinkedEntitiesResult("1", new TextDocumentStatistics(20, 1), null,
                    new LinkedEntityCollection(new IterableStream<>(getLinkedEntitiesList3()), null))
            ),
            DEFAULT_MODEL_VERSION,
            new TextDocumentBatchStatistics(2, 2, 0, 2));
    }

    static AnalyzeSentimentResultCollection getAnalyzeSentimentResultCollectionForActions() {
        final AnalyzeSentimentResult analyzeSentimentResult1 = new AnalyzeSentimentResult("0",
            null, null, getExpectedDocumentSentimentForActions());
        final AnalyzeSentimentResult analyzeSentimentResult2 = new AnalyzeSentimentResult("1",
            null, null, getExpectedDocumentSentimentForActions2());

        return new AnalyzeSentimentResultCollection(
            asList(analyzeSentimentResult1, analyzeSentimentResult2),
            DEFAULT_MODEL_VERSION, new TextDocumentBatchStatistics(2, 2, 0, 2));
    }

    static RecognizeEntitiesActionResult getExpectedRecognizeEntitiesActionResult(boolean isError, String actionName,
        OffsetDateTime completeAt, RecognizeEntitiesResultCollection resultCollection, TextAnalyticsError actionError) {
        RecognizeEntitiesActionResult actionResult = new RecognizeEntitiesActionResult();
        RecognizeEntitiesActionResultPropertiesHelper.setDocumentsResults(actionResult, resultCollection);
        TextAnalyticsActionResultPropertiesHelper.setActionName(actionResult, actionName);
        TextAnalyticsActionResultPropertiesHelper.setCompletedAt(actionResult, completeAt);
        TextAnalyticsActionResultPropertiesHelper.setIsError(actionResult, isError);
        TextAnalyticsActionResultPropertiesHelper.setError(actionResult, actionError);
        return actionResult;
    }

    static RecognizePiiEntitiesActionResult getExpectedRecognizePiiEntitiesActionResult(boolean isError,
        String actionName, OffsetDateTime completedAt, RecognizePiiEntitiesResultCollection resultCollection,
        TextAnalyticsError actionError) {
        RecognizePiiEntitiesActionResult actionResult = new RecognizePiiEntitiesActionResult();
        RecognizePiiEntitiesActionResultPropertiesHelper.setDocumentsResults(actionResult, resultCollection);
        TextAnalyticsActionResultPropertiesHelper.setActionName(actionResult, actionName);
        TextAnalyticsActionResultPropertiesHelper.setCompletedAt(actionResult, completedAt);
        TextAnalyticsActionResultPropertiesHelper.setIsError(actionResult, isError);
        TextAnalyticsActionResultPropertiesHelper.setError(actionResult, actionError);
        return actionResult;
    }

    static ExtractKeyPhrasesActionResult getExpectedExtractKeyPhrasesActionResult(boolean isError, String actionName,
        OffsetDateTime completedAt, ExtractKeyPhrasesResultCollection resultCollection,
        TextAnalyticsError actionError) {
        ExtractKeyPhrasesActionResult actionResult = new ExtractKeyPhrasesActionResult();
        ExtractKeyPhrasesActionResultPropertiesHelper.setDocumentsResults(actionResult, resultCollection);
        TextAnalyticsActionResultPropertiesHelper.setActionName(actionResult, actionName);
        TextAnalyticsActionResultPropertiesHelper.setCompletedAt(actionResult, completedAt);
        TextAnalyticsActionResultPropertiesHelper.setIsError(actionResult, isError);
        TextAnalyticsActionResultPropertiesHelper.setError(actionResult, actionError);
        return actionResult;
    }

    static RecognizeLinkedEntitiesActionResult getExpectedRecognizeLinkedEntitiesActionResult(boolean isError,
        String actionName, OffsetDateTime completeAt, RecognizeLinkedEntitiesResultCollection resultCollection,
        TextAnalyticsError actionError) {
        RecognizeLinkedEntitiesActionResult actionResult = new RecognizeLinkedEntitiesActionResult();
        RecognizeLinkedEntitiesActionResultPropertiesHelper.setDocumentsResults(actionResult, resultCollection);
        TextAnalyticsActionResultPropertiesHelper.setActionName(actionResult, actionName);
        TextAnalyticsActionResultPropertiesHelper.setCompletedAt(actionResult, completeAt);
        TextAnalyticsActionResultPropertiesHelper.setIsError(actionResult, isError);
        TextAnalyticsActionResultPropertiesHelper.setError(actionResult, actionError);
        return actionResult;
    }

    static AnalyzeSentimentActionResult getExpectedAnalyzeSentimentActionResult(boolean isError, String actionName,
        OffsetDateTime completeAt, AnalyzeSentimentResultCollection resultCollection, TextAnalyticsError actionError) {
        AnalyzeSentimentActionResult actionResult = new AnalyzeSentimentActionResult();
        AnalyzeSentimentActionResultPropertiesHelper.setDocumentsResults(actionResult, resultCollection);
        TextAnalyticsActionResultPropertiesHelper.setActionName(actionResult, actionName);
        TextAnalyticsActionResultPropertiesHelper.setCompletedAt(actionResult, completeAt);
        TextAnalyticsActionResultPropertiesHelper.setIsError(actionResult, isError);
        TextAnalyticsActionResultPropertiesHelper.setError(actionResult, actionError);
        return actionResult;
    }

    static AnalyzeHealthcareEntitiesActionResult getExpectedAnalyzeHealthcareEntitiesActionResult(boolean isError,
        String actionName, OffsetDateTime completeAt, AnalyzeHealthcareEntitiesResultCollection resultCollection,
        TextAnalyticsError actionError) {
        AnalyzeHealthcareEntitiesActionResult actionResult = new AnalyzeHealthcareEntitiesActionResult();
        AnalyzeHealthcareEntitiesActionResultPropertiesHelper.setDocumentsResults(actionResult, resultCollection);
        TextAnalyticsActionResultPropertiesHelper.setActionName(actionResult, actionName);
        TextAnalyticsActionResultPropertiesHelper.setCompletedAt(actionResult, completeAt);
        TextAnalyticsActionResultPropertiesHelper.setIsError(actionResult, isError);
        TextAnalyticsActionResultPropertiesHelper.setError(actionResult, actionError);
        return actionResult;
    }

    /**
     * Helper method that get the expected AnalyzeBatchActionsResult result.
     */
    static AnalyzeActionsResult getExpectedAnalyzeBatchActionsResult(
        IterableStream<RecognizeEntitiesActionResult> recognizeEntitiesActionResults,
        IterableStream<RecognizeLinkedEntitiesActionResult> recognizeLinkedEntitiesActionResults,
        IterableStream<RecognizePiiEntitiesActionResult> recognizePiiEntitiesActionResults,
        IterableStream<AnalyzeHealthcareEntitiesActionResult> analyzeHealthcareEntitiesActionResults,
        IterableStream<ExtractKeyPhrasesActionResult> extractKeyPhrasesActionResults,
        IterableStream<AnalyzeSentimentActionResult> analyzeSentimentActionResults,
        IterableStream<ExtractSummaryActionResult> extractSummaryActionResults,
        IterableStream<AbstractiveSummaryActionResult> abstractiveSummaryActionResults) {

        final AnalyzeActionsResult analyzeActionsResult = new AnalyzeActionsResult();
        AnalyzeActionsResultPropertiesHelper.setRecognizeEntitiesResults(analyzeActionsResult,
            recognizeEntitiesActionResults);
        AnalyzeActionsResultPropertiesHelper.setRecognizePiiEntitiesResults(analyzeActionsResult,
            recognizePiiEntitiesActionResults);
        AnalyzeActionsResultPropertiesHelper.setAnalyzeHealthcareEntitiesResults(analyzeActionsResult,
            analyzeHealthcareEntitiesActionResults);
        AnalyzeActionsResultPropertiesHelper.setExtractKeyPhrasesResults(analyzeActionsResult,
            extractKeyPhrasesActionResults);
        AnalyzeActionsResultPropertiesHelper.setRecognizeLinkedEntitiesResults(analyzeActionsResult,
            recognizeLinkedEntitiesActionResults);
        AnalyzeActionsResultPropertiesHelper.setAnalyzeSentimentResults(analyzeActionsResult,
            analyzeSentimentActionResults);
        AnalyzeActionsResultPropertiesHelper.setExtractSummaryResults(analyzeActionsResult,
            extractSummaryActionResults);
        AnalyzeActionsResultPropertiesHelper.setAbstractiveSummaryResults(analyzeActionsResult,
            abstractiveSummaryActionResults);
        return analyzeActionsResult;
    }

    /**
     * CategorizedEntityCollection result for
     * "Microsoft employee with ssn 859-98-0987 is using our awesome API's."
     */
    static RecognizeEntitiesResultCollection getRecognizeEntitiesResultCollectionForPagination(int startIndex,
        int documentCount) {
        // Categorized Entities
        //TextDocumentStatistics textDocumentStatistics1 = new TextDocumentStatistics(44, 1);
        List<RecognizeEntitiesResult> recognizeEntitiesResults = new ArrayList<>();
        for (int i = startIndex; i < startIndex + documentCount; i++) {
            recognizeEntitiesResults.add(new RecognizeEntitiesResult(Integer.toString(i), null, null,
                new CategorizedEntityCollection(new IterableStream<>(getCategorizedEntitiesForPiiInput()), null)));
        }
        return new RecognizeEntitiesResultCollection(recognizeEntitiesResults, "2020-04-01",
            new TextDocumentBatchStatistics(documentCount, documentCount, 0, documentCount));
    }

    /**
     * RecognizePiiEntitiesResultCollection result for
     * "Microsoft employee with ssn 859-98-0987 is using our awesome API's."
     */
    static RecognizePiiEntitiesResultCollection getRecognizePiiEntitiesResultCollectionForPagination(int startIndex,
        int documentCount) {
        // PII
        //TextDocumentStatistics textDocumentStatistics1 = new TextDocumentStatistics(67, 1);
        List<RecognizePiiEntitiesResult> recognizePiiEntitiesResults = new ArrayList<>();
        for (int i = startIndex; i < startIndex + documentCount; i++) {
            recognizePiiEntitiesResults.add(new RecognizePiiEntitiesResult(Integer.toString(i), null, null,
                new PiiEntityCollection(new IterableStream<>(getPiiEntitiesList1()),
                    "********* ******** with ssn *********** is using our awesome API's.", null)));
        }
        return new RecognizePiiEntitiesResultCollection(recognizePiiEntitiesResults, "2020-07-01",
            new TextDocumentBatchStatistics(documentCount, documentCount, 0, documentCount)
        );
    }

    /**
     * ExtractKeyPhrasesResultCollection result for
     * "Microsoft employee with ssn 859-98-0987 is using our awesome API's."
     */
    static ExtractKeyPhrasesResultCollection getExtractKeyPhrasesResultCollectionForPagination(int startIndex,
        int documentCount) {
        // Key Phrases
        //TextDocumentStatistics textDocumentStatistics1 = new TextDocumentStatistics(49, 1);
        List<ExtractKeyPhraseResult> extractKeyPhraseResults = new ArrayList<>();
        for (int i = startIndex; i < startIndex + documentCount; i++) {
            extractKeyPhraseResults.add(new ExtractKeyPhraseResult(Integer.toString(i), null, null,
                new KeyPhrasesCollection(new IterableStream<>(asList("Microsoft employee", "ssn", "awesome API")),
                    null)));
        }
        return new ExtractKeyPhrasesResultCollection(extractKeyPhraseResults, "2020-07-01",
            new TextDocumentBatchStatistics(documentCount, documentCount, 0, documentCount));
    }

    /**
     * RecognizeLinkedEntitiesResultCollection result for
     * "Microsoft employee with ssn 859-98-0987 is using our awesome API's."
     */
    static RecognizeLinkedEntitiesResultCollection getRecognizeLinkedEntitiesResultCollectionForPagination(
        int startIndex, int documentCount) {
        List<RecognizeLinkedEntitiesResult> recognizeLinkedEntitiesResults = new ArrayList<>();
        for (int i = startIndex; i < startIndex + documentCount; i++) {
            recognizeLinkedEntitiesResults.add(new RecognizeLinkedEntitiesResult(Integer.toString(i), null, null,
                new LinkedEntityCollection(new IterableStream<>(getLinkedEntitiesList3()), null)));
        }
        return new RecognizeLinkedEntitiesResultCollection(recognizeLinkedEntitiesResults, "",
            new TextDocumentBatchStatistics(documentCount, documentCount, 0, documentCount)
        );
    }

    /**
     * AnalyzeSentimentResultCollection result for
     * "Microsoft employee with ssn 859-98-0987 is using our awesome API's."
     */
    static AnalyzeSentimentResultCollection getAnalyzeSentimentResultCollectionForPagination(
        int startIndex, int documentCount) {
        List<AnalyzeSentimentResult> analyzeSentimentResults = new ArrayList<>();
        for (int i = startIndex; i < startIndex + documentCount; i++) {
            analyzeSentimentResults.add(new AnalyzeSentimentResult(Integer.toString(i), null, null,
                getExpectedDocumentSentimentForActions2()));
        }
        return new AnalyzeSentimentResultCollection(analyzeSentimentResults, "",
            new TextDocumentBatchStatistics(documentCount, documentCount, 0, documentCount)
        );
    }

    /**
     * Helper method that get a multiple-pages (AnalyzeActionsResult) list.
     */
    static List<AnalyzeActionsResult> getExpectedAnalyzeActionsResultListForMultiplePages(int startIndex,
        int firstPage, int secondPage) {
        List<AnalyzeActionsResult> analyzeActionsResults = new ArrayList<>();
        // First Page
        analyzeActionsResults.add(getExpectedAnalyzeBatchActionsResult(
            IterableStream.of(asList(getExpectedRecognizeEntitiesActionResult(
                false, null, TIME_NOW, getRecognizeEntitiesResultCollectionForPagination(startIndex, firstPage), null))),
            IterableStream.of(asList(getExpectedRecognizeLinkedEntitiesActionResult(
                false, null, TIME_NOW, getRecognizeLinkedEntitiesResultCollectionForPagination(startIndex, firstPage), null))),
            IterableStream.of(asList(getExpectedRecognizePiiEntitiesActionResult(
                false, null, TIME_NOW, getRecognizePiiEntitiesResultCollectionForPagination(startIndex, firstPage), null))),
            IterableStream.of(Collections.emptyList()),
            IterableStream.of(asList(getExpectedExtractKeyPhrasesActionResult(
                false, null, TIME_NOW, getExtractKeyPhrasesResultCollectionForPagination(startIndex, firstPage), null))),
            IterableStream.of(asList(getExpectedAnalyzeSentimentActionResult(
                false, null, TIME_NOW, getAnalyzeSentimentResultCollectionForPagination(startIndex, firstPage), null))),
            IterableStream.of(Collections.emptyList()),
            IterableStream.of(Collections.emptyList())
        ));
        // Second Page
        startIndex += firstPage;
        analyzeActionsResults.add(getExpectedAnalyzeBatchActionsResult(
            IterableStream.of(asList(getExpectedRecognizeEntitiesActionResult(
                false, null, TIME_NOW, getRecognizeEntitiesResultCollectionForPagination(startIndex, secondPage), null))),
            IterableStream.of(asList(getExpectedRecognizeLinkedEntitiesActionResult(
                false, null, TIME_NOW, getRecognizeLinkedEntitiesResultCollectionForPagination(startIndex, secondPage), null))),
            IterableStream.of(asList(getExpectedRecognizePiiEntitiesActionResult(
                false, null, TIME_NOW, getRecognizePiiEntitiesResultCollectionForPagination(startIndex, secondPage), null))),
            IterableStream.of(Collections.emptyList()),
            IterableStream.of(asList(getExpectedExtractKeyPhrasesActionResult(
                false, null, TIME_NOW, getExtractKeyPhrasesResultCollectionForPagination(startIndex, secondPage), null))),
            IterableStream.of(asList(getExpectedAnalyzeSentimentActionResult(
                false, null, TIME_NOW, getAnalyzeSentimentResultCollectionForPagination(startIndex, secondPage), null))),
            IterableStream.of(Collections.emptyList()),
            IterableStream.of(Collections.emptyList())
        ));
        return analyzeActionsResults;
    }

    static ExtractSummaryResultCollection getExpectedExtractSummaryResultCollection(
        ExtractSummaryResult extractSummaryResult) {
        final ExtractSummaryResultCollection expectResultCollection = new ExtractSummaryResultCollection(
            asList(extractSummaryResult), null, null);
        return expectResultCollection;
    }

    static ExtractSummaryResult getExpectedExtractSummaryResultSortByOffset() {
        final TextDocumentStatistics textDocumentStatistics = new TextDocumentStatistics(67, 1);
        final ExtractSummaryResult extractSummaryResult = new ExtractSummaryResult("0", textDocumentStatistics, null);

        final IterableStream<SummarySentence> summarySentences = IterableStream.of(asList(
            getExpectedSummarySentence(
                "At Microsoft, we have been on a quest to advance AI beyond existing"
                    + " techniques, by taking a more holistic, human-centric approach to learning and understanding.",
                1.0, 0, 160),
            getExpectedSummarySentence(
                "In my role, I enjoy a unique perspective in viewing the relationship among three attributes of human"
                    + " cognition: monolingual text (X), audio or visual sensory signals, (Y) and multilingual (Z).",
                0.958, 324, 192),
            getExpectedSummarySentence(
                "At the intersection of all three, there’s magic—what we call XYZ-code as illustrated in Figure"
                    + " 1—a joint representation to create more powerful AI that can speak, hear, see, and understand"
                    + " humans better.",
                0.929, 517, 203)
        ));

        SummarySentenceCollection sentences = new SummarySentenceCollection(summarySentences, null);
        ExtractSummaryResultPropertiesHelper.setSentences(extractSummaryResult, sentences);
        return extractSummaryResult;
    }

    static ExtractSummaryActionResult getExtractSummaryActionResult(boolean isError, String actionName,
        OffsetDateTime completeAt, ExtractSummaryResultCollection resultCollection, TextAnalyticsError actionError) {
        ExtractSummaryActionResult actionResult = new ExtractSummaryActionResult();
        ExtractSummaryActionResultPropertiesHelper.setDocumentsResults(actionResult, resultCollection);
        TextAnalyticsActionResultPropertiesHelper.setActionName(actionResult, actionName);
        TextAnalyticsActionResultPropertiesHelper.setCompletedAt(actionResult, completeAt);
        TextAnalyticsActionResultPropertiesHelper.setIsError(actionResult, isError);
        TextAnalyticsActionResultPropertiesHelper.setError(actionResult, actionError);
        return actionResult;
    }

    static SummarySentence getExpectedSummarySentence(String text, double rankScore, int offset, int length) {
        final SummarySentence summarySentence = new SummarySentence();
        SummarySentencePropertiesHelper.setText(summarySentence, text);
        SummarySentencePropertiesHelper.setRankScore(summarySentence, rankScore);
        SummarySentencePropertiesHelper.setOffset(summarySentence, offset);
        SummarySentencePropertiesHelper.setLength(summarySentence, length);
        return summarySentence;
    }

<<<<<<< HEAD
    // Dynamic classification
    static DynamicClassifyDocumentResultCollection getExpectedDynamicClassifyDocumentResultCollection() {
        ClassifyDocumentResult classifyDocumentResult1 = new ClassifyDocumentResult("0",
            new TextDocumentStatistics(46, 1), null);

        ClassificationCategory classificationCategory1 = new ClassificationCategory();
        ClassificationCategoryPropertiesHelper.setCategory(classificationCategory1, "Health");
        ClassificationCategoryPropertiesHelper.setConfidenceScore(classificationCategory1, 0.88);
        ClassificationCategory classificationCategory2 = new ClassificationCategory();
        ClassificationCategoryPropertiesHelper.setCategory(classificationCategory2, "Music");
        ClassificationCategoryPropertiesHelper.setConfidenceScore(classificationCategory2, 0.04);

        ClassificationCategory classificationCategory3 = new ClassificationCategory();
        ClassificationCategoryPropertiesHelper.setCategory(classificationCategory3, "Sports");
        ClassificationCategoryPropertiesHelper.setConfidenceScore(classificationCategory3, 0.04);

        ClassificationCategory classificationCategory4 = new ClassificationCategory();
        ClassificationCategoryPropertiesHelper.setCategory(classificationCategory4, "Politics");
        ClassificationCategoryPropertiesHelper.setConfidenceScore(classificationCategory4, 0.03);

        ClassifyDocumentResultPropertiesHelper.setClassifications(classifyDocumentResult1,
            IterableStream.of(asList(classificationCategory1, classificationCategory2, classificationCategory3,
            classificationCategory4)));

        ClassifyDocumentResult classifyDocumentResult2 = new ClassifyDocumentResult("1",
            new TextDocumentStatistics(42, 1), null);
        ClassifyDocumentResultPropertiesHelper.setClassifications(classifyDocumentResult2,
            IterableStream.of(asList(classificationCategory3, classificationCategory2, classificationCategory1,
                classificationCategory4)));

        DynamicClassifyDocumentResultCollection classifyDocumentResults =
            new DynamicClassifyDocumentResultCollection(asList(classifyDocumentResult1, classifyDocumentResult2));
        DynamicClassifyDocumentResultCollectionPropertiesHelper.setStatistics(classifyDocumentResults,
            new TextDocumentBatchStatistics(2, 2, 0, 0));
        return classifyDocumentResults;
=======
    static AbstractiveSummaryResult getExpectedAbstractiveSummaryResult() {
        AbstractiveSummaryResult abstractiveSummaryResult = new AbstractiveSummaryResult("0",
                null, null);

        final IterableStream<AbstractiveSummary> abstractiveSummaries = IterableStream.of(asList(
                getExpectedAbstractiveSummary(
                    "Microsoft is taking a more holistic, human-centric approach to"
                            + " learning and understanding. The goal is to achieve a leap in AI capabilities, "
                            + "achieving multisensory and multilingual learning that is closer to how humans learn"
                            + " and understand.",
                        0, 1627)
        ));

        AbstractiveSummaryResultPropertiesHelper.setSummaries(abstractiveSummaryResult, abstractiveSummaries);
        return abstractiveSummaryResult;
    }

    static AbstractiveSummaryActionResult getAbstractSummaryActionResult(boolean isError, String actionName,
        OffsetDateTime completeAt, AbstractiveSummaryResultCollection resultCollection,
        TextAnalyticsError actionError) {
        AbstractiveSummaryActionResult actionResult = new AbstractiveSummaryActionResult();
        AbstractiveSummaryActionResultPropertiesHelper.setDocumentsResults(actionResult, resultCollection);
        TextAnalyticsActionResultPropertiesHelper.setActionName(actionResult, actionName);
        TextAnalyticsActionResultPropertiesHelper.setCompletedAt(actionResult, completeAt);
        TextAnalyticsActionResultPropertiesHelper.setIsError(actionResult, isError);
        TextAnalyticsActionResultPropertiesHelper.setError(actionResult, actionError);
        return actionResult;
    }

    static AbstractiveSummary getExpectedAbstractiveSummary(String text, int offset, int length) {
        AbstractiveSummary abstractiveSummary = new AbstractiveSummary();
        AbstractiveSummaryPropertiesHelper.setText(abstractiveSummary, text);
        List<SummaryContext> summaryContexts = new ArrayList<>();
        SummaryContext summaryContext = new SummaryContext();
        SummaryContextPropertiesHelper.setOffset(summaryContext, offset);
        SummaryContextPropertiesHelper.setLength(summaryContext, length);
        summaryContexts.add(summaryContext);
        AbstractiveSummaryPropertiesHelper.setSummaryContexts(abstractiveSummary, IterableStream.of(summaryContexts));
        return abstractiveSummary;
>>>>>>> e91697b1
    }

    /**
     * Helper method that get a customized TextAnalyticsError.
     */
    static TextAnalyticsError getActionError(TextAnalyticsErrorCode errorCode, String taskName, String index) {
        return new TextAnalyticsError(errorCode, "", "#/tasks/" + taskName + "/" + index);
    }

    /**
     * Returns a stream of arguments that includes all combinations of eligible {@link HttpClient HttpClients} and
     * service versions that should be tested.
     *
     * @return A stream of HttpClient and service version combinations to test.
     */
    static Stream<Arguments> getTestParameters() {
        // when this issues is closed, the newer version of junit will have better support for
        // cartesian product of arguments - https://github.com/junit-team/junit5/issues/1427
        List<Arguments> argumentsList = new ArrayList<>();
        getHttpClients()
            .forEach(httpClient -> {
                Arrays.stream(TextAnalyticsServiceVersion.values()).filter(
                    TestUtils::shouldServiceVersionBeTested)
                    .forEach(serviceVersion -> argumentsList.add(Arguments.of(httpClient, serviceVersion)));
            });
        return argumentsList.stream();
    }

    /**
     * Returns whether the given service version match the rules of test framework.
     *
     * <ul>
     * <li>Using latest service version as default if no environment variable is set.</li>
     * <li>If it's set to ALL, all Service versions in {@link TextAnalyticsServiceVersion} will be tested.</li>
     * <li>Otherwise, Service version string should match env variable.</li>
     * </ul>
     *
     * Environment values currently supported are: "ALL", "${version}".
     * Use comma to separate http clients want to test.
     * e.g. {@code set AZURE_TEST_SERVICE_VERSIONS = V1_0, V2_0}
     *
     * @param serviceVersion ServiceVersion needs to check
     * @return Boolean indicates whether filters out the service version or not.
     */
    private static boolean shouldServiceVersionBeTested(TextAnalyticsServiceVersion serviceVersion) {
        String serviceVersionFromEnv =
            Configuration.getGlobalConfiguration().get(AZURE_TEXT_ANALYTICS_TEST_SERVICE_VERSIONS);
        if (CoreUtils.isNullOrEmpty(serviceVersionFromEnv)) {
            return TextAnalyticsServiceVersion.getLatest().equals(serviceVersion);
        }
        if (AZURE_TEST_SERVICE_VERSIONS_VALUE_ALL.equalsIgnoreCase(serviceVersionFromEnv)) {
            return true;
        }
        String[] configuredServiceVersionList = serviceVersionFromEnv.split(",");
        return Arrays.stream(configuredServiceVersionList).anyMatch(configuredServiceVersion ->
            serviceVersion.getVersion().equals(configuredServiceVersion.trim()));
    }

    private TestUtils() {
    }
}<|MERGE_RESOLUTION|>--- conflicted
+++ resolved
@@ -1412,43 +1412,6 @@
         return summarySentence;
     }
 
-<<<<<<< HEAD
-    // Dynamic classification
-    static DynamicClassifyDocumentResultCollection getExpectedDynamicClassifyDocumentResultCollection() {
-        ClassifyDocumentResult classifyDocumentResult1 = new ClassifyDocumentResult("0",
-            new TextDocumentStatistics(46, 1), null);
-
-        ClassificationCategory classificationCategory1 = new ClassificationCategory();
-        ClassificationCategoryPropertiesHelper.setCategory(classificationCategory1, "Health");
-        ClassificationCategoryPropertiesHelper.setConfidenceScore(classificationCategory1, 0.88);
-        ClassificationCategory classificationCategory2 = new ClassificationCategory();
-        ClassificationCategoryPropertiesHelper.setCategory(classificationCategory2, "Music");
-        ClassificationCategoryPropertiesHelper.setConfidenceScore(classificationCategory2, 0.04);
-
-        ClassificationCategory classificationCategory3 = new ClassificationCategory();
-        ClassificationCategoryPropertiesHelper.setCategory(classificationCategory3, "Sports");
-        ClassificationCategoryPropertiesHelper.setConfidenceScore(classificationCategory3, 0.04);
-
-        ClassificationCategory classificationCategory4 = new ClassificationCategory();
-        ClassificationCategoryPropertiesHelper.setCategory(classificationCategory4, "Politics");
-        ClassificationCategoryPropertiesHelper.setConfidenceScore(classificationCategory4, 0.03);
-
-        ClassifyDocumentResultPropertiesHelper.setClassifications(classifyDocumentResult1,
-            IterableStream.of(asList(classificationCategory1, classificationCategory2, classificationCategory3,
-            classificationCategory4)));
-
-        ClassifyDocumentResult classifyDocumentResult2 = new ClassifyDocumentResult("1",
-            new TextDocumentStatistics(42, 1), null);
-        ClassifyDocumentResultPropertiesHelper.setClassifications(classifyDocumentResult2,
-            IterableStream.of(asList(classificationCategory3, classificationCategory2, classificationCategory1,
-                classificationCategory4)));
-
-        DynamicClassifyDocumentResultCollection classifyDocumentResults =
-            new DynamicClassifyDocumentResultCollection(asList(classifyDocumentResult1, classifyDocumentResult2));
-        DynamicClassifyDocumentResultCollectionPropertiesHelper.setStatistics(classifyDocumentResults,
-            new TextDocumentBatchStatistics(2, 2, 0, 0));
-        return classifyDocumentResults;
-=======
     static AbstractiveSummaryResult getExpectedAbstractiveSummaryResult() {
         AbstractiveSummaryResult abstractiveSummaryResult = new AbstractiveSummaryResult("0",
                 null, null);
@@ -1488,7 +1451,43 @@
         summaryContexts.add(summaryContext);
         AbstractiveSummaryPropertiesHelper.setSummaryContexts(abstractiveSummary, IterableStream.of(summaryContexts));
         return abstractiveSummary;
->>>>>>> e91697b1
+    }
+
+    // Dynamic classification
+    static DynamicClassifyDocumentResultCollection getExpectedDynamicClassifyDocumentResultCollection() {
+        ClassifyDocumentResult classifyDocumentResult1 = new ClassifyDocumentResult("0",
+            new TextDocumentStatistics(46, 1), null);
+
+        ClassificationCategory classificationCategory1 = new ClassificationCategory();
+        ClassificationCategoryPropertiesHelper.setCategory(classificationCategory1, "Health");
+        ClassificationCategoryPropertiesHelper.setConfidenceScore(classificationCategory1, 0.88);
+        ClassificationCategory classificationCategory2 = new ClassificationCategory();
+        ClassificationCategoryPropertiesHelper.setCategory(classificationCategory2, "Music");
+        ClassificationCategoryPropertiesHelper.setConfidenceScore(classificationCategory2, 0.04);
+
+        ClassificationCategory classificationCategory3 = new ClassificationCategory();
+        ClassificationCategoryPropertiesHelper.setCategory(classificationCategory3, "Sports");
+        ClassificationCategoryPropertiesHelper.setConfidenceScore(classificationCategory3, 0.04);
+
+        ClassificationCategory classificationCategory4 = new ClassificationCategory();
+        ClassificationCategoryPropertiesHelper.setCategory(classificationCategory4, "Politics");
+        ClassificationCategoryPropertiesHelper.setConfidenceScore(classificationCategory4, 0.03);
+
+        ClassifyDocumentResultPropertiesHelper.setClassifications(classifyDocumentResult1,
+            IterableStream.of(asList(classificationCategory1, classificationCategory2, classificationCategory3,
+            classificationCategory4)));
+
+        ClassifyDocumentResult classifyDocumentResult2 = new ClassifyDocumentResult("1",
+            new TextDocumentStatistics(42, 1), null);
+        ClassifyDocumentResultPropertiesHelper.setClassifications(classifyDocumentResult2,
+            IterableStream.of(asList(classificationCategory3, classificationCategory2, classificationCategory1,
+                classificationCategory4)));
+
+        DynamicClassifyDocumentResultCollection classifyDocumentResults =
+            new DynamicClassifyDocumentResultCollection(asList(classifyDocumentResult1, classifyDocumentResult2));
+        DynamicClassifyDocumentResultCollectionPropertiesHelper.setStatistics(classifyDocumentResults,
+            new TextDocumentBatchStatistics(2, 2, 0, 0));
+        return classifyDocumentResults;
     }
 
     /**
