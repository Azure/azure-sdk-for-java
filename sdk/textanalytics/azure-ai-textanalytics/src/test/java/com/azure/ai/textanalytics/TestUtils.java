// Copyright (c) Microsoft Corporation. All rights reserved.
// Licensed under the MIT License.

package com.azure.ai.textanalytics;

import com.azure.ai.textanalytics.models.AnalyzeSentimentResult;
import com.azure.ai.textanalytics.models.CategorizedEntity;
import com.azure.ai.textanalytics.models.DetectLanguageInput;
import com.azure.ai.textanalytics.models.DetectLanguageResult;
import com.azure.ai.textanalytics.models.DetectedLanguage;
import com.azure.ai.textanalytics.models.DocumentSentiment;
import com.azure.ai.textanalytics.models.EntityCategory;
import com.azure.ai.textanalytics.models.ExtractKeyPhraseResult;
import com.azure.ai.textanalytics.models.LinkedEntity;
import com.azure.ai.textanalytics.models.LinkedEntityMatch;
import com.azure.ai.textanalytics.models.RecognizeCategorizedEntitiesResult;
import com.azure.ai.textanalytics.models.RecognizeLinkedEntitiesResult;
import com.azure.ai.textanalytics.models.SentenceSentiment;
import com.azure.ai.textanalytics.models.SentimentConfidenceScores;
import com.azure.ai.textanalytics.models.TextDocumentBatchStatistics;
import com.azure.ai.textanalytics.models.TextDocumentInput;
import com.azure.ai.textanalytics.models.TextDocumentStatistics;
import com.azure.ai.textanalytics.models.TextSentiment;
import com.azure.ai.textanalytics.util.TextAnalyticsPagedResponse;
import com.azure.core.exception.HttpResponseException;
import com.azure.core.util.IterableStream;

import java.util.Arrays;
import java.util.Collections;
import java.util.List;
import java.util.stream.Collectors;
import java.util.stream.IntStream;

/**
 * Contains helper methods for generating inputs for test methods
 */
final class TestUtils {
    private static final String DEFAULT_MODEL_VERSION = "2019-10-01";

    static final String INVALID_URL = "htttttttps://localhost:8080";
    static final String VALID_HTTPS_LOCALHOST = "https://localhost:8080";
    static final String FAKE_API_KEY = "1234567890";

    static final List<String> SENTIMENT_INPUTS = Arrays.asList("The hotel was dark and unclean. The restaurant had amazing gnocchi.",
        "The restaurant had amazing gnocchi. The hotel was dark and unclean.");

    static final List<String> CATEGORIZED_ENTITY_INPUTS = Arrays.asList(
        "I had a wonderful trip to Seattle last week.", "I work at Microsoft.");

    static final List<String> LINKED_ENTITY_INPUTS = Arrays.asList(
        "I had a wonderful trip to Seattle last week.",
        "I work at Microsoft.");

    static final List<String> KEY_PHRASE_INPUTS = Arrays.asList(
        "Hello world. This is some input text that I love.",
        "Bonjour tout le monde");

<<<<<<< HEAD
=======
    static final List<String> KEY_PHRASE_FRENCH_INPUTS = Arrays.asList(
        "Bonjour tout le monde.",
        "Je m'appelle Mondly.");

    static final List<String> PII_ENTITY_INPUTS = Arrays.asList(
        "Microsoft employee with ssn 859-98-0987 is using our awesome API's.",
        "Your ABA number - 111000025 - is the first 9 digits in the lower left hand corner of your personal check.");

>>>>>>> 34a8c444
    static final List<String> DETECT_LANGUAGE_INPUTS = Arrays.asList(
        "This is written in English", "Este es un documento escrito en Español.", "~@!~:)");

    // "personal" and "social" are common to both English and Spanish and if given with limited context the
    // response will be based on the "US" country hint. If the origin of the text is known to be coming from
    // Spanish that can be given as a hint.
    static final List<String> SPANISH_SAME_AS_ENGLISH_INPUTS = Arrays.asList("personal", "social");

    static final DetectedLanguage DETECTED_LANGUAGE_SPANISH = new DetectedLanguage("Spanish", "es", 1.0);
    static final DetectedLanguage DETECTED_LANGUAGE_ENGLISH = new DetectedLanguage("English", "en", 1.0);

    static final List<DetectedLanguage> DETECT_SPANISH_LANGUAGE_RESULTS = Arrays.asList(
        DETECTED_LANGUAGE_SPANISH, DETECTED_LANGUAGE_SPANISH);

    static final List<DetectedLanguage> DETECT_ENGLISH_LANGUAGE_RESULTS = Arrays.asList(
        DETECTED_LANGUAGE_ENGLISH, DETECTED_LANGUAGE_ENGLISH);

    static final HttpResponseException HTTP_RESPONSE_EXCEPTION_CLASS = new HttpResponseException("", null);

    static List<DetectLanguageInput> getDetectLanguageInputs() {
        return Arrays.asList(
            new DetectLanguageInput("0", DETECT_LANGUAGE_INPUTS.get(0), "US"),
            new DetectLanguageInput("1", DETECT_LANGUAGE_INPUTS.get(1), "US"),
            new DetectLanguageInput("2", DETECT_LANGUAGE_INPUTS.get(2), "US")
        );
    }

    static List<DetectLanguageInput> getDuplicateIdDetectLanguageInputs() {
        return Arrays.asList(
            new DetectLanguageInput("0", DETECT_LANGUAGE_INPUTS.get(0), "US"),
            new DetectLanguageInput("0", DETECT_LANGUAGE_INPUTS.get(0), "US")
        );
    }

    static List<TextDocumentInput> getTextDocumentInputs(List<String> inputs) {
        return IntStream.range(0, inputs.size())
            .mapToObj(index ->
                new TextDocumentInput(String.valueOf(index), inputs.get(index)))
            .collect(Collectors.toList());
    }

    /**
     * Helper method to get the expected Batch Detected Languages
     */
    static TextAnalyticsPagedResponse<DetectLanguageResult> getExpectedBatchDetectedLanguages() {
        DetectedLanguage detectedLanguage1 = new DetectedLanguage("English", "en", 0.0);
        DetectedLanguage detectedLanguage2 = new DetectedLanguage("Spanish", "es", 0.0);
        DetectedLanguage detectedLanguage3 = new DetectedLanguage("(Unknown)", "(Unknown)", 0.0);

        TextDocumentStatistics textDocumentStatistics1 = new TextDocumentStatistics(26, 1);
        TextDocumentStatistics textDocumentStatistics2 = new TextDocumentStatistics(40, 1);
        TextDocumentStatistics textDocumentStatistics3 = new TextDocumentStatistics(6, 1);

        DetectLanguageResult detectLanguageResult1 = new DetectLanguageResult("0", textDocumentStatistics1, null, detectedLanguage1);
        DetectLanguageResult detectLanguageResult2 = new DetectLanguageResult("1", textDocumentStatistics2, null, detectedLanguage2);
        DetectLanguageResult detectLanguageResult3 = new DetectLanguageResult("2", textDocumentStatistics3, null, detectedLanguage3);

        TextDocumentBatchStatistics textDocumentBatchStatistics = new TextDocumentBatchStatistics(3, 3, 0, 3);
        List<DetectLanguageResult> detectLanguageResultList = Arrays.asList(detectLanguageResult1, detectLanguageResult2, detectLanguageResult3);

        return new TextAnalyticsPagedResponse<>(null, 200, null,
            detectLanguageResultList, null, DEFAULT_MODEL_VERSION, textDocumentBatchStatistics);
    }

    /**
     * Helper method to get the expected Batch Categorized Entities
     */
    static TextAnalyticsPagedResponse<RecognizeCategorizedEntitiesResult> getExpectedBatchCategorizedEntities() {
        return new TextAnalyticsPagedResponse<>(null, 200, null,
            Arrays.asList(getExpectedBatchCategorizedEntities1(), getExpectedBatchCategorizedEntities2()),
            null,  DEFAULT_MODEL_VERSION,
            new TextDocumentBatchStatistics(2, 2, 0, 2));
    }

    /**
     * Helper method to get the expected Categorized Entities
     */
    static TextAnalyticsPagedResponse<CategorizedEntity> getExpectedCategorizedEntities() {
        return new TextAnalyticsPagedResponse<>(null, 200, null,
            getCategorizedEntitiesList1(),
            null,  DEFAULT_MODEL_VERSION,
            new TextDocumentBatchStatistics(2, 2, 0, 2));
    }

    /**
     * Helper method to get the expected Categorized Entities List 1
     */
    static List<CategorizedEntity> getCategorizedEntitiesList1() {
        CategorizedEntity categorizedEntity1 = new CategorizedEntity("Seattle", EntityCategory.LOCATION, "GPE", 26, 7, 0.0);
        CategorizedEntity categorizedEntity2 = new CategorizedEntity("last week", EntityCategory.DATE_TIME, "DateRange", 34, 9, 0.0);
        return Arrays.asList(categorizedEntity1, categorizedEntity2);
    }

    /**
     * Helper method to get the expected Categorized Entities List 2
     */
    static List<CategorizedEntity> getCategorizedEntitiesList2() {
        CategorizedEntity categorizedEntity3 = new CategorizedEntity("Microsoft", EntityCategory.ORGANIZATION, null, 10, 9, 0.0);
        return Arrays.asList(categorizedEntity3);
    }

    /**
     * Helper method to get the expected Batch Categorized Entities
     */
    static RecognizeCategorizedEntitiesResult getExpectedBatchCategorizedEntities1() {
        IterableStream<CategorizedEntity> categorizedEntityList1 = new IterableStream<>(getCategorizedEntitiesList1());
        TextDocumentStatistics textDocumentStatistics1 = new TextDocumentStatistics(44, 1);
        RecognizeCategorizedEntitiesResult recognizeCategorizedEntitiesResult1 = new RecognizeCategorizedEntitiesResult("0", textDocumentStatistics1, null, categorizedEntityList1);
        return recognizeCategorizedEntitiesResult1;
    }

    /**
     * Helper method to get the expected Batch Categorized Entities
     */
    static RecognizeCategorizedEntitiesResult getExpectedBatchCategorizedEntities2() {
        IterableStream<CategorizedEntity> categorizedEntityList2 = new IterableStream<>(getCategorizedEntitiesList2());
        TextDocumentStatistics textDocumentStatistics2 = new TextDocumentStatistics(20, 1);
        RecognizeCategorizedEntitiesResult recognizeCategorizedEntitiesResult2 = new RecognizeCategorizedEntitiesResult("1", textDocumentStatistics2, null, categorizedEntityList2);
        return recognizeCategorizedEntitiesResult2;
    }

    /**
     * Helper method to get the expected Batch Linked Entities
     */
    static TextAnalyticsPagedResponse<RecognizeLinkedEntitiesResult> getExpectedBatchLinkedEntities() {
        LinkedEntityMatch linkedEntityMatch1 = new LinkedEntityMatch("Seattle", 0.0, 7, 26);
        LinkedEntityMatch linkedEntityMatch2 = new LinkedEntityMatch("Microsoft", 0.0, 9, 10);

        LinkedEntity linkedEntity1 = new LinkedEntity(
            "Seattle", new IterableStream<>(Collections.singletonList(linkedEntityMatch1)),
            "en", "Seattle", "https://en.wikipedia.org/wiki/Seattle",
            "Wikipedia");

        LinkedEntity linkedEntity2 = new LinkedEntity(
            "Microsoft", new IterableStream<>(Collections.singletonList(linkedEntityMatch2)),
            "en", "Microsoft", "https://en.wikipedia.org/wiki/Microsoft",
            "Wikipedia");

        IterableStream<LinkedEntity> linkedEntityList1 = new IterableStream<>(Collections.singletonList(linkedEntity1));
        IterableStream<LinkedEntity> linkedEntityList2 = new IterableStream<>(Collections.singletonList(linkedEntity2));

        TextDocumentStatistics textDocumentStatistics1 = new TextDocumentStatistics(44, 1);
        TextDocumentStatistics textDocumentStatistics2 = new TextDocumentStatistics(20, 1);

        RecognizeLinkedEntitiesResult recognizeLinkedEntitiesResult1 = new RecognizeLinkedEntitiesResult("0", textDocumentStatistics1, null, linkedEntityList1);
        RecognizeLinkedEntitiesResult recognizeLinkedEntitiesResult2 = new RecognizeLinkedEntitiesResult("1", textDocumentStatistics2, null, linkedEntityList2);

        TextDocumentBatchStatistics textDocumentBatchStatistics = new TextDocumentBatchStatistics(2, 2, 0, 2);
        List<RecognizeLinkedEntitiesResult> recognizeLinkedEntitiesResultList = Arrays.asList(recognizeLinkedEntitiesResult1, recognizeLinkedEntitiesResult2);

        return new TextAnalyticsPagedResponse<>(null, 200, null, recognizeLinkedEntitiesResultList, null, DEFAULT_MODEL_VERSION, textDocumentBatchStatistics);
    }

    /**
     * Helper method to get the expected Batch Key Phrases
     */
    static TextAnalyticsPagedResponse<ExtractKeyPhraseResult> getExpectedBatchKeyPhrases() {
        TextDocumentStatistics textDocumentStatistics1 = new TextDocumentStatistics(49, 1);
        TextDocumentStatistics textDocumentStatistics2 = new TextDocumentStatistics(21, 1);

        ExtractKeyPhraseResult extractKeyPhraseResult1 = new ExtractKeyPhraseResult("0", textDocumentStatistics1, null, new IterableStream<>(Arrays.asList("input text", "world")));
        ExtractKeyPhraseResult extractKeyPhraseResult2 = new ExtractKeyPhraseResult("1", textDocumentStatistics2, null, new IterableStream<>(Collections.singletonList("monde")));

        TextDocumentBatchStatistics textDocumentBatchStatistics = new TextDocumentBatchStatistics(2, 2, 0, 2);
        List<ExtractKeyPhraseResult> extractKeyPhraseResultList = Arrays.asList(extractKeyPhraseResult1, extractKeyPhraseResult2);

        return new TextAnalyticsPagedResponse<>(null, 200, null, extractKeyPhraseResultList,
            null, DEFAULT_MODEL_VERSION, textDocumentBatchStatistics);
    }

    /**
     * Helper method to get the expected Batch Text Sentiments
     */
    static TextAnalyticsPagedResponse<AnalyzeSentimentResult> getExpectedBatchTextSentiment() {
        final TextDocumentStatistics textDocumentStatistics = new TextDocumentStatistics(67, 1);

        final DocumentSentiment expectedDocumentSentiment = new DocumentSentiment(TextSentiment.MIXED,
            new SentimentConfidenceScores(0.0, 0.0, 0.0),
            new IterableStream<>(Arrays.asList(
                new SentenceSentiment(TextSentiment.NEGATIVE, new SentimentConfidenceScores(0.0, 0.0, 0.0), 31, 0),
                new SentenceSentiment(TextSentiment.POSITIVE, new SentimentConfidenceScores(0.0, 0.0, 0.0), 35, 32)
            )));

        final DocumentSentiment expectedDocumentSentiment2 = new DocumentSentiment(TextSentiment.MIXED,
            new SentimentConfidenceScores(0.0, 0.0, 0.0),
            new IterableStream<>(Arrays.asList(
                new SentenceSentiment(TextSentiment.POSITIVE, new SentimentConfidenceScores(0.0, 0.0, 0.0), 35, 0),
                new SentenceSentiment(TextSentiment.NEGATIVE, new SentimentConfidenceScores(0.0, 0.0, 0.0), 31, 36)
            )));

        final AnalyzeSentimentResult analyzeSentimentResult1 = new AnalyzeSentimentResult("0",
            textDocumentStatistics, null, expectedDocumentSentiment);

        final AnalyzeSentimentResult analyzeSentimentResult2 = new AnalyzeSentimentResult("1",
            textDocumentStatistics, null, expectedDocumentSentiment2);

        return new TextAnalyticsPagedResponse<>(null, 200, null,
            Arrays.asList(analyzeSentimentResult1, analyzeSentimentResult2),
            null, DEFAULT_MODEL_VERSION, new TextDocumentBatchStatistics(2, 2, 0, 2));
    }

    private TestUtils() {
    }
}<|MERGE_RESOLUTION|>--- conflicted
+++ resolved
@@ -55,17 +55,10 @@
         "Hello world. This is some input text that I love.",
         "Bonjour tout le monde");
 
-<<<<<<< HEAD
-=======
     static final List<String> KEY_PHRASE_FRENCH_INPUTS = Arrays.asList(
         "Bonjour tout le monde.",
         "Je m'appelle Mondly.");
 
-    static final List<String> PII_ENTITY_INPUTS = Arrays.asList(
-        "Microsoft employee with ssn 859-98-0987 is using our awesome API's.",
-        "Your ABA number - 111000025 - is the first 9 digits in the lower left hand corner of your personal check.");
-
->>>>>>> 34a8c444
     static final List<String> DETECT_LANGUAGE_INPUTS = Arrays.asList(
         "This is written in English", "Este es un documento escrito en Español.", "~@!~:)");
 
